--- conflicted
+++ resolved
@@ -83,11 +83,7 @@
   - script: pip install pytest-cov coverage codecov
     displayName: 'Install coverage dependencies'
 - ${{ if eq(parameters.refguide_check, true) }}:
-<<<<<<< HEAD
-  - script: pip install matplotlib sphinx==3.1 pooch numpydoc "Jinja2<=3.0.3"
-=======
-  - script: pip install matplotlib sphinx==3.1 numpydoc
->>>>>>> 820fe86b
+  - script: pip install matplotlib sphinx==3.1 pooch numpydoc
     displayName: 'Install documentation dependencies'
   - script: sudo apt-get install -y wamerican-small
     displayName: 'Install word list (for csgraph tutorial)'
