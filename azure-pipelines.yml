trigger:
  # start a new build for every push
  batch: False
  branches:
    include:
      - main
      - maintenance/*
  paths:
    include:
      - '*'
    exclude:
      - 'benchmarks/*'
      - './*.txt'
      - 'site.cfg.example'

pr:
  branches:
    include:
    - '*'  # must quote since "*" is a YAML reserved character; we want a string

# the version of OpenBLAS used is currently 0.3.18
# and should be updated to match scipy-wheels as appropriate
variables:
    openblas_version: 0.3.18
    pre_wheels: https://pypi.anaconda.org/scipy-wheels-nightly/simple
    CCACHE_DIR: $(Pipeline.Workspace)/ccache
    SCIPY_AVAILABLE_MEM: 3G
    NPY_NUM_BUILD_JOBS: 2
    CCACHE_COMPRESS: 1
    # Using a single thread can actually speed up some computations
    OPENBLAS_NUM_THREADS: 1

stages:

- stage: Check
  jobs:
    - job: Skip
      pool:
        vmImage: 'ubuntu-20.04'
      variables:
        DECODE_PERCENTS: 'false'
        RET: 'true'
      steps:
      - bash: |
          git_log=`git log --max-count=1 --skip=1 --pretty=format:"%B" | tr "\n" " "`
          echo "##vso[task.setvariable variable=log]$git_log"
      - bash: echo "##vso[task.setvariable variable=RET]false"
        condition: or(contains(variables.log, '[skip azp]'), contains(variables.log, '[azp skip]'), contains(variables.log, '[skip ci]'), contains(variables.log, '[ci skip]'))
      - bash: echo "##vso[task.setvariable variable=start_main;isOutput=true]$RET"
        name: result

- stage: Main
  condition: and(succeeded(), eq(dependencies.Check.outputs['Skip.result.start_main'], 'true'))
  dependsOn: Check
  variables:
    AZURE_CI: 'true'
  jobs:
  - job: prerelease_deps_coverage_64bit_blas
    timeoutInMinutes: 90
    pool:
      vmImage: 'ubuntu-20.04'
    steps:
    - task: UsePythonVersion@0
      inputs:
        versionSpec: '3.9'
        addToPath: true
        architecture: 'x64'
    - template: ci/azure-travis-template.yaml
      parameters:
        test_mode: full
        coverage: true
        numpy_spec: "--pre --upgrade --timeout=60 -i $PRE_WHEELS numpy"
        other_spec: "--pre --upgrade --timeout=60"
        use_64bit_blas: true
  - job: refguide_asv_check
    timeoutInMinutes: 90
    pool:
      vmImage: 'ubuntu-20.04'
    steps:
    - task: UsePythonVersion@0
      inputs:
        versionSpec: '3.9'
        addToPath: true
        architecture: 'x64'
    - template: ci/azure-travis-template.yaml
      parameters:
        test_mode: fast
        numpy_spec: "numpy==1.21.5"
        refguide_check: true
        asv_check: true
        use_wheel: true
  - job: source_distribution
    timeoutInMinutes: 90
    pool:
      vmImage: 'ubuntu-20.04'
    steps:
    - task: UsePythonVersion@0
      inputs:
        versionSpec: '3.9'
        addToPath: true
        architecture: 'x64'
    - template: ci/azure-travis-template.yaml
      parameters:
        test_mode: fast
        numpy_spec: "numpy==1.19.5"
        use_sdist: true
  - job: wheel_optimized_gcc6
    timeoutInMinutes: 90
    pool:
      vmImage: 'ubuntu-18.04'
    variables:
      # The following is needed for optimized "-OO" test run but since we use
      # pytest-xdist plugin for load scheduling its workers don't pick up the
      # flag. This environment variable starts all Py instances in -OO mode.
      PYTHONOPTIMIZE: 2
      # Use gcc version 6
      CC: gcc-6
      CXX: g++-6
    steps:
    - script: |
        set -euo pipefail
        sudo apt update -y
        sudo apt install -y g++-6 gcc-6
      displayName: 'Install GCC 6'
    - task: UsePythonVersion@0
      inputs:
        versionSpec: '3.8'
        addToPath: true
        architecture: 'x64'
    - template: ci/azure-travis-template.yaml
      parameters:
        test_mode: fast
        numpy_spec: "numpy==1.19.5"
        use_wheel: true
  - job: Lint
    condition: and(succeeded(), ne(variables['Build.SourceBranch'], 'refs/heads/main'))  # skip for PR merges
    pool:
      vmImage: 'ubuntu-20.04'
    steps:
    - task: UsePythonVersion@0
      inputs:
        versionSpec: '3.9'
        addToPath: true
        architecture: 'x64'
    - script: >-
        python -m pip install
        flake8==3.9.2
      displayName: 'Install tools'
      failOnStderr: false
    - script: |
        set -euo pipefail
        flake8 scipy benchmarks/benchmarks
        # for Travis CI we used to do: git fetch --unshallow
        # but apparently Azure clones are not as shallow
        # so does not appear to be needed to fetch maintenance
        # branches (which Azure logs show being checked out
        # in Checkout stage)
        python tools/lint_diff.py --branch origin/$(System.PullRequest.TargetBranch)
        tools/unicode-check.py
      displayName: 'Run Lint Checks'
      failOnStderr: true
  - job: Linux_Python_38_32bit_full
    timeoutInMinutes: 90
    condition: and(succeeded(), ne(variables['Build.SourceBranch'], 'refs/heads/main'))  # skip for PR merges
    pool:
      vmImage: 'ubuntu-20.04'
    steps:
    - script: |
        git submodule update --init
      displayName: 'Fetch submodules'
    - script: |
            # For when updating this job to Meson: the `openblas` used here is
            # missing pkg-config files. Ubunty Jammy (LTS 22.04) has openblas
            # 3.20, so if that Docker image is available by then, just remove
            # the unusual install method. For the bug report about missing .pc
            # files: https://github.com/MacPython/openblas-libs/issues/74
            set -euo pipefail
            docker pull i386/ubuntu:bionic
            docker run -v $(pwd):/scipy i386/ubuntu:bionic /usr/bin/linux32 /bin/bash -c "cd scipy && \
            apt-get -y update && \
            apt-get -y install curl python3.8-dev python3.8 python3-distutils pkg-config libpng-dev libjpeg8-dev libfreetype6-dev && \
            curl https://bootstrap.pypa.io/get-pip.py -o get-pip.py && \
            python3.8 get-pip.py && \
            pip3 --version && \
<<<<<<< HEAD
            pip3 install setuptools==59.6.0 wheel numpy==1.19.5 cython==0.29.21 pybind11 pytest pytest-timeout pytest-xdist pytest-env pytest-cov Pillow mpmath pythran==0.10.0 && \
=======
            pip3 install setuptools==59.6.0 wheel numpy==1.18.5 cython==0.29.21 pybind11 pytest pytest-timeout pytest-xdist pytest-env pytest-cov Pillow mpmath pythran==0.11.0 && \
>>>>>>> 50c79d20
            apt-get -y install gcc-5 g++-5 gfortran-8 wget && \
            cd .. && \
            mkdir openblas && cd openblas && \
            target=\$(python3.8 ../scipy/tools/openblas_support.py) && \
            cp -r \$target/lib/* /usr/lib && \
            cp \$target/include/* /usr/include && \
            cd ../scipy && \
            CC=gcc-5 CXX=g++-5 F77=gfortran-8 F90=gfortran-8 python3.8 setup.py install && \
            python3.8 tools/openblas_support.py --check_version $(openblas_version) && \
            python3.8 runtests.py -n --mode=full -- -n auto -s --junitxml=junit/test-results.xml --cov-config=.coveragerc --cov-report=xml --cov-report=html"
      displayName: 'Run 32-bit Ubuntu Docker Build / Tests'
    - task: PublishTestResults@2
      condition: succeededOrFailed()
      inputs:
        testResultsFiles: '**/test-*.xml'
        failTaskOnFailedTests: true
        testRunTitle: 'Publish test results for Python 3.8-32 bit full Linux'
    - task: PublishCodeCoverageResults@1
      inputs:
        codeCoverageTool: Cobertura
        summaryFileLocation: '$(System.DefaultWorkingDirectory)/**/coverage.xml'
        reportDirectory: '$(System.DefaultWorkingDirectory)/**/htmlcov'
  - job: Windows
    timeoutInMinutes: 90
    condition: and(succeeded(), ne(variables['Build.SourceBranch'], 'refs/heads/main'))  # skip for PR merges
    pool:
      vmImage: 'windows-2019'
    variables:
      # OPENBLAS64_ variable has same value
      # but only needed for ILP64 build below
      OPENBLAS: '$(Agent.HomeDirectory)\openblaslib'
    strategy:
      maxParallel: 4
      matrix:
          Python38-32bit-fast:
            PYTHON_VERSION: '3.8'
            PYTHON_ARCH: 'x86'
            TEST_MODE: fast
            BITS: 32
            SCIPY_USE_PYTHRAN: 1
          Python38-64bit-full:
            PYTHON_VERSION: '3.8'
            PYTHON_ARCH: 'x64'
            TEST_MODE: full
            BITS: 64
            SCIPY_USE_PYTHRAN: 0
          Python310-64bit-full-ilp64:
            PYTHON_VERSION: '3.10'
            PYTHON_ARCH: 'x64'
            TEST_MODE: full
            NPY_USE_BLAS_ILP64: 1
            BITS: 64
            OPENBLAS64_: $(OPENBLAS)
            SCIPY_USE_PYTHRAN: 1
          Python39-64bit-fast:
            PYTHON_VERSION: '3.9'
            PYTHON_ARCH: 'x64'
            TEST_MODE: fast
            BITS: 64
            SCIPY_USE_PYTHRAN: 0
    steps:
    - task: UsePythonVersion@0
      inputs:
        versionSpec: $(PYTHON_VERSION)
        addToPath: true
        architecture: $(PYTHON_ARCH)
    - script: |
        git submodule update --init
      displayName: 'Fetch submodules'
    - script: |
        python -m pip install --upgrade pip "setuptools==59.6.0" wheel
      displayName: 'Install tools'
    - powershell: |
        $pyversion = python -c "import sys; print(sys.version.split()[0])"
        Write-Host "Python Version: $pyversion"
        function Download-OpenBLAS($ilp64) {
            if ($ilp64 -eq '1') { $target_name = "openblas64_.a" } else { $target_name = "openblas.a" }
            $target = "$(OPENBLAS)\$target_name"
            Write-Host "target path: $target"
            $old_value = $env:NPY_USE_BLAS_ILP64
            $env:NPY_USE_BLAS_ILP64 = $ilp64
            $openblas = python tools/openblas_support.py
            $env:NPY_USE_BLAS_ILP64 = $old_value
            cp $openblas $target
        }
        mkdir $(OPENBLAS)
        Download-OpenBLAS('0')
        If ($env:NPY_USE_BLAS_ILP64 -eq '1') {
            Download-OpenBLAS('1')
        }
      displayName: 'Download / Install OpenBLAS'
    - script: |
        choco install -y llvm
        set PATH=C:\Program Files\LLVM\bin;%PATH%
        echo '##vso[task.setvariable variable=PATH]%PATH%'
      displayName: 'Install clang-cl'
    - script: |
        clang-cl.exe --version
      displayName: 'clang-cl version'
    - powershell: |
        # wheels must use same version
        choco install -y mingw --forcex86 --force --version=7.3.0
      displayName: 'Install 32-bit mingw for 32-bit builds'
      condition: and(succeeded(), eq(variables['BITS'], 32))
    - script: >-
        python -m pip install
        cython==0.29.24
        matplotlib
        mpmath
        numpy==1.21.4
        Pillow
        pybind11
        pythran==0.11.0
        pytest
        pytest-cov
        pytest-env
        pytest-timeout
        pytest-xdist
        threadpoolctl
      displayName: 'Install dependencies'
    # DLL resolution mechanics were changed in
    # Python 3.8: https://bugs.python.org/issue36085
    # While we normally leave adjustment of _distributor_init.py
    # up to the specific distributors of SciPy builds, we
    # are the primary providers of the SciPy wheels available
    # on PyPI, so we now regularly test that the version of
    # _distributor_init.py in our wheels repo is capable of
    # loading the DLLs from a master branch wheel build
    - powershell: |
        git clone -n --depth 1 https://github.com/MacPython/scipy-wheels.git
        cd scipy-wheels
        git checkout HEAD _distributor_init.py
        cd ..
        rm scipy/_distributor_init.py
        mv scipy-wheels/_distributor_init.py scipy/
      displayName: 'Copy in _distributor_init.py'
      condition: and(succeeded(), eq(variables['PYTHON_VERSION'], '3.8'))
    - powershell: |
        # The below lines ensure exit status of every line in this step is checked
        Set-StrictMode -Version Latest
        $global:erroractionpreference = 1


        If ($(BITS) -eq 32) {
            # 32-bit build requires careful adjustments
            # until Microsoft has a switch we can use
            # directly for i686 mingw
            $env:NPY_DISTUTILS_APPEND_FLAGS = 1
            $env:CFLAGS = "-m32"
            $env:CXXFLAGS = "-m32"
            $env:LDFLAGS = "-m32"
            refreshenv
        }
        $env:PATH = "C:\\ProgramData\\chocolatey\\lib\\mingw\\tools\\install\\mingw$(BITS)\\bin;" + $env:PATH

        # Still testing distutils here (`pip wheel --no-use-pep517` cannot be
        # used, so back to `setup.py` it is ...)
        python setup.py bdist_wheel
        ls dist -r | Foreach-Object {
            pip install $_.FullName
        }
      displayName: 'Build SciPy'
    - powershell: |
        $env:PATH = "C:\\ProgramData\\chocolatey\\lib\\mingw\\tools\\install\\mingw$(BITS)\\bin;" + $env:PATH
        $env:SCIPY_USE_PYTHRAN=$(SCIPY_USE_PYTHRAN)
        python runtests.py -n --mode=$(TEST_MODE) -- -n 2 --junitxml=junit/test-results.xml --durations=10
      displayName: 'Run SciPy Test Suite'
    - task: PublishTestResults@2
      condition: succeededOrFailed()
      inputs:
        testResultsFiles: '**/test-*.xml'
        failTaskOnFailedTests: true
        testRunTitle: 'Publish test results for Python $(python.version)'<|MERGE_RESOLUTION|>--- conflicted
+++ resolved
@@ -182,11 +182,7 @@
             curl https://bootstrap.pypa.io/get-pip.py -o get-pip.py && \
             python3.8 get-pip.py && \
             pip3 --version && \
-<<<<<<< HEAD
-            pip3 install setuptools==59.6.0 wheel numpy==1.19.5 cython==0.29.21 pybind11 pytest pytest-timeout pytest-xdist pytest-env pytest-cov Pillow mpmath pythran==0.10.0 && \
-=======
-            pip3 install setuptools==59.6.0 wheel numpy==1.18.5 cython==0.29.21 pybind11 pytest pytest-timeout pytest-xdist pytest-env pytest-cov Pillow mpmath pythran==0.11.0 && \
->>>>>>> 50c79d20
+            pip3 install setuptools==59.6.0 wheel numpy==1.19.5 cython==0.29.21 pybind11 pytest pytest-timeout pytest-xdist pytest-env pytest-cov Pillow mpmath pythran && \
             apt-get -y install gcc-5 g++-5 gfortran-8 wget && \
             cd .. && \
             mkdir openblas && cd openblas && \
