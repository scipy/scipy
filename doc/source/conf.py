import math
import os
from os.path import relpath, dirname
import re
import sys
import warnings
from datetime import date
from docutils import nodes
from docutils.parsers.rst import Directive

import matplotlib
import matplotlib.pyplot as plt
from numpydoc.docscrape_sphinx import SphinxDocString
from sphinx.util import inspect

import scipy
from scipy._lib._util import _rng_html_rewrite
# Workaround for sphinx-doc/sphinx#6573
# ua._Function should not be treated as an attribute
import scipy._lib.uarray as ua
from scipy.stats._distn_infrastructure import rv_generic
from scipy.stats._multivariate import multi_rv_generic


old_isdesc = inspect.isdescriptor
inspect.isdescriptor = (lambda obj: old_isdesc(obj)
                        and not isinstance(obj, ua._Function))

# Currently required to build scipy.fft docs
os.environ['_SCIPY_BUILDING_DOC'] = 'True'

# -----------------------------------------------------------------------------
# General configuration
# -----------------------------------------------------------------------------

# Add any Sphinx extension module names here, as strings. They can be extensions
# coming with Sphinx (named 'sphinx.ext.*') or your custom ones.

sys.path.insert(0, os.path.abspath(os.path.dirname(__file__)))

import numpydoc.docscrape as np_docscrape  # noqa: E402

extensions = [
    'sphinx.ext.autodoc',
    'sphinx.ext.autosummary',
    'sphinx.ext.coverage',
    'sphinx.ext.mathjax',
    'sphinx.ext.intersphinx',
    'numpydoc',
    'sphinx_design',
    'scipyoptdoc',
    'doi_role',
    'matplotlib.sphinxext.plot_directive',
    'myst_nb',
]


# Do some matplotlib config in case users have a matplotlibrc that will break
# things
matplotlib.use('agg')
plt.ioff()

# Add any paths that contain templates here, relative to this directory.
templates_path = ['_templates']

# The suffix of source filenames.
source_suffix = '.rst'

# The main toctree document.
master_doc = 'index'

# General substitutions.
project = 'SciPy'
copyright = '2008-%s, The SciPy community' % date.today().year

# The default replacements for |version| and |release|, also used in various
# other places throughout the built documents.
version = re.sub(r'\.dev.*$', r'.dev', scipy.__version__)
release = version

if os.environ.get('CIRCLE_JOB', False) and \
        os.environ.get('CIRCLE_BRANCH', '') != 'main':
    version = os.environ['CIRCLE_BRANCH']
    release = version

print(f"{project} (VERSION {version})")

# There are two options for replacing |today|: either, you set today to some
# non-false value, then it is used:
#today = ''
# Else, today_fmt is used as the format for a strftime call.
today_fmt = '%B %d, %Y'

# List of documents that shouldn't be included in the build.
#unused_docs = []

# The reST default role (used for this markup: `text`) to use for all documents.
default_role = "autolink"

# List of directories, relative to source directories, that shouldn't be searched
# for source files.
exclude_dirs = []

# If true, '()' will be appended to :func: etc. cross-reference text.
add_function_parentheses = False

# If true, the current module name will be prepended to all description
# unit titles (such as .. function::).
#add_module_names = True

# If true, sectionauthor and moduleauthor directives will be shown in the
# output. They are ignored by default.
# show_authors = False

# The name of the Pygments (syntax highlighting) style to use.
# pygments_style = 'sphinx'

# Ensure all our internal links work
nitpicky = True
nitpick_ignore = [
    # This ignores errors for classes (OptimizeResults, sparse.dok_matrix)
    # which inherit methods from `dict`. missing references to builtins get
    # ignored by default (see https://github.com/sphinx-doc/sphinx/pull/7254),
    # but that fix doesn't work for inherited methods.
    ("py:class", "a shallow copy of D"),
    ("py:class", "a set-like object providing a view on D's keys"),
    ("py:class", "a set-like object providing a view on D's items"),
    ("py:class", "an object providing a view on D's values"),
    ("py:class", "None.  Remove all items from D."),
    ("py:class", "(k, v), remove and return some (key, value) pair as a"),
    ("py:class", "None.  Update D from dict/iterable E and F."),
    ("py:class", "v, remove specified key and return the corresponding value."),
]

exclude_patterns = [  # glob-style

]

# be strict about warnings in our examples, we should write clean code
# (exceptions permitted for pedagogical purposes below)
warnings.resetwarnings()
warnings.filterwarnings('error')
# allow these and show them
warnings.filterwarnings('default', module='sphinx')  # internal warnings
# global weird ones that can be safely ignored
for key in (
        r"OpenSSL\.rand is deprecated",  # OpenSSL package in linkcheck
        r"distutils Version",  # distutils
        ):
    warnings.filterwarnings(  # deal with other modules having bad imports
        'ignore', message=".*" + key, category=DeprecationWarning)
warnings.filterwarnings(  # matplotlib<->pyparsing issue
    'ignore', message="Exception creating Regex for oneOf.*",
    category=SyntaxWarning)
# warnings in examples (mostly) that we allow
# TODO: eventually these should be eliminated!
for key in (
        'invalid escape sequence',  # numpydoc 0.8 has some bad escape chars
        'The integral is probably divergent',  # stats.mielke example
        'underflow encountered in square',  # signal.filtfilt underflow
        'underflow encountered in multiply',  # scipy.spatial.HalfspaceIntersection
        'underflow encountered in nextafter',  # tuterial/interpolate.rst
        # stats.skewnorm, stats.norminvgauss, stats.gaussian_kde,
        # tutorial/stats.rst (twice):
        'underflow encountered in exp',
        ):
    warnings.filterwarnings(
        'once', message='.*' + key)
# docutils warnings when using notebooks (see gh-17322)
# these will hopefully be removed in the near future
for key in (
    r"The frontend.OptionParser class will be replaced",
    r"The frontend.Option class will be removed",
    ):
    warnings.filterwarnings('ignore', message=key, category=DeprecationWarning)
warnings.filterwarnings(
    'ignore',
    message=r'.*is obsoleted by Node.findall()',
    category=PendingDeprecationWarning,
)
warnings.filterwarnings(
    'ignore',
    message=r'There is no current event loop',
    category=DeprecationWarning,
)
# TODO: remove after gh-19228 resolved:
warnings.filterwarnings(
    'ignore',
    message=r'.*path is deprecated.*',
    category=DeprecationWarning,
)

# -----------------------------------------------------------------------------
# HTML output
# -----------------------------------------------------------------------------

html_theme = 'pydata_sphinx_theme'

html_logo = '_static/logo.svg'
html_favicon = '_static/favicon.ico'

html_theme_options = {
  "github_url": "https://github.com/scipy/scipy",
  "twitter_url": "https://twitter.com/SciPy_team",
  "navbar_end": ["theme-switcher", "version-switcher", "navbar-icon-links"],
  "switcher": {
      "json_url": "https://scipy.github.io/devdocs/_static/version_switcher.json",
      "version_match": version,
  }
}

if 'dev' in version:
    html_theme_options["switcher"]["version_match"] = "development"

if 'versionwarning' in tags:  # noqa: F821
    # Specific to docs.scipy.org deployment.
    # See https://github.com/scipy/docs.scipy.org/blob/main/_static/versionwarning.js_t
    src = ('var script = document.createElement("script");\n'
           'script.type = "text/javascript";\n'
           'script.src = "/doc/_static/versionwarning.js";\n'
           'document.head.appendChild(script);')
    html_context = {
        'VERSIONCHECK_JS': src
    }
    html_js_files = ['versioncheck.js']

html_title = f"{project} v{version} Manual"
html_static_path = ['_static']
html_last_updated_fmt = '%b %d, %Y'

html_css_files = [
    "scipy.css",
]

# html_additional_pages = {
#     'index': 'indexcontent.html',
# }
html_additional_pages = {}
html_use_modindex = True
html_domain_indices = False
html_copy_source = False
html_file_suffix = '.html'

htmlhelp_basename = 'scipy'

mathjax_path = "scipy-mathjax/MathJax.js?config=scipy-mathjax"

# -----------------------------------------------------------------------------
# Intersphinx configuration
# -----------------------------------------------------------------------------
intersphinx_mapping = {
    'python': ('https://docs.python.org/3', None),
    'numpy': ('https://numpy.org/devdocs', None),
    'neps': ('https://numpy.org/neps', None),
    'matplotlib': ('https://matplotlib.org/stable', None),
    'asv': ('https://asv.readthedocs.io/en/stable/', None),
    'statsmodels': ('https://www.statsmodels.org/stable', None),
}


# -----------------------------------------------------------------------------
# Numpy extensions
# -----------------------------------------------------------------------------

# If we want to do a phantom import from an XML file for all autodocs
phantom_import_file = 'dump.xml'

# Generate plots for example sections
numpydoc_use_plots = True
np_docscrape.ClassDoc.extra_public_methods = [  # should match class.rst
    '__call__', '__mul__', '__getitem__', '__len__',
]

# -----------------------------------------------------------------------------
# Autosummary
# -----------------------------------------------------------------------------

autosummary_generate = True

# maps functions with a name same as a class name that is indistinguishable
# Ex: scipy.signal.czt and scipy.signal.CZT or scipy.odr.odr and scipy.odr.ODR
# Otherwise, the stubs are overwritten when the name is same for
# OS (like MacOS) which has a filesystem that ignores the case
# See https://github.com/sphinx-doc/sphinx/pull/7927
autosummary_filename_map = {
    "scipy.odr.odr": "odr-function",
    "scipy.signal.czt": "czt-function",
}


# -----------------------------------------------------------------------------
# Autodoc
# -----------------------------------------------------------------------------

autodoc_default_options = {
    'inherited-members': None,
}
autodoc_typehints = 'none'


# -----------------------------------------------------------------------------
# Coverage checker
# -----------------------------------------------------------------------------
coverage_ignore_modules = r"""
    """.split()
coverage_ignore_functions = r"""
    test($|_) (some|all)true bitwise_not cumproduct pkgload
    generic\.
    """.split()
coverage_ignore_classes = r"""
    """.split()

coverage_c_path = []
coverage_c_regexes = {}
coverage_ignore_c_items = {}


#------------------------------------------------------------------------------
# Matplotlib plot_directive options
#------------------------------------------------------------------------------

plot_pre_code = """
import warnings
for key in (
<<<<<<< HEAD
        'lsim2 is deprecated',  # Deprecation of scipy.signal.lsim2
        'impulse2 is deprecated',  # Deprecation of scipy.signal.impulse2
        'step2 is deprecated',  # Deprecation of scipy.signal.step2
=======
        'interp2d` is deprecated',  # Deprecation of scipy.interpolate.interp2d
>>>>>>> 43a96e2d
        'scipy.misc',  # scipy.misc deprecated in v1.10.0; use scipy.datasets
        'kurtosistest only valid',  # intentionally "bad" excample in docstring
        'scipy.signal.daub is deprecated',
        'scipy.signal.qmf is deprecated',
        'scipy.signal.cascade is deprecated',
        'scipy.signal.morlet is deprecated',
        'scipy.signal.morlet2 is deprecated',
        'scipy.signal.ricker is deprecated',
        'scipy.signal.cwt is deprecated',
        ):
    warnings.filterwarnings(action='ignore', message='.*' + key + '.*')

import numpy as np
np.random.seed(123)
"""

plot_include_source = True
plot_formats = [('png', 96)]
plot_html_show_formats = False
plot_html_show_source_link = False

phi = (math.sqrt(5) + 1)/2

font_size = 13*72/96.0  # 13 px

plot_rcparams = {
    'font.size': font_size,
    'axes.titlesize': font_size,
    'axes.labelsize': font_size,
    'xtick.labelsize': font_size,
    'ytick.labelsize': font_size,
    'legend.fontsize': font_size,
    'figure.figsize': (3*phi, 3),
    'figure.subplot.bottom': 0.2,
    'figure.subplot.left': 0.2,
    'figure.subplot.right': 0.9,
    'figure.subplot.top': 0.85,
    'figure.subplot.wspace': 0.4,
    'text.usetex': False,
}

# -----------------------------------------------------------------------------
# Notebook tutorials with MyST-NB
# -----------------------------------------------------------------------------

nb_execution_mode = "auto"

# -----------------------------------------------------------------------------
# Source code links
# -----------------------------------------------------------------------------

# Not the same as from sphinx.util import inspect and needed here
import inspect  # noqa: E402

for name in ['sphinx.ext.linkcode', 'linkcode', 'numpydoc.linkcode']:
    try:
        __import__(name)
        extensions.append(name)
        break
    except ImportError:
        pass
else:
    print("NOTE: linkcode extension not found -- no links to source generated")


def linkcode_resolve(domain, info):
    """
    Determine the URL corresponding to Python object
    """
    if domain != 'py':
        return None

    modname = info['module']
    fullname = info['fullname']

    submod = sys.modules.get(modname)
    if submod is None:
        return None

    obj = submod
    for part in fullname.split('.'):
        try:
            obj = getattr(obj, part)
        except Exception:
            return None

    # Use the original function object if it is wrapped.
    while hasattr(obj, "__wrapped__"):
        obj = obj.__wrapped__
    # SciPy's distributions are instances of *_gen. Point to this
    # class since it contains the implementation of all the methods.
    if isinstance(obj, (rv_generic, multi_rv_generic)):
        obj = obj.__class__
    try:
        fn = inspect.getsourcefile(obj)
    except Exception:
        fn = None
    if not fn:
        try:
            fn = inspect.getsourcefile(sys.modules[obj.__module__])
        except Exception:
            fn = None
    if not fn:
        return None

    try:
        source, lineno = inspect.getsourcelines(obj)
    except Exception:
        lineno = None

    if lineno:
        linespec = "#L%d-L%d" % (lineno, lineno + len(source) - 1)
    else:
        linespec = ""

    startdir = os.path.abspath(os.path.join(dirname(scipy.__file__), '..'))
    fn = relpath(fn, start=startdir).replace(os.path.sep, '/')

    if fn.startswith('scipy/'):
        m = re.match(r'^.*dev0\+([a-f0-9]+)$', scipy.__version__)
        base_url = "https://github.com/scipy/scipy/blob"
        if m:
            return f"{base_url}/{m.group(1)}/{fn}{linespec}"
        elif 'dev' in scipy.__version__:
            return f"{base_url}/main/{fn}{linespec}"
        else:
            return f"{base_url}/v{scipy.__version__}/{fn}{linespec}"
    else:
        return None


# Tell overwrite numpydoc's logic to render examples containing rng.
SphinxDocString._str_examples = _rng_html_rewrite(
    SphinxDocString._str_examples
)


class LegacyDirective(Directive):
    """
    Adapted from docutils/parsers/rst/directives/admonitions.py

    Uses a default text if the directive does not have contents. If it does,
    the default text is concatenated to the contents.

    """
    has_content = True
    node_class = nodes.admonition
    optional_arguments = 1

    def run(self):
        try:
            obj = self.arguments[0]
        except IndexError:
            # Argument is empty; use default text
            obj = "submodule"
        text = (f"This {obj} is considered legacy and will no longer receive "
                "updates. This could also mean it will be removed in future "
                "SciPy versions.")

        try:
            self.content[0] = text+" "+self.content[0]
        except IndexError:
            # Content is empty; use the default text
            source, lineno = self.state_machine.get_source_and_line(
                self.lineno
            )
            self.content.append(
                text,
                source=source,
                offset=lineno
            )
        text = '\n'.join(self.content)
        # Create the admonition node, to be populated by `nested_parse`
        admonition_node = self.node_class(rawsource=text)
        # Set custom title
        title_text = "Legacy"
        textnodes, _ = self.state.inline_text(title_text, self.lineno)
        title = nodes.title(title_text, '', *textnodes)
        # Set up admonition node
        admonition_node += title
        # Select custom class for CSS styling
        admonition_node['classes'] = ['admonition-legacy']
        # Parse the directive contents
        self.state.nested_parse(self.content, self.content_offset,
                                admonition_node)
        return [admonition_node]


def setup(app):
    app.add_directive("legacy", LegacyDirective)<|MERGE_RESOLUTION|>--- conflicted
+++ resolved
@@ -322,13 +322,6 @@
 plot_pre_code = """
 import warnings
 for key in (
-<<<<<<< HEAD
-        'lsim2 is deprecated',  # Deprecation of scipy.signal.lsim2
-        'impulse2 is deprecated',  # Deprecation of scipy.signal.impulse2
-        'step2 is deprecated',  # Deprecation of scipy.signal.step2
-=======
-        'interp2d` is deprecated',  # Deprecation of scipy.interpolate.interp2d
->>>>>>> 43a96e2d
         'scipy.misc',  # scipy.misc deprecated in v1.10.0; use scipy.datasets
         'kurtosistest only valid',  # intentionally "bad" excample in docstring
         'scipy.signal.daub is deprecated',
