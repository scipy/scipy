--- conflicted
+++ resolved
@@ -301,15 +301,11 @@
 plot_pre_code = """
 import warnings
 for key in (
-<<<<<<< HEAD
         'gilbrat',  # misspelling for gibrat and has been deprecated
         'lsim2 is deprecated',  # Deprecation of scipy.signal.lsim2
         'impulse2 is deprecated',  # Deprecation of scipy.signal.impulse2
         'step2 is deprecated',  # Deprecation of scipy.signal.step2
-=======
-        'gilbrat'  # misspelling for gibrat and has been deprecated
         'scipy.misc'  # scipy.misc deprecated in v1.10.0; use scipy.datasets
->>>>>>> 06da9ee6
         ):
     warnings.filterwarnings(action='ignore', message='.*' + key + '.*')
 
