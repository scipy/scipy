<<<<<<< HEAD
import sys
import os
import re
from datetime import date
=======
import math
import os
from os.path import relpath, dirname
import re
import sys
>>>>>>> aadf6392
import warnings
from datetime import date
from docutils import nodes
from docutils.parsers.rst import Directive

<<<<<<< HEAD
# Currently required to build scipy.fft docs
os.environ['_SCIPY_BUILDING_DOC'] = 'True'

# Check Sphinx version
import sphinx  # noqa: E402
if sphinx.__version__ < "2.0":
    raise RuntimeError("Sphinx 2.0 or newer required")

needs_sphinx = '2.0'
=======
import matplotlib
import matplotlib.pyplot as plt
from numpydoc.docscrape_sphinx import SphinxDocString
from sphinx.util import inspect
>>>>>>> aadf6392

import scipy
from scipy._lib._util import _rng_html_rewrite
# Workaround for sphinx-doc/sphinx#6573
# ua._Function should not be treated as an attribute
<<<<<<< HEAD
from sphinx.util import inspect  # noqa: E402
import scipy._lib.uarray as ua  # noqa: E402
=======
import scipy._lib.uarray as ua
>>>>>>> aadf6392
from scipy.stats._distn_infrastructure import rv_generic  # noqa: E402
from scipy.stats._multivariate import multi_rv_generic  # noqa: E402


old_isdesc = inspect.isdescriptor
inspect.isdescriptor = (lambda obj: old_isdesc(obj)
                        and not isinstance(obj, ua._Function))

# Currently required to build scipy.fft docs
os.environ['_SCIPY_BUILDING_DOC'] = 'True'

# -----------------------------------------------------------------------------
# General configuration
# -----------------------------------------------------------------------------

# Add any Sphinx extension module names here, as strings. They can be extensions
# coming with Sphinx (named 'sphinx.ext.*') or your custom ones.

sys.path.insert(0, os.path.abspath(os.path.dirname(__file__)))

import numpydoc.docscrape as np_docscrape  # noqa:E402

extensions = [
    'sphinx.ext.autodoc',
    'sphinx.ext.autosummary',
    'sphinx.ext.coverage',
    'sphinx.ext.mathjax',
    'sphinx.ext.intersphinx',
    'numpydoc',
    'sphinx_design',
    'scipyoptdoc',
    'doi_role',
    'matplotlib.sphinxext.plot_directive',
    'myst_nb',
]

<<<<<<< HEAD
# Determine if the matplotlib has a recent enough version of the
# plot_directive.
from matplotlib.sphinxext import plot_directive  # noqa: E402
if plot_directive.__version__ < 2:
    raise RuntimeError("You need a recent enough version of matplotlib")
# Do some matplotlib config in case users have a matplotlibrc that will break
# things
import matplotlib  # noqa: E402
matplotlib.use('agg')
import matplotlib.pyplot as plt  # noqa: E402
=======

# Do some matplotlib config in case users have a matplotlibrc that will break
# things
matplotlib.use('agg')
>>>>>>> aadf6392
plt.ioff()

# Add any paths that contain templates here, relative to this directory.
templates_path = ['_templates']

# The suffix of source filenames.
source_suffix = '.rst'

# The main toctree document.
master_doc = 'index'

# General substitutions.
project = 'SciPy'
copyright = '2008-%s, The SciPy community' % date.today().year

# The default replacements for |version| and |release|, also used in various
# other places throughout the built documents.
<<<<<<< HEAD
import scipy  # noqa: E402
=======
>>>>>>> aadf6392
version = re.sub(r'\.dev-.*$', r'.dev', scipy.__version__)
release = scipy.__version__

if os.environ.get('CIRCLE_JOB', False) and \
        os.environ.get('CIRCLE_BRANCH', '') != 'main':
    version = os.environ['CIRCLE_BRANCH']
    release = version

print(f"{project} (VERSION {version})")

# There are two options for replacing |today|: either, you set today to some
# non-false value, then it is used:
#today = ''
# Else, today_fmt is used as the format for a strftime call.
today_fmt = '%B %d, %Y'

# List of documents that shouldn't be included in the build.
#unused_docs = []

# The reST default role (used for this markup: `text`) to use for all documents.
default_role = "autolink"

# List of directories, relative to source directories, that shouldn't be searched
# for source files.
exclude_dirs = []

# If true, '()' will be appended to :func: etc. cross-reference text.
add_function_parentheses = False

# If true, the current module name will be prepended to all description
# unit titles (such as .. function::).
#add_module_names = True

# If true, sectionauthor and moduleauthor directives will be shown in the
# output. They are ignored by default.
# show_authors = False

# The name of the Pygments (syntax highlighting) style to use.
# pygments_style = 'sphinx'

# Ensure all our internal links work
nitpicky = True
nitpick_ignore = [
    # This ignores errors for classes (OptimizeResults, sparse.dok_matrix)
    # which inherit methods from `dict`. missing references to builtins get
    # ignored by default (see https://github.com/sphinx-doc/sphinx/pull/7254),
    # but that fix doesn't work for inherited methods.
    ("py:class", "a shallow copy of D"),
    ("py:class", "a set-like object providing a view on D's keys"),
    ("py:class", "a set-like object providing a view on D's items"),
    ("py:class", "an object providing a view on D's values"),
    ("py:class", "None.  Remove all items from D."),
    ("py:class", "(k, v), remove and return some (key, value) pair as a"),
    ("py:class", "None.  Update D from dict/iterable E and F."),
    ("py:class", "v, remove specified key and return the corresponding value."),
]

exclude_patterns = [  # glob-style

]

# be strict about warnings in our examples, we should write clean code
# (exceptions permitted for pedagogical purposes below)
warnings.resetwarnings()
warnings.filterwarnings('error')
# allow these and show them
warnings.filterwarnings('default', module='sphinx')  # internal warnings
# global weird ones that can be safely ignored
for key in (
        r"OpenSSL\.rand is deprecated",  # OpenSSL package in linkcheck
        r"distutils Version",  # distutils
        ):
    warnings.filterwarnings(  # deal with other modules having bad imports
        'ignore', message=".*" + key, category=DeprecationWarning)
warnings.filterwarnings(  # matplotlib<->pyparsing issue
    'ignore', message="Exception creating Regex for oneOf.*",
    category=SyntaxWarning)
# warnings in examples (mostly) that we allow
# TODO: eventually these should be eliminated!
for key in (
        'invalid escape sequence',  # numpydoc 0.8 has some bad escape chars
        'The integral is probably divergent',  # stats.mielke example
        'underflow encountered in square',  # signal.filtfilt underflow
        'underflow encountered in multiply',  # scipy.spatial.HalfspaceIntersection
        'underflow encountered in nextafter',  # tuterial/interpolate.rst
        # stats.skewnorm, stats.norminvgauss, stats.gaussian_kde,
        # tutorial/stats.rst (twice):
        'underflow encountered in exp',
        ):
    warnings.filterwarnings(
        'once', message='.*' + key)
# docutils warnings when using notebooks (see gh-17322)
# these will hopefully be removed in the near future
for key in (
    r"The frontend.OptionParser class will be replaced",
    r"The frontend.Option class will be removed",
    ):
    warnings.filterwarnings('ignore', message=key, category=DeprecationWarning)
warnings.filterwarnings(
    'ignore',
    message=r'.*is obsoleted by Node.findall()',
    category=PendingDeprecationWarning,
)
warnings.filterwarnings(
    'ignore',
    message=r'There is no current event loop',
    category=DeprecationWarning,
)

# -----------------------------------------------------------------------------
# HTML output
# -----------------------------------------------------------------------------

html_theme = 'pydata_sphinx_theme'

html_logo = '_static/logo.svg'
html_favicon = '_static/favicon.ico'

html_theme_options = {
  "github_url": "https://github.com/scipy/scipy",
  "twitter_url": "https://twitter.com/SciPy_team",
  "navbar_end": ["theme-switcher", "version-switcher", "navbar-icon-links"],
  "switcher": {
      "json_url": "https://scipy.github.io/devdocs/_static/version_switcher.json",
      "version_match": version,
  }
}

if 'dev' in version:
    html_theme_options["switcher"]["version_match"] = "dev"

<<<<<<< HEAD
if 'versionwarning' in tags:  # noqa: F821
=======
if 'versionwarning' in tags:  # noqa
>>>>>>> aadf6392
    # Specific to docs.scipy.org deployment.
    # See https://github.com/scipy/docs.scipy.org/blob/main/_static/versionwarning.js_t
    src = ('var script = document.createElement("script");\n'
           'script.type = "text/javascript";\n'
           'script.src = "/doc/_static/versionwarning.js";\n'
           'document.head.appendChild(script);')
    html_context = {
        'VERSIONCHECK_JS': src
    }
    html_js_files = ['versioncheck.js']

html_title = f"{project} v{version} Manual"
html_static_path = ['_static']
html_last_updated_fmt = '%b %d, %Y'

html_css_files = [
    "scipy.css",
]

# html_additional_pages = {
#     'index': 'indexcontent.html',
# }
html_additional_pages = {}
html_use_modindex = True
html_domain_indices = False
html_copy_source = False
html_file_suffix = '.html'

htmlhelp_basename = 'scipy'

mathjax_path = "scipy-mathjax/MathJax.js?config=scipy-mathjax"

# -----------------------------------------------------------------------------
# Intersphinx configuration
# -----------------------------------------------------------------------------
intersphinx_mapping = {
    'python': ('https://docs.python.org/3', None),
    'numpy': ('https://numpy.org/devdocs', None),
    'neps': ('https://numpy.org/neps', None),
    'matplotlib': ('https://matplotlib.org/stable', None),
    'asv': ('https://asv.readthedocs.io/en/stable/', None),
    'statsmodels': ('https://www.statsmodels.org/stable', None),
}


# -----------------------------------------------------------------------------
# Numpy extensions
# -----------------------------------------------------------------------------

# If we want to do a phantom import from an XML file for all autodocs
phantom_import_file = 'dump.xml'

# Generate plots for example sections
numpydoc_use_plots = True
np_docscrape.ClassDoc.extra_public_methods = [  # should match class.rst
    '__call__', '__mul__', '__getitem__', '__len__',
]

# -----------------------------------------------------------------------------
# Autosummary
# -----------------------------------------------------------------------------

autosummary_generate = True

# maps functions with a name same as a class name that is indistinguishable
# Ex: scipy.signal.czt and scipy.signal.CZT or scipy.odr.odr and scipy.odr.ODR
# Otherwise, the stubs are overwritten when the name is same for
# OS (like MacOS) which has a filesystem that ignores the case
# See https://github.com/sphinx-doc/sphinx/pull/7927
autosummary_filename_map = {
    "scipy.odr.odr": "odr-function",
    "scipy.signal.czt": "czt-function",
}


# -----------------------------------------------------------------------------
# Autodoc
# -----------------------------------------------------------------------------

autodoc_default_options = {
    'inherited-members': None,
}
autodoc_typehints = 'none'


# -----------------------------------------------------------------------------
# Coverage checker
# -----------------------------------------------------------------------------
coverage_ignore_modules = r"""
    """.split()
coverage_ignore_functions = r"""
    test($|_) (some|all)true bitwise_not cumproduct pkgload
    generic\.
    """.split()
coverage_ignore_classes = r"""
    """.split()

coverage_c_path = []
coverage_c_regexes = {}
coverage_ignore_c_items = {}


#------------------------------------------------------------------------------
# Matplotlib plot_directive options
#------------------------------------------------------------------------------

plot_pre_code = """
import warnings
for key in (
        'lsim2 is deprecated',  # Deprecation of scipy.signal.lsim2
        'impulse2 is deprecated',  # Deprecation of scipy.signal.impulse2
        'step2 is deprecated',  # Deprecation of scipy.signal.step2
        'scipy.misc'  # scipy.misc deprecated in v1.10.0; use scipy.datasets
        ):
    warnings.filterwarnings(action='ignore', message='.*' + key + '.*')

import numpy as np
np.random.seed(123)
"""
plot_include_source = True
plot_formats = [('png', 96)]
plot_html_show_formats = False
plot_html_show_source_link = False

<<<<<<< HEAD
import math  # noqa: E402
=======
>>>>>>> aadf6392
phi = (math.sqrt(5) + 1)/2

font_size = 13*72/96.0  # 13 px

plot_rcparams = {
    'font.size': font_size,
    'axes.titlesize': font_size,
    'axes.labelsize': font_size,
    'xtick.labelsize': font_size,
    'ytick.labelsize': font_size,
    'legend.fontsize': font_size,
    'figure.figsize': (3*phi, 3),
    'figure.subplot.bottom': 0.2,
    'figure.subplot.left': 0.2,
    'figure.subplot.right': 0.9,
    'figure.subplot.top': 0.85,
    'figure.subplot.wspace': 0.4,
    'text.usetex': False,
}

# -----------------------------------------------------------------------------
# Notebook tutorials with MyST-NB
# -----------------------------------------------------------------------------

nb_execution_mode = "auto"

# -----------------------------------------------------------------------------
# Source code links
# -----------------------------------------------------------------------------

<<<<<<< HEAD
import re  # noqa: E402
import inspect  # noqa: E402
from os.path import relpath, dirname  # noqa: E402
=======
# Not the same as from sphinx.util import inspect and needed here
import inspect  # noqa: E402
>>>>>>> aadf6392

for name in ['sphinx.ext.linkcode', 'linkcode', 'numpydoc.linkcode']:
    try:
        __import__(name)
        extensions.append(name)
        break
    except ImportError:
        pass
else:
    print("NOTE: linkcode extension not found -- no links to source generated")


def linkcode_resolve(domain, info):
    """
    Determine the URL corresponding to Python object
    """
    if domain != 'py':
        return None

    modname = info['module']
    fullname = info['fullname']

    submod = sys.modules.get(modname)
    if submod is None:
        return None

    obj = submod
    for part in fullname.split('.'):
        try:
            obj = getattr(obj, part)
        except Exception:
            return None

    # Use the original function object if it is wrapped.
    while hasattr(obj, "__wrapped__"):
        obj = obj.__wrapped__
    # SciPy's distributions are instances of *_gen. Point to this
    # class since it contains the implementation of all the methods.
    if isinstance(obj, (rv_generic, multi_rv_generic)):
        obj = obj.__class__
    try:
        fn = inspect.getsourcefile(obj)
    except Exception:
        fn = None
    if not fn:
        try:
            fn = inspect.getsourcefile(sys.modules[obj.__module__])
        except Exception:
            fn = None
    if not fn:
        return None

    try:
        source, lineno = inspect.getsourcelines(obj)
    except Exception:
        lineno = None

    if lineno:
        linespec = "#L%d-L%d" % (lineno, lineno + len(source) - 1)
    else:
        linespec = ""

    startdir = os.path.abspath(os.path.join(dirname(scipy.__file__), '..'))
    fn = relpath(fn, start=startdir).replace(os.path.sep, '/')

    if fn.startswith('scipy/'):
        m = re.match(r'^.*dev0\+([a-f0-9]+)$', scipy.__version__)
<<<<<<< HEAD
        prefix = "https://github.com/scipy/scipy/blob"
        if m:
            return f"{prefix}/{m.group(1)}/{fn}{linespec}"
        elif 'dev' in scipy.__version__:
            return f"{prefix}/main/{fn}{linespec}"
        else:
            return f"{prefix}/v{scipy.__version__}/{fn}{linespec}"
=======
        base_url = "https://github.com/scipy/scipy/blob"
        if m:
            return f"{base_url}/{m.group(1)}/{fn}{linespec}"
        elif 'dev' in scipy.__version__:
            return f"{base_url}/main/{fn}{linespec}"
        else:
            return f"{base_url}/v{scipy.__version__}/{fn}{linespec}"
>>>>>>> aadf6392
    else:
        return None


# Tell overwrite numpydoc's logic to render examples containing rng.
SphinxDocString._str_examples = _rng_html_rewrite(
    SphinxDocString._str_examples
)


class LegacyDirective(Directive):
    """
    Adapted from docutils/parsers/rst/directives/admonitions.py

    Uses a default text if the directive does not have contents. If it does,
    the default text is concatenated to the contents.

    """
    has_content = True
    node_class = nodes.admonition
    optional_arguments = 1

    def run(self):
        try:
            obj = self.arguments[0]
        except IndexError:
            # Argument is empty; use default text
            obj = "submodule"
        text = (f"This {obj} is considered legacy and will no longer receive "
                "updates. This could also mean it will be removed in future "
                "SciPy versions.")

        try:
            self.content[0] = text+" "+self.content[0]
        except IndexError:
            # Content is empty; use the default text
            source, lineno = self.state_machine.get_source_and_line(
                self.lineno
            )
            self.content.append(
                text,
                source=source,
                offset=lineno
            )
        text = '\n'.join(self.content)
        # Create the admonition node, to be populated by `nested_parse`
        admonition_node = self.node_class(rawsource=text)
        # Set custom title
        title_text = "Legacy"
        textnodes, _ = self.state.inline_text(title_text, self.lineno)
        title = nodes.title(title_text, '', *textnodes)
        # Set up admonition node
        admonition_node += title
        # Select custom class for CSS styling
        admonition_node['classes'] = ['admonition-legacy']
        # Parse the directive contents
        self.state.nested_parse(self.content, self.content_offset,
                                admonition_node)
        return [admonition_node]


def setup(app):
    app.add_directive("legacy", LegacyDirective)<|MERGE_RESOLUTION|>--- conflicted
+++ resolved
@@ -1,47 +1,23 @@
-<<<<<<< HEAD
-import sys
-import os
-import re
-from datetime import date
-=======
 import math
 import os
 from os.path import relpath, dirname
 import re
 import sys
->>>>>>> aadf6392
 import warnings
 from datetime import date
 from docutils import nodes
 from docutils.parsers.rst import Directive
 
-<<<<<<< HEAD
-# Currently required to build scipy.fft docs
-os.environ['_SCIPY_BUILDING_DOC'] = 'True'
-
-# Check Sphinx version
-import sphinx  # noqa: E402
-if sphinx.__version__ < "2.0":
-    raise RuntimeError("Sphinx 2.0 or newer required")
-
-needs_sphinx = '2.0'
-=======
 import matplotlib
 import matplotlib.pyplot as plt
 from numpydoc.docscrape_sphinx import SphinxDocString
 from sphinx.util import inspect
->>>>>>> aadf6392
 
 import scipy
 from scipy._lib._util import _rng_html_rewrite
 # Workaround for sphinx-doc/sphinx#6573
 # ua._Function should not be treated as an attribute
-<<<<<<< HEAD
-from sphinx.util import inspect  # noqa: E402
-import scipy._lib.uarray as ua  # noqa: E402
-=======
 import scipy._lib.uarray as ua
->>>>>>> aadf6392
 from scipy.stats._distn_infrastructure import rv_generic  # noqa: E402
 from scipy.stats._multivariate import multi_rv_generic  # noqa: E402
 
@@ -78,23 +54,10 @@
     'myst_nb',
 ]
 
-<<<<<<< HEAD
-# Determine if the matplotlib has a recent enough version of the
-# plot_directive.
-from matplotlib.sphinxext import plot_directive  # noqa: E402
-if plot_directive.__version__ < 2:
-    raise RuntimeError("You need a recent enough version of matplotlib")
-# Do some matplotlib config in case users have a matplotlibrc that will break
-# things
-import matplotlib  # noqa: E402
-matplotlib.use('agg')
-import matplotlib.pyplot as plt  # noqa: E402
-=======
 
 # Do some matplotlib config in case users have a matplotlibrc that will break
 # things
 matplotlib.use('agg')
->>>>>>> aadf6392
 plt.ioff()
 
 # Add any paths that contain templates here, relative to this directory.
@@ -112,10 +75,6 @@
 
 # The default replacements for |version| and |release|, also used in various
 # other places throughout the built documents.
-<<<<<<< HEAD
-import scipy  # noqa: E402
-=======
->>>>>>> aadf6392
 version = re.sub(r'\.dev-.*$', r'.dev', scipy.__version__)
 release = scipy.__version__
 
@@ -247,11 +206,7 @@
 if 'dev' in version:
     html_theme_options["switcher"]["version_match"] = "dev"
 
-<<<<<<< HEAD
-if 'versionwarning' in tags:  # noqa: F821
-=======
 if 'versionwarning' in tags:  # noqa
->>>>>>> aadf6392
     # Specific to docs.scipy.org deployment.
     # See https://github.com/scipy/docs.scipy.org/blob/main/_static/versionwarning.js_t
     src = ('var script = document.createElement("script");\n'
@@ -376,10 +331,6 @@
 plot_html_show_formats = False
 plot_html_show_source_link = False
 
-<<<<<<< HEAD
-import math  # noqa: E402
-=======
->>>>>>> aadf6392
 phi = (math.sqrt(5) + 1)/2
 
 font_size = 13*72/96.0  # 13 px
@@ -410,14 +361,8 @@
 # Source code links
 # -----------------------------------------------------------------------------
 
-<<<<<<< HEAD
-import re  # noqa: E402
-import inspect  # noqa: E402
-from os.path import relpath, dirname  # noqa: E402
-=======
 # Not the same as from sphinx.util import inspect and needed here
 import inspect  # noqa: E402
->>>>>>> aadf6392
 
 for name in ['sphinx.ext.linkcode', 'linkcode', 'numpydoc.linkcode']:
     try:
@@ -485,15 +430,6 @@
 
     if fn.startswith('scipy/'):
         m = re.match(r'^.*dev0\+([a-f0-9]+)$', scipy.__version__)
-<<<<<<< HEAD
-        prefix = "https://github.com/scipy/scipy/blob"
-        if m:
-            return f"{prefix}/{m.group(1)}/{fn}{linespec}"
-        elif 'dev' in scipy.__version__:
-            return f"{prefix}/main/{fn}{linespec}"
-        else:
-            return f"{prefix}/v{scipy.__version__}/{fn}{linespec}"
-=======
         base_url = "https://github.com/scipy/scipy/blob"
         if m:
             return f"{base_url}/{m.group(1)}/{fn}{linespec}"
@@ -501,7 +437,6 @@
             return f"{base_url}/main/{fn}{linespec}"
         else:
             return f"{base_url}/v{scipy.__version__}/{fn}{linespec}"
->>>>>>> aadf6392
     else:
         return None
 
