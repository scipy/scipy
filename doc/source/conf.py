# -*- coding: utf-8 -*-
import sys, os, re
import glob
from datetime import date
import warnings

import numpy as np

# Currently required to build scipy.fft docs
os.environ['_SCIPY_BUILDING_DOC'] = 'True'

# Check Sphinx version
import sphinx
if sphinx.__version__ < "2.0":
    raise RuntimeError("Sphinx 2.0 or newer required")

needs_sphinx = '2.0'

# Workaround for sphinx-doc/sphinx#6573
# ua._Function should not be treated as an attribute
from sphinx.util import inspect
import scipy._lib.uarray as ua
from scipy.stats._distn_infrastructure import rv_generic  # noqa: E402
from scipy.stats._multivariate import multi_rv_generic  # noqa: E402
old_isdesc = inspect.isdescriptor
inspect.isdescriptor = (lambda obj: old_isdesc(obj)
                        and not isinstance(obj, ua._Function))

# -----------------------------------------------------------------------------
# General configuration
# -----------------------------------------------------------------------------

# Add any Sphinx extension module names here, as strings. They can be extensions
# coming with Sphinx (named 'sphinx.ext.*') or your custom ones.

sys.path.insert(0, os.path.abspath(os.path.dirname(__file__)))

import numpydoc.docscrape as np_docscrape  # noqa:E402

extensions = [
    'sphinx.ext.autodoc',
    'sphinx.ext.autosummary',
    'sphinx.ext.coverage',
    'sphinx.ext.mathjax',
    'sphinx.ext.intersphinx',
    'numpydoc',
    'sphinx_design',
    'scipyoptdoc',
    'doi_role',
    'matplotlib.sphinxext.plot_directive',
]

# Determine if the matplotlib has a recent enough version of the
# plot_directive.
from matplotlib.sphinxext import plot_directive
if plot_directive.__version__ < 2:
    raise RuntimeError("You need a recent enough version of matplotlib")
# Do some matplotlib config in case users have a matplotlibrc that will break
# things
import matplotlib
matplotlib.use('agg')
import matplotlib.pyplot as plt
plt.ioff()

# Add any paths that contain templates here, relative to this directory.
templates_path = ['_templates']

# The suffix of source filenames.
source_suffix = '.rst'

# The main toctree document.
master_doc = 'index'

# General substitutions.
project = 'SciPy'
copyright = '2008-%s, The SciPy community' % date.today().year

# The default replacements for |version| and |release|, also used in various
# other places throughout the built documents.
import scipy
version = re.sub(r'\.dev-.*$', r'.dev', scipy.__version__)
release = scipy.__version__

if os.environ.get('CIRCLE_JOB', False) and \
        os.environ.get('CIRCLE_BRANCH', '') != 'main':
    version = os.environ['CIRCLE_BRANCH']
    release = version

print("%s (VERSION %s)" % (project, version))

# There are two options for replacing |today|: either, you set today to some
# non-false value, then it is used:
#today = ''
# Else, today_fmt is used as the format for a strftime call.
today_fmt = '%B %d, %Y'

# List of documents that shouldn't be included in the build.
#unused_docs = []

# The reST default role (used for this markup: `text`) to use for all documents.
default_role = "autolink"

# List of directories, relative to source directories, that shouldn't be searched
# for source files.
exclude_dirs = []

# If true, '()' will be appended to :func: etc. cross-reference text.
add_function_parentheses = False

# If true, the current module name will be prepended to all description
# unit titles (such as .. function::).
#add_module_names = True

# If true, sectionauthor and moduleauthor directives will be shown in the
# output. They are ignored by default.
# show_authors = False

# The name of the Pygments (syntax highlighting) style to use.
# pygments_style = 'sphinx'

# Ensure all our internal links work
nitpicky = True
nitpick_ignore = [
    # This ignores errors for classes (OptimizeResults, sparse.dok_matrix)
    # which inherit methods from `dict`. missing references to builtins get
    # ignored by default (see https://github.com/sphinx-doc/sphinx/pull/7254),
    # but that fix doesn't work for inherited methods.
    ("py:class", "a shallow copy of D"),
    ("py:class", "a set-like object providing a view on D's keys"),
    ("py:class", "a set-like object providing a view on D's items"),
    ("py:class", "an object providing a view on D's values"),
    ("py:class", "None.  Remove all items from D."),
    ("py:class", "(k, v), remove and return some (key, value) pair as a"),
    ("py:class", "None.  Update D from dict/iterable E and F."),
    ("py:class", "v, remove specified key and return the corresponding value."),
]

exclude_patterns = [  # glob-style

]

# be strict about warnings in our examples, we should write clean code
# (exceptions permitted for pedagogical purposes below)
warnings.resetwarnings()
warnings.filterwarnings('error')
# allow these and show them
warnings.filterwarnings('default', module='sphinx')  # internal warnings
# global weird ones that can be safely ignored
for key in (
        r"OpenSSL\.rand is deprecated",  # OpenSSL package in linkcheck
        r"distutils Version",  # distutils
        ):
    warnings.filterwarnings(  # deal with other modules having bad imports
        'ignore', message=".*" + key, category=DeprecationWarning)
warnings.filterwarnings(  # matplotlib<->pyparsing issue
    'ignore', message="Exception creating Regex for oneOf.*",
    category=SyntaxWarning)
# warnings in examples (mostly) that we allow
# TODO: eventually these should be eliminated!
for key in (
        'invalid escape sequence',  # numpydoc 0.8 has some bad escape chars
        'The integral is probably divergent',  # stats.mielke example
        'underflow encountered in square',  # signal.filtfilt underflow
        'underflow encountered in multiply',  # scipy.spatial.HalfspaceIntersection
        'underflow encountered in nextafter',  # tuterial/interpolate.rst
        # stats.skewnorm, stats.norminvgauss, stats.gaussian_kde,
        # tutorial/stats.rst (twice):
        'underflow encountered in exp',
        ):
    warnings.filterwarnings(
        'once', message='.*' + key)

# -----------------------------------------------------------------------------
# HTML output
# -----------------------------------------------------------------------------

html_theme = 'pydata_sphinx_theme'

html_logo = '_static/logo.svg'
html_favicon = '_static/favicon.ico'

html_theme_options = {
  "github_url": "https://github.com/scipy/scipy",
  "twitter_url": "https://twitter.com/SciPy_team",
  "navbar_end": ["theme-switcher", "version-switcher", "navbar-icon-links"],
  "switcher": {
      "json_url": "https://scipy.github.io/devdocs/_static/version_switcher.json",
      "version_match": version,
  }
}

if 'dev' in version:
    html_theme_options["switcher"]["version_match"] = "dev"

if 'versionwarning' in tags:
    # Specific to docs.scipy.org deployment.
    # See https://github.com/scipy/docs.scipy.org/blob/main/_static/versionwarning.js_t
    src = ('var script = document.createElement("script");\n'
           'script.type = "text/javascript";\n'
           'script.src = "/doc/_static/versionwarning.js";\n'
           'document.head.appendChild(script);');
    html_context = {
        'VERSIONCHECK_JS': src
    }
    html_js_files = ['versioncheck.js']

html_title = "%s v%s Manual" % (project, version)
html_static_path = ['_static']
html_last_updated_fmt = '%b %d, %Y'

html_css_files = [
    "scipy.css",
]

# html_additional_pages = {
#     'index': 'indexcontent.html',
# }
html_additional_pages = {}
html_use_modindex = True
html_domain_indices = False
html_copy_source = False
html_file_suffix = '.html'

htmlhelp_basename = 'scipy'

mathjax_path = "scipy-mathjax/MathJax.js?config=scipy-mathjax"

# -----------------------------------------------------------------------------
# Intersphinx configuration
# -----------------------------------------------------------------------------
intersphinx_mapping = {
    'python': ('https://docs.python.org/3', None),
    'numpy': ('https://numpy.org/devdocs', None),
    'neps': ('https://numpy.org/neps', None),
    'matplotlib': ('https://matplotlib.org/stable', None),
    'asv': ('https://asv.readthedocs.io/en/stable/', None),
}


# -----------------------------------------------------------------------------
# Numpy extensions
# -----------------------------------------------------------------------------

# If we want to do a phantom import from an XML file for all autodocs
phantom_import_file = 'dump.xml'

# Generate plots for example sections
numpydoc_use_plots = True
np_docscrape.ClassDoc.extra_public_methods = [  # should match class.rst
    '__call__', '__mul__', '__getitem__', '__len__',
]

# -----------------------------------------------------------------------------
# Autosummary
# -----------------------------------------------------------------------------

autosummary_generate = True

# maps functions with a name same as a class name that is indistinguishable
# Ex: scipy.signal.czt and scipy.signal.CZT or scipy.odr.odr and scipy.odr.ODR
# Otherwise, the stubs are overwritten when the name is same for
# OS (like MacOS) which has a filesystem that ignores the case
# See https://github.com/sphinx-doc/sphinx/pull/7927
autosummary_filename_map = {
    "scipy.odr.odr": "odr-function",
    "scipy.signal.czt": "czt-function",
}


# -----------------------------------------------------------------------------
# Autodoc
# -----------------------------------------------------------------------------

autodoc_default_options = {
    'inherited-members': None,
}
autodoc_typehints = 'none'


# -----------------------------------------------------------------------------
# Coverage checker
# -----------------------------------------------------------------------------
coverage_ignore_modules = r"""
    """.split()
coverage_ignore_functions = r"""
    test($|_) (some|all)true bitwise_not cumproduct pkgload
    generic\.
    """.split()
coverage_ignore_classes = r"""
    """.split()

coverage_c_path = []
coverage_c_regexes = {}
coverage_ignore_c_items = {}


#------------------------------------------------------------------------------
# Matplotlib plot_directive options
#------------------------------------------------------------------------------

plot_pre_code = """
import warnings
for key in (
<<<<<<< HEAD
        'gilbrat',  # misspelling for gibrat and has been deprecated
        'lsim2 is deprecated',  # Deprecation of scipy.signal.lsim2
        'impulse2 is deprecated',  # Deprecation of scipy.signal.impulse2
        'step2 is deprecated',  # Deprecation of scipy.signal.step2
=======
>>>>>>> 4e738d77
        'scipy.misc'  # scipy.misc deprecated in v1.10.0; use scipy.datasets
        ):
    warnings.filterwarnings(action='ignore', message='.*' + key + '.*')

import numpy as np
np.random.seed(123)
"""
plot_include_source = True
plot_formats = [('png', 96)]
plot_html_show_formats = False
plot_html_show_source_link = False

import math
phi = (math.sqrt(5) + 1)/2

font_size = 13*72/96.0  # 13 px

plot_rcparams = {
    'font.size': font_size,
    'axes.titlesize': font_size,
    'axes.labelsize': font_size,
    'xtick.labelsize': font_size,
    'ytick.labelsize': font_size,
    'legend.fontsize': font_size,
    'figure.figsize': (3*phi, 3),
    'figure.subplot.bottom': 0.2,
    'figure.subplot.left': 0.2,
    'figure.subplot.right': 0.9,
    'figure.subplot.top': 0.85,
    'figure.subplot.wspace': 0.4,
    'text.usetex': False,
}

# -----------------------------------------------------------------------------
# Source code links
# -----------------------------------------------------------------------------

import re
import inspect
from os.path import relpath, dirname

for name in ['sphinx.ext.linkcode', 'linkcode', 'numpydoc.linkcode']:
    try:
        __import__(name)
        extensions.append(name)
        break
    except ImportError:
        pass
else:
    print("NOTE: linkcode extension not found -- no links to source generated")

def linkcode_resolve(domain, info):
    """
    Determine the URL corresponding to Python object
    """
    if domain != 'py':
        return None

    modname = info['module']
    fullname = info['fullname']

    submod = sys.modules.get(modname)
    if submod is None:
        return None

    obj = submod
    for part in fullname.split('.'):
        try:
            obj = getattr(obj, part)
        except Exception:
            return None

    # Use the original function object if it is wrapped.
    while hasattr(obj, "__wrapped__"):
        obj = obj.__wrapped__
    # SciPy's distributions are instances of *_gen. Point to this
    # class since it contains the implementation of all the methods.
    if isinstance(obj, (rv_generic, multi_rv_generic)):
        obj = obj.__class__
    try:
        fn = inspect.getsourcefile(obj)
    except Exception:
        fn = None
    if not fn:
        try:
            fn = inspect.getsourcefile(sys.modules[obj.__module__])
        except Exception:
            fn = None
    if not fn:
        return None

    try:
        source, lineno = inspect.getsourcelines(obj)
    except Exception:
        lineno = None

    if lineno:
        linespec = "#L%d-L%d" % (lineno, lineno + len(source) - 1)
    else:
        linespec = ""

    startdir = os.path.abspath(os.path.join(dirname(scipy.__file__), '..'))
    fn = relpath(fn, start=startdir).replace(os.path.sep, '/')

    if fn.startswith('scipy/'):
        m = re.match(r'^.*dev0\+([a-f0-9]+)$', scipy.__version__)
        if m:
            return "https://github.com/scipy/scipy/blob/%s/%s%s" % (
                m.group(1), fn, linespec)
        elif 'dev' in scipy.__version__:
            return "https://github.com/scipy/scipy/blob/main/%s%s" % (
                fn, linespec)
        else:
            return "https://github.com/scipy/scipy/blob/v%s/%s%s" % (
                scipy.__version__, fn, linespec)
    else:
        return None<|MERGE_RESOLUTION|>--- conflicted
+++ resolved
@@ -301,13 +301,9 @@
 plot_pre_code = """
 import warnings
 for key in (
-<<<<<<< HEAD
-        'gilbrat',  # misspelling for gibrat and has been deprecated
         'lsim2 is deprecated',  # Deprecation of scipy.signal.lsim2
         'impulse2 is deprecated',  # Deprecation of scipy.signal.impulse2
         'step2 is deprecated',  # Deprecation of scipy.signal.step2
-=======
->>>>>>> 4e738d77
         'scipy.misc'  # scipy.misc deprecated in v1.10.0; use scipy.datasets
         ):
     warnings.filterwarnings(action='ignore', message='.*' + key + '.*')
