from __future__ import division, print_function, absolute_import

import numpy as np
from scipy._lib.decorator import decorator as _decorator

__all__ = ['delaunay_plot_2d', 'convex_hull_plot_2d', 'voronoi_plot_2d']


@_decorator
def _held_figure(func, obj, ax=None, **kw):
    import matplotlib.pyplot as plt

    if ax is None:
        fig = plt.figure()
        ax = fig.gca()
        return func(obj, ax=ax, **kw)

    # As of matplotlib 2.0, the "hold" mechanism is deprecated.
    # When matplotlib 1.x is no longer supported, this check can be removed.
    was_held = ax.ishold()
    if was_held:
        return func(obj, ax=ax, **kw)
    try:
        ax.hold(True)
        return func(obj, ax=ax, **kw)
    finally:
        ax.hold(was_held)


def _adjust_bounds(ax, points):
    margin = 0.1 * points.ptp(axis=0)
    xy_min = points.min(axis=0) - margin 
    xy_max = points.max(axis=0) + margin 
    ax.set_xlim(xy_min[0], xy_max[0])
    ax.set_ylim(xy_min[1], xy_max[1])


@_held_figure
def delaunay_plot_2d(tri, ax=None):
    """
    Plot the given Delaunay triangulation in 2-D

    Parameters
    ----------
    tri : scipy.spatial.Delaunay instance
        Triangulation to plot
    ax : matplotlib.axes.Axes instance, optional
        Axes to plot on

    Returns
    -------
    fig : matplotlib.figure.Figure instance
        Figure for the plot

    See Also
    --------
    Delaunay
    matplotlib.pyplot.triplot

    Notes
    -----
    Requires Matplotlib.

    """
    if tri.points.shape[1] != 2:
        raise ValueError("Delaunay triangulation is not 2-D")

    x, y = tri.points.T
    ax.plot(x, y, 'o')
    ax.triplot(x, y, tri.simplices.copy())

    _adjust_bounds(ax, tri.points)

    return ax.figure


@_held_figure
def convex_hull_plot_2d(hull, ax=None):
    """
    Plot the given convex hull diagram in 2-D

    Parameters
    ----------
    hull : scipy.spatial.ConvexHull instance
        Convex hull to plot
    ax : matplotlib.axes.Axes instance, optional
        Axes to plot on

    Returns
    -------
    fig : matplotlib.figure.Figure instance
        Figure for the plot

    See Also
    --------
    ConvexHull

    Notes
    -----
    Requires Matplotlib.

    """
    from matplotlib.collections import LineCollection

    if hull.points.shape[1] != 2:
        raise ValueError("Convex hull is not 2-D")

    ax.plot(hull.points[:,0], hull.points[:,1], 'o')
    line_segments = [hull.points[simplex] for simplex in hull.simplices]
    ax.add_collection(LineCollection(line_segments,
                                     colors='k',
                                     linestyle='solid'))
    _adjust_bounds(ax, hull.points)

    return ax.figure


@_held_figure
def voronoi_plot_2d(vor, ax=None, **kw):
    """
    Plot the given Voronoi diagram in 2-D

    Parameters
    ----------
    vor : scipy.spatial.Voronoi instance
        Diagram to plot
    ax : matplotlib.axes.Axes instance, optional
        Axes to plot on
    show_points: bool, optional
        Add the Voronoi points to the plot.
    show_vertices : bool, optional
        Add the Voronoi vertices to the plot.
    line_colors : string, optional
        Specifies the line color for polygon boundaries
    line_width : float, optional
        Specifies the line width for polygon boundaries
    line_alpha: float, optional
        Specifies the line alpha for polygon boundaries
    point_size: float, optional
        Specifies the size of points


    Returns
    -------
    fig : matplotlib.figure.Figure instance
        Figure for the plot

    See Also
    --------
    Voronoi

    Notes
    -----
    Requires Matplotlib.

    """
    from matplotlib.collections import LineCollection

    if vor.points.shape[1] != 2:
        raise ValueError("Voronoi diagram is not 2-D")

    if kw.get('show_points', True):
<<<<<<< HEAD
        point_size = kw.get('point_size', 2.0)
=======
        point_size = kw.get('point_size', None)
>>>>>>> 7dd36741
        ax.plot(vor.points[:,0], vor.points[:,1], '.', markersize=point_size)
    if kw.get('show_vertices', True):
        ax.plot(vor.vertices[:,0], vor.vertices[:,1], 'o')

    line_colors = kw.get('line_colors', 'k')
    line_width = kw.get('line_width', 1.0)
    line_alpha = kw.get('line_alpha', 1.0)

    center = vor.points.mean(axis=0)
    ptp_bound = vor.points.ptp(axis=0)

    finite_segments = []
    infinite_segments = []
    for pointidx, simplex in zip(vor.ridge_points, vor.ridge_vertices):
        simplex = np.asarray(simplex)
        if np.all(simplex >= 0):
            finite_segments.append(vor.vertices[simplex])
        else:
            i = simplex[simplex >= 0][0]  # finite end Voronoi vertex

            t = vor.points[pointidx[1]] - vor.points[pointidx[0]]  # tangent
            t /= np.linalg.norm(t)
            n = np.array([-t[1], t[0]])  # normal

            midpoint = vor.points[pointidx].mean(axis=0)
            direction = np.sign(np.dot(midpoint - center, n)) * n
            far_point = vor.vertices[i] + direction * ptp_bound.max()

            infinite_segments.append([vor.vertices[i], far_point])

    ax.add_collection(LineCollection(finite_segments,
                                     colors=line_colors,
                                     lw=line_width,
                                     alpha=line_alpha,
                                     linestyle='solid'))
    ax.add_collection(LineCollection(infinite_segments,
                                     colors=line_colors,
                                     lw=line_width,
                                     alpha=line_alpha,
                                     linestyle='dashed'))

    _adjust_bounds(ax, vor.points)

    return ax.figure<|MERGE_RESOLUTION|>--- conflicted
+++ resolved
@@ -160,11 +160,7 @@
         raise ValueError("Voronoi diagram is not 2-D")
 
     if kw.get('show_points', True):
-<<<<<<< HEAD
-        point_size = kw.get('point_size', 2.0)
-=======
         point_size = kw.get('point_size', None)
->>>>>>> 7dd36741
         ax.plot(vor.points[:,0], vor.points[:,1], '.', markersize=point_size)
     if kw.get('show_vertices', True):
         ax.plot(vor.vertices[:,0], vor.vertices[:,1], 'o')
