--- conflicted
+++ resolved
@@ -607,31 +607,19 @@
                 X1 = test[0][::5, ::-2]
                 X2 = test[0][1::5, ::2]
                 try:
-<<<<<<< HEAD
-                    y1 = cdist(X1, metric=metric)
-=======
                     y1 = cdist(X1, X2, metric=metric)
->>>>>>> 57b1ca4d
                 except Exception as e:
                     e_cls = e.__class__
                     if verbose > 2:
                         print(e_cls.__name__)
                         print(e)
                     for new_type in test[1]:
-<<<<<<< HEAD
-                        X2 = new_type(test[0])
-                        assert_raises(e_cls, cdist, X2, metric=metric)
-                else:
-                    for new_type in test[1]:
-                        y2 = cdist(new_type(X1), metric=metric)
-=======
-                        X1new = new_type(X1)
+                      X1new = new_type(X1)
                         X2new = new_type(X2)
                         assert_raises(e_cls, cdist, X1new, X2new, metric=metric)
                 else:
                     for new_type in test[1]:
                         y2 = cdist(new_type(X1), new_type(X2), metric=metric)
->>>>>>> 57b1ca4d
                         _assert_within_tol(y1, y2, eps, verbose > 2)
 
 
