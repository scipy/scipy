--- conflicted
+++ resolved
@@ -21,13 +21,21 @@
 import scipy._lib.array_api_extra as xpx
 from scipy._lib._util import _transition_to_rng, broadcastable
 
-backend_registry = {
-    (array_namespace(np.empty(0)), 1): cython_backend,
-    (array_namespace(np.empty(0)), 2): cython_backend,
-}
-
-
-<<<<<<< HEAD
+backend_registry = {array_namespace(np.empty(0)): cython_backend}
+
+
+def _select_backend(xp: ModuleType, requires_broadcasting: bool) -> ModuleType:
+    """Select the backend for the given array library.
+
+    We need this selection function because the Cython backend for numpy does not
+    support broadcasting. We therefore only use the Array API backend for numpy if
+    broadcasting is required, i.e. quat has more than 2 dimensions.
+    """
+    if is_numpy(xp) and requires_broadcasting:
+        return xp_backend
+    return backend_registry.get(xp, xp_backend)
+
+
 @xp_capabilities()
 def _promote(x: ArrayLike, xp: ModuleType) -> Array:
     """Promote arrays to float64 for numpy, else according to the Array API spec.
@@ -47,8 +55,6 @@
     return xp_promote(x, force_floating=True, xp=xp)
 
 
-=======
->>>>>>> 0f2342f3
 class Rotation:
     """Rotation in 3 dimensions.
 
@@ -338,24 +344,20 @@
         scalar_first: bool = False,
     ):
         xp = array_namespace(quat)
-<<<<<<< HEAD
+        self._xp = xp
         quat = _promote(quat, xp)
         if quat.shape[-1] != 4:
             raise ValueError(
                 f"Expected `quat` to have shape (..., 4), got {quat.shape}."
             )
-=======
-        self._xp = xp
-        quat = self._to_array(quat, xp)
->>>>>>> 0f2342f3
-        # Legacy behavior for cython backend: Differentiate between single quat and
-        # batched quats. We only use this for the cython backend. The Array API backend
-        # uses broadcasting by default and hence returns the correct shape without
-        # additional logic
+        # Single NumPy quats of list of quats are accelerated by the cython backend.
+        # This backend needs inputs with fixed ndim, so we always expand to 2D and
+        # select the 0th element if quat was single to get the correct shape. For other
+        # frameworks and quaternion tensors we use the generic array API backend.
         self._single = quat.ndim == 1 and is_numpy(xp)
         if self._single:
             quat = xpx.atleast_nd(quat, ndim=2, xp=xp)
-        self._backend = backend_registry.get((xp, quat.ndim), xp_backend)
+        self._backend = _select_backend(xp, requires_broadcasting=quat.ndim > 2)
         self._quat: Array = self._backend.from_quat(
             quat, normalize=normalize, copy=copy, scalar_first=scalar_first
         )
@@ -570,13 +572,9 @@
         .. versionadded:: 1.4.0
         """
         xp = array_namespace(matrix)
-<<<<<<< HEAD
         matrix = _promote(matrix, xp)
         # Resulting quat will have 1 less dimension than matrix
-        backend = backend_registry.get((xp, matrix.ndim - 1), xp_backend)
-=======
-        backend = backend_registry.get(xp, xp_backend)
->>>>>>> 0f2342f3
+        backend = _select_backend(xp, requires_broadcasting=matrix.ndim > 3)
         quat = backend.from_matrix(matrix)
         return Rotation._from_raw_quat(quat, xp=xp, backend=backend)
 
@@ -649,12 +647,8 @@
 
         """
         xp = array_namespace(rotvec)
-<<<<<<< HEAD
         rotvec = _promote(rotvec, xp)
-        backend = backend_registry.get((xp, rotvec.ndim), xp_backend)
-=======
-        backend = backend_registry.get(xp, xp_backend)
->>>>>>> 0f2342f3
+        backend = _select_backend(xp, requires_broadcasting=rotvec.ndim > 2)
         quat = backend.from_rotvec(rotvec, degrees=degrees)
         return Rotation._from_raw_quat(quat, xp=xp, backend=backend)
 
@@ -756,12 +750,8 @@
 
         """
         xp = array_namespace(angles)
-<<<<<<< HEAD
         angles = _promote(angles, xp)
-        backend = backend_registry.get((xp, angles.ndim), xp_backend)
-=======
-        backend = backend_registry.get(xp, xp_backend)
->>>>>>> 0f2342f3
+        backend = _select_backend(xp, requires_broadcasting=angles.ndim > 2)
         quat = backend.from_euler(seq, angles, degrees=degrees)
         return Rotation._from_raw_quat(quat, xp=xp, backend=backend)
 
@@ -889,12 +879,8 @@
         [ 0.701057,  0.430459, -0.092296,  0.560986]
         """  # noqa: E501
         xp = array_namespace(axes)
-<<<<<<< HEAD
         axes = _promote(axes, xp)
-        backend = backend_registry.get((xp, axes.ndim), xp_backend)
-=======
-        backend = backend_registry.get(xp, xp_backend)
->>>>>>> 0f2342f3
+        backend = _select_backend(xp, requires_broadcasting=axes.ndim > 2)
         quat = backend.from_davenport(axes, order, angles, degrees)
         return Rotation._from_raw_quat(quat, xp=xp, backend=backend)
 
@@ -967,12 +953,8 @@
 
         """
         xp = array_namespace(mrp)
-<<<<<<< HEAD
         mrp = _promote(mrp, xp)
-        backend = backend_registry.get((xp, mrp.ndim), xp_backend)
-=======
-        backend = backend_registry.get(xp, xp_backend)
->>>>>>> 0f2342f3
+        backend = _select_backend(xp, requires_broadcasting=mrp.ndim > 2)
         quat = backend.from_mrp(mrp)
         return Rotation._from_raw_quat(quat, xp=xp, backend=backend)
 
@@ -1771,7 +1753,9 @@
                 f"rotation in either object, got {self._quat.shape[:-1]} rotations in "
                 f"first and {other._quat.shape[:-1]} rotations in second object."
             )
-        quat = self._backend.compose_quat(self._quat, other._quat)
+        requires_broadcasting = self._quat.ndim > 2 or other._quat.ndim > 2
+        backend = _select_backend(self._xp, requires_broadcasting)
+        quat = backend.compose_quat(self._quat, other._quat)
         if self._single and other._single:
             quat = quat[0]
         return Rotation(quat, normalize=True, copy=False)
@@ -2532,12 +2516,11 @@
                [0., 1., 2.]])
         """
         xp = array_namespace(a)
-<<<<<<< HEAD
-        a = xp_promote(a, force_floating=True, xp=xp)
-        backend = backend_registry.get((xp, a.ndim), xp_backend)
-=======
-        backend = backend_registry.get(xp, xp_backend)
->>>>>>> 0f2342f3
+        a, b, weights = xp_promote(a, b, weights, force_floating=True, xp=xp)
+        requires_broadcasting = (
+            (a.ndim > 2) | (b.ndim > 2) | (weights is not None and weights.ndim > 1)
+        )
+        backend = _select_backend(xp, requires_broadcasting)
         q, rssd, sensitivity = backend.align_vectors(a, b, weights, return_sensitivity)
         if return_sensitivity:
             return Rotation._from_raw_quat(q, xp=xp, backend=backend), rssd, sensitivity
@@ -2549,13 +2532,10 @@
     def __setstate__(self, state: tuple[Array, bool]):
         quat, single = state
         xp = array_namespace(quat)
-<<<<<<< HEAD
-=======
         self._xp = xp
         self._backend = backend_registry.get(xp, xp_backend)
->>>>>>> 0f2342f3
         self._quat = xp.asarray(quat, copy=True)
-        self._backend = backend_registry.get((xp, self._quat.ndim), xp_backend)
+        self._backend = _select_backend(xp, requires_broadcasting=self._quat.ndim > 2)
         self._single = single
 
     @property
