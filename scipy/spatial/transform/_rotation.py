--- conflicted
+++ resolved
@@ -1146,7 +1146,9 @@
             return rotvec[0, ...]
         return rotvec
 
-<<<<<<< HEAD
+    @xp_capabilities(
+        skip_backends=[("dask.array", "missing linalg.cross/det functions")]
+    )
     def as_euler(
         self,
         seq: str,
@@ -1154,12 +1156,6 @@
         *,
         suppress_warnings: bool = False
     ) -> Array:
-=======
-    @xp_capabilities(
-        skip_backends=[("dask.array", "missing linalg.cross/det functions")]
-    )
-    def as_euler(self, seq: str, degrees: bool = False) -> Array:
->>>>>>> abb598d7
         """Represent as Euler angles.
 
         Any orientation can be expressed as a composition of 3 elementary
@@ -1255,7 +1251,12 @@
             return euler[0, ...]
         return euler
 
-<<<<<<< HEAD
+    @xp_capabilities(
+        skip_backends=[
+            ("dask.array", "missing linalg.cross/det functions and .mT attribute"),
+            ("cupy", "missing .mT attribute in cupy<14.*"),
+        ]
+    )
     def as_davenport(
         self,
         axes: ArrayLike,
@@ -1264,15 +1265,6 @@
         *,
         suppress_warnings: bool = False,
     ) -> Array:
-=======
-    @xp_capabilities(
-        skip_backends=[
-            ("dask.array", "missing linalg.cross/det functions and .mT attribute"),
-            ("cupy", "missing .mT attribute in cupy<14.*"),
-        ]
-    )
-    def as_davenport(self, axes: ArrayLike, order: str, degrees: bool = False) -> Array:
->>>>>>> abb598d7
         """Represent as Davenport angles.
 
         Any orientation can be expressed as a composition of 3 elementary
@@ -1382,15 +1374,10 @@
         (2, 3)
         """
         xp = array_namespace(self._quat)
-<<<<<<< HEAD
-        axes = xp.asarray(axes, dtype=self._quat.dtype, device=device(self._quat))
+        axes = xp.asarray(axes, dtype=self._quat.dtype, device=xp_device(self._quat))
         davenport = self._backend.as_davenport(
-            self._quat, axes, order, degrees, suppress_warnings
+            self._quat, axes, order, degrees, suppress_warnings=suppress_warnings
         )
-=======
-        axes = xp.asarray(axes, dtype=self._quat.dtype, device=xp_device(self._quat))
-        davenport = self._backend.as_davenport(self._quat, axes, order, degrees)
->>>>>>> abb598d7
         if self._single:
             return davenport[0, ...]
         return davenport
