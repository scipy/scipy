--- conflicted
+++ resolved
@@ -542,15 +542,11 @@
             )
         quat = rotation.as_quat()
         xp = array_namespace(quat)
-<<<<<<< HEAD
-        backend = backend_registry.get(xp, xp_backend)
-=======
         if quat.ndim > 2:  # Rotations now can have arbitrary leading dimensions
             raise ValueError(
                 "Rotations with more than 1 leading dimension are not supported."
             )
-        backend = backend_registry[xp]
->>>>>>> 377ee11c
+        backend = backend_registry.get(xp, xp_backend)
         matrix = backend.from_rotation(quat)
         return RigidTransform._from_raw_matrix(matrix, xp, backend)
 
