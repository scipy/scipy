--- conflicted
+++ resolved
@@ -2321,11 +2321,7 @@
             xp_assert_close(angles_dav, xp.asarray(angles, dtype=dtype))
 
 
-<<<<<<< HEAD
-@pytest.mark.thread_unsafe
 @skip_cupy_13
-=======
->>>>>>> e13ea796
 def test_as_davenport_degenerate(xp):
     dtype = xpx.default_dtype(xp)
     atol = 1e-12 if dtype == xp.float64 else 1e-6
