--- conflicted
+++ resolved
@@ -62,18 +62,13 @@
 
 
 @make_xp_test_case(RigidTransform.from_rotation)
-<<<<<<< HEAD
 @pytest.mark.parametrize("ndim", range(1, 6))
 def test_from_rotation(xp, ndim: int):
-=======
-def test_from_rotation(xp):
->>>>>>> d55a3305
     atol = 1e-12
     rng = np.random.default_rng(0)
     shape = (ndim,) * (ndim - 1) + (4,)
     r = rotation_to_xp(Rotation.from_quat(rng.normal(size=shape)), xp=xp)
     tf = RigidTransform.from_rotation(r)
-<<<<<<< HEAD
     xp_assert_close(tf.as_matrix()[..., :3, :3], r.as_matrix(), atol=atol)
     xp_assert_close(tf.as_matrix()[..., :3, 3], xp.zeros(shape[:-1] + (3,)), atol=atol)
     xp_assert_close(tf.as_matrix()[..., 3, :3], xp.zeros(shape[:-1] + (3,)), atol=atol)
@@ -93,44 +88,6 @@
     expected = xpx.at(expected)[..., :3, 3].set(t_float)
     xp_assert_close(tf.as_matrix(), expected)
     assert tf.single == (ndim == 1)
-=======
-    xp_assert_close(tf.as_matrix()[:3, :3], r.as_matrix(), atol=atol)
-    xp_assert_close(tf.as_matrix()[:3, 3], xp.asarray([0.0, 0, 0]), atol=atol)
-    xp_assert_close(tf.as_matrix()[3, :], xp.asarray([0.0, 0, 0, 1]), atol=atol)
-    assert tf.single
-
-    # Test multiple rotations
-    r = Rotation.from_euler('zyx', xp.asarray([[90, 0, 0], [0, 90, 0]]), degrees=True)
-    tf = RigidTransform.from_rotation(r)
-    xp_assert_close(tf.as_matrix()[:, :3, :3], r.as_matrix(), atol=atol)
-    xp_assert_close(tf.as_matrix()[:, :3, 3], xp.asarray([[0.0, 0, 0], [0, 0, 0]]),
-                    atol=atol)
-    xp_assert_close(tf.as_matrix()[:, 3, :], xp.asarray([[0.0, 0, 0, 1], [0, 0, 0, 1]]),
-                    atol=atol)
-    assert not tf.single
-
-
-@make_xp_test_case(RigidTransform.from_translation)
-def test_from_translation(xp):
-    # Test single translation
-    t = xp.asarray([1, 2, 3])
-    tf = RigidTransform.from_translation(t)
-    expected = xp.eye(4)
-    t_float = xp_promote(t, force_floating=True, xp=xp)
-    expected = xpx.at(expected)[..., :3, 3].set(t_float)
-    xp_assert_close(tf.as_matrix(), expected)
-    assert tf.single
-
-    # Test multiple translations
-    t = xp.asarray([[1, 2, 3], [4, 5, 6]])
-    tf = RigidTransform.from_translation(t)
-    for i in range(t.shape[0]):
-        expected = xp.eye(4)
-        t_float = xp_promote(t[i, ...], force_floating=True, xp=xp)
-        expected = xpx.at(expected)[..., :3, 3].set(t_float)
-        xp_assert_close(tf.as_matrix()[i, ...], expected)
-    assert not tf.single
->>>>>>> d55a3305
 
 
 def test_from_translation_array_like():
@@ -150,17 +107,12 @@
 
 
 @make_xp_test_case(RigidTransform.from_matrix, RigidTransform.as_matrix)
-<<<<<<< HEAD
 @pytest.mark.parametrize("ndim", range(1, 6))
 def test_from_matrix(xp, ndim: int):
-=======
-def test_from_matrix(xp):
->>>>>>> d55a3305
     atol = 1e-12
     shape = (ndim,) * (ndim - 1) + (4, 4)
     dtype = xpx.default_dtype(xp)
 
-<<<<<<< HEAD
     matrix = xp.tile(xp.eye(4), shape[:-2] + (1, 1))
     t = xp.reshape(xp.arange(ndim ** (ndim-1) * 3, dtype=dtype), shape[:-2] + (3,))
     matrix = xpx.at(matrix)[..., :3, 3].set(t)
@@ -168,22 +120,6 @@
     tf = RigidTransform.from_matrix(matrix)
     xp_assert_close(tf.as_matrix(), matrix, atol=atol)
     assert tf.single == (ndim == 1)
-=======
-    # Test single transform matrix
-    matrix = xp.eye(4)
-    matrix = xpx.at(matrix)[..., :3, 3].set(xp.asarray([1.0, 2, 3]))
-    tf = RigidTransform.from_matrix(matrix)
-    xp_assert_close(tf.as_matrix(), matrix, atol=atol)
-    assert tf.single
-
-    # Test multiple transform matrices
-    matrices = xp.repeat(xp.eye(4)[None, ...], 2, axis=0)
-    matrices = xpx.at(matrices)[0, :3, 3].set(xp.asarray([1.0, 2, 3]))
-    matrices = xpx.at(matrices)[1, :3, 3].set(xp.asarray([4.0, 5, 6]))
-    tf = RigidTransform.from_matrix(matrices)
-    xp_assert_close(tf.as_matrix(), matrices, atol=atol)
-    assert not tf.single
->>>>>>> d55a3305
 
     # Test non-1 determinant
     matrix = xp.tile(xp.eye(4), shape[:-2] + (1, 1))
@@ -238,13 +174,9 @@
 
 
 @make_xp_test_case(RigidTransform.from_components)
-<<<<<<< HEAD
 @pytest.mark.parametrize("r_ndim", range(1, 4))
 @pytest.mark.parametrize("t_ndim", range(1, 4))
 def test_from_components(xp, r_ndim: int, t_ndim: int):
-=======
-def test_from_components(xp):
->>>>>>> d55a3305
     atol = 1e-12
     dims = (6, 5, 4, 3)  # Common shape
     q_shape = dims[:r_ndim - 1][::-1] + (4,)
@@ -262,39 +194,7 @@
     expected = xpx.at(expected)[..., :3, 3].set(t_float)
     expected = xpx.at(expected)[..., 3, 3].set(1)
     xp_assert_close(tf.as_matrix(), expected, atol=atol)
-<<<<<<< HEAD
     assert tf.single == (r_ndim == 1 and t_ndim == 1)
-=======
-    assert tf.single
-
-    # Test single rotation and multiple translations
-    t = xp.asarray([[1, 2, 3], [4, 5, 6]])
-    r = Rotation.from_euler('z', xp.asarray(90), degrees=True)
-    tf = RigidTransform.from_components(t, r)
-    assert not tf.single
-
-    for i in range(t.shape[0]):
-        expected = xp.zeros((4, 4))
-        expected = xpx.at(expected)[..., :3, :3].set(r.as_matrix())
-        t_float = xp_promote(t[i, ...], force_floating=True, xp=xp)
-        expected = xpx.at(expected)[..., :3, 3].set(t_float)
-        expected = xpx.at(expected)[..., 3, 3].set(1)
-        xp_assert_close(tf.as_matrix()[i, ...], expected, atol=atol)
-
-    # Test multiple rotations and translations
-    t = xp.asarray([[1, 2, 3], [4, 5, 6]])
-    r = Rotation.from_euler('zyx', xp.asarray([[90, 0, 0], [0, 90, 0]]), degrees=True)
-    tf = RigidTransform.from_components(t, r)
-    assert not tf.single
-
-    for i in range(t.shape[0]):
-        expected = xp.zeros((4, 4))
-        expected = xpx.at(expected)[..., :3, :3].set(r.as_matrix()[i, ...])
-        t_float = xp_promote(t[i, ...], force_floating=True, xp=xp)
-        expected = xpx.at(expected)[..., :3, 3].set(t_float)
-        expected = xpx.at(expected)[..., 3, 3].set(1)
-        xp_assert_close(tf.as_matrix()[i, ...], expected, atol=atol)
->>>>>>> d55a3305
 
 
 def test_from_components_array_like():
@@ -317,7 +217,6 @@
 
 
 @make_xp_test_case(RigidTransform.as_components)
-<<<<<<< HEAD
 @pytest.mark.parametrize("ndim", range(1, 6))
 def test_as_components(xp, ndim):
     dtype = xpx.default_dtype(xp)
@@ -326,15 +225,6 @@
     rng = np.random.default_rng(123)
     t = xp.asarray(rng.normal(size=shape + (3,)), dtype=dtype)
     r = rotation_to_xp(Rotation.from_quat(rng.random(shape + (4,))), xp=xp)
-=======
-def test_as_components(xp):
-    dtype = xpx.default_dtype(xp)
-    atol = 1e-12 if dtype == xp.float64 else 1e-6
-    n = 10
-    rng = np.random.default_rng(123)
-    t = xp.asarray(rng.normal(size=(n, 3)), dtype=dtype)
-    r = rotation_to_xp(Rotation.random(n, rng=rng), xp=xp)
->>>>>>> d55a3305
     tf = RigidTransform.from_components(t, r)
     new_t, new_r = tf.as_components()
     assert xp.all(new_r.approx_equal(r, atol=atol))
@@ -342,13 +232,9 @@
 
 
 @make_xp_test_case(RigidTransform.from_exp_coords)
-<<<<<<< HEAD
 @pytest.mark.parametrize("dim", range(1, 4))
 def test_from_exp_coords(xp, dim: int):
     shape = (dim,) * (dim - 1)
-=======
-def test_from_exp_coords(xp):
->>>>>>> d55a3305
     # example from 3.3 of
     # https://hades.mech.northwestern.edu/images/2/25/MR-v2.pdf
     dtype = xpx.default_dtype(xp)
@@ -359,10 +245,7 @@
         [0.0, 0.0, 1.0, 0.0],
         [0.0, 0.0, 0.0, 1.0]
     ], dtype=dtype)
-<<<<<<< HEAD
     mat = xp.tile(mat, shape + (1, 1))
-=======
->>>>>>> d55a3305
     tf1 = RigidTransform.from_matrix(mat)
     angle2 = np.deg2rad(60.0)
     mat = xp.asarray([
@@ -371,7 +254,6 @@
         [0.0, 0.0, 1.0, 0.0],
         [0.0, 0.0, 0.0, 1.0]
     ], dtype=dtype)
-<<<<<<< HEAD
     mat = xp.tile(mat, shape + (1, 1))
     tf2 = RigidTransform.from_matrix(mat)
     expected = tf2 * tf1.inv()
@@ -379,13 +261,6 @@
     exp_coords = deg2rag * xp.asarray([0.0, 0.0, 1.0, 3.37, -3.37, 0.0])
     exp_coords = xp.tile(exp_coords, shape + (1,))
     actual = RigidTransform.from_exp_coords(exp_coords)
-=======
-    tf2 = RigidTransform.from_matrix(mat)
-    expected = tf2 * tf1.inv()
-    deg2rag = xp.asarray(np.deg2rad(30.0))
-    actual = RigidTransform.from_exp_coords(
-        deg2rag * xp.asarray([0.0, 0.0, 1.0, 3.37, -3.37, 0.0]))
->>>>>>> d55a3305
     xp_assert_close(actual.as_matrix(), expected.as_matrix(), atol=1e-2)
 
     # test cases generated by comparison to pytransform3d
@@ -472,13 +347,9 @@
 
 
 @make_xp_test_case(RigidTransform.as_exp_coords)
-<<<<<<< HEAD
 @pytest.mark.parametrize("ndim", range(1, 6))
 def test_as_exp_coords(xp, ndim: int):
     shape = (ndim,) * (ndim - 1)
-=======
-def test_as_exp_coords(xp):
->>>>>>> d55a3305
     # identity
     expected = xp.zeros(shape + (6,))
     actual = RigidTransform.from_exp_coords(expected).as_exp_coords()
@@ -503,7 +374,6 @@
 
 
 @make_xp_test_case(RigidTransform.from_dual_quat)
-<<<<<<< HEAD
 @pytest.mark.parametrize("ndim", range(1, 5))
 def test_from_dual_quat(xp, ndim: int):
     dtype = xpx.default_dtype(xp)
@@ -524,48 +394,17 @@
     dq = xp.asarray([0, 0, 0, 1, 0.25, 0.15, -0.7, 0], dtype=dtype)
     dq = xp.tile(dq, shape + (1,))
     actual = RigidTransform.from_dual_quat(dq)
-=======
-def test_from_dual_quat(xp):
-    dtype = xpx.default_dtype(xp)
-    atol = 1e-12 if dtype == xp.float64 else 1e-7
-    # identity
-    xp_assert_close(
-        RigidTransform.from_dual_quat(
-            xp.asarray([0.0, 0.0, 0.0, 1.0, 0.0, 0.0, 0.0, 0.0])).as_matrix(),
-        xp.eye(4), atol=atol)
-    xp_assert_close(
-        RigidTransform.from_dual_quat(
-            xp.asarray([1.0, 0.0, 0.0, 0.0, 0.0, 0.0, 0.0, 0.0]),
-            scalar_first=True).as_matrix(),
-        xp.eye(4), atol=atol)
-
-    # only translation
-    actual = RigidTransform.from_dual_quat(
-        xp.asarray([0, 0, 0, 1, 0.25, 0.15, -0.7, 0]))
     expected_matrix = xp.asarray([
         [1, 0, 0, 0.5],
         [0, 1, 0, 0.3],
         [0, 0, 1, -1.4],
         [0, 0, 0, 1]
     ])
-    xp_assert_close(actual.as_matrix(), expected_matrix, atol=atol)
-    actual = RigidTransform.from_dual_quat(
-        xp.asarray([1, 0, 0, 0, 0, 0.25, 0.15, -0.7]), scalar_first=True)
->>>>>>> d55a3305
-    expected_matrix = xp.asarray([
-        [1, 0, 0, 0.5],
-        [0, 1, 0, 0.3],
-        [0, 0, 1, -1.4],
-        [0, 0, 0, 1]
-    ])
-<<<<<<< HEAD
     expected_matrix = xp.tile(expected_matrix, shape + (1, 1))
     xp_assert_close(actual.as_matrix(), expected_matrix, atol=atol)
     dq = xp.asarray([1, 0, 0, 0, 0, 0.25, 0.15, -0.7], dtype=dtype)
     dq = xp.tile(dq, shape + (1,))
     actual = RigidTransform.from_dual_quat(dq, scalar_first=True)
-=======
->>>>>>> d55a3305
     xp_assert_close(actual.as_matrix(), expected_matrix, atol=atol)
 
     # only rotation
@@ -607,38 +446,25 @@
           [0.08979911, 0.91647262, -0.3898898, -0.70540077],
           [-0.8587822, 0.26951399, 0.43572393, -0.47776265],
           [0., 0., 0., 1.]]])
-<<<<<<< HEAD
     expected_matrix = xp.tile(expected_matrix, shape + (1, 1, 1))
-=======
->>>>>>> d55a3305
     xp_assert_close(actual.as_matrix(), expected_matrix, atol=atol, rtol=1e-7)
 
     dq = xp.asarray(
         [[0.94508498, 0.0617101, -0.06483886, 0.31432811,
           -0.07743254, 0.04985168, -0.26119618, 0.1691491],
          [0.8450749, 0.19507259, 0.49404931, -0.06091285,
-<<<<<<< HEAD
           0.04174544, 0.65049656, -0.30782513, 0.16566752]])
     dq = xp.tile(dq, shape + (1, 1))
     actual = RigidTransform.from_dual_quat(dq, scalar_first=True)
-=======
-          0.04174544, 0.65049656, -0.30782513, 0.16566752]]),
-        scalar_first=True)
->>>>>>> d55a3305
     xp_assert_close(actual.as_matrix(), expected_matrix, atol=atol, rtol=1e-7)
 
     # unnormalized dual quaternions
 
     # invalid real quaternion with norm 0
-<<<<<<< HEAD
     dq = xp.zeros(shape + (8,))
     actual = RigidTransform.from_dual_quat(dq)
     expected = xp.tile(xp.eye(4), shape + (1, 1))
     xp_assert_close(actual.as_matrix(), expected, atol=atol)
-=======
-    actual = RigidTransform.from_dual_quat(xp.zeros(8))
-    xp_assert_close(actual.as_matrix(), xp.eye(4), atol=atol)
->>>>>>> d55a3305
 
     # real quaternion with norm != 1
     unnormalized_dual_quat = xp.asarray(
@@ -651,7 +477,6 @@
                               unnormalized_dual_quat[4:])[()],
                     xp.asarray(0.0)[()], atol=1e-8)
 
-<<<<<<< HEAD
     dq = xp.tile(unnormalized_dual_quat, shape + (1,))
     dual_quat = RigidTransform.from_dual_quat(dq).as_dual_quat()
     
@@ -660,12 +485,6 @@
     xp_assert_close(xp_vector_norm(dual_quat[..., :4], axis=-1), expected_ones,
                     atol=1e-12)
     xp_assert_close(xp.vecdot(dual_quat[..., :4], dual_quat[..., 4:]), expected_zeros,
-=======
-    dual_quat = RigidTransform.from_dual_quat(
-        unnormalized_dual_quat).as_dual_quat()
-    xp_assert_close(xp_vector_norm(dual_quat[:4]), xp.asarray(1.0)[()], atol=1e-12)
-    xp_assert_close(xp.vecdot(dual_quat[:4], dual_quat[4:])[()], xp.asarray(0.0)[()],
->>>>>>> d55a3305
                     atol=atol)
 
     # real and dual quaternion are not orthogonal
@@ -676,49 +495,30 @@
     xp_assert_close(xp_vector_norm(unnormalized_dual_quat[:4]), xp.asarray(1.0)[()],
                     atol=atol)
     assert xp.vecdot(unnormalized_dual_quat[:4], unnormalized_dual_quat[4:]) != 0.0
-<<<<<<< HEAD
     dq = xp.tile(unnormalized_dual_quat, shape + (1,))
     dual_quat = RigidTransform.from_dual_quat(dq).as_dual_quat()
     
     xp_assert_close(xp_vector_norm(dual_quat[..., :4], axis=-1), expected_ones, atol=1e-12)
     xp_assert_close(xp.vecdot(dual_quat[..., :4], dual_quat[..., 4:]), expected_zeros,
-=======
-    dual_quat = RigidTransform.from_dual_quat(
-        unnormalized_dual_quat).as_dual_quat()
-    xp_assert_close(xp_vector_norm(dual_quat[:4]), xp.asarray(1.0)[()], atol=atol)
-    xp_assert_close(xp.vecdot(dual_quat[:4], dual_quat[4:])[()], xp.asarray(0.0)[()],
->>>>>>> d55a3305
                     atol=atol)
 
     # invalid real quaternion with norm 0, non-orthogonal dual quaternion
     unnormalized_dual_quat = xp.asarray(
         [0.0, 0.0, 0.0, 0.0, -0.16051025, 0.10742978, 0.21277201, 0.20596935])
     assert xp.vecdot(xp.asarray([0.0, 0, 0, 1]), unnormalized_dual_quat[4:]) != 0.0
-<<<<<<< HEAD
     dq = xp.tile(unnormalized_dual_quat, shape + (1,))
     dual_quat = RigidTransform.from_dual_quat(dq).as_dual_quat()
 
     xp_assert_close(xp_vector_norm(dual_quat[..., :4], axis=-1), expected_ones,
                     atol=1e-12)
     xp_assert_close(xp.vecdot(dual_quat[..., :4], dual_quat[..., 4:]), expected_zeros,
-=======
-    dual_quat = RigidTransform.from_dual_quat(
-        unnormalized_dual_quat).as_dual_quat()
-    xp_assert_close(dual_quat[:4], xp.asarray([0.0, 0, 0, 1]), atol=atol)
-    xp_assert_close(xp.vecdot(dual_quat[:4], dual_quat[4:])[()], xp.asarray(0.0)[()],
->>>>>>> d55a3305
                     atol=atol)
 
     # compensation for precision loss in real quaternion
     rng = np.random.default_rng(1000)
-<<<<<<< HEAD
     t = xp.asarray(rng.normal(size=shape + (3,)), dtype=dtype)
     q = xp.asarray(rng.normal(size=shape + (4,)), dtype=dtype)
     r = Rotation.from_quat(q)
-=======
-    t = xp.asarray(rng.normal(size=(3,)), dtype=dtype)
-    r = rotation_to_xp(Rotation.random(10, rng=rng), xp=xp)
->>>>>>> d55a3305
     random_dual_quats = RigidTransform.from_components(t, r).as_dual_quat()
 
     # ensure that random quaternions are not normalized
@@ -727,7 +527,6 @@
                                   1.0, atol=0.0001))
     dual_quat_norm = RigidTransform.from_dual_quat(
         random_dual_quats).as_dual_quat()
-<<<<<<< HEAD
     xp_assert_close(xp_vector_norm(dual_quat_norm[..., :4], axis=-1), expected_ones,
                     atol=atol)
 
@@ -736,15 +535,6 @@
     t = xp.asarray(rng.normal(size=shape + (3,)), dtype=dtype)
     q = xp.asarray(rng.normal(size=shape + (4,)), dtype=dtype)
     r = Rotation.from_quat(q)
-=======
-    expected = xp.ones(dual_quat_norm.shape[0])
-    xp_assert_close(xp_vector_norm(dual_quat_norm[:, :4], axis=1), expected, atol=atol)
-
-    # compensation for precision loss in dual quaternion, results in violation
-    # of orthogonality constraint
-    t = xp.asarray(rng.normal(size=(10, 3)), dtype=dtype)
-    r = rotation_to_xp(Rotation.random(10, rng=rng), xp=xp)
->>>>>>> d55a3305
     random_dual_quats = RigidTransform.from_components(t, r).as_dual_quat()
 
     # ensure that random quaternions are not normalized
@@ -753,17 +543,9 @@
     assert not xp.any(xpx.isclose(q_norm, 0.0, atol=0.0001))
     dual_quat_norm = RigidTransform.from_dual_quat(
         random_dual_quats).as_dual_quat()
-<<<<<<< HEAD
     xp_assert_close(xp.vecdot(dual_quat_norm[..., :4], dual_quat_norm[..., 4:]),
                     expected_zeros, atol=atol)
-    print(random_dual_quats[..., :4]- dual_quat_norm[..., :4])
     xp_assert_close(random_dual_quats[..., :4], dual_quat_norm[..., :4], atol=atol)
-=======
-    expected = xp.zeros(dual_quat_norm.shape[0])
-    xp_assert_close(xp.vecdot(dual_quat_norm[:, :4], dual_quat_norm[:, 4:]), expected,
-                              atol=atol)
-    xp_assert_close(random_dual_quats[:, :4], dual_quat_norm[:, :4], atol=atol)
->>>>>>> d55a3305
 
 
 def test_from_dual_quat_array_like():
@@ -788,15 +570,10 @@
 
 
 @make_xp_test_case(RigidTransform.as_dual_quat)
-<<<<<<< HEAD
 @pytest.mark.parametrize("ndim", range(1, 5))
 def test_as_dual_quat(xp, ndim: int):
     dtype = xpx.default_dtype(xp)
     shape = (ndim,) * (ndim - 1)
-=======
-def test_as_dual_quat(xp):
-    dtype = xpx.default_dtype(xp)
->>>>>>> d55a3305
     # identity
     expected = xp.asarray([0.0, 0.0, 0.0, 1.0, 0.0, 0.0, 0.0, 0.0], dtype=dtype)
     actual = rigid_transform_to_xp(RigidTransform.identity(), xp).as_dual_quat()
@@ -811,14 +588,9 @@
 
     # only rotation
     for _ in range(10):
-<<<<<<< HEAD
         q = xp.asarray(rng.normal(size=shape + (4,)), dtype=dtype)
         real_part = Rotation.from_quat(q).as_quat()
         dual_part = xp.zeros_like(real_part)
-=======
-        real_part = xp.asarray(Rotation.random(rng=rng).as_quat(), dtype=dtype)
-        dual_part = xp.zeros(4)
->>>>>>> d55a3305
         expected = xp.concat((real_part, dual_part), axis=-1)
         actual = RigidTransform.from_dual_quat(expected).as_dual_quat()
         # because of double cover:
@@ -840,13 +612,8 @@
 
     # rotation and translation
     for _ in range(10):
-<<<<<<< HEAD
         t = xp.asarray(rng.normal(size=shape + (3,)), dtype=dtype)
         r = Rotation.from_quat(xp.asarray(rng.normal(size=shape + (4,)), dtype=dtype))
-=======
-        t = xp.asarray(rng.normal(size=3), dtype=dtype)
-        r = rotation_to_xp(Rotation.random(rng=rng), xp=xp)
->>>>>>> d55a3305
         expected = RigidTransform.from_components(t, r).as_dual_quat()
         actual = RigidTransform.from_dual_quat(expected).as_dual_quat()
         # because of double cover:
@@ -859,25 +626,16 @@
                    RigidTransform.from_exp_coords, RigidTransform.as_exp_coords,
                    RigidTransform.from_matrix, RigidTransform.as_matrix,
                    RigidTransform.from_dual_quat, RigidTransform.as_dual_quat)
-<<<<<<< HEAD
 @pytest.mark.parametrize("ndim", range(1, 3))
 def test_from_as_internal_consistency(xp, ndim: int):
-=======
-def test_from_as_internal_consistency(xp):
->>>>>>> d55a3305
     dtype = xpx.default_dtype(xp)
     atol = 1e-12
     n = 1000
     rng = np.random.default_rng(10)
-<<<<<<< HEAD
     shape = (n,) + (ndim,) * (ndim - 1)
     
     t = xp.asarray(rng.normal(size=shape + (3,)), dtype=dtype)
     r = Rotation.from_quat(xp.asarray(rng.normal(size=shape + (4,)), dtype=dtype))
-=======
-    t = xp.asarray(rng.normal(size=(n, 3)), dtype=dtype)
-    r = rotation_to_xp(Rotation.random(n, rng=rng), xp=xp)
->>>>>>> d55a3305
     tf0 = RigidTransform.from_components(t, r)
 
     tf1 = RigidTransform.from_components(*tf0.as_components())
@@ -896,15 +654,9 @@
     xp_assert_close(tf0.as_matrix(), tf1.as_matrix(), atol=atol)
 
     # exp_coords small rotation
-<<<<<<< HEAD
     t = xp.asarray(rng.normal(scale=1000.0, size=shape + (3,)), dtype=dtype)
     rotvec = xp.asarray(rng.normal(scale=1e-10, size=shape + (3,)), dtype=dtype)
     r = Rotation.from_rotvec(rotvec)
-=======
-    t = xp.asarray(rng.normal(scale=1000.0, size=(1000, 3)), dtype=dtype)
-    r = rotation_to_xp(Rotation.from_rotvec(rng.normal(scale=1e-10, size=(1000, 3))),
-                       xp=xp)
->>>>>>> d55a3305
     tf0 = RigidTransform.from_components(t, r)
     tf1 = RigidTransform.from_exp_coords(tf0.as_exp_coords())
     xp_assert_close(tf0.as_matrix(), tf1.as_matrix(), atol=atol)
@@ -931,40 +683,12 @@
     tf_shapes = [(), (1,), (2,), (1, 2), (4, 2), (1, 4, 2), (5, 4, 2), (6, 5, 4, 2)]
     rng = np.random.default_rng(123)
 
-<<<<<<< HEAD
     for tf_shape, v_shape in product(tf_shapes, vector_shapes):
         # Random rotation and translation
         t = xp.asarray(rng.normal(size=tf_shape + (3,)))
         q = xp.asarray(rng.normal(size=tf_shape + (4,)))
         r = Rotation.from_quat(q)
         tf = RigidTransform.from_components(t, r)
-=======
-    ## Single transform
-    r = Rotation.from_euler('z', xp.asarray(90), degrees=True)
-    t = xp.asarray([2.0, 3, 4])
-    tf = RigidTransform.from_components(t, r)
-
-    # Single vector, single transform
-    vec = xp.asarray([1, 0, 0])
-    expected = t + r.apply(vec)
-    res = tf.apply(vec)
-    xp_assert_close(res, expected, atol=atol)
-
-    # Multiple vectors, single transform
-    vecs = xp.asarray([[1, 0, 0], [0, 1, 0]])
-    expected = t + r.apply(vecs)
-    xp_assert_close(tf.apply(vecs), expected, atol=atol)
-
-    ## Multiple transforms
-    r = Rotation.from_euler('z', xp.asarray([90, 0]), degrees=True)
-    t = xp.asarray([[2.0, 3, 4], [5, 6, 7]])
-    tf = RigidTransform.from_components(t, r)
-
-    # Single vector, multiple transforms
-    vec = xp.asarray([1, 0, 0])
-    expected = t + r.apply(vec)
-    xp_assert_close(tf.apply(vec), expected, atol=atol)
->>>>>>> d55a3305
 
         vecs = xp.asarray(rng.normal(size=v_shape + (3,)))
         expected = t + r.apply(vecs)
@@ -1042,7 +766,6 @@
     dtype = xpx.default_dtype(xp)
     rng = np.random.default_rng(123)
 
-<<<<<<< HEAD
     for tf_shape1, tf_shape2 in product(tf_shapes, repeat=2):
         # Random rotation and translation
         t1 = xp.asarray(rng.normal(size=tf_shape1 + (3,)))
@@ -1070,66 +793,14 @@
 @make_xp_test_case(RigidTransform.__pow__, RigidTransform.__mul__)
 @pytest.mark.parametrize("ndim", range(1, 4))
 def test_pow(xp, ndim: int):
-=======
-    # Test composing single transforms
-    t1 = xp.asarray([1.0, 0, 0])
-    r1 = Rotation.from_euler('z', xp.asarray(90), degrees=True)
-    tf1 = RigidTransform.from_components(t1, r1)
-
-    t2 = xp.asarray([0.0, 1, 0])
-    r2 = Rotation.from_euler('x', xp.asarray(90), degrees=True)
-    tf2 = RigidTransform.from_components(t2, r2)
-
-    composed = tf2 * tf1
-    vec = xp.asarray([1, 0, 0])
-    expected = tf2.apply(tf1.apply(vec))
-    xp_assert_close(composed.apply(vec), expected, atol=atol)
-    assert composed.single
-
-    expected = t2 + r2.apply(t1 + r1.apply(vec))
-    xp_assert_close(composed.apply(vec), expected, atol=atol)
-
-    # Multiple transforms with single transform
-    t2 = xp.asarray([[1.0, 2, 3], [4, 5, 6]])
-    tf2 = RigidTransform.from_components(t2, r2)
-
-    composed = tf2 * tf1
-    expected = tf2.apply(tf1.apply(vec))
-    xp_assert_close(composed.apply(vec), expected, atol=atol)
-    assert not composed.single
-
-    expected = t2 + r2.apply(t1 + r1.apply(vec))
-    xp_assert_close(composed.apply(vec), expected, atol=atol)
-
-    # Multiple transforms with multiple transforms
-    t1 = xp.asarray([[1.0, 0, 0], [0, -1, 1]])
-    tf1 = RigidTransform.from_components(t1, r1)
-
-    composed = tf2 * tf1
-    expected = tf2.apply(tf1.apply(vec))
-    xp_assert_close(composed.apply(vec), expected, atol=atol)
-    assert not composed.single
-
-    expected = t2 + r2.apply(t1 + r1.apply(vec))
-    xp_assert_close(composed.apply(vec), expected, atol=atol)
-
-
-@make_xp_test_case(RigidTransform.__pow__, RigidTransform.__mul__)
-def test_pow(xp):
->>>>>>> d55a3305
     dtype = xpx.default_dtype(xp)
     atol = 1e-12 if dtype == xp.float64 else 1e-6
     num = 10
     rng = np.random.default_rng(100)
-<<<<<<< HEAD
     shape = (num,) + (ndim,) * (ndim - 1)
     t = xp.asarray(rng.normal(size=shape + (3,)), dtype=dtype)
     q = xp.asarray(rng.normal(size=shape + (4,)), dtype=dtype)
     r = Rotation.from_quat(q)
-=======
-    t = xp.asarray(rng.normal(size=(num, 3)), dtype=dtype)
-    r = rotation_to_xp(Rotation.random(num, rng=rng), xp=xp)
->>>>>>> d55a3305
     p = RigidTransform.from_components(t, r)
     p_inv = p.inv()
 
@@ -1164,12 +835,8 @@
 
 
 @make_xp_test_case(RigidTransform.__pow__)
-<<<<<<< HEAD
 @pytest.mark.parametrize("ndim", range(1, 4))
 def test_pow_equivalence_with_rotation(xp, ndim: int):
-=======
-def test_pow_equivalence_with_rotation(xp):
->>>>>>> d55a3305
     atol = 1e-12
     num = 10
     rng = np.random.default_rng(100)
@@ -1183,18 +850,12 @@
 
 
 @make_xp_test_case(RigidTransform.inv, RigidTransform.__mul__)
-<<<<<<< HEAD
 @pytest.mark.parametrize("ndim", range(1, 4))
 def test_inverse(xp, ndim: int):
     dtype = xpx.default_dtype(xp)
     atol = 1e-12 if dtype == xp.float64 else 1e-6
     rng = np.random.default_rng(100)
     shape = (ndim,) * (ndim - 1)
-=======
-def test_inverse(xp):
-    dtype = xpx.default_dtype(xp)
-    atol = 1e-12 if dtype == xp.float64 else 1e-6
->>>>>>> d55a3305
 
     # Test inverse transform
     r = Rotation.from_quat(xp.asarray(rng.normal(size=shape + (4,)), dtype=dtype))
@@ -1204,39 +865,13 @@
     # Test that tf * tf.inv() equals identity
     tf_inv = tf.inv()
     composed = tf * tf_inv
-<<<<<<< HEAD
     expected = xp.tile(xp.eye(4), shape + (1, 1))
-=======
-    xp_assert_close(composed.as_matrix(), xp.eye(4), atol=atol)
-
-    n = 10
-    rng = np.random.default_rng(1000)
-    t = xp.asarray(rng.normal(size=(n, 3)), dtype=dtype)
-    r = rotation_to_xp(Rotation.random(n, rng=rng), xp=xp)
-    tf = RigidTransform.from_components(t, r)
-    tf_inv = tf.inv()
-    composed = tf * tf_inv
-    expected = xp.repeat(xp.eye(4)[None, ...], n, axis=0)
     xp_assert_close(composed.as_matrix(), expected, atol=atol)
 
-    # Test multiple transforms
-    r = Rotation.from_euler('zyx', xp.asarray([[90, 0, 0], [0, 90, 0]]), degrees=True)
-    t = xp.asarray([[1, 2, 3], [4, 5, 6]])
-    tf = RigidTransform.from_components(t, r)
-    tf_inv = tf.inv()
-    composed = tf * tf_inv
-    expected = xp.repeat(xp.eye(4)[None, ...], 2, axis=0)
->>>>>>> d55a3305
-    xp_assert_close(composed.as_matrix(), expected, atol=atol)
-
 
 @make_xp_test_case(RigidTransform.as_matrix)
-<<<<<<< HEAD
 @pytest.mark.parametrize("ndim", range(1, 4))
 def test_properties(xp, ndim: int):
-=======
-def test_properties(xp):
->>>>>>> d55a3305
     atol = 1e-12
     shape = (ndim,) * (ndim - 1)
     dtype = xpx.default_dtype(xp)
@@ -1519,7 +1154,6 @@
 
 
 @make_xp_test_case(normalize_dual_quaternion)
-<<<<<<< HEAD
 @pytest.mark.parametrize("ndim", range(1, 4))
 def test_normalize_dual_quaternion(xp, ndim: int):
     dtype = xpx.default_dtype(xp)
@@ -1527,18 +1161,12 @@
     rng = np.random.default_rng(100)
     shape = (ndim,) * (ndim - 1)
     
-=======
-def test_normalize_dual_quaternion(xp):
-    dtype = xpx.default_dtype(xp)
-    atol = 1e-12 if dtype == xp.float64 else 1e-6
->>>>>>> d55a3305
     dual_quat = normalize_dual_quaternion(xp.zeros((1, 8)))
     xp_assert_close(xp_vector_norm(dual_quat[0, :4], axis=-1), xp.asarray(1.0)[()],
                     atol=1e-12)
     xp_assert_close(xp.vecdot(dual_quat[0, :4], dual_quat[0, 4:])[()],
                     xp.asarray(0.0)[()], atol=1e-12)
 
-<<<<<<< HEAD
     dual_quat = xp.asarray(rng.normal(size=shape + (8,)), dtype=dtype)
     dual_quat = normalize_dual_quaternion(dual_quat)
     expected = xp.ones(shape) if shape != () else xp.asarray(1.0)[()]
@@ -1546,15 +1174,6 @@
     expected = xp.zeros(shape) if shape != () else xp.asarray(0.0)[()]
     xp_assert_close(xp.vecdot(dual_quat[..., :4], dual_quat[..., 4:]), expected,
                     atol=atol)
-=======
-    rng = np.random.default_rng(103213650)
-    dual_quat = xp.asarray(rng.normal(size=(1000, 8)), dtype=dtype)
-    dual_quat = normalize_dual_quaternion(dual_quat)
-    expected = xp.ones(dual_quat.shape[0])
-    xp_assert_close(xp_vector_norm(dual_quat[:, :4], axis=-1), expected, atol=atol)
-    expected = xp.zeros(dual_quat.shape[0])
-    xp_assert_close(xp.vecdot(dual_quat[:, :4], dual_quat[:, 4:]), expected, atol=atol)
->>>>>>> d55a3305
 
 
 @make_xp_test_case(RigidTransform.from_matrix, RigidTransform.from_rotation,
@@ -1702,7 +1321,6 @@
         assert isinstance(r_i, RigidTransform)
         xp_assert_equal(r_i.as_matrix(), r[i].as_matrix())
         if i > len(r):
-<<<<<<< HEAD
             raise RuntimeError("Iteration exceeded length of transforms")
 
 
@@ -1711,7 +1329,4 @@
 def test_shape_property(xp, dim: int):
     shape = (dim,) * (dim - 1)
     tf = RigidTransform.from_translation(xp.zeros(shape + (3,)))
-    assert tf.shape == shape
-=======
-            raise RuntimeError("Iteration exceeded length of transforms")
->>>>>>> d55a3305
+    assert tf.shape == shape