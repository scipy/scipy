import pickle

import pytest

import numpy as np
from scipy.spatial.transform import Rotation, RigidTransform
from scipy.spatial.transform._rigid_transform import normalize_dual_quaternion
from scipy._lib._array_api import (
    is_lazy_array,
    xp_vector_norm,
    is_numpy,
    xp_assert_close,
    make_xp_test_case,
    xp_assert_equal,
    xp_promote
)
import scipy._lib.array_api_extra as xpx

lazy_xp_modules = [RigidTransform]


def rotation_to_xp(r: Rotation, xp):
    dtype = xpx.default_dtype(xp)
    return Rotation.from_quat(xp.asarray(r.as_quat(), dtype=dtype))


def rigid_transform_to_xp(r: RigidTransform, xp):
    dtype = xpx.default_dtype(xp)
    return RigidTransform.from_matrix(xp.asarray(r.as_matrix(), dtype=dtype))


@make_xp_test_case(RigidTransform.as_matrix)
def test_repr(xp):
    actual = repr(RigidTransform.from_matrix(xp.eye(4)))
    expected = """\
RigidTransform.from_matrix(array([[1., 0., 0., 0.],
                                  [0., 1., 0., 0.],
                                  [0., 0., 1., 0.],
                                  [0., 0., 0., 1.]]))"""
    if is_numpy(xp):
        assert actual == expected
    else:
        assert actual.startswith("RigidTransform.from_matrix(")

    tf = RigidTransform.from_matrix(xp.asarray(RigidTransform.identity(2).as_matrix()))
    actual = repr(tf)
    expected = """\
RigidTransform.from_matrix(array([[[1., 0., 0., 0.],
                                   [0., 1., 0., 0.],
                                   [0., 0., 1., 0.],
                                   [0., 0., 0., 1.]],
                           
                                  [[1., 0., 0., 0.],
                                   [0., 1., 0., 0.],
                                   [0., 0., 1., 0.],
                                   [0., 0., 0., 1.]]]))"""
    if is_numpy(xp):
        assert actual == expected
    else:
        assert actual.startswith("RigidTransform.from_matrix(")


@make_xp_test_case(RigidTransform.from_rotation)
def test_from_rotation(xp):
    atol = 1e-12

    # Test single rotation
    r = Rotation.from_matrix(xp.eye(3))
    tf = RigidTransform.from_rotation(r)
    xp_assert_close(tf.as_matrix(), xp.eye(4), atol=atol)
    assert tf.single

    r = Rotation.from_euler('z', xp.asarray(90), degrees=True)
    tf = RigidTransform.from_rotation(r)
    xp_assert_close(tf.as_matrix()[:3, :3], r.as_matrix(), atol=atol)
    xp_assert_close(tf.as_matrix()[:3, 3], xp.asarray([0.0, 0, 0]), atol=atol)
    xp_assert_close(tf.as_matrix()[3, :], xp.asarray([0.0, 0, 0, 1]), atol=atol)
    assert tf.single

    # Test multiple rotations
    r = Rotation.from_euler('zyx', xp.asarray([[90, 0, 0], [0, 90, 0]]), degrees=True)
    tf = RigidTransform.from_rotation(r)
    xp_assert_close(tf.as_matrix()[:, :3, :3], r.as_matrix(), atol=atol)
    xp_assert_close(tf.as_matrix()[:, :3, 3], xp.asarray([[0.0, 0, 0], [0, 0, 0]]),
                    atol=atol)
    xp_assert_close(tf.as_matrix()[:, 3, :], xp.asarray([[0.0, 0, 0, 1], [0, 0, 0, 1]]),
                    atol=atol)
    assert not tf.single


@make_xp_test_case(RigidTransform.from_translation)
def test_from_translation(xp):
    # Test single translation
    t = xp.asarray([1, 2, 3])
    tf = RigidTransform.from_translation(t)
    expected = xp.eye(4)
    t_float = xp_promote(t, force_floating=True, xp=xp)
    expected = xpx.at(expected)[..., :3, 3].set(t_float)
    xp_assert_close(tf.as_matrix(), expected)
    assert tf.single

    # Test multiple translations
    t = xp.asarray([[1, 2, 3], [4, 5, 6]])
    tf = RigidTransform.from_translation(t)
    for i in range(t.shape[0]):
        expected = xp.eye(4)
        t_float = xp_promote(t[i, ...], force_floating=True, xp=xp)
        expected = xpx.at(expected)[..., :3, 3].set(t_float)
        xp_assert_close(tf.as_matrix()[i, ...], expected)
    assert not tf.single


def test_from_translation_array_like():
    # Test single translation
    t = [1, 2, 3]
    tf = RigidTransform.from_translation(t)
    tf_expected = RigidTransform.from_translation(np.array(t))
    xp_assert_close(tf.as_matrix(), tf_expected.as_matrix())
    assert tf.single

    # Test multiple translations
    t = [[1, 2, 3], [4, 5, 6]]
    tf = RigidTransform.from_translation(t)
    tf_expected = RigidTransform.from_translation(np.array(t))
    xp_assert_close(tf.as_matrix(), tf_expected.as_matrix())
    assert not tf.single


@make_xp_test_case(RigidTransform.from_matrix, RigidTransform.as_matrix)
def test_from_matrix(xp):
    atol = 1e-12

    # Test single transform matrix
    matrix = xp.eye(4)
    matrix = xpx.at(matrix)[..., :3, 3].set(xp.asarray([1.0, 2, 3]))
    tf = RigidTransform.from_matrix(matrix)
    xp_assert_close(tf.as_matrix(), matrix, atol=atol)
    assert tf.single

    # Test multiple transform matrices
    matrices = xp.repeat(xp.eye(4)[None, ...], 2, axis=0)
    matrices = xpx.at(matrices)[0, :3, 3].set(xp.asarray([1.0, 2, 3]))
    matrices = xpx.at(matrices)[1, :3, 3].set(xp.asarray([4.0, 5, 6]))
    tf = RigidTransform.from_matrix(matrices)
    xp_assert_close(tf.as_matrix(), matrices, atol=atol)
    assert not tf.single

    # Test non-1 determinant
    matrix = xp.eye(4)
    matrix = xpx.at(matrix)[..., :3, :3].set(xp.eye(3) * 2.0)
    tf = RigidTransform.from_matrix(matrix)
    xp_assert_close(tf.as_matrix(), xp.eye(4), atol=atol)

    # Test non-orthogonal rotation matrix
    matrix = xp.asarray([[1, 1, 0, 0],
                         [0, 1, 0, 0],
                         [0, 0, 1, 0],
                         [0, 0, 0, 1]])
    tf = RigidTransform.from_matrix(matrix)
    expected = xp.asarray([[0.894427,  0.447214, 0, 0],
                           [-0.447214,  0.894427, 0, 0],
                           [0, 0, 1, 0],
                           [0, 0, 0, 1]])
    xp_assert_close(tf.as_matrix(), expected, atol=1e-6)

    # Test invalid matrix
    invalid = xp.eye(4)
    invalid = xpx.at(invalid)[..., 3, 3].set(2)  # Invalid last row
    if is_lazy_array(invalid):
        tf = RigidTransform.from_matrix(invalid)
        assert xp.all(xp.isnan(tf.as_matrix()))
    else:
        with pytest.raises(ValueError):
            RigidTransform.from_matrix(invalid)


def test_from_matrix_array_like():
    # Test single transform matrix
    matrix = [[1, 0, 0, 0],
              [0, 1, 0, 0],
              [0, 0, 1, 0],
              [0, 0, 0, 1]]
    expected = np.eye(4)
    tf = RigidTransform.from_matrix(matrix)
    xp_assert_close(tf.as_matrix(), expected)
    assert tf.single

    # Test multiple transform matrices
    matrices = [matrix, matrix]
    tf = RigidTransform.from_matrix(matrices)
    for i in range(len(matrices)):
        xp_assert_close(tf.as_matrix()[i, ...], expected)
    assert not tf.single


@make_xp_test_case(RigidTransform.from_components)
def test_from_components(xp):
    atol = 1e-12

    # Test single rotation and translation
    t = xp.asarray([1, 2, 3])
    r = Rotation.from_euler("zyx", xp.asarray([90, 0, 0]), degrees=True)
    tf = RigidTransform.from_components(t, r)

    expected = xp.zeros((4, 4))
    expected = xpx.at(expected)[..., :3, :3].set(r.as_matrix())
    t_float = xp_promote(t, force_floating=True, xp=xp)
    expected = xpx.at(expected)[..., :3, 3].set(t_float)
    expected = xpx.at(expected)[..., 3, 3].set(1)
    xp_assert_close(tf.as_matrix(), expected, atol=atol)
    assert tf.single

    # Test single rotation and multiple translations
    t = xp.asarray([[1, 2, 3], [4, 5, 6]])
    r = Rotation.from_euler('z', xp.asarray(90), degrees=True)
    tf = RigidTransform.from_components(t, r)
    assert not tf.single

    for i in range(t.shape[0]):
        expected = xp.zeros((4, 4))
        expected = xpx.at(expected)[..., :3, :3].set(r.as_matrix())
        t_float = xp_promote(t[i, ...], force_floating=True, xp=xp)
        expected = xpx.at(expected)[..., :3, 3].set(t_float)
        expected = xpx.at(expected)[..., 3, 3].set(1)
        xp_assert_close(tf.as_matrix()[i, ...], expected, atol=atol)

    # Test multiple rotations and translations
    t = xp.asarray([[1, 2, 3], [4, 5, 6]])
    r = Rotation.from_euler('zyx', xp.asarray([[90, 0, 0], [0, 90, 0]]), degrees=True)
    tf = RigidTransform.from_components(t, r)
    assert not tf.single

    for i in range(t.shape[0]):
        expected = xp.zeros((4, 4))
        expected = xpx.at(expected)[..., :3, :3].set(r.as_matrix()[i, ...])
        t_float = xp_promote(t[i, ...], force_floating=True, xp=xp)
        expected = xpx.at(expected)[..., :3, 3].set(t_float)
        expected = xpx.at(expected)[..., 3, 3].set(1)
        xp_assert_close(tf.as_matrix()[i, ...], expected, atol=atol)


def test_from_components_array_like():
    rng = np.random.default_rng(123)
    # Test single rotation and translation
    t = [1, 2, 3]
    r = Rotation.random(rng=rng)
    tf = RigidTransform.from_components(t, r)
    tf_expected = RigidTransform.from_components(np.array(t), r)
    xp_assert_close(tf.as_matrix(), tf_expected.as_matrix(), atol=1e-12)
    assert tf.single

    # Test multiple rotations and translations
    t = [[1, 2, 3], [4, 5, 6]]
    r = Rotation.random(len(t), rng=rng)
    tf = RigidTransform.from_components(t, r)
    tf_expected = RigidTransform.from_components(np.array(t), r)
    xp_assert_close(tf.as_matrix(), tf_expected.as_matrix(), atol=1e-12)
    assert not tf.single


@make_xp_test_case(RigidTransform.as_components)
def test_as_components(xp):
    dtype = xpx.default_dtype(xp)
    atol = 1e-12 if dtype == xp.float64 else 1e-6
    n = 10
    rng = np.random.default_rng(123)
    t = xp.asarray(rng.normal(size=(n, 3)), dtype=dtype)
    r = rotation_to_xp(Rotation.random(n, rng=rng), xp=xp)
    tf = RigidTransform.from_components(t, r)
    new_t, new_r = tf.as_components()
    assert all(new_r.approx_equal(r, atol=atol))
    xp_assert_close(new_t, t, atol=atol)


@make_xp_test_case(RigidTransform.from_exp_coords)
def test_from_exp_coords(xp):
    # example from 3.3 of
    # https://hades.mech.northwestern.edu/images/2/25/MR-v2.pdf
    dtype = xpx.default_dtype(xp)
    angle1 = np.deg2rad(30.0)
    mat = xp.asarray([
        [np.cos(angle1), -np.sin(angle1), 0.0, 1.0],
        [np.sin(angle1), np.cos(angle1), 0.0, 2.0],
        [0.0, 0.0, 1.0, 0.0],
        [0.0, 0.0, 0.0, 1.0]
    ], dtype=dtype)
    tf1 = RigidTransform.from_matrix(mat)
    angle2 = np.deg2rad(60.0)
    mat = xp.asarray([
        [np.cos(angle2), -np.sin(angle2), 0.0, 2.0],
        [np.sin(angle2), np.cos(angle2), 0.0, 1.0],
        [0.0, 0.0, 1.0, 0.0],
        [0.0, 0.0, 0.0, 1.0]
    ], dtype=dtype)
    tf2 = RigidTransform.from_matrix(mat)
    expected = tf2 * tf1.inv()
    deg2rag = xp.asarray(np.deg2rad(30.0))
    actual = RigidTransform.from_exp_coords(
        deg2rag * xp.asarray([0.0, 0.0, 1.0, 3.37, -3.37, 0.0]))
    xp_assert_close(actual.as_matrix(), expected.as_matrix(), atol=1e-2)

    # test cases generated by comparison to pytransform3d
    exp_coords = xp.asarray([
        [-2.01041204, -0.52983629, 0.65773501,
         0.10386614, 0.05855009, 0.54959179],
        [-0.22537438, -0.24132627, -2.4747121,
         -0.09158594,  1.88075832, -0.03197204]
    ])
    expected_matrix = xp.asarray([
        [[0.76406621, 0.10504613, -0.63652819, -0.10209961],
         [0.59956454, -0.47987325, 0.64050295, 0.40158789],
         [-0.2381705, -0.87102639, -0.42963687, 0.19637636],
         [0., 0., 0., 1.]],
        [[-0.78446989, 0.61157488, 0.10287448, 1.33330055],
         [-0.58017785, -0.78232107, 0.22664378, 0.52660831],
         [0.21909052, 0.11810973, 0.96852952, -0.02968529],
         [0., 0., 0., 1.]]
    ])
    xp_assert_close(
        RigidTransform.from_exp_coords(exp_coords).as_matrix(),
        expected_matrix, atol=1e-8)

    # identity
    xp_assert_close(
        RigidTransform.from_exp_coords(xp.zeros(6)).as_matrix(),
        xp.eye(4), atol=1e-12)

    # only translation
    expected_matrix = xp.asarray([
        [[1.0, 0.0, 0.0, 3.0],
         [0.0, 1.0, 0.0, -5.4],
         [0.0, 0.0, 1.0, 100.2],
         [0.0, 0.0, 0.0, 1.0]],
        [[1.0, 0.0, 0.0, -3.0],
         [0.0, 1.0, 0.0, 13.3],
         [0.0, 0.0, 1.0, 1.3],
         [0.0, 0.0, 0.0, 1.0]]
    ])
    actual = RigidTransform.from_exp_coords(xp.asarray([
        [0.0, 0.0, 0.0, 3.0, -5.4, 100.2],
        [0.0, 0.0, 0.0, -3.0, 13.3, 1.3],
    ]))
    xp_assert_close(actual.as_matrix(), expected_matrix, atol=1e-12)

    # only rotation
    rot = Rotation.from_euler(
        'zyx',
        xp.asarray([[34, -12, 0.5],
                    [-102, -55, 30]]),
        degrees=True)
    rotvec = rot.as_rotvec()
    expected_matrix = xp.repeat(xp.eye(4)[None, ...], 2, axis=0)
    expected_matrix = xpx.at(expected_matrix)[..., :3, :3].set(rot.as_matrix())
    actual = RigidTransform.from_exp_coords(
        xp.concat((rotvec, xp.zeros((2, 3))), axis=-1))
    xp_assert_close(actual.as_matrix(), expected_matrix, atol=1e-12)


def test_from_exp_coords_array_like():
    rng = np.random.default_rng(123)
    # Test single transform
    t = np.array([1, 2, 3])
    r = Rotation.random(rng=rng)
    tf_expected = RigidTransform.from_components(t, r)
    exp_coords = tf_expected.as_exp_coords().tolist()
    assert isinstance(exp_coords, list)
    tf = RigidTransform.from_exp_coords(exp_coords)
    xp_assert_close(tf.as_matrix(), tf_expected.as_matrix(), atol=1e-12)

    # Test multiple transforms
    t = [[1, 2, 3], [4, 5, 6]]
    r = Rotation.random(len(t), rng=rng)
    tf_expected = RigidTransform.from_components(t, r)
    exp_coords = tf_expected.as_exp_coords().tolist()
    assert isinstance(exp_coords, list)
    tf = RigidTransform.from_exp_coords(exp_coords)
    xp_assert_close(tf.as_matrix(), tf_expected.as_matrix(), atol=1e-12)


@make_xp_test_case(RigidTransform.as_exp_coords)
def test_as_exp_coords(xp):
    # identity
    expected = xp.zeros(6)
    actual = RigidTransform.from_exp_coords(expected).as_exp_coords()
    xp_assert_close(actual, expected, atol=1e-12)

    rng = np.random.default_rng(10)

    # pure rotation
    rot_vec = xp.asarray(rng.normal(scale=0.1, size=(1000, 3)))
    tf = RigidTransform.from_rotation(Rotation.from_rotvec(rot_vec))
    exp_coords = tf.as_exp_coords()
    xp_assert_close(exp_coords[:, :3], rot_vec, rtol=1e-13)
    expected = xp.zeros_like(rot_vec)
    xp_assert_close(exp_coords[:, 3:], expected, atol=1e-16)

    # pure translation
    translation = xp.asarray(rng.normal(scale=100.0, size=(1000, 3)))
    tf = RigidTransform.from_translation(translation)
    exp_coords = tf.as_exp_coords()
    xp_assert_close(exp_coords[:, :3], expected, atol=1e-16)
    xp_assert_close(exp_coords[:, 3:], translation, rtol=1e-15)


@make_xp_test_case(RigidTransform.from_dual_quat)
def test_from_dual_quat(xp):
    dtype = xpx.default_dtype(xp)
    atol = 1e-12 if dtype == xp.float64 else 1e-7
    # identity
    xp_assert_close(
        RigidTransform.from_dual_quat(
            xp.asarray([0.0, 0.0, 0.0, 1.0, 0.0, 0.0, 0.0, 0.0])).as_matrix(),
        xp.eye(4), atol=atol)
    xp_assert_close(
        RigidTransform.from_dual_quat(
            xp.asarray([1.0, 0.0, 0.0, 0.0, 0.0, 0.0, 0.0, 0.0]),
            scalar_first=True).as_matrix(),
        xp.eye(4), atol=atol)

    # only translation
    actual = RigidTransform.from_dual_quat(
        xp.asarray([0, 0, 0, 1, 0.25, 0.15, -0.7, 0]))
    expected_matrix = xp.asarray([
        [1, 0, 0, 0.5],
        [0, 1, 0, 0.3],
        [0, 0, 1, -1.4],
        [0, 0, 0, 1]
    ])
    xp_assert_close(actual.as_matrix(), expected_matrix, atol=atol)
    actual = RigidTransform.from_dual_quat(
        xp.asarray([1, 0, 0, 0, 0, 0.25, 0.15, -0.7]), scalar_first=True)
    expected_matrix = xp.asarray([
        [1, 0, 0, 0.5],
        [0, 1, 0, 0.3],
        [0, 0, 1, -1.4],
        [0, 0, 0, 1]
    ])
    xp_assert_close(actual.as_matrix(), expected_matrix, atol=atol)

    # only rotation
    actual_rot = Rotation.from_euler("xyz", xp.asarray([65, -13, 90]), degrees=True)
    actual = RigidTransform.from_dual_quat(
        xp.concat((actual_rot.as_quat(), xp.zeros(4)), axis=-1))
    expected_matrix = xp.eye(4)
    expected_matrix = xpx.at(expected_matrix)[..., :3, :3].set(actual_rot.as_matrix())
    xp_assert_close(actual.as_matrix(), expected_matrix, atol=atol)

    actual = RigidTransform.from_dual_quat(
        xp.concat((actual_rot.as_quat(scalar_first=True), xp.zeros(4)), axis=-1),
        scalar_first=True)
    expected_matrix = xp.eye(4)
    expected_matrix = xpx.at(expected_matrix)[..., :3, :3].set(actual_rot.as_matrix())
    xp_assert_close(actual.as_matrix(), expected_matrix, atol=atol)

    # rotation and translation
    # rtol is set to 1e-7 because xp_assert_close deviates from
    # np.testing.assert_allclose in that it does not automatically default to 1e-7 for
    # floating point inputs.
    # See https://numpy.org/doc/2.2/reference/generated/numpy.testing.assert_allclose.html
    actual = RigidTransform.from_dual_quat(
        xp.asarray(
        [[0.0617101, -0.06483886, 0.31432811, 0.94508498,
          0.04985168, -0.26119618, 0.1691491, -0.07743254],
         [0.19507259, 0.49404931, -0.06091285, 0.8450749,
          0.65049656, -0.30782513, 0.16566752, 0.04174544]]))
    expected_matrix = xp.asarray(
        [[[0.79398752, -0.60213598, -0.08376202, 0.24605262],
          [0.58613113, 0.79477941, -0.15740392, -0.4932833],
          [0.16135089, 0.07588122, 0.98397557, 0.34262676],
          [0., 0., 0., 1.]],
         [[0.50440981, 0.2957028, 0.81125249, 1.20934468],
          [0.08979911, 0.91647262, -0.3898898, -0.70540077],
          [-0.8587822, 0.26951399, 0.43572393, -0.47776265],
          [0., 0., 0., 1.]]])
    xp_assert_close(actual.as_matrix(), expected_matrix, atol=atol, rtol=1e-7)

    actual = RigidTransform.from_dual_quat(
        xp.asarray(
        [[0.94508498, 0.0617101, -0.06483886, 0.31432811,
          -0.07743254, 0.04985168, -0.26119618, 0.1691491],
         [0.8450749, 0.19507259, 0.49404931, -0.06091285,
          0.04174544, 0.65049656, -0.30782513, 0.16566752]]),
        scalar_first=True)
    xp_assert_close(actual.as_matrix(), expected_matrix, atol=atol, rtol=1e-7)

    # unnormalized dual quaternions

    # invalid real quaternion with norm 0
    actual = RigidTransform.from_dual_quat(xp.zeros(8))
    xp_assert_close(actual.as_matrix(), xp.eye(4), atol=atol)

    # real quaternion with norm != 1
    unnormalized_dual_quat = xp.asarray(
        [-0.2547655, 1.23506123, 0.20230088, 0.24247194,  # norm 1.3
         0.38559628, 0.08184063, 0.1755943, -0.1582222]  # orthogonal
    )
    xp_assert_close(xp_vector_norm(unnormalized_dual_quat[:4]), xp.asarray(1.3)[()],
                    atol=atol)
    xp_assert_close(xp.vecdot(unnormalized_dual_quat[:4],
                              unnormalized_dual_quat[4:])[()],
                    xp.asarray(0.0)[()], atol=1e-8)

    dual_quat = RigidTransform.from_dual_quat(
        unnormalized_dual_quat).as_dual_quat()
    xp_assert_close(xp_vector_norm(dual_quat[:4]), xp.asarray(1.0)[()], atol=1e-12)
    xp_assert_close(xp.vecdot(dual_quat[:4], dual_quat[4:])[()], xp.asarray(0.0)[()],
                    atol=atol)

    # real and dual quaternion are not orthogonal
    unnormalized_dual_quat = xp.asarray(
        [0.20824458, 0.75098079, 0.54542913, -0.30849493,  # unit norm
         -0.16051025, 0.10742978, 0.21277201, 0.20596935]  # not orthogonal
    )
    xp_assert_close(xp_vector_norm(unnormalized_dual_quat[:4]), xp.asarray(1.0)[()],
                    atol=atol)
    assert xp.vecdot(unnormalized_dual_quat[:4], unnormalized_dual_quat[4:]) != 0.0
    dual_quat = RigidTransform.from_dual_quat(
        unnormalized_dual_quat).as_dual_quat()
    xp_assert_close(xp_vector_norm(dual_quat[:4]), xp.asarray(1.0)[()], atol=atol)
    xp_assert_close(xp.vecdot(dual_quat[:4], dual_quat[4:])[()], xp.asarray(0.0)[()],
                    atol=atol)

    # invalid real quaternion with norm 0, non-orthogonal dual quaternion
    unnormalized_dual_quat = xp.asarray(
        [0.0, 0.0, 0.0, 0.0, -0.16051025, 0.10742978, 0.21277201, 0.20596935])
    assert xp.vecdot(xp.asarray([0.0, 0, 0, 1]), unnormalized_dual_quat[4:]) != 0.0
    dual_quat = RigidTransform.from_dual_quat(
        unnormalized_dual_quat).as_dual_quat()
    xp_assert_close(dual_quat[:4], xp.asarray([0.0, 0, 0, 1]), atol=atol)
    xp_assert_close(xp.vecdot(dual_quat[:4], dual_quat[4:])[()], xp.asarray(0.0)[()],
                    atol=atol)

    # compensation for precision loss in real quaternion
    rng = np.random.default_rng(1000)
    t = xp.asarray(rng.normal(size=(3,)), dtype=dtype)
    r = rotation_to_xp(Rotation.random(10, rng=rng), xp=xp)
    random_dual_quats = RigidTransform.from_components(t, r).as_dual_quat()

    # ensure that random quaternions are not normalized
    random_dual_quats = xpx.at(random_dual_quats)[:, :4].add(0.01)
    assert not xp.any(xpx.isclose(xp_vector_norm(random_dual_quats[:, :4], axis=1), 
                                  1.0, atol=0.0001))
    dual_quat_norm = RigidTransform.from_dual_quat(
        random_dual_quats).as_dual_quat()
    expected = xp.ones(dual_quat_norm.shape[0])
    xp_assert_close(xp_vector_norm(dual_quat_norm[:, :4], axis=1), expected, atol=atol)

    # compensation for precision loss in dual quaternion, results in violation
    # of orthogonality constraint
    t = xp.asarray(rng.normal(size=(10, 3)), dtype=dtype)
    r = rotation_to_xp(Rotation.random(10, rng=rng), xp=xp)
    random_dual_quats = RigidTransform.from_components(t, r).as_dual_quat()

    # ensure that random quaternions are not normalized
    random_dual_quats = xpx.at(random_dual_quats)[:, 4:].add(0.01)
    q_norm = xp.vecdot(random_dual_quats[:, :4], random_dual_quats[:, 4:])
    assert not xp.any(xpx.isclose(q_norm, 0.0, atol=0.0001))
    dual_quat_norm = RigidTransform.from_dual_quat(
        random_dual_quats).as_dual_quat()
    expected = xp.zeros(dual_quat_norm.shape[0])
    xp_assert_close(xp.vecdot(dual_quat_norm[:, :4], dual_quat_norm[:, 4:]), expected,
                              atol=atol)
    xp_assert_close(random_dual_quats[:, :4], dual_quat_norm[:, :4], atol=atol)


def test_from_dual_quat_array_like():
    rng = np.random.default_rng(123)
    # Test single transform
    t = np.array([1, 2, 3])
    r = Rotation.random(rng=rng)
    tf_expected = RigidTransform.from_components(t, r)
    dual_quat = tf_expected.as_dual_quat().tolist()
    assert isinstance(dual_quat, list)
    tf = RigidTransform.from_dual_quat(dual_quat)
    xp_assert_close(tf.as_matrix(), tf_expected.as_matrix(), atol=1e-12)

    # Test multiple transforms
    t = [[1, 2, 3], [4, 5, 6]]
    r = Rotation.random(len(t), rng=rng)
    tf_expected = RigidTransform.from_components(t, r)
    dual_quat = tf_expected.as_dual_quat().tolist()
    assert isinstance(dual_quat, list)
    tf = RigidTransform.from_dual_quat(dual_quat)
    xp_assert_close(tf.as_matrix(), tf_expected.as_matrix(), atol=1e-12)


@make_xp_test_case(RigidTransform.as_dual_quat)
def test_as_dual_quat(xp):
    dtype = xpx.default_dtype(xp)
    # identity
    expected = xp.asarray([0.0, 0.0, 0.0, 1.0, 0.0, 0.0, 0.0, 0.0], dtype=dtype)
    actual = rigid_transform_to_xp(RigidTransform.identity(), xp).as_dual_quat()
    xp_assert_close(actual, expected, atol=1e-12)

    expected = xp.asarray([1.0, 0.0, 0.0, 0.0, 0.0, 0.0, 0.0, 0.0])
    tf = rigid_transform_to_xp(RigidTransform.identity(), xp)
    actual = tf.as_dual_quat(scalar_first=True)
    xp_assert_close(actual, expected, atol=1e-12)

    rng = np.random.default_rng(10)

    # only rotation
    for _ in range(10):
        real_part = xp.asarray(Rotation.random(rng=rng).as_quat(), dtype=dtype)
        dual_part = xp.zeros(4)
        expected = xp.concat((real_part, dual_part), axis=-1)
        actual = RigidTransform.from_dual_quat(expected).as_dual_quat()
        # because of double cover:
        if xp.sign(expected[0]) != xp.sign(actual[0]):
            actual = -actual
        xp_assert_close(actual, expected, atol=1e-12)

    # only translation
    for _ in range(10):
        tf = 0.5 * rng.normal(size=3)
        expected = xp.asarray([0.0, 0, 0, 1, *tf.tolist(), 0])
        actual = RigidTransform.from_dual_quat(expected).as_dual_quat()
        # because of double cover:
        if xp.sign(expected[0]) != xp.sign(actual[0]):
            actual = -actual
        xp_assert_close(actual, expected, atol=1e-12)

    # rotation and translation
    for _ in range(10):
        t = xp.asarray(rng.normal(size=3), dtype=dtype)
        r = rotation_to_xp(Rotation.random(rng=rng), xp=xp)
        expected = RigidTransform.from_components(t, r).as_dual_quat()
        actual = RigidTransform.from_dual_quat(expected).as_dual_quat()
        # because of double cover:
        if xp.sign(expected[0]) != xp.sign(actual[0]):
            actual = -actual
        xp_assert_close(actual, expected, atol=1e-12)


@make_xp_test_case(RigidTransform.from_components, RigidTransform.as_components,
                   RigidTransform.from_exp_coords, RigidTransform.as_exp_coords,
                   RigidTransform.from_matrix, RigidTransform.as_matrix,
                   RigidTransform.from_dual_quat, RigidTransform.as_dual_quat)
def test_from_as_internal_consistency(xp):
    dtype = xpx.default_dtype(xp)
    atol = 1e-12
    n = 1000
    rng = np.random.default_rng(10)
    t = xp.asarray(rng.normal(size=(n, 3)), dtype=dtype)
    r = rotation_to_xp(Rotation.random(n, rng=rng), xp=xp)
    tf0 = RigidTransform.from_components(t, r)

    tf1 = RigidTransform.from_components(*tf0.as_components())
    xp_assert_close(tf0.as_matrix(), tf1.as_matrix(), atol=atol)

    tf1 = RigidTransform.from_components(tf0.translation, tf0.rotation)
    xp_assert_close(tf0.as_matrix(), tf1.as_matrix(), atol=atol)

    tf1 = RigidTransform.from_exp_coords(tf0.as_exp_coords())
    xp_assert_close(tf0.as_matrix(), tf1.as_matrix(), atol=atol)

    tf1 = RigidTransform.from_matrix(tf0.as_matrix())
    xp_assert_close(tf0.as_matrix(), tf1.as_matrix(), atol=atol)

    tf1 = RigidTransform.from_dual_quat(tf0.as_dual_quat())
    xp_assert_close(tf0.as_matrix(), tf1.as_matrix(), atol=atol)

    # exp_coords small rotation
    t = xp.asarray(rng.normal(scale=1000.0, size=(1000, 3)), dtype=dtype)
    r = rotation_to_xp(Rotation.from_rotvec(rng.normal(scale=1e-10, size=(1000, 3))),
                       xp=xp)
    tf0 = RigidTransform.from_components(t, r)
    tf1 = RigidTransform.from_exp_coords(tf0.as_exp_coords())
    xp_assert_close(tf0.as_matrix(), tf1.as_matrix(), atol=atol)


def test_identity():
    # We do not use xp here because identity always returns numpy arrays
    atol = 1e-12

    # Test single identity
    tf = RigidTransform.identity()
    xp_assert_close(tf.as_matrix(), np.eye(4), atol=atol)

    # Test multiple identities
    tf = RigidTransform.identity(5)
    xp_assert_close(tf.as_matrix(), np.array([np.eye(4)] * 5), atol=atol)


@make_xp_test_case(RigidTransform.apply)
def test_apply(xp):
    atol = 1e-12

    ## Single transform
    r = Rotation.from_euler('z', xp.asarray(90), degrees=True)
    t = xp.asarray([2.0, 3, 4])
    tf = RigidTransform.from_components(t, r)

    # Single vector, single transform
    vec = xp.asarray([1, 0, 0])
    expected = t + r.apply(vec)
    res = tf.apply(vec)
    xp_assert_close(res, expected, atol=atol)

    # Multiple vectors, single transform
    vecs = xp.asarray([[1, 0, 0], [0, 1, 0]])
    expected = t + r.apply(vecs)
    xp_assert_close(tf.apply(vecs), expected, atol=atol)

    ## Multiple transforms
<<<<<<< HEAD
    r = Rotation.from_euler('z', xp.asarray([[90], [0]]), degrees=True)
    t = xp.asarray([[2, 3, 4], [5, 6, 7]])
=======
    r = Rotation.from_euler('z', xp.asarray([90, 0]), degrees=True)
    t = xp.asarray([[2.0, 3, 4], [5, 6, 7]])
>>>>>>> d55a3305
    tf = RigidTransform.from_components(t, r)

    # Single vector, multiple transforms
    vec = xp.asarray([1, 0, 0])
    expected = t + r.apply(vec)
    xp_assert_close(tf.apply(vec), expected, atol=atol)

    # Multiple vectors, multiple transforms
    vecs = xp.asarray([[1, 0, 0], [0, 1, 0]])
    expected = t + r.apply(vecs)
    xp_assert_close(tf.apply(vecs), expected, atol=atol)


def test_apply_array_like():
    rng = np.random.default_rng(123)
    # Single vector
    t = np.array([1, 2, 3])
    r = Rotation.random(rng=rng)
    tf = RigidTransform.from_components(t, r)
    vec = [1, 0, 0]
    expected = t + r.apply(vec)
    xp_assert_close(tf.apply(vec), expected, atol=1e-12)

    # Multiple vectors
    t = np.array([[1, 2, 3], [4, 5, 6]])
    r = Rotation.random(len(t), rng=rng)
    tf = RigidTransform.from_components(t, r)
    vec = [[1, 0, 0], [0, 1, 0]]
    expected = t + r.apply(vec)
    xp_assert_close(tf.apply(vec), expected, atol=1e-12)


@make_xp_test_case(RigidTransform.apply)
def test_inverse_apply(xp):
    atol = 1e-12

    # Test applying inverse transform
    t = xp.asarray([1, 2, 3])
    r = Rotation.from_euler('z', xp.asarray(90), degrees=True)
    tf = RigidTransform.from_components(t, r)

    # Test single vector
    vec = xp.asarray([1, 0, 0])
    expected = tf.inv().apply(vec)
    xp_assert_close(tf.apply(vec, inverse=True), expected, atol=atol)

    # Test multiple vectors
    vecs = xp.asarray([[1, 0, 0], [0, 1, 0]])
    expected = tf.inv().apply(vecs)
    xp_assert_close(tf.apply(vecs, inverse=True), expected, atol=atol)


@make_xp_test_case(RigidTransform.apply)
def test_rotation_alone(xp):
    atol = 1e-12

    r = Rotation.from_euler('z', xp.asarray(90), degrees=True)
    tf = RigidTransform.from_rotation(r)
    vec = xp.asarray([1, 0, 0])
    expected = r.apply(vec)
    xp_assert_close(tf.apply(vec), expected, atol=atol)


@make_xp_test_case(RigidTransform.apply)
def test_translation_alone(xp):
    atol = 1e-12
    t = xp.asarray([1.0, 2, 3])
    tf = RigidTransform.from_translation(t)
    vec = xp.asarray([5.0, 6, 7])
    expected = t + vec
    xp_assert_close(tf.apply(vec), expected, atol=atol)


@make_xp_test_case(RigidTransform.apply, RigidTransform.__mul__)
def test_composition(xp):
    atol = 1e-12

    # Test composing single transforms
    t1 = xp.asarray([1.0, 0, 0])
    r1 = Rotation.from_euler('z', xp.asarray(90), degrees=True)
    tf1 = RigidTransform.from_components(t1, r1)

    t2 = xp.asarray([0.0, 1, 0])
    r2 = Rotation.from_euler('x', xp.asarray(90), degrees=True)
    tf2 = RigidTransform.from_components(t2, r2)

    composed = tf2 * tf1
    vec = xp.asarray([1, 0, 0])
    expected = tf2.apply(tf1.apply(vec))
    xp_assert_close(composed.apply(vec), expected, atol=atol)
    assert composed.single

    expected = t2 + r2.apply(t1 + r1.apply(vec))
    xp_assert_close(composed.apply(vec), expected, atol=atol)

    # Multiple transforms with single transform
    t2 = xp.asarray([[1.0, 2, 3], [4, 5, 6]])
    tf2 = RigidTransform.from_components(t2, r2)

    composed = tf2 * tf1
    expected = tf2.apply(tf1.apply(vec))
    xp_assert_close(composed.apply(vec), expected, atol=atol)
    assert not composed.single

    expected = t2 + r2.apply(t1 + r1.apply(vec))
    xp_assert_close(composed.apply(vec), expected, atol=atol)

    # Multiple transforms with multiple transforms
    t1 = xp.asarray([[1.0, 0, 0], [0, -1, 1]])
    tf1 = RigidTransform.from_components(t1, r1)

    composed = tf2 * tf1
    expected = tf2.apply(tf1.apply(vec))
    xp_assert_close(composed.apply(vec), expected, atol=atol)
    assert not composed.single

    expected = t2 + r2.apply(t1 + r1.apply(vec))
    xp_assert_close(composed.apply(vec), expected, atol=atol)


@make_xp_test_case(RigidTransform.__pow__, RigidTransform.__mul__)
def test_pow(xp):
    dtype = xpx.default_dtype(xp)
    atol = 1e-12 if dtype == xp.float64 else 1e-6
    num = 10
    rng = np.random.default_rng(100)
    t = xp.asarray(rng.normal(size=(num, 3)), dtype=dtype)
    r = rotation_to_xp(Rotation.random(num, rng=rng), xp=xp)
    p = RigidTransform.from_components(t, r)
    p_inv = p.inv()

    # Test the short-cuts and other integers
    for n in [-5, -2, -1, 0, 1, 2, 5]:
        q = p**n
        r = rigid_transform_to_xp(RigidTransform.identity(num), xp=xp)
        for _ in range(abs(n)):
            if n > 0:
                r = r * p
            else:
                r = r * p_inv
        xp_assert_close(q.as_matrix(), r.as_matrix(), atol=atol)

        # Test shape preservation
        r = RigidTransform.from_rotation(Rotation.from_quat(xp.asarray([0, 0, 0, 1])))
        assert (r**n).as_matrix().shape == (4, 4)
        r = RigidTransform.from_rotation(Rotation.from_quat(xp.asarray([[0, 0, 0, 1]])))
        assert (r**n).as_matrix().shape == (1, 4, 4)

    # Test fractional powers
    q = p**0.5
    xp_assert_close((q * q).as_matrix(), p.as_matrix(), atol=atol)
    q = p**-0.5
    xp_assert_close((q * q).as_matrix(), p.inv().as_matrix(), atol=atol)
    q = p** 1.5
    xp_assert_close((q * q).as_matrix(), (p**3).as_matrix(), atol=atol)
    q = p** -1.5
    xp_assert_close((q * q).as_matrix(), (p**-3).as_matrix(), atol=atol)

    # pow function
    tf = pow(RigidTransform.from_matrix(xp.eye(4)), 2)
    xp_assert_close(tf.as_matrix(), xp.eye(4), atol=atol)


@make_xp_test_case(RigidTransform.__pow__)
def test_pow_equivalence_with_rotation(xp):
    atol = 1e-12
    num = 10
    rng = np.random.default_rng(100)
    r = rotation_to_xp(Rotation.random(num, rng=rng), xp=xp)
    p = RigidTransform.from_rotation(r)
    for n in [-5, -2, -1.5, -1, -0.5, 0.0, 0.5, 1, 1.5, 2, 5]:
        xp_assert_close((p**n).rotation.as_matrix(), (r**n).as_matrix(), atol=atol)


@make_xp_test_case(RigidTransform.inv, RigidTransform.__mul__)
def test_inverse(xp):
    dtype = xpx.default_dtype(xp)
    atol = 1e-12 if dtype == xp.float64 else 1e-6

    # Test inverse transform
    r = Rotation.from_euler('z', xp.asarray(90), degrees=True)
    t = xp.asarray([1, 2, 3])
    tf = RigidTransform.from_components(t, r)

    # Test that tf * tf.inv() equals identity
    tf_inv = tf.inv()
    composed = tf * tf_inv
    xp_assert_close(composed.as_matrix(), xp.eye(4), atol=atol)

    n = 10
    rng = np.random.default_rng(1000)
    t = xp.asarray(rng.normal(size=(n, 3)), dtype=dtype)
    r = rotation_to_xp(Rotation.random(n, rng=rng), xp=xp)
    tf = RigidTransform.from_components(t, r)
    tf_inv = tf.inv()
    composed = tf * tf_inv
    expected = xp.repeat(xp.eye(4)[None, ...], n, axis=0)
    xp_assert_close(composed.as_matrix(), expected, atol=atol)

    # Test multiple transforms
    r = Rotation.from_euler('zyx', xp.asarray([[90, 0, 0], [0, 90, 0]]), degrees=True)
    t = xp.asarray([[1, 2, 3], [4, 5, 6]])
    tf = RigidTransform.from_components(t, r)
    tf_inv = tf.inv()
    composed = tf * tf_inv
    expected = xp.repeat(xp.eye(4)[None, ...], 2, axis=0)
    xp_assert_close(composed.as_matrix(), expected, atol=atol)


@make_xp_test_case(RigidTransform.as_matrix)
def test_properties(xp):
    atol = 1e-12

    # Test rotation and translation properties for single transform
    r = Rotation.from_euler('z', xp.asarray(90), degrees=True)
    t = xp.asarray([1.0, 2, 3])
    tf = RigidTransform.from_components(t, r)

    xp_assert_close(tf.rotation.as_matrix(), r.as_matrix(), atol=atol)
    assert tf.rotation.approx_equal(r)
    xp_assert_close(tf.translation, t, atol=atol)
    # Test that we don't return views that would modify the original array
    xpx.at(tf.translation)[..., 0].set(0.0)
    xp_assert_close(tf.translation, t, atol=atol)

    # Test rotation and translation properties for multiple transforms
    r = Rotation.from_euler('zyx', xp.asarray([[90, 0, 0], [0, 90, 0]]), degrees=True)
    t = xp.asarray([[1.0, 2, 3], [4, 5, 6]])
    tf = RigidTransform.from_components(t, r)

    xp_assert_close(tf.rotation.as_matrix(), r.as_matrix(), atol=atol)
    assert all(tf.rotation.approx_equal(r))
    xp_assert_close(tf.translation, t, atol=atol)
    xpx.at(tf.translation)[..., 0].set(0.0)
    xp_assert_close(tf.translation, t, atol=atol)


@make_xp_test_case(RigidTransform.__getitem__)
def test_indexing(xp):
    atol = 1e-12

    # Test indexing for multiple transforms
    r = Rotation.from_euler('zyx', xp.asarray([[90, 0, 0], [0, 90, 0]]), degrees=True)
    t = xp.asarray([[1.0, 2, 3], [4, 5, 6]])
    tf = RigidTransform.from_components(t, r)

    # Test single index
    xp_assert_close(tf[0].as_matrix()[:3, :3], r[0].as_matrix(), atol=atol)
    xp_assert_close(tf[0].as_matrix()[:3, 3], t[0, ...], atol=atol)

    # Test slice
    tf_slice = tf[0:2]
    xp_assert_close(tf_slice.as_matrix()[:, :3, :3], r[0:2].as_matrix(), atol=atol)
    xp_assert_close(tf_slice.as_matrix()[:, :3, 3], t[0:2, ...], atol=atol)

    # Test boolean indexing
    tf_masked = tf[xp.asarray([True, True])]
    xp_assert_close(tf_masked.as_matrix()[:, :3, :3], r.as_matrix(), atol=atol)
    xp_assert_close(tf_masked.as_matrix()[:, :3, 3], t, atol=atol)

    tf_masked = tf[xp.asarray([False, True])]
    xp_assert_close(tf_masked.as_matrix()[:, :3, :3],
                    r[xp.asarray([False, True])].as_matrix(), atol=atol)
    xp_assert_close(tf_masked.as_matrix()[:, :3, 3], t[xp.asarray([False, True])],
                    atol=atol)

    tf_masked = tf[xp.asarray([False, False])]
    assert len(tf_masked) == 0

    # Test integer array indexing
    idx = xp.asarray([0, 1])
    xp_assert_close(tf[idx].as_matrix()[:, :3, :3], r[idx].as_matrix(), atol=atol)
    xp_assert_close(tf[idx].as_matrix()[:, :3, 3], t, atol=atol)


def test_indexing_array_like():
    atol = 1e-12

    r = Rotation.from_euler('zyx', np.array([[90, 0, 0], [0, 90, 0]]), degrees=True)
    t = np.array([[1.0, 2, 3], [4, 5, 6]])
    tf = RigidTransform.from_components(t, r)

    tf_masked = tf[[False, True]]
    xp_assert_close(tf_masked.as_matrix()[:, :3, :3], r[[False, True]].as_matrix(),
                    atol=atol)
    xp_assert_close(tf_masked.as_matrix()[:, :3, 3], t[[False, True]], atol=atol)
    tf_masked = tf[[False, False]]
    assert len(tf_masked) == 0


@make_xp_test_case(RigidTransform.concatenate)
def test_concatenate(xp):
    atol = 1e-12

    # Test concatenation of transforms
    t1 = xp.asarray([1, 0, 0])
    r1 = Rotation.from_euler('z', xp.asarray(90), degrees=True)
    tf1 = RigidTransform.from_components(t1, r1)

    t2 = xp.asarray([0, 1, 0])
    r2 = Rotation.from_euler('x', xp.asarray(90), degrees=True)
    tf2 = RigidTransform.from_components(t2, r2)

    # Concatenate single transforms
    concatenated1 = RigidTransform.concatenate([tf1, tf2])
    xp_assert_close(concatenated1[0].as_matrix(), tf1.as_matrix(), atol=atol)
    xp_assert_close(concatenated1[1].as_matrix(), tf2.as_matrix(), atol=atol)

    # Concatenate multiple transforms
    concatenated2 = RigidTransform.concatenate([tf1, concatenated1])
    xp_assert_close(concatenated2[0].as_matrix(), tf1.as_matrix(), atol=atol)
    xp_assert_close(concatenated2[1].as_matrix(), tf1.as_matrix(), atol=atol)
    xp_assert_close(concatenated2[2].as_matrix(), tf2.as_matrix(), atol=atol)


@make_xp_test_case(RigidTransform.from_matrix)
def test_input_validation(xp):
    # Test invalid matrix shapes
    inputs = [xp.eye(3), xp.zeros((4, 3)), [], xp.zeros((1, 1, 4, 4))]
    for input in inputs:
        with pytest.raises(ValueError, match="Expected `matrix` to have shape"):
            RigidTransform.from_matrix(input)

    # Test invalid last row
    matrix = xp.eye(4)
    matrix = xpx.at(matrix)[3, :].set(xp.asarray([1.0, 0, 0, 1]))
    if is_lazy_array(matrix):
        matrix = RigidTransform.from_matrix(matrix).as_matrix()
        assert xp.all(xp.isnan(matrix))
    else:
        with pytest.raises(ValueError, match="last row of transformation matrix 0"):
            RigidTransform.from_matrix(matrix)

    # Test invalid last row for multiple transforms
    matrix = xp.zeros((2, 4, 4))
    matrix = xpx.at(matrix)[...].set(xp.eye(4))
    matrix = xpx.at(matrix)[1, 3, :].set(xp.asarray([1.0, 0, 0, 1]))
    if is_lazy_array(matrix):
        matrix = RigidTransform.from_matrix(matrix).as_matrix()
        assert not xp.any(xp.isnan(matrix[0, ...]))
        assert xp.all(xp.isnan(matrix[1, ...]))
    else:
        with pytest.raises(ValueError, match="last row of transformation matrix 1"):
            RigidTransform.from_matrix(matrix)

    # Test left handed rotation matrix
    matrix = xp.eye(4)
    matrix = xpx.at(matrix)[0, 0].set(-1)
    if is_lazy_array(matrix):
        matrix = RigidTransform.from_matrix(matrix).as_matrix()
        assert xp.all(xp.isnan(matrix[..., :3, :3]))
    else:
        with pytest.raises(ValueError, match="Non-positive determinant"):
            RigidTransform(matrix, normalize=True)

    # Test non-Rotation input
    with pytest.raises(TypeError,
                       match="Expected `rotation` to be a `Rotation` instance"):
        RigidTransform.from_rotation(xp.eye(3))

    # Test Rotation with more than 2 dimensions. TODO: Remove once RigidTransform
    # supports more than 2 dimensions.
    r = Rotation.from_quat(xp.ones((2, 2, 4)))
    with pytest.raises(ValueError, match="Rotations with more than 1 leading"):
        RigidTransform.from_rotation(r)

@make_xp_test_case(RigidTransform.from_translation)
def test_translation_validation(xp):
    # Test invalid translation shapes
    with pytest.raises(ValueError, match="Expected `translation` to have shape"):
        RigidTransform.from_translation(xp.asarray([1, 2]))

    with pytest.raises(ValueError, match="Expected `translation` to have shape"):
        RigidTransform.from_translation(xp.zeros((2, 2)))

    with pytest.raises(ValueError, match="Expected `translation` to have shape"):
        RigidTransform.from_translation(xp.zeros((1, 1, 3)))


@make_xp_test_case(RigidTransform.apply)
def test_vector_validation(xp):
    tf = rigid_transform_to_xp(RigidTransform.identity(2), xp=xp)

    # Test invalid vector shapes
    with pytest.raises(ValueError, match="Expected vector to have shape"):
        tf.apply(xp.asarray([1, 2]))

    with pytest.raises(ValueError, match="Expected vector to have shape"):
        tf.apply(xp.zeros((2, 2)))

    with pytest.raises(ValueError, match="Expected vector to have shape"):
        tf.apply(xp.zeros((1, 1, 3)))


@make_xp_test_case(RigidTransform.__getitem__)
def test_indexing_validation(xp):
    tf = RigidTransform.from_matrix(xp.eye(4))

    # Test indexing on single transform
    with pytest.raises(TypeError, match="Single transform is not subscriptable"):
        tf[0]

    with pytest.raises(TypeError, match="Single transform is not subscriptable"):
        tf[0:1]

    # Test length on single transform
    with pytest.raises(TypeError, match="Single transform has no len"):
        len(tf)


@make_xp_test_case(RigidTransform.__mul__)
def test_composition_validation(xp):
    tf2 = RigidTransform.from_translation(xp.asarray([[1, 2, 3], [4, 5, 6]]))
    tf3 = RigidTransform.from_translation(xp.asarray([[1, 2, 3], [4, 5, 6], [7, 8, 9]]))

    # Test incompatible shapes
    with pytest.raises(ValueError, match="Expected equal number of transforms"):
        tf2 * tf3


@make_xp_test_case(RigidTransform.concatenate)
def test_concatenate_validation(xp):
    tf = RigidTransform.from_matrix(xp.eye(4))

    # Test invalid inputs
    with pytest.raises(TypeError,
                       match="input must contain RigidTransform objects"):
        RigidTransform.concatenate([tf, xp.eye(4)])


@make_xp_test_case(RigidTransform.__setitem__)
def test_setitem(xp):
    tf = RigidTransform.from_translation(xp.asarray([[1, 2, 3], [4, 5, 6], [7, 8, 9]]))
    single = RigidTransform.from_translation(xp.asarray([1, 1, 1]))
    double = RigidTransform.from_translation(xp.asarray([[2, 2, 2], [3, 3, 3]]))
    triple = RigidTransform.from_translation(xp.asarray([[3, 3, 3],
                                                         [4, 4, 4],
                                                         [5, 5, 5]]))

    # Test indexing with integer index
    tf[0] = single
    xp_assert_close(tf.translation, xp.asarray([[1.0, 1, 1], [4, 5, 6], [7, 8, 9]]))

    # Test indexing with slice
    tf = RigidTransform.from_translation(xp.asarray([[1, 2, 3], [4, 5, 6], [7, 8, 9]]))
    tf[:2] = double
    xp_assert_close(tf.translation, xp.asarray([[2.0, 2, 2], [3, 3, 3], [7, 8, 9]]))

    # Test indexing with ellipsis
    tf = RigidTransform.from_translation(xp.asarray([[1, 2, 3], [4, 5, 6], [7, 8, 9]]))
    tf[...] = triple
    xp_assert_close(tf.translation, xp.asarray([[3.0, 3, 3], [4, 4, 4], [5, 5, 5]]))

    # Test indexing with boolean array
    tf = RigidTransform.from_translation(xp.asarray([[1, 2, 3], [4, 5, 6], [7, 8, 9]]))
    mask = xp.asarray([True, False, True])
    tf[mask] = double
    xp_assert_close(tf.translation, xp.asarray([[2.0, 2, 2], [4, 5, 6], [3, 3, 3]]))


@make_xp_test_case(RigidTransform.__setitem__)
@pytest.mark.skip_xp_backends("array_api_strict",
                              reason="doesn't support fancy indexing __setitem__")
def test_setitem_fancy_indexing(xp):
    double = RigidTransform.from_translation(xp.asarray([[2, 2, 2], [3, 3, 3]]))
    tf = RigidTransform.from_translation(xp.asarray([[1, 2, 3], [4, 5, 6], [7, 8, 9]]))
    idx = xp.asarray([0, 2])
    tf[idx] = double
    xp_assert_close(tf.translation, xp.asarray([[2.0, 2, 2], [4, 5, 6], [3, 3, 3]]))


@make_xp_test_case(RigidTransform.__setitem__)
def test_setitem_validation(xp):
    tf = RigidTransform.from_translation(xp.asarray([[1, 2, 3], [4, 5, 6]]))
    single = RigidTransform.from_matrix(xp.eye(4))

    # Test setting item on single transform
    with pytest.raises(TypeError, match="Single transform is not subscriptable"):
        single[0] = tf

    # Test invalid value type
    with pytest.raises(TypeError, match="value must be a RigidTransform"):
        tf[0] = xp.eye(4)


@pytest.mark.skip_xp_backends("jax.numpy",
                              reason="JAX does not support memory sharing")
@make_xp_test_case(RigidTransform.as_matrix)
def test_copy_flag(xp):
    # Test that copy=True creates new memory
    matrix = xp.eye(4)
    tf = RigidTransform(matrix, normalize=False, copy=True)
    matrix[0, 0] = 2
    assert tf.as_matrix()[0, 0] == 1

    # Test that copy=False shares memory
    matrix = xp.eye(4)
    tf = RigidTransform(matrix, normalize=False, copy=False)
    matrix[0, 0] = 2
    assert tf.as_matrix()[0, 0] == 2


@make_xp_test_case(normalize_dual_quaternion)
def test_normalize_dual_quaternion(xp):
    dtype = xpx.default_dtype(xp)
    atol = 1e-12 if dtype == xp.float64 else 1e-6
    dual_quat = normalize_dual_quaternion(xp.zeros((1, 8)))
    xp_assert_close(xp_vector_norm(dual_quat[0, :4], axis=-1), xp.asarray(1.0)[()],
                    atol=1e-12)
    xp_assert_close(xp.vecdot(dual_quat[0, :4], dual_quat[0, 4:])[()],
                    xp.asarray(0.0)[()], atol=1e-12)

    rng = np.random.default_rng(103213650)
    dual_quat = xp.asarray(rng.normal(size=(1000, 8)), dtype=dtype)
    dual_quat = normalize_dual_quaternion(dual_quat)
    expected = xp.ones(dual_quat.shape[0])
    xp_assert_close(xp_vector_norm(dual_quat[:, :4], axis=-1), expected, atol=atol)
    expected = xp.zeros(dual_quat.shape[0])
    xp_assert_close(xp.vecdot(dual_quat[:, :4], dual_quat[:, 4:]), expected, atol=atol)


@make_xp_test_case(RigidTransform.from_matrix, RigidTransform.from_rotation,
                   RigidTransform.from_translation, RigidTransform.from_components,
                   RigidTransform.from_exp_coords, RigidTransform.from_dual_quat)
def test_empty_transform_construction(xp):
    tf = RigidTransform.from_matrix(xp.empty((0, 4, 4)))
    assert len(tf) == 0
    assert not tf.single
    
    tf = RigidTransform.from_rotation(Rotation.from_quat(xp.zeros((0, 4))))
    assert len(tf) == 0
    assert not tf.single

    tf = RigidTransform.from_translation(xp.empty((0, 3)))
    assert len(tf) == 0
    assert not tf.single

    empty_rot = Rotation.from_quat(xp.zeros((0, 4)))
    tf = RigidTransform.from_components(xp.empty((0, 3)), empty_rot)
    assert len(tf) == 0
    assert not tf.single

    tf = RigidTransform.from_exp_coords(xp.empty((0, 6)))
    assert len(tf) == 0
    assert not tf.single

    tf = RigidTransform.from_dual_quat(xp.empty((0, 8)))
    assert len(tf) == 0
    assert not tf.single

    tf = RigidTransform.identity(0)
    assert len(tf) == 0
    assert not tf.single


@make_xp_test_case(RigidTransform.from_matrix, RigidTransform.as_components,
                   RigidTransform.as_exp_coords, RigidTransform.as_dual_quat)
def test_empty_transform_representation(xp):
    tf = RigidTransform.from_matrix(xp.empty((0, 4, 4)))

    assert len(tf.rotation) == 0
    assert tf.translation.shape == (0, 3)

    t, r = tf.as_components()
    assert t.shape == (0, 3)
    assert len(r) == 0

    assert tf.as_matrix().shape == (0, 4, 4)
    assert tf.as_exp_coords().shape == (0, 6)
    assert tf.as_dual_quat().shape == (0, 8)


@make_xp_test_case(RigidTransform.from_matrix, RigidTransform.apply)
def test_empty_transform_application(xp):
    tf = RigidTransform.from_matrix(xp.empty((0, 4, 4)))

    assert tf.apply(xp.zeros((3,))).shape == (0, 3)
    assert tf.apply(xp.empty((0, 3))).shape == (0, 3)

    with pytest.raises(ValueError, match="operands could not be broadcast together"):
        tf.apply(xp.zeros((2, 3)))


@make_xp_test_case(RigidTransform.from_matrix, RigidTransform.__mul__)
def test_empty_transform_composition(xp):
    tf_empty = RigidTransform.from_matrix(xp.empty((0, 4, 4)))
    tf_single = RigidTransform.from_matrix(xp.eye(4))
    tf_many = rigid_transform_to_xp(RigidTransform.identity(3), xp=xp)

    assert len(tf_empty * tf_empty) == 0
    assert len(tf_empty * tf_single) == 0
    assert len(tf_single * tf_empty) == 0

    with pytest.raises(ValueError, match="Expected equal number of transforms"):
        tf_many * tf_empty

    with pytest.raises(ValueError, match="Expected equal number of transforms"):
        tf_empty * tf_many


@make_xp_test_case(RigidTransform.from_matrix, RigidTransform.concatenate)
def test_empty_transform_concatenation(xp):
    tf_empty = RigidTransform.from_matrix(xp.empty((0, 4, 4)))
    tf_single = RigidTransform.from_matrix(xp.eye(4))
    tf_many = rigid_transform_to_xp(RigidTransform.identity(2), xp=xp)

    assert len(RigidTransform.concatenate([tf_empty, tf_empty])) == 0
    assert len(RigidTransform.concatenate([tf_empty, tf_single])) == 1
    assert len(RigidTransform.concatenate([tf_single, tf_empty])) == 1
    assert len(RigidTransform.concatenate([tf_empty, tf_many])) == 2
    assert len(RigidTransform.concatenate([tf_many, tf_empty])) == 2
    assert len(RigidTransform.concatenate([tf_many, tf_empty, tf_single])) == 3


@make_xp_test_case(RigidTransform.from_matrix, RigidTransform.inv,
                   RigidTransform.__pow__)
def test_empty_transform_inv_and_pow(xp):
    tf = RigidTransform.from_matrix(xp.empty((0, 4, 4)))
    assert len(tf.inv()) == 0
    assert len(tf ** 0) == 0
    assert len(tf ** 1) == 0
    assert len(tf ** -1) == 0
    assert len(tf ** 0.5) == 0


@make_xp_test_case(RigidTransform.__getitem__)
def test_empty_transform_indexing(xp):
    tf_many = rigid_transform_to_xp(RigidTransform.identity(3), xp=xp)
    tf_zero = tf_many[xp.asarray([], dtype=xp.int32)]
    assert len(tf_zero) == 0

    # Array API does not specify out-of-bounds indexing. Only check for numpy.
    if is_numpy(xp):
        assert len(tf_zero[:5]) == 0  # Slices can go out of bounds.

    with pytest.raises(IndexError):
        tf_zero[0]

    with pytest.raises(IndexError):
        tf_zero[xp.asarray([0, 2])]

    with pytest.raises(IndexError):
        tf_zero[xp.asarray([False, True])]


@make_xp_test_case(RigidTransform.from_matrix)
@pytest.mark.skip_xp_backends("array_api_strict",
                              reason="array API doesn't support pickling")
def test_pickling(xp):
    # Note: Array API makes no provision for arrays to be pickleable, so
    # it's OK to skip this test for the backends that don't support it
    mat = xp.eye(4)
    mat = xpx.at(mat)[0, 3].set(2.0)
    tf = RigidTransform.from_matrix(mat)
    pkl = pickle.dumps(tf)
    unpickled = pickle.loads(pkl)
    xp_assert_close(tf.as_matrix(), unpickled.as_matrix(), atol=1e-15)


@make_xp_test_case(RigidTransform.as_matrix, RigidTransform.__iter__)
def test_rigid_transform_iter(xp):
    r = rigid_transform_to_xp(RigidTransform.identity(3), xp)
    for i, r_i in enumerate(r):
        assert isinstance(r_i, RigidTransform)
        xp_assert_equal(r_i.as_matrix(), r[i].as_matrix())
        if i > len(r):
            raise RuntimeError("Iteration exceeded length of transforms")<|MERGE_RESOLUTION|>--- conflicted
+++ resolved
@@ -703,13 +703,8 @@
     xp_assert_close(tf.apply(vecs), expected, atol=atol)
 
     ## Multiple transforms
-<<<<<<< HEAD
     r = Rotation.from_euler('z', xp.asarray([[90], [0]]), degrees=True)
-    t = xp.asarray([[2, 3, 4], [5, 6, 7]])
-=======
-    r = Rotation.from_euler('z', xp.asarray([90, 0]), degrees=True)
     t = xp.asarray([[2.0, 3, 4], [5, 6, 7]])
->>>>>>> d55a3305
     tf = RigidTransform.from_components(t, r)
 
     # Single vector, multiple transforms
