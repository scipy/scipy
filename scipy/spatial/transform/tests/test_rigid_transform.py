import pickle

import pytest

import numpy as np
from scipy.spatial.transform import Rotation, RigidTransform
from scipy.spatial.transform._rigid_transform import normalize_dual_quaternion
from scipy._lib._array_api import (
    is_lazy_array,
    xp_vector_norm,
    is_numpy,
    xp_assert_close,
    lazy_xp_function,
    make_xp_test_case,
    xp_assert_equal,
    xp_promote
)
import scipy._lib.array_api_extra as xpx

lazy_xp_modules = [RigidTransform]


def rotation_to_xp(r: Rotation, xp):
    dtype = xpx.default_dtype(xp)
    return Rotation.from_quat(xp.asarray(r.as_quat(), dtype=dtype))


def rigid_transform_to_xp(r: RigidTransform, xp):
    dtype = xpx.default_dtype(xp)
    return RigidTransform.from_matrix(xp.asarray(r.as_matrix(), dtype=dtype))


@make_xp_test_case(RigidTransform.as_matrix)
def test_repr(xp):
    actual = repr(RigidTransform.from_matrix(xp.eye(4)))
    expected = """\
RigidTransform.from_matrix(array([[1., 0., 0., 0.],
                                  [0., 1., 0., 0.],
                                  [0., 0., 1., 0.],
                                  [0., 0., 0., 1.]]))"""
    if is_numpy(xp):
        assert actual == expected
    else:
        assert actual.startswith("RigidTransform.from_matrix(")

    tf = RigidTransform.from_matrix(xp.asarray(RigidTransform.identity(2).as_matrix()))
    actual = repr(tf)
    expected = """\
RigidTransform.from_matrix(array([[[1., 0., 0., 0.],
                                   [0., 1., 0., 0.],
                                   [0., 0., 1., 0.],
                                   [0., 0., 0., 1.]],
                           
                                  [[1., 0., 0., 0.],
                                   [0., 1., 0., 0.],
                                   [0., 0., 1., 0.],
                                   [0., 0., 0., 1.]]]))"""
    if is_numpy(xp):
        assert actual == expected
    else:
        assert actual.startswith("RigidTransform.from_matrix(")


@make_xp_test_case(RigidTransform.from_rotation)
def test_from_rotation(xp):
    atol = 1e-12

    # Test single rotation
    r = Rotation.from_matrix(xp.eye(3))
    tf = RigidTransform.from_rotation(r)
    xp_assert_close(tf.as_matrix(), xp.eye(4), atol=atol)
    assert tf.single

    r = Rotation.from_euler('z', xp.asarray(90), degrees=True)
    tf = RigidTransform.from_rotation(r)
    xp_assert_close(tf.as_matrix()[:3, :3], r.as_matrix(), atol=atol)
    xp_assert_close(tf.as_matrix()[:3, 3], xp.asarray([0.0, 0, 0]), atol=atol)
    xp_assert_close(tf.as_matrix()[3, :], xp.asarray([0.0, 0, 0, 1]), atol=atol)
    assert tf.single

    # Test multiple rotations
    r = Rotation.from_euler('zyx', xp.asarray([[90, 0, 0], [0, 90, 0]]), degrees=True)
    tf = RigidTransform.from_rotation(r)
    xp_assert_close(tf.as_matrix()[:, :3, :3], r.as_matrix(), atol=atol)
    xp_assert_close(tf.as_matrix()[:, :3, 3], xp.asarray([[0.0, 0, 0], [0, 0, 0]]),
                    atol=atol)
    xp_assert_close(tf.as_matrix()[:, 3, :], xp.asarray([[0.0, 0, 0, 1], [0, 0, 0, 1]]),
                    atol=atol)
    assert not tf.single


@make_xp_test_case(RigidTransform.from_translation)
def test_from_translation(xp):
    # Test single translation
    t = xp.asarray([1, 2, 3])
    tf = RigidTransform.from_translation(t)
    expected = xp.eye(4)
    t_float = xp_promote(t, force_floating=True, xp=xp)
    expected = xpx.at(expected)[..., :3, 3].set(t_float)
    xp_assert_close(tf.as_matrix(), expected)
    assert tf.single

    # Test multiple translations
    t = xp.asarray([[1, 2, 3], [4, 5, 6]])
    tf = RigidTransform.from_translation(t)
    for i in range(t.shape[0]):
        expected = xp.eye(4)
        t_float = xp_promote(t[i, ...], force_floating=True, xp=xp)
        expected = xpx.at(expected)[..., :3, 3].set(t_float)
        xp_assert_close(tf.as_matrix()[i, ...], expected)
    assert not tf.single


def test_from_translation_array_like():
    # Test single translation
    t = [1, 2, 3]
    tf = RigidTransform.from_translation(t)
    tf_expected = RigidTransform.from_translation(np.array(t))
    xp_assert_close(tf.as_matrix(), tf_expected.as_matrix())
    assert tf.single

    # Test multiple translations
    t = [[1, 2, 3], [4, 5, 6]]
    tf = RigidTransform.from_translation(t)
    tf_expected = RigidTransform.from_translation(np.array(t))
    xp_assert_close(tf.as_matrix(), tf_expected.as_matrix())
    assert not tf.single


@make_xp_test_case(RigidTransform.from_matrix, RigidTransform.as_matrix)
def test_from_matrix(xp):
    atol = 1e-12

    # Test single transform matrix
    matrix = xp.eye(4)
    matrix = xpx.at(matrix)[..., :3, 3].set(xp.asarray([1.0, 2, 3]))
    tf = RigidTransform.from_matrix(matrix)
    xp_assert_close(tf.as_matrix(), matrix, atol=atol)
    assert tf.single

    # Test multiple transform matrices
    matrices = xp.repeat(xp.eye(4)[None, ...], 2, axis=0)
    matrices = xpx.at(matrices)[0, :3, 3].set(xp.asarray([1.0, 2, 3]))
    matrices = xpx.at(matrices)[1, :3, 3].set(xp.asarray([4.0, 5, 6]))
    tf = RigidTransform.from_matrix(matrices)
    xp_assert_close(tf.as_matrix(), matrices, atol=atol)
    assert not tf.single

    # Test non-1 determinant
    matrix = xp.eye(4)
    matrix = xpx.at(matrix)[..., :3, :3].set(xp.eye(3) * 2.0)
    tf = RigidTransform.from_matrix(matrix)
    xp_assert_close(tf.as_matrix(), xp.eye(4), atol=atol)

    # Test non-orthogonal rotation matrix
    matrix = xp.asarray([[1, 1, 0, 0],
                         [0, 1, 0, 0],
                         [0, 0, 1, 0],
                         [0, 0, 0, 1]])
    tf = RigidTransform.from_matrix(matrix)
    expected = xp.asarray([[0.894427,  0.447214, 0, 0],
                           [-0.447214,  0.894427, 0, 0],
                           [0, 0, 1, 0],
                           [0, 0, 0, 1]])
    xp_assert_close(tf.as_matrix(), expected, atol=1e-6)

    # Test invalid matrix
    invalid = xp.eye(4)
    invalid = xpx.at(invalid)[..., 3, 3].set(2)  # Invalid last row
    if is_lazy_array(invalid):
        tf = RigidTransform.from_matrix(invalid)
        assert xp.all(xp.isnan(tf.as_matrix()))
    else:
        with pytest.raises(ValueError):
            RigidTransform.from_matrix(invalid)


def test_from_matrix_array_like():
    # Test single transform matrix
    matrix = [[1, 0, 0, 0],
              [0, 1, 0, 0],
              [0, 0, 1, 0],
              [0, 0, 0, 1]]
    expected = np.eye(4)
    tf = RigidTransform.from_matrix(matrix)
    xp_assert_close(tf.as_matrix(), expected)
    assert tf.single

    # Test multiple transform matrices
    matrices = [matrix, matrix]
    tf = RigidTransform.from_matrix(matrices)
    for i in range(len(matrices)):
        xp_assert_close(tf.as_matrix()[i, ...], expected)
    assert not tf.single


@make_xp_test_case(RigidTransform.from_components)
def test_from_components(xp):
    atol = 1e-12

    # Test single rotation and translation
    t = xp.asarray([1, 2, 3])
    r = Rotation.from_euler("zyx", xp.asarray([90, 0, 0]), degrees=True)
    tf = RigidTransform.from_components(t, r)

    expected = xp.zeros((4, 4))
    expected = xpx.at(expected)[..., :3, :3].set(r.as_matrix())
    t_float = xp_promote(t, force_floating=True, xp=xp)
    expected = xpx.at(expected)[..., :3, 3].set(t_float)
    expected = xpx.at(expected)[..., 3, 3].set(1)
    xp_assert_close(tf.as_matrix(), expected, atol=atol)
    assert tf.single

    # Test single rotation and multiple translations
    t = xp.asarray([[1, 2, 3], [4, 5, 6]])
    r = Rotation.from_euler('z', xp.asarray(90), degrees=True)
    tf = RigidTransform.from_components(t, r)
    assert not tf.single

    for i in range(t.shape[0]):
        expected = xp.zeros((4, 4))
        expected = xpx.at(expected)[..., :3, :3].set(r.as_matrix())
        t_float = xp_promote(t[i, ...], force_floating=True, xp=xp)
        expected = xpx.at(expected)[..., :3, 3].set(t_float)
        expected = xpx.at(expected)[..., 3, 3].set(1)
        xp_assert_close(tf.as_matrix()[i, ...], expected, atol=atol)

    # Test multiple rotations and translations
    t = xp.asarray([[1, 2, 3], [4, 5, 6]])
    r = Rotation.from_euler('zyx', xp.asarray([[90, 0, 0], [0, 90, 0]]), degrees=True)
    tf = RigidTransform.from_components(t, r)
    assert not tf.single

    for i in range(t.shape[0]):
        expected = xp.zeros((4, 4))
        expected = xpx.at(expected)[..., :3, :3].set(r.as_matrix()[i, ...])
        t_float = xp_promote(t[i, ...], force_floating=True, xp=xp)
        expected = xpx.at(expected)[..., :3, 3].set(t_float)
        expected = xpx.at(expected)[..., 3, 3].set(1)
        xp_assert_close(tf.as_matrix()[i, ...], expected, atol=atol)


def test_from_components_array_like():
    rng = np.random.default_rng(123)
    # Test single rotation and translation
    t = [1, 2, 3]
    r = Rotation.random(rng=rng)
    tf = RigidTransform.from_components(t, r)
    tf_expected = RigidTransform.from_components(np.array(t), r)
    xp_assert_close(tf.as_matrix(), tf_expected.as_matrix(), atol=1e-12)
    assert tf.single

    # Test multiple rotations and translations
    t = [[1, 2, 3], [4, 5, 6]]
    r = Rotation.random(len(t), rng=rng)
    tf = RigidTransform.from_components(t, r)
    tf_expected = RigidTransform.from_components(np.array(t), r)
    xp_assert_close(tf.as_matrix(), tf_expected.as_matrix(), atol=1e-12)
    assert not tf.single


<<<<<<< HEAD
@make_xp_test_case(RigidTransform.as_components)
=======
>>>>>>> 377ee11c
def test_as_components(xp):
    dtype = xpx.default_dtype(xp)
    atol = 1e-12 if dtype == xp.float64 else 1e-6
    n = 10
    rng = np.random.default_rng(123)
    t = xp.asarray(rng.normal(size=(n, 3)), dtype=dtype)
    r = rotation_to_xp(Rotation.random(n, rng=rng), xp=xp)
    tf = RigidTransform.from_components(t, r)
    new_t, new_r = tf.as_components()
    assert all(new_r.approx_equal(r, atol=atol))
    xp_assert_close(new_t, t, atol=atol)


@make_xp_test_case(RigidTransform.from_exp_coords)
def test_from_exp_coords(xp):
    # example from 3.3 of
    # https://hades.mech.northwestern.edu/images/2/25/MR-v2.pdf
    dtype = xpx.default_dtype(xp)
    angle1 = np.deg2rad(30.0)
    mat = xp.asarray([
        [np.cos(angle1), -np.sin(angle1), 0.0, 1.0],
        [np.sin(angle1), np.cos(angle1), 0.0, 2.0],
        [0.0, 0.0, 1.0, 0.0],
        [0.0, 0.0, 0.0, 1.0]
    ], dtype=dtype)
    tf1 = RigidTransform.from_matrix(mat)
    angle2 = np.deg2rad(60.0)
    mat = xp.asarray([
        [np.cos(angle2), -np.sin(angle2), 0.0, 2.0],
        [np.sin(angle2), np.cos(angle2), 0.0, 1.0],
        [0.0, 0.0, 1.0, 0.0],
        [0.0, 0.0, 0.0, 1.0]
    ], dtype=dtype)
    tf2 = RigidTransform.from_matrix(mat)
    expected = tf2 * tf1.inv()
    deg2rag = xp.asarray(np.deg2rad(30.0))
    actual = RigidTransform.from_exp_coords(
        deg2rag * xp.asarray([0.0, 0.0, 1.0, 3.37, -3.37, 0.0]))
    xp_assert_close(actual.as_matrix(), expected.as_matrix(), atol=1e-2)

    # test cases generated by comparison to pytransform3d
    exp_coords = xp.asarray([
        [-2.01041204, -0.52983629, 0.65773501,
         0.10386614, 0.05855009, 0.54959179],
        [-0.22537438, -0.24132627, -2.4747121,
         -0.09158594,  1.88075832, -0.03197204]
    ])
    expected_matrix = xp.asarray([
        [[0.76406621, 0.10504613, -0.63652819, -0.10209961],
         [0.59956454, -0.47987325, 0.64050295, 0.40158789],
         [-0.2381705, -0.87102639, -0.42963687, 0.19637636],
         [0., 0., 0., 1.]],
        [[-0.78446989, 0.61157488, 0.10287448, 1.33330055],
         [-0.58017785, -0.78232107, 0.22664378, 0.52660831],
         [0.21909052, 0.11810973, 0.96852952, -0.02968529],
         [0., 0., 0., 1.]]
    ])
    xp_assert_close(
        RigidTransform.from_exp_coords(exp_coords).as_matrix(),
        expected_matrix, atol=1e-8)

    # identity
    xp_assert_close(
        RigidTransform.from_exp_coords(xp.zeros(6)).as_matrix(),
        xp.eye(4), atol=1e-12)

    # only translation
    expected_matrix = xp.asarray([
        [[1.0, 0.0, 0.0, 3.0],
         [0.0, 1.0, 0.0, -5.4],
         [0.0, 0.0, 1.0, 100.2],
         [0.0, 0.0, 0.0, 1.0]],
        [[1.0, 0.0, 0.0, -3.0],
         [0.0, 1.0, 0.0, 13.3],
         [0.0, 0.0, 1.0, 1.3],
         [0.0, 0.0, 0.0, 1.0]]
    ])
    actual = RigidTransform.from_exp_coords(xp.asarray([
        [0.0, 0.0, 0.0, 3.0, -5.4, 100.2],
        [0.0, 0.0, 0.0, -3.0, 13.3, 1.3],
    ]))
    xp_assert_close(actual.as_matrix(), expected_matrix, atol=1e-12)

    # only rotation
    rot = Rotation.from_euler(
        'zyx',
        xp.asarray([[34, -12, 0.5],
                    [-102, -55, 30]]),
        degrees=True)
    rotvec = rot.as_rotvec()
    expected_matrix = xp.repeat(xp.eye(4)[None, ...], 2, axis=0)
    expected_matrix = xpx.at(expected_matrix)[..., :3, :3].set(rot.as_matrix())
    actual = RigidTransform.from_exp_coords(
        xp.concat((rotvec, xp.zeros((2, 3))), axis=-1))
    xp_assert_close(actual.as_matrix(), expected_matrix, atol=1e-12)


def test_from_exp_coords_array_like():
    rng = np.random.default_rng(123)
    # Test single transform
    t = np.array([1, 2, 3])
    r = Rotation.random(rng=rng)
    tf_expected = RigidTransform.from_components(t, r)
    exp_coords = tf_expected.as_exp_coords().tolist()
    assert isinstance(exp_coords, list)
    tf = RigidTransform.from_exp_coords(exp_coords)
    xp_assert_close(tf.as_matrix(), tf_expected.as_matrix(), atol=1e-12)

    # Test multiple transforms
    t = [[1, 2, 3], [4, 5, 6]]
    r = Rotation.random(len(t), rng=rng)
    tf_expected = RigidTransform.from_components(t, r)
    exp_coords = tf_expected.as_exp_coords().tolist()
    assert isinstance(exp_coords, list)
    tf = RigidTransform.from_exp_coords(exp_coords)
    xp_assert_close(tf.as_matrix(), tf_expected.as_matrix(), atol=1e-12)


@make_xp_test_case(RigidTransform.as_exp_coords)
def test_as_exp_coords(xp):
    # identity
    expected = xp.zeros(6)
    actual = RigidTransform.from_exp_coords(expected).as_exp_coords()
    xp_assert_close(actual, expected, atol=1e-12)

    rng = np.random.default_rng(10)

    # pure rotation
    rot_vec = xp.asarray(rng.normal(scale=0.1, size=(1000, 3)))
    tf = RigidTransform.from_rotation(Rotation.from_rotvec(rot_vec))
    exp_coords = tf.as_exp_coords()
    xp_assert_close(exp_coords[:, :3], rot_vec, rtol=1e-13)
    expected = xp.zeros_like(rot_vec)
    xp_assert_close(exp_coords[:, 3:], expected, atol=1e-16)

    # pure translation
    translation = xp.asarray(rng.normal(scale=100.0, size=(1000, 3)))
    tf = RigidTransform.from_translation(translation)
    exp_coords = tf.as_exp_coords()
    xp_assert_close(exp_coords[:, :3], expected, atol=1e-16)
    xp_assert_close(exp_coords[:, 3:], translation, rtol=1e-15)


@make_xp_test_case(RigidTransform.from_dual_quat)
def test_from_dual_quat(xp):
    dtype = xpx.default_dtype(xp)
    atol = 1e-12 if dtype == xp.float64 else 1e-7
    # identity
    xp_assert_close(
        RigidTransform.from_dual_quat(
            xp.asarray([0.0, 0.0, 0.0, 1.0, 0.0, 0.0, 0.0, 0.0])).as_matrix(),
        xp.eye(4), atol=atol)
    xp_assert_close(
        RigidTransform.from_dual_quat(
            xp.asarray([1.0, 0.0, 0.0, 0.0, 0.0, 0.0, 0.0, 0.0]),
            scalar_first=True).as_matrix(),
        xp.eye(4), atol=atol)

    # only translation
    actual = RigidTransform.from_dual_quat(
        xp.asarray([0, 0, 0, 1, 0.25, 0.15, -0.7, 0]))
    expected_matrix = xp.asarray([
        [1, 0, 0, 0.5],
        [0, 1, 0, 0.3],
        [0, 0, 1, -1.4],
        [0, 0, 0, 1]
    ])
    xp_assert_close(actual.as_matrix(), expected_matrix, atol=atol)
    actual = RigidTransform.from_dual_quat(
        xp.asarray([1, 0, 0, 0, 0, 0.25, 0.15, -0.7]), scalar_first=True)
    expected_matrix = xp.asarray([
        [1, 0, 0, 0.5],
        [0, 1, 0, 0.3],
        [0, 0, 1, -1.4],
        [0, 0, 0, 1]
    ])
    xp_assert_close(actual.as_matrix(), expected_matrix, atol=atol)

    # only rotation
    actual_rot = Rotation.from_euler("xyz", xp.asarray([65, -13, 90]), degrees=True)
    actual = RigidTransform.from_dual_quat(
        xp.concat((actual_rot.as_quat(), xp.zeros(4)), axis=-1))
    expected_matrix = xp.eye(4)
    expected_matrix = xpx.at(expected_matrix)[..., :3, :3].set(actual_rot.as_matrix())
    xp_assert_close(actual.as_matrix(), expected_matrix, atol=atol)

    actual = RigidTransform.from_dual_quat(
        xp.concat((actual_rot.as_quat(scalar_first=True), xp.zeros(4)), axis=-1),
        scalar_first=True)
    expected_matrix = xp.eye(4)
    expected_matrix = xpx.at(expected_matrix)[..., :3, :3].set(actual_rot.as_matrix())
    xp_assert_close(actual.as_matrix(), expected_matrix, atol=atol)

    # rotation and translation
    # rtol is set to 1e-7 because xp_assert_close deviates from
    # np.testing.assert_allclose in that it does not automatically default to 1e-7 for
    # floating point inputs.
    # See https://numpy.org/doc/2.2/reference/generated/numpy.testing.assert_allclose.html
    actual = RigidTransform.from_dual_quat(
        xp.asarray(
        [[0.0617101, -0.06483886, 0.31432811, 0.94508498,
          0.04985168, -0.26119618, 0.1691491, -0.07743254],
         [0.19507259, 0.49404931, -0.06091285, 0.8450749,
          0.65049656, -0.30782513, 0.16566752, 0.04174544]]))
    expected_matrix = xp.asarray(
        [[[0.79398752, -0.60213598, -0.08376202, 0.24605262],
          [0.58613113, 0.79477941, -0.15740392, -0.4932833],
          [0.16135089, 0.07588122, 0.98397557, 0.34262676],
          [0., 0., 0., 1.]],
         [[0.50440981, 0.2957028, 0.81125249, 1.20934468],
          [0.08979911, 0.91647262, -0.3898898, -0.70540077],
          [-0.8587822, 0.26951399, 0.43572393, -0.47776265],
          [0., 0., 0., 1.]]])
    xp_assert_close(actual.as_matrix(), expected_matrix, atol=atol, rtol=1e-7)

    actual = RigidTransform.from_dual_quat(
        xp.asarray(
        [[0.94508498, 0.0617101, -0.06483886, 0.31432811,
          -0.07743254, 0.04985168, -0.26119618, 0.1691491],
         [0.8450749, 0.19507259, 0.49404931, -0.06091285,
          0.04174544, 0.65049656, -0.30782513, 0.16566752]]),
        scalar_first=True)
    xp_assert_close(actual.as_matrix(), expected_matrix, atol=atol, rtol=1e-7)

    # unnormalized dual quaternions

    # invalid real quaternion with norm 0
    actual = RigidTransform.from_dual_quat(xp.zeros(8))
    xp_assert_close(actual.as_matrix(), xp.eye(4), atol=atol)

    # real quaternion with norm != 1
    unnormalized_dual_quat = xp.asarray(
        [-0.2547655, 1.23506123, 0.20230088, 0.24247194,  # norm 1.3
         0.38559628, 0.08184063, 0.1755943, -0.1582222]  # orthogonal
    )
    xp_assert_close(xp_vector_norm(unnormalized_dual_quat[:4]), xp.asarray(1.3)[()],
                    atol=atol)
    xp_assert_close(xp.vecdot(unnormalized_dual_quat[:4],
                              unnormalized_dual_quat[4:])[()],
                    xp.asarray(0.0)[()], atol=1e-8)

    dual_quat = RigidTransform.from_dual_quat(
        unnormalized_dual_quat).as_dual_quat()
    xp_assert_close(xp_vector_norm(dual_quat[:4]), xp.asarray(1.0)[()], atol=1e-12)
    xp_assert_close(xp.vecdot(dual_quat[:4], dual_quat[4:])[()], xp.asarray(0.0)[()],
                    atol=atol)

    # real and dual quaternion are not orthogonal
    unnormalized_dual_quat = xp.asarray(
        [0.20824458, 0.75098079, 0.54542913, -0.30849493,  # unit norm
         -0.16051025, 0.10742978, 0.21277201, 0.20596935]  # not orthogonal
    )
    xp_assert_close(xp_vector_norm(unnormalized_dual_quat[:4]), xp.asarray(1.0)[()],
                    atol=atol)
    assert xp.vecdot(unnormalized_dual_quat[:4], unnormalized_dual_quat[4:]) != 0.0
    dual_quat = RigidTransform.from_dual_quat(
        unnormalized_dual_quat).as_dual_quat()
    xp_assert_close(xp_vector_norm(dual_quat[:4]), xp.asarray(1.0)[()], atol=atol)
    xp_assert_close(xp.vecdot(dual_quat[:4], dual_quat[4:])[()], xp.asarray(0.0)[()],
                    atol=atol)

    # invalid real quaternion with norm 0, non-orthogonal dual quaternion
    unnormalized_dual_quat = xp.asarray(
        [0.0, 0.0, 0.0, 0.0, -0.16051025, 0.10742978, 0.21277201, 0.20596935])
    assert xp.vecdot(xp.asarray([0.0, 0, 0, 1]), unnormalized_dual_quat[4:]) != 0.0
    dual_quat = RigidTransform.from_dual_quat(
        unnormalized_dual_quat).as_dual_quat()
    xp_assert_close(dual_quat[:4], xp.asarray([0.0, 0, 0, 1]), atol=atol)
    xp_assert_close(xp.vecdot(dual_quat[:4], dual_quat[4:])[()], xp.asarray(0.0)[()],
                    atol=atol)

    # compensation for precision loss in real quaternion
    rng = np.random.default_rng(1000)
    t = xp.asarray(rng.normal(size=(3,)), dtype=dtype)
    r = rotation_to_xp(Rotation.random(10, rng=rng), xp=xp)
    random_dual_quats = RigidTransform.from_components(t, r).as_dual_quat()

    # ensure that random quaternions are not normalized
    random_dual_quats = xpx.at(random_dual_quats)[:, :4].add(0.01)
    assert not xp.any(xpx.isclose(xp_vector_norm(random_dual_quats[:, :4], axis=1), 
                                  1.0, atol=0.0001))
    dual_quat_norm = RigidTransform.from_dual_quat(
        random_dual_quats).as_dual_quat()
    expected = xp.ones(dual_quat_norm.shape[0])
    xp_assert_close(xp_vector_norm(dual_quat_norm[:, :4], axis=1), expected, atol=atol)

    # compensation for precision loss in dual quaternion, results in violation
    # of orthogonality constraint
    t = xp.asarray(rng.normal(size=(10, 3)), dtype=dtype)
    r = rotation_to_xp(Rotation.random(10, rng=rng), xp=xp)
    random_dual_quats = RigidTransform.from_components(t, r).as_dual_quat()

    # ensure that random quaternions are not normalized
    random_dual_quats = xpx.at(random_dual_quats)[:, 4:].add(0.01)
    q_norm = xp.vecdot(random_dual_quats[:, :4], random_dual_quats[:, 4:])
    assert not xp.any(xpx.isclose(q_norm, 0.0, atol=0.0001))
    dual_quat_norm = RigidTransform.from_dual_quat(
        random_dual_quats).as_dual_quat()
    expected = xp.zeros(dual_quat_norm.shape[0])
    xp_assert_close(xp.vecdot(dual_quat_norm[:, :4], dual_quat_norm[:, 4:]), expected,
                              atol=atol)
    xp_assert_close(random_dual_quats[:, :4], dual_quat_norm[:, :4], atol=atol)


def test_from_dual_quat_array_like():
    rng = np.random.default_rng(123)
    # Test single transform
    t = np.array([1, 2, 3])
    r = Rotation.random(rng=rng)
    tf_expected = RigidTransform.from_components(t, r)
    dual_quat = tf_expected.as_dual_quat().tolist()
    assert isinstance(dual_quat, list)
    tf = RigidTransform.from_dual_quat(dual_quat)
    xp_assert_close(tf.as_matrix(), tf_expected.as_matrix(), atol=1e-12)

    # Test multiple transforms
    t = [[1, 2, 3], [4, 5, 6]]
    r = Rotation.random(len(t), rng=rng)
    tf_expected = RigidTransform.from_components(t, r)
    dual_quat = tf_expected.as_dual_quat().tolist()
    assert isinstance(dual_quat, list)
    tf = RigidTransform.from_dual_quat(dual_quat)
    xp_assert_close(tf.as_matrix(), tf_expected.as_matrix(), atol=1e-12)


@make_xp_test_case(RigidTransform.as_dual_quat)
def test_as_dual_quat(xp):
    dtype = xpx.default_dtype(xp)
    # identity
    expected = xp.asarray([0.0, 0.0, 0.0, 1.0, 0.0, 0.0, 0.0, 0.0], dtype=dtype)
    actual = rigid_transform_to_xp(RigidTransform.identity(), xp).as_dual_quat()
    xp_assert_close(actual, expected, atol=1e-12)

    expected = xp.asarray([1.0, 0.0, 0.0, 0.0, 0.0, 0.0, 0.0, 0.0])
    tf = rigid_transform_to_xp(RigidTransform.identity(), xp)
    actual = tf.as_dual_quat(scalar_first=True)
    xp_assert_close(actual, expected, atol=1e-12)

    rng = np.random.default_rng(10)

    # only rotation
    for _ in range(10):
        real_part = xp.asarray(Rotation.random(rng=rng).as_quat(), dtype=dtype)
        dual_part = xp.zeros(4)
        expected = xp.concat((real_part, dual_part), axis=-1)
        actual = RigidTransform.from_dual_quat(expected).as_dual_quat()
        # because of double cover:
        if xp.sign(expected[0]) != xp.sign(actual[0]):
            actual = -actual
        xp_assert_close(actual, expected, atol=1e-12)

    # only translation
    for _ in range(10):
        tf = 0.5 * rng.normal(size=3)
        expected = xp.asarray([0.0, 0, 0, 1, *tf.tolist(), 0])
        actual = RigidTransform.from_dual_quat(expected).as_dual_quat()
        # because of double cover:
        if xp.sign(expected[0]) != xp.sign(actual[0]):
            actual = -actual
        xp_assert_close(actual, expected, atol=1e-12)

    # rotation and translation
    for _ in range(10):
        t = xp.asarray(rng.normal(size=3), dtype=dtype)
        r = rotation_to_xp(Rotation.random(rng=rng), xp=xp)
        expected = RigidTransform.from_components(t, r).as_dual_quat()
        actual = RigidTransform.from_dual_quat(expected).as_dual_quat()
        # because of double cover:
        if xp.sign(expected[0]) != xp.sign(actual[0]):
            actual = -actual
        xp_assert_close(actual, expected, atol=1e-12)


@make_xp_test_case(RigidTransform.from_components, RigidTransform.as_components,
                   RigidTransform.from_exp_coords, RigidTransform.as_exp_coords,
                   RigidTransform.from_matrix, RigidTransform.as_matrix,
                   RigidTransform.from_dual_quat, RigidTransform.as_dual_quat)
def test_from_as_internal_consistency(xp):
    dtype = xpx.default_dtype(xp)
    atol = 1e-12
    n = 1000
    rng = np.random.default_rng(10)
    t = xp.asarray(rng.normal(size=(n, 3)), dtype=dtype)
    r = rotation_to_xp(Rotation.random(n, rng=rng), xp=xp)
    tf0 = RigidTransform.from_components(t, r)

    tf1 = RigidTransform.from_components(*tf0.as_components())
    xp_assert_close(tf0.as_matrix(), tf1.as_matrix(), atol=atol)

    tf1 = RigidTransform.from_components(tf0.translation, tf0.rotation)
    xp_assert_close(tf0.as_matrix(), tf1.as_matrix(), atol=atol)

    tf1 = RigidTransform.from_exp_coords(tf0.as_exp_coords())
    xp_assert_close(tf0.as_matrix(), tf1.as_matrix(), atol=atol)

    tf1 = RigidTransform.from_matrix(tf0.as_matrix())
    xp_assert_close(tf0.as_matrix(), tf1.as_matrix(), atol=atol)

    tf1 = RigidTransform.from_dual_quat(tf0.as_dual_quat())
    xp_assert_close(tf0.as_matrix(), tf1.as_matrix(), atol=atol)

    # exp_coords small rotation
    t = xp.asarray(rng.normal(scale=1000.0, size=(1000, 3)), dtype=dtype)
    r = rotation_to_xp(Rotation.from_rotvec(rng.normal(scale=1e-10, size=(1000, 3))),
                       xp=xp)
    tf0 = RigidTransform.from_components(t, r)
    tf1 = RigidTransform.from_exp_coords(tf0.as_exp_coords())
    xp_assert_close(tf0.as_matrix(), tf1.as_matrix(), atol=atol)


def test_identity():
    # We do not use xp here because identity always returns numpy arrays
    atol = 1e-12

    # Test single identity
    tf = RigidTransform.identity()
    xp_assert_close(tf.as_matrix(), np.eye(4), atol=atol)

    # Test multiple identities
    tf = RigidTransform.identity(5)
    xp_assert_close(tf.as_matrix(), np.array([np.eye(4)] * 5), atol=atol)


@make_xp_test_case(RigidTransform.apply)
def test_apply(xp):
    atol = 1e-12

    ## Single transform
    r = Rotation.from_euler('z', xp.asarray(90), degrees=True)
    t = xp.asarray([2.0, 3, 4])
    tf = RigidTransform.from_components(t, r)

    # Single vector, single transform
    vec = xp.asarray([1, 0, 0])
    expected = t + r.apply(vec)
    res = tf.apply(vec)
    xp_assert_close(res, expected, atol=atol)

    # Multiple vectors, single transform
    vecs = xp.asarray([[1, 0, 0], [0, 1, 0]])
    expected = t + r.apply(vecs)
    xp_assert_close(tf.apply(vecs), expected, atol=atol)

    ## Multiple transforms
    r = Rotation.from_euler('z', xp.asarray([90, 0]), degrees=True)
    t = xp.asarray([[2.0, 3, 4], [5, 6, 7]])
    tf = RigidTransform.from_components(t, r)

    # Single vector, multiple transforms
    vec = xp.asarray([1, 0, 0])
    expected = t + r.apply(vec)
    xp_assert_close(tf.apply(vec), expected, atol=atol)

    # Multiple vectors, multiple transforms
    vecs = xp.asarray([[1, 0, 0], [0, 1, 0]])
    expected = t + r.apply(vecs)
    xp_assert_close(tf.apply(vecs), expected, atol=atol)


def test_apply_array_like():
    rng = np.random.default_rng(123)
    # Single vector
    t = np.array([1, 2, 3])
    r = Rotation.random(rng=rng)
    tf = RigidTransform.from_components(t, r)
    vec = [1, 0, 0]
    expected = t + r.apply(vec)
    xp_assert_close(tf.apply(vec), expected, atol=1e-12)

    # Multiple vectors
    t = np.array([[1, 2, 3], [4, 5, 6]])
    r = Rotation.random(len(t), rng=rng)
    tf = RigidTransform.from_components(t, r)
    vec = [[1, 0, 0], [0, 1, 0]]
    expected = t + r.apply(vec)
    xp_assert_close(tf.apply(vec), expected, atol=1e-12)


@make_xp_test_case(RigidTransform.apply)
def test_inverse_apply(xp):
    atol = 1e-12

    # Test applying inverse transform
    t = xp.asarray([1, 2, 3])
    r = Rotation.from_euler('z', xp.asarray(90), degrees=True)
    tf = RigidTransform.from_components(t, r)

    # Test single vector
    vec = xp.asarray([1, 0, 0])
    expected = tf.inv().apply(vec)
    xp_assert_close(tf.apply(vec, inverse=True), expected, atol=atol)

    # Test multiple vectors
    vecs = xp.asarray([[1, 0, 0], [0, 1, 0]])
    expected = tf.inv().apply(vecs)
    xp_assert_close(tf.apply(vecs, inverse=True), expected, atol=atol)


@make_xp_test_case(RigidTransform.apply)
def test_rotation_alone(xp):
    atol = 1e-12

    r = Rotation.from_euler('z', xp.asarray(90), degrees=True)
    tf = RigidTransform.from_rotation(r)
    vec = xp.asarray([1, 0, 0])
    expected = r.apply(vec)
    xp_assert_close(tf.apply(vec), expected, atol=atol)


@make_xp_test_case(RigidTransform.apply)
def test_translation_alone(xp):
    atol = 1e-12
    t = xp.asarray([1.0, 2, 3])
    tf = RigidTransform.from_translation(t)
    vec = xp.asarray([5.0, 6, 7])
    expected = t + vec
    xp_assert_close(tf.apply(vec), expected, atol=atol)


@make_xp_test_case(RigidTransform.apply, RigidTransform.__mul__)
def test_composition(xp):
    atol = 1e-12

    # Test composing single transforms
    t1 = xp.asarray([1.0, 0, 0])
    r1 = Rotation.from_euler('z', xp.asarray(90), degrees=True)
    tf1 = RigidTransform.from_components(t1, r1)

    t2 = xp.asarray([0.0, 1, 0])
    r2 = Rotation.from_euler('x', xp.asarray(90), degrees=True)
    tf2 = RigidTransform.from_components(t2, r2)

    composed = tf2 * tf1
    vec = xp.asarray([1, 0, 0])
    expected = tf2.apply(tf1.apply(vec))
    xp_assert_close(composed.apply(vec), expected, atol=atol)
    assert composed.single

    expected = t2 + r2.apply(t1 + r1.apply(vec))
    xp_assert_close(composed.apply(vec), expected, atol=atol)

    # Multiple transforms with single transform
    t2 = xp.asarray([[1.0, 2, 3], [4, 5, 6]])
    tf2 = RigidTransform.from_components(t2, r2)

    composed = tf2 * tf1
    expected = tf2.apply(tf1.apply(vec))
    xp_assert_close(composed.apply(vec), expected, atol=atol)
    assert not composed.single

    expected = t2 + r2.apply(t1 + r1.apply(vec))
    xp_assert_close(composed.apply(vec), expected, atol=atol)

    # Multiple transforms with multiple transforms
    t1 = xp.asarray([[1.0, 0, 0], [0, -1, 1]])
    tf1 = RigidTransform.from_components(t1, r1)

    composed = tf2 * tf1
    expected = tf2.apply(tf1.apply(vec))
    xp_assert_close(composed.apply(vec), expected, atol=atol)
    assert not composed.single

    expected = t2 + r2.apply(t1 + r1.apply(vec))
    xp_assert_close(composed.apply(vec), expected, atol=atol)


@make_xp_test_case(RigidTransform.__pow__, RigidTransform.__mul__)
def test_pow(xp):
    dtype = xpx.default_dtype(xp)
    atol = 1e-12 if dtype == xp.float64 else 1e-6
    num = 10
    rng = np.random.default_rng(100)
    t = xp.asarray(rng.normal(size=(num, 3)), dtype=dtype)
    r = rotation_to_xp(Rotation.random(num, rng=rng), xp=xp)
    p = RigidTransform.from_components(t, r)
    p_inv = p.inv()

    # Test the short-cuts and other integers
    for n in [-5, -2, -1, 0, 1, 2, 5]:
        q = p**n
        r = rigid_transform_to_xp(RigidTransform.identity(num), xp=xp)
        for _ in range(abs(n)):
            if n > 0:
                r = r * p
            else:
                r = r * p_inv
        xp_assert_close(q.as_matrix(), r.as_matrix(), atol=atol)

        # Test shape preservation
        r = RigidTransform.from_rotation(Rotation.from_quat(xp.asarray([0, 0, 0, 1])))
        assert (r**n).as_matrix().shape == (4, 4)
        r = RigidTransform.from_rotation(Rotation.from_quat(xp.asarray([[0, 0, 0, 1]])))
        assert (r**n).as_matrix().shape == (1, 4, 4)

    # Test fractional powers
    q = p**0.5
    xp_assert_close((q * q).as_matrix(), p.as_matrix(), atol=atol)
    q = p**-0.5
    xp_assert_close((q * q).as_matrix(), p.inv().as_matrix(), atol=atol)
    q = p** 1.5
    xp_assert_close((q * q).as_matrix(), (p**3).as_matrix(), atol=atol)
    q = p** -1.5
    xp_assert_close((q * q).as_matrix(), (p**-3).as_matrix(), atol=atol)

    # pow function
    tf = pow(RigidTransform.from_matrix(xp.eye(4)), 2)
    xp_assert_close(tf.as_matrix(), xp.eye(4), atol=atol)


@make_xp_test_case(RigidTransform.__pow__)
def test_pow_equivalence_with_rotation(xp):
    atol = 1e-12
    num = 10
    rng = np.random.default_rng(100)
    r = rotation_to_xp(Rotation.random(num, rng=rng), xp=xp)
    p = RigidTransform.from_rotation(r)
    for n in [-5, -2, -1.5, -1, -0.5, 0.0, 0.5, 1, 1.5, 2, 5]:
        xp_assert_close((p**n).rotation.as_matrix(), (r**n).as_matrix(), atol=atol)


@make_xp_test_case(RigidTransform.inv, RigidTransform.__mul__)
def test_inverse(xp):
    dtype = xpx.default_dtype(xp)
    atol = 1e-12 if dtype == xp.float64 else 1e-6

    # Test inverse transform
    r = Rotation.from_euler('z', xp.asarray(90), degrees=True)
    t = xp.asarray([1, 2, 3])
    tf = RigidTransform.from_components(t, r)

    # Test that tf * tf.inv() equals identity
    tf_inv = tf.inv()
    composed = tf * tf_inv
    xp_assert_close(composed.as_matrix(), xp.eye(4), atol=atol)

    n = 10
    rng = np.random.default_rng(1000)
    t = xp.asarray(rng.normal(size=(n, 3)), dtype=dtype)
    r = rotation_to_xp(Rotation.random(n, rng=rng), xp=xp)
    tf = RigidTransform.from_components(t, r)
    tf_inv = tf.inv()
    composed = tf * tf_inv
    expected = xp.repeat(xp.eye(4)[None, ...], n, axis=0)
    xp_assert_close(composed.as_matrix(), expected, atol=atol)

    # Test multiple transforms
    r = Rotation.from_euler('zyx', xp.asarray([[90, 0, 0], [0, 90, 0]]), degrees=True)
    t = xp.asarray([[1, 2, 3], [4, 5, 6]])
    tf = RigidTransform.from_components(t, r)
    tf_inv = tf.inv()
    composed = tf * tf_inv
    expected = xp.repeat(xp.eye(4)[None, ...], 2, axis=0)
    xp_assert_close(composed.as_matrix(), expected, atol=atol)


@make_xp_test_case(RigidTransform.as_matrix)
def test_properties(xp):
    atol = 1e-12

    # Test rotation and translation properties for single transform
    r = Rotation.from_euler('z', xp.asarray(90), degrees=True)
    t = xp.asarray([1.0, 2, 3])
    tf = RigidTransform.from_components(t, r)

    xp_assert_close(tf.rotation.as_matrix(), r.as_matrix(), atol=atol)
    assert tf.rotation.approx_equal(r)
    xp_assert_close(tf.translation, t, atol=atol)
    # Test that we don't return views that would modify the original array
    xpx.at(tf.translation)[..., 0].set(0.0)
    xp_assert_close(tf.translation, t, atol=atol)

    # Test rotation and translation properties for multiple transforms
    r = Rotation.from_euler('zyx', xp.asarray([[90, 0, 0], [0, 90, 0]]), degrees=True)
    t = xp.asarray([[1.0, 2, 3], [4, 5, 6]])
    tf = RigidTransform.from_components(t, r)

    xp_assert_close(tf.rotation.as_matrix(), r.as_matrix(), atol=atol)
    assert all(tf.rotation.approx_equal(r))
    xp_assert_close(tf.translation, t, atol=atol)
    xpx.at(tf.translation)[..., 0].set(0.0)
    xp_assert_close(tf.translation, t, atol=atol)


@make_xp_test_case(RigidTransform.__getitem__)
def test_indexing(xp):
    atol = 1e-12

    # Test indexing for multiple transforms
    r = Rotation.from_euler('zyx', xp.asarray([[90, 0, 0], [0, 90, 0]]), degrees=True)
    t = xp.asarray([[1.0, 2, 3], [4, 5, 6]])
    tf = RigidTransform.from_components(t, r)

    # Test single index
    xp_assert_close(tf[0].as_matrix()[:3, :3], r[0].as_matrix(), atol=atol)
    xp_assert_close(tf[0].as_matrix()[:3, 3], t[0, ...], atol=atol)

    # Test slice
    tf_slice = tf[0:2]
    xp_assert_close(tf_slice.as_matrix()[:, :3, :3], r[0:2].as_matrix(), atol=atol)
    xp_assert_close(tf_slice.as_matrix()[:, :3, 3], t[0:2, ...], atol=atol)

    # Test boolean indexing
    tf_masked = tf[xp.asarray([True, True])]
    xp_assert_close(tf_masked.as_matrix()[:, :3, :3], r.as_matrix(), atol=atol)
    xp_assert_close(tf_masked.as_matrix()[:, :3, 3], t, atol=atol)

    tf_masked = tf[xp.asarray([False, True])]
    xp_assert_close(tf_masked.as_matrix()[:, :3, :3],
                    r[xp.asarray([False, True])].as_matrix(), atol=atol)
    xp_assert_close(tf_masked.as_matrix()[:, :3, 3], t[xp.asarray([False, True])],
                    atol=atol)

    tf_masked = tf[xp.asarray([False, False])]
    assert len(tf_masked) == 0

    # Test integer array indexing
    idx = xp.asarray([0, 1])
    xp_assert_close(tf[idx].as_matrix()[:, :3, :3], r[idx].as_matrix(), atol=atol)
    xp_assert_close(tf[idx].as_matrix()[:, :3, 3], t, atol=atol)


def test_indexing_array_like():
    atol = 1e-12

    r = Rotation.from_euler('zyx', np.array([[90, 0, 0], [0, 90, 0]]), degrees=True)
    t = np.array([[1.0, 2, 3], [4, 5, 6]])
    tf = RigidTransform.from_components(t, r)

    tf_masked = tf[[False, True]]
    xp_assert_close(tf_masked.as_matrix()[:, :3, :3], r[[False, True]].as_matrix(),
                    atol=atol)
    xp_assert_close(tf_masked.as_matrix()[:, :3, 3], t[[False, True]], atol=atol)
    tf_masked = tf[[False, False]]
    assert len(tf_masked) == 0


@make_xp_test_case(RigidTransform.concatenate)
def test_concatenate(xp):
    atol = 1e-12

    # Test concatenation of transforms
    t1 = xp.asarray([1, 0, 0])
    r1 = Rotation.from_euler('z', xp.asarray(90), degrees=True)
    tf1 = RigidTransform.from_components(t1, r1)

    t2 = xp.asarray([0, 1, 0])
    r2 = Rotation.from_euler('x', xp.asarray(90), degrees=True)
    tf2 = RigidTransform.from_components(t2, r2)

    # Concatenate single transforms
    concatenated1 = RigidTransform.concatenate([tf1, tf2])
    xp_assert_close(concatenated1[0].as_matrix(), tf1.as_matrix(), atol=atol)
    xp_assert_close(concatenated1[1].as_matrix(), tf2.as_matrix(), atol=atol)

    # Concatenate multiple transforms
    concatenated2 = RigidTransform.concatenate([tf1, concatenated1])
    xp_assert_close(concatenated2[0].as_matrix(), tf1.as_matrix(), atol=atol)
    xp_assert_close(concatenated2[1].as_matrix(), tf1.as_matrix(), atol=atol)
    xp_assert_close(concatenated2[2].as_matrix(), tf2.as_matrix(), atol=atol)


@make_xp_test_case(RigidTransform.from_matrix)
def test_input_validation(xp):
    # Test invalid matrix shapes
    inputs = [xp.eye(3), xp.zeros((4, 3)), [], xp.zeros((1, 1, 4, 4))]
    for input in inputs:
        with pytest.raises(ValueError, match="Expected `matrix` to have shape"):
            RigidTransform.from_matrix(input)

    # Test invalid last row
    matrix = xp.eye(4)
    matrix = xpx.at(matrix)[3, :].set(xp.asarray([1.0, 0, 0, 1]))
    if is_lazy_array(matrix):
        matrix = RigidTransform.from_matrix(matrix).as_matrix()
        assert xp.all(xp.isnan(matrix))
    else:
        with pytest.raises(ValueError, match="last row of transformation matrix 0"):
            RigidTransform.from_matrix(matrix)

    # Test invalid last row for multiple transforms
    matrix = xp.zeros((2, 4, 4))
    matrix = xpx.at(matrix)[...].set(xp.eye(4))
    matrix = xpx.at(matrix)[1, 3, :].set(xp.asarray([1.0, 0, 0, 1]))
    if is_lazy_array(matrix):
        matrix = RigidTransform.from_matrix(matrix).as_matrix()
        assert not xp.any(xp.isnan(matrix[0, ...]))
        assert xp.all(xp.isnan(matrix[1, ...]))
    else:
        with pytest.raises(ValueError, match="last row of transformation matrix 1"):
            RigidTransform.from_matrix(matrix)

    # Test left handed rotation matrix
    matrix = xp.eye(4)
    matrix = xpx.at(matrix)[0, 0].set(-1)
    if is_lazy_array(matrix):
        matrix = RigidTransform.from_matrix(matrix).as_matrix()
        assert xp.all(xp.isnan(matrix[..., :3, :3]))
    else:
        with pytest.raises(ValueError, match="Non-positive determinant"):
            RigidTransform(matrix, normalize=True)

    # Test non-Rotation input
    with pytest.raises(TypeError,
                       match="Expected `rotation` to be a `Rotation` instance"):
        RigidTransform.from_rotation(xp.eye(3))

    # Test Rotation with more than 2 dimensions. TODO: Remove once RigidTransform
    # supports more than 2 dimensions.
    r = Rotation.from_quat(xp.ones((2, 2, 4)))
    with pytest.raises(ValueError, match="Rotations with more than 1 leading"):
        RigidTransform.from_rotation(r)

@make_xp_test_case(RigidTransform.from_translation)
def test_translation_validation(xp):
    # Test invalid translation shapes
    with pytest.raises(ValueError, match="Expected `translation` to have shape"):
        RigidTransform.from_translation(xp.asarray([1, 2]))

    with pytest.raises(ValueError, match="Expected `translation` to have shape"):
        RigidTransform.from_translation(xp.zeros((2, 2)))

    with pytest.raises(ValueError, match="Expected `translation` to have shape"):
        RigidTransform.from_translation(xp.zeros((1, 1, 3)))


@make_xp_test_case(RigidTransform.apply)
def test_vector_validation(xp):
    tf = rigid_transform_to_xp(RigidTransform.identity(2), xp=xp)

    # Test invalid vector shapes
    with pytest.raises(ValueError, match="Expected vector to have shape"):
        tf.apply(xp.asarray([1, 2]))

    with pytest.raises(ValueError, match="Expected vector to have shape"):
        tf.apply(xp.zeros((2, 2)))

    with pytest.raises(ValueError, match="Expected vector to have shape"):
        tf.apply(xp.zeros((1, 1, 3)))


@make_xp_test_case(RigidTransform.__getitem__)
def test_indexing_validation(xp):
    tf = RigidTransform.from_matrix(xp.eye(4))

    # Test indexing on single transform
    with pytest.raises(TypeError, match="Single transform is not subscriptable"):
        tf[0]

    with pytest.raises(TypeError, match="Single transform is not subscriptable"):
        tf[0:1]

    # Test length on single transform
    with pytest.raises(TypeError, match="Single transform has no len"):
        len(tf)


@make_xp_test_case(RigidTransform.__mul__)
def test_composition_validation(xp):
    tf2 = RigidTransform.from_translation(xp.asarray([[1, 2, 3], [4, 5, 6]]))
    tf3 = RigidTransform.from_translation(xp.asarray([[1, 2, 3], [4, 5, 6], [7, 8, 9]]))

    # Test incompatible shapes
    with pytest.raises(ValueError, match="Expected equal number of transforms"):
        tf2 * tf3


@make_xp_test_case(RigidTransform.concatenate)
def test_concatenate_validation(xp):
    tf = RigidTransform.from_matrix(xp.eye(4))

    # Test invalid inputs
    with pytest.raises(TypeError,
                       match="input must contain RigidTransform objects"):
        RigidTransform.concatenate([tf, xp.eye(4)])


@make_xp_test_case(RigidTransform.__setitem__)
def test_setitem(xp):
    tf = RigidTransform.from_translation(xp.asarray([[1, 2, 3], [4, 5, 6], [7, 8, 9]]))
    single = RigidTransform.from_translation(xp.asarray([1, 1, 1]))
    double = RigidTransform.from_translation(xp.asarray([[2, 2, 2], [3, 3, 3]]))
    triple = RigidTransform.from_translation(xp.asarray([[3, 3, 3],
                                                         [4, 4, 4],
                                                         [5, 5, 5]]))

    # Test indexing with integer index
    tf[0] = single
    xp_assert_close(tf.translation, xp.asarray([[1.0, 1, 1], [4, 5, 6], [7, 8, 9]]))

    # Test indexing with slice
    tf = RigidTransform.from_translation(xp.asarray([[1, 2, 3], [4, 5, 6], [7, 8, 9]]))
    tf[:2] = double
    xp_assert_close(tf.translation, xp.asarray([[2.0, 2, 2], [3, 3, 3], [7, 8, 9]]))

    # Test indexing with ellipsis
    tf = RigidTransform.from_translation(xp.asarray([[1, 2, 3], [4, 5, 6], [7, 8, 9]]))
    tf[...] = triple
    xp_assert_close(tf.translation, xp.asarray([[3.0, 3, 3], [4, 4, 4], [5, 5, 5]]))

    # Test indexing with boolean array
    tf = RigidTransform.from_translation(xp.asarray([[1, 2, 3], [4, 5, 6], [7, 8, 9]]))
    mask = xp.asarray([True, False, True])
    tf[mask] = double
    xp_assert_close(tf.translation, xp.asarray([[2.0, 2, 2], [4, 5, 6], [3, 3, 3]]))


@make_xp_test_case(RigidTransform.__setitem__)
@pytest.mark.skip_xp_backends("array_api_strict",
                              reason="doesn't support fancy indexing __setitem__")
def test_setitem_fancy_indexing(xp):
    double = RigidTransform.from_translation(xp.asarray([[2, 2, 2], [3, 3, 3]]))
    tf = RigidTransform.from_translation(xp.asarray([[1, 2, 3], [4, 5, 6], [7, 8, 9]]))
    idx = xp.asarray([0, 2])
    tf[idx] = double
    xp_assert_close(tf.translation, xp.asarray([[2.0, 2, 2], [4, 5, 6], [3, 3, 3]]))


@make_xp_test_case(RigidTransform.__setitem__)
def test_setitem_validation(xp):
    tf = RigidTransform.from_translation(xp.asarray([[1, 2, 3], [4, 5, 6]]))
    single = RigidTransform.from_matrix(xp.eye(4))

    # Test setting item on single transform
    with pytest.raises(TypeError, match="Single transform is not subscriptable"):
        single[0] = tf

    # Test invalid value type
    with pytest.raises(TypeError, match="value must be a RigidTransform"):
        tf[0] = xp.eye(4)


@pytest.mark.skip_xp_backends("jax.numpy",
                              reason="JAX does not support memory sharing")
@make_xp_test_case(RigidTransform.as_matrix)
def test_copy_flag(xp):
    # Test that copy=True creates new memory
    matrix = xp.eye(4)
    tf = RigidTransform(matrix, normalize=False, copy=True)
    matrix[0, 0] = 2
    assert tf.as_matrix()[0, 0] == 1

    # Test that copy=False shares memory
    matrix = xp.eye(4)
    tf = RigidTransform(matrix, normalize=False, copy=False)
    matrix[0, 0] = 2
    assert tf.as_matrix()[0, 0] == 2


@make_xp_test_case(normalize_dual_quaternion)
def test_normalize_dual_quaternion(xp):
    dtype = xpx.default_dtype(xp)
    atol = 1e-12 if dtype == xp.float64 else 1e-6
    dual_quat = normalize_dual_quaternion(xp.zeros((1, 8)))
    xp_assert_close(xp_vector_norm(dual_quat[0, :4], axis=-1), xp.asarray(1.0)[()],
                    atol=1e-12)
    xp_assert_close(xp.vecdot(dual_quat[0, :4], dual_quat[0, 4:])[()],
                    xp.asarray(0.0)[()], atol=1e-12)

    rng = np.random.default_rng(103213650)
    dual_quat = xp.asarray(rng.normal(size=(1000, 8)), dtype=dtype)
    dual_quat = normalize_dual_quaternion(dual_quat)
    expected = xp.ones(dual_quat.shape[0])
    xp_assert_close(xp_vector_norm(dual_quat[:, :4], axis=-1), expected, atol=atol)
    expected = xp.zeros(dual_quat.shape[0])
    xp_assert_close(xp.vecdot(dual_quat[:, :4], dual_quat[:, 4:]), expected, atol=atol)


@make_xp_test_case(RigidTransform.from_matrix, RigidTransform.from_rotation,
                   RigidTransform.from_translation, RigidTransform.from_components,
                   RigidTransform.from_exp_coords, RigidTransform.from_dual_quat)
def test_empty_transform_construction(xp):
    tf = RigidTransform.from_matrix(xp.empty((0, 4, 4)))
    assert len(tf) == 0
    assert not tf.single
    
    tf = RigidTransform.from_rotation(Rotation.from_quat(xp.zeros((0, 4))))
    assert len(tf) == 0
    assert not tf.single

    tf = RigidTransform.from_translation(xp.empty((0, 3)))
    assert len(tf) == 0
    assert not tf.single

    empty_rot = Rotation.from_quat(xp.zeros((0, 4)))
    tf = RigidTransform.from_components(xp.empty((0, 3)), empty_rot)
    assert len(tf) == 0
    assert not tf.single

    tf = RigidTransform.from_exp_coords(xp.empty((0, 6)))
    assert len(tf) == 0
    assert not tf.single

    tf = RigidTransform.from_dual_quat(xp.empty((0, 8)))
    assert len(tf) == 0
    assert not tf.single

    tf = RigidTransform.identity(0)
    assert len(tf) == 0
    assert not tf.single


@make_xp_test_case(RigidTransform.from_matrix, RigidTransform.as_components,
                   RigidTransform.as_exp_coords, RigidTransform.as_dual_quat)
def test_empty_transform_representation(xp):
    tf = RigidTransform.from_matrix(xp.empty((0, 4, 4)))

    assert len(tf.rotation) == 0
    assert tf.translation.shape == (0, 3)

    t, r = tf.as_components()
    assert t.shape == (0, 3)
    assert len(r) == 0

    assert tf.as_matrix().shape == (0, 4, 4)
    assert tf.as_exp_coords().shape == (0, 6)
    assert tf.as_dual_quat().shape == (0, 8)


@make_xp_test_case(RigidTransform.from_matrix, RigidTransform.apply)
def test_empty_transform_application(xp):
    tf = RigidTransform.from_matrix(xp.empty((0, 4, 4)))

    assert tf.apply(xp.zeros((3,))).shape == (0, 3)
    assert tf.apply(xp.empty((0, 3))).shape == (0, 3)

    with pytest.raises(ValueError, match="operands could not be broadcast together"):
        tf.apply(xp.zeros((2, 3)))


@make_xp_test_case(RigidTransform.from_matrix, RigidTransform.__mul__)
def test_empty_transform_composition(xp):
    tf_empty = RigidTransform.from_matrix(xp.empty((0, 4, 4)))
    tf_single = RigidTransform.from_matrix(xp.eye(4))
    tf_many = rigid_transform_to_xp(RigidTransform.identity(3), xp=xp)

    assert len(tf_empty * tf_empty) == 0
    assert len(tf_empty * tf_single) == 0
    assert len(tf_single * tf_empty) == 0

    with pytest.raises(ValueError, match="Expected equal number of transforms"):
        tf_many * tf_empty

    with pytest.raises(ValueError, match="Expected equal number of transforms"):
        tf_empty * tf_many


@make_xp_test_case(RigidTransform.from_matrix, RigidTransform.concatenate)
def test_empty_transform_concatenation(xp):
    tf_empty = RigidTransform.from_matrix(xp.empty((0, 4, 4)))
    tf_single = RigidTransform.from_matrix(xp.eye(4))
    tf_many = rigid_transform_to_xp(RigidTransform.identity(2), xp=xp)

    assert len(RigidTransform.concatenate([tf_empty, tf_empty])) == 0
    assert len(RigidTransform.concatenate([tf_empty, tf_single])) == 1
    assert len(RigidTransform.concatenate([tf_single, tf_empty])) == 1
    assert len(RigidTransform.concatenate([tf_empty, tf_many])) == 2
    assert len(RigidTransform.concatenate([tf_many, tf_empty])) == 2
    assert len(RigidTransform.concatenate([tf_many, tf_empty, tf_single])) == 3


@make_xp_test_case(RigidTransform.from_matrix, RigidTransform.inv,
                   RigidTransform.__pow__)
def test_empty_transform_inv_and_pow(xp):
    tf = RigidTransform.from_matrix(xp.empty((0, 4, 4)))
    assert len(tf.inv()) == 0
    assert len(tf ** 0) == 0
    assert len(tf ** 1) == 0
    assert len(tf ** -1) == 0
    assert len(tf ** 0.5) == 0


@make_xp_test_case(RigidTransform.__getitem__)
def test_empty_transform_indexing(xp):
    tf_many = rigid_transform_to_xp(RigidTransform.identity(3), xp=xp)
    tf_zero = tf_many[xp.asarray([], dtype=xp.int32)]
    assert len(tf_zero) == 0

    # Array API does not specify out-of-bounds indexing. Only check for numpy.
    if is_numpy(xp):
        assert len(tf_zero[:5]) == 0  # Slices can go out of bounds.

    with pytest.raises(IndexError):
        tf_zero[0]

    with pytest.raises(IndexError):
        tf_zero[xp.asarray([0, 2])]

    with pytest.raises(IndexError):
        tf_zero[xp.asarray([False, True])]


@make_xp_test_case(RigidTransform.from_matrix)
@pytest.mark.skip_xp_backends("array_api_strict",
                              reason="array API doesn't support pickling")
def test_pickling(xp):
    # Note: Array API makes no provision for arrays to be pickleable, so
    # it's OK to skip this test for the backends that don't support it
    mat = xp.eye(4)
    mat = xpx.at(mat)[0, 3].set(2.0)
    tf = RigidTransform.from_matrix(mat)
    pkl = pickle.dumps(tf)
    unpickled = pickle.loads(pkl)
    xp_assert_close(tf.as_matrix(), unpickled.as_matrix(), atol=1e-15)


@make_xp_test_case(RigidTransform.as_matrix)
def test_rigid_transform_iter(xp):
    r = rigid_transform_to_xp(RigidTransform.identity(3), xp)
    for i, r_i in enumerate(r):
        assert isinstance(r_i, RigidTransform)
        xp_assert_equal(r_i.as_matrix(), r[i].as_matrix())
        if i > len(r):
            raise RuntimeError("Iteration exceeded length of transforms")


def jitted_list(x):
    """Test x.__iter__ inside jax.jit."""
    return list(x)


lazy_xp_function(jitted_list)


@make_xp_test_case(RigidTransform.from_translation)
def test_iter_jit(xp):
    tf = RigidTransform.from_translation(xp.ones((2, 3)))
    actual = jitted_list(tf)
    assert isinstance(actual, list)
    assert isinstance(actual[0], RigidTransform)<|MERGE_RESOLUTION|>--- conflicted
+++ resolved
@@ -259,10 +259,7 @@
     assert not tf.single
 
 
-<<<<<<< HEAD
 @make_xp_test_case(RigidTransform.as_components)
-=======
->>>>>>> 377ee11c
 def test_as_components(xp):
     dtype = xpx.default_dtype(xp)
     atol = 1e-12 if dtype == xp.float64 else 1e-6
