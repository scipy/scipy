--- conflicted
+++ resolved
@@ -412,11 +412,7 @@
 
 
 def as_euler(
-    quat: Array,
-    seq: str,
-    degrees: bool = False,
-    *,
-    suppress_warnings: bool = False
+    quat: Array, seq: str, degrees: bool = False, *, suppress_warnings: bool = False
 ) -> Array:
     xp = array_namespace(quat)
 
@@ -460,7 +456,7 @@
     order: str,
     degrees: bool = False,
     *,
-    suppress_warnings: bool = False
+    suppress_warnings: bool = False,
 ) -> Array:
     xp = array_namespace(quat)
 
@@ -495,11 +491,12 @@
         raise ValueError("Consecutive axes must be orthogonal.")
 
     angles = _compute_davenport_from_quat(
-<<<<<<< HEAD
-        quat, axes[..., 0, :], axes[..., 1, :], axes[..., 2, :], extrinsic
-=======
-        quat, axes[0, ...], axes[1, ...], axes[2, ...], extrinsic, suppress_warnings
->>>>>>> 8494aeec
+        quat,
+        axes[..., 0, :],
+        axes[..., 1, :],
+        axes[..., 2, :],
+        extrinsic,
+        suppress_warnings,
     )
     if degrees:
         angles = _rad2deg(angles)
