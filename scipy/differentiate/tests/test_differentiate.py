import pytest

import numpy as np
from numpy.testing import assert_allclose

from scipy.conftest import array_api_compatible
import scipy._lib._elementwise_iterative_method as eim
from scipy._lib._array_api_no_0d import xp_assert_close, xp_assert_equal, xp_assert_less
from scipy._lib._array_api import is_numpy, is_torch, array_namespace

from scipy import stats, optimize, special
from scipy.differentiate import differentiate, jacobian, hessian
from scipy.differentiate._differentiate import _EERRORINCREASE


@array_api_compatible
@pytest.mark.usefixtures("skip_xp_backends")
@pytest.mark.skip_xp_backends('array_api_strict',
                              reason='Currently uses fancy indexing assignment.')
@pytest.mark.skip_xp_backends('jax.numpy',
                              reason='JAX arrays do not support item assignment.')
@pytest.mark.skip_xp_backends('cupy',
                              reason='cupy/cupy#8391')
class TestDifferentiate:

    def f(self, x):
        return special.ndtr(x)

    @pytest.mark.parametrize('x', [0.6, np.linspace(-0.05, 1.05, 10)])
    def test_basic(self, x, xp):
        # Invert distribution CDF and compare against distribution `ppf`
        default_dtype = xp.asarray(1.).dtype
        res = differentiate(self.f, xp.asarray(x, dtype=default_dtype))
        ref = xp.asarray(stats.norm().pdf(x), dtype=default_dtype)
        xp_assert_close(res.df, ref)
        # This would be nice, but doesn't always work out. `error` is an
        # estimate, not a bound.
        if not is_torch(xp):
            xp_assert_less(xp.abs(res.df - ref), res.error)

    @pytest.mark.skip_xp_backends(np_only=True)
    @pytest.mark.parametrize('case', stats._distr_params.distcont)
    def test_accuracy(self, case):
        distname, params = case
        dist = getattr(stats, distname)(*params)
        x = dist.median() + 0.1
        res = differentiate(dist.cdf, x)
        ref = dist.pdf(x)
        assert_allclose(res.df, ref, atol=1e-10)

    @pytest.mark.parametrize('order', [1, 6])
    @pytest.mark.parametrize('shape', [tuple(), (12,), (3, 4), (3, 2, 2)])
    def test_vectorization(self, order, shape, xp):
        # Test for correct functionality, output shapes, and dtypes for various
        # input shapes.
        x = np.linspace(-0.05, 1.05, 12).reshape(shape) if shape else 0.6
        n = np.size(x)

        @np.vectorize
        def _differentiate_single(x):
            return differentiate(self.f, x, order=order)

        def f(x, *args, **kwargs):
            f.nit += 1
            f.feval += 1 if (x.size == n or x.ndim <=1) else x.shape[-1]
            return self.f(x, *args, **kwargs)
        f.nit = -1
        f.feval = 0

        res = differentiate(f, xp.asarray(x, dtype=xp.float64), order=order)
        refs = _differentiate_single(x).ravel()

        ref_x = [ref.x for ref in refs]
        xp_assert_close(xp.reshape(res.x, (-1,)), xp.asarray(ref_x))

        ref_df = [ref.df for ref in refs]
        xp_assert_close(xp.reshape(res.df, (-1,)), xp.asarray(ref_df))

        ref_error = [ref.error for ref in refs]
        xp_assert_close(xp.reshape(res.error, (-1,)), xp.asarray(ref_error),
                        atol=1e-12)

        ref_success = [bool(ref.success) for ref in refs]
        xp_assert_equal(xp.reshape(res.success, (-1,)), xp.asarray(ref_success))

        ref_flag = [np.int32(ref.status) for ref in refs]
        xp_assert_equal(xp.reshape(res.status, (-1,)), xp.asarray(ref_flag))

        ref_nfev = [np.int32(ref.nfev) for ref in refs]
        xp_assert_equal(xp.reshape(res.nfev, (-1,)), xp.asarray(ref_nfev))
        if is_numpy(xp):  # can't expect other backends to be exactly the same
            assert xp.max(res.nfev) == f.feval

        ref_nit = [np.int32(ref.nit) for ref in refs]
        xp_assert_equal(xp.reshape(res.nit, (-1,)), xp.asarray(ref_nit))
        if is_numpy(xp):  # can't expect other backends to be exactly the same
            assert xp.max(res.nit) == f.nit

    def test_flags(self, xp):
        # Test cases that should produce different status flags; show that all
        # can be produced simultaneously.
        rng = np.random.default_rng(5651219684984213)
        def f(xs, js):
            f.nit += 1
            funcs = [lambda x: x - 2.5,  # converges
                     lambda x: xp.exp(x)*rng.random(),  # error increases
                     lambda x: xp.exp(x),  # reaches maxiter due to order=2
                     lambda x: xp.full_like(x, xp.nan)]  # stops due to NaN
            res = [funcs[int(j)](x) for x, j in zip(xs, xp.reshape(js, (-1,)))]
            return xp.stack(res)
        f.nit = 0

        args = (xp.arange(4, dtype=xp.int64),)
        res = differentiate(f, xp.ones(4, dtype=xp.float64),
                            tolerances=dict(rtol=1e-14),
                            order=2, args=args)

        ref_flags = xp.asarray([eim._ECONVERGED,
                                _EERRORINCREASE,
                                eim._ECONVERR,
                                eim._EVALUEERR], dtype=xp.int32)
        xp_assert_equal(res.status, ref_flags)

    def test_flags_preserve_shape(self, xp):
        # Same test as above but using `preserve_shape` option to simplify.
        rng = np.random.default_rng(5651219684984213)
        def f(x):
            out = [x - 2.5,  # converges
                   xp.exp(x)*rng.random(),  # error increases
                   xp.exp(x),  # reaches maxiter due to order=2
                   xp.full_like(x, xp.nan)]  # stops due to NaN
            return xp.stack(out)

        res = differentiate(f, xp.asarray(1, dtype=xp.float64),
                            tolerances=dict(rtol=1e-14),
                            order=2, preserve_shape=True)

        ref_flags = xp.asarray([eim._ECONVERGED,
                                _EERRORINCREASE,
                                eim._ECONVERR,
                                eim._EVALUEERR], dtype=xp.int32)
        xp_assert_equal(res.status, ref_flags)

    def test_preserve_shape(self, xp):
        # Test `preserve_shape` option
        def f(x):
            out = [x, xp.sin(3*x), x+xp.sin(10*x), xp.sin(20*x)*(x-1)**2]
            return xp.stack(out)

        x = xp.asarray(0.)
        ref = xp.asarray([xp.asarray(1), 3*xp.cos(3*x), 1+10*xp.cos(10*x),
                          20*xp.cos(20*x)*(x-1)**2 + 2*xp.sin(20*x)*(x-1)])
        res = differentiate(f, x, preserve_shape=True)
        xp_assert_close(res.df, ref)

    def test_convergence(self, xp):
        # Test that the convergence tolerances behave as expected
        x = xp.asarray(1., dtype=xp.float64)
        f = special.ndtr
        ref = float(stats.norm.pdf(1.))
        tolerances0 = dict(atol=0, rtol=0)

        tolerances = tolerances0.copy()
        tolerances['atol'] = 1e-3
        res1 = differentiate(f, x, tolerances=tolerances, order=4)
        assert abs(res1.df - ref) < 1e-3
        tolerances['atol'] = 1e-6
        res2 = differentiate(f, x, tolerances=tolerances, order=4)
        assert abs(res2.df - ref) < 1e-6
        assert abs(res2.df - ref) < abs(res1.df - ref)

        tolerances = tolerances0.copy()
        tolerances['rtol'] = 1e-3
        res1 = differentiate(f, x, tolerances=tolerances, order=4)
        assert abs(res1.df - ref) < 1e-3 * ref
        tolerances['rtol'] = 1e-6
        res2 = differentiate(f, x, tolerances=tolerances, order=4)
        assert abs(res2.df - ref) < 1e-6 * ref
        assert abs(res2.df - ref) < abs(res1.df - ref)

    def test_step_parameters(self, xp):
        # Test that step factors have the expected effect on accuracy
        x = xp.asarray(1., dtype=xp.float64)
        f = special.ndtr
        ref = float(stats.norm.pdf(1.))

        res1 = differentiate(f, x, initial_step=0.5, maxiter=1)
        res2 = differentiate(f, x, initial_step=0.05, maxiter=1)
        assert abs(res2.df - ref) < abs(res1.df - ref)

        res1 = differentiate(f, x, step_factor=2, maxiter=1)
        res2 = differentiate(f, x, step_factor=20, maxiter=1)
        assert abs(res2.df - ref) < abs(res1.df - ref)

        # `step_factor` can be less than 1: `initial_step` is the minimum step
        kwargs = dict(order=4, maxiter=1, step_direction=0)
        res = differentiate(f, x, initial_step=0.5, step_factor=0.5, **kwargs)
        ref = differentiate(f, x, initial_step=1, step_factor=2, **kwargs)
        xp_assert_close(res.df, ref.df, rtol=5e-15)

        # This is a similar test for one-sided difference
        kwargs = dict(order=2, maxiter=1, step_direction=1)
        res = differentiate(f, x, initial_step=1, step_factor=2, **kwargs)
        ref = differentiate(f, x, initial_step=1/np.sqrt(2), step_factor=0.5,
                                   **kwargs)
        xp_assert_close(res.df, ref.df, rtol=5e-15)

        kwargs['step_direction'] = -1
        res = differentiate(f, x, initial_step=1, step_factor=2, **kwargs)
        ref = differentiate(f, x, initial_step=1/np.sqrt(2), step_factor=0.5,
                                   **kwargs)
        xp_assert_close(res.df, ref.df, rtol=5e-15)

    def test_step_direction(self, xp):
        # test that `step_direction` works as expected
        def f(x):
            y = xp.exp(x)
            y[(x < 0) + (x > 2)] = xp.nan
            return y

        x = xp.linspace(0, 2, 10)
        step_direction = xp.zeros_like(x)
        step_direction[x < 0.6], step_direction[x > 1.4] = 1, -1
        res = differentiate(f, x, step_direction=step_direction)
        xp_assert_close(res.df, xp.exp(x))
        assert xp.all(res.success)

    def test_vectorized_step_direction_args(self, xp):
        # test that `step_direction` and `args` are vectorized properly
        def f(x, p):
            return x ** p

        def df(x, p):
            return p * x ** (p - 1)

        x = xp.reshape(xp.asarray([1, 2, 3, 4]), (-1, 1, 1))
        hdir = xp.reshape(xp.asarray([-1, 0, 1]), (1, -1, 1))
        p = xp.reshape(xp.asarray([2, 3]), (1, 1, -1))
        res = differentiate(f, x, step_direction=hdir, args=(p,))
        ref = xp.broadcast_to(df(x, p), res.df.shape)
        ref = xp.asarray(ref, dtype=xp.asarray(1.).dtype)
        xp_assert_close(res.df, ref)

    def test_initial_step(self, xp):
        # Test that `initial_step` works as expected and is vectorized
        def f(x):
            return xp.exp(x)

        x = xp.asarray(0., dtype=xp.float64)
        step_direction = xp.asarray([-1, 0, 1])
        h0 = xp.reshape(xp.logspace(-3, 0, 10), (-1, 1))
        res = differentiate(f, x, initial_step=h0, order=2, maxiter=1,
                            step_direction=step_direction)
        err = xp.abs(res.df - f(x))

        # error should be smaller for smaller step sizes
        assert xp.all(err[:-1, ...] < err[1:, ...])

        # results of vectorized call should match results with
        # initial_step taken one at a time
        for i in range(h0.shape[0]):
            ref = differentiate(f, x, initial_step=h0[i, 0], order=2, maxiter=1,
                                step_direction=step_direction)
            xp_assert_close(res.df[i, :], ref.df, rtol=1e-14)

    def test_maxiter_callback(self, xp):
        # Test behavior of `maxiter` parameter and `callback` interface
        x = xp.asarray(0.612814, dtype=xp.float64)
        maxiter = 3

        def f(x):
            res = special.ndtr(x)
            return res

        default_order = 8
        res = differentiate(f, x, maxiter=maxiter, tolerances=dict(rtol=1e-15))
        assert not xp.any(res.success)
        assert xp.all(res.nfev == default_order + 1 + (maxiter - 1)*2)
        assert xp.all(res.nit == maxiter)

        def callback(res):
            callback.iter += 1
            callback.res = res
            assert hasattr(res, 'x')
            assert float(res.df) not in callback.dfs
            callback.dfs.add(float(res.df))
            assert res.status == eim._EINPROGRESS
            if callback.iter == maxiter:
                raise StopIteration
        callback.iter = -1  # callback called once before first iteration
        callback.res = None
        callback.dfs = set()

        res2 = differentiate(f, x, callback=callback, tolerances=dict(rtol=1e-15))
        # terminating with callback is identical to terminating due to maxiter
        # (except for `status`)
        for key in res.keys():
            if key == 'status':
                assert res[key] == eim._ECONVERR
                assert res2[key] == eim._ECALLBACK
            else:
                assert res2[key] == callback.res[key] == res[key]

    @pytest.mark.parametrize("hdir", (-1, 0, 1))
    @pytest.mark.parametrize("x", (0.65, [0.65, 0.7]))
    @pytest.mark.parametrize("dtype", ('float16', 'float32', 'float64'))
    def test_dtype(self, hdir, x, dtype, xp):
        if dtype == 'float16' and not is_numpy(xp):
            pytest.skip('float16 not tested for alternative backends')

        # Test that dtypes are preserved
        dtype = getattr(xp, dtype)
        x = xp.asarray(x, dtype=dtype)

        def f(x):
            assert x.dtype == dtype
            return xp.exp(x)

        def callback(res):
            assert res.x.dtype == dtype
            assert res.df.dtype == dtype
            assert res.error.dtype == dtype

        res = differentiate(f, x, order=4, step_direction=hdir,
                                   callback=callback)
        assert res.x.dtype == dtype
        assert res.df.dtype == dtype
        assert res.error.dtype == dtype
        eps = xp.finfo(dtype).eps
        # not sure why torch is less accurate here; might be worth investigating
        rtol = eps**0.5 * 50 if is_torch(xp) else eps**0.5
        xp_assert_close(res.df, xp.exp(res.x), rtol=rtol)

    def test_input_validation(self, xp):
        # Test input validation for appropriate error messages
        one = xp.asarray(1)

        message = '`f` must be callable.'
        with pytest.raises(ValueError, match=message):
            differentiate(None, one)

        message = 'Abscissae and function output must be real numbers.'
        with pytest.raises(ValueError, match=message):
            differentiate(lambda x: x, xp.asarray(-4+1j))

        message = "When `preserve_shape=False`, the shape of the array..."
        with pytest.raises(ValueError, match=message):
            differentiate(lambda x: [1, 2, 3], xp.asarray([-2, -3]))

        message = 'Tolerances and step parameters must be non-negative...'
        with pytest.raises(ValueError, match=message):
            differentiate(lambda x: x, one, tolerances=dict(atol=-1))
        with pytest.raises(ValueError, match=message):
            differentiate(lambda x: x, one, tolerances=dict(rtol='ekki'))
        with pytest.raises(ValueError, match=message):
            differentiate(lambda x: x, one, step_factor=object())

        message = '`maxiter` must be a positive integer.'
        with pytest.raises(ValueError, match=message):
            differentiate(lambda x: x, one, maxiter=1.5)
        with pytest.raises(ValueError, match=message):
            differentiate(lambda x: x, one, maxiter=0)

        message = '`order` must be a positive integer'
        with pytest.raises(ValueError, match=message):
            differentiate(lambda x: x, one, order=1.5)
        with pytest.raises(ValueError, match=message):
            differentiate(lambda x: x, one, order=0)

        message = '`preserve_shape` must be True or False.'
        with pytest.raises(ValueError, match=message):
            differentiate(lambda x: x, one, preserve_shape='herring')

        message = '`callback` must be callable.'
        with pytest.raises(ValueError, match=message):
            differentiate(lambda x: x, one, callback='shrubbery')

    def test_special_cases(self, xp):
        # Test edge cases and other special cases

        # Test that integers are not passed to `f`
        # (otherwise this would overflow)
        def f(x):
            xp_test = array_namespace(x)  # needs `isdtype`
            assert xp_test.isdtype(x.dtype, 'real floating')
            return x ** 99 - 1

        if not is_torch(xp):  # torch defaults to float32
            res = differentiate(f, xp.asarray(7), tolerances=dict(rtol=1e-10))
            assert res.success
            xp_assert_close(res.df, xp.asarray(99*7.**98))

        # Test invalid step size and direction
        res = differentiate(xp.exp, xp.asarray(1), step_direction=xp.nan)
        xp_assert_equal(res.df, xp.asarray(xp.nan))
        xp_assert_equal(res.status, xp.asarray(-3, dtype=xp.int32))

        res = differentiate(xp.exp, xp.asarray(1), initial_step=0)
        xp_assert_equal(res.df, xp.asarray(xp.nan))
        xp_assert_equal(res.status, xp.asarray(-3, dtype=xp.int32))

        # Test that if success is achieved in the correct number
        # of iterations if function is a polynomial. Ideally, all polynomials
        # of order 0-2 would get exact result with 0 refinement iterations,
        # all polynomials of order 3-4 would be differentiated exactly after
        # 1 iteration, etc. However, it seems that differentiate needs an
        # extra iteration to detect convergence based on the error estimate.

        for n in range(6):
            x = xp.asarray(1.5, dtype=xp.float64)
            def f(x):
                return 2*x**n

            ref = 2*n*x**(n-1)

            res = differentiate(f, x, maxiter=1, order=max(1, n))
            xp_assert_close(res.df, ref, rtol=1e-15)
            xp_assert_equal(res.error, xp.asarray(xp.nan, dtype=xp.float64))

            res = differentiate(f, x, order=max(1, n))
            assert res.success
            assert res.nit == 2
            xp_assert_close(res.df, ref, rtol=1e-15)

        # Test scalar `args` (not in tuple)
        def f(x, c):
            return c*x - 1

        res = differentiate(f, xp.asarray(2), args=xp.asarray(3))
        xp_assert_close(res.df, xp.asarray(3.))

    # no need to run a test on multiple backends if it's xfailed
    @pytest.mark.skip_xp_backends(np_only=True)
    @pytest.mark.xfail
    @pytest.mark.parametrize("case", (  # function, evaluation point
        (lambda x: (x - 1) ** 3, 1),
        (lambda x: np.where(x > 1, (x - 1) ** 5, (x - 1) ** 3), 1)
    ))
    def test_saddle_gh18811(self, case):
        # With default settings, differentiate will not always converge when
        # the true derivative is exactly zero. This tests that specifying a
        # (tight) `atol` alleviates the problem. See discussion in gh-18811.
        atol = 1e-16
        res = differentiate(*case, step_direction=[-1, 0, 1], atol=atol)
        assert np.all(res.success)
        assert_allclose(res.df, 0, atol=atol)


class JacobianHessianTest:
    def test_iv(self):
        jh_func = self.jh_func.__func__

        # Test input validation
        message = "Argument `x` must be at least 1-D."
        with pytest.raises(ValueError, match=message):
            jh_func(np.sin, 1, tolerances=dict(atol=-1))

        # Confirm that other parameters are being passed to `_derivative`,
        # which raises an appropriate error message.
        x = np.ones(3)
        func = optimize.rosen
        message = 'Tolerances and step parameters must be non-negative scalars.'
        with pytest.raises(ValueError, match=message):
            jh_func(func, x, tolerances=dict(atol=-1))
        with pytest.raises(ValueError, match=message):
            jh_func(func, x, tolerances=dict(rtol=-1))
        with pytest.raises(ValueError, match=message):
            jh_func(func, x, initial_step=-1)
        with pytest.raises(ValueError, match=message):
            jh_func(func, x, step_factor=-1)

        message = '`order` must be a positive integer.'
        with pytest.raises(ValueError, match=message):
            jh_func(func, x, order=-1)

        message = '`maxiter` must be a positive integer.'
        with pytest.raises(ValueError, match=message):
            jh_func(func, x, maxiter=-1)


class TestJacobian(JacobianHessianTest):
    jh_func = jacobian

    # Example functions and Jacobians from Wikipedia:
    # https://en.wikipedia.org/wiki/Jacobian_matrix_and_determinant#Examples

    def f1(z):
        x, y = z
        return [x ** 2 * y, 5 * x + np.sin(y)]

    def df1(z):
        x, y = z
        return [[2 * x * y, x ** 2], [np.full_like(x, 5), np.cos(y)]]

    f1.mn = 2, 2  # type: ignore[attr-defined]
    f1.ref = df1  # type: ignore[attr-defined]

    def f2(z):
        r, phi = z
        return [r * np.cos(phi), r * np.sin(phi)]

    def df2(z):
        r, phi = z
        return [[np.cos(phi), -r * np.sin(phi)],
                [np.sin(phi), r * np.cos(phi)]]

    f2.mn = 2, 2  # type: ignore[attr-defined]
    f2.ref = df2  # type: ignore[attr-defined]

    def f3(z):
        r, phi, th = z
        return [r * np.sin(phi) * np.cos(th), r * np.sin(phi) * np.sin(th),
                r * np.cos(phi)]

    def df3(z):
        r, phi, th = z
        return [[np.sin(phi) * np.cos(th), r * np.cos(phi) * np.cos(th),
                 -r * np.sin(phi) * np.sin(th)],
                [np.sin(phi) * np.sin(th), r * np.cos(phi) * np.sin(th),
                 r * np.sin(phi) * np.cos(th)],
                [np.cos(phi), -r * np.sin(phi), np.zeros_like(r)]]

    f3.mn = 3, 3  # type: ignore[attr-defined]
    f3.ref = df3  # type: ignore[attr-defined]

    def f4(x):
        x1, x2, x3 = x
        return [x1, 5 * x3, 4 * x2 ** 2 - 2 * x3, x3 * np.sin(x1)]

    def df4(x):
        x1, x2, x3 = x
        one = np.ones_like(x1)
        return [[one, 0 * one, 0 * one],
                [0 * one, 0 * one, 5 * one],
                [0 * one, 8 * x2, -2 * one],
                [x3 * np.cos(x1), 0 * one, np.sin(x1)]]

    f4.mn = 3, 4  # type: ignore[attr-defined]
    f4.ref = df4  # type: ignore[attr-defined]

    def f5(x):
        x1, x2, x3 = x
        return [5 * x2, 4 * x1 ** 2 - 2 * np.sin(x2 * x3), x2 * x3]

    def df5(x):
        x1, x2, x3 = x
        one = np.ones_like(x1)
        return [[0 * one, 5 * one, 0 * one],
                [8 * x1, -2 * x3 * np.cos(x2 * x3), -2 * x2 * np.cos(x2 * x3)],
                [0 * one, x3, x2]]

    f5.mn = 3, 3  # type: ignore[attr-defined]
    f5.ref = df5  # type: ignore[attr-defined]

    rosen = optimize.rosen
    rosen.mn = 5, 1  # type: ignore[attr-defined]
    rosen.ref = optimize.rosen_der  # type: ignore[attr-defined]

    @pytest.mark.parametrize('size', [(), (6,), (2, 3)])
    @pytest.mark.parametrize('func', [f1, f2, f3, f4, f5, rosen])
    def test_examples(self, size, func):
        rng = np.random.default_rng(458912319542)
        m, n = func.mn
        x = rng.random(size=(m,) + size)
        res = jacobian(func, x)
        ref = func.ref(x)
        np.testing.assert_allclose(res.df, ref, atol=1e-10)

    def test_attrs(self):
        # Test attributes of result object
        z = np.asarray([0.5, 0.25])

<<<<<<< HEAD
        # case in which some elements of the Jacobian are harder
        # to calculate than others
        def df1(z):
            x, y = z
            return [np.cos(0.5*x) * np.cos(y), np.sin(2*x) * y**2]
=======
        # Confirm that other parameters are being passed to `_derivative`,
        # which raises an appropriate error message.
        x = np.ones(3)
        func = optimize.rosen
        message = 'Tolerances and step parameters must be non-negative scalars.'
        with pytest.raises(ValueError, match=message):
            jacobian(func, x, tolerances=dict(atol=-1))
        with pytest.raises(ValueError, match=message):
            jacobian(func, x, tolerances=dict(rtol=-1))
        with pytest.raises(ValueError, match=message):
            jacobian(func, x, step_factor=-1)
>>>>>>> 8ca4ace9

        def df1_0xy(x, y):
            return np.cos(0.5*x) * np.cos(y)

        def df1_1xy(x, y):
            return np.sin(2*x) * y**2

        res = jacobian(df1, z, initial_step=10)
        assert len(np.unique(res.nit)) == 4
        assert len(np.unique(res.nfev)) == 4

        res00 = jacobian(lambda x: df1_0xy(x, z[1]), z[0:1], initial_step=10)
        res01 = jacobian(lambda y: df1_0xy(z[0], y), z[1:2], initial_step=10)
        res10 = jacobian(lambda x: df1_1xy(x, z[1]), z[0:1], initial_step=10)
        res11 = jacobian(lambda y: df1_1xy(z[0], y), z[1:2], initial_step=10)
        ref = optimize.OptimizeResult()
        for attr in ['success', 'status', 'df', 'nit', 'nfev']:
            ref[attr] = np.squeeze([[getattr(res00, attr), getattr(res01, attr)],
                                    [getattr(res10, attr), getattr(res11, attr)]])
            np.testing.assert_allclose(res[attr], ref[attr], rtol=1e-14)


class TestHessian(JacobianHessianTest):
    jh_func = hessian

    @pytest.mark.parametrize('shape', [(), (4,), (2, 4)])
    def test_example(self, shape):
        rng = np.random.default_rng(458912319542)
        m = 3
        x = rng.random((m,) + shape)
        res = hessian(optimize.rosen, x)
        if shape:
            x = np.reshape(x, (m, -1))
            ref = [optimize.rosen_hess(xi) for xi in x.T]
            ref = np.moveaxis(ref, 0, -1)
            ref = np.reshape(ref, (m, m,) + shape)
        else:
            ref = optimize.rosen_hess(x)
        assert_allclose(res.ddf, ref, atol=1e-8)

        # # Removed symmetry enforcement; consider adding back in as a feature
        # # check symmetry
        # for key in ['ddf', 'error', 'nfev', 'success', 'status']:
        #     assert_equal(res[key], np.swapaxes(res[key], 0, 1))

    def test_nfev(self):
        def f1(z):
            x, y = np.broadcast_arrays(*z)
            f1.nfev = f1.nfev + (np.prod(x.shape[2:]) if x.ndim > 2 else 1)
            return np.sin(x) * y ** 3
        f1.nfev = 0

        z = np.asarray([0.5, 0.25])
        res = hessian(f1, z, initial_step=10)
        f1.nfev = 0
        res00 = hessian(lambda x: f1([x[0], z[1]]), z[0:1], initial_step=10)
        assert res.nfev[0, 0] == f1.nfev == res00.nfev[0, 0]

        f1.nfev = 0
        res11 = hessian(lambda y: f1([z[0], y[0]]), z[1:2], initial_step=10)
        assert res.nfev[1, 1] == f1.nfev == res11.nfev[0, 0]

        # Removed symmetry enforcement; consider adding back in as a feature
        # assert_equal(res.nfev, res.nfev.T)  # check symmetry
        # assert np.unique(res.nfev).size == 3

    def test_small_rtol_warning(self):
        message = 'The specified `rtol=1e-15`, but...'
        with pytest.warns(RuntimeWarning, match=message):
            hessian(np.sin, [1.], tolerances=dict(rtol=1e-15))<|MERGE_RESOLUTION|>--- conflicted
+++ resolved
@@ -570,25 +570,11 @@
         # Test attributes of result object
         z = np.asarray([0.5, 0.25])
 
-<<<<<<< HEAD
         # case in which some elements of the Jacobian are harder
         # to calculate than others
         def df1(z):
             x, y = z
             return [np.cos(0.5*x) * np.cos(y), np.sin(2*x) * y**2]
-=======
-        # Confirm that other parameters are being passed to `_derivative`,
-        # which raises an appropriate error message.
-        x = np.ones(3)
-        func = optimize.rosen
-        message = 'Tolerances and step parameters must be non-negative scalars.'
-        with pytest.raises(ValueError, match=message):
-            jacobian(func, x, tolerances=dict(atol=-1))
-        with pytest.raises(ValueError, match=message):
-            jacobian(func, x, tolerances=dict(rtol=-1))
-        with pytest.raises(ValueError, match=message):
-            jacobian(func, x, step_factor=-1)
->>>>>>> 8ca4ace9
 
         def df1_0xy(x, y):
             return np.cos(0.5*x) * np.cos(y)
