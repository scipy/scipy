--- conflicted
+++ resolved
@@ -1,17 +1,11 @@
-<<<<<<< HEAD
-from scipy.fft._helper import next_fast_len, prev_fast_len
-from scipy.fft._helper import _init_nd_shape_and_axes
-from numpy.testing import assert_equal, assert_array_equal
-=======
 """Includes test functions for fftpack.helper module
 
 Copied from fftpack.helper by Pearu Peterson, October 2005
 Modified for Array API, 2023
 
 """
-from scipy.fft._helper import next_fast_len, _init_nd_shape_and_axes
+from scipy.fft._helper import next_fast_len, prev_fast_len, _init_nd_shape_and_axes
 from numpy.testing import assert_equal
->>>>>>> 13cb1b26
 from pytest import raises as assert_raises
 import pytest
 import numpy as np
@@ -131,8 +125,7 @@
         assert next_fast_len(11, real=True) == 12
         assert next_fast_len(target=7, real=False) == 7
 
-
-<<<<<<< HEAD
+@skip_xp_backends(np_only=True)
 class TestPrevFastLen:
 
     def test_prev_fast_len(self):
@@ -248,9 +241,7 @@
         assert prev_fast_len(target=7, real=False) == 7
 
 
-=======
 @skip_xp_backends(cpu_only=True)
->>>>>>> 13cb1b26
 class Test_init_nd_shape_and_axes:
 
     def test_py_0d_defaults(self, xp):
