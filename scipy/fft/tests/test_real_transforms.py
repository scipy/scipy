import numpy as np
from numpy.testing import assert_allclose, assert_array_equal
import pytest
import math

from scipy.fft import dct, idct, dctn, idctn, dst, idst, dstn, idstn
import scipy.fft as fft
from scipy import fftpack
<<<<<<< HEAD
from scipy.conftest import array_api_compatible
from scipy._lib._array_api import xp_assert_close
=======
from scipy._lib._array_api import xp_copy, xp_assert_close
>>>>>>> f2e38dbe

skip_xp_backends = pytest.mark.skip_xp_backends

SQRT_2 = math.sqrt(2)

# scipy.fft wraps the fftpack versions but with normalized inverse transforms.
# So, the forward transforms and definitions are already thoroughly tested in
# fftpack/test_real_transforms.py


@skip_xp_backends(cpu_only=True)
@pytest.mark.parametrize("forward, backward", [(dct, idct), (dst, idst)])
@pytest.mark.parametrize("type", [1, 2, 3, 4])
@pytest.mark.parametrize("n", [2, 3, 4, 5, 10, 16])
@pytest.mark.parametrize("axis", [0, 1])
@pytest.mark.parametrize("norm", [None, 'backward', 'ortho', 'forward'])
@pytest.mark.parametrize("orthogonalize", [False, True])
def test_identity_1d(forward, backward, type, n, axis, norm, orthogonalize, xp):
    # Test the identity f^-1(f(x)) == x
    x = xp.asarray(np.random.rand(n, n))

    y = forward(x, type, axis=axis, norm=norm, orthogonalize=orthogonalize)
    z = backward(y, type, axis=axis, norm=norm, orthogonalize=orthogonalize)
    xp_assert_close(z, x)

    pad = [(0, 0)] * 2
    pad[axis] = (0, 4)

    y2 = xp.asarray(np.pad(np.asarray(y), pad, mode='edge'))
    z2 = backward(y2, type, n, axis, norm, orthogonalize=orthogonalize)
    xp_assert_close(z2, x)


@skip_xp_backends(np_only=True,
                  reason='`overwrite_x` only supported for NumPy backend.')
@pytest.mark.parametrize("forward, backward", [(dct, idct), (dst, idst)])
@pytest.mark.parametrize("type", [1, 2, 3, 4])
@pytest.mark.parametrize("dtype", [np.float16, np.float32, np.float64,
                                   np.complex64, np.complex128])
@pytest.mark.parametrize("axis", [0, 1])
@pytest.mark.parametrize("norm", [None, 'backward', 'ortho', 'forward'])
@pytest.mark.parametrize("overwrite_x", [True, False])
def test_identity_1d_overwrite(forward, backward, type, dtype, axis, norm,
                               overwrite_x, xp):
    # Test the identity f^-1(f(x)) == x
    x = np.random.rand(7, 8).astype(dtype)
    x_orig = x.copy()

    y = forward(x, type, axis=axis, norm=norm, overwrite_x=overwrite_x)
    y_orig = y.copy()
    z = backward(y, type, axis=axis, norm=norm, overwrite_x=overwrite_x)
    if not overwrite_x:
        assert_allclose(z, x, rtol=1e-6, atol=1e-6)
        assert_array_equal(x, x_orig)
        assert_array_equal(y, y_orig)
    else:
        assert_allclose(z, x_orig, rtol=1e-6, atol=1e-6)


@skip_xp_backends(cpu_only=True)
@pytest.mark.parametrize("forward, backward", [(dctn, idctn), (dstn, idstn)])
@pytest.mark.parametrize("type", [1, 2, 3, 4])
@pytest.mark.parametrize("shape, axes",
                         [
                             ((4, 4), 0),
                             ((4, 4), 1),
                             ((4, 4), None),
                             ((4, 4), (0, 1)),
                             ((10, 12), None),
                             ((10, 12), (0, 1)),
                             ((4, 5, 6), None),
                             ((4, 5, 6), 1),
                             ((4, 5, 6), (0, 2)),
                         ])
@pytest.mark.parametrize("norm", [None, 'backward', 'ortho', 'forward'])
@pytest.mark.parametrize("orthogonalize", [False, True])
def test_identity_nd(forward, backward, type, shape, axes, norm,
                     orthogonalize, xp):
    # Test the identity f^-1(f(x)) == x

    x = xp.asarray(np.random.random(shape))

    if axes is not None:
        shape = np.take(shape, axes)

    y = forward(x, type, axes=axes, norm=norm, orthogonalize=orthogonalize)
    z = backward(y, type, axes=axes, norm=norm, orthogonalize=orthogonalize)
    xp_assert_close(z, x)

    if axes is None:
        pad = [(0, 4)] * x.ndim
    elif isinstance(axes, int):
        pad = [(0, 0)] * x.ndim
        pad[axes] = (0, 4)
    else:
        pad = [(0, 0)] * x.ndim

        for a in axes:
            pad[a] = (0, 4)

    # TODO write an array-agnostic pad
    y2 = xp.asarray(np.pad(np.asarray(y), pad, mode='edge'))
    z2 = backward(y2, type, shape, axes, norm, orthogonalize=orthogonalize)
    xp_assert_close(z2, x)


@skip_xp_backends(np_only=True,
                  reason='`overwrite_x` only supported for NumPy backend.')
@pytest.mark.parametrize("forward, backward", [(dctn, idctn), (dstn, idstn)])
@pytest.mark.parametrize("type", [1, 2, 3, 4])
@pytest.mark.parametrize("shape, axes",
                         [
                             ((4, 5), 0),
                             ((4, 5), 1),
                             ((4, 5), None),
                         ])
@pytest.mark.parametrize("dtype", [np.float16, np.float32, np.float64,
                                   np.complex64, np.complex128])
@pytest.mark.parametrize("norm", [None, 'backward', 'ortho', 'forward'])
@pytest.mark.parametrize("overwrite_x", [False, True])
def test_identity_nd_overwrite(forward, backward, type, shape, axes, dtype,
                               norm, overwrite_x, xp):
    # Test the identity f^-1(f(x)) == x

    x = np.random.random(shape).astype(dtype)
    x_orig = x.copy()

    if axes is not None:
        shape = np.take(shape, axes)

    y = forward(x, type, axes=axes, norm=norm)
    y_orig = y.copy()
    z = backward(y, type, axes=axes, norm=norm)
    if overwrite_x:
        assert_allclose(z, x_orig, rtol=1e-6, atol=1e-6)
    else:
        assert_allclose(z, x, rtol=1e-6, atol=1e-6)
        assert_array_equal(x, x_orig)
        assert_array_equal(y, y_orig)


@skip_xp_backends(cpu_only=True)
@pytest.mark.parametrize("func", ['dct', 'dst', 'dctn', 'dstn'])
@pytest.mark.parametrize("type", [1, 2, 3, 4])
@pytest.mark.parametrize("norm", [None, 'backward', 'ortho', 'forward'])
def test_fftpack_equivalience(func, type, norm, xp):
    x = np.random.rand(8, 16)
    fftpack_res = xp.asarray(getattr(fftpack, func)(x, type, norm=norm))
    x = xp.asarray(x)
    fft_res = getattr(fft, func)(x, type, norm=norm)

    xp_assert_close(fft_res, fftpack_res)


@skip_xp_backends(cpu_only=True)
@pytest.mark.parametrize("func", [dct, dst, dctn, dstn])
@pytest.mark.parametrize("type", [1, 2, 3, 4])
def test_orthogonalize_default(func, type, xp):
    # Test orthogonalize is the default when norm="ortho", but not otherwise
    x = xp.asarray(np.random.rand(100))

    for norm, ortho in [
            ("forward", False),
            ("backward", False),
            ("ortho", True),
    ]:
        a = func(x, type=type, norm=norm, orthogonalize=ortho)
        b = func(x, type=type, norm=norm)
        xp_assert_close(a, b)


@skip_xp_backends(cpu_only=True)
@pytest.mark.parametrize("norm", ["backward", "ortho", "forward"])
@pytest.mark.parametrize("func, type", [
    (dct, 4), (dst, 1), (dst, 4)])
def test_orthogonalize_noop(func, type, norm, xp):
    # Transforms where orthogonalize is a no-op
    x = xp.asarray(np.random.rand(100))
    y1 = func(x, type=type, norm=norm, orthogonalize=True)
    y2 = func(x, type=type, norm=norm, orthogonalize=False)
    xp_assert_close(y1, y2)


@skip_xp_backends('jax.numpy',
                  reason='jax arrays do not support item assignment')
@skip_xp_backends(cpu_only=True)
@pytest.mark.parametrize("norm", ["backward", "ortho", "forward"])
def test_orthogonalize_dct1(norm, xp):
    x_np = np.random.rand(100)
    x = xp.asarray(x_np)

    x2 = xp.asarray(x_np.copy())
    x2[0] *= SQRT_2
    x2[-1] *= SQRT_2

    y1 = dct(x, type=1, norm=norm, orthogonalize=True)
    y2 = dct(x2, type=1, norm=norm, orthogonalize=False)

    y2[0] /= SQRT_2
    y2[-1] /= SQRT_2
    xp_assert_close(y1, y2)


@skip_xp_backends('jax.numpy',
                  reason='jax arrays do not support item assignment')
@skip_xp_backends(cpu_only=True)
@pytest.mark.parametrize("norm", ["backward", "ortho", "forward"])
@pytest.mark.parametrize("func", [dct, dst])
def test_orthogonalize_dcst2(func, norm, xp):
    x = xp.asarray(np.random.rand(100))
    y1 = func(x, type=2, norm=norm, orthogonalize=True)
    y2 = func(x, type=2, norm=norm, orthogonalize=False)

    y2[0 if func == dct else -1] /= SQRT_2
    xp_assert_close(y1, y2)


@skip_xp_backends('jax.numpy',
                  reason='jax arrays do not support item assignment')
@skip_xp_backends(cpu_only=True)
@pytest.mark.parametrize("norm", ["backward", "ortho", "forward"])
@pytest.mark.parametrize("func", [dct, dst])
def test_orthogonalize_dcst3(func, norm, xp):
    x_np = np.random.rand(100)
    x = xp.asarray(x_np)
    x2 = xp.asarray(x_np.copy())
    x2[0 if func == dct else -1] *= SQRT_2

    y1 = func(x, type=3, norm=norm, orthogonalize=True)
    y2 = func(x2, type=3, norm=norm, orthogonalize=False)
    xp_assert_close(y1, y2)

@skip_xp_backends(np_only=True,
                  reason='array-likes only supported for NumPy backend')
@pytest.mark.parametrize("func", [dct, idct, dctn, idctn, dst, idst, dstn, idstn])
def test_array_like(xp, func):
    x = [[[1.0, 1.0], [1.0, 1.0]],
         [[1.0, 1.0], [1.0, 1.0]],
         [[1.0, 1.0], [1.0, 1.0]]]
    xp_assert_close(func(x), func(xp.asarray(x)))<|MERGE_RESOLUTION|>--- conflicted
+++ resolved
@@ -6,12 +6,7 @@
 from scipy.fft import dct, idct, dctn, idctn, dst, idst, dstn, idstn
 import scipy.fft as fft
 from scipy import fftpack
-<<<<<<< HEAD
-from scipy.conftest import array_api_compatible
 from scipy._lib._array_api import xp_assert_close
-=======
-from scipy._lib._array_api import xp_copy, xp_assert_close
->>>>>>> f2e38dbe
 
 skip_xp_backends = pytest.mark.skip_xp_backends
 
