--- conflicted
+++ resolved
@@ -852,11 +852,8 @@
     if callback is not None and not callable(callback):
         raise ValueError('`callback` must be callable.')
 
-<<<<<<< HEAD
     return (f, a, b, log, maxfun, maxlevel, minlevel,
             atol, rtol, args, preserve_shape, callback)
-=======
-    return f, a, b, log, maxfun, maxlevel, minlevel, atol, rtol, args, callback
 
 
 def _logsumexp(x, axis=0):
@@ -1237,5 +1234,4 @@
         S = left + right.integral/step + fk/2 + fb/2
         E = left_error + right.error/step + fk/2 - fb/2
     status[~i_skip] = right.status[~i_skip]
-    return S, E, status, left_nfev + right.nfev + nfev + lb.nfev
->>>>>>> ca0acabb
+    return S, E, status, left_nfev + right.nfev + nfev + lb.nfev