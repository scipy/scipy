# Author: Travis Oliphant

__all__ = ['odeint', 'ODEintWarning']

import numpy as np
from . import _odepack
from copy import copy
import warnings


class ODEintWarning(Warning):
    """Warning raised during the execution of `odeint`."""
    pass


_msgs = {2: "Integration successful.",
         1: "Nothing was done; the integration time was 0.",
         -1: "Excess work done on this call (perhaps wrong Dfun type).",
         -2: "Excess accuracy requested (tolerances too small).",
         -3: "Illegal input detected (internal error).",
         -4: "Repeated error test failures (internal error).",
         -5: "Repeated convergence failures (perhaps bad Jacobian or tolerances).",
         -6: "Error weight became zero during problem.",
         -7: "Internal workspace insufficient to finish (internal error).",
         -8: "Run terminated (internal error)."
         }


def odeint(func, y0, t, args=(), Dfun=None, col_deriv=0, full_output=0,
           ml=None, mu=None, rtol=None, atol=None, tcrit=None, h0=0.0,
           hmax=0.0, hmin=0.0, ixpr=0, mxstep=0, mxhnil=0, mxordn=12,
           mxords=5, printmessg=0, tfirst=False):
    """
    Integrate a system of ordinary differential equations.

    .. note:: For new code, use `scipy.integrate.solve_ivp` to solve a
              differential equation.

    Solve a system of ordinary differential equations using lsoda from the
    FORTRAN library odepack.

    Solves the initial value problem for stiff or non-stiff systems
    of first order ode-s::

        dy/dt = func(y, t, ...)  [or func(t, y, ...)]

    where y can be a vector.

    .. note:: By default, the required order of the first two arguments of
              `func` are in the opposite order of the arguments in the system
              definition function used by the `scipy.integrate.ode` class and
              the function `scipy.integrate.solve_ivp`. To use a function with
              the signature ``func(t, y, ...)``, the argument `tfirst` must be
              set to ``True``.

    Parameters
    ----------
    func : callable(y, t, ...) or callable(t, y, ...)
        Computes the derivative of y at t.
        If the signature is ``callable(t, y, ...)``, then the argument
        `tfirst` must be set ``True``.
    y0 : array
        Initial condition on y (can be a vector).
    t : array
        A sequence of time points for which to solve for y. The initial
        value point should be the first element of this sequence.
        This sequence must be monotonically increasing or monotonically
        decreasing; repeated values are allowed.
    args : tuple, optional
        Extra arguments to pass to function.
    Dfun : callable(y, t, ...) or callable(t, y, ...)
        Gradient (Jacobian) of `func`.
        If the signature is ``callable(t, y, ...)``, then the argument
        `tfirst` must be set ``True``.
    col_deriv : bool, optional
        True if `Dfun` defines derivatives down columns (faster),
        otherwise `Dfun` should define derivatives across rows.
    full_output : bool, optional
        True if to return a dictionary of optional outputs as the second output
    printmessg : bool, optional
        Whether to print the convergence message
    tfirst : bool, optional
        If True, the first two arguments of `func` (and `Dfun`, if given)
        must ``t, y`` instead of the default ``y, t``.

        .. versionadded:: 1.1.0

    Returns
    -------
    y : array, shape (len(t), len(y0))
        Array containing the value of y for each desired time in t,
        with the initial value `y0` in the first row.
    infodict : dict, only returned if full_output == True
        Dictionary containing additional output information

        =======  ============================================================
        key      meaning
        =======  ============================================================
        'hu'     vector of step sizes successfully used for each time step
        'tcur'   vector with the value of t reached for each time step
                 (will always be at least as large as the input times)
        'tolsf'  vector of tolerance scale factors, greater than 1.0,
                 computed when a request for too much accuracy was detected
        'tsw'    value of t at the time of the last method switch
                 (given for each time step)
        'nst'    cumulative number of time steps
        'nfe'    cumulative number of function evaluations for each time step
        'nje'    cumulative number of jacobian evaluations for each time step
        'nqu'    a vector of method orders for each successful step
        'imxer'  index of the component of largest magnitude in the
                 weighted local error vector (e / ewt) on an error return, -1
                 otherwise
        'lenrw'  the length of the double work array required
        'leniw'  the length of integer work array required
        'mused'  a vector of method indicators for each successful time step:
                 1: adams (nonstiff), 2: bdf (stiff)
        =======  ============================================================

    Other Parameters
    ----------------
    ml, mu : int, optional
        If either of these are not None or non-negative, then the
        Jacobian is assumed to be banded. These give the number of
        lower and upper non-zero diagonals in this banded matrix.
        For the banded case, `Dfun` should return a matrix whose
        rows contain the non-zero bands (starting with the lowest diagonal).
        Thus, the return matrix `jac` from `Dfun` should have shape
        ``(ml + mu + 1, len(y0))`` when ``ml >=0`` or ``mu >=0``.
        The data in `jac` must be stored such that ``jac[i - j + mu, j]``
        holds the derivative of the ``i``\\ th equation with respect to the
        ``j``\\ th state variable.  If `col_deriv` is True, the transpose of
        this `jac` must be returned.
    rtol, atol : float, optional
        The input parameters `rtol` and `atol` determine the error
        control performed by the solver.  The solver will control the
        vector, e, of estimated local errors in y, according to an
        inequality of the form ``max-norm of (e / ewt) <= 1``,
        where ewt is a vector of positive error weights computed as
        ``ewt = rtol * abs(y) + atol``.
        rtol and atol can be either vectors the same length as y or scalars.
        Defaults to 1.49012e-8.
    tcrit : ndarray, optional
        Vector of critical points (e.g., singularities) where integration
        care should be taken.
    h0 : float, (0: solver-determined), optional
        The step size to be attempted on the first step.
    hmax : float, (0: solver-determined), optional
        The maximum absolute step size allowed.
    hmin : float, (0: solver-determined), optional
        The minimum absolute step size allowed.
    ixpr : bool, optional
        Whether to generate extra printing at method switches.
    mxstep : int, (0: solver-determined), optional
        Maximum number of (internally defined) steps allowed for each
        integration point in t.
    mxhnil : int, (0: solver-determined), optional
        Maximum number of messages printed.
    mxordn : int, (0: solver-determined), optional
        Maximum order to be allowed for the non-stiff (Adams) method.
    mxords : int, (0: solver-determined), optional
        Maximum order to be allowed for the stiff (BDF) method.

    See Also
    --------
    solve_ivp : solve an initial value problem for a system of ODEs
    ode : a more object-oriented integrator based on VODE
    quad : for finding the area under a curve

    Examples
    --------
    The second order differential equation for the angle `theta` of a
    pendulum acted on by gravity with friction can be written::

        theta''(t) + b*theta'(t) + c*sin(theta(t)) = 0

    where `b` and `c` are positive constants, and a prime (') denotes a
    derivative. To solve this equation with `odeint`, we must first convert
    it to a system of first order equations. By defining the angular
    velocity ``omega(t) = theta'(t)``, we obtain the system::

        theta'(t) = omega(t)
        omega'(t) = -b*omega(t) - c*sin(theta(t))

    Let `y` be the vector [`theta`, `omega`]. We implement this system
    in Python as:

    >>> import numpy as np
    >>> def pend(y, t, b, c):
    ...     theta, omega = y
    ...     dydt = [omega, -b*omega - c*np.sin(theta)]
    ...     return dydt
    ...

    We assume the constants are `b` = 0.25 and `c` = 5.0:

    >>> b = 0.25
    >>> c = 5.0

    For initial conditions, we assume the pendulum is nearly vertical
    with `theta(0)` = `pi` - 0.1, and is initially at rest, so
    `omega(0)` = 0.  Then the vector of initial conditions is

    >>> y0 = [np.pi - 0.1, 0.0]

    We will generate a solution at 101 evenly spaced samples in the interval
    0 <= `t` <= 10.  So our array of times is:

    >>> t = np.linspace(0, 10, 101)

    Call `odeint` to generate the solution. To pass the parameters
    `b` and `c` to `pend`, we give them to `odeint` using the `args`
    argument.

    >>> from scipy.integrate import odeint
    >>> sol = odeint(pend, y0, t, args=(b, c))

    The solution is an array with shape (101, 2). The first column
    is `theta(t)`, and the second is `omega(t)`. The following code
    plots both components.

    >>> import matplotlib.pyplot as plt
    >>> plt.plot(t, sol[:, 0], 'b', label='theta(t)')
    >>> plt.plot(t, sol[:, 1], 'g', label='omega(t)')
    >>> plt.legend(loc='best')
    >>> plt.xlabel('t')
    >>> plt.grid()
    >>> plt.show()
    """

    if ml is None:
        ml = -1  # changed to zero inside function call
    if mu is None:
        mu = -1  # changed to zero inside function call

    dt = np.diff(t)
    if not ((dt >= 0).all() or (dt <= 0).all()):
        raise ValueError("The values in t must be monotonically increasing "
                         "or monotonically decreasing; repeated values are "
                         "allowed.")

    t = copy(t)
    y0 = copy(y0)
    output = _odepack.odeint(func, y0, t, args, Dfun, col_deriv, ml, mu,
                             full_output, rtol, atol, tcrit, h0, hmax, hmin,
                             ixpr, mxstep, mxhnil, mxordn, mxords,
                             int(bool(tfirst)))
    if output[-1] < 0:
<<<<<<< HEAD
        warning_msg = (f"{_msgs[output[-1]]} Run with full_output = 1 to "
                       f"get quantitative information.")
        warnings.warn(warning_msg, ODEintWarning)
=======
        warning_msg = _msgs[output[-1]] + " Run with full_output = 1 to get quantitative information."
        warnings.warn(warning_msg, ODEintWarning, stacklevel=2)
>>>>>>> 81662226
    elif printmessg:
        warning_msg = _msgs[output[-1]]
        warnings.warn(warning_msg, ODEintWarning, stacklevel=2)

    if full_output:
        output[1]['message'] = _msgs[output[-1]]

    output = output[:-1]
    if len(output) == 1:
        return output[0]
    else:
        return output<|MERGE_RESOLUTION|>--- conflicted
+++ resolved
@@ -245,14 +245,9 @@
                              ixpr, mxstep, mxhnil, mxordn, mxords,
                              int(bool(tfirst)))
     if output[-1] < 0:
-<<<<<<< HEAD
         warning_msg = (f"{_msgs[output[-1]]} Run with full_output = 1 to "
                        f"get quantitative information.")
-        warnings.warn(warning_msg, ODEintWarning)
-=======
-        warning_msg = _msgs[output[-1]] + " Run with full_output = 1 to get quantitative information."
         warnings.warn(warning_msg, ODEintWarning, stacklevel=2)
->>>>>>> 81662226
     elif printmessg:
         warning_msg = _msgs[output[-1]]
         warnings.warn(warning_msg, ODEintWarning, stacklevel=2)
