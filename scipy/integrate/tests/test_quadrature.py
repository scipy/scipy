# mypy: disable-error-code="attr-defined"
import pytest
import numpy as np
from numpy.testing import assert_equal, assert_almost_equal, assert_allclose
from hypothesis import given
import hypothesis.strategies as st
import hypothesis.extra.numpy as hyp_num

from scipy.integrate import (romb, newton_cotes,
                             cumulative_trapezoid, trapezoid,
                             quad, simpson, fixed_quad,
                             qmc_quad, cumulative_simpson)
from scipy.integrate._quadrature import _cumulative_simpson_unequal_intervals

from scipy import stats, special, integrate
from scipy.conftest import skip_xp_invalid_arg
from scipy._lib._array_api import make_xp_test_case, xp_default_dtype, is_numpy
from scipy._lib._array_api_no_0d import xp_assert_close, xp_assert_equal

skip_xp_backends = pytest.mark.skip_xp_backends

@make_xp_test_case(fixed_quad)
class TestFixedQuad:
    def test_scalar(self):
        n = 4
        expected = 1/(2*n)
        got, _ = fixed_quad(lambda x: x**(2*n - 1), 0, 1, n=n)
        # quadrature exact for this input
        assert_allclose(got, expected, rtol=1e-12)

    def test_vector(self):
        n = 4
        p = np.arange(1, 2*n)
        expected = 1/(p + 1)
        got, _ = fixed_quad(lambda x: x**p[:, None], 0, 1, n=n)
        assert_allclose(got, expected, rtol=1e-12)


@make_xp_test_case(romb)
class TestRomb:
    def test_romb(self, xp):
        xp_assert_equal(romb(xp.arange(17.0)), xp.asarray(128.0, dtype=xp.float64))

    def test_romb_gh_3731(self, xp):
        # Check that romb makes maximal use of data points
        x = np.arange(2**4+1)
        y = np.cos(0.2*x)
        val = romb(xp.asarray(y))
        expected, _ = quad(lambda x: np.cos(np.array(0.2*x)), np.min(x), np.max(x))
        xp_assert_close(val, xp.asarray(expected, dtype=xp.float64), rtol=1e-8, atol=0)


@make_xp_test_case(newton_cotes)
class TestNewtonCotes:
    def test_newton_cotes(self):
        """Test the first few degrees, for evenly spaced points."""
        n = 1
        wts, errcoff = newton_cotes(n, 1)
        assert_equal(wts, n*np.array([0.5, 0.5]))
        assert_almost_equal(errcoff, -n**3/12.0)

        n = 2
        wts, errcoff = newton_cotes(n, 1)
        assert_almost_equal(wts, n*np.array([1.0, 4.0, 1.0])/6.0)
        assert_almost_equal(errcoff, -n**5/2880.0)

        n = 3
        wts, errcoff = newton_cotes(n, 1)
        assert_almost_equal(wts, n*np.array([1.0, 3.0, 3.0, 1.0])/8.0)
        assert_almost_equal(errcoff, -n**5/6480.0)

        n = 4
        wts, errcoff = newton_cotes(n, 1)
        assert_almost_equal(wts, n*np.array([7.0, 32.0, 12.0, 32.0, 7.0])/90.0)
        assert_almost_equal(errcoff, -n**7/1935360.0)

    def test_newton_cotes2(self):
        """Test newton_cotes with points that are not evenly spaced."""

        x = np.array([0.0, 1.5, 2.0])
        y = x**2
        wts, errcoff = newton_cotes(x)
        exact_integral = 8.0/3
        numeric_integral = np.dot(wts, y)
        assert_almost_equal(numeric_integral, exact_integral)

        x = np.array([0.0, 1.4, 2.1, 3.0])
        y = x**2
        wts, errcoff = newton_cotes(x)
        exact_integral = 9.0
        numeric_integral = np.dot(wts, y)
        assert_almost_equal(numeric_integral, exact_integral)


@make_xp_test_case(simpson)
class TestSimpson:
    def test_simpson(self):
        y = np.arange(17)
        assert_equal(simpson(y), 128)
        assert_equal(simpson(y, dx=0.5), 64)
        assert_equal(simpson(y, x=np.linspace(0, 4, 17)), 32)

        # integral should be exactly 21
        x = np.linspace(1, 4, 4)
        def f(x):
            return x**2

        assert_allclose(simpson(f(x), x=x), 21.0)

        # integral should be exactly 114
        x = np.linspace(1, 7, 4)
        assert_allclose(simpson(f(x), dx=2.0), 114)

        # test multi-axis behaviour
        a = np.arange(16).reshape(4, 4)
        x = np.arange(64.).reshape(4, 4, 4)
        y = f(x)
        for i in range(3):
            r = simpson(y, x=x, axis=i)
            it = np.nditer(a, flags=['multi_index'])
            for _ in it:
                idx = list(it.multi_index)
                idx.insert(i, slice(None))
                integral = x[tuple(idx)][-1]**3 / 3 - x[tuple(idx)][0]**3 / 3
                assert_allclose(r[it.multi_index], integral)

        # test when integration axis only has two points
        x = np.arange(16).reshape(8, 2)
        y = f(x)
        r = simpson(y, x=x, axis=-1)

        integral = 0.5 * (y[:, 1] + y[:, 0]) * (x[:, 1] - x[:, 0])
        assert_allclose(r, integral)

        # odd points, test multi-axis behaviour
        a = np.arange(25).reshape(5, 5)
        x = np.arange(125).reshape(5, 5, 5)
        y = f(x)
        for i in range(3):
            r = simpson(y, x=x, axis=i)
            it = np.nditer(a, flags=['multi_index'])
            for _ in it:
                idx = list(it.multi_index)
                idx.insert(i, slice(None))
                integral = x[tuple(idx)][-1]**3 / 3 - x[tuple(idx)][0]**3 / 3
                assert_allclose(r[it.multi_index], integral)

        # Tests for checking base case
        x = np.array([3])
        y = np.power(x, 2)
        assert_allclose(simpson(y, x=x, axis=0), 0.0)
        assert_allclose(simpson(y, x=x, axis=-1), 0.0)

        x = np.array([3, 3, 3, 3])
        y = np.power(x, 2)
        assert_allclose(simpson(y, x=x, axis=0), 0.0)
        assert_allclose(simpson(y, x=x, axis=-1), 0.0)

        x = np.array([[1, 2, 4, 8], [1, 2, 4, 8], [1, 2, 4, 8]])
        y = np.power(x, 2)
        zero_axis = [0.0, 0.0, 0.0, 0.0]
        default_axis = [170 + 1/3] * 3   # 8**3 / 3 - 1/3
        assert_allclose(simpson(y, x=x, axis=0), zero_axis)
        # the following should be exact
        assert_allclose(simpson(y, x=x, axis=-1), default_axis)

        x = np.array([[1, 2, 4, 8], [1, 2, 4, 8], [1, 8, 16, 32]])
        y = np.power(x, 2)
        zero_axis = [0.0, 136.0, 1088.0, 8704.0]
        default_axis = [170 + 1/3, 170 + 1/3, 32**3 / 3 - 1/3]
        assert_allclose(simpson(y, x=x, axis=0), zero_axis)
        assert_allclose(simpson(y, x=x, axis=-1), default_axis)


    @pytest.mark.parametrize('droplast', [False, True])
    def test_simpson_2d_integer_no_x(self, droplast):
        # The inputs are 2d integer arrays.  The results should be
        # identical to the results when the inputs are floating point.
        y = np.array([[2, 2, 4, 4, 8, 8, -4, 5],
                      [4, 4, 2, -4, 10, 22, -2, 10]])
        if droplast:
            y = y[:, :-1]
        result = simpson(y, axis=-1)
        expected = simpson(np.array(y, dtype=np.float64), axis=-1)
        assert_equal(result, expected)


@make_xp_test_case(cumulative_trapezoid)
class TestCumulative_trapezoid:
    def test_1d(self, xp):
        x = xp.linspace(-2, 2, num=5)
        y = x
        y_int = cumulative_trapezoid(y, x, initial=0)
        y_expected = xp.asarray([0., -1.5, -2., -1.5, 0.])
        xp_assert_close(y_int, y_expected)

        y_int = cumulative_trapezoid(y, x, initial=None)
        xp_assert_close(y_int, y_expected[1:])

    def test_y_nd_x_nd(self, xp):
        x = xp.reshape(xp.arange(3 * 2 * 4, dtype=xp_default_dtype(xp)), (3, 2, 4))
        y = x
        y_int = cumulative_trapezoid(y, x, initial=0)
        y_expected = xp.asarray([[[0., 0.5, 2., 4.5],
                                  [0., 4.5, 10., 16.5]],
                                 [[0., 8.5, 18., 28.5],
                                  [0., 12.5, 26., 40.5]],
                                 [[0., 16.5, 34., 52.5],
                                  [0., 20.5, 42., 64.5]]])

        xp_assert_close(y_int, y_expected)

        # Try with all axes
        shapes = [(2, 2, 4), (3, 1, 4), (3, 2, 3)]
        for axis, shape in zip([0, 1, 2], shapes):
            y_int = cumulative_trapezoid(y, x, initial=0, axis=axis)
            assert y_int.shape == (3, 2, 4)
            y_int = cumulative_trapezoid(y, x, initial=None, axis=axis)
            assert y_int.shape == shape

    def test_y_nd_x_1d(self, xp):
        y = xp.reshape(xp.arange(3 * 2 * 4, dtype=xp_default_dtype(xp)), (3, 2, 4))
        x = xp.arange(4, dtype=xp_default_dtype(xp))**2
        # Try with all axes
        ys_expected = (
            xp.asarray([[[4., 5., 6., 7.],
                         [8., 9., 10., 11.]],
                        [[40., 44., 48., 52.],
                         [56., 60., 64., 68.]]]),
            xp.asarray([[[2., 3., 4., 5.]],
                        [[10., 11., 12., 13.]],
                        [[18., 19., 20., 21.]]]),
            xp.asarray([[[0.5, 5., 17.5],
                         [4.5, 21., 53.5]],
                        [[8.5, 37., 89.5],
                         [12.5, 53., 125.5]],
                        [[16.5, 69., 161.5],
                         [20.5, 85., 197.5]]]))

        for axis, y_expected in zip([0, 1, 2], ys_expected):
            y_int = cumulative_trapezoid(y, x=x[:y.shape[axis]], axis=axis,
                                         initial=None)
            xp_assert_close(y_int, y_expected)

    def test_x_none(self, xp):
        y = xp.linspace(-2, 2, num=5)

        y_int = cumulative_trapezoid(y)
        y_expected = xp.asarray([-1.5, -2., -1.5, 0.])
        xp_assert_close(y_int, y_expected)

        y_int = cumulative_trapezoid(y, initial=0)
        y_expected = xp.asarray([0, -1.5, -2., -1.5, 0.])
        xp_assert_close(y_int, y_expected)

        y_int = cumulative_trapezoid(y, dx=3)
        y_expected = xp.asarray([-4.5, -6., -4.5, 0.])
        xp_assert_close(y_int, y_expected)

        y_int = cumulative_trapezoid(y, dx=3, initial=0)
        y_expected = xp.asarray([0, -4.5, -6., -4.5, 0.])
        xp_assert_close(y_int, y_expected)

    @pytest.mark.parametrize(
        "initial", [1, 0.5]
    )
    def test_initial_error(self, initial, xp):
        """If initial is not None or 0, a ValueError is raised."""
        y = xp.linspace(0, 10, num=10)
        with pytest.raises(ValueError, match="`initial`"):
            cumulative_trapezoid(y, initial=initial)

    def test_zero_len_y(self, xp):
        with pytest.raises(ValueError, match="At least one point is required"):
            cumulative_trapezoid(y=xp.asarray([]))


@make_xp_test_case(trapezoid)
class TestTrapezoid:
    def test_simple(self, xp):
        x = xp.arange(-10, 10, .1)
        r = trapezoid(xp.exp(-.5 * x ** 2) / xp.sqrt(2 * xp.asarray(xp.pi)), dx=0.1)
        # check integral of normal equals 1
        xp_assert_close(r, xp.asarray(1.0))

    def test_ndim(self, xp):
        x = xp.linspace(0, 1, 3)
        y = xp.linspace(0, 2, 8)
        z = xp.linspace(0, 3, 13)

        wx = xp.ones_like(x) * (x[1] - x[0])
        wx[0] /= 2
        wx[-1] /= 2
        wy = xp.ones_like(y) * (y[1] - y[0])
        wy[0] /= 2
        wy[-1] /= 2
        wz = xp.ones_like(z) * (z[1] - z[0])
        wz[0] /= 2
        wz[-1] /= 2

        q = x[:, None, None] + y[None,:, None] + z[None, None,:]

        qx = xp.sum(q * wx[:, None, None], axis=0)
        qy = xp.sum(q * wy[None, :, None], axis=1)
        qz = xp.sum(q * wz[None, None, :], axis=2)

        # n-d `x`
        r = trapezoid(q, x=x[:, None, None], axis=0)
        xp_assert_close(r, qx)
        r = trapezoid(q, x=y[None,:, None], axis=1)
        xp_assert_close(r, qy)
        r = trapezoid(q, x=z[None, None,:], axis=2)
        xp_assert_close(r, qz)

        # 1-d `x`
        r = trapezoid(q, x=x, axis=0)
        xp_assert_close(r, qx)
        r = trapezoid(q, x=y, axis=1)
        xp_assert_close(r, qy)
        r = trapezoid(q, x=z, axis=2)
        xp_assert_close(r, qz)

    def test_gh21908(self, xp):
        # extended testing for n-dim arrays
        x = xp.reshape(xp.linspace(0, 29, 30), (3, 10))
        y = xp.reshape(xp.linspace(0, 29, 30), (3, 10))

        out0 = xp.linspace(200, 380, 10)
        xp_assert_close(trapezoid(y, x=x, axis=0), out0)
        xp_assert_close(trapezoid(y, x=xp.asarray([0, 10., 20.]), axis=0), out0)
        # x needs to be broadcastable against y
        xp_assert_close(
            trapezoid(y, x=xp.asarray([0, 10., 20.])[:, None], axis=0),
            out0
        )
        with pytest.raises(Exception):
            # x is not broadcastable against y
            trapezoid(y, x=xp.asarray([0, 10., 20.])[None, :], axis=0)

        out1 = xp.asarray([ 40.5, 130.5, 220.5])
        xp_assert_close(trapezoid(y, x=x, axis=1), out1)
        xp_assert_close(
            trapezoid(y, x=xp.linspace(0, 9, 10), axis=1),
            out1
        )

    @skip_xp_invalid_arg
    def test_masked(self, xp):
        # Testing that masked arrays behave as if the function is 0 where
        # masked
        x = np.arange(5)
        y = x * x
        mask = x == 2
        ym = np.ma.array(y, mask=mask)
        r = 13.0  # sum(0.5 * (0 + 1) * 1.0 + 0.5 * (9 + 16))
        assert_allclose(trapezoid(ym, x), r)

        xm = np.ma.array(x, mask=mask)
        assert_allclose(trapezoid(ym, xm), r)

        xm = np.ma.array(x, mask=mask)
        assert_allclose(trapezoid(y, xm), r)

    def test_array_like(self):
        x = list(range(5))
        y = [t * t for t in x]
        xarr = np.asarray(x, dtype=np.float64)
        yarr = np.asarray(y, dtype=np.float64)
        res = trapezoid(y, x)
        resarr = trapezoid(yarr, xarr)
        xp_assert_close(res, resarr)


@make_xp_test_case(qmc_quad)
class TestQMCQuad:
    def test_input_validation(self, xp):
        a = xp.asarray([0., 0.])
        b = xp.asarray([1., 1.])

        message = "`func` must be callable."
        with pytest.raises(TypeError, match=message):
            qmc_quad("a duck", a, b)

        message = "`func` must evaluate the integrand at points..."
        with pytest.raises(ValueError, match=message):
            qmc_quad(lambda: 1, a, b)

        def func(x):
            assert x.ndim == 1
            return xp.sum(x)
        message = "Exception encountered when attempting vectorized call..."
        if is_numpy(xp):
            with pytest.warns(UserWarning, match=message):
                qmc_quad(func, a, b)
        else:
            with pytest.raises(ValueError, match=message):
                qmc_quad(func, a, b)

        message = "`n_points` must be an integer."
        with pytest.raises(TypeError, match=message):
            qmc_quad(lambda x: 1, a, b, n_points=1024.5)

        message = "`n_estimates` must be an integer."
        with pytest.raises(TypeError, match=message):
            qmc_quad(lambda x: 1, a, b, n_estimates=8.5)

        message = "`qrng` must be an instance of scipy.stats.qmc.QMCEngine."
        with pytest.raises(TypeError, match=message):
            qmc_quad(lambda x: 1, a, b, qrng="a duck")

        message = "`qrng` must be initialized with dimensionality equal to "
        with pytest.raises(ValueError, match=message):
            qmc_quad(lambda x: 1, a, b, qrng=stats.qmc.Sobol(1))

        message = r"`log` must be boolean \(`True` or `False`\)."
        with pytest.raises(TypeError, match=message):
            qmc_quad(lambda x: 1, a, b, log=10)

    def basic_test(self, n_points=2**8, n_estimates=8, signs=None, xp=None):
        dtype = xp_default_dtype(xp)
        if signs is None:
            signs = np.ones(2)
        ndim = 2
        mean = np.zeros(ndim)
        cov = np.eye(ndim)

        def func(x):
            # standard multivariate normal PDF in two dimensions
            return xp.exp(-0.5 * xp.sum(x*x, axis=0)) / (2 * xp.pi)

        rng = np.random.default_rng(2879434385674690281)
        qrng = stats.qmc.Sobol(ndim, seed=rng)
        a = np.zeros(ndim)
        b = np.ones(ndim) * signs
        res = qmc_quad(func, xp.asarray(a, dtype=dtype), xp.asarray(b, dtype=dtype),
                       n_points=n_points, n_estimates=n_estimates, qrng=qrng)
        ref = stats.multivariate_normal.cdf(b, mean, cov, lower_limit=a)
        atol = special.stdtrit(n_estimates-1, 0.995) * res.standard_error  # 99% CI
        xp_assert_close(res.integral, xp.asarray(ref, dtype=dtype), atol=atol)
        assert np.prod(signs)*res.integral > 0

        rng = np.random.default_rng(2879434385674690281)
        qrng = stats.qmc.Sobol(ndim, seed=rng)
        logres = qmc_quad(lambda *args: xp.log(func(*args)),
                          xp.asarray(a, dtype=dtype), xp.asarray(b, dtype=dtype),
                          n_points=n_points, n_estimates=n_estimates,
                          log=True, qrng=qrng)
        rtol = 1e-14 if res.integral.dtype == xp.float64 else 2e-6
        xp_assert_close(xp.real(xp.exp(logres.integral)), res.integral, rtol=rtol)
        assert xp.imag(logres.integral + 0j) == (xp.pi if np.prod(signs) < 0 else 0)
        xp_assert_close(xp.exp(logres.standard_error),
                        res.standard_error, rtol=rtol, atol=rtol/100)

    @pytest.mark.parametrize("n_points", [2**8, 2**12])
    @pytest.mark.parametrize("n_estimates", [8, 16])
    def test_basic(self, n_points, n_estimates, xp):
        self.basic_test(n_points, n_estimates, xp=xp)

    @pytest.mark.parametrize("signs", [[1., 1.], [-1., -1.], [-1., 1.], [1., -1.]])
    def test_sign(self, signs, xp):
        self.basic_test(signs=signs, xp=xp)

    @pytest.mark.parametrize("log", [False, True])
    def test_zero(self, log, xp):
        message = "A lower limit was equal to an upper limit, so"
        with pytest.warns(UserWarning, match=message):
            res = qmc_quad(lambda x: 1, xp.asarray([0, 0]), xp.asarray([0, 1]), log=log)
        assert res.integral == (-xp.inf if log else 0)
        assert res.standard_error == 0

    def test_flexible_input(self):
        # check that qrng is not required
        # also checks that for 1d problems, a and b can be scalars
        def func(x):
            return stats.norm.pdf(x, scale=2)

        res = qmc_quad(func, 0, 1)
        ref = stats.norm.cdf(1, scale=2) - stats.norm.cdf(0, scale=2)
        assert_allclose(res.integral, ref, 1e-2)


def cumulative_simpson_nd_reference(y, *, x=None, dx=None, initial=None, axis=-1):
    # Use cumulative_trapezoid if length of y < 3
    if y.shape[axis] < 3:
        if initial is None:
            return cumulative_trapezoid(y, x=x, dx=dx, axis=axis, initial=None)
        else:
            return initial + cumulative_trapezoid(y, x=x, dx=dx, axis=axis, initial=0)

    # Ensure that working axis is last axis
    y = np.moveaxis(y, axis, -1)
    x = np.moveaxis(x, axis, -1) if np.ndim(x) > 1 else x
    dx = np.moveaxis(dx, axis, -1) if np.ndim(dx) > 1 else dx
    initial = np.moveaxis(initial, axis, -1) if np.ndim(initial) > 1 else initial

    # If `x` is not present, create it from `dx`
    n = y.shape[-1]
    x = dx * np.arange(n) if dx is not None else x
    # Similarly, if `initial` is not present, set it to 0
    initial_was_none = initial is None
    initial = 0 if initial_was_none else initial

    # `np.apply_along_axis` accepts only one array, so concatenate arguments
    x = np.broadcast_to(x, y.shape)
    initial = np.broadcast_to(initial, y.shape[:-1] + (1,))
    z = np.concatenate((y, x, initial), axis=-1)

    # Use `np.apply_along_axis` to compute result
    def f(z):
        return cumulative_simpson(z[:n], x=z[n:2*n], initial=z[2*n:])
    res = np.apply_along_axis(f, -1, z)

    # Remove `initial` and undo axis move as needed
    res = res[..., 1:] if initial_was_none else res
    res = np.moveaxis(res, -1, axis)
    return res


@make_xp_test_case(cumulative_simpson)
class TestCumulativeSimpson:
    x0 = np.arange(4)
    y0 = x0**2

    @pytest.mark.parametrize('use_dx', (False, True))
    @pytest.mark.parametrize('use_initial', (False, True))
    def test_1d(self, use_dx, use_initial, xp):
        # Test for exact agreement with polynomial of highest
        # possible order (3 if `dx` is constant, 2 otherwise).
        rng = np.random.default_rng(82456839535679456794)
        n = 10

        # Generate random polynomials and ground truth
        # integral of appropriate order
        order = 3 if use_dx else 2
        dx = xp.asarray(rng.random())
        if order == 2:
            x = xp.asarray(np.sort(rng.random(n)))
        else:
            x = xp.arange(n, dtype=xp.float64)*dx + xp.asarray(rng.random())
        i = xp.arange(order + 1, dtype=xp.float64)[:, xp.newaxis]
        c = xp.asarray(rng.random(order + 1))[:, xp.newaxis]
        y = xp.sum(c*x**i, axis=0)
        Y = xp.sum(c*x**(i + 1)/(i + 1), axis=0)
        ref = Y if use_initial else (Y-Y[0])[1:]

        # Integrate with `cumulative_simpson`
        initial = Y[0] if use_initial else None
        kwarg = {'dx': dx} if use_dx else {'x': x}
        res = cumulative_simpson(y, **kwarg, initial=initial)

        # Compare result against reference
        if not use_dx:
            xp_assert_close(res, ref, rtol=2e-15)
        else:
            i0 = 0 if use_initial else 1
            # all terms are "close"
            xp_assert_close(res, ref, rtol=0.0025)
            # only even-interval terms are "exact"
            xp_assert_close(res[i0::2], ref[i0::2], rtol=2e-15)

    @skip_xp_backends(cpu_only=True)  # uses np.apply_along_axis
    @pytest.mark.parametrize('axis', np.arange(-3, 3))
    @pytest.mark.parametrize('x_ndim', (1, 3))
    @pytest.mark.parametrize('x_len', (1, 2, 7))
    @pytest.mark.parametrize('i_ndim', (None, 0, 3,))
    @pytest.mark.parametrize('dx', (None, True))
    def test_nd(self, axis, x_ndim, x_len, i_ndim, dx, xp):
        # Test behavior of `cumulative_simpson` with N-D `y`
        rng = np.random.default_rng(82456839535679456794)

        # determine shapes
        shape = [5, 6, x_len]
        shape[axis], shape[-1] = shape[-1], shape[axis]
        shape_len_1 = shape.copy()
        shape_len_1[axis] = 1
        i_shape = shape_len_1 if i_ndim == 3 else ()

        # initialize arguments
        y = xp.asarray(rng.random(size=shape))
        x, dx = None, None
        if dx:
            dx = rng.random(size=shape_len_1) if x_ndim > 1 else rng.random()
            dx = xp.asarray(dx)
        else:
            x = (np.sort(rng.random(size=shape), axis=axis) if x_ndim > 1
                 else np.sort(rng.random(size=shape[axis])))
            x = xp.asarray(x)
        initial = None if i_ndim is None else xp.asarray(rng.random(size=i_shape))

        # compare results
        res = cumulative_simpson(y, x=x, dx=dx, initial=initial, axis=axis)
        # use np to generate `ref` as `cumulative_simpson_nd_ref`
        # uses `apply_along_axis`
        ref = cumulative_simpson_nd_reference(
            np.asarray(y), x=np.asarray(x), dx=None if dx is None else np.asarray(dx),
            initial=None if initial is None else np.asarray(initial), axis=axis
        )
        xp_assert_close(res, xp.asarray(ref), rtol=1e-15)

    @pytest.mark.parametrize(('message', 'kwarg_update'), [
        ("x must be strictly increasing", dict(x=[2, 2, 3, 4])),
        ("x must be strictly increasing", dict(x=[x0, [2, 2, 4, 8]], y=[y0, y0])),
        ("x must be strictly increasing", dict(x=[x0, x0, x0], y=[y0, y0, y0], axis=0)),
        ("At least one point is required", dict(x=[], y=[])),
        ("`axis=4` is not valid for `y` with `y.ndim=1`", dict(axis=4)),
        ("shape of `x` must be the same as `y` or 1-D", dict(x=np.arange(5))),
        ("`initial` must either be a scalar or...", dict(initial=np.arange(5))),
        ("`dx` must either be a scalar or...", dict(x=None, dx=np.arange(5))),
    ])
    def test_simpson_exceptions(self, message, kwarg_update, xp):
        kwargs0 = dict(y=xp.asarray(self.y0), x=xp.asarray(self.x0), dx=None,
                       initial=None, axis=-1)
        kwarg_update = {k: xp.asarray(np.asarray(v)) if isinstance(v, list) else v
                        for k, v in kwarg_update.items()}
        with pytest.raises(ValueError, match=message):
            cumulative_simpson(**dict(kwargs0, **kwarg_update))

    def test_special_cases(self, xp):
        # Test special cases not checked elsewhere
        rng = np.random.default_rng(82456839535679456794)
        y = xp.asarray(rng.random(size=10))
        res = cumulative_simpson(y, dx=0.)
        xp_assert_equal(res, xp.zeros(9, dtype=xp.float64))

        # Should add tests of:
        # - all elements of `x` identical
        # These should work as they do for `simpson`

    def _get_theoretical_diff_between_simps_and_cum_simps(self, y, x):
        """`cumulative_simpson` and `simpson` can be tested against other to verify
        they give consistent results. `simpson` will iteratively be called with
        successively higher upper limits of integration. This function calculates
        the theoretical correction required to `simpson` at even intervals to match
        with `cumulative_simpson`.
        """
        d = np.diff(x, axis=-1)
        sub_integrals_h1 = _cumulative_simpson_unequal_intervals(y, d)
        sub_integrals_h2 = _cumulative_simpson_unequal_intervals(
            y[..., ::-1], d[..., ::-1]
        )[..., ::-1]

        # Concatenate to build difference array
        zeros_shape = (*y.shape[:-1], 1)
        theoretical_difference = np.concatenate(
            [
                np.zeros(zeros_shape),
                (sub_integrals_h1[..., 1:] - sub_integrals_h2[..., :-1]),
                np.zeros(zeros_shape),
            ],
            axis=-1,
        )
        # Differences only expected at even intervals. Odd intervals will
        # match exactly so there is no correction
        theoretical_difference[..., 1::2] = 0.0
        # Note: the first interval will not match from this correction as
        # `simpson` uses the trapezoidal rule
        return theoretical_difference

    @pytest.mark.fail_slow(10)
<<<<<<< HEAD
    @pytest.mark.thread_unsafe
=======
>>>>>>> c9727f01
    @pytest.mark.slow
    @given(
        y=hyp_num.arrays(
            np.float64,
            hyp_num.array_shapes(max_dims=4, min_side=3, max_side=10),
            elements=st.floats(-10, 10, allow_nan=False).filter(lambda x: abs(x) > 1e-7)
        )
    )
    def test_cumulative_simpson_against_simpson_with_default_dx(
        self, y, xp
    ):
        """Theoretically, the output of `cumulative_simpson` will be identical
        to `simpson` at all even indices and in the last index. The first index
        will not match as `simpson` uses the trapezoidal rule when there are only two
        data points. Odd indices after the first index are shown to match with
        a mathematically-derived correction."""
        def simpson_reference(y):
            return np.stack(
                [simpson(y[..., :i], dx=1.0) for i in range(2, y.shape[-1]+1)], axis=-1,
            )

        res = cumulative_simpson(xp.asarray(y), dx=1.0)
        ref = simpson_reference(y)
        theoretical_difference = self._get_theoretical_diff_between_simps_and_cum_simps(
            y, x=np.arange(y.shape[-1])
        )
        xp_assert_close(
            res[..., 1:], xp.asarray(ref[..., 1:] + theoretical_difference[..., 1:]),
            atol=1e-16
        )

    @pytest.mark.fail_slow(10)
<<<<<<< HEAD
    @pytest.mark.thread_unsafe
=======
>>>>>>> c9727f01
    @pytest.mark.slow
    @given(
        y=hyp_num.arrays(
            np.float64,
            hyp_num.array_shapes(max_dims=4, min_side=3, max_side=10),
            elements=st.floats(-10, 10, allow_nan=False).filter(lambda x: abs(x) > 1e-7)
        )
    )
    def test_cumulative_simpson_against_simpson(
        self, y, xp
    ):
        """Theoretically, the output of `cumulative_simpson` will be identical
        to `simpson` at all even indices and in the last index. The first index
        will not match as `simpson` uses the trapezoidal rule when there are only two
        data points. Odd indices after the first index are shown to match with
        a mathematically-derived correction."""
        interval = 10/(y.shape[-1] - 1)
        x = np.linspace(0, 10, num=y.shape[-1])
        x[1:] = x[1:] + 0.2*interval*np.random.uniform(-1, 1, len(x) - 1)

        def simpson_reference(y, x):
            return np.stack(
                [simpson(y[..., :i], x=x[..., :i]) for i in range(2, y.shape[-1]+1)],
                axis=-1,
            )

        res = cumulative_simpson(xp.asarray(y), x=xp.asarray(x))
        ref = simpson_reference(y, x)
        theoretical_difference = self._get_theoretical_diff_between_simps_and_cum_simps(
            y, x
        )
        xp_assert_close(
            res[..., 1:], xp.asarray(ref[..., 1:] + theoretical_difference[..., 1:])
        )


@make_xp_test_case(integrate.lebedev_rule)
class TestLebedev:
    def test_input_validation(self):
        # only certain rules are available
        message = "Order n=-1 not available..."
        with pytest.raises(NotImplementedError, match=message):
            integrate.lebedev_rule(-1)

    def test_quadrature(self):
        # Test points/weights to integrate an example function

        def f(x):
            return np.exp(x[0])

        x, w = integrate.lebedev_rule(15)
        res = w @ f(x)
        ref = 14.7680137457653  # lebedev_rule reference [3]
        assert_allclose(res, ref, rtol=1e-14)
        assert_allclose(np.sum(w), 4 * np.pi)

    @pytest.mark.parametrize('order', list(range(3, 32, 2)) + list(range(35, 132, 6)))
    def test_properties(self, order):
        x, w = integrate.lebedev_rule(order)
        # dispersion should be maximal; no clear spherical mean
        with np.errstate(divide='ignore', invalid='ignore'):
            res = stats.directional_stats(x.T, axis=0)
            assert_allclose(res.mean_resultant_length, 0, atol=1e-15)
        # weights should sum to 4*pi (surface area of unit sphere)
        assert_allclose(np.sum(w), 4*np.pi)<|MERGE_RESOLUTION|>--- conflicted
+++ resolved
@@ -657,10 +657,6 @@
         return theoretical_difference
 
     @pytest.mark.fail_slow(10)
-<<<<<<< HEAD
-    @pytest.mark.thread_unsafe
-=======
->>>>>>> c9727f01
     @pytest.mark.slow
     @given(
         y=hyp_num.arrays(
@@ -693,10 +689,6 @@
         )
 
     @pytest.mark.fail_slow(10)
-<<<<<<< HEAD
-    @pytest.mark.thread_unsafe
-=======
->>>>>>> c9727f01
     @pytest.mark.slow
     @given(
         y=hyp_num.arrays(
