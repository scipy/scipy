# mypy: disable-error-code="attr-defined"
import pytest
import numpy as np
from numpy.testing import assert_equal, assert_almost_equal, assert_allclose
from hypothesis import given
import hypothesis.strategies as st
import hypothesis.extra.numpy as hyp_num

from scipy.integrate import (romb, newton_cotes,
                             cumulative_trapezoid, trapezoid,
                             quad, simpson, fixed_quad,
                             qmc_quad, cumulative_simpson)
from scipy.integrate._quadrature import _cumulative_simpson_unequal_intervals
<<<<<<< HEAD
from scipy import stats, special, integrate
=======
from scipy import stats, special
from scipy.conftest import array_api_compatible, skip_xp_invalid_arg
from scipy._lib._array_api_no_0d import xp_assert_close

skip_xp_backends = pytest.mark.skip_xp_backends
>>>>>>> 1c9b1aad


class TestFixedQuad:
    def test_scalar(self):
        n = 4
        expected = 1/(2*n)
        got, _ = fixed_quad(lambda x: x**(2*n - 1), 0, 1, n=n)
        # quadrature exact for this input
        assert_allclose(got, expected, rtol=1e-12)

    def test_vector(self):
        n = 4
        p = np.arange(1, 2*n)
        expected = 1/(p + 1)
        got, _ = fixed_quad(lambda x: x**p[:, None], 0, 1, n=n)
        assert_allclose(got, expected, rtol=1e-12)


class TestQuadrature:
    def quad(self, x, a, b, args):
        raise NotImplementedError

    def test_romb(self):
        assert_equal(romb(np.arange(17)), 128)

    def test_romb_gh_3731(self):
        # Check that romb makes maximal use of data points
        x = np.arange(2**4+1)
        y = np.cos(0.2*x)
        val = romb(y)
        val2, err = quad(lambda x: np.cos(0.2*x), x.min(), x.max())
        assert_allclose(val, val2, rtol=1e-8, atol=0)

    def test_newton_cotes(self):
        """Test the first few degrees, for evenly spaced points."""
        n = 1
        wts, errcoff = newton_cotes(n, 1)
        assert_equal(wts, n*np.array([0.5, 0.5]))
        assert_almost_equal(errcoff, -n**3/12.0)

        n = 2
        wts, errcoff = newton_cotes(n, 1)
        assert_almost_equal(wts, n*np.array([1.0, 4.0, 1.0])/6.0)
        assert_almost_equal(errcoff, -n**5/2880.0)

        n = 3
        wts, errcoff = newton_cotes(n, 1)
        assert_almost_equal(wts, n*np.array([1.0, 3.0, 3.0, 1.0])/8.0)
        assert_almost_equal(errcoff, -n**5/6480.0)

        n = 4
        wts, errcoff = newton_cotes(n, 1)
        assert_almost_equal(wts, n*np.array([7.0, 32.0, 12.0, 32.0, 7.0])/90.0)
        assert_almost_equal(errcoff, -n**7/1935360.0)

    def test_newton_cotes2(self):
        """Test newton_cotes with points that are not evenly spaced."""

        x = np.array([0.0, 1.5, 2.0])
        y = x**2
        wts, errcoff = newton_cotes(x)
        exact_integral = 8.0/3
        numeric_integral = np.dot(wts, y)
        assert_almost_equal(numeric_integral, exact_integral)

        x = np.array([0.0, 1.4, 2.1, 3.0])
        y = x**2
        wts, errcoff = newton_cotes(x)
        exact_integral = 9.0
        numeric_integral = np.dot(wts, y)
        assert_almost_equal(numeric_integral, exact_integral)

    def test_simpson(self):
        y = np.arange(17)
        assert_equal(simpson(y), 128)
        assert_equal(simpson(y, dx=0.5), 64)
        assert_equal(simpson(y, x=np.linspace(0, 4, 17)), 32)

        # integral should be exactly 21
        x = np.linspace(1, 4, 4)
        def f(x):
            return x**2

        assert_allclose(simpson(f(x), x=x), 21.0)

        # integral should be exactly 114
        x = np.linspace(1, 7, 4)
        assert_allclose(simpson(f(x), dx=2.0), 114)

        # test multi-axis behaviour
        a = np.arange(16).reshape(4, 4)
        x = np.arange(64.).reshape(4, 4, 4)
        y = f(x)
        for i in range(3):
            r = simpson(y, x=x, axis=i)
            it = np.nditer(a, flags=['multi_index'])
            for _ in it:
                idx = list(it.multi_index)
                idx.insert(i, slice(None))
                integral = x[tuple(idx)][-1]**3 / 3 - x[tuple(idx)][0]**3 / 3
                assert_allclose(r[it.multi_index], integral)

        # test when integration axis only has two points
        x = np.arange(16).reshape(8, 2)
        y = f(x)
        r = simpson(y, x=x, axis=-1)

        integral = 0.5 * (y[:, 1] + y[:, 0]) * (x[:, 1] - x[:, 0])
        assert_allclose(r, integral)

        # odd points, test multi-axis behaviour
        a = np.arange(25).reshape(5, 5)
        x = np.arange(125).reshape(5, 5, 5)
        y = f(x)
        for i in range(3):
            r = simpson(y, x=x, axis=i)
            it = np.nditer(a, flags=['multi_index'])
            for _ in it:
                idx = list(it.multi_index)
                idx.insert(i, slice(None))
                integral = x[tuple(idx)][-1]**3 / 3 - x[tuple(idx)][0]**3 / 3
                assert_allclose(r[it.multi_index], integral)

        # Tests for checking base case
        x = np.array([3])
        y = np.power(x, 2)
        assert_allclose(simpson(y, x=x, axis=0), 0.0)
        assert_allclose(simpson(y, x=x, axis=-1), 0.0)

        x = np.array([3, 3, 3, 3])
        y = np.power(x, 2)
        assert_allclose(simpson(y, x=x, axis=0), 0.0)
        assert_allclose(simpson(y, x=x, axis=-1), 0.0)

        x = np.array([[1, 2, 4, 8], [1, 2, 4, 8], [1, 2, 4, 8]])
        y = np.power(x, 2)
        zero_axis = [0.0, 0.0, 0.0, 0.0]
        default_axis = [170 + 1/3] * 3   # 8**3 / 3 - 1/3
        assert_allclose(simpson(y, x=x, axis=0), zero_axis)
        # the following should be exact
        assert_allclose(simpson(y, x=x, axis=-1), default_axis)

        x = np.array([[1, 2, 4, 8], [1, 2, 4, 8], [1, 8, 16, 32]])
        y = np.power(x, 2)
        zero_axis = [0.0, 136.0, 1088.0, 8704.0]
        default_axis = [170 + 1/3, 170 + 1/3, 32**3 / 3 - 1/3]
        assert_allclose(simpson(y, x=x, axis=0), zero_axis)
        assert_allclose(simpson(y, x=x, axis=-1), default_axis)


    @pytest.mark.parametrize('droplast', [False, True])
    def test_simpson_2d_integer_no_x(self, droplast):
        # The inputs are 2d integer arrays.  The results should be
        # identical to the results when the inputs are floating point.
        y = np.array([[2, 2, 4, 4, 8, 8, -4, 5],
                      [4, 4, 2, -4, 10, 22, -2, 10]])
        if droplast:
            y = y[:, :-1]
        result = simpson(y, axis=-1)
        expected = simpson(np.array(y, dtype=np.float64), axis=-1)
        assert_equal(result, expected)


class TestCumulative_trapezoid:
    def test_1d(self):
        x = np.linspace(-2, 2, num=5)
        y = x
        y_int = cumulative_trapezoid(y, x, initial=0)
        y_expected = [0., -1.5, -2., -1.5, 0.]
        assert_allclose(y_int, y_expected)

        y_int = cumulative_trapezoid(y, x, initial=None)
        assert_allclose(y_int, y_expected[1:])

    def test_y_nd_x_nd(self):
        x = np.arange(3 * 2 * 4).reshape(3, 2, 4)
        y = x
        y_int = cumulative_trapezoid(y, x, initial=0)
        y_expected = np.array([[[0., 0.5, 2., 4.5],
                                [0., 4.5, 10., 16.5]],
                               [[0., 8.5, 18., 28.5],
                                [0., 12.5, 26., 40.5]],
                               [[0., 16.5, 34., 52.5],
                                [0., 20.5, 42., 64.5]]])

        assert_allclose(y_int, y_expected)

        # Try with all axes
        shapes = [(2, 2, 4), (3, 1, 4), (3, 2, 3)]
        for axis, shape in zip([0, 1, 2], shapes):
            y_int = cumulative_trapezoid(y, x, initial=0, axis=axis)
            assert_equal(y_int.shape, (3, 2, 4))
            y_int = cumulative_trapezoid(y, x, initial=None, axis=axis)
            assert_equal(y_int.shape, shape)

    def test_y_nd_x_1d(self):
        y = np.arange(3 * 2 * 4).reshape(3, 2, 4)
        x = np.arange(4)**2
        # Try with all axes
        ys_expected = (
            np.array([[[4., 5., 6., 7.],
                       [8., 9., 10., 11.]],
                      [[40., 44., 48., 52.],
                       [56., 60., 64., 68.]]]),
            np.array([[[2., 3., 4., 5.]],
                      [[10., 11., 12., 13.]],
                      [[18., 19., 20., 21.]]]),
            np.array([[[0.5, 5., 17.5],
                       [4.5, 21., 53.5]],
                      [[8.5, 37., 89.5],
                       [12.5, 53., 125.5]],
                      [[16.5, 69., 161.5],
                       [20.5, 85., 197.5]]]))

        for axis, y_expected in zip([0, 1, 2], ys_expected):
            y_int = cumulative_trapezoid(y, x=x[:y.shape[axis]], axis=axis,
                                         initial=None)
            assert_allclose(y_int, y_expected)

    def test_x_none(self):
        y = np.linspace(-2, 2, num=5)

        y_int = cumulative_trapezoid(y)
        y_expected = [-1.5, -2., -1.5, 0.]
        assert_allclose(y_int, y_expected)

        y_int = cumulative_trapezoid(y, initial=0)
        y_expected = [0, -1.5, -2., -1.5, 0.]
        assert_allclose(y_int, y_expected)

        y_int = cumulative_trapezoid(y, dx=3)
        y_expected = [-4.5, -6., -4.5, 0.]
        assert_allclose(y_int, y_expected)

        y_int = cumulative_trapezoid(y, dx=3, initial=0)
        y_expected = [0, -4.5, -6., -4.5, 0.]
        assert_allclose(y_int, y_expected)

    @pytest.mark.parametrize(
        "initial", [1, 0.5]
    )
    def test_initial_error(self, initial):
        """If initial is not None or 0, a ValueError is raised."""
        y = np.linspace(0, 10, num=10)
        with pytest.raises(ValueError, match="`initial`"):
            cumulative_trapezoid(y, initial=initial)

    def test_zero_len_y(self):
        with pytest.raises(ValueError, match="At least one point is required"):
            cumulative_trapezoid(y=[])


@array_api_compatible
class TestTrapezoid:
    def test_simple(self, xp):
        x = xp.arange(-10, 10, .1)
        r = trapezoid(xp.exp(-.5 * x ** 2) / xp.sqrt(2 * xp.asarray(xp.pi)), dx=0.1)
        # check integral of normal equals 1
        xp_assert_close(r, xp.asarray(1.0))

    @skip_xp_backends('jax.numpy',
                      reasons=["JAX arrays do not support item assignment"])
    @pytest.mark.usefixtures("skip_xp_backends")
    def test_ndim(self, xp):
        x = xp.linspace(0, 1, 3)
        y = xp.linspace(0, 2, 8)
        z = xp.linspace(0, 3, 13)

        wx = xp.ones_like(x) * (x[1] - x[0])
        wx[0] /= 2
        wx[-1] /= 2
        wy = xp.ones_like(y) * (y[1] - y[0])
        wy[0] /= 2
        wy[-1] /= 2
        wz = xp.ones_like(z) * (z[1] - z[0])
        wz[0] /= 2
        wz[-1] /= 2

        q = x[:, None, None] + y[None,:, None] + z[None, None,:]

        qx = xp.sum(q * wx[:, None, None], axis=0)
        qy = xp.sum(q * wy[None, :, None], axis=1)
        qz = xp.sum(q * wz[None, None, :], axis=2)

        # n-d `x`
        r = trapezoid(q, x=x[:, None, None], axis=0)
        xp_assert_close(r, qx)
        r = trapezoid(q, x=y[None,:, None], axis=1)
        xp_assert_close(r, qy)
        r = trapezoid(q, x=z[None, None,:], axis=2)
        xp_assert_close(r, qz)

        # n-d `x` but not the same as `y`
        r = trapezoid(q, x=xp.reshape(x[:, None, None], (3, 1)), axis=0)
        xp_assert_close(r, qx)
        r = trapezoid(q, x=xp.reshape(y[None,:, None], (8, 1)), axis=1)
        xp_assert_close(r, qy)
        r = trapezoid(q, x=xp.reshape(z[None, None,:], (13, 1)), axis=2)
        xp_assert_close(r, qz)

        # 1-d `x`
        r = trapezoid(q, x=x, axis=0)
        xp_assert_close(r, qx)
        r = trapezoid(q, x=y, axis=1)
        xp_assert_close(r, qy)
        r = trapezoid(q, x=z, axis=2)
        xp_assert_close(r, qz)

    @skip_xp_invalid_arg
    def test_masked(self, xp):
        # Testing that masked arrays behave as if the function is 0 where
        # masked
        x = np.arange(5)
        y = x * x
        mask = x == 2
        ym = np.ma.array(y, mask=mask)
        r = 13.0  # sum(0.5 * (0 + 1) * 1.0 + 0.5 * (9 + 16))
        assert_allclose(trapezoid(ym, x), r)

        xm = np.ma.array(x, mask=mask)
        assert_allclose(trapezoid(ym, xm), r)

        xm = np.ma.array(x, mask=mask)
        assert_allclose(trapezoid(y, xm), r)

    @skip_xp_backends(np_only=True,
                      reasons=['array-likes only supported for NumPy backend'])
    @pytest.mark.usefixtures("skip_xp_backends")
    def test_array_like(self, xp):
        x = list(range(5))
        y = [t * t for t in x]
        xarr = xp.asarray(x, dtype=xp.float64)
        yarr = xp.asarray(y, dtype=xp.float64)
        res = trapezoid(y, x)
        resarr = trapezoid(yarr, xarr)
        xp_assert_close(res, resarr)


class TestQMCQuad:
    def test_input_validation(self):
        message = "`func` must be callable."
        with pytest.raises(TypeError, match=message):
            qmc_quad("a duck", [0, 0], [1, 1])

        message = "`func` must evaluate the integrand at points..."
        with pytest.raises(ValueError, match=message):
            qmc_quad(lambda: 1, [0, 0], [1, 1])

        def func(x):
            assert x.ndim == 1
            return np.sum(x)
        message = "Exception encountered when attempting vectorized call..."
        with pytest.warns(UserWarning, match=message):
            qmc_quad(func, [0, 0], [1, 1])

        message = "`n_points` must be an integer."
        with pytest.raises(TypeError, match=message):
            qmc_quad(lambda x: 1, [0, 0], [1, 1], n_points=1024.5)

        message = "`n_estimates` must be an integer."
        with pytest.raises(TypeError, match=message):
            qmc_quad(lambda x: 1, [0, 0], [1, 1], n_estimates=8.5)

        message = "`qrng` must be an instance of scipy.stats.qmc.QMCEngine."
        with pytest.raises(TypeError, match=message):
            qmc_quad(lambda x: 1, [0, 0], [1, 1], qrng="a duck")

        message = "`qrng` must be initialized with dimensionality equal to "
        with pytest.raises(ValueError, match=message):
            qmc_quad(lambda x: 1, [0, 0], [1, 1], qrng=stats.qmc.Sobol(1))

        message = r"`log` must be boolean \(`True` or `False`\)."
        with pytest.raises(TypeError, match=message):
            qmc_quad(lambda x: 1, [0, 0], [1, 1], log=10)

    def basic_test(self, n_points=2**8, n_estimates=8, signs=None):
        if signs is None:
            signs = np.ones(2)
        ndim = 2
        mean = np.zeros(ndim)
        cov = np.eye(ndim)

        def func(x):
            return stats.multivariate_normal.pdf(x.T, mean, cov)

        rng = np.random.default_rng(2879434385674690281)
        qrng = stats.qmc.Sobol(ndim, seed=rng)
        a = np.zeros(ndim)
        b = np.ones(ndim) * signs
        res = qmc_quad(func, a, b, n_points=n_points,
                       n_estimates=n_estimates, qrng=qrng)
        ref = stats.multivariate_normal.cdf(b, mean, cov, lower_limit=a)
        atol = special.stdtrit(n_estimates-1, 0.995) * res.standard_error  # 99% CI
        assert_allclose(res.integral, ref, atol=atol)
        assert np.prod(signs)*res.integral > 0

        rng = np.random.default_rng(2879434385674690281)
        qrng = stats.qmc.Sobol(ndim, seed=rng)
        logres = qmc_quad(lambda *args: np.log(func(*args)), a, b,
                          n_points=n_points, n_estimates=n_estimates,
                          log=True, qrng=qrng)
        assert_allclose(np.exp(logres.integral), res.integral, rtol=1e-14)
        assert np.imag(logres.integral) == (np.pi if np.prod(signs) < 0 else 0)
        assert_allclose(np.exp(logres.standard_error),
                        res.standard_error, rtol=1e-14, atol=1e-16)

    @pytest.mark.parametrize("n_points", [2**8, 2**12])
    @pytest.mark.parametrize("n_estimates", [8, 16])
    def test_basic(self, n_points, n_estimates):
        self.basic_test(n_points, n_estimates)

    @pytest.mark.parametrize("signs", [[1, 1], [-1, -1], [-1, 1], [1, -1]])
    def test_sign(self, signs):
        self.basic_test(signs=signs)

    @pytest.mark.parametrize("log", [False, True])
    def test_zero(self, log):
        message = "A lower limit was equal to an upper limit, so"
        with pytest.warns(UserWarning, match=message):
            res = qmc_quad(lambda x: 1, [0, 0], [0, 1], log=log)
        assert res.integral == (-np.inf if log else 0)
        assert res.standard_error == 0

    def test_flexible_input(self):
        # check that qrng is not required
        # also checks that for 1d problems, a and b can be scalars
        def func(x):
            return stats.norm.pdf(x, scale=2)

        res = qmc_quad(func, 0, 1)
        ref = stats.norm.cdf(1, scale=2) - stats.norm.cdf(0, scale=2)
        assert_allclose(res.integral, ref, 1e-2)


def cumulative_simpson_nd_reference(y, *, x=None, dx=None, initial=None, axis=-1):
    # Use cumulative_trapezoid if length of y < 3
    if y.shape[axis] < 3:
        if initial is None:
            return cumulative_trapezoid(y, x=x, dx=dx, axis=axis, initial=None)
        else:
            return initial + cumulative_trapezoid(y, x=x, dx=dx, axis=axis, initial=0)

    # Ensure that working axis is last axis
    y = np.moveaxis(y, axis, -1)
    x = np.moveaxis(x, axis, -1) if np.ndim(x) > 1 else x
    dx = np.moveaxis(dx, axis, -1) if np.ndim(dx) > 1 else dx
    initial = np.moveaxis(initial, axis, -1) if np.ndim(initial) > 1 else initial

    # If `x` is not present, create it from `dx`
    n = y.shape[-1]
    x = dx * np.arange(n) if dx is not None else x
    # Similarly, if `initial` is not present, set it to 0
    initial_was_none = initial is None
    initial = 0 if initial_was_none else initial

    # `np.apply_along_axis` accepts only one array, so concatenate arguments
    x = np.broadcast_to(x, y.shape)
    initial = np.broadcast_to(initial, y.shape[:-1] + (1,))
    z = np.concatenate((y, x, initial), axis=-1)

    # Use `np.apply_along_axis` to compute result
    def f(z):
        return cumulative_simpson(z[:n], x=z[n:2*n], initial=z[2*n:])
    res = np.apply_along_axis(f, -1, z)

    # Remove `initial` and undo axis move as needed
    res = res[..., 1:] if initial_was_none else res
    res = np.moveaxis(res, -1, axis)
    return res


class TestCumulativeSimpson:
    x0 = np.arange(4)
    y0 = x0**2

    @pytest.mark.parametrize('use_dx', (False, True))
    @pytest.mark.parametrize('use_initial', (False, True))
    def test_1d(self, use_dx, use_initial):
        # Test for exact agreement with polynomial of highest
        # possible order (3 if `dx` is constant, 2 otherwise).
        rng = np.random.default_rng(82456839535679456794)
        n = 10

        # Generate random polynomials and ground truth
        # integral of appropriate order
        order = 3 if use_dx else 2
        dx = rng.random()
        x = (np.sort(rng.random(n)) if order == 2
             else np.arange(n)*dx + rng.random())
        i = np.arange(order + 1)[:, np.newaxis]
        c = rng.random(order + 1)[:, np.newaxis]
        y = np.sum(c*x**i, axis=0)
        Y = np.sum(c*x**(i + 1)/(i + 1), axis=0)
        ref = Y if use_initial else (Y-Y[0])[1:]

        # Integrate with `cumulative_simpson`
        initial = Y[0] if use_initial else None
        kwarg = {'dx': dx} if use_dx else {'x': x}
        res = cumulative_simpson(y, **kwarg, initial=initial)

        # Compare result against reference
        if not use_dx:
            assert_allclose(res, ref, rtol=2e-15)
        else:
            i0 = 0 if use_initial else 1
            # all terms are "close"
            assert_allclose(res, ref, rtol=0.0025)
            # only even-interval terms are "exact"
            assert_allclose(res[i0::2], ref[i0::2], rtol=2e-15)

    @pytest.mark.parametrize('axis', np.arange(-3, 3))
    @pytest.mark.parametrize('x_ndim', (1, 3))
    @pytest.mark.parametrize('x_len', (1, 2, 7))
    @pytest.mark.parametrize('i_ndim', (None, 0, 3,))
    @pytest.mark.parametrize('dx', (None, True))
    def test_nd(self, axis, x_ndim, x_len, i_ndim, dx):
        # Test behavior of `cumulative_simpson` with N-D `y`
        rng = np.random.default_rng(82456839535679456794)

        # determine shapes
        shape = [5, 6, x_len]
        shape[axis], shape[-1] = shape[-1], shape[axis]
        shape_len_1 = shape.copy()
        shape_len_1[axis] = 1
        i_shape = shape_len_1 if i_ndim == 3 else ()

        # initialize arguments
        y = rng.random(size=shape)
        x, dx = None, None
        if dx:
            dx = rng.random(size=shape_len_1) if x_ndim > 1 else rng.random()
        else:
            x = (np.sort(rng.random(size=shape), axis=axis) if x_ndim > 1
                 else np.sort(rng.random(size=shape[axis])))
        initial = None if i_ndim is None else rng.random(size=i_shape)

        # compare results
        res = cumulative_simpson(y, x=x, dx=dx, initial=initial, axis=axis)
        ref = cumulative_simpson_nd_reference(y, x=x, dx=dx, initial=initial, axis=axis)
        np.testing.assert_allclose(res, ref, rtol=1e-15)

    @pytest.mark.parametrize(('message', 'kwarg_update'), [
        ("x must be strictly increasing", dict(x=[2, 2, 3, 4])),
        ("x must be strictly increasing", dict(x=[x0, [2, 2, 4, 8]], y=[y0, y0])),
        ("x must be strictly increasing", dict(x=[x0, x0, x0], y=[y0, y0, y0], axis=0)),
        ("At least one point is required", dict(x=[], y=[])),
        ("`axis=4` is not valid for `y` with `y.ndim=1`", dict(axis=4)),
        ("shape of `x` must be the same as `y` or 1-D", dict(x=np.arange(5))),
        ("`initial` must either be a scalar or...", dict(initial=np.arange(5))),
        ("`dx` must either be a scalar or...", dict(x=None, dx=np.arange(5))),
    ])
    def test_simpson_exceptions(self, message, kwarg_update):
        kwargs0 = dict(y=self.y0, x=self.x0, dx=None, initial=None, axis=-1)
        with pytest.raises(ValueError, match=message):
            cumulative_simpson(**dict(kwargs0, **kwarg_update))

    def test_special_cases(self):
        # Test special cases not checked elsewhere
        rng = np.random.default_rng(82456839535679456794)
        y = rng.random(size=10)
        res = cumulative_simpson(y, dx=0)
        assert_equal(res, 0)

        # Should add tests of:
        # - all elements of `x` identical
        # These should work as they do for `simpson`

    def _get_theoretical_diff_between_simps_and_cum_simps(self, y, x):
        """`cumulative_simpson` and `simpson` can be tested against other to verify
        they give consistent results. `simpson` will iteratively be called with
        successively higher upper limits of integration. This function calculates
        the theoretical correction required to `simpson` at even intervals to match
        with `cumulative_simpson`.
        """
        d = np.diff(x, axis=-1)
        sub_integrals_h1 = _cumulative_simpson_unequal_intervals(y, d)
        sub_integrals_h2 = _cumulative_simpson_unequal_intervals(
            y[..., ::-1], d[..., ::-1]
        )[..., ::-1]

        # Concatenate to build difference array
        zeros_shape = (*y.shape[:-1], 1)
        theoretical_difference = np.concatenate(
            [
                np.zeros(zeros_shape),
                (sub_integrals_h1[..., 1:] - sub_integrals_h2[..., :-1]),
                np.zeros(zeros_shape),
            ],
            axis=-1,
        )
        # Differences only expected at even intervals. Odd intervals will
        # match exactly so there is no correction
        theoretical_difference[..., 1::2] = 0.0
        # Note: the first interval will not match from this correction as
        # `simpson` uses the trapezoidal rule
        return theoretical_difference

    @pytest.mark.slow
    @given(
        y=hyp_num.arrays(
            np.float64,
            hyp_num.array_shapes(max_dims=4, min_side=3, max_side=10),
            elements=st.floats(-10, 10, allow_nan=False).filter(lambda x: abs(x) > 1e-7)
        )
    )
    def test_cumulative_simpson_against_simpson_with_default_dx(
        self, y
    ):
        """Theoretically, the output of `cumulative_simpson` will be identical
        to `simpson` at all even indices and in the last index. The first index
        will not match as `simpson` uses the trapezoidal rule when there are only two
        data points. Odd indices after the first index are shown to match with
        a mathematically-derived correction."""
        def simpson_reference(y):
            return np.stack(
                [simpson(y[..., :i], dx=1.0) for i in range(2, y.shape[-1]+1)], axis=-1,
            )

        res = cumulative_simpson(y, dx=1.0)
        ref = simpson_reference(y)
        theoretical_difference = self._get_theoretical_diff_between_simps_and_cum_simps(
            y, x=np.arange(y.shape[-1])
        )
        np.testing.assert_allclose(
            res[..., 1:], ref[..., 1:] + theoretical_difference[..., 1:]
        )

    @pytest.mark.slow
    @given(
        y=hyp_num.arrays(
            np.float64,
            hyp_num.array_shapes(max_dims=4, min_side=3, max_side=10),
            elements=st.floats(-10, 10, allow_nan=False).filter(lambda x: abs(x) > 1e-7)
        )
    )
    def test_cumulative_simpson_against_simpson(
        self, y
    ):
        """Theoretically, the output of `cumulative_simpson` will be identical
        to `simpson` at all even indices and in the last index. The first index
        will not match as `simpson` uses the trapezoidal rule when there are only two
        data points. Odd indices after the first index are shown to match with
        a mathematically-derived correction."""
        interval = 10/(y.shape[-1] - 1)
        x = np.linspace(0, 10, num=y.shape[-1])
        x[1:] = x[1:] + 0.2*interval*np.random.uniform(-1, 1, len(x) - 1)

        def simpson_reference(y, x):
            return np.stack(
                [simpson(y[..., :i], x=x[..., :i]) for i in range(2, y.shape[-1]+1)],
                axis=-1,
            )

        res = cumulative_simpson(y, x=x)
        ref = simpson_reference(y, x)
        theoretical_difference = self._get_theoretical_diff_between_simps_and_cum_simps(
            y, x
        )
        np.testing.assert_allclose(
            res[..., 1:], ref[..., 1:] + theoretical_difference[..., 1:]
        )

class TestLebedev:
    def test_input_validation(self):
        # only certain rules are available
        message = "Order n=-1 not available..."
        with pytest.raises(NotImplementedError, match=message):
            integrate.lebedev_rule(-1)

    def test_quadrature(self):
        # Test points/weights to integrate an example function

        def f(x):
            return np.exp(x[0])

        x, w = integrate.lebedev_rule(15)
        res = w @ f(x)
        ref = 14.7680137457653  # lebedev_rule reference [3]
        assert_allclose(res, ref, rtol=1e-14)
        assert_allclose(np.sum(w), 4 * np.pi)

    @pytest.mark.parametrize('order', list(range(3, 32, 2)) + list(range(35, 132, 6)))
    def test_properties(self, order):
        x, w = integrate.lebedev_rule(order)
        # dispersion should be maximal; no clear spherical mean
        with np.errstate(divide='ignore', invalid='ignore'):
            res = stats.directional_stats(x.T, axis=0)
            assert_allclose(res.mean_resultant_length, 0, atol=1e-15)
        # weights should sum to 4*pi (surface area of unit sphere)
        assert_allclose(np.sum(w), 4*np.pi)<|MERGE_RESOLUTION|>--- conflicted
+++ resolved
@@ -11,15 +11,12 @@
                              quad, simpson, fixed_quad,
                              qmc_quad, cumulative_simpson)
 from scipy.integrate._quadrature import _cumulative_simpson_unequal_intervals
-<<<<<<< HEAD
+
 from scipy import stats, special, integrate
-=======
-from scipy import stats, special
 from scipy.conftest import array_api_compatible, skip_xp_invalid_arg
 from scipy._lib._array_api_no_0d import xp_assert_close
 
 skip_xp_backends = pytest.mark.skip_xp_backends
->>>>>>> 1c9b1aad
 
 
 class TestFixedQuad:
