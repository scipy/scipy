# Authors: Nils Wagner, Ed Schofield, Pauli Virtanen, John Travers
"""
Tests for numerical integration.
"""
import numpy as np
from numpy import (arange, zeros, array, dot, sqrt, cos, sin, eye, pi, exp,
                   allclose)

from numpy.testing import (
    assert_, assert_array_almost_equal,
<<<<<<< HEAD
    assert_allclose, assert_array_equal, assert_equal, assert_warns)
=======
    assert_allclose, assert_array_equal, assert_equal)
import pytest
>>>>>>> 7511430b
from pytest import raises as assert_raises
from scipy.integrate import odeint, ode, complex_ode

#------------------------------------------------------------------------------
# Test ODE integrators
#------------------------------------------------------------------------------


class TestOdeint(object):
    # Check integrate.odeint

    def _do_problem(self, problem):
        t = arange(0.0, problem.stop_t, 0.05)

        # Basic case
        z, infodict = odeint(problem.f, problem.z0, t, full_output=True)
        assert_(problem.verify(z, t))

        # Use tfirst=True
        z, infodict = odeint(lambda t, y: problem.f(y, t), problem.z0, t,
                             full_output=True, tfirst=True)
        assert_(problem.verify(z, t))

        if hasattr(problem, 'jac'):
            # Use Dfun
            z, infodict = odeint(problem.f, problem.z0, t, Dfun=problem.jac,
                                 full_output=True)
            assert_(problem.verify(z, t))

            # Use Dfun and tfirst=True
            z, infodict = odeint(lambda t, y: problem.f(y, t), problem.z0, t,
                                 Dfun=lambda t, y: problem.jac(y, t),
                                 full_output=True, tfirst=True)
            assert_(problem.verify(z, t))

    def test_odeint(self):
        for problem_cls in PROBLEMS:
            problem = problem_cls()
            if problem.cmplx:
                continue
            self._do_problem(problem)


class TestODEClass(object):

    ode_class = None   # Set in subclass.

    def _do_problem(self, problem, integrator, method='adams'):

        # ode has callback arguments in different order than odeint
        f = lambda t, z: problem.f(z, t)
        jac = None
        if hasattr(problem, 'jac'):
            jac = lambda t, z: problem.jac(z, t)

        integrator_params = {}
        if problem.lband is not None or problem.uband is not None:
            integrator_params['uband'] = problem.uband
            integrator_params['lband'] = problem.lband

        ig = self.ode_class(f, jac)
        ig.set_integrator(integrator,
                          atol=problem.atol/10,
                          rtol=problem.rtol/10,
                          method=method,
                          **integrator_params)

        ig.set_initial_value(problem.z0, t=0.0)
        z = ig.integrate(problem.stop_t)

        assert_array_equal(z, ig.y)
        assert_(ig.successful(), (problem, method))
        assert_(ig.get_return_code() > 0, (problem, method))
        assert_(problem.verify(array([z]), problem.stop_t), (problem, method))


class TestOde(TestODEClass):

    ode_class = ode

    def test_vode(self):
        # Check the vode solver
        for problem_cls in PROBLEMS:
            problem = problem_cls()
            if problem.cmplx:
                continue
            if not problem.stiff:
                self._do_problem(problem, 'vode', 'adams')
            self._do_problem(problem, 'vode', 'bdf')

    def test_zvode(self):
        # Check the zvode solver
        for problem_cls in PROBLEMS:
            problem = problem_cls()
            if not problem.stiff:
                self._do_problem(problem, 'zvode', 'adams')
            self._do_problem(problem, 'zvode', 'bdf')

    def test_lsoda(self):
        # Check the lsoda solver
        for problem_cls in PROBLEMS:
            problem = problem_cls()
            if problem.cmplx:
                continue
            self._do_problem(problem, 'lsoda')

    def test_dopri5(self):
        # Check the dopri5 solver
        for problem_cls in PROBLEMS:
            problem = problem_cls()
            if problem.cmplx:
                continue
            if problem.stiff:
                continue
            if hasattr(problem, 'jac'):
                continue
            self._do_problem(problem, 'dopri5')

    def test_dop853(self):
        # Check the dop853 solver
        for problem_cls in PROBLEMS:
            problem = problem_cls()
            if problem.cmplx:
                continue
            if problem.stiff:
                continue
            if hasattr(problem, 'jac'):
                continue
            self._do_problem(problem, 'dop853')

    def test_concurrent_fail(self):
        for sol in ('vode', 'zvode', 'lsoda'):
            f = lambda t, y: 1.0

            r = ode(f).set_integrator(sol)
            r.set_initial_value(0, 0)

            r2 = ode(f).set_integrator(sol)
            r2.set_initial_value(0, 0)

            r.integrate(r.t + 0.1)
            r2.integrate(r2.t + 0.1)

            assert_raises(RuntimeError, r.integrate, r.t + 0.1)

    def test_concurrent_ok(self):
        f = lambda t, y: 1.0

        for k in range(3):
            for sol in ('vode', 'zvode', 'lsoda', 'dopri5', 'dop853'):
                r = ode(f).set_integrator(sol)
                r.set_initial_value(0, 0)

                r2 = ode(f).set_integrator(sol)
                r2.set_initial_value(0, 0)

                r.integrate(r.t + 0.1)
                r2.integrate(r2.t + 0.1)
                r2.integrate(r2.t + 0.1)

                assert_allclose(r.y, 0.1)
                assert_allclose(r2.y, 0.2)

            for sol in ('dopri5', 'dop853'):
                r = ode(f).set_integrator(sol)
                r.set_initial_value(0, 0)

                r2 = ode(f).set_integrator(sol)
                r2.set_initial_value(0, 0)

                r.integrate(r.t + 0.1)
                r.integrate(r.t + 0.1)
                r2.integrate(r2.t + 0.1)
                r.integrate(r.t + 0.1)
                r2.integrate(r2.t + 0.1)

                assert_allclose(r.y, 0.3)
                assert_allclose(r2.y, 0.2)


class TestComplexOde(TestODEClass):

    ode_class = complex_ode

    def test_vode(self):
        # Check the vode solver
        for problem_cls in PROBLEMS:
            problem = problem_cls()
            if not problem.stiff:
                self._do_problem(problem, 'vode', 'adams')
            else:
                self._do_problem(problem, 'vode', 'bdf')

    def test_lsoda(self):
        # Check the lsoda solver
        for problem_cls in PROBLEMS:
            problem = problem_cls()
            self._do_problem(problem, 'lsoda')

    def test_dopri5(self):
        # Check the dopri5 solver
        for problem_cls in PROBLEMS:
            problem = problem_cls()
            if problem.stiff:
                continue
            if hasattr(problem, 'jac'):
                continue
            self._do_problem(problem, 'dopri5')

    def test_dop853(self):
        # Check the dop853 solver
        for problem_cls in PROBLEMS:
            problem = problem_cls()
            if problem.stiff:
                continue
            if hasattr(problem, 'jac'):
                continue
            self._do_problem(problem, 'dop853')


class TestSolout(object):
    # Check integrate.ode correctly handles solout for dopri5 and dop853
    def _run_solout_test(self, integrator):
        # Check correct usage of solout
        ts = []
        ys = []
        t0 = 0.0
        tend = 10.0
        y0 = [1.0, 2.0]

        def solout(t, y):
            ts.append(t)
            ys.append(y.copy())

        def rhs(t, y):
            return [y[0] + y[1], -y[1]**2]

        ig = ode(rhs).set_integrator(integrator)
        ig.set_solout(solout)
        ig.set_initial_value(y0, t0)
        ret = ig.integrate(tend)
        assert_array_equal(ys[0], y0)
        assert_array_equal(ys[-1], ret)
        assert_equal(ts[0], t0)
        assert_equal(ts[-1], tend)

    def test_solout(self):
        for integrator in ('dopri5', 'dop853'):
            self._run_solout_test(integrator)

    def _run_solout_after_initial_test(self, integrator):
        # Check if solout works even if it is set after the initial value.
        ts = []
        ys = []
        t0 = 0.0
        tend = 10.0
        y0 = [1.0, 2.0]

        def solout(t, y):
            ts.append(t)
            ys.append(y.copy())

        def rhs(t, y):
            return [y[0] + y[1], -y[1]**2]

        ig = ode(rhs).set_integrator(integrator)
        ig.set_initial_value(y0, t0)
        ig.set_solout(solout)
        ret = ig.integrate(tend)
        assert_array_equal(ys[0], y0)
        assert_array_equal(ys[-1], ret)
        assert_equal(ts[0], t0)
        assert_equal(ts[-1], tend)

    def test_solout_after_initial(self):
        for integrator in ('dopri5', 'dop853'):
            self._run_solout_after_initial_test(integrator)

    def _run_solout_break_test(self, integrator):
        # Check correct usage of stopping via solout
        ts = []
        ys = []
        t0 = 0.0
        tend = 10.0
        y0 = [1.0, 2.0]

        def solout(t, y):
            ts.append(t)
            ys.append(y.copy())
            if t > tend/2.0:
                return -1

        def rhs(t, y):
            return [y[0] + y[1], -y[1]**2]

        ig = ode(rhs).set_integrator(integrator)
        ig.set_solout(solout)
        ig.set_initial_value(y0, t0)
        ret = ig.integrate(tend)
        assert_array_equal(ys[0], y0)
        assert_array_equal(ys[-1], ret)
        assert_equal(ts[0], t0)
        assert_(ts[-1] > tend/2.0)
        assert_(ts[-1] < tend)

    def test_solout_break(self):
        for integrator in ('dopri5', 'dop853'):
            self._run_solout_break_test(integrator)


class TestComplexSolout(object):
    # Check integrate.ode correctly handles solout for dopri5 and dop853
    def _run_solout_test(self, integrator):
        # Check correct usage of solout
        ts = []
        ys = []
        t0 = 0.0
        tend = 20.0
        y0 = [0.0]

        def solout(t, y):
            ts.append(t)
            ys.append(y.copy())

        def rhs(t, y):
            return [1.0/(t - 10.0 - 1j)]

        ig = complex_ode(rhs).set_integrator(integrator)
        ig.set_solout(solout)
        ig.set_initial_value(y0, t0)
        ret = ig.integrate(tend)
        assert_array_equal(ys[0], y0)
        assert_array_equal(ys[-1], ret)
        assert_equal(ts[0], t0)
        assert_equal(ts[-1], tend)

    def test_solout(self):
        for integrator in ('dopri5', 'dop853'):
            self._run_solout_test(integrator)

    def _run_solout_break_test(self, integrator):
        # Check correct usage of stopping via solout
        ts = []
        ys = []
        t0 = 0.0
        tend = 20.0
        y0 = [0.0]

        def solout(t, y):
            ts.append(t)
            ys.append(y.copy())
            if t > tend/2.0:
                return -1

        def rhs(t, y):
            return [1.0/(t - 10.0 - 1j)]

        ig = complex_ode(rhs).set_integrator(integrator)
        ig.set_solout(solout)
        ig.set_initial_value(y0, t0)
        ret = ig.integrate(tend)
        assert_array_equal(ys[0], y0)
        assert_array_equal(ys[-1], ret)
        assert_equal(ts[0], t0)
        assert_(ts[-1] > tend/2.0)
        assert_(ts[-1] < tend)

    def test_solout_break(self):
        for integrator in ('dopri5', 'dop853'):
            self._run_solout_break_test(integrator)


#------------------------------------------------------------------------------
# Test problems
#------------------------------------------------------------------------------


class ODE:
    """
    ODE problem
    """
    stiff = False
    cmplx = False
    stop_t = 1
    z0 = []

    lband = None
    uband = None

    atol = 1e-6
    rtol = 1e-5


class SimpleOscillator(ODE):
    r"""
    Free vibration of a simple oscillator::
        m \ddot{u} + k u = 0, u(0) = u_0 \dot{u}(0) \dot{u}_0
    Solution::
        u(t) = u_0*cos(sqrt(k/m)*t)+\dot{u}_0*sin(sqrt(k/m)*t)/sqrt(k/m)
    """
    stop_t = 1 + 0.09
    z0 = array([1.0, 0.1], float)

    k = 4.0
    m = 1.0

    def f(self, z, t):
        tmp = zeros((2, 2), float)
        tmp[0, 1] = 1.0
        tmp[1, 0] = -self.k / self.m
        return dot(tmp, z)

    def verify(self, zs, t):
        omega = sqrt(self.k / self.m)
        u = self.z0[0]*cos(omega*t) + self.z0[1]*sin(omega*t)/omega
        return allclose(u, zs[:, 0], atol=self.atol, rtol=self.rtol)


class ComplexExp(ODE):
    r"""The equation :lm:`\dot u = i u`"""
    stop_t = 1.23*pi
    z0 = exp([1j, 2j, 3j, 4j, 5j])
    cmplx = True

    def f(self, z, t):
        return 1j*z

    def jac(self, z, t):
        return 1j*eye(5)

    def verify(self, zs, t):
        u = self.z0 * exp(1j*t)
        return allclose(u, zs, atol=self.atol, rtol=self.rtol)


class Pi(ODE):
    r"""Integrate 1/(t + 1j) from t=-10 to t=10"""
    stop_t = 20
    z0 = [0]
    cmplx = True

    def f(self, z, t):
        return array([1./(t - 10 + 1j)])

    def verify(self, zs, t):
        u = -2j * np.arctan(10)
        return allclose(u, zs[-1, :], atol=self.atol, rtol=self.rtol)


class CoupledDecay(ODE):
    r"""
    3 coupled decays suited for banded treatment
    (banded mode makes it necessary when N>>3)
    """

    stiff = True
    stop_t = 0.5
    z0 = [5.0, 7.0, 13.0]
    lband = 1
    uband = 0

    lmbd = [0.17, 0.23, 0.29]  # fictitious decay constants

    def f(self, z, t):
        lmbd = self.lmbd
        return np.array([-lmbd[0]*z[0],
                         -lmbd[1]*z[1] + lmbd[0]*z[0],
                         -lmbd[2]*z[2] + lmbd[1]*z[1]])

    def jac(self, z, t):
        # The full Jacobian is
        #
        #    [-lmbd[0]      0         0   ]
        #    [ lmbd[0]  -lmbd[1]      0   ]
        #    [    0      lmbd[1]  -lmbd[2]]
        #
        # The lower and upper bandwidths are lband=1 and uband=0, resp.
        # The representation of this array in packed format is
        #
        #    [-lmbd[0]  -lmbd[1]  -lmbd[2]]
        #    [ lmbd[0]   lmbd[1]      0   ]

        lmbd = self.lmbd
        j = np.zeros((self.lband + self.uband + 1, 3), order='F')

        def set_j(ri, ci, val):
            j[self.uband + ri - ci, ci] = val
        set_j(0, 0, -lmbd[0])
        set_j(1, 0, lmbd[0])
        set_j(1, 1, -lmbd[1])
        set_j(2, 1, lmbd[1])
        set_j(2, 2, -lmbd[2])
        return j

    def verify(self, zs, t):
        # Formulae derived by hand
        lmbd = np.array(self.lmbd)
        d10 = lmbd[1] - lmbd[0]
        d21 = lmbd[2] - lmbd[1]
        d20 = lmbd[2] - lmbd[0]
        e0 = np.exp(-lmbd[0] * t)
        e1 = np.exp(-lmbd[1] * t)
        e2 = np.exp(-lmbd[2] * t)
        u = np.vstack((
            self.z0[0] * e0,
            self.z0[1] * e1 + self.z0[0] * lmbd[0] / d10 * (e0 - e1),
            self.z0[2] * e2 + self.z0[1] * lmbd[1] / d21 * (e1 - e2) +
            lmbd[1] * lmbd[0] * self.z0[0] / d10 *
            (1 / d20 * (e0 - e2) - 1 / d21 * (e1 - e2)))).transpose()
        return allclose(u, zs, atol=self.atol, rtol=self.rtol)


PROBLEMS = [SimpleOscillator, ComplexExp, Pi, CoupledDecay]

#------------------------------------------------------------------------------


def f(t, x):
    dxdt = [x[1], -x[0]]
    return dxdt


def jac(t, x):
    j = array([[0.0, 1.0],
               [-1.0, 0.0]])
    return j


def f1(t, x, omega):
    dxdt = [omega*x[1], -omega*x[0]]
    return dxdt


def jac1(t, x, omega):
    j = array([[0.0, omega],
               [-omega, 0.0]])
    return j


def f2(t, x, omega1, omega2):
    dxdt = [omega1*x[1], -omega2*x[0]]
    return dxdt


def jac2(t, x, omega1, omega2):
    j = array([[0.0, omega1],
               [-omega2, 0.0]])
    return j


def fv(t, x, omega):
    dxdt = [omega[0]*x[1], -omega[1]*x[0]]
    return dxdt


def jacv(t, x, omega):
    j = array([[0.0, omega[0]],
               [-omega[1], 0.0]])
    return j


class ODECheckParameterUse(object):
    """Call an ode-class solver with several cases of parameter use."""

    # solver_name must be set before tests can be run with this class.

    # Set these in subclasses.
    solver_name = ''
    solver_uses_jac = False

    def _get_solver(self, f, jac):
        solver = ode(f, jac)
        if self.solver_uses_jac:
            solver.set_integrator(self.solver_name, atol=1e-9, rtol=1e-7,
                                  with_jacobian=self.solver_uses_jac)
        else:
            # XXX Shouldn't set_integrator *always* accept the keyword arg
            # 'with_jacobian', and perhaps raise an exception if it is set
            # to True if the solver can't actually use it?
            solver.set_integrator(self.solver_name, atol=1e-9, rtol=1e-7)
        return solver

    def _check_solver(self, solver):
        ic = [1.0, 0.0]
        solver.set_initial_value(ic, 0.0)
        solver.integrate(pi)
        assert_array_almost_equal(solver.y, [-1.0, 0.0])

    def test_no_params(self):
        solver = self._get_solver(f, jac)
        self._check_solver(solver)

    def test_one_scalar_param(self):
        solver = self._get_solver(f1, jac1)
        omega = 1.0
        solver.set_f_params(omega)
        if self.solver_uses_jac:
            solver.set_jac_params(omega)
        self._check_solver(solver)

    def test_two_scalar_params(self):
        solver = self._get_solver(f2, jac2)
        omega1 = 1.0
        omega2 = 1.0
        solver.set_f_params(omega1, omega2)
        if self.solver_uses_jac:
            solver.set_jac_params(omega1, omega2)
        self._check_solver(solver)

    def test_vector_param(self):
        solver = self._get_solver(fv, jacv)
        omega = [1.0, 1.0]
        solver.set_f_params(omega)
        if self.solver_uses_jac:
            solver.set_jac_params(omega)
        self._check_solver(solver)

    @pytest.mark.skip("Gives spurious warning messages, see gh-7888")
    def test_warns_on_failure(self):
        # Set nsteps small to ensure failure
        solver = self._get_solver(f, jac)
        solver.set_integrator(self.solver_name, nsteps=1)
        ic = [1.0, 0.0]
        solver.set_initial_value(ic, 0.0)
        assert_warns(UserWarning, solver.integrate, pi)


class TestDOPRI5CheckParameterUse(ODECheckParameterUse):
    solver_name = 'dopri5'
    solver_uses_jac = False


class TestDOP853CheckParameterUse(ODECheckParameterUse):
    solver_name = 'dop853'
    solver_uses_jac = False


class TestVODECheckParameterUse(ODECheckParameterUse):
    solver_name = 'vode'
    solver_uses_jac = True


class TestZVODECheckParameterUse(ODECheckParameterUse):
    solver_name = 'zvode'
    solver_uses_jac = True


class TestLSODACheckParameterUse(ODECheckParameterUse):
    solver_name = 'lsoda'
    solver_uses_jac = True


def test_odeint_trivial_time():
    # Test that odeint succeeds when given a single time point
    # and full_output=True.  This is a regression test for gh-4282.
    y0 = 1
    t = [0]
    y, info = odeint(lambda y, t: -y, y0, t, full_output=True)
    assert_array_equal(y, np.array([[y0]]))


def test_odeint_banded_jacobian():
    # Test the use of the `Dfun`, `ml` and `mu` options of odeint.

    def func(y, t, c):
        return c.dot(y)

    def jac(y, t, c):
        return c

    def jac_transpose(y, t, c):
        return c.T.copy(order='C')

    def bjac_rows(y, t, c):
        jac = np.row_stack((np.r_[0, np.diag(c, 1)],
                            np.diag(c),
                            np.r_[np.diag(c, -1), 0],
                            np.r_[np.diag(c, -2), 0, 0]))
        return jac

    def bjac_cols(y, t, c):
        return bjac_rows(y, t, c).T.copy(order='C')

    c = array([[-205, 0.01, 0.00, 0.0],
               [0.1, -2.50, 0.02, 0.0],
               [1e-3, 0.01, -2.0, 0.01],
               [0.00, 0.00, 0.1, -1.0]])

    y0 = np.ones(4)
    t = np.array([0, 5, 10, 100])

    # Use the full Jacobian.
    sol1, info1 = odeint(func, y0, t, args=(c,), full_output=True,
                         atol=1e-13, rtol=1e-11, mxstep=10000,
                         Dfun=jac)

    # Use the transposed full Jacobian, with col_deriv=True.
    sol2, info2 = odeint(func, y0, t, args=(c,), full_output=True,
                         atol=1e-13, rtol=1e-11, mxstep=10000,
                         Dfun=jac_transpose, col_deriv=True)

    # Use the banded Jacobian.
    sol3, info3 = odeint(func, y0, t, args=(c,), full_output=True,
                         atol=1e-13, rtol=1e-11, mxstep=10000,
                         Dfun=bjac_rows, ml=2, mu=1)

    # Use the transposed banded Jacobian, with col_deriv=True.
    sol4, info4 = odeint(func, y0, t, args=(c,), full_output=True,
                         atol=1e-13, rtol=1e-11, mxstep=10000,
                         Dfun=bjac_cols, ml=2, mu=1, col_deriv=True)

    assert_allclose(sol1, sol2, err_msg="sol1 != sol2")
    assert_allclose(sol1, sol3, atol=1e-12, err_msg="sol1 != sol3")
    assert_allclose(sol3, sol4, err_msg="sol3 != sol4")

    # Verify that the number of jacobian evaluations was the same for the
    # calls of odeint with a full jacobian and with a banded jacobian. This is
    # a regression test--there was a bug in the handling of banded jacobians
    # that resulted in an incorrect jacobian matrix being passed to the LSODA
    # code.  That would cause errors or excessive jacobian evaluations.
    assert_array_equal(info1['nje'], info2['nje'])
    assert_array_equal(info3['nje'], info4['nje'])

    # Test the use of tfirst
    sol1ty, info1ty = odeint(lambda t, y, c: func(y, t, c), y0, t, args=(c,),
                             full_output=True, atol=1e-13, rtol=1e-11,
                             mxstep=10000,
                             Dfun=lambda t, y, c: jac(y, t, c), tfirst=True)
    # The code should execute the exact same sequence of floating point
    # calculations, so these should be exactly equal. We'll be safe and use
    # a small tolerance.
    assert_allclose(sol1, sol1ty, rtol=1e-12, err_msg="sol1 != sol1ty")


def test_odeint_errors():
    def sys1d(x, t):
        return -100*x

    def bad1(x, t):
        return 1.0/0

    def bad2(x, t):
        return "foo"

    def bad_jac1(x, t):
        return 1.0/0

    def bad_jac2(x, t):
        return [["foo"]]

    def sys2d(x, t):
        return [-100*x[0], -0.1*x[1]]

    def sys2d_bad_jac(x, t):
        return [[1.0/0, 0], [0, -0.1]]

    assert_raises(ZeroDivisionError, odeint, bad1, 1.0, [0, 1])
    assert_raises(ValueError, odeint, bad2, 1.0, [0, 1])

    assert_raises(ZeroDivisionError, odeint, sys1d, 1.0, [0, 1], Dfun=bad_jac1)
    assert_raises(ValueError, odeint, sys1d, 1.0, [0, 1], Dfun=bad_jac2)

    assert_raises(ZeroDivisionError, odeint, sys2d, [1.0, 1.0], [0, 1],
                  Dfun=sys2d_bad_jac)


def test_odeint_bad_shapes():
    # Tests of some errors that can occur with odeint.

    def badrhs(x, t):
        return [1, -1]

    def sys1(x, t):
        return -100*x

    def badjac(x, t):
        return [[0, 0, 0]]

    # y0 must be at most 1-d.
    bad_y0 = [[0, 0], [0, 0]]
    assert_raises(ValueError, odeint, sys1, bad_y0, [0, 1])

    # t must be at most 1-d.
    bad_t = [[0, 1], [2, 3]]
    assert_raises(ValueError, odeint, sys1, [10.0], bad_t)

    # y0 is 10, but badrhs(x, t) returns [1, -1].
    assert_raises(RuntimeError, odeint, badrhs, 10, [0, 1])

    # shape of array returned by badjac(x, t) is not correct.
    assert_raises(RuntimeError, odeint, sys1, [10, 10], [0, 1], Dfun=badjac)


def test_repeated_t_values():
    """Regression test for gh-8217."""

    def func(x, t):
        return -0.25*x

    t = np.zeros(10)
    sol = odeint(func, [1.], t)
    assert_array_equal(sol, np.ones((len(t), 1)))

    tau = 4*np.log(2)
    t = [0]*9 + [tau, 2*tau, 2*tau, 3*tau]
    sol = odeint(func, [1, 2], t, rtol=1e-12, atol=1e-12)
    expected_sol = np.array([[1.0, 2.0]]*9 +
                            [[0.5, 1.0],
                             [0.25, 0.5],
                             [0.25, 0.5],
                             [0.125, 0.25]])
    assert_allclose(sol, expected_sol)

    # Edge case: empty t sequence.
    sol = odeint(func, [1.], [])
    assert_array_equal(sol, np.array([], dtype=np.float64).reshape((0, 1)))

    # t values are not monotonic.
    assert_raises(ValueError, odeint, func, [1.], [0, 1, 0.5, 0])
    assert_raises(ValueError, odeint, func, [1, 2, 3], [0, -1, -2, 3])<|MERGE_RESOLUTION|>--- conflicted
+++ resolved
@@ -2,18 +2,19 @@
 """
 Tests for numerical integration.
 """
+from __future__ import division, print_function, absolute_import
+
 import numpy as np
 from numpy import (arange, zeros, array, dot, sqrt, cos, sin, eye, pi, exp,
                    allclose)
 
+from scipy._lib._numpy_compat import _assert_warns
+from scipy._lib.six import xrange
+
 from numpy.testing import (
     assert_, assert_array_almost_equal,
-<<<<<<< HEAD
-    assert_allclose, assert_array_equal, assert_equal, assert_warns)
-=======
     assert_allclose, assert_array_equal, assert_equal)
 import pytest
->>>>>>> 7511430b
 from pytest import raises as assert_raises
 from scipy.integrate import odeint, ode, complex_ode
 
@@ -24,30 +25,10 @@
 
 class TestOdeint(object):
     # Check integrate.odeint
-
     def _do_problem(self, problem):
         t = arange(0.0, problem.stop_t, 0.05)
-
-        # Basic case
         z, infodict = odeint(problem.f, problem.z0, t, full_output=True)
         assert_(problem.verify(z, t))
-
-        # Use tfirst=True
-        z, infodict = odeint(lambda t, y: problem.f(y, t), problem.z0, t,
-                             full_output=True, tfirst=True)
-        assert_(problem.verify(z, t))
-
-        if hasattr(problem, 'jac'):
-            # Use Dfun
-            z, infodict = odeint(problem.f, problem.z0, t, Dfun=problem.jac,
-                                 full_output=True)
-            assert_(problem.verify(z, t))
-
-            # Use Dfun and tfirst=True
-            z, infodict = odeint(lambda t, y: problem.f(y, t), problem.z0, t,
-                                 Dfun=lambda t, y: problem.jac(y, t),
-                                 full_output=True, tfirst=True)
-            assert_(problem.verify(z, t))
 
     def test_odeint(self):
         for problem_cls in PROBLEMS:
@@ -162,7 +143,7 @@
     def test_concurrent_ok(self):
         f = lambda t, y: 1.0
 
-        for k in range(3):
+        for k in xrange(3):
             for sol in ('vode', 'zvode', 'lsoda', 'dopri5', 'dop853'):
                 r = ode(f).set_integrator(sol)
                 r.set_initial_value(0, 0)
@@ -475,7 +456,7 @@
     lband = 1
     uband = 0
 
-    lmbd = [0.17, 0.23, 0.29]  # fictitious decay constants
+    lmbd = [0.17, 0.23, 0.29]  # fictious decay constants
 
     def f(self, z, t):
         lmbd = self.lmbd
@@ -638,7 +619,7 @@
         solver.set_integrator(self.solver_name, nsteps=1)
         ic = [1.0, 0.0]
         solver.set_initial_value(ic, 0.0)
-        assert_warns(UserWarning, solver.integrate, pi)
+        _assert_warns(UserWarning, solver.integrate, pi)
 
 
 class TestDOPRI5CheckParameterUse(ODECheckParameterUse):
@@ -737,16 +718,6 @@
     assert_array_equal(info1['nje'], info2['nje'])
     assert_array_equal(info3['nje'], info4['nje'])
 
-    # Test the use of tfirst
-    sol1ty, info1ty = odeint(lambda t, y, c: func(y, t, c), y0, t, args=(c,),
-                             full_output=True, atol=1e-13, rtol=1e-11,
-                             mxstep=10000,
-                             Dfun=lambda t, y, c: jac(y, t, c), tfirst=True)
-    # The code should execute the exact same sequence of floating point
-    # calculations, so these should be exactly equal. We'll be safe and use
-    # a small tolerance.
-    assert_allclose(sol1, sol1ty, rtol=1e-12, err_msg="sol1 != sol1ty")
-
 
 def test_odeint_errors():
     def sys1d(x, t):
@@ -805,32 +776,3 @@
 
     # shape of array returned by badjac(x, t) is not correct.
     assert_raises(RuntimeError, odeint, sys1, [10, 10], [0, 1], Dfun=badjac)
-
-
-def test_repeated_t_values():
-    """Regression test for gh-8217."""
-
-    def func(x, t):
-        return -0.25*x
-
-    t = np.zeros(10)
-    sol = odeint(func, [1.], t)
-    assert_array_equal(sol, np.ones((len(t), 1)))
-
-    tau = 4*np.log(2)
-    t = [0]*9 + [tau, 2*tau, 2*tau, 3*tau]
-    sol = odeint(func, [1, 2], t, rtol=1e-12, atol=1e-12)
-    expected_sol = np.array([[1.0, 2.0]]*9 +
-                            [[0.5, 1.0],
-                             [0.25, 0.5],
-                             [0.25, 0.5],
-                             [0.125, 0.25]])
-    assert_allclose(sol, expected_sol)
-
-    # Edge case: empty t sequence.
-    sol = odeint(func, [1.], [])
-    assert_array_equal(sol, np.array([], dtype=np.float64).reshape((0, 1)))
-
-    # t values are not monotonic.
-    assert_raises(ValueError, odeint, func, [1.], [0, 1, 0.5, 0])
-    assert_raises(ValueError, odeint, func, [1, 2, 3], [0, -1, -2, 3])