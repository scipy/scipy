import itertools

import pytest
import numpy as np

<<<<<<< HEAD
from numpy.testing import assert_array_equal, assert_warns
=======
>>>>>>> fb5d4364
from numpy.exceptions import ComplexWarning

from scipy._lib._array_api import (
    xp_assert_equal, xp_assert_close, assert_array_almost_equal
)
from scipy.conftest import skip_xp_invalid_arg

from pytest import raises as assert_raises

from scipy.interpolate import (RegularGridInterpolator, interpn,
                               RectBivariateSpline,
                               NearestNDInterpolator, LinearNDInterpolator)

from scipy.sparse._sputils import matrix
from scipy._lib._testutils import _run_concurrent_barrier


parametrize_rgi_interp_methods = pytest.mark.parametrize(
    "method", RegularGridInterpolator._ALL_METHODS
)

class TestRegularGridInterpolator:
    def _get_sample_4d(self):
        # create a 4-D grid of 3 points in each dimension
        points = [(0., .5, 1.)] * 4
        values = np.asarray([0., .5, 1.])
        values0 = values[:, np.newaxis, np.newaxis, np.newaxis]
        values1 = values[np.newaxis, :, np.newaxis, np.newaxis]
        values2 = values[np.newaxis, np.newaxis, :, np.newaxis]
        values3 = values[np.newaxis, np.newaxis, np.newaxis, :]
        values = (values0 + values1 * 10 + values2 * 100 + values3 * 1000)
        return points, values

    def _get_sample_4d_2(self):
        # create another 4-D grid of 3 points in each dimension
        points = [(0., .5, 1.)] * 2 + [(0., 5., 10.)] * 2
        values = np.asarray([0., .5, 1.])
        values0 = values[:, np.newaxis, np.newaxis, np.newaxis]
        values1 = values[np.newaxis, :, np.newaxis, np.newaxis]
        values2 = values[np.newaxis, np.newaxis, :, np.newaxis]
        values3 = values[np.newaxis, np.newaxis, np.newaxis, :]
        values = (values0 + values1 * 10 + values2 * 100 + values3 * 1000)
        return points, values

    def _get_sample_4d_3(self):
        # create another 4-D grid of 7 points in each dimension
        points = [(0.0, 0.5, 1.0, 1.5, 2.0, 2.5, 3.0)] * 4
        values = np.asarray([0.0, 0.5, 1.0, 1.5, 2.0, 2.5, 3.0])
        values0 = values[:, np.newaxis, np.newaxis, np.newaxis]
        values1 = values[np.newaxis, :, np.newaxis, np.newaxis]
        values2 = values[np.newaxis, np.newaxis, :, np.newaxis]
        values3 = values[np.newaxis, np.newaxis, np.newaxis, :]
        values = (values0 + values1 * 10 + values2 * 100 + values3 * 1000)
        return points, values

    def _get_sample_4d_4(self):
        # create another 4-D grid of 2 points in each dimension
        points = [(0.0, 1.0)] * 4
        values = np.asarray([0.0, 1.0])
        values0 = values[:, np.newaxis, np.newaxis, np.newaxis]
        values1 = values[np.newaxis, :, np.newaxis, np.newaxis]
        values2 = values[np.newaxis, np.newaxis, :, np.newaxis]
        values3 = values[np.newaxis, np.newaxis, np.newaxis, :]
        values = (values0 + values1 * 10 + values2 * 100 + values3 * 1000)
        return points, values

    @parametrize_rgi_interp_methods
    def test_list_input(self, method):
        points, values = self._get_sample_4d_3()

        sample = np.asarray([[0.1, 0.1, 1., .9], [0.2, 0.1, .45, .8],
                             [0.5, 0.5, .5, .5]])

        interp = RegularGridInterpolator(points,
                                         values.tolist(),
                                         method=method)
        v1 = interp(sample.tolist())
        interp = RegularGridInterpolator(points,
                                         values,
                                         method=method)
        v2 = interp(sample)
        xp_assert_close(v1, v2)

    @pytest.mark.parametrize('method', ['cubic', 'quintic', 'pchip'])
    def test_spline_dim_error(self, method):
        points, values = self._get_sample_4d_4()
        match = "points in dimension"

        # Check error raise when creating interpolator
        with pytest.raises(ValueError, match=match):
            RegularGridInterpolator(points, values, method=method)

        # Check error raise when creating interpolator
        interp = RegularGridInterpolator(points, values)
        sample = np.asarray([[0.1, 0.1, 1., .9], [0.2, 0.1, .45, .8],
                             [0.5, 0.5, .5, .5]])
        with pytest.raises(ValueError, match=match):
            interp(sample, method=method)

    @pytest.mark.parametrize(
        "points_values, sample",
        [
            (
                _get_sample_4d,
                np.asarray(
                    [[0.1, 0.1, 1.0, 0.9],
                     [0.2, 0.1, 0.45, 0.8],
                     [0.5, 0.5, 0.5, 0.5]]
                ),
            ),
            (_get_sample_4d_2, np.asarray([0.1, 0.1, 10.0, 9.0])),
        ],
    )
    def test_linear_and_slinear_close(self, points_values, sample):
        points, values = points_values(self)
        interp = RegularGridInterpolator(points, values, method="linear")
        v1 = interp(sample)
        interp = RegularGridInterpolator(points, values, method="slinear")
        v2 = interp(sample)
        xp_assert_close(v1, v2)

    def test_derivatives(self):
        points, values = self._get_sample_4d()
        sample = np.array([[0.1 , 0.1 , 1.  , 0.9 ],
                           [0.2 , 0.1 , 0.45, 0.8 ],
                           [0.5 , 0.5 , 0.5 , 0.5 ]])
        interp = RegularGridInterpolator(points, values, method="slinear")

        with assert_raises(ValueError):
            # wrong number of derivatives (need 4)
            interp(sample, nu=1)

        xp_assert_close(interp(sample, nu=(1, 0, 0, 0)),
                        np.asarray([1.0, 1, 1]), atol=1e-15)
        xp_assert_close(interp(sample, nu=(0, 1, 0, 0)),
                        np.asarray([10.0, 10, 10]), atol=1e-15)

        # 2nd derivatives of a linear function are zero
        xp_assert_close(interp(sample, nu=(0, 1, 1, 0)),
                        np.asarray([0.0, 0, 0]), atol=2e-12)

    @parametrize_rgi_interp_methods
    def test_complex(self, method):
        if method == "pchip":
            pytest.skip("pchip does not make sense for complex data")
        points, values = self._get_sample_4d_3()
        values = values - 2j*values
        sample = np.asarray([[0.1, 0.1, 1., .9], [0.2, 0.1, .45, .8],
                             [0.5, 0.5, .5, .5]])

        interp = RegularGridInterpolator(points, values, method=method)
        rinterp = RegularGridInterpolator(points, values.real, method=method)
        iinterp = RegularGridInterpolator(points, values.imag, method=method)

        v1 = interp(sample)
        v2 = rinterp(sample) + 1j*iinterp(sample)
        xp_assert_close(v1, v2)

    def test_cubic_vs_pchip(self):
        x, y = [1, 2, 3, 4], [1, 2, 3, 4]
        xg, yg = np.meshgrid(x, y, indexing='ij')

        values = (lambda x, y: x**4 * y**4)(xg, yg)
        cubic = RegularGridInterpolator((x, y), values, method='cubic')
        pchip = RegularGridInterpolator((x, y), values, method='pchip')

        vals_cubic = cubic([1.5, 2])
        vals_pchip = pchip([1.5, 2])
        assert not np.allclose(vals_cubic, vals_pchip, atol=1e-14, rtol=0)

    def test_linear_xi1d(self):
        points, values = self._get_sample_4d_2()
        interp = RegularGridInterpolator(points, values)
        sample = np.asarray([0.1, 0.1, 10., 9.])
        wanted = np.asarray([1001.1])
        assert_array_almost_equal(interp(sample), wanted)

    def test_linear_xi3d(self):
        points, values = self._get_sample_4d()
        interp = RegularGridInterpolator(points, values)
        sample = np.asarray([[0.1, 0.1, 1., .9], [0.2, 0.1, .45, .8],
                             [0.5, 0.5, .5, .5]])
        wanted = np.asarray([1001.1, 846.2, 555.5])
        assert_array_almost_equal(interp(sample), wanted)

    @pytest.mark.parametrize(
        "sample, wanted",
        [
            (np.asarray([0.1, 0.1, 0.9, 0.9]), 1100.0),
            (np.asarray([0.1, 0.1, 0.1, 0.1]), 0.0),
            (np.asarray([0.0, 0.0, 0.0, 0.0]), 0.0),
            (np.asarray([1.0, 1.0, 1.0, 1.0]), 1111.0),
            (np.asarray([0.1, 0.4, 0.6, 0.9]), 1055.0),
        ],
    )
    def test_nearest(self, sample, wanted):
        points, values = self._get_sample_4d()
        interp = RegularGridInterpolator(points, values, method="nearest")
        wanted = np.asarray([wanted])
        assert_array_almost_equal(interp(sample), wanted)

    def test_linear_edges(self):
        points, values = self._get_sample_4d()
        interp = RegularGridInterpolator(points, values)
        sample = np.asarray([[0., 0., 0., 0.], [1., 1., 1., 1.]])
        wanted = np.asarray([0., 1111.])
        assert_array_almost_equal(interp(sample), wanted)

    def test_valid_create(self):
        # create a 2-D grid of 3 points in each dimension
        points = [(0., .5, 1.), (0., 1., .5)]
        values = np.asarray([0., .5, 1.])
        values0 = values[:, np.newaxis]
        values1 = values[np.newaxis, :]
        values = (values0 + values1 * 10)
        assert_raises(ValueError, RegularGridInterpolator, points, values)
        points = [((0., .5, 1.), ), (0., .5, 1.)]
        assert_raises(ValueError, RegularGridInterpolator, points, values)
        points = [(0., .5, .75, 1.), (0., .5, 1.)]
        assert_raises(ValueError, RegularGridInterpolator, points, values)
        points = [(0., .5, 1.), (0., .5, 1.), (0., .5, 1.)]
        assert_raises(ValueError, RegularGridInterpolator, points, values)
        points = [(0., .5, 1.), (0., .5, 1.)]
        assert_raises(ValueError, RegularGridInterpolator, points, values,
                      method="undefmethod")

    def test_valid_call(self):
        points, values = self._get_sample_4d()
        interp = RegularGridInterpolator(points, values)
        sample = np.asarray([[0., 0., 0., 0.], [1., 1., 1., 1.]])
        assert_raises(ValueError, interp, sample, "undefmethod")
        sample = np.asarray([[0., 0., 0.], [1., 1., 1.]])
        assert_raises(ValueError, interp, sample)
        sample = np.asarray([[0., 0., 0., 0.], [1., 1., 1., 1.1]])
        assert_raises(ValueError, interp, sample)

    def test_out_of_bounds_extrap(self):
        points, values = self._get_sample_4d()
        interp = RegularGridInterpolator(points, values, bounds_error=False,
                                         fill_value=None)
        sample = np.asarray([[-.1, -.1, -.1, -.1], [1.1, 1.1, 1.1, 1.1],
                             [21, 2.1, -1.1, -11], [2.1, 2.1, -1.1, -1.1]])
        wanted = np.asarray([0., 1111., 11., 11.])
        assert_array_almost_equal(interp(sample, method="nearest"), wanted)
        wanted = np.asarray([-111.1, 1222.1, -11068., -1186.9])
        assert_array_almost_equal(interp(sample, method="linear"), wanted)

    def test_out_of_bounds_extrap2(self):
        points, values = self._get_sample_4d_2()
        interp = RegularGridInterpolator(points, values, bounds_error=False,
                                         fill_value=None)
        sample = np.asarray([[-.1, -.1, -.1, -.1], [1.1, 1.1, 1.1, 1.1],
                             [21, 2.1, -1.1, -11], [2.1, 2.1, -1.1, -1.1]])
        wanted = np.asarray([0., 11., 11., 11.])
        assert_array_almost_equal(interp(sample, method="nearest"), wanted)
        wanted = np.asarray([-12.1, 133.1, -1069., -97.9])
        assert_array_almost_equal(interp(sample, method="linear"), wanted)

    def test_out_of_bounds_fill(self):
        points, values = self._get_sample_4d()
        interp = RegularGridInterpolator(points, values, bounds_error=False,
                                         fill_value=np.nan)
        sample = np.asarray([[-.1, -.1, -.1, -.1], [1.1, 1.1, 1.1, 1.1],
                             [2.1, 2.1, -1.1, -1.1]])
        wanted = np.asarray([np.nan, np.nan, np.nan])
        assert_array_almost_equal(interp(sample, method="nearest"), wanted)
        assert_array_almost_equal(interp(sample, method="linear"), wanted)
        sample = np.asarray([[0.1, 0.1, 1., .9], [0.2, 0.1, .45, .8],
                             [0.5, 0.5, .5, .5]])
        wanted = np.asarray([1001.1, 846.2, 555.5])
        assert_array_almost_equal(interp(sample), wanted)

    def test_nearest_compare_qhull(self):
        points, values = self._get_sample_4d()
        interp = RegularGridInterpolator(points, values, method="nearest")
        points_qhull = itertools.product(*points)
        points_qhull = [p for p in points_qhull]
        points_qhull = np.asarray(points_qhull)
        values_qhull = values.reshape(-1)
        interp_qhull = NearestNDInterpolator(points_qhull, values_qhull)
        sample = np.asarray([[0.1, 0.1, 1., .9], [0.2, 0.1, .45, .8],
                             [0.5, 0.5, .5, .5]])
        assert_array_almost_equal(interp(sample), interp_qhull(sample))

    def test_linear_compare_qhull(self):
        points, values = self._get_sample_4d()
        interp = RegularGridInterpolator(points, values)
        points_qhull = itertools.product(*points)
        points_qhull = [p for p in points_qhull]
        points_qhull = np.asarray(points_qhull)
        values_qhull = values.reshape(-1)
        interp_qhull = LinearNDInterpolator(points_qhull, values_qhull)
        sample = np.asarray([[0.1, 0.1, 1., .9], [0.2, 0.1, .45, .8],
                             [0.5, 0.5, .5, .5]])
        assert_array_almost_equal(interp(sample), interp_qhull(sample))

    @pytest.mark.parametrize("method", ["nearest", "linear"])
    def test_duck_typed_values(self, method):
        x = np.linspace(0, 2, 5)
        y = np.linspace(0, 1, 7)

        values = MyValue((5, 7))

        interp = RegularGridInterpolator((x, y), values, method=method)
        v1 = interp([0.4, 0.7])

        interp = RegularGridInterpolator((x, y), values._v, method=method)
        v2 = interp([0.4, 0.7])
        xp_assert_close(v1, v2, check_dtype=False)

    def test_invalid_fill_value(self):
        np.random.seed(1234)
        x = np.linspace(0, 2, 5)
        y = np.linspace(0, 1, 7)
        values = np.random.rand(5, 7)

        # integers can be cast to floats
        RegularGridInterpolator((x, y), values, fill_value=1)

        # complex values cannot
        assert_raises(ValueError, RegularGridInterpolator,
                      (x, y), values, fill_value=1+2j)

    def test_fillvalue_type(self):
        # from #3703; test that interpolator object construction succeeds
        values = np.ones((10, 20, 30), dtype='>f4')
        points = [np.arange(n) for n in values.shape]
        # xi = [(1, 1, 1)]
        RegularGridInterpolator(points, values)
        RegularGridInterpolator(points, values, fill_value=0.)

    @pytest.mark.parametrize("dtype", [np.float32, np.float64])
    @pytest.mark.parametrize("ndim", [1, 2, 3])
    @pytest.mark.parametrize("method", ["linear", "nearest"])
    def test_length_one_axis_all(self, dtype, ndim, method):
        # gh-23171: length-1 axes in all dimensions are legal
        # for all methods parametrized above.

        # Construct test point 'x0' with coordinates[0, 1, ..., ndim-1].
        # NOTE: choice of coordinates is arbitrary, could be random numbers,
        # but using np.arange for convenience.
        x0 = np.arange(ndim, dtype=dtype)

        # Unpack 'x0'; loosly speaking this is the inverse of np.mgrid.
        # By construction 'points' defines a grid of length one along all axes.
        points = tuple(np.asarray([xi]) for xi in x0)

        # Construct 'values' array of dimensions (1, 1, ...) from 0D 'val'.
        val = np.asarray(1/7, dtype=dtype)
        values = np.full(shape=(1, )*ndim, fill_value=val)

        # Fill value, as a 0D array of correct dtype.
        fill = np.asarray(1/42, dtype=dtype)

        # Create interpolator instances, with and without 'bounds_error' check.
        interp_fill = RegularGridInterpolator(
            points, values, method=method, bounds_error=False, fill_value=fill
        )
        interp_err = RegularGridInterpolator(
            points, values, method=method, bounds_error=True,
        )

        # Check interpolator returns correct value for valid sample.
        sample = np.asarray([x0])
        wanted = np.asarray([val])
        result = interp_fill(sample)
        assert_array_equal(result, wanted)

        result = interp_err(sample)
        assert_array_equal(result, wanted)

        # Check out of bound point along first direction.
        x0[0] += 1
        sample = np.asarray([x0])
        wanted = np.asarray([fill])
        result = interp_fill(sample)
        assert_array_equal(result, wanted)

        with pytest.raises(
            ValueError,
            match="^One of the requested xi is out of bounds in dimension 0$",
        ):
            interp_err(sample), wanted

        # check point with NaN in first direction
        x0[0] = np.nan
        sample = np.asarray([x0])
        wanted = np.asarray([np.nan])
        result = interp_fill(sample)
        assert_array_equal(result, wanted)

        with pytest.raises(
            ValueError,
            match="^One of the requested xi is out of bounds in dimension 0$",
        ):
            interp_err(sample), wanted

    def test_length_one_axis(self):
        # gh-5890, gh-9524 : length-1 axis is legal for method='linear'.
        # Along the axis it's linear interpolation; away from the length-1
        # axis, it's an extrapolation, so fill_value should be used.
        def f(x, y):
            return x + y
        x = np.linspace(1, 1, 1)
        y = np.linspace(1, 10, 10)
        data = f(*np.meshgrid(x, y, indexing="ij", sparse=True))

        interp = RegularGridInterpolator((x, y), data, method="linear",
                                         bounds_error=False, fill_value=101)

        # check values at the grid
        xp_assert_close(interp(np.array([[1, 1], [1, 5], [1, 10]])),
                        np.asarray([2.0, 6, 11]),
                        atol=1e-14)

        # check off-grid interpolation is indeed linear
        xp_assert_close(interp(np.array([[1, 1.4], [1, 5.3], [1, 10]])),
                        [2.4, 6.3, 11],
                        atol=1e-14)

        # check exrapolation w/ fill_value
        xp_assert_close(interp(np.array([1.1, 2.4])),
                        interp.fill_value,
                        check_dtype=False, check_shape=False, check_0d=False,
                        atol=1e-14)

        # check extrapolation: linear along the `y` axis, const along `x`
        interp.fill_value = None
        xp_assert_close(interp([[1, 0.3], [1, 11.5]]),
                        [1.3, 12.5], atol=1e-15)

        xp_assert_close(interp([[1.5, 0.3], [1.9, 11.5]]),
                        [1.3, 12.5], atol=1e-15)

        # extrapolation with method='nearest'
        interp = RegularGridInterpolator((x, y), data, method="nearest",
                                         bounds_error=False, fill_value=None)
        xp_assert_close(interp([[1.5, 1.8], [-4, 5.1]]),
                        np.asarray([3.0, 6]),
                        atol=1e-15)

    @pytest.mark.parametrize("fill_value", [None, np.nan, np.pi])
    @pytest.mark.parametrize("method", ['linear', 'nearest'])
    def test_length_one_axis2(self, fill_value, method):
        options = {"fill_value": fill_value, "bounds_error": False,
                   "method": method}

        x = np.linspace(0, 2*np.pi, 20)
        z = np.sin(x)

        fa = RegularGridInterpolator((x,), z[:], **options)
        fb = RegularGridInterpolator((x, [0]), z[:, None], **options)

        x1a = np.linspace(-1, 2*np.pi+1, 100)
        za = fa(x1a)

        # evaluated at provided y-value, fb should behave exactly as fa
        y1b = np.zeros(100)
        zb = fb(np.vstack([x1a, y1b]).T)
        xp_assert_close(zb, za)

        # evaluated at a different y-value, fb should return fill value
        y1b = np.ones(100)
        zb = fb(np.vstack([x1a, y1b]).T)
        if fill_value is None:
            xp_assert_close(zb, za)
        else:
            xp_assert_close(zb, np.full_like(zb, fill_value))

    @pytest.mark.parametrize("method", ['nearest', 'linear'])
    def test_nan_x_1d(self, method):
        # gh-6624 : if x is nan, result should be nan
        f = RegularGridInterpolator(([1, 2, 3],), [10, 20, 30], fill_value=1,
                                    bounds_error=False, method=method)
        assert np.isnan(f([np.nan]))

        # test arbitrary nan pattern
        rng = np.random.default_rng(8143215468)
        x = rng.random(size=100)*4
        i = rng.random(size=100) > 0.5
        x[i] = np.nan
        with np.errstate(invalid='ignore'):
            # out-of-bounds comparisons, `out_of_bounds += x < grid[0]`,
            # generate numpy warnings if `x` contains nans.
            # These warnings should propagate to user (since `x` is user
            # input) and we simply filter them out.
            res = f(x)

        assert np.isnan(res[i]).all()
        xp_assert_equal(res[~i], f(x[~i]))

        # also test the length-one axis f(nan)
        x = [1, 2, 3]
        y = [1, ]
        data = np.ones((3, 1))
        f = RegularGridInterpolator((x, y), data, fill_value=1,
                                    bounds_error=False, method=method)
        assert np.all(np.isnan(f([np.nan, 1])))
        assert np.all(np.isnan(f([1, np.nan])))

    @pytest.mark.parametrize("method", ['nearest', 'linear'])
    def test_nan_x_2d(self, method):
        x, y = np.array([0, 1, 2]), np.array([1, 3, 7])

        def f(x, y):
            return x**2 + y**2

        xg, yg = np.meshgrid(x, y, indexing='ij', sparse=True)
        data = f(xg, yg)
        interp = RegularGridInterpolator((x, y), data,
                                         method=method, bounds_error=False)

        with np.errstate(invalid='ignore'):
            res = interp([[1.5, np.nan], [1, 1]])
        xp_assert_close(res[1], 2.0, atol=1e-14)
        assert np.isnan(res[0])

        # test arbitrary nan pattern
        rng = np.random.default_rng(8143215468)
        x = rng.random(size=100)*4-1
        y = rng.random(size=100)*8
        i1 = rng.random(size=100) > 0.5
        i2 = rng.random(size=100) > 0.5
        i = i1 | i2
        x[i1] = np.nan
        y[i2] = np.nan
        z = np.array([x, y]).T
        with np.errstate(invalid='ignore'):
            # out-of-bounds comparisons, `out_of_bounds += x < grid[0]`,
            # generate numpy warnings if `x` contains nans.
            # These warnings should propagate to user (since `x` is user
            # input) and we simply filter them out.
            res = interp(z)

        assert np.isnan(res[i]).all()
        xp_assert_equal(res[~i], interp(z[~i]), check_dtype=False)

    @pytest.mark.fail_slow(10)
    @parametrize_rgi_interp_methods
    @pytest.mark.parametrize(("ndims", "func"), [
        (2, lambda x, y: 2 * x ** 3 + 3 * y ** 2),
        (3, lambda x, y, z: 2 * x ** 3 + 3 * y ** 2 - z),
        (4, lambda x, y, z, a: 2 * x ** 3 + 3 * y ** 2 - z + a),
        (5, lambda x, y, z, a, b: 2 * x ** 3 + 3 * y ** 2 - z + a * b),
    ])
    def test_descending_points_nd(self, method, ndims, func):

        if ndims >= 4 and method in {"cubic", "quintic"}:
            pytest.skip("too slow; OOM (quintic); or nearly so (cubic)")

        rng = np.random.default_rng(42)
        sample_low = 1
        sample_high = 5
        test_points = rng.uniform(sample_low, sample_high, size=(2, ndims))

        ascending_points = [np.linspace(sample_low, sample_high, 12)
                            for _ in range(ndims)]

        ascending_values = func(*np.meshgrid(*ascending_points,
                                             indexing="ij",
                                             sparse=True))

        ascending_interp = RegularGridInterpolator(ascending_points,
                                                   ascending_values,
                                                   method=method)
        ascending_result = ascending_interp(test_points)

        descending_points = [xi[::-1] for xi in ascending_points]
        descending_values = func(*np.meshgrid(*descending_points,
                                              indexing="ij",
                                              sparse=True))
        descending_interp = RegularGridInterpolator(descending_points,
                                                    descending_values,
                                                    method=method)
        descending_result = descending_interp(test_points)

        xp_assert_equal(ascending_result, descending_result)

    def test_invalid_points_order(self):
        def val_func_2d(x, y):
            return 2 * x ** 3 + 3 * y ** 2

        x = np.array([.5, 2., 0., 4., 5.5])  # not ascending or descending
        y = np.array([.5, 2., 3., 4., 5.5])
        points = (x, y)
        values = val_func_2d(*np.meshgrid(*points, indexing='ij',
                                          sparse=True))
        match = "must be strictly ascending or descending"
        with pytest.raises(ValueError, match=match):
            RegularGridInterpolator(points, values)

    @parametrize_rgi_interp_methods
    def test_fill_value(self, method):
        interp = RegularGridInterpolator([np.arange(6)], np.ones(6),
                                         method=method, bounds_error=False)
        assert np.isnan(interp([10]))

    @pytest.mark.fail_slow(5)
    @parametrize_rgi_interp_methods
    def test_nonscalar_values(self, method):

        if method == "quintic":
            pytest.skip("Way too slow.")

        # Verify that non-scalar valued values also works
        points = [(0.0, 0.5, 1.0, 1.5, 2.0, 2.5)] * 2 + [
            (0.0, 5.0, 10.0, 15.0, 20, 25.0)
        ] * 2

        rng = np.random.default_rng(1234)
        values = rng.random((6, 6, 6, 6, 8))
        sample = rng.random((7, 3, 4))

        interp = RegularGridInterpolator(points, values, method=method,
                                         bounds_error=False)
        v = interp(sample)
        assert v.shape == (7, 3, 8), method

        vs = []
        for j in range(8):
            interp = RegularGridInterpolator(points, values[..., j],
                                             method=method,
                                             bounds_error=False)
            vs.append(interp(sample))
        v2 = np.array(vs).transpose(1, 2, 0)

        xp_assert_close(v, v2, atol=1e-14, err_msg=method)

    @parametrize_rgi_interp_methods
    @pytest.mark.parametrize("flip_points", [False, True])
    def test_nonscalar_values_2(self, method, flip_points):

        if method in {"cubic", "quintic"}:
            pytest.skip("Way too slow.")

        # Verify that non-scalar valued values also work : use different
        # lengths of axes to simplify tracing the internals
        points = [(0.0, 0.5, 1.0, 1.5, 2.0, 2.5),
                  (0.0, 0.5, 1.0, 1.5, 2.0, 2.5, 3.0),
                  (0.0, 5.0, 10.0, 15.0, 20, 25.0, 35.0, 36.0),
                  (0.0, 5.0, 10.0, 15.0, 20, 25.0, 35.0, 36.0, 47)]

        # verify, that strictly decreasing dimensions work
        if flip_points:
            points = [tuple(reversed(p)) for p in points]

        rng = np.random.default_rng(1234)

        trailing_points = (3, 2)
        # NB: values has a `num_trailing_dims` trailing dimension
        values = rng.random((6, 7, 8, 9, *trailing_points))
        sample = rng.random(4)   # a single sample point !

        interp = RegularGridInterpolator(points, values, method=method,
                                         bounds_error=False)
        v = interp(sample)

        # v has a single sample point *per entry in the trailing dimensions*
        assert v.shape == (1, *trailing_points)

        # check the values, too : manually loop over the trailing dimensions
        vs = np.empty(values.shape[-2:])
        for i in range(values.shape[-2]):
            for j in range(values.shape[-1]):
                interp = RegularGridInterpolator(points, values[..., i, j],
                                                 method=method,
                                                 bounds_error=False)
                vs[i, j] = interp(sample).item()
        v2 = np.expand_dims(vs, axis=0)
        xp_assert_close(v, v2, atol=1e-14, err_msg=method)

    def test_nonscalar_values_linear_2D(self):
        # Verify that non-scalar values work in the 2D fast path
        method = 'linear'
        points = [(0.0, 0.5, 1.0, 1.5, 2.0, 2.5),
                  (0.0, 0.5, 1.0, 1.5, 2.0, 2.5, 3.0), ]

        rng = np.random.default_rng(1234)

        trailing_points = (3, 4)
        # NB: values has a `num_trailing_dims` trailing dimension
        values = rng.random((6, 7, *trailing_points))
        sample = rng.random(2)   # a single sample point !

        interp = RegularGridInterpolator(points, values, method=method,
                                         bounds_error=False)
        v = interp(sample)

        # v has a single sample point *per entry in the trailing dimensions*
        assert v.shape == (1, *trailing_points)

        # check the values, too : manually loop over the trailing dimensions
        vs = np.empty(values.shape[-2:])
        for i in range(values.shape[-2]):
            for j in range(values.shape[-1]):
                interp = RegularGridInterpolator(points, values[..., i, j],
                                                 method=method,
                                                 bounds_error=False)
                vs[i, j] = interp(sample).item()
        v2 = np.expand_dims(vs, axis=0)
        xp_assert_close(v, v2, atol=1e-14, err_msg=method)

    @pytest.mark.parametrize(
        "dtype",
        [np.float32, np.float64, np.complex64, np.complex128]
    )
    @pytest.mark.parametrize("xi_dtype", [np.float32, np.float64])
    def test_float32_values(self, dtype, xi_dtype):
        # regression test for gh-17718: values.dtype=float32 fails
        def f(x, y):
            return 2 * x**3 + 3 * y**2

        x = np.linspace(1, 4, 11)
        y = np.linspace(4, 7, 22)

        xg, yg = np.meshgrid(x, y, indexing='ij', sparse=True)
        data = f(xg, yg)

        data = data.astype(dtype)

        interp = RegularGridInterpolator((x, y), data)

        pts = np.array([[2.1, 6.2],
                        [3.3, 5.2]], dtype=xi_dtype)

        # the values here are just what the call returns; the test checks that
        # that the call succeeds at all, instead of failing with cython not
        # having a float32 kernel
        xp_assert_close(interp(pts), [134.10469388, 153.40069388],
                        atol=1e-7, rtol=1e-7, check_dtype=False)

    def test_bad_solver(self):
        x = np.linspace(0, 3, 7)
        y = np.linspace(0, 3, 7)
        xg, yg = np.meshgrid(x, y, indexing='ij', sparse=True)
        data = xg + yg

        # default method 'linear' does not accept 'solver'
        with assert_raises(ValueError):
            RegularGridInterpolator((x, y), data, solver=lambda x: x)

        with assert_raises(TypeError):
            # wrong solver interface
            RegularGridInterpolator(
                (x, y), data, method='slinear', solver=lambda x: x
            )

        with assert_raises(TypeError):
            # unknown argument
            RegularGridInterpolator(
                (x, y), data, method='slinear', solver=lambda x: x, woof='woof'
            )

        with assert_raises(TypeError):
            # unknown argument
            RegularGridInterpolator(
                (x, y), data, method='slinear',  solver_args={'woof': 42}
            )

    @pytest.mark.thread_unsafe
    def test_concurrency(self):
        points, values = self._get_sample_4d()
        sample = np.array([[0.1 , 0.1 , 1.  , 0.9 ],
                           [0.2 , 0.1 , 0.45, 0.8 ],
                           [0.5 , 0.5 , 0.5 , 0.5 ],
                           [0.3 , 0.1 , 0.2 , 0.4 ]])
        interp = RegularGridInterpolator(points, values, method="slinear")

        # A call to RGI with a method different from the one specified on the
        # constructor, should not mutate it.
        methods = ['slinear', 'nearest']
        def worker_fn(tid, interp):
            spline = interp._spline
            method = methods[tid % 2]
            interp(sample, method=method)
            assert interp._spline is spline

        _run_concurrent_barrier(10, worker_fn, interp)


class MyValue:
    """
    Minimal indexable object
    """

    def __init__(self, shape):
        self.ndim = 2
        self.shape = shape
        self._v = np.arange(np.prod(shape)).reshape(shape)

    def __getitem__(self, idx):
        return self._v[idx]

    def __array_interface__(self):
        return None

    def __array__(self, dtype=None, copy=None):
        raise RuntimeError("No array representation")


class TestInterpN:
    def _sample_2d_data(self):
        x = np.array([.5, 2., 3., 4., 5.5, 6.])
        y = np.array([.5, 2., 3., 4., 5.5, 6.])
        z = np.array(
            [
                [1, 2, 1, 2, 1, 1],
                [1, 2, 1, 2, 1, 1],
                [1, 2, 3, 2, 1, 1],
                [1, 2, 2, 2, 1, 1],
                [1, 2, 1, 2, 1, 1],
                [1, 2, 2, 2, 1, 1],
            ]
        )
        return x, y, z

    def test_spline_2d(self):
        x, y, z = self._sample_2d_data()
        lut = RectBivariateSpline(x, y, z)

        xi = np.array([[1, 2.3, 5.3, 0.5, 3.3, 1.2, 3],
                       [1, 3.3, 1.2, 4.0, 5.0, 1.0, 3]]).T
        assert_array_almost_equal(interpn((x, y), z, xi, method="splinef2d"),
                                  lut.ev(xi[:, 0], xi[:, 1]))

    @parametrize_rgi_interp_methods
    def test_list_input(self, method):
        x, y, z = self._sample_2d_data()
        xi = np.array([[1, 2.3, 5.3, 0.5, 3.3, 1.2, 3],
                       [1, 3.3, 1.2, 4.0, 5.0, 1.0, 3]]).T
        v1 = interpn((x, y), z, xi, method=method)
        v2 = interpn(
            (x.tolist(), y.tolist()), z.tolist(), xi.tolist(), method=method
        )
        xp_assert_close(v1, v2, err_msg=method)

    def test_spline_2d_outofbounds(self):
        x = np.array([.5, 2., 3., 4., 5.5])
        y = np.array([.5, 2., 3., 4., 5.5])
        z = np.array([[1, 2, 1, 2, 1], [1, 2, 1, 2, 1], [1, 2, 3, 2, 1],
                      [1, 2, 2, 2, 1], [1, 2, 1, 2, 1]])
        lut = RectBivariateSpline(x, y, z)

        xi = np.array([[1, 2.3, 6.3, 0.5, 3.3, 1.2, 3],
                       [1, 3.3, 1.2, -4.0, 5.0, 1.0, 3]]).T
        actual = interpn((x, y), z, xi, method="splinef2d",
                         bounds_error=False, fill_value=999.99)
        expected = lut.ev(xi[:, 0], xi[:, 1])
        expected[2:4] = 999.99
        assert_array_almost_equal(actual, expected)

        # no extrapolation for splinef2d
        assert_raises(ValueError, interpn, (x, y), z, xi, method="splinef2d",
                      bounds_error=False, fill_value=None)

    def _sample_4d_data(self):
        points = [(0., .5, 1.)] * 2 + [(0., 5., 10.)] * 2
        values = np.asarray([0., .5, 1.])
        values0 = values[:, np.newaxis, np.newaxis, np.newaxis]
        values1 = values[np.newaxis, :, np.newaxis, np.newaxis]
        values2 = values[np.newaxis, np.newaxis, :, np.newaxis]
        values3 = values[np.newaxis, np.newaxis, np.newaxis, :]
        values = (values0 + values1 * 10 + values2 * 100 + values3 * 1000)
        return points, values

    def test_linear_4d(self):
        # create a 4-D grid of 3 points in each dimension
        points, values = self._sample_4d_data()
        interp_rg = RegularGridInterpolator(points, values)
        sample = np.asarray([[0.1, 0.1, 10., 9.]])
        wanted = interpn(points, values, sample, method="linear")
        assert_array_almost_equal(interp_rg(sample), wanted)

    def test_4d_linear_outofbounds(self):
        # create a 4-D grid of 3 points in each dimension
        points, values = self._sample_4d_data()
        sample = np.asarray([[0.1, -0.1, 10.1, 9.]])
        wanted = np.asarray([999.99])
        actual = interpn(points, values, sample, method="linear",
                         bounds_error=False, fill_value=999.99)
        assert_array_almost_equal(actual, wanted)

    def test_nearest_4d(self):
        # create a 4-D grid of 3 points in each dimension
        points, values = self._sample_4d_data()
        interp_rg = RegularGridInterpolator(points, values, method="nearest")
        sample = np.asarray([[0.1, 0.1, 10., 9.]])
        wanted = interpn(points, values, sample, method="nearest")
        assert_array_almost_equal(interp_rg(sample), wanted)

    def test_4d_nearest_outofbounds(self):
        # create a 4-D grid of 3 points in each dimension
        points, values = self._sample_4d_data()
        sample = np.asarray([[0.1, -0.1, 10.1, 9.]])
        wanted = np.asarray([999.99])
        actual = interpn(points, values, sample, method="nearest",
                         bounds_error=False, fill_value=999.99)
        assert_array_almost_equal(actual, wanted)

    def test_xi_1d(self):
        # verify that 1-D xi works as expected
        points, values = self._sample_4d_data()
        sample = np.asarray([0.1, 0.1, 10., 9.])
        v1 = interpn(points, values, sample, bounds_error=False)
        v2 = interpn(points, values, sample[None,:], bounds_error=False)
        xp_assert_close(v1, v2)

    def test_xi_nd(self):
        # verify that higher-d xi works as expected
        points, values = self._sample_4d_data()

        np.random.seed(1234)
        sample = np.random.rand(2, 3, 4)

        v1 = interpn(points, values, sample, method='nearest',
                     bounds_error=False)
        assert v1.shape == (2, 3)

        v2 = interpn(points, values, sample.reshape(-1, 4),
                     method='nearest', bounds_error=False)
        xp_assert_close(v1, v2.reshape(v1.shape))

    @parametrize_rgi_interp_methods
    def test_xi_broadcast(self, method):
        # verify that the interpolators broadcast xi
        x, y, values = self._sample_2d_data()
        points = (x, y)

        xi = np.linspace(0, 1, 2)
        yi = np.linspace(0, 3, 3)

        sample = (xi[:, None], yi[None, :])
        v1 = interpn(points, values, sample, method=method, bounds_error=False)
        assert v1.shape == (2, 3)

        xx, yy = np.meshgrid(xi, yi)
        sample = np.c_[xx.T.ravel(), yy.T.ravel()]

        v2 = interpn(points, values, sample,
                     method=method, bounds_error=False)
        xp_assert_close(v1, v2.reshape(v1.shape))

    @pytest.mark.fail_slow(5)
    @parametrize_rgi_interp_methods
    def test_nonscalar_values(self, method):

        if method == "quintic":
            pytest.skip("Way too slow.")

        # Verify that non-scalar valued values also works
        points = [(0.0, 0.5, 1.0, 1.5, 2.0, 2.5)] * 2 + [
            (0.0, 5.0, 10.0, 15.0, 20, 25.0)
        ] * 2

        rng = np.random.default_rng(1234)
        values = rng.random((6, 6, 6, 6, 8))
        sample = rng.random((7, 3, 4))

        v = interpn(points, values, sample, method=method,
                    bounds_error=False)
        assert v.shape == (7, 3, 8), method

        vs = [interpn(points, values[..., j], sample, method=method,
                      bounds_error=False) for j in range(8)]
        v2 = np.array(vs).transpose(1, 2, 0)

        xp_assert_close(v, v2, atol=1e-14, err_msg=method)

    @parametrize_rgi_interp_methods
    def test_nonscalar_values_2(self, method):

        if method in {"cubic", "quintic"}:
            pytest.skip("Way too slow.")

        # Verify that non-scalar valued values also work : use different
        # lengths of axes to simplify tracing the internals
        points = [(0.0, 0.5, 1.0, 1.5, 2.0, 2.5),
                  (0.0, 0.5, 1.0, 1.5, 2.0, 2.5, 3.0),
                  (0.0, 5.0, 10.0, 15.0, 20, 25.0, 35.0, 36.0),
                  (0.0, 5.0, 10.0, 15.0, 20, 25.0, 35.0, 36.0, 47)]

        rng = np.random.default_rng(1234)

        trailing_points = (3, 2)
        # NB: values has a `num_trailing_dims` trailing dimension
        values = rng.random((6, 7, 8, 9, *trailing_points))
        sample = rng.random(4)   # a single sample point !

        v = interpn(points, values, sample, method=method, bounds_error=False)

        # v has a single sample point *per entry in the trailing dimensions*
        assert v.shape == (1, *trailing_points)

        # check the values, too : manually loop over the trailing dimensions
        vs = [[
                interpn(points, values[..., i, j], sample, method=method,
                        bounds_error=False) for i in range(values.shape[-2])
              ] for j in range(values.shape[-1])]

        xp_assert_close(v, np.asarray(vs).T, atol=1e-14, err_msg=method)

    def test_non_scalar_values_splinef2d(self):
        # Vector-valued splines supported with fitpack
        points, values = self._sample_4d_data()

        np.random.seed(1234)
        values = np.random.rand(3, 3, 3, 3, 6)
        sample = np.random.rand(7, 11, 4)
        assert_raises(ValueError, interpn, points, values, sample,
                      method='splinef2d')

    @parametrize_rgi_interp_methods
    def test_complex(self, method):
        if method == "pchip":
            pytest.skip("pchip does not make sense for complex data")

        x, y, values = self._sample_2d_data()
        points = (x, y)
        values = values - 2j*values

        sample = np.array([[1, 2.3, 5.3, 0.5, 3.3, 1.2, 3],
                           [1, 3.3, 1.2, 4.0, 5.0, 1.0, 3]]).T

        v1 = interpn(points, values, sample, method=method)
        v2r = interpn(points, values.real, sample, method=method)
        v2i = interpn(points, values.imag, sample, method=method)
        v2 = v2r + 1j*v2i

        xp_assert_close(v1, v2)

    @pytest.mark.thread_unsafe
    def test_complex_pchip(self):
        # Complex-valued data deprecated for pchip
        x, y, values = self._sample_2d_data()
        points = (x, y)
        values = values - 2j*values

        sample = np.array([[1, 2.3, 5.3, 0.5, 3.3, 1.2, 3],
                           [1, 3.3, 1.2, 4.0, 5.0, 1.0, 3]]).T
        with pytest.raises(ValueError, match='real'):
            interpn(points, values, sample, method='pchip')

    @pytest.mark.thread_unsafe
    def test_complex_spline2fd(self):
        # Complex-valued data not supported by spline2fd
        x, y, values = self._sample_2d_data()
        points = (x, y)
        values = values - 2j*values

        sample = np.array([[1, 2.3, 5.3, 0.5, 3.3, 1.2, 3],
                           [1, 3.3, 1.2, 4.0, 5.0, 1.0, 3]]).T
        with pytest.warns(ComplexWarning):
            interpn(points, values, sample, method='splinef2d')

    @pytest.mark.parametrize(
        "method",
        ["linear", "nearest"]
    )
    def test_duck_typed_values(self, method):
        x = np.linspace(0, 2, 5)
        y = np.linspace(0, 1, 7)

        values = MyValue((5, 7))

        v1 = interpn((x, y), values, [0.4, 0.7], method=method)
        v2 = interpn((x, y), values._v, [0.4, 0.7], method=method)
        xp_assert_close(v1, v2, check_dtype=False)

    @skip_xp_invalid_arg
    @parametrize_rgi_interp_methods
    def test_matrix_input(self, method):
        """np.matrix inputs are allowed for backwards compatibility"""
        x = np.linspace(0, 2, 6)
        y = np.linspace(0, 1, 7)

        values = matrix(np.random.rand(6, 7))

        sample = np.random.rand(3, 7, 2)

        v1 = interpn((x, y), values, sample, method=method)
        v2 = interpn((x, y), np.asarray(values), sample, method=method)
        if method == "quintic":
            # https://github.com/scipy/scipy/issues/20472
            xp_assert_close(v1, v2, atol=5e-5, rtol=2e-6)
        else:
            xp_assert_close(v1, v2)

    def test_length_one_axis(self):
        # gh-5890, gh-9524 : length-1 axis is legal for method='linear'.
        # Along the axis it's linear interpolation; away from the length-1
        # axis, it's an extrapolation, so fill_value should be used.

        values = np.array([[0.1, 1, 10]])
        xi = np.array([[1, 2.2], [1, 3.2], [1, 3.8]])

        res = interpn(([1], [2, 3, 4]), values, xi)
        wanted = [0.9*0.2 + 0.1,   # on [2, 3) it's 0.9*(x-2) + 0.1
                  9*0.2 + 1,       # on [3, 4] it's 9*(x-3) + 1
                  9*0.8 + 1]

        xp_assert_close(res, wanted, atol=1e-15)

        # check extrapolation
        xi = np.array([[1.1, 2.2], [1.5, 3.2], [-2.3, 3.8]])
        res = interpn(([1], [2, 3, 4]), values, xi,
                      bounds_error=False, fill_value=None)

        xp_assert_close(res, wanted, atol=1e-15)

    def test_descending_points(self):
        def value_func_4d(x, y, z, a):
            return 2 * x ** 3 + 3 * y ** 2 - z - a

        x1 = np.array([0, 1, 2, 3])
        x2 = np.array([0, 10, 20, 30])
        x3 = np.array([0, 10, 20, 30])
        x4 = np.array([0, .1, .2, .30])
        points = (x1, x2, x3, x4)
        values = value_func_4d(
            *np.meshgrid(*points, indexing='ij', sparse=True))
        pts = (0.1, 0.3, np.transpose(np.linspace(0, 30, 4)),
               np.linspace(0, 0.3, 4))
        correct_result = interpn(points, values, pts)

        x1_descend = x1[::-1]
        x2_descend = x2[::-1]
        x3_descend = x3[::-1]
        x4_descend = x4[::-1]
        points_shuffled = (x1_descend, x2_descend, x3_descend, x4_descend)
        values_shuffled = value_func_4d(
            *np.meshgrid(*points_shuffled, indexing='ij', sparse=True))
        test_result = interpn(points_shuffled, values_shuffled, pts)

        xp_assert_equal(correct_result, test_result)

    def test_invalid_points_order(self):
        x = np.array([.5, 2., 0., 4., 5.5])  # not ascending or descending
        y = np.array([.5, 2., 3., 4., 5.5])
        z = np.array([[1, 2, 1, 2, 1], [1, 2, 1, 2, 1], [1, 2, 3, 2, 1],
                      [1, 2, 2, 2, 1], [1, 2, 1, 2, 1]])
        xi = np.array([[1, 2.3, 6.3, 0.5, 3.3, 1.2, 3],
                       [1, 3.3, 1.2, -4.0, 5.0, 1.0, 3]]).T

        match = "must be strictly ascending or descending"
        with pytest.raises(ValueError, match=match):
            interpn((x, y), z, xi)

    def test_invalid_xi_dimensions(self):
        # https://github.com/scipy/scipy/issues/16519
        points = [(0, 1)]
        values = [0, 1]
        xi = np.ones((1, 1, 3))
        msg = ("The requested sample points xi have dimension 3, but this "
               "RegularGridInterpolator has dimension 1")
        with assert_raises(ValueError, match=msg):
            interpn(points, values, xi)

    def test_readonly_grid(self):
        # https://github.com/scipy/scipy/issues/17716
        x = np.linspace(0, 4, 5)
        y = np.linspace(0, 5, 6)
        z = np.linspace(0, 6, 7)
        points = (x, y, z)
        values = np.ones((5, 6, 7))
        point = np.array([2.21, 3.12, 1.15])
        for d in points:
            d.flags.writeable = False
        values.flags.writeable = False
        point.flags.writeable = False
        interpn(points, values, point)
        RegularGridInterpolator(points, values)(point)

    def test_2d_readonly_grid(self):
        # https://github.com/scipy/scipy/issues/17716
        # test special 2d case
        x = np.linspace(0, 4, 5)
        y = np.linspace(0, 5, 6)
        points = (x, y)
        values = np.ones((5, 6))
        point = np.array([2.21, 3.12])
        for d in points:
            d.flags.writeable = False
        values.flags.writeable = False
        point.flags.writeable = False
        interpn(points, values, point)
        RegularGridInterpolator(points, values)(point)

    def test_non_c_contiguous_grid(self):
        # https://github.com/scipy/scipy/issues/17716
        x = np.linspace(0, 4, 5)
        x = np.vstack((x, np.empty_like(x))).T.copy()[:, 0]
        assert not x.flags.c_contiguous
        y = np.linspace(0, 5, 6)
        z = np.linspace(0, 6, 7)
        points = (x, y, z)
        values = np.ones((5, 6, 7))
        point = np.array([2.21, 3.12, 1.15])
        interpn(points, values, point)
        RegularGridInterpolator(points, values)(point)

    @pytest.mark.parametrize("dtype", ['>f8', '<f8'])
    def test_endianness(self, dtype):
        # https://github.com/scipy/scipy/issues/17716
        # test special 2d case
        x = np.linspace(0, 4, 5, dtype=dtype)
        y = np.linspace(0, 5, 6, dtype=dtype)
        points = (x, y)
        values = np.ones((5, 6), dtype=dtype)
        point = np.array([2.21, 3.12], dtype=dtype)
        interpn(points, values, point)
        RegularGridInterpolator(points, values)(point)<|MERGE_RESOLUTION|>--- conflicted
+++ resolved
@@ -3,10 +3,6 @@
 import pytest
 import numpy as np
 
-<<<<<<< HEAD
-from numpy.testing import assert_array_equal, assert_warns
-=======
->>>>>>> fb5d4364
 from numpy.exceptions import ComplexWarning
 
 from scipy._lib._array_api import (
@@ -373,17 +369,17 @@
         sample = np.asarray([x0])
         wanted = np.asarray([val])
         result = interp_fill(sample)
-        assert_array_equal(result, wanted)
+        np.testing.assert_array_equal(result, wanted)
 
         result = interp_err(sample)
-        assert_array_equal(result, wanted)
+        np.testing.assert_array_equal(result, wanted)
 
         # Check out of bound point along first direction.
         x0[0] += 1
         sample = np.asarray([x0])
         wanted = np.asarray([fill])
         result = interp_fill(sample)
-        assert_array_equal(result, wanted)
+        np.testing.assert_array_equal(result, wanted)
 
         with pytest.raises(
             ValueError,
@@ -396,7 +392,7 @@
         sample = np.asarray([x0])
         wanted = np.asarray([np.nan])
         result = interp_fill(sample)
-        assert_array_equal(result, wanted)
+        np.testing.assert_array_equal(result, wanted)
 
         with pytest.raises(
             ValueError,
