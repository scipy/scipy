--- conflicted
+++ resolved
@@ -10,12 +10,8 @@
     'test_pade.py',
     'test_polyint.py',
     'test_rbf.py',
-    'test_rbfinterp.py',
-<<<<<<< HEAD
-    'test_regression.py',
+    'test_rbfinterp.py', 
     'test_rgi.py'
-=======
->>>>>>> 060ab118
   ],
   pure: false,
   subdir: 'scipy/interpolate/tests'
