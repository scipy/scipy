--- conflicted
+++ resolved
@@ -1,9 +1,6 @@
 # Created by Pearu Peterson, June 2003
 import itertools
-<<<<<<< HEAD
-=======
 import sys
->>>>>>> f2445c57
 import numpy as np
 from numpy.testing import suppress_warnings
 import pytest
