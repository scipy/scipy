import warnings

import numpy as np
from scipy.special import factorial
from scipy._lib._util import _asarray_validated, float_factorial


__all__ = ["KroghInterpolator", "krogh_interpolate",
           "BarycentricInterpolator", "barycentric_interpolate",
           "approximate_taylor_polynomial"]


def _isscalar(x):
    """Check whether x is if a scalar type, or 0-dim"""
    return np.isscalar(x) or hasattr(x, 'shape') and x.shape == ()


class _Interpolator1D:
    """
    Common features in univariate interpolation

    Deal with input data type and interpolation axis rolling. The
    actual interpolator can assume the y-data is of shape (n, r) where
    `n` is the number of x-points, and `r` the number of variables,
    and use self.dtype as the y-data type.

    Attributes
    ----------
    _y_axis
        Axis along which the interpolation goes in the original array
    _y_extra_shape
        Additional trailing shape of the input arrays, excluding
        the interpolation axis.
    dtype
        Dtype of the y-data arrays. Can be set via _set_dtype, which
        forces it to be float or complex.

    Methods
    -------
    __call__
    _prepare_x
    _finish_y
    _reshape_yi
    _set_yi
    _set_dtype
    _evaluate

    """

    __slots__ = ('_y_axis', '_y_extra_shape', 'dtype')

    def __init__(self, xi=None, yi=None, axis=None):
        self._y_axis = axis
        self._y_extra_shape = None
        self.dtype = None
        if yi is not None:
            self._set_yi(yi, xi=xi, axis=axis)

    def __call__(self, x):
        """
        Evaluate the interpolant

        Parameters
        ----------
        x : array_like
            Point or points at which to evaluate the interpolant.

        Returns
        -------
        y : array_like
            Interpolated values. Shape is determined by replacing
            the interpolation axis in the original array with the shape of `x`.

        Notes
        -----
        Input values `x` must be convertible to `float` values like `int`
        or `float`.

        """
        x, x_shape = self._prepare_x(x)
        y = self._evaluate(x)
        return self._finish_y(y, x_shape)

    def _evaluate(self, x):
        """
        Actually evaluate the value of the interpolator.
        """
        raise NotImplementedError()

    def _prepare_x(self, x):
        """Reshape input x array to 1-D"""
        x = _asarray_validated(x, check_finite=False, as_inexact=True)
        x_shape = x.shape
        return x.ravel(), x_shape

    def _finish_y(self, y, x_shape):
        """Reshape interpolated y back to an N-D array similar to initial y"""
        y = y.reshape(x_shape + self._y_extra_shape)
        if self._y_axis != 0 and x_shape != ():
            nx = len(x_shape)
            ny = len(self._y_extra_shape)
            s = (list(range(nx, nx + self._y_axis))
                 + list(range(nx)) + list(range(nx+self._y_axis, nx+ny)))
            y = y.transpose(s)
        return y

    def _reshape_yi(self, yi, check=False):
        yi = np.moveaxis(np.asarray(yi), self._y_axis, 0)
        if check and yi.shape[1:] != self._y_extra_shape:
            ok_shape = "{!r} + (N,) + {!r}".format(self._y_extra_shape[-self._y_axis:],
                                                   self._y_extra_shape[:-self._y_axis])
            raise ValueError("Data must be of shape %s" % ok_shape)
        return yi.reshape((yi.shape[0], -1))

    def _set_yi(self, yi, xi=None, axis=None):
        if axis is None:
            axis = self._y_axis
        if axis is None:
            raise ValueError("no interpolation axis specified")

        yi = np.asarray(yi)

        shape = yi.shape
        if shape == ():
            shape = (1,)
        if xi is not None and shape[axis] != len(xi):
            raise ValueError("x and y arrays must be equal in length along "
                             "interpolation axis.")

        self._y_axis = (axis % yi.ndim)
        self._y_extra_shape = yi.shape[:self._y_axis] + yi.shape[self._y_axis+1:]
        self.dtype = None
        self._set_dtype(yi.dtype)

    def _set_dtype(self, dtype, union=False):
        if np.issubdtype(dtype, np.complexfloating) \
               or np.issubdtype(self.dtype, np.complexfloating):
            self.dtype = np.complex_
        else:
            if not union or self.dtype != np.complex_:
                self.dtype = np.float_


class _Interpolator1DWithDerivatives(_Interpolator1D):
    def derivatives(self, x, der=None):
        """
        Evaluate several derivatives of the polynomial at the point `x`

        Produce an array of derivatives evaluated at the point `x`.

        Parameters
        ----------
        x : array_like
            Point or points at which to evaluate the derivatives
        der : int or list or None, optional
            How many derivatives to evaluate, or None for all potentially
            nonzero derivatives (that is, a number equal to the number
            of points), or a list of derivatives to evaluate. This number
            includes the function value as the '0th' derivative.

        Returns
        -------
        d : ndarray
            Array with derivatives; ``d[j]`` contains the jth derivative.
            Shape of ``d[j]`` is determined by replacing the interpolation
            axis in the original array with the shape of `x`.

        Examples
        --------
        >>> from scipy.interpolate import KroghInterpolator
        >>> KroghInterpolator([0,0,0],[1,2,3]).derivatives(0)
        array([1.0,2.0,3.0])
        >>> KroghInterpolator([0,0,0],[1,2,3]).derivatives([0,0])
        array([[1.0,1.0],
               [2.0,2.0],
               [3.0,3.0]])

        """
        x, x_shape = self._prepare_x(x)
        y = self._evaluate_derivatives(x, der)

        y = y.reshape((y.shape[0],) + x_shape + self._y_extra_shape)
        if self._y_axis != 0 and x_shape != ():
            nx = len(x_shape)
            ny = len(self._y_extra_shape)
            s = ([0] + list(range(nx+1, nx + self._y_axis+1))
                 + list(range(1, nx+1)) +
                 list(range(nx+1+self._y_axis, nx+ny+1)))
            y = y.transpose(s)
        return y

    def derivative(self, x, der=1):
        """
        Evaluate a single derivative of the polynomial at the point x.

        Parameters
        ----------
        x : array_like
            Point or points at which to evaluate the derivatives

        der : integer, optional
            Which derivative to evaluate (default: first derivative).
            This number includes the function value as 0th derivative.

        Returns
        -------
        d : ndarray
            Derivative interpolated at the x-points. Shape of `d` is
            determined by replacing the interpolation axis in the
            original array with the shape of `x`.

        Notes
        -----
        This may be computed by evaluating all derivatives up to the desired
        one (using self.derivatives()) and then discarding the rest.

        """
        x, x_shape = self._prepare_x(x)
        y = self._evaluate_derivatives(x, der+1)
        return self._finish_y(y[der], x_shape)

    def _evaluate_derivatives(self, x, der=None):
        """
        Actually evaluate the derivatives.

        Parameters
        ----------
        x : array_like
            1D array of points at which to evaluate the derivatives
        der : integer, optional
            The number of derivatives to evaluate, from 'order 0' (der=1)
            to order der-1.  If omitted, return all possibly-non-zero
            derivatives, ie 0 to order n-1.

        Returns
        -------
        d : ndarray
            Array of shape ``(der, x.size, self.yi.shape[1])`` containing
            the derivatives from 0 to der-1
        """
        raise NotImplementedError()


class KroghInterpolator(_Interpolator1DWithDerivatives):
    """
    Interpolating polynomial for a set of points.

    The polynomial passes through all the pairs ``(xi, yi)``. One may
    additionally specify a number of derivatives at each point `xi`;
    this is done by repeating the value `xi` and specifying the
    derivatives as successive `yi` values.

    Allows evaluation of the polynomial and all its derivatives.
    For reasons of numerical stability, this function does not compute
    the coefficients of the polynomial, although they can be obtained
    by evaluating all the derivatives.

    Parameters
    ----------
<<<<<<< HEAD
    xi : array_like, length N
        Interpolation points (known x-coordinates). Must be sorted
        in increasing order.
    yi : array_like
        Known y-coordinates. When an `xi` occurs two or more times in
        a row, the corresponding `yi`'s represent derivative values.
    axis : int, optional
        Axis in the `yi` array corresponding to the x-coordinate values.
=======
    xi : array_like, shape (npoints, )
        Known x-coordinates. Must be sorted in increasing order.
    yi : array_like, shape (..., npoints, ...)
        Known y-coordinates. When an xi occurs two or more times in
        a row, the corresponding yi's represent derivative values. The length of `yi`
        along the interpolation axis must be equal to the length of `xi`. Use the
        `axis` parameter to select the correct axis.
    axis : int, optional
        Axis in the `yi` array corresponding to the x-coordinate values. Defaults to
        ``axis=0``.
>>>>>>> 2c05d12f

    Notes
    -----
    Be aware that the algorithms implemented here are not necessarily
    the most numerically stable known. Moreover, even in a world of
    exact computation, unless the x coordinates are chosen very
    carefully - Chebyshev zeros (e.g., cos(i*pi/n)) are a good choice -
    polynomial interpolation itself is a very ill-conditioned process
    due to the Runge phenomenon. In general, even with well-chosen
    x values, degrees higher than about thirty cause problems with
    numerical instability in this code.

    Based on [1]_.

    References
    ----------
    .. [1] Krogh, "Efficient Algorithms for Polynomial Interpolation
        and Numerical Differentiation", 1970.

    Examples
    --------
    To produce a polynomial that is zero at 0 and 1 and has
    derivative 2 at 0, call

    >>> from scipy.interpolate import KroghInterpolator
    >>> KroghInterpolator([0,0,1],[0,2,0])

    This constructs the quadratic :math:`2x^2-2x`. The derivative condition
    is indicated by the repeated zero in the `xi` array; the corresponding
    yi values are 0, the function value, and 2, the derivative value.

    For another example, given `xi`, `yi`, and a derivative `ypi` for each
    point, appropriate arrays can be constructed as:

    >>> import numpy as np
    >>> rng = np.random.default_rng()
    >>> xi = np.linspace(0, 1, 5)
    >>> yi, ypi = rng.random((2, 5))
    >>> xi_k, yi_k = np.repeat(xi, 2), np.ravel(np.dstack((yi,ypi)))
    >>> KroghInterpolator(xi_k, yi_k)

    To produce a vector-valued polynomial, supply a higher-dimensional
    array for `yi`:

    >>> KroghInterpolator([0,1],[[2,3],[4,5]])

    This constructs a linear polynomial giving (2,3) at 0 and (4,5) at 1.

    """

    def __init__(self, xi, yi, axis=0):
        super().__init__(xi, yi, axis)

        self.xi = np.asarray(xi)
        self.yi = self._reshape_yi(yi)
        self.n, self.r = self.yi.shape

        if (deg := self.xi.size) > 30:
            warnings.warn(f"{deg} degrees provided, degrees higher than about"
                          " thirty cause problems with numerical instability "
                          "with 'KroghInterpolator'", stacklevel=2)

        c = np.zeros((self.n+1, self.r), dtype=self.dtype)
        c[0] = self.yi[0]
        Vk = np.zeros((self.n, self.r), dtype=self.dtype)
        for k in range(1, self.n):
            s = 0
            while s <= k and xi[k-s] == xi[k]:
                s += 1
            s -= 1
            Vk[0] = self.yi[k]/float_factorial(s)
            for i in range(k-s):
                if xi[i] == xi[k]:
                    raise ValueError("Elements of `xi` can't be equal.")
                if s == 0:
                    Vk[i+1] = (c[i]-Vk[i])/(xi[i]-xi[k])
                else:
                    Vk[i+1] = (Vk[i+1]-Vk[i])/(xi[i]-xi[k])
            c[k] = Vk[k-s]
        self.c = c

    def _evaluate(self, x):
        pi = 1
        p = np.zeros((len(x), self.r), dtype=self.dtype)
        p += self.c[0,np.newaxis,:]
        for k in range(1, self.n):
            w = x - self.xi[k-1]
            pi = w*pi
            p += pi[:,np.newaxis] * self.c[k]
        return p

    def _evaluate_derivatives(self, x, der=None):
        n = self.n
        r = self.r

        if der is None:
            der = self.n

        pi = np.zeros((n, len(x)))
        w = np.zeros((n, len(x)))
        pi[0] = 1
        p = np.zeros((len(x), self.r), dtype=self.dtype)
        p += self.c[0, np.newaxis, :]

        for k in range(1, n):
            w[k-1] = x - self.xi[k-1]
            pi[k] = w[k-1] * pi[k-1]
            p += pi[k, :, np.newaxis] * self.c[k]

        cn = np.zeros((max(der, n+1), len(x), r), dtype=self.dtype)
        cn[:n+1, :, :] += self.c[:n+1, np.newaxis, :]
        cn[0] = p
        for k in range(1, n):
            for i in range(1, n-k+1):
                pi[i] = w[k+i-1]*pi[i-1] + pi[i]
                cn[k] = cn[k] + pi[i, :, np.newaxis]*cn[k+i]
            cn[k] *= float_factorial(k)

        cn[n, :, :] = 0
        return cn[:der]


def krogh_interpolate(xi, yi, x, der=0, axis=0):
    """
    Convenience function for polynomial interpolation.

    See `KroghInterpolator` for more details.

    Parameters
    ----------
    xi : array_like
        Interpolation points (known x-coordinates).
    yi : array_like
        Known y-coordinates, of shape ``(xi.size, R)``. Interpreted as
        vectors of length R, or scalars if R=1.
    x : array_like
        Point or points at which to evaluate the derivatives.
    der : int or list or None, optional
        How many derivatives to evaluate, or None for all potentially
        nonzero derivatives (that is, a number equal to the number
        of points), or a list of derivatives to evaluate. This number
        includes the function value as the '0th' derivative.
    axis : int, optional
        Axis in the `yi` array corresponding to the x-coordinate values.

    Returns
    -------
    d : ndarray
        If the interpolator's values are R-D then the
        returned array will be the number of derivatives by N by R.
        If `x` is a scalar, the middle dimension will be dropped; if
        the `yi` are scalars then the last dimension will be dropped.

    See Also
    --------
    KroghInterpolator : Krogh interpolator

    Notes
    -----
    Construction of the interpolating polynomial is a relatively expensive
    process. If you want to evaluate it repeatedly consider using the class
    KroghInterpolator (which is what this function uses).

    Examples
    --------
    We can interpolate 2D observed data using Krogh interpolation:

    >>> import numpy as np
    >>> import matplotlib.pyplot as plt
    >>> from scipy.interpolate import krogh_interpolate
    >>> x_observed = np.linspace(0.0, 10.0, 11)
    >>> y_observed = np.sin(x_observed)
    >>> x = np.linspace(min(x_observed), max(x_observed), num=100)
    >>> y = krogh_interpolate(x_observed, y_observed, x)
    >>> plt.plot(x_observed, y_observed, "o", label="observation")
    >>> plt.plot(x, y, label="krogh interpolation")
    >>> plt.legend()
    >>> plt.show()
    """

    P = KroghInterpolator(xi, yi, axis=axis)
    if der == 0:
        return P(x)
    elif _isscalar(der):
        return P.derivative(x, der=der)
    else:
        return P.derivatives(x, der=np.amax(der)+1)[der]


def approximate_taylor_polynomial(f,x,degree,scale,order=None):
    """
    Estimate the Taylor polynomial of f at x by polynomial fitting.

    Parameters
    ----------
    f : callable
        The function whose Taylor polynomial is sought. Should accept
        a vector of `x` values.
    x : scalar
        The point at which the polynomial is to be evaluated.
    degree : int
        The degree of the Taylor polynomial
    scale : scalar
        The width of the interval to use to evaluate the Taylor polynomial.
        Function values spread over a range this wide are used to fit the
        polynomial. Must be chosen carefully.
    order : int or None, optional
        The order of the polynomial to be used in the fitting; `f` will be
        evaluated ``order+1`` times. If None, use `degree`.

    Returns
    -------
    p : poly1d instance
        The Taylor polynomial (translated to the origin, so that
        for example p(0)=f(x)).

    Notes
    -----
    The appropriate choice of "scale" is a trade-off; too large and the
    function differs from its Taylor polynomial too much to get a good
    answer, too small and round-off errors overwhelm the higher-order terms.
    The algorithm used becomes numerically unstable around order 30 even
    under ideal circumstances.

    Choosing order somewhat larger than degree may improve the higher-order
    terms.

    Examples
    --------
    We can calculate Taylor approximation polynomials of sin function with
    various degrees:

    >>> import numpy as np
    >>> import matplotlib.pyplot as plt
    >>> from scipy.interpolate import approximate_taylor_polynomial
    >>> x = np.linspace(-10.0, 10.0, num=100)
    >>> plt.plot(x, np.sin(x), label="sin curve")
    >>> for degree in np.arange(1, 15, step=2):
    ...     sin_taylor = approximate_taylor_polynomial(np.sin, 0, degree, 1,
    ...                                                order=degree + 2)
    ...     plt.plot(x, sin_taylor(x), label=f"degree={degree}")
    >>> plt.legend(bbox_to_anchor=(1.05, 1), loc='upper left',
    ...            borderaxespad=0.0, shadow=True)
    >>> plt.tight_layout()
    >>> plt.axis([-10, 10, -10, 10])
    >>> plt.show()

    """
    if order is None:
        order = degree

    n = order+1
    # Choose n points that cluster near the endpoints of the interval in
    # a way that avoids the Runge phenomenon. Ensure, by including the
    # endpoint or not as appropriate, that one point always falls at x
    # exactly.
    xs = scale*np.cos(np.linspace(0,np.pi,n,endpoint=n % 1)) + x

    P = KroghInterpolator(xs, f(xs))
    d = P.derivatives(x,der=degree+1)

    return np.poly1d((d/factorial(np.arange(degree+1)))[::-1])


class BarycentricInterpolator(_Interpolator1DWithDerivatives):
    r"""Interpolating polynomial for a set of points.

    Constructs a polynomial that passes through a given set of points.
    Allows evaluation of the polynomial and all its derivatives,
    efficient changing of the y-values to be interpolated,
    and updating by adding more x- and y-values.

    For reasons of numerical stability, this function does not compute
    the coefficients of the polynomial.

    The values `yi` need to be provided before the function is
    evaluated, but none of the preprocessing depends on them, so rapid
    updates are possible.

    Parameters
    ----------
<<<<<<< HEAD
    xi : array_like
        Interpolation points; a 1-D array of the x-coordinates of the points
        the polynomial will pass through.
    yi : array_like, optional
        The y-coordinates of the points the polynomial will pass through.
=======
    xi : array_like, shape (npoints, )
        1-D array of x coordinates of the points the polynomial
        should pass through
    yi : array_like, shape (..., npoints, ...), optional
        N-D array of y coordinates of the points the polynomial should pass through.
>>>>>>> 2c05d12f
        If None, the y values will be supplied later via the `set_y` method.
        The length of `yi` along the interpolation axis must be equal to the length
        of `xi`. Use the ``axis`` parameter to select correct axis.
    axis : int, optional
<<<<<<< HEAD
        Axis in the `yi` array corresponding to the x-coordinate values.
    wi : array_like, optional
        The barycentric weights for the chosen interpolation points `xi`.
        If absent or None, the weights will be computed from `xi` (default).
        This allows for the re-use of the weights `wi` if several interpolants
        are being calculated using the same nodes `xi`, without re-computation.
=======
        Axis in the yi array corresponding to the x-coordinate values. Defaults
        to ``axis=0``.
>>>>>>> 2c05d12f

    Notes
    -----
    This class uses a "barycentric interpolation" method that treats
    the problem as a special case of rational function interpolation.
    This algorithm is quite stable, numerically, but even in a world of
    exact computation, unless the x coordinates are chosen very
    carefully - Chebyshev zeros (e.g., cos(i*pi/n)) are a good choice -
    polynomial interpolation itself is a very ill-conditioned process
    due to the Runge phenomenon.

    Based on Berrut and Trefethen 2004, "Barycentric Lagrange Interpolation".

    Examples
    --------
    To produce a quintic barycentric interpolant approximating the function
    :math:`\sin x`, and its first four derivatives, using six randomly-spaced
    nodes in :math:`(0, \frac{\pi}{2})`:

    >>> import numpy as np
    >>> import matplotlib.pyplot as plt
    >>> from scipy.interpolate import BarycentricInterpolator
    >>> xi = np.random.rand(6) * np.pi/2
    >>> f, f_d1, f_d2, f_d3, f_d4 = np.sin, np.cos, lambda x: -np.sin(x), lambda x: -np.cos(x), np.sin
    >>> P = BarycentricInterpolator(xi, f(xi))
    >>> fig, axs = plt.subplots(5, 1, sharex=True, layout='constrained', figsize=(7,10))
    >>> x = np.linspace(0, np.pi, 100)
    >>> axs[0].plot(x, P(x), 'r:', x, f(x), 'k--', xi, f(xi), 'xk')
    >>> axs[1].plot(x, P.derivative(x), 'r:', x, f_d1(x), 'k--', xi, f_d1(xi), 'xk')
    >>> axs[2].plot(x, P.derivative(x, 2), 'r:', x, f_d2(x), 'k--', xi, f_d2(xi), 'xk')
    >>> axs[3].plot(x, P.derivative(x, 3), 'r:', x, f_d3(x), 'k--', xi, f_d3(xi), 'xk')
    >>> axs[4].plot(x, P.derivative(x, 4), 'r:', x, f_d4(x), 'k--', xi, f_d4(xi), 'xk')
    >>> axs[0].set_xlim(0, np.pi)
    >>> axs[4].set_xlabel(r"$x$")
    >>> axs[4].set_xticks([i * np.pi / 4 for i in range(5)],
    ...                   ["0", r"$\frac{\pi}{4}$", r"$\frac{\pi}{2}$", r"$\frac{3\pi}{4}$", r"$\pi$"])
    >>> axs[0].set_ylabel("$f(x)$")
    >>> axs[1].set_ylabel("$f'(x)$")
    >>> axs[2].set_ylabel("$f''(x)$")
    >>> axs[3].set_ylabel("$f^{(3)}(x)$")
    >>> axs[4].set_ylabel("$f^{(4)}(x)$")
    >>> labels = ['Interpolation nodes', 'True function $f$', 'Barycentric interpolation']
    >>> axs[0].legend(axs[0].get_lines()[::-1], labels, bbox_to_anchor=(0., 1.02, 1., .102),
    ...               loc='lower left', ncols=3, mode="expand", borderaxespad=0., frameon=False)
    >>> plt.tight_layout()
    >>> plt.show()
    """

    def __init__(self, xi, yi=None, axis=0, *, wi=None):
        super().__init__(xi, yi, axis)

        self.xi = np.asfarray(xi)
        self.set_yi(yi)
        self.n = len(self.xi)

        # cache derivative object to avoid re-computing the weights with every call.
        self._diff_cij = None

        if wi is not None:
            self.wi = wi
        else:
            # See page 510 of Berrut and Trefethen 2004 for an explanation of the
            # capacity scaling and the suggestion of using a random permutation of
            # the input factors.
            # At the moment, the permutation is not performed for xi that are
            # appended later through the add_xi interface. It's not clear to me how
            # to implement that and it seems that most situations that require
            # these numerical stability improvements will be able to provide all
            # the points to the constructor.
            self._inv_capacity = 4.0 / (np.max(self.xi) - np.min(self.xi))
            permute = np.random.permutation(self.n)
            inv_permute = np.zeros(self.n, dtype=np.int32)
            inv_permute[permute] = np.arange(self.n)
            self.wi = np.zeros(self.n)

            for i in range(self.n):
                dist = self._inv_capacity * (self.xi[i] - self.xi[permute])
                dist[inv_permute[i]] = 1.0
                prod = np.prod(dist)
                if prod == 0.0:
                    raise ValueError("Interpolation points xi must be"
                                     " distinct.")
                self.wi[i] = 1.0 / prod

    def set_yi(self, yi, axis=None):
        """
        Update the y values to be interpolated

        The barycentric interpolation algorithm requires the calculation
        of weights, but these depend only on the `xi`. The `yi` can be changed
        at any time.

        Parameters
        ----------
        yi : array_like
            The y-coordinates of the points the polynomial will pass through.
            If None, the y values must be supplied later.
        axis : int, optional
            Axis in the `yi` array corresponding to the x-coordinate values.

        """
        if yi is None:
            self.yi = None
            return
        self._set_yi(yi, xi=self.xi, axis=axis)
        self.yi = self._reshape_yi(yi)
        self.n, self.r = self.yi.shape
        self._diff_baryint = None

    def add_xi(self, xi, yi=None):
        """
        Add more x values to the set to be interpolated

        The barycentric interpolation algorithm allows easy updating by
        adding more points for the polynomial to pass through.

        Parameters
        ----------
        xi : array_like
            The x coordinates of the points that the polynomial should pass
            through.
        yi : array_like, optional
            The y coordinates of the points the polynomial should pass through.
            Should have shape ``(xi.size, R)``; if R > 1 then the polynomial is
            vector-valued.
            If `yi` is not given, the y values will be supplied later. `yi`
            should be given if and only if the interpolator has y values
            specified.
        """
        if yi is not None:
            if self.yi is None:
                raise ValueError("No previous yi value to update!")
            yi = self._reshape_yi(yi, check=True)
            self.yi = np.vstack((self.yi,yi))
        else:
            if self.yi is not None:
                raise ValueError("No update to yi provided!")
        old_n = self.n
        self.xi = np.concatenate((self.xi,xi))
        self.n = len(self.xi)
        self.wi **= -1
        old_wi = self.wi
        self.wi = np.zeros(self.n)
        self.wi[:old_n] = old_wi
        for j in range(old_n, self.n):
            self.wi[:j] *= self._inv_capacity * (self.xi[j]-self.xi[:j])
            self.wi[j] = np.multiply.reduce(
                self._inv_capacity * (self.xi[:j]-self.xi[j])
            )
        self.wi **= -1
        self._diff_cij = None
        self._diff_baryint = None

    def __call__(self, x):
        """Evaluate the interpolating polynomial at the points x

        Parameters
        ----------
        x : array_like
            Point or points at which to evaluate the interpolant.

        Returns
        -------
        y : array_like
            Interpolated values. Shape is determined by replacing
            the interpolation axis in the original array with the shape of `x`.

        Notes
        -----
        Currently the code computes an outer product between `x` and the
        weights, that is, it constructs an intermediate array of size
        ``(N, len(x))``, where N is the degree of the polynomial.
        """
        return _Interpolator1D.__call__(self, x)

    def _evaluate(self, x):
        if x.size == 0:
            p = np.zeros((0, self.r), dtype=self.dtype)
        else:
            c = x[..., np.newaxis] - self.xi
            z = c == 0
            c[z] = 1
            c = self.wi / c
            with np.errstate(divide='ignore'):
                p = np.dot(c, self.yi) / np.sum(c, axis=-1)[..., np.newaxis]
            # Now fix where x==some xi
            r = np.nonzero(z)
            if len(r) == 1:  # evaluation at a scalar
                if len(r[0]) > 0:  # equals one of the points
                    p = self.yi[r[0][0]]
            else:
                p[r[:-1]] = self.yi[r[-1]]
        return p

    def derivative(self, x, der=1):
        """
        Evaluate a single derivative of the polynomial at the point x.

        Parameters
        ----------
        x : array_like
            Point or points at which to evaluate the derivatives
        der : integer, optional
            Which derivative to evaluate (default: first derivative).
            This number includes the function value as 0th derivative.

        Returns
        -------
        d : ndarray
            Derivative interpolated at the x-points. Shape of `d` is
            determined by replacing the interpolation axis in the
            original array with the shape of `x`.
        """
        x, x_shape = self._prepare_x(x)
        y = self._evaluate_derivatives(x, der+1, all_lower=False)
        return self._finish_y(y, x_shape)

    def _evaluate_derivatives(self, x, der=None, all_lower=True):
        # NB: der here is not the order of the highest derivative;
        # instead, it is the size of the derivatives matrix that
        # would be returned with all_lower=True, including the
        # '0th' derivative (the undifferentiated function).
        # E.g. to evaluate the 5th derivative alone, call
        # _evaluate_derivatives(x, der=6, all_lower=False).

        if (not all_lower) and (x.size == 0 or self.r == 0):
            return np.zeros((0, self.r), dtype=self.dtype)

        if (not all_lower) and der == 1:
            return self._evaluate(x)

        if (not all_lower) and (der > self.n):
            return np.zeros((len(x), self.r), dtype=self.dtype)

        if der is None:
            der = self.n

        if all_lower and (x.size == 0 or self.r == 0):
            return np.zeros((der, len(x), self.r), dtype=self.dtype)

        if self._diff_cij is None:
            # c[i,j] = xi[i] - xi[j]
            c = self.xi[..., np.newaxis] - self.xi
            # avoid division by 0 (diagonal entries are so far zero by construction)
            np.fill_diagonal(c, 1)
            # c[i,j] = w[j] / (xi[i] - xi[j])
            c = self.wi / c

            # c[i,j] = (w[j] / w[i]) / (xi[i] - xi[j])
            c = c / self.wi[..., np.newaxis]

            # fill in correct diagonal entries: each column sums to 0
            np.fill_diagonal(c, 0)
            # c[j,j] = -sum_{i != j} c[i,j]
            d = -c.sum(axis=1)
            # c[i,j] = l_j(x_i)
            np.fill_diagonal(c, d)

            self._diff_cij = c

        if self._diff_baryint is None:
            # initialise and cache derivative interpolator and cijs;
            # reuse weights wi (which depend only on interpolation points xi),
            # to avoid unnecessary re-computation
            self._diff_baryint = BarycentricInterpolator(xi=self.xi,
                                                         yi=self._diff_cij @ self.yi,
                                                         wi=self.wi)
            self._diff_baryint._diff_cij = self._diff_cij

        if all_lower:
            # assemble matrix of derivatives from order 0 to order der-1,
            # in the format required by _Interpolator1DWithDerivatives.
            cn = np.zeros((der, len(x), self.r), dtype=self.dtype)
            for d in range(der):
                cn[d, :, :] = self._evaluate_derivatives(x, d+1, all_lower=False)
            return cn

        # recursively evaluate only the derivative requested
        return self._diff_baryint._evaluate_derivatives(x, der-1, all_lower=False)


def barycentric_interpolate(xi, yi, x, axis=0, *, der=0):
    """
    Convenience function for polynomial interpolation.

    Constructs a polynomial that passes through a given set of points,
    then evaluates the polynomial. For reasons of numerical stability,
    this function does not compute the coefficients of the polynomial.

    This function uses a "barycentric interpolation" method that treats
    the problem as a special case of rational function interpolation.
    This algorithm is quite stable, numerically, but even in a world of
    exact computation, unless the `x` coordinates are chosen very
    carefully - Chebyshev zeros (e.g., cos(i*pi/n)) are a good choice -
    polynomial interpolation itself is a very ill-conditioned process
    due to the Runge phenomenon.

    Parameters
    ----------
    xi : array_like
        1-D array of x coordinates of the points the polynomial should
        pass through
    yi : array_like
        The y coordinates of the points the polynomial should pass through.
    x : scalar or array_like
        Point or points at which to evaluate the interpolant.
    der : int or list or None, optional
        How many derivatives to evaluate, or None for all potentially
        nonzero derivatives (that is, a number equal to the number
        of points), or a list of derivatives to evaluate. This number
        includes the function value as the '0th' derivative.
    axis : int, optional
        Axis in the `yi` array corresponding to the x-coordinate values.

    Returns
    -------
    y : scalar or array_like
        Interpolated values. Shape is determined by replacing
        the interpolation axis in the original array with the shape of `x`.

    See Also
    --------
    BarycentricInterpolator : Barycentric interpolator

    Notes
    -----
    Construction of the interpolation weights is a relatively slow process.
    If you want to call this many times with the same xi (but possibly
    varying yi or x) you should use the class `BarycentricInterpolator`.
    This is what this function uses internally.

    Examples
    --------
    We can interpolate 2D observed data using barycentric interpolation:

    >>> import numpy as np
    >>> import matplotlib.pyplot as plt
    >>> from scipy.interpolate import barycentric_interpolate
    >>> x_observed = np.linspace(0.0, 10.0, 11)
    >>> y_observed = np.sin(x_observed)
    >>> x = np.linspace(min(x_observed), max(x_observed), num=100)
    >>> y = barycentric_interpolate(x_observed, y_observed, x)
    >>> plt.plot(x_observed, y_observed, "o", label="observation")
    >>> plt.plot(x, y, label="barycentric interpolation")
    >>> plt.legend()
    >>> plt.show()

    """
    P = BarycentricInterpolator(xi, yi, axis=axis)
    if der == 0:
        return P(x)
    elif _isscalar(der):
        return P.derivative(x, der=der)
    else:
        return P.derivatives(x, der=np.amax(der)+1)[der]<|MERGE_RESOLUTION|>--- conflicted
+++ resolved
@@ -257,16 +257,6 @@
 
     Parameters
     ----------
-<<<<<<< HEAD
-    xi : array_like, length N
-        Interpolation points (known x-coordinates). Must be sorted
-        in increasing order.
-    yi : array_like
-        Known y-coordinates. When an `xi` occurs two or more times in
-        a row, the corresponding `yi`'s represent derivative values.
-    axis : int, optional
-        Axis in the `yi` array corresponding to the x-coordinate values.
-=======
     xi : array_like, shape (npoints, )
         Known x-coordinates. Must be sorted in increasing order.
     yi : array_like, shape (..., npoints, ...)
@@ -277,7 +267,6 @@
     axis : int, optional
         Axis in the `yi` array corresponding to the x-coordinate values. Defaults to
         ``axis=0``.
->>>>>>> 2c05d12f
 
     Notes
     -----
@@ -559,34 +548,22 @@
 
     Parameters
     ----------
-<<<<<<< HEAD
-    xi : array_like
-        Interpolation points; a 1-D array of the x-coordinates of the points
-        the polynomial will pass through.
-    yi : array_like, optional
-        The y-coordinates of the points the polynomial will pass through.
-=======
     xi : array_like, shape (npoints, )
         1-D array of x coordinates of the points the polynomial
         should pass through
     yi : array_like, shape (..., npoints, ...), optional
         N-D array of y coordinates of the points the polynomial should pass through.
->>>>>>> 2c05d12f
         If None, the y values will be supplied later via the `set_y` method.
         The length of `yi` along the interpolation axis must be equal to the length
         of `xi`. Use the ``axis`` parameter to select correct axis.
     axis : int, optional
-<<<<<<< HEAD
-        Axis in the `yi` array corresponding to the x-coordinate values.
+        Axis in the yi array corresponding to the x-coordinate values. Defaults
+        to ``axis=0``.
     wi : array_like, optional
         The barycentric weights for the chosen interpolation points `xi`.
         If absent or None, the weights will be computed from `xi` (default).
         This allows for the re-use of the weights `wi` if several interpolants
         are being calculated using the same nodes `xi`, without re-computation.
-=======
-        Axis in the yi array corresponding to the x-coordinate values. Defaults
-        to ``axis=0``.
->>>>>>> 2c05d12f
 
     Notes
     -----
