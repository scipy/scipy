# Copyright (C) 2003-2005 Peter J. Verveer
#
# Redistribution and use in source and binary forms, with or without
# modification, are permitted provided that the following conditions
# are met:
#
# 1. Redistributions of source code must retain the above copyright
#    notice, this list of conditions and the following disclaimer.
#
# 2. Redistributions in binary form must reproduce the above
#    copyright notice, this list of conditions and the following
#    disclaimer in the documentation and/or other materials provided
#    with the distribution.
#
# 3. The name of the author may not be used to endorse or promote
#    products derived from this software without specific prior
#    written permission.
#
# THIS SOFTWARE IS PROVIDED BY THE AUTHOR ``AS IS'' AND ANY EXPRESS
# OR IMPLIED WARRANTIES, INCLUDING, BUT NOT LIMITED TO, THE IMPLIED
# WARRANTIES OF MERCHANTABILITY AND FITNESS FOR A PARTICULAR PURPOSE
# ARE DISCLAIMED. IN NO EVENT SHALL THE AUTHOR BE LIABLE FOR ANY
# DIRECT, INDIRECT, INCIDENTAL, SPECIAL, EXEMPLARY, OR CONSEQUENTIAL
# DAMAGES (INCLUDING, BUT NOT LIMITED TO, PROCUREMENT OF SUBSTITUTE
# GOODS OR SERVICES; LOSS OF USE, DATA, OR PROFITS; OR BUSINESS
# INTERRUPTION) HOWEVER CAUSED AND ON ANY THEORY OF LIABILITY,
# WHETHER IN CONTRACT, STRICT LIABILITY, OR TORT (INCLUDING
# NEGLIGENCE OR OTHERWISE) ARISING IN ANY WAY OUT OF THE USE OF THIS
# SOFTWARE, EVEN IF ADVISED OF THE POSSIBILITY OF SUCH DAMAGE.

from __future__ import division, print_function, absolute_import

import math
import numpy
from . import _ni_support
from . import _nd_image
from scipy.misc import doccer, toimage, fromimage
from scipy._lib._version import NumpyVersion

try:
    from PIL import ImageFilter
except ImportError:
    import ImageFilter

__all__ = ['correlate1d', 'convolve1d', 'gaussian_filter1d', 'gaussian_filter',
           'prewitt', 'sobel', 'generic_laplace', 'laplace',
           'gaussian_laplace', 'generic_gradient_magnitude',
           'gaussian_gradient_magnitude', 'correlate', 'convolve',
           'uniform_filter1d', 'uniform_filter', 'minimum_filter1d',
           'maximum_filter1d', 'minimum_filter', 'maximum_filter',
           'rank_filter', 'median_filter', 'percentile_filter',
           'generic_filter1d', 'generic_filter']


_input_doc = \
"""input : array_like
    Input array to filter."""
_axis_doc = \
"""axis : int, optional
    The axis of `input` along which to calculate. Default is -1."""
_output_doc = \
"""output : array, optional
    The `output` parameter passes an array in which to store the
    filter output. Output array should have different name as compared
    to input array to avoid aliasing errors."""
_size_foot_doc = \
"""size : scalar or tuple, optional
    See footprint, below
footprint : array, optional
    Either `size` or `footprint` must be defined.  `size` gives
    the shape that is taken from the input array, at every element
    position, to define the input to the filter function.
    `footprint` is a boolean array that specifies (implicitly) a
    shape, but also which of the elements within this shape will get
    passed to the filter function.  Thus ``size=(n,m)`` is equivalent
    to ``footprint=np.ones((n,m))``.  We adjust `size` to the number
    of dimensions of the input array, so that, if the input array is
    shape (10,10,10), and `size` is 2, then the actual size used is
    (2,2,2).
"""
_mode_doc = \
"""mode : {'reflect', 'constant', 'nearest', 'mirror', 'wrap'}, optional
    The `mode` parameter determines how the array borders are
    handled, where `cval` is the value when mode is equal to
    'constant'. Default is 'reflect'"""
_mode_multiple_doc = \
"""mode : str or sequence, optional
    The `mode` parameter determines how the array borders are
    handled. Valid modes are {'reflect', 'constant', 'nearest',
    'mirror', 'wrap'}. `cval` is the value used when mode is equal to
    'constant'. A list of modes with length equal to the number of
    axes can be provided to specify different modes for different
    axes. Default is 'reflect'"""
_cval_doc = \
"""cval : scalar, optional
    Value to fill past edges of input if `mode` is 'constant'. Default
    is 0.0"""
_origin_doc = \
"""origin : scalar, optional
    The `origin` parameter controls the placement of the filter.
    Default 0.0."""
_extra_arguments_doc = \
"""extra_arguments : sequence, optional
    Sequence of extra positional arguments to pass to passed function"""
_extra_keywords_doc = \
"""extra_keywords : dict, optional
    dict of extra keyword arguments to pass to passed function"""

docdict = {
    'input': _input_doc,
    'axis': _axis_doc,
    'output': _output_doc,
    'size_foot': _size_foot_doc,
    'mode': _mode_doc,
    'mode_multiple': _mode_multiple_doc,
    'cval': _cval_doc,
    'origin': _origin_doc,
    'extra_arguments': _extra_arguments_doc,
    'extra_keywords': _extra_keywords_doc,
    }

docfiller = doccer.filldoc(docdict)


@docfiller
def correlate1d(input, weights, axis=-1, output=None, mode="reflect",
                cval=0.0, origin=0):
    """Calculate a one-dimensional correlation along the given axis.

    The lines of the array along the given axis are correlated with the
    given weights.

    Parameters
    ----------
    %(input)s
    weights : array
        One-dimensional sequence of numbers.
    %(axis)s
    %(output)s
    %(mode)s
    %(cval)s
    %(origin)s

    Examples
    --------
    >>> from scipy.ndimage import correlate1d
    >>> correlate1d([2, 8, 0, 4, 1, 9, 9, 0], weights=[1, 3])
    array([ 8, 26,  8, 12,  7, 28, 36,  9])
    """
    input = numpy.asarray(input)
    if numpy.iscomplexobj(input):
        raise TypeError('Complex type not supported')
    output, return_value = _ni_support._get_output(output, input)
    weights = numpy.asarray(weights, dtype=numpy.float64)
    if weights.ndim != 1 or weights.shape[0] < 1:
        raise RuntimeError('no filter weights given')
    if not weights.flags.contiguous:
        weights = weights.copy()
    axis = _ni_support._check_axis(axis, input.ndim)
    if (len(weights) // 2 + origin < 0) or (len(weights) // 2 +
                                            origin > len(weights)):
        raise ValueError('invalid origin')
    mode = _ni_support._extend_mode_to_code(mode)
    _nd_image.correlate1d(input, weights, axis, output, mode, cval,
                          origin)
    return return_value


@docfiller
def convolve1d(input, weights, axis=-1, output=None, mode="reflect",
               cval=0.0, origin=0):
    """Calculate a one-dimensional convolution along the given axis.

    The lines of the array along the given axis are convolved with the
    given weights.

    Parameters
    ----------
    %(input)s
    weights : ndarray
        One-dimensional sequence of numbers.
    %(axis)s
    %(output)s
    %(mode)s
    %(cval)s
    %(origin)s

    Returns
    -------
    convolve1d : ndarray
        Convolved array with same shape as input

    Examples
    --------
    >>> from scipy.ndimage import convolve1d
    >>> convolve1d([2, 8, 0, 4, 1, 9, 9, 0], weights=[1, 3])
    array([14, 24,  4, 13, 12, 36, 27,  0])
    """
    weights = weights[::-1]
    origin = -origin
    if not len(weights) & 1:
        origin -= 1
    return correlate1d(input, weights, axis, output, mode, cval, origin)


def _gaussian_kernel1d(sigma, order, radius):
    """
    Computes a 1D Gaussian convolution kernel.
    """
    if order < 0:
        raise ValueError('order must be non-negative')
    p = numpy.polynomial.Polynomial([0, 0, -0.5 / (sigma * sigma)])
    x = numpy.arange(-radius, radius + 1)
    phi_x = numpy.exp(p(x), dtype=numpy.double)
    phi_x /= phi_x.sum()
    if order > 0:
        q = numpy.polynomial.Polynomial([1])
        p_deriv = p.deriv()
        for _ in range(order):
            # f(x) = q(x) * phi(x) = q(x) * exp(p(x))
            # f'(x) = (q'(x) + q(x) * p'(x)) * phi(x)
            q = q.deriv() + q * p_deriv
        phi_x *= q(x)
    return phi_x


@docfiller
def gaussian_filter1d(input, sigma, axis=-1, order=0, output=None,
                      mode="reflect", cval=0.0, truncate=4.0):
    """One-dimensional Gaussian filter.

    Parameters
    ----------
    %(input)s
    sigma : scalar
        standard deviation for Gaussian kernel
    %(axis)s
    order : int, optional
        An order of 0 corresponds to convolution with a Gaussian
        kernel. A positive order corresponds to convolution with
        that derivative of a Gaussian.
    %(output)s
    %(mode)s
    %(cval)s
    truncate : float, optional
        Truncate the filter at this many standard deviations.
        Default is 4.0.

    Returns
    -------
    gaussian_filter1d : ndarray

    Examples
    --------
    >>> from scipy.ndimage import gaussian_filter1d
    >>> gaussian_filter1d([1.0, 2.0, 3.0, 4.0, 5.0], 1)
    array([ 1.42704095,  2.06782203,  3.        ,  3.93217797,  4.57295905])
    >>> gaussian_filter1d([1.0, 2.0, 3.0, 4.0, 5.0], 4)
    array([ 2.91948343,  2.95023502,  3.        ,  3.04976498,  3.08051657])
    >>> import matplotlib.pyplot as plt
    >>> np.random.seed(280490)
    >>> x = np.random.randn(101).cumsum()
    >>> y3 = gaussian_filter1d(x, 3)
    >>> y6 = gaussian_filter1d(x, 6)
    >>> plt.plot(x, 'k', label='original data')
    >>> plt.plot(y3, '--', label='filtered, sigma=3')
    >>> plt.plot(y6, ':', label='filtered, sigma=6')
    >>> plt.legend()
    >>> plt.grid()
    >>> plt.show()
    """
    sd = float(sigma)
    # make the radius of the filter equal to truncate standard deviations
    lw = int(truncate * sd + 0.5)
    # Since we are calling correlate, not convolve, revert the kernel
    weights = _gaussian_kernel1d(sigma, order, lw)[::-1]
    return correlate1d(input, weights, axis, output, mode, cval, 0)


@docfiller
def gaussian_filter(input, sigma, order=0, output=None,
                    mode="reflect", cval=0.0, truncate=4.0):
    """Multidimensional Gaussian filter.

    Parameters
    ----------
    %(input)s
    sigma : scalar or sequence of scalars
        Standard deviation for Gaussian kernel. The standard
        deviations of the Gaussian filter are given for each axis as a
        sequence, or as a single number, in which case it is equal for
        all axes.
    order : int or sequence of ints, optional
        The order of the filter along each axis is given as a sequence
        of integers, or as a single number.  An order of 0 corresponds
        to convolution with a Gaussian kernel. A positive order
        corresponds to convolution with that derivative of a Gaussian.
    %(output)s
    %(mode_multiple)s
    %(cval)s
    truncate : float
        Truncate the filter at this many standard deviations.
        Default is 4.0.

    Returns
    -------
    gaussian_filter : ndarray
        Returned array of same shape as `input`.

    Notes
    -----
    The multidimensional filter is implemented as a sequence of
    one-dimensional convolution filters. The intermediate arrays are
    stored in the same data type as the output. Therefore, for output
    types with a limited precision, the results may be imprecise
    because intermediate results may be stored with insufficient
    precision.

    Examples
    --------
    >>> from scipy.ndimage import gaussian_filter
    >>> a = np.arange(50, step=2).reshape((5,5))
    >>> a
    array([[ 0,  2,  4,  6,  8],
           [10, 12, 14, 16, 18],
           [20, 22, 24, 26, 28],
           [30, 32, 34, 36, 38],
           [40, 42, 44, 46, 48]])
    >>> gaussian_filter(a, sigma=1)
    array([[ 4,  6,  8,  9, 11],
           [10, 12, 14, 15, 17],
           [20, 22, 24, 25, 27],
           [29, 31, 33, 34, 36],
           [35, 37, 39, 40, 42]])

    >>> from scipy import misc
    >>> import matplotlib.pyplot as plt
    >>> fig = plt.figure()
    >>> plt.gray()  # show the filtered result in grayscale
    >>> ax1 = fig.add_subplot(121)  # left side
    >>> ax2 = fig.add_subplot(122)  # right side
    >>> ascent = misc.ascent()
    >>> result = gaussian_filter(ascent, sigma=5)
    >>> ax1.imshow(ascent)
    >>> ax2.imshow(result)
    >>> plt.show()
    """
    input = numpy.asarray(input)
    output, return_value = _ni_support._get_output(output, input)
    orders = _ni_support._normalize_sequence(order, input.ndim)
    sigmas = _ni_support._normalize_sequence(sigma, input.ndim)
    modes = _ni_support._normalize_sequence(mode, input.ndim)
    axes = list(range(input.ndim))
    axes = [(axes[ii], sigmas[ii], orders[ii], modes[ii])
            for ii in range(len(axes)) if sigmas[ii] > 1e-15]
    if len(axes) > 0:
        for axis, sigma, order, mode in axes:
            gaussian_filter1d(input, sigma, axis, order, output,
                              mode, cval, truncate)
            input = output
    else:
        output[...] = input[...]
    return return_value


@docfiller
def prewitt(input, axis=-1, output=None, mode="reflect", cval=0.0):
    """Calculate a Prewitt filter.

    Parameters
    ----------
    %(input)s
    %(axis)s
    %(output)s
    %(mode_multiple)s
    %(cval)s

    Examples
    --------
    >>> from scipy import ndimage, misc
    >>> import matplotlib.pyplot as plt
    >>> fig = plt.figure()
    >>> plt.gray()  # show the filtered result in grayscale
    >>> ax1 = fig.add_subplot(121)  # left side
    >>> ax2 = fig.add_subplot(122)  # right side
    >>> ascent = misc.ascent()
    >>> result = ndimage.prewitt(ascent)
    >>> ax1.imshow(ascent)
    >>> ax2.imshow(result)
    >>> plt.show()
    """
    input = numpy.asarray(input)
    axis = _ni_support._check_axis(axis, input.ndim)
    output, return_value = _ni_support._get_output(output, input)
    modes = _ni_support._normalize_sequence(mode, input.ndim)
    correlate1d(input, [-1, 0, 1], axis, output, modes[axis], cval, 0)
    axes = [ii for ii in range(input.ndim) if ii != axis]
    for ii in axes:
        correlate1d(output, [1, 1, 1], ii, output, modes[ii], cval, 0,)
    return return_value


@docfiller
def sobel(input, axis=-1, output=None, mode="reflect", cval=0.0):
    """Calculate a Sobel filter.

    Parameters
    ----------
    %(input)s
    %(axis)s
    %(output)s
    %(mode_multiple)s
    %(cval)s

    Examples
    --------
    >>> from scipy import ndimage, misc
    >>> import matplotlib.pyplot as plt
    >>> fig = plt.figure()
    >>> plt.gray()  # show the filtered result in grayscale
    >>> ax1 = fig.add_subplot(121)  # left side
    >>> ax2 = fig.add_subplot(122)  # right side
    >>> ascent = misc.ascent()
    >>> result = ndimage.sobel(ascent)
    >>> ax1.imshow(ascent)
    >>> ax2.imshow(result)
    >>> plt.show()
    """
    input = numpy.asarray(input)
    axis = _ni_support._check_axis(axis, input.ndim)
    output, return_value = _ni_support._get_output(output, input)
    modes = _ni_support._normalize_sequence(mode, input.ndim)
    correlate1d(input, [-1, 0, 1], axis, output, modes[axis], cval, 0)
    axes = [ii for ii in range(input.ndim) if ii != axis]
    for ii in axes:
        correlate1d(output, [1, 2, 1], ii, output, modes[ii], cval, 0)
    return return_value


@docfiller
def generic_laplace(input, derivative2, output=None, mode="reflect",
                    cval=0.0,
                    extra_arguments=(),
                    extra_keywords=None):
    """
    N-dimensional Laplace filter using a provided second derivative function.

    Parameters
    ----------
    %(input)s
    derivative2 : callable
        Callable with the following signature::

            derivative2(input, axis, output, mode, cval,
                        *extra_arguments, **extra_keywords)

        See `extra_arguments`, `extra_keywords` below.
    %(output)s
    %(mode_multiple)s
    %(cval)s
    %(extra_keywords)s
    %(extra_arguments)s
    """
    if extra_keywords is None:
        extra_keywords = {}
    input = numpy.asarray(input)
    output, return_value = _ni_support._get_output(output, input)
    axes = list(range(input.ndim))
    if len(axes) > 0:
        modes = _ni_support._normalize_sequence(mode, len(axes))
        derivative2(input, axes[0], output, modes[0], cval,
                    *extra_arguments, **extra_keywords)
        for ii in range(1, len(axes)):
            tmp = derivative2(input, axes[ii], output.dtype, modes[ii], cval,
                              *extra_arguments, **extra_keywords)
            output += tmp
    else:
        output[...] = input[...]
    return return_value


@docfiller
def laplace(input, output=None, mode="reflect", cval=0.0):
    """N-dimensional Laplace filter based on approximate second derivatives.

    Parameters
    ----------
    %(input)s
    %(output)s
    %(mode_multiple)s
    %(cval)s

    Examples
    --------
    >>> from scipy import ndimage, misc
    >>> import matplotlib.pyplot as plt
    >>> fig = plt.figure()
    >>> plt.gray()  # show the filtered result in grayscale
    >>> ax1 = fig.add_subplot(121)  # left side
    >>> ax2 = fig.add_subplot(122)  # right side
    >>> ascent = misc.ascent()
    >>> result = ndimage.laplace(ascent)
    >>> ax1.imshow(ascent)
    >>> ax2.imshow(result)
    >>> plt.show()
    """
    def derivative2(input, axis, output, mode, cval):
        return correlate1d(input, [1, -2, 1], axis, output, mode, cval, 0)
    return generic_laplace(input, derivative2, output, mode, cval)


@docfiller
def gaussian_laplace(input, sigma, output=None, mode="reflect",
                     cval=0.0, **kwargs):
    """Multidimensional Laplace filter using gaussian second derivatives.

    Parameters
    ----------
    %(input)s
    sigma : scalar or sequence of scalars
        The standard deviations of the Gaussian filter are given for
        each axis as a sequence, or as a single number, in which case
        it is equal for all axes.
    %(output)s
    %(mode_multiple)s
    %(cval)s
    Extra keyword arguments will be passed to gaussian_filter().

    Examples
    --------
    >>> from scipy import ndimage, misc
    >>> import matplotlib.pyplot as plt
    >>> ascent = misc.ascent()

    >>> fig = plt.figure()
    >>> plt.gray()  # show the filtered result in grayscale
    >>> ax1 = fig.add_subplot(121)  # left side
    >>> ax2 = fig.add_subplot(122)  # right side

    >>> result = ndimage.gaussian_laplace(ascent, sigma=1)
    >>> ax1.imshow(result)

    >>> result = ndimage.gaussian_laplace(ascent, sigma=3)
    >>> ax2.imshow(result)
    >>> plt.show()
    """
    input = numpy.asarray(input)

    def derivative2(input, axis, output, mode, cval, sigma, **kwargs):
        order = [0] * input.ndim
        order[axis] = 2
        return gaussian_filter(input, sigma, order, output, mode, cval,
                               **kwargs)

    return generic_laplace(input, derivative2, output, mode, cval,
                           extra_arguments=(sigma,),
                           extra_keywords=kwargs)


@docfiller
def generic_gradient_magnitude(input, derivative, output=None,
                               mode="reflect", cval=0.0,
                               extra_arguments=(), extra_keywords=None):
    """Gradient magnitude using a provided gradient function.

    Parameters
    ----------
    %(input)s
    derivative : callable
        Callable with the following signature::

            derivative(input, axis, output, mode, cval,
                       *extra_arguments, **extra_keywords)

        See `extra_arguments`, `extra_keywords` below.
        `derivative` can assume that `input` and `output` are ndarrays.
        Note that the output from `derivative` is modified inplace;
        be careful to copy important inputs before returning them.
    %(output)s
    %(mode_multiple)s
    %(cval)s
    %(extra_keywords)s
    %(extra_arguments)s
    """
    if extra_keywords is None:
        extra_keywords = {}
    input = numpy.asarray(input)
    output, return_value = _ni_support._get_output(output, input)
    axes = list(range(input.ndim))
    if len(axes) > 0:
        modes = _ni_support._normalize_sequence(mode, len(axes))
        derivative(input, axes[0], output, modes[0], cval,
                   *extra_arguments, **extra_keywords)
        numpy.multiply(output, output, output)
        for ii in range(1, len(axes)):
            tmp = derivative(input, axes[ii], output.dtype, modes[ii], cval,
                             *extra_arguments, **extra_keywords)
            numpy.multiply(tmp, tmp, tmp)
            output += tmp
        # This allows the sqrt to work with a different default casting
        numpy.sqrt(output, output, casting='unsafe')
    else:
        output[...] = input[...]
    return return_value


@docfiller
def gaussian_gradient_magnitude(input, sigma, output=None,
                                mode="reflect", cval=0.0, **kwargs):
    """Multidimensional gradient magnitude using Gaussian derivatives.

    Parameters
    ----------
    %(input)s
    sigma : scalar or sequence of scalars
        The standard deviations of the Gaussian filter are given for
        each axis as a sequence, or as a single number, in which case
        it is equal for all axes..
    %(output)s
    %(mode_multiple)s
    %(cval)s
    Extra keyword arguments will be passed to gaussian_filter().

    Returns
    -------
    gaussian_gradient_magnitude : ndarray
        Filtered array. Has the same shape as `input`.

    Examples
    --------
    >>> from scipy import ndimage, misc
    >>> import matplotlib.pyplot as plt
    >>> fig = plt.figure()
    >>> plt.gray()  # show the filtered result in grayscale
    >>> ax1 = fig.add_subplot(121)  # left side
    >>> ax2 = fig.add_subplot(122)  # right side
    >>> ascent = misc.ascent()
    >>> result = ndimage.gaussian_gradient_magnitude(ascent, sigma=5)
    >>> ax1.imshow(ascent)
    >>> ax2.imshow(result)
    >>> plt.show()
    """
    input = numpy.asarray(input)

    def derivative(input, axis, output, mode, cval, sigma, **kwargs):
        order = [0] * input.ndim
        order[axis] = 1
        return gaussian_filter(input, sigma, order, output, mode,
                               cval, **kwargs)

    return generic_gradient_magnitude(input, derivative, output, mode,
                                      cval, extra_arguments=(sigma,),
                                      extra_keywords=kwargs)


def _correlate_or_convolve(input, weights, output, mode, cval, origin,
                           convolution):
    input = numpy.asarray(input)
    if numpy.iscomplexobj(input):
        raise TypeError('Complex type not supported')
    origins = _ni_support._normalize_sequence(origin, input.ndim)
    weights = numpy.asarray(weights, dtype=numpy.float64)
    wshape = [ii for ii in weights.shape if ii > 0]
    if len(wshape) != input.ndim:
        raise RuntimeError('filter weights array has incorrect shape.')
    if convolution:
        weights = weights[tuple([slice(None, None, -1)] * weights.ndim)]
        for ii in range(len(origins)):
            origins[ii] = -origins[ii]
            if not weights.shape[ii] & 1:
                origins[ii] -= 1
    for origin, lenw in zip(origins, wshape):
        if (lenw // 2 + origin < 0) or (lenw // 2 + origin > lenw):
            raise ValueError('invalid origin')
    if not weights.flags.contiguous:
        weights = weights.copy()
    output, return_value = _ni_support._get_output(output, input)
    mode = _ni_support._extend_mode_to_code(mode)
    _nd_image.correlate(input, weights, output, mode, cval, origins)
    return return_value


@docfiller
def correlate(input, weights, output=None, mode='reflect', cval=0.0,
              origin=0):
    """
    Multi-dimensional correlation.

    The array is correlated with the given kernel.

    Parameters
    ----------
    input : array-like
        input array to filter
    weights : ndarray
        array of weights, same number of dimensions as input
    output : array, optional
        The ``output`` parameter passes an array in which to store the
        filter output. Output array should have different name as
        compared to input array to avoid aliasing errors.
    mode : {'reflect','constant','nearest','mirror', 'wrap'}, optional
        The ``mode`` parameter determines how the array borders are
        handled, where ``cval`` is the value when mode is equal to
        'constant'. Default is 'reflect'
    cval : scalar, optional
        Value to fill past edges of input if ``mode`` is 'constant'. Default
        is 0.0
    origin : scalar, optional
        The ``origin`` parameter controls the placement of the filter.
        Default 0

    See Also
    --------
    convolve : Convolve an image with a kernel.
    """
    return _correlate_or_convolve(input, weights, output, mode, cval,
                                  origin, False)


@docfiller
def convolve(input, weights, output=None, mode='reflect', cval=0.0,
             origin=0):
    """
    Multidimensional convolution.

    The array is convolved with the given kernel.

    Parameters
    ----------
    input : array_like
        Input array to filter.
    weights : array_like
        Array of weights, same number of dimensions as input
    output : ndarray, optional
        The `output` parameter passes an array in which to store the
        filter output. Output array should have different name as
        compared to input array to avoid aliasing errors.
    mode : {'reflect','constant','nearest','mirror', 'wrap'}, optional
        the `mode` parameter determines how the array borders are
        handled. For 'constant' mode, values beyond borders are set to be
        `cval`. Default is 'reflect'.
    cval : scalar, optional
        Value to fill past edges of input if `mode` is 'constant'. Default
        is 0.0
    origin : array_like, optional
        The `origin` parameter controls the placement of the filter,
        relative to the centre of the current element of the input.
        Default of 0 is equivalent to ``(0,)*input.ndim``.

    Returns
    -------
    result : ndarray
        The result of convolution of `input` with `weights`.

    See Also
    --------
    correlate : Correlate an image with a kernel.

    Notes
    -----
    Each value in result is :math:`C_i = \\sum_j{I_{i+k-j} W_j}`, where
    W is the `weights` kernel,
    j is the n-D spatial index over :math:`W`,
    I is the `input` and k is the coordinate of the center of
    W, specified by `origin` in the input parameters.

    Examples
    --------
    Perhaps the simplest case to understand is ``mode='constant', cval=0.0``,
    because in this case borders (i.e. where the `weights` kernel, centered
    on any one value, extends beyond an edge of `input`.

    >>> a = np.array([[1, 2, 0, 0],
    ...               [5, 3, 0, 4],
    ...               [0, 0, 0, 7],
    ...               [9, 3, 0, 0]])
    >>> k = np.array([[1,1,1],[1,1,0],[1,0,0]])
    >>> from scipy import ndimage
    >>> ndimage.convolve(a, k, mode='constant', cval=0.0)
    array([[11, 10,  7,  4],
           [10,  3, 11, 11],
           [15, 12, 14,  7],
           [12,  3,  7,  0]])

    Setting ``cval=1.0`` is equivalent to padding the outer edge of `input`
    with 1.0's (and then extracting only the original region of the result).

    >>> ndimage.convolve(a, k, mode='constant', cval=1.0)
    array([[13, 11,  8,  7],
           [11,  3, 11, 14],
           [16, 12, 14, 10],
           [15,  6, 10,  5]])

    With ``mode='reflect'`` (the default), outer values are reflected at the
    edge of `input` to fill in missing values.

    >>> b = np.array([[2, 0, 0],
    ...               [1, 0, 0],
    ...               [0, 0, 0]])
    >>> k = np.array([[0,1,0], [0,1,0], [0,1,0]])
    >>> ndimage.convolve(b, k, mode='reflect')
    array([[5, 0, 0],
           [3, 0, 0],
           [1, 0, 0]])

    This includes diagonally at the corners.

    >>> k = np.array([[1,0,0],[0,1,0],[0,0,1]])
    >>> ndimage.convolve(b, k)
    array([[4, 2, 0],
           [3, 2, 0],
           [1, 1, 0]])

    With ``mode='nearest'``, the single nearest value in to an edge in
    `input` is repeated as many times as needed to match the overlapping
    `weights`.

    >>> c = np.array([[2, 0, 1],
    ...               [1, 0, 0],
    ...               [0, 0, 0]])
    >>> k = np.array([[0, 1, 0],
    ...               [0, 1, 0],
    ...               [0, 1, 0],
    ...               [0, 1, 0],
    ...               [0, 1, 0]])
    >>> ndimage.convolve(c, k, mode='nearest')
    array([[7, 0, 3],
           [5, 0, 2],
           [3, 0, 1]])

    """
    return _correlate_or_convolve(input, weights, output, mode, cval,
                                  origin, True)


@docfiller
def uniform_filter1d(input, size, axis=-1, output=None,
                     mode="reflect", cval=0.0, origin=0):
    """Calculate a one-dimensional uniform filter along the given axis.

    The lines of the array along the given axis are filtered with a
    uniform filter of given size.

    Parameters
    ----------
    %(input)s
    size : int
        length of uniform filter
    %(axis)s
    %(output)s
    %(mode)s
    %(cval)s
    %(origin)s

    Examples
    --------
    >>> from scipy.ndimage import uniform_filter1d
    >>> uniform_filter1d([2, 8, 0, 4, 1, 9, 9, 0], size=3)
    array([4, 3, 4, 1, 4, 6, 6, 3])
    """
    input = numpy.asarray(input)
    if numpy.iscomplexobj(input):
        raise TypeError('Complex type not supported')
    axis = _ni_support._check_axis(axis, input.ndim)
    if size < 1:
        raise RuntimeError('incorrect filter size')
    output, return_value = _ni_support._get_output(output, input)
    if (size // 2 + origin < 0) or (size // 2 + origin >= size):
        raise ValueError('invalid origin')
    mode = _ni_support._extend_mode_to_code(mode)
    _nd_image.uniform_filter1d(input, size, axis, output, mode, cval,
                               origin)
    return return_value


@docfiller
def uniform_filter(input, size=3, output=None, mode="reflect",
                   cval=0.0, origin=0):
    """Multi-dimensional uniform filter.

    Parameters
    ----------
    %(input)s
    size : int or sequence of ints, optional
        The sizes of the uniform filter are given for each axis as a
        sequence, or as a single number, in which case the size is
        equal for all axes.
    %(output)s
    %(mode_multiple)s
    %(cval)s
    %(origin)s

    Returns
    -------
    uniform_filter : ndarray
        Filtered array. Has the same shape as `input`.

    Notes
    -----
    The multi-dimensional filter is implemented as a sequence of
    one-dimensional uniform filters. The intermediate arrays are stored
    in the same data type as the output. Therefore, for output types
    with a limited precision, the results may be imprecise because
    intermediate results may be stored with insufficient precision.

    Examples
    --------
    >>> from scipy import ndimage, misc
    >>> import matplotlib.pyplot as plt
    >>> fig = plt.figure()
    >>> plt.gray()  # show the filtered result in grayscale
    >>> ax1 = fig.add_subplot(121)  # left side
    >>> ax2 = fig.add_subplot(122)  # right side
    >>> ascent = misc.ascent()
    >>> result = ndimage.uniform_filter(ascent, size=20)
    >>> ax1.imshow(ascent)
    >>> ax2.imshow(result)
    >>> plt.show()
    """
    input = numpy.asarray(input)
    output, return_value = _ni_support._get_output(output, input)
    sizes = _ni_support._normalize_sequence(size, input.ndim)
    origins = _ni_support._normalize_sequence(origin, input.ndim)
    modes = _ni_support._normalize_sequence(mode, input.ndim)
    axes = list(range(input.ndim))
    axes = [(axes[ii], sizes[ii], origins[ii], modes[ii])
            for ii in range(len(axes)) if sizes[ii] > 1]
    if len(axes) > 0:
        for axis, size, origin, mode in axes:
            uniform_filter1d(input, int(size), axis, output, mode,
                             cval, origin)
            input = output
    else:
        output[...] = input[...]
    return return_value


@docfiller
def minimum_filter1d(input, size, axis=-1, output=None,
                     mode="reflect", cval=0.0, origin=0):
    """Calculate a one-dimensional minimum filter along the given axis.

    The lines of the array along the given axis are filtered with a
    minimum filter of given size.

    Parameters
    ----------
    %(input)s
    size : int
        length along which to calculate 1D minimum
    %(axis)s
    %(output)s
    %(mode)s
    %(cval)s
    %(origin)s

    Notes
    -----
    This function implements the MINLIST algorithm [1]_, as described by
    Richard Harter [2]_, and has a guaranteed O(n) performance, `n` being
    the `input` length, regardless of filter size.

    References
    ----------
    .. [1] http://citeseerx.ist.psu.edu/viewdoc/summary?doi=10.1.1.42.2777
    .. [2] http://www.richardhartersworld.com/cri/2001/slidingmin.html


    Examples
    --------
    >>> from scipy.ndimage import minimum_filter1d
    >>> minimum_filter1d([2, 8, 0, 4, 1, 9, 9, 0], size=3)
    array([2, 0, 0, 0, 1, 1, 0, 0])
    """
    input = numpy.asarray(input)
    if numpy.iscomplexobj(input):
        raise TypeError('Complex type not supported')
    axis = _ni_support._check_axis(axis, input.ndim)
    if size < 1:
        raise RuntimeError('incorrect filter size')
    output, return_value = _ni_support._get_output(output, input)
    if (size // 2 + origin < 0) or (size // 2 + origin >= size):
        raise ValueError('invalid origin')
    mode = _ni_support._extend_mode_to_code(mode)
    _nd_image.min_or_max_filter1d(input, size, axis, output, mode, cval,
                                  origin, 1)
    return return_value


@docfiller
def maximum_filter1d(input, size, axis=-1, output=None,
                     mode="reflect", cval=0.0, origin=0):
    """Calculate a one-dimensional maximum filter along the given axis.

    The lines of the array along the given axis are filtered with a
    maximum filter of given size.

    Parameters
    ----------
    %(input)s
    size : int
        Length along which to calculate the 1-D maximum.
    %(axis)s
    %(output)s
    %(mode)s
    %(cval)s
    %(origin)s

    Returns
    -------
    maximum1d : ndarray, None
        Maximum-filtered array with same shape as input.
        None if `output` is not None

    Notes
    -----
    This function implements the MAXLIST algorithm [1]_, as described by
    Richard Harter [2]_, and has a guaranteed O(n) performance, `n` being
    the `input` length, regardless of filter size.

    References
    ----------
    .. [1] http://citeseerx.ist.psu.edu/viewdoc/summary?doi=10.1.1.42.2777
    .. [2] http://www.richardhartersworld.com/cri/2001/slidingmin.html

    Examples
    --------
    >>> from scipy.ndimage import maximum_filter1d
    >>> maximum_filter1d([2, 8, 0, 4, 1, 9, 9, 0], size=3)
    array([8, 8, 8, 4, 9, 9, 9, 9])
    """
    input = numpy.asarray(input)
    if numpy.iscomplexobj(input):
        raise TypeError('Complex type not supported')
    axis = _ni_support._check_axis(axis, input.ndim)
    if size < 1:
        raise RuntimeError('incorrect filter size')
    output, return_value = _ni_support._get_output(output, input)
    if (size // 2 + origin < 0) or (size // 2 + origin >= size):
        raise ValueError('invalid origin')
    mode = _ni_support._extend_mode_to_code(mode)
    _nd_image.min_or_max_filter1d(input, size, axis, output, mode, cval,
                                  origin, 0)
    return return_value


def _min_or_max_filter(input, size, footprint, structure, output, mode,
                       cval, origin, minimum):
    if structure is None:
        if footprint is None:
            if size is None:
                raise RuntimeError("no footprint provided")
            separable = True
        else:
            footprint = numpy.asarray(footprint, dtype=bool)
            if not footprint.any():
                raise ValueError("All-zero footprint is not supported.")
            if footprint.all():
                size = footprint.shape
                footprint = None
                separable = True
            else:
                separable = False
    else:
        structure = numpy.asarray(structure, dtype=numpy.float64)
        separable = False
        if footprint is None:
            footprint = numpy.ones(structure.shape, bool)
        else:
            footprint = numpy.asarray(footprint, dtype=bool)
    input = numpy.asarray(input)
    if numpy.iscomplexobj(input):
        raise TypeError('Complex type not supported')
    output, return_value = _ni_support._get_output(output, input)
    origins = _ni_support._normalize_sequence(origin, input.ndim)
    if separable:
        sizes = _ni_support._normalize_sequence(size, input.ndim)
        modes = _ni_support._normalize_sequence(mode, input.ndim)
        axes = list(range(input.ndim))
        axes = [(axes[ii], sizes[ii], origins[ii], modes[ii])
                for ii in range(len(axes)) if sizes[ii] > 1]
        if minimum:
            filter_ = minimum_filter1d
        else:
            filter_ = maximum_filter1d
        if len(axes) > 0:
            for axis, size, origin, mode in axes:
                filter_(input, int(size), axis, output, mode, cval, origin)
                input = output
        else:
            output[...] = input[...]
    else:
        fshape = [ii for ii in footprint.shape if ii > 0]
        if len(fshape) != input.ndim:
            raise RuntimeError('footprint array has incorrect shape.')
        for origin, lenf in zip(origins, fshape):
            if (lenf // 2 + origin < 0) or (lenf // 2 + origin >= lenf):
                raise ValueError('invalid origin')
        if not footprint.flags.contiguous:
            footprint = footprint.copy()
        if structure is not None:
            if len(structure.shape) != input.ndim:
                raise RuntimeError('structure array has incorrect shape')
            if not structure.flags.contiguous:
                structure = structure.copy()
        mode = _ni_support._extend_mode_to_code(mode)
        _nd_image.min_or_max_filter(input, footprint, structure, output,
                                    mode, cval, origins, minimum)
    return return_value


@docfiller
def minimum_filter(input, size=None, footprint=None, output=None,
                   mode="reflect", cval=0.0, origin=0):
    """Calculate a multi-dimensional minimum filter.

    Parameters
    ----------
    %(input)s
    %(size_foot)s
    %(output)s
    %(mode_multiple)s
    %(cval)s
    %(origin)s

    Returns
    -------
    minimum_filter : ndarray
        Filtered array. Has the same shape as `input`.

    Examples
    --------
    >>> from scipy import ndimage, misc
    >>> import matplotlib.pyplot as plt
    >>> fig = plt.figure()
    >>> plt.gray()  # show the filtered result in grayscale
    >>> ax1 = fig.add_subplot(121)  # left side
    >>> ax2 = fig.add_subplot(122)  # right side
    >>> ascent = misc.ascent()
    >>> result = ndimage.minimum_filter(ascent, size=20)
    >>> ax1.imshow(ascent)
    >>> ax2.imshow(result)
    >>> plt.show()
    """
    return _min_or_max_filter(input, size, footprint, None, output, mode,
                              cval, origin, 1)


@docfiller
def maximum_filter(input, size=None, footprint=None, output=None,
                   mode="reflect", cval=0.0, origin=0):
    """Calculate a multi-dimensional maximum filter.

    Parameters
    ----------
    %(input)s
    %(size_foot)s
    %(output)s
    %(mode_multiple)s
    %(cval)s
    %(origin)s

    Returns
    -------
    maximum_filter : ndarray
        Filtered array. Has the same shape as `input`.

    Examples
    --------
    >>> from scipy import ndimage, misc
    >>> import matplotlib.pyplot as plt
    >>> fig = plt.figure()
    >>> plt.gray()  # show the filtered result in grayscale
    >>> ax1 = fig.add_subplot(121)  # left side
    >>> ax2 = fig.add_subplot(122)  # right side
    >>> ascent = misc.ascent()
    >>> result = ndimage.maximum_filter(ascent, size=20)
    >>> ax1.imshow(ascent)
    >>> ax2.imshow(result)
    >>> plt.show()
    """
    return _min_or_max_filter(input, size, footprint, None, output, mode,
                              cval, origin, 0)


@docfiller
def _rank_filter(input, rank, size=None, footprint=None, output=None,
                 mode="reflect", cval=0.0, origin=0, operation='rank'):
    input = numpy.asarray(input)
    if numpy.iscomplexobj(input):
        raise TypeError('Complex type not supported')
    origins = _ni_support._normalize_sequence(origin, input.ndim)
    if footprint is None:
        if size is None:
            raise RuntimeError("no footprint or filter size provided")
        sizes = _ni_support._normalize_sequence(size, input.ndim)
        footprint = numpy.ones(sizes, dtype=bool)
    else:
        footprint = numpy.asarray(footprint, dtype=bool)
    fshape = [ii for ii in footprint.shape if ii > 0]
    if len(fshape) != input.ndim:
        raise RuntimeError('filter footprint array has incorrect shape.')
    for origin, lenf in zip(origins, fshape):
        if (lenf // 2 + origin < 0) or (lenf // 2 + origin >= lenf):
            raise ValueError('invalid origin')
    if not footprint.flags.contiguous:
        footprint = footprint.copy()
    filter_size = numpy.where(footprint, 1, 0).sum()
    if operation == 'median':
        rank = filter_size // 2
    elif operation == 'percentile':
        percentile = rank
        if percentile < 0.0:
            percentile += 100.0
        if percentile < 0 or percentile > 100:
            raise RuntimeError('invalid percentile')
        if percentile == 100.0:
            rank = filter_size - 1
        else:
            rank = int(float(filter_size) * percentile / 100.0)
    if rank < 0:
        rank += filter_size
    if rank < 0 or rank >= filter_size:
        raise RuntimeError('rank not within filter footprint size')
    if rank == 0:
        return minimum_filter(input, None, footprint, output, mode, cval,
                              origins)
    elif rank == filter_size - 1:
        return maximum_filter(input, None, footprint, output, mode, cval,
                              origins)
    else:
        output, return_value = _ni_support._get_output(output, input)
        mode = _ni_support._extend_mode_to_code(mode)
        _nd_image.rank_filter(input, rank, footprint, output, mode, cval,
                              origins)
        return return_value


@docfiller
def rank_filter(input, rank, size=None, footprint=None, output=None,
                mode="reflect", cval=0.0, origin=0):
    """Calculate a multi-dimensional rank filter.

    Parameters
    ----------
    %(input)s
    rank : int
        The rank parameter may be less then zero, i.e., rank = -1
        indicates the largest element.
    %(size_foot)s
    %(output)s
    %(mode)s
    %(cval)s
    %(origin)s

    Returns
    -------
    rank_filter : ndarray
        Filtered array. Has the same shape as `input`.

    Examples
    --------
    >>> from scipy import ndimage, misc
    >>> import matplotlib.pyplot as plt
    >>> fig = plt.figure()
    >>> plt.gray()  # show the filtered result in grayscale
    >>> ax1 = fig.add_subplot(121)  # left side
    >>> ax2 = fig.add_subplot(122)  # right side
    >>> ascent = misc.ascent()
    >>> result = ndimage.rank_filter(ascent, rank=42, size=20)
    >>> ax1.imshow(ascent)
    >>> ax2.imshow(result)
    >>> plt.show()
    """
    return _rank_filter(input, rank, size, footprint, output, mode, cval,
                        origin, 'rank')


@docfiller
def median_filter(input, size=None, footprint=None, output=None,
                  mode="reflect", cval=0.0, origin=0):
    """
    Calculate a multidimensional median filter.

    Parameters
    ----------
    %(input)s
    %(size_foot)s
    %(output)s
    %(mode)s
    %(cval)s
    %(origin)s

    Returns
    -------
    median_filter : ndarray
        Filtered array. Has the same shape as `input`.

    Examples
    --------
    >>> from scipy import ndimage, misc
    >>> import matplotlib.pyplot as plt
    >>> fig = plt.figure()
    >>> plt.gray()  # show the filtered result in grayscale
    >>> ax1 = fig.add_subplot(121)  # left side
    >>> ax2 = fig.add_subplot(122)  # right side
    >>> ascent = misc.ascent()
    >>> result = ndimage.median_filter(ascent, size=20)
    >>> ax1.imshow(ascent)
    >>> ax2.imshow(result)
    >>> plt.show()
    """
    return _rank_filter(input, 0, size, footprint, output, mode, cval,
                        origin, 'median')


@docfiller
def percentile_filter(input, percentile, size=None, footprint=None,
                      output=None, mode="reflect", cval=0.0, origin=0):
    """Calculate a multi-dimensional percentile filter.

    Parameters
    ----------
    %(input)s
    percentile : scalar
        The percentile parameter may be less then zero, i.e.,
        percentile = -20 equals percentile = 80
    %(size_foot)s
    %(output)s
    %(mode)s
    %(cval)s
    %(origin)s

    Returns
    -------
    percentile_filter : ndarray
        Filtered array. Has the same shape as `input`.

    Examples
    --------
    >>> from scipy import ndimage, misc
    >>> import matplotlib.pyplot as plt
    >>> fig = plt.figure()
    >>> plt.gray()  # show the filtered result in grayscale
    >>> ax1 = fig.add_subplot(121)  # left side
    >>> ax2 = fig.add_subplot(122)  # right side
    >>> ascent = misc.ascent()
    >>> result = ndimage.percentile_filter(ascent, percentile=20, size=20)
    >>> ax1.imshow(ascent)
    >>> ax2.imshow(result)
    >>> plt.show()
    """
    return _rank_filter(input, percentile, size, footprint, output, mode,
                        cval, origin, 'percentile')


@docfiller
def generic_filter1d(input, function, filter_size, axis=-1,
                     output=None, mode="reflect", cval=0.0, origin=0,
                     extra_arguments=(), extra_keywords=None):
    """Calculate a one-dimensional filter along the given axis.

    `generic_filter1d` iterates over the lines of the array, calling the
    given function at each line. The arguments of the line are the
    input line, and the output line. The input and output lines are 1D
    double arrays.  The input line is extended appropriately according
    to the filter size and origin. The output line must be modified
    in-place with the result.

    Parameters
    ----------
    %(input)s
    function : {callable, scipy.LowLevelCallable}
        Function to apply along given axis.
    filter_size : scalar
        Length of the filter.
    %(axis)s
    %(output)s
    %(mode)s
    %(cval)s
    %(origin)s
    %(extra_arguments)s
    %(extra_keywords)s

    Notes
    -----
    This function also accepts low-level callback functions with one of
    the following signatures and wrapped in `scipy.LowLevelCallable`:

    .. code:: c

       int function(double *input_line, npy_intp input_length,
                    double *output_line, npy_intp output_length,
                    void *user_data)
       int function(double *input_line, intptr_t input_length,
                    double *output_line, intptr_t output_length,
                    void *user_data)

    The calling function iterates over the lines of the input and output
    arrays, calling the callback function at each line. The current line
    is extended according to the border conditions set by the calling
    function, and the result is copied into the array that is passed
    through ``input_line``. The length of the input line (after extension)
    is passed through ``input_length``. The callback function should apply
    the filter and store the result in the array passed through
    ``output_line``. The length of the output line is passed through
    ``output_length``. ``user_data`` is the data pointer provided
    to `scipy.LowLevelCallable` as-is.

    The callback function must return an integer error status that is zero
    if something went wrong and one otherwise. If an error occurs, you should
    normally set the python error status with an informative message
    before returning, otherwise a default error message is set by the
    calling function.

    In addition, some other low-level function pointer specifications
    are accepted, but these are for backward compatibility only and should
    not be used in new code.

    """
    if extra_keywords is None:
        extra_keywords = {}
    input = numpy.asarray(input)
    if numpy.iscomplexobj(input):
        raise TypeError('Complex type not supported')
    output, return_value = _ni_support._get_output(output, input)
    if filter_size < 1:
        raise RuntimeError('invalid filter size')
    axis = _ni_support._check_axis(axis, input.ndim)
    if (filter_size // 2 + origin < 0) or (filter_size // 2 + origin >=
                                           filter_size):
        raise ValueError('invalid origin')
    mode = _ni_support._extend_mode_to_code(mode)
    _nd_image.generic_filter1d(input, function, filter_size, axis, output,
                               mode, cval, origin, extra_arguments,
                               extra_keywords)
    return return_value


@docfiller
def generic_filter(input, function, size=None, footprint=None,
                   output=None, mode="reflect", cval=0.0, origin=0,
                   extra_arguments=(), extra_keywords=None):
    """Calculate a multi-dimensional filter using the given function.

    At each element the provided function is called. The input values
    within the filter footprint at that element are passed to the function
    as a 1D array of double values.

    Parameters
    ----------
    %(input)s
    function : {callable, scipy.LowLevelCallable}
        Function to apply at each element.
    %(size_foot)s
    %(output)s
    %(mode)s
    %(cval)s
    %(origin)s
    %(extra_arguments)s
    %(extra_keywords)s

    Notes
    -----
    This function also accepts low-level callback functions with one of
    the following signatures and wrapped in `scipy.LowLevelCallable`:

    .. code:: c

       int callback(double *buffer, npy_intp filter_size,
                    double *return_value, void *user_data)
       int callback(double *buffer, intptr_t filter_size,
                    double *return_value, void *user_data)

    The calling function iterates over the elements of the input and
    output arrays, calling the callback function at each element. The
    elements within the footprint of the filter at the current element are
    passed through the ``buffer`` parameter, and the number of elements
    within the footprint through ``filter_size``. The calculated value is
    returned in ``return_value``. ``user_data`` is the data pointer provided
    to `scipy.LowLevelCallable` as-is.

    The callback function must return an integer error status that is zero
    if something went wrong and one otherwise. If an error occurs, you should
    normally set the python error status with an informative message
    before returning, otherwise a default error message is set by the
    calling function.

    In addition, some other low-level function pointer specifications
    are accepted, but these are for backward compatibility only and should
    not be used in new code.

    """
    if extra_keywords is None:
        extra_keywords = {}
    input = numpy.asarray(input)
    if numpy.iscomplexobj(input):
        raise TypeError('Complex type not supported')
    origins = _ni_support._normalize_sequence(origin, input.ndim)
    if footprint is None:
        if size is None:
            raise RuntimeError("no footprint or filter size provided")
        sizes = _ni_support._normalize_sequence(size, input.ndim)
        footprint = numpy.ones(sizes, dtype=bool)
    else:
        footprint = numpy.asarray(footprint, dtype=bool)
    fshape = [ii for ii in footprint.shape if ii > 0]
    if len(fshape) != input.ndim:
        raise RuntimeError('filter footprint array has incorrect shape.')
    for origin, lenf in zip(origins, fshape):
        if (lenf // 2 + origin < 0) or (lenf // 2 + origin >= lenf):
            raise ValueError('invalid origin')
    if not footprint.flags.contiguous:
        footprint = footprint.copy()
    output, return_value = _ni_support._get_output(output, input)
    mode = _ni_support._extend_mode_to_code(mode)
    _nd_image.generic_filter(input, function, footprint, output, mode,
<<<<<<< HEAD
                             cval, origins, extra_arguments, extra_keywords)
    return return_value
=======
                         cval, origins, extra_arguments, extra_keywords)
    return return_value


def imrotate(arr, angle, interp='bilinear'):
    """
    Rotate an image counter-clockwise by angle degrees.

    This function is only available if Python Imaging Library (PIL) is
    installed.

    Parameters
    ----------
    arr : ndarray
        Input array of image to be rotated.
    angle : float
        The angle of rotation.
    interp : str, optional
        Interpolation

        - 'nearest' :  for nearest neighbor
        - 'bilinear' : for bilinear
        - 'lanczos' : for lanczos
        - 'cubic' : for bicubic
        - 'bicubic' : for bicubic

    Returns
    -------
    imrotate : ndarray
        The rotated array of image.

    """
    arr = numpy.asarray(arr)
    func = {'nearest': 0, 'lanczos': 1, 'bilinear': 2,
            'bicubic': 3, 'cubic': 3}
    im = toimage(arr)
    im = im.rotate(angle, resample=func[interp])
    return fromimage(im)


def imresize(arr, size, interp='bilinear', mode=None):
    """
    Resize an image.

    This function is only available if Python Imaging Library (PIL) is
    installed.

    Parameters
    ----------
    arr : ndarray
        The array of image to be resized.

    size : int, float or tuple
        * int   - Percentage of current size.
        * float - Fraction of current size.
        * tuple - Size of the output image.

    interp : str, optional
        Interpolation to use for re-sizing ('nearest', 'lanczos', 'bilinear',
        'bicubic' or 'cubic').

    mode : str, optional
        The PIL image mode ('P', 'L', etc.) to convert `arr` before resizing.

    Returns
    -------
    imresize : ndarray
        The resized array of image.

    See Also
    --------
    scipy.misc.toimage : Implicitly used to convert `arr` according to `mode`.
    scipy.ndimage.zoom : More generic implementation that does not use PIL.

    """
    im = toimage(arr, mode=mode)
    ts = type(size)
    if numpy.issubdtype(ts, int):
        percent = size / 100.0
        size = tuple((numpy.array(im.size) * percent).astype(int))
    elif numpy.issubdtype(type(size), float):
        size = tuple((numpy.array(im.size) * size).astype(int))
    else:
        size = (size[1], size[0])
    func = {'nearest': 0, 'lanczos': 1, 'bilinear': 2,
            'bicubic': 3, 'cubic': 3}
    imnew = im.resize(size, resample=func[interp])
    return fromimage(imnew)


def imfilter(arr, ftype):
    """
    Simple filtering of an image.

    This function is only available if Python Imaging Library (PIL) is
    installed.

    Parameters
    ----------
    arr : ndarray
        The array of Image in which the filter is to be applied.
    ftype : str
        The filter that has to be applied. Legal values are:
        'blur', 'contour', 'detail', 'edge_enhance', 'edge_enhance_more',
        'emboss', 'find_edges', 'smooth', 'smooth_more', 'sharpen'.

    Returns
    -------
    imfilter : ndarray
        The array with filter applied.

    Raises
    ------
    ValueError
        *Unknown filter type.*  If the filter you are trying
        to apply is unsupported.

    """
    _tdict = {'blur': ImageFilter.BLUR,
              'contour': ImageFilter.CONTOUR,
              'detail': ImageFilter.DETAIL,
              'edge_enhance': ImageFilter.EDGE_ENHANCE,
              'edge_enhance_more': ImageFilter.EDGE_ENHANCE_MORE,
              'emboss': ImageFilter.EMBOSS,
              'find_edges': ImageFilter.FIND_EDGES,
              'smooth': ImageFilter.SMOOTH,
              'smooth_more': ImageFilter.SMOOTH_MORE,
              'sharpen': ImageFilter.SHARPEN
              }

    im = toimage(arr)
    if ftype not in _tdict:
        raise ValueError("Unknown filter type.")
    return fromimage(im.filter(_tdict[ftype]))
>>>>>>> 31c5bdbc
<|MERGE_RESOLUTION|>--- conflicted
+++ resolved
@@ -1515,11 +1515,7 @@
     output, return_value = _ni_support._get_output(output, input)
     mode = _ni_support._extend_mode_to_code(mode)
     _nd_image.generic_filter(input, function, footprint, output, mode,
-<<<<<<< HEAD
                              cval, origins, extra_arguments, extra_keywords)
-    return return_value
-=======
-                         cval, origins, extra_arguments, extra_keywords)
     return return_value
 
 
@@ -1652,5 +1648,4 @@
     im = toimage(arr)
     if ftype not in _tdict:
         raise ValueError("Unknown filter type.")
-    return fromimage(im.filter(_tdict[ftype]))
->>>>>>> 31c5bdbc
+    return fromimage(im.filter(_tdict[ftype]))