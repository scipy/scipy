--- conflicted
+++ resolved
@@ -710,15 +710,9 @@
 @cython.cdivision(True)
 @cython.boundscheck(False)
 cdef inline int gaussian_kernel_estimate_inner(
-    real[:, :] points_,
-    real[:, :] values_,
-    real[:, :] xi_,
-    real[:, :] estimate,
-    real[:, :] whitening,
-    int n,
-    int m,
-    int d,
-    int p,
+    real[:, :] points_,  real[:, :] values_, real[:, :] xi_,
+    real[:, :] estimate, real[:, :] cho_cov,
+    int n, int m, int d, int p,
 ) nogil:
     cdef:
         int i, j, k
@@ -727,7 +721,7 @@
     # Evaluate the normalisation
     norm = math.pow((2 * PI), (- d / 2.))
     for i in range(d):
-        norm *= whitening[i, i]
+        norm /= cho_cov[i, i]
 
     for i in range(n):
         for j in range(m):
@@ -739,6 +733,7 @@
             arg = math.exp(-arg / 2.) * norm
             for k in range(p):
                 estimate[j, k] += values_[i, k] * arg
+
     return 0
 
 
@@ -766,7 +761,7 @@
         Multivariate Gaussian kernel estimate evaluated at the input coordinates.
     """
     cdef:
-        real[:, :] points_, xi_, values_, estimate
+        real[:, :] points_, xi_, values_, estimate, cho_cov_
         int i, j, k
         int n, d, m, p
         real arg, residual, norm
@@ -782,30 +777,19 @@
         raise ValueError("Covariance matrix must match data dims")
 
     # Rescale the data
-    cho_cov = cho_cov.astype(dtype, copy=False)
+    cho_cov_ = cho_cov.astype(dtype, copy=False)
     points_ = np.asarray(solve_triangular(cho_cov, points.T, lower=False).T,
                          dtype=dtype)
     xi_ = np.asarray(solve_triangular(cho_cov, xi.T, lower=False).T,
                      dtype=dtype)
     values_ = values.astype(dtype, copy=False)
 
-    # Evaluate the normalisation
-    norm = math.pow((2 * PI) ,(- d / 2))
-    for i in range(d):
-        norm /= cho_cov[i, i]
-
     # Create the result array and evaluate the weighted sum
     estimate = np.zeros((m, p), dtype)
-    for i in range(n):
-        for j in range(m):
-            arg = 0
-            for k in range(d):
-                residual = (points_[i, k] - xi_[j, k])
-                arg += residual * residual
-
-            arg = math.exp(-arg / 2) * norm
-            for k in range(p):
-                estimate[j, k] += values_[i, k] * arg
+
+    with nogil:
+        gaussian_kernel_estimate_inner(points_, values_, xi_,
+                                       estimate, cho_cov_, n, m, d, p)
 
     return np.asarray(estimate)
 
@@ -866,23 +850,6 @@
     xi_ = np.dot(xi, whitening).astype(dtype, copy=False)
     values_ = values.astype(dtype, copy=False)
 
-<<<<<<< HEAD
-    # Create the result array and evaluate the weighted sum
-    estimate = np.zeros((m, p), dtype)
-
-    with nogil:
-        gaussian_kernel_estimate_inner(
-            points_,
-            values_,
-            xi_,
-            estimate,
-            whitening,
-            n,
-            m,
-            d,
-            p,
-        )
-=======
     log_values_ = np.empty((n, p), dtype)
     for i in range(n):
         for k in range(p):
@@ -906,6 +873,5 @@
             for k in range(p):
                 estimate[j, k] = logsumexp(estimate[j, k],
                                            arg + log_values_[i, k])
->>>>>>> cc630033
 
     return np.asarray(estimate)