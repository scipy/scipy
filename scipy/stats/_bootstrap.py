import numpy as np
from scipy._lib._util import check_random_state
from scipy.special import ndtr, ndtri
from scipy._lib._util import rng_integers
from dataclasses import make_dataclass
from ._common import ConfidenceInterval
from scipy.stats.stats import _broadcast_concatenate


def _vectorize_statistic(statistic):
    """Vectorize an n-sample statistic"""
    # This is a little cleaner than np.nditer at the expense of some data
    # copying: concatenate samples together, then use np.apply_along_axis
    def stat_nd(*data, axis=0):
        lengths = [sample.shape[axis] for sample in data]
        split_indices = np.cumsum(lengths)[:-1]
        z = _broadcast_concatenate(data, axis)

        def stat_1d(z):
            data = np.split(z, split_indices)
            return statistic(*data)

        return np.apply_along_axis(stat_1d, axis, z)[()]
    return stat_nd


def _jackknife_resample(sample, batch=None):
    """Jackknife resample the sample. Only one-sample stats for now."""
    n = sample.shape[-1]
    batch_nominal = batch or n

    for k in range(0, n, batch_nominal):
        # col_start:col_end are the observations to remove
        batch_actual = min(batch_nominal, n-k)

        # jackknife - each row leaves out one observation
        j = np.ones((batch_actual, n), dtype=bool)
        np.fill_diagonal(j[:, k:k+batch_actual], False)
        i = np.arange(n)
        i = np.broadcast_to(i, (batch_actual, n))
        i = i[j].reshape((batch_actual, n-1))

        resamples = sample[..., i]
        yield resamples


def _bootstrap_resample(sample, n_resamples=None, random_state=None):
    """Bootstrap resample the sample."""
    n = sample.shape[-1]

    # bootstrap - each row is a random resample of original observations
    i = rng_integers(random_state, 0, n, (n_resamples, n))

    resamples = sample[..., i]
    return resamples


def _percentile_of_score(a, score, axis):
    """Vectorized, simplified `scipy.stats.percentileofscore`.

    Unlike `stats.percentileofscore`, the percentile returned is a fraction
    in [0, 1].
    """
    B = a.shape[axis]
    return (a < score).sum(axis=axis) / B


def _percentile_along_axis(theta_hat_b, alpha):
    """`np.percentile` with different percentile for each slice."""
    # the difference between _percentile_along_axis and np.percentile is that
    # np.percentile gets _all_ the qs for each axis slice, whereas
    # _percentile_along_axis gets the q corresponding with each axis slice
    shape = theta_hat_b.shape[:-1]
    alpha = np.broadcast_to(alpha, shape)
    percentiles = np.zeros_like(alpha, dtype=np.float64)
    for indices, alpha_i in np.ndenumerate(alpha):
        theta_hat_b_i = theta_hat_b[indices]
        percentiles[indices] = np.percentile(theta_hat_b_i, alpha_i)
    return percentiles[()]  # return scalar instead of 0d array


def _bca_interval(data, statistic, axis, alpha, theta_hat_b, batch):
    """Bias-corrected and accelerated interval."""
    # closely follows [2] "BCa Bootstrap CIs"
    sample = data[0]  # only works with 1 sample statistics right now

    # calculate z0_hat
    theta_hat = statistic(sample, axis=axis)[..., None]
    percentile = _percentile_of_score(theta_hat_b, theta_hat, axis=-1)
    z0_hat = ndtri(percentile)

    # calculate a_hat
    theta_hat_i = []  # would be better to fill pre-allocated array
    for jackknife_sample in _jackknife_resample(sample, batch):
        theta_hat_i.append(statistic(jackknife_sample, axis=-1))
    theta_hat_i = np.concatenate(theta_hat_i, axis=-1)
    theta_hat_dot = theta_hat_i.mean(axis=-1, keepdims=True)
    num = ((theta_hat_dot - theta_hat_i)**3).sum(axis=-1)
    den = 6*((theta_hat_dot - theta_hat_i)**2).sum(axis=-1)**(3/2)
    a_hat = num / den

    # calculate alpha_1, alpha_2
    z_alpha = ndtri(alpha)
    z_1alpha = -z_alpha
    num1 = z0_hat + z_alpha
    alpha_1 = ndtr(z0_hat + num1/(1 - a_hat*num1))
    num2 = z0_hat + z_1alpha
    alpha_2 = ndtr(z0_hat + num2/(1 - a_hat*num2))
    return alpha_1, alpha_2


<<<<<<< HEAD
def _bootstrap_iv(data, statistic, axis, confidence_level, n_resamples, batch,
                  method, random_state):
    """Input validation for `bootstrap`."""
=======
def _bootstrap_iv(data, statistic, vectorized, paired, axis, confidence_level,
                  n_resamples, method, random_state):
    """Input validation and standardization for `bootstrap`."""

    if not isinstance(vectorized, bool):
        raise ValueError("`vectorized` must be `True` or `False`.")

    if not vectorized:
        statistic = _vectorize_statistic(statistic)

>>>>>>> b2a00336
    axis_int = int(axis)
    if axis != axis_int:
        raise ValueError("`axis` must be an integer.")

    n_samples = 0
    try:
        n_samples = len(data)
    except TypeError:
        raise ValueError("`data` must be a sequence of samples.")

    if n_samples == 0:
        raise ValueError("`data` must contain at least one sample.")

    data_iv = []
    for sample in data:
        sample = np.atleast_1d(sample)
        if sample.shape[axis_int] <= 1:
            raise ValueError("each sample in `data` must contain two or more "
                             "observations along `axis`.")
        sample = np.moveaxis(sample, axis_int, -1)
        data_iv.append(sample)

    if not isinstance(paired, bool):
        raise ValueError("`paired` must be `True` or `False`.")

    if paired:
        n = data_iv[0].shape[-1]
        for sample in data_iv[1:]:
            if sample.shape[-1] != n:
                message = ("When `paired is True`, all samples must have the "
                           "same length along `axis`")
                raise ValueError(message)

        # to generate the bootstrap distribution for paired-sample statistics,
        # resample the indices of the observations
        def statistic(i, axis=-1, data=data_iv, unpaired_statistic=statistic):
            data = [sample[..., i] for sample in data]
            return unpaired_statistic(*data, axis=axis)

        data_iv = [np.arange(n)]

    confidence_level_float = float(confidence_level)

    n_resamples_int = int(n_resamples)
    if n_resamples != n_resamples_int or n_resamples_int <= 0:
        raise ValueError("`n_resamples` must be a positive integer.")

    if batch is None:
        batch_iv = batch
    else:
        batch_iv = int(batch)
        if batch != batch_iv or batch_iv <= 0:
            raise ValueError("`batch` must be a positive integer or None.")

    methods = {'percentile', 'basic', 'bca'}
    method = method.lower()
    if method not in methods:
        raise ValueError(f"`method` must be in {methods}")

    message = "`method = 'BCa' is only available for one-sample statistics"
    if not paired and n_samples > 1 and method == 'bca':
        raise ValueError(message)

    random_state = check_random_state(random_state)

<<<<<<< HEAD
    return (data_iv, statistic, axis_int, confidence_level_float,
            n_resamples_int, batch_iv, method, random_state)
=======
    return (data_iv, statistic, vectorized, paired, axis_int,
            confidence_level_float, n_resamples_int, method, random_state)
>>>>>>> b2a00336


fields = ['confidence_interval', 'standard_error']
BootstrapResult = make_dataclass("BootstrapResult", fields)


<<<<<<< HEAD
def bootstrap(data, statistic, *, axis=0, confidence_level=0.95,
              n_resamples=9999, batch=None, method='BCa', random_state=None):
=======
def bootstrap(data, statistic, *, vectorized=True, paired=False, axis=0,
              confidence_level=0.95, n_resamples=9999, method='BCa',
              random_state=None):
>>>>>>> b2a00336
    r"""
    Compute a two-sided bootstrap confidence interval of a statistic.

    When `method` is ``'percentile'``, a bootstrap confidence interval is
    computed according to the following procedure.

    1. Resample the data: for each sample in `data` and for each of
       `n_resamples`, take a random sample of the original sample
       (with replacement) of the same size as the original sample.

    2. Compute the bootstrap distribution of the statistic: for each set of
       resamples, compute the test statistic.

    3. Determine the confidence interval: find the interval of the bootstrap
       distribution that is

       - symmetric about the median and
       - contains `confidence_level` of the resampled statistic values.

    While the ``'percentile'`` method is the most intuitive, it is rarely
    used in practice. Two more common methods are available, ``'basic'``
    ('reverse percentile') and ``'BCa'`` ('bias-corrected and accelerated');
    they differ in how step 3 is performed.

    If the samples in `data` are  taken at random from their respective
    distributions :math:`n` times, the confidence interval returned by
    `bootstrap` will contain the true value of the statistic for those
    distributions approximately `confidence_level`:math:`\, \times \, n` times.

    Parameters
    ----------
    data : sequence of array-like
         Each element of data is a sample from an underlying distribution.
    statistic : callable
        Statistic for which the confidence interval is to be calculated.
        `statistic` must be a callable that accepts ``len(data)`` samples
        as separate arguments and returns the resulting statistic.
        If `vectorized` is set ``True``,
        `statistic` must also accept a keyword argument `axis` and be
        vectorized to compute the statistic along the provided `axis`.
    vectorized : bool, default: ``True``
        If `vectorized` is set ``False``, `statistic` will not be passed
        keyword argument `axis`, and is assumed to calculate the statistic
        only for 1D samples.
    paired : bool, optional
        Whether the statistic treats corresponding elements of the samples
        in `data` as paired. The default is ``False``.
    axis : int, optional
        The axis of the samples in `data` along which the `statistic` is
        calculated. The default is ``0``.
    confidence_level : float, optional
        The confidence level of the confidence interval.
        The default is ``0.95``.
    n_resamples : int, optional
        The number of resamples performed to form the bootstrap distribution
        of the statistic. The default is ``9999``.
    batch : int or None, optional
        The number of resamples to process in each vectorized call to
        `statistic`. Memory usage is O(`batch`*``n``), where ``n`` is the
        sample size. Default is ``None``, in which case ``batch = n_resamples``
        (or ``batch = max(n_resamples, n)`` for ``method='BCa'``).
    method : str in {'percentile', 'basic', 'bca'}, optional
        Whether to return the 'percentile' bootstrap confidence interval
        (``'percentile'``), the 'reverse' or the bias-corrected and accelerated
        bootstrap confidence interval (``'BCa'``). The default is ``'BCa'``.
        Note that only ``'percentile'`` and ``'basic'`` support multi-sample
        statistics at this time.
    random_state : {None, int, `numpy.random.Generator`,
                    `numpy.random.RandomState`}, optional

        If `seed` is None (or `np.random`), the `numpy.random.RandomState`
        singleton is used.
        If `seed` is an int, a new ``RandomState`` instance is used,
        seeded with `seed`.
        If `seed` is already a ``Generator`` or ``RandomState`` instance then
        that instance is used.

        Pseudorandom number generator state used to generate resamples.

    Returns
    -------
    res : BootstrapResult
        An object with attributes:

        confidence_interval : ConfidenceInterval
            The bootstrap confidence interval as an instance of
            `collections.namedtuple` with attributes `low` and `high`.
        standard_error : float or ndarray
            The bootstrap standard error, that is, the sample standard
            deviation of the bootstrap distribution

    References
    ----------
    .. [1] B. Efron and R. J. Tibshirani, An Introduction to the Bootstrap,
       Chapman & Hall/CRC, Boca Raton, FL, USA (1993)
    .. [2] Nathaniel E. Helwig, "Bootstrap Confidence Intervals",
       http://users.stat.umn.edu/~helwig/notes/bootci-Notes.pdf
    .. [3] Bootstrapping (statistics), Wikipedia,
       https://en.wikipedia.org/wiki/Bootstrapping_(statistics)

    Examples
    --------
    Suppose we have sampled data from an unknown distribution.

    >>> import numpy as np
    >>> rng = np.random.default_rng()
    >>> from scipy.stats import norm
    >>> dist = norm(loc=2, scale=4)  # our "unknown" distribution
    >>> data = dist.rvs(size=100, random_state=rng)

    We are interested int the standard deviation of the distribution.

    >>> std_true = dist.std()      # the true value of the statistic
    >>> print(std_true)
    4.0
    >>> std_sample = np.std(data)  # the sample statistic
    >>> print(std_sample)
    3.9460644295563863

    We can calculate a 90% confidence interval of the statistic using
    `bootstrap`.

    >>> from scipy.stats import bootstrap
    >>> data = (data,)  # samples must be in a sequence
    >>> res = bootstrap(data, np.std, confidence_level=0.9,
    ...                 random_state=rng)
    >>> print(res.confidence_interval)
    ConfidenceInterval(low=3.57655333533867, high=4.382043696342881)

    If we sample from the distribution 1000 times and form a bootstrap
    confidence interval for each sample, the confidence interval
    contains the true value of the statistic approximately 900 times.

    >>> n_trials = 1000
    >>> ci_contains_true_std = 0
    >>> for i in range(n_trials):
    ...    data = (dist.rvs(size=100, random_state=rng),)
    ...    ci = bootstrap(data, np.std, confidence_level=0.9, n_resamples=1000,
    ...                   random_state=rng).confidence_interval
    ...    if ci[0] < std_true < ci[1]:
    ...        ci_contains_true_std += 1
    >>> print(ci_contains_true_std)
    875

    Rather than writing a loop, we can also determine the confidence intervals
    for all 1000 samples at once.

    >>> data = (dist.rvs(size=(n_trials, 100), random_state=rng),)
    >>> res = bootstrap(data, np.std, axis=-1, confidence_level=0.9,
    ...                 n_resamples=1000, random_state=rng)
    >>> ci_l, ci_u = res.confidence_interval

    Here, `ci_l` and `ci_u` contain the confidence interval for each of the
    ``n_trials = 1000`` samples.

    >>> print(ci_l[995:])
    [3.77729695 3.75090233 3.45829131 3.34078217 3.48072829]
    >>> print(ci_u[995:])
    [4.88316666 4.86924034 4.32032996 4.2822427  4.59360598]

    And again, approximately 90% contain the true value, ``std_true = 4``.

    >>> print(np.sum((ci_l < std_true) & (std_true < ci_u)))
    900

    `bootstrap` can also be used to estimate confidence intervals of
    multi-sample statistics, including those calculated by hypothesis
    tests. `scipy.stats.mood` perform's Mood's test for equal scale parameters,
    and it returns two outputs: a statistic, and a p-value. To get a
    confidence interval for the test statistic, we first wrap
    `scipy.stats.mood` in a function that accepts two sample arguments,
    accepts an `axis` keyword argument, and returns only the statistic.

    >>> from scipy.stats import mood
    >>> def my_statistic(sample1, sample2, axis):
    ...     statistic, _ = mood(sample1, sample2, axis=-1)
    ...     return statistic

    Here, we use the 'percentile' method with the default 95% confidence level.

    >>> sample1 = norm.rvs(scale=1, size=100, random_state=rng)
    >>> sample2 = norm.rvs(scale=2, size=100, random_state=rng)
    >>> data = (sample1, sample2)
    >>> res = bootstrap(data, my_statistic, method='basic', random_state=rng)
    >>> print(mood(sample1, sample2)[0])  # element 0 is the statistic
    -5.521109549096542
    >>> print(res.confidence_interval)
    ConfidenceInterval(low=-7.255994487314675, high=-4.016202624747605)

    The bootstrap estimate of the standard error is also available.

    >>> print(res.standard_error)
    0.8344963846318795

    Paired-sample statistics work, too. For example, consider the Pearson
    correlation coefficient.

    >>> from scipy.stats import pearsonr
    >>> n = 100
    >>> x = np.linspace(0, 10, n)
    >>> y = x + rng.uniform(size=n)
    >>> print(pearsonr(x, y)[0])  # element 0 is the statistic
    0.9962357936065914

    We wrap `pearsonr` so that it returns only the statistic.

    >>> def my_statistic(x, y):
    ...     return pearsonr(x, y)[0]

    We call `bootstrap` using ``paired=True``.
    Also, since ``my_statistic`` isn't vectorized to calculate the statistic
    along a given axis, we pass in ``vectorized=False``.

    >>> res = bootstrap((x, y), my_statistic, vectorized=False, paired=True,
    ...                 random_state=rng)
    >>> print(res.confidence_interval)
    ConfidenceInterval(low=0.9950085825848624, high=0.9971212407917498)

    """
    # Input validation
<<<<<<< HEAD
    args = _bootstrap_iv(data, statistic, axis, confidence_level,
                         n_resamples, batch, method, random_state)
    data, statistic, axis, confidence_level = args[:4]
    n_resamples, batch, method, random_state = args[4:]
=======
    args = _bootstrap_iv(data, statistic, vectorized, paired, axis,
                         confidence_level, n_resamples, method, random_state)
    data, statistic, vectorized, paired, axis = args[:5]
    confidence_level, n_resamples, method, random_state = args[5:]
>>>>>>> b2a00336

    theta_hat_b = []

    batch_nominal = batch or n_resamples

    for k in range(0, n_resamples, batch_nominal):
        batch_actual = min(batch_nominal, n_resamples-k)
        # Generate resamples
        resampled_data = []
        for sample in data:
            resample = _bootstrap_resample(sample, n_resamples=batch_actual,
                                           random_state=random_state)
            resampled_data.append(resample)

        # Compute bootstrap distribution of statistic
        theta_hat_b.append(statistic(*resampled_data, axis=-1))
    theta_hat_b = np.concatenate(theta_hat_b, axis=-1)

    # Calculate percentile interval
    alpha = (1 - confidence_level)/2
    if method == 'bca':
<<<<<<< HEAD
        interval = _bca_interval(data, statistic, -1, alpha,
                                 theta_hat_b, batch)
=======
        interval = _bca_interval(data, statistic, axis=-1,
                                 alpha=alpha, theta_hat_b=theta_hat_b)
>>>>>>> b2a00336
        percentile_fun = _percentile_along_axis

    else:
        interval = alpha, 1-alpha

        def percentile_fun(a, q):
            return np.percentile(a=a, q=q, axis=-1)

    # Calculate confidence interval of statistic
    ci_l = percentile_fun(theta_hat_b, interval[0]*100)
    ci_u = percentile_fun(theta_hat_b, interval[1]*100)
    if method == 'basic':  # see [3]
        theta_hat = statistic(*data, axis=-1)
        ci_l, ci_u = 2*theta_hat - ci_u, 2*theta_hat - ci_l

    return BootstrapResult(confidence_interval=ConfidenceInterval(ci_l, ci_u),
                           standard_error=np.std(theta_hat_b, ddof=1, axis=-1))<|MERGE_RESOLUTION|>--- conflicted
+++ resolved
@@ -109,13 +109,8 @@
     return alpha_1, alpha_2
 
 
-<<<<<<< HEAD
-def _bootstrap_iv(data, statistic, axis, confidence_level, n_resamples, batch,
-                  method, random_state):
-    """Input validation for `bootstrap`."""
-=======
 def _bootstrap_iv(data, statistic, vectorized, paired, axis, confidence_level,
-                  n_resamples, method, random_state):
+                  n_resamples, batch, method, random_state):
     """Input validation and standardization for `bootstrap`."""
 
     if not isinstance(vectorized, bool):
@@ -124,7 +119,6 @@
     if not vectorized:
         statistic = _vectorize_statistic(statistic)
 
->>>>>>> b2a00336
     axis_int = int(axis)
     if axis != axis_int:
         raise ValueError("`axis` must be an integer.")
@@ -190,27 +184,18 @@
 
     random_state = check_random_state(random_state)
 
-<<<<<<< HEAD
-    return (data_iv, statistic, axis_int, confidence_level_float,
-            n_resamples_int, batch_iv, method, random_state)
-=======
     return (data_iv, statistic, vectorized, paired, axis_int,
-            confidence_level_float, n_resamples_int, method, random_state)
->>>>>>> b2a00336
+            confidence_level_float, n_resamples_int, batch_iv,
+            method, random_state)
 
 
 fields = ['confidence_interval', 'standard_error']
 BootstrapResult = make_dataclass("BootstrapResult", fields)
 
 
-<<<<<<< HEAD
-def bootstrap(data, statistic, *, axis=0, confidence_level=0.95,
-              n_resamples=9999, batch=None, method='BCa', random_state=None):
-=======
 def bootstrap(data, statistic, *, vectorized=True, paired=False, axis=0,
-              confidence_level=0.95, n_resamples=9999, method='BCa',
-              random_state=None):
->>>>>>> b2a00336
+              confidence_level=0.95, n_resamples=9999, batch=None,
+              method='BCa', random_state=None):
     r"""
     Compute a two-sided bootstrap confidence interval of a statistic.
 
@@ -431,17 +416,11 @@
 
     """
     # Input validation
-<<<<<<< HEAD
-    args = _bootstrap_iv(data, statistic, axis, confidence_level,
-                         n_resamples, batch, method, random_state)
-    data, statistic, axis, confidence_level = args[:4]
-    n_resamples, batch, method, random_state = args[4:]
-=======
     args = _bootstrap_iv(data, statistic, vectorized, paired, axis,
-                         confidence_level, n_resamples, method, random_state)
+                         confidence_level, n_resamples, batch, method,
+                         random_state)
     data, statistic, vectorized, paired, axis = args[:5]
-    confidence_level, n_resamples, method, random_state = args[5:]
->>>>>>> b2a00336
+    confidence_level, n_resamples, batch, method, random_state = args[5:]
 
     theta_hat_b = []
 
@@ -463,15 +442,9 @@
     # Calculate percentile interval
     alpha = (1 - confidence_level)/2
     if method == 'bca':
-<<<<<<< HEAD
-        interval = _bca_interval(data, statistic, -1, alpha,
-                                 theta_hat_b, batch)
-=======
-        interval = _bca_interval(data, statistic, axis=-1,
-                                 alpha=alpha, theta_hat_b=theta_hat_b)
->>>>>>> b2a00336
+        interval = _bca_interval(data, statistic, axis=-1, alpha=alpha,
+                                 theta_hat_b=theta_hat_b, batch=batch)
         percentile_fun = _percentile_along_axis
-
     else:
         interval = alpha, 1-alpha
 
