#
# Author:  Travis Oliphant  2002-2011 with contributions from
#          SciPy Developers 2004-2011
#
from scipy._lib._util import getfullargspec_no_self as _getfullargspec

import sys
import keyword
import re
import types
import warnings
from itertools import zip_longest

from scipy._lib import doccer
from ._distr_params import distcont, distdiscrete
from scipy._lib._util import check_random_state

from scipy.special import comb, entr

# for root finding for continuous distribution ppf, and max likelihood
# estimation
from scipy import optimize

# for functions of continuous distributions (e.g. moments, entropy, cdf)
from scipy import integrate

# to approximate the pdf of a continuous distribution given its cdf
from scipy._lib._finite_differences import _derivative

# for scipy.stats.entropy. Attempts to import just that function or file
# have cause import problems
from scipy import stats

from numpy import (arange, putmask, ravel, ones, shape, ndarray, zeros, floor,
                   logical_and, log, sqrt, place, argmax, vectorize, asarray,
                   nan, inf, isinf, NINF, empty)

import numpy as np
from ._constants import _XMAX
from scipy.stats._warnings_errors import FitError

# These are the docstring parts used for substitution in specific
# distribution docstrings

docheaders = {'methods': """\nMethods\n-------\n""",
              'notes': """\nNotes\n-----\n""",
              'examples': """\nExamples\n--------\n"""}

_doc_rvs = """\
rvs(%(shapes)s, loc=0, scale=1, size=1, random_state=None)
    Random variates.
"""
_doc_pdf = """\
pdf(x, %(shapes)s, loc=0, scale=1)
    Probability density function.
"""
_doc_logpdf = """\
logpdf(x, %(shapes)s, loc=0, scale=1)
    Log of the probability density function.
"""
_doc_pmf = """\
pmf(k, %(shapes)s, loc=0, scale=1)
    Probability mass function.
"""
_doc_logpmf = """\
logpmf(k, %(shapes)s, loc=0, scale=1)
    Log of the probability mass function.
"""
_doc_cdf = """\
cdf(x, %(shapes)s, loc=0, scale=1)
    Cumulative distribution function.
"""
_doc_logcdf = """\
logcdf(x, %(shapes)s, loc=0, scale=1)
    Log of the cumulative distribution function.
"""
_doc_sf = """\
sf(x, %(shapes)s, loc=0, scale=1)
    Survival function  (also defined as ``1 - cdf``, but `sf` is sometimes more accurate).
"""
_doc_logsf = """\
logsf(x, %(shapes)s, loc=0, scale=1)
    Log of the survival function.
"""
_doc_ppf = """\
ppf(q, %(shapes)s, loc=0, scale=1)
    Percent point function (inverse of ``cdf`` --- percentiles).
"""
_doc_isf = """\
isf(q, %(shapes)s, loc=0, scale=1)
    Inverse survival function (inverse of ``sf``).
"""
_doc_moment = """\
moment(order, %(shapes)s, loc=0, scale=1)
    Non-central moment of the specified order.
"""
_doc_stats = """\
stats(%(shapes)s, loc=0, scale=1, moments='mv')
    Mean('m'), variance('v'), skew('s'), and/or kurtosis('k').
"""
_doc_entropy = """\
entropy(%(shapes)s, loc=0, scale=1)
    (Differential) entropy of the RV.
"""
_doc_fit = """\
fit(data)
    Parameter estimates for generic data.
    See `scipy.stats.rv_continuous.fit <https://docs.scipy.org/doc/scipy/reference/generated/scipy.stats.rv_continuous.fit.html#scipy.stats.rv_continuous.fit>`__ for detailed documentation of the
    keyword arguments.
"""
_doc_expect = """\
expect(func, args=(%(shapes_)s), loc=0, scale=1, lb=None, ub=None, conditional=False, **kwds)
    Expected value of a function (of one argument) with respect to the distribution.
"""
_doc_expect_discrete = """\
expect(func, args=(%(shapes_)s), loc=0, lb=None, ub=None, conditional=False)
    Expected value of a function (of one argument) with respect to the distribution.
"""
_doc_median = """\
median(%(shapes)s, loc=0, scale=1)
    Median of the distribution.
"""
_doc_mean = """\
mean(%(shapes)s, loc=0, scale=1)
    Mean of the distribution.
"""
_doc_var = """\
var(%(shapes)s, loc=0, scale=1)
    Variance of the distribution.
"""
_doc_std = """\
std(%(shapes)s, loc=0, scale=1)
    Standard deviation of the distribution.
"""
_doc_interval = """\
interval(confidence, %(shapes)s, loc=0, scale=1)
    Confidence interval with equal areas around the median.
"""
_doc_allmethods = ''.join([docheaders['methods'], _doc_rvs, _doc_pdf,
                           _doc_logpdf, _doc_cdf, _doc_logcdf, _doc_sf,
                           _doc_logsf, _doc_ppf, _doc_isf, _doc_moment,
                           _doc_stats, _doc_entropy, _doc_fit,
                           _doc_expect, _doc_median,
                           _doc_mean, _doc_var, _doc_std, _doc_interval])

_doc_default_longsummary = """\
As an instance of the `rv_continuous` class, `%(name)s` object inherits from it
a collection of generic methods (see below for the full list),
and completes them with details specific for this particular distribution.
"""

_doc_default_frozen_note = """
Alternatively, the object may be called (as a function) to fix the shape,
location, and scale parameters returning a "frozen" continuous RV object:

rv = %(name)s(%(shapes)s, loc=0, scale=1)
    - Frozen RV object with the same methods but holding the given shape,
      location, and scale fixed.
"""
_doc_default_example = """\
Examples
--------
>>> import numpy as np
>>> from scipy.stats import %(name)s
>>> import matplotlib.pyplot as plt
>>> fig, ax = plt.subplots(1, 1)

Calculate the first four moments:

%(set_vals_stmt)s
>>> mean, var, skew, kurt = %(name)s.stats(%(shapes)s, moments='mvsk')

Display the probability density function (``pdf``):

>>> x = np.linspace(%(name)s.ppf(0.01, %(shapes)s),
...                 %(name)s.ppf(0.99, %(shapes)s), 100)
>>> ax.plot(x, %(name)s.pdf(x, %(shapes)s),
...        'r-', lw=5, alpha=0.6, label='%(name)s pdf')

Alternatively, the distribution object can be called (as a function)
to fix the shape, location and scale parameters. This returns a "frozen"
RV object holding the given parameters fixed.

Freeze the distribution and display the frozen ``pdf``:

>>> rv = %(name)s(%(shapes)s)
>>> ax.plot(x, rv.pdf(x), 'k-', lw=2, label='frozen pdf')

Check accuracy of ``cdf`` and ``ppf``:

>>> vals = %(name)s.ppf([0.001, 0.5, 0.999], %(shapes)s)
>>> np.allclose([0.001, 0.5, 0.999], %(name)s.cdf(vals, %(shapes)s))
True

Generate random numbers:

>>> r = %(name)s.rvs(%(shapes)s, size=1000)

And compare the histogram:

>>> ax.hist(r, density=True, bins='auto', histtype='stepfilled', alpha=0.2)
>>> ax.set_xlim([x[0], x[-1]])
>>> ax.legend(loc='best', frameon=False)
>>> plt.show()

"""

_doc_default_locscale = """\
The probability density above is defined in the "standardized" form. To shift
and/or scale the distribution use the ``loc`` and ``scale`` parameters.
Specifically, ``%(name)s.pdf(x, %(shapes)s, loc, scale)`` is identically
equivalent to ``%(name)s.pdf(y, %(shapes)s) / scale`` with
``y = (x - loc) / scale``. Note that shifting the location of a distribution
does not make it a "noncentral" distribution; noncentral generalizations of
some distributions are available in separate classes.
"""

_doc_default = ''.join([_doc_default_longsummary,
                        _doc_allmethods,
                        '\n',
                        _doc_default_example])

_doc_default_before_notes = ''.join([_doc_default_longsummary,
                                     _doc_allmethods])

docdict = {
    'rvs': _doc_rvs,
    'pdf': _doc_pdf,
    'logpdf': _doc_logpdf,
    'cdf': _doc_cdf,
    'logcdf': _doc_logcdf,
    'sf': _doc_sf,
    'logsf': _doc_logsf,
    'ppf': _doc_ppf,
    'isf': _doc_isf,
    'stats': _doc_stats,
    'entropy': _doc_entropy,
    'fit': _doc_fit,
    'moment': _doc_moment,
    'expect': _doc_expect,
    'interval': _doc_interval,
    'mean': _doc_mean,
    'std': _doc_std,
    'var': _doc_var,
    'median': _doc_median,
    'allmethods': _doc_allmethods,
    'longsummary': _doc_default_longsummary,
    'frozennote': _doc_default_frozen_note,
    'example': _doc_default_example,
    'default': _doc_default,
    'before_notes': _doc_default_before_notes,
    'after_notes': _doc_default_locscale
}

# Reuse common content between continuous and discrete docs, change some
# minor bits.
docdict_discrete = docdict.copy()

docdict_discrete['pmf'] = _doc_pmf
docdict_discrete['logpmf'] = _doc_logpmf
docdict_discrete['expect'] = _doc_expect_discrete
_doc_disc_methods = ['rvs', 'pmf', 'logpmf', 'cdf', 'logcdf', 'sf', 'logsf',
                     'ppf', 'isf', 'stats', 'entropy', 'expect', 'median',
                     'mean', 'var', 'std', 'interval']
for obj in _doc_disc_methods:
    docdict_discrete[obj] = docdict_discrete[obj].replace(', scale=1', '')

_doc_disc_methods_err_varname = ['cdf', 'logcdf', 'sf', 'logsf']
for obj in _doc_disc_methods_err_varname:
    docdict_discrete[obj] = docdict_discrete[obj].replace('(x, ', '(k, ')

docdict_discrete.pop('pdf')
docdict_discrete.pop('logpdf')

_doc_allmethods = ''.join([docdict_discrete[obj] for obj in _doc_disc_methods])
docdict_discrete['allmethods'] = docheaders['methods'] + _doc_allmethods

docdict_discrete['longsummary'] = _doc_default_longsummary.replace(
    'rv_continuous', 'rv_discrete')

_doc_default_frozen_note = """
Alternatively, the object may be called (as a function) to fix the shape and
location parameters returning a "frozen" discrete RV object:

rv = %(name)s(%(shapes)s, loc=0)
    - Frozen RV object with the same methods but holding the given shape and
      location fixed.
"""
docdict_discrete['frozennote'] = _doc_default_frozen_note

_doc_default_discrete_example = """\
Examples
--------
>>> import numpy as np
>>> from scipy.stats import %(name)s
>>> import matplotlib.pyplot as plt
>>> fig, ax = plt.subplots(1, 1)

Calculate the first four moments:

%(set_vals_stmt)s
>>> mean, var, skew, kurt = %(name)s.stats(%(shapes)s, moments='mvsk')

Display the probability mass function (``pmf``):

>>> x = np.arange(%(name)s.ppf(0.01, %(shapes)s),
...               %(name)s.ppf(0.99, %(shapes)s))
>>> ax.plot(x, %(name)s.pmf(x, %(shapes)s), 'bo', ms=8, label='%(name)s pmf')
>>> ax.vlines(x, 0, %(name)s.pmf(x, %(shapes)s), colors='b', lw=5, alpha=0.5)

Alternatively, the distribution object can be called (as a function)
to fix the shape and location. This returns a "frozen" RV object holding
the given parameters fixed.

Freeze the distribution and display the frozen ``pmf``:

>>> rv = %(name)s(%(shapes)s)
>>> ax.vlines(x, 0, rv.pmf(x), colors='k', linestyles='-', lw=1,
...         label='frozen pmf')
>>> ax.legend(loc='best', frameon=False)
>>> plt.show()

Check accuracy of ``cdf`` and ``ppf``:

>>> prob = %(name)s.cdf(x, %(shapes)s)
>>> np.allclose(x, %(name)s.ppf(prob, %(shapes)s))
True

Generate random numbers:

>>> r = %(name)s.rvs(%(shapes)s, size=1000)
"""


_doc_default_discrete_locscale = """\
The probability mass function above is defined in the "standardized" form.
To shift distribution use the ``loc`` parameter.
Specifically, ``%(name)s.pmf(k, %(shapes)s, loc)`` is identically
equivalent to ``%(name)s.pmf(k - loc, %(shapes)s)``.
"""

docdict_discrete['example'] = _doc_default_discrete_example
docdict_discrete['after_notes'] = _doc_default_discrete_locscale

_doc_default_before_notes = ''.join([docdict_discrete['longsummary'],
                                     docdict_discrete['allmethods']])
docdict_discrete['before_notes'] = _doc_default_before_notes

_doc_default_disc = ''.join([docdict_discrete['longsummary'],
                             docdict_discrete['allmethods'],
                             docdict_discrete['frozennote'],
                             docdict_discrete['example']])
docdict_discrete['default'] = _doc_default_disc

# clean up all the separate docstring elements, we do not need them anymore
for obj in [s for s in dir() if s.startswith('_doc_')]:
    exec('del ' + obj)
del obj


def _moment(data, n, mu=None):
    if mu is None:
        mu = data.mean()
    return ((data - mu)**n).mean()


def _moment_from_stats(n, mu, mu2, g1, g2, moment_func, args):
    if (n == 0):
        return 1.0
    elif (n == 1):
        if mu is None:
            val = moment_func(1, *args)
        else:
            val = mu
    elif (n == 2):
        if mu2 is None or mu is None:
            val = moment_func(2, *args)
        else:
            val = mu2 + mu*mu
    elif (n == 3):
        if g1 is None or mu2 is None or mu is None:
            val = moment_func(3, *args)
        else:
            mu3 = g1 * np.power(mu2, 1.5)  # 3rd central moment
            val = mu3+3*mu*mu2+mu*mu*mu  # 3rd non-central moment
    elif (n == 4):
        if g1 is None or g2 is None or mu2 is None or mu is None:
            val = moment_func(4, *args)
        else:
            mu4 = (g2+3.0)*(mu2**2.0)  # 4th central moment
            mu3 = g1*np.power(mu2, 1.5)  # 3rd central moment
            val = mu4+4*mu*mu3+6*mu*mu*mu2+mu*mu*mu*mu
    else:
        val = moment_func(n, *args)

    return val


def _skew(data):
    """
    skew is third central moment / variance**(1.5)
    """
    data = np.ravel(data)
    mu = data.mean()
    m2 = ((data - mu)**2).mean()
    m3 = ((data - mu)**3).mean()
    return m3 / np.power(m2, 1.5)


def _kurtosis(data):
    """kurtosis is fourth central moment / variance**2 - 3."""
    data = np.ravel(data)
    mu = data.mean()
    m2 = ((data - mu)**2).mean()
    m4 = ((data - mu)**4).mean()
    return m4 / m2**2 - 3


def _fit_determine_optimizer(optimizer):
    if not callable(optimizer) and isinstance(optimizer, str):
        if not optimizer.startswith('fmin_'):
            optimizer = "fmin_"+optimizer
        if optimizer == 'fmin_':
            optimizer = 'fmin'
        try:
            optimizer = getattr(optimize, optimizer)
        except AttributeError as e:
            raise ValueError("%s is not a valid optimizer" % optimizer) from e
    return optimizer


# Frozen RV class
class rv_frozen:

    def __init__(self, dist, *args, **kwds):
        self.args = args
        self.kwds = kwds

        # create a new instance
        self.dist = dist.__class__(**dist._updated_ctor_param())

        shapes, _, _ = self.dist._parse_args(*args, **kwds)
        self.a, self.b = self.dist._get_support(*shapes)

    @property
    def random_state(self):
        return self.dist._random_state

    @random_state.setter
    def random_state(self, seed):
        self.dist._random_state = check_random_state(seed)

    def cdf(self, x):
        return self.dist.cdf(x, *self.args, **self.kwds)

    def logcdf(self, x):
        return self.dist.logcdf(x, *self.args, **self.kwds)

    def ppf(self, q):
        return self.dist.ppf(q, *self.args, **self.kwds)

    def isf(self, q):
        return self.dist.isf(q, *self.args, **self.kwds)

    def rvs(self, size=None, random_state=None):
        kwds = self.kwds.copy()
        kwds.update({'size': size, 'random_state': random_state})
        return self.dist.rvs(*self.args, **kwds)

    def sf(self, x):
        return self.dist.sf(x, *self.args, **self.kwds)

    def logsf(self, x):
        return self.dist.logsf(x, *self.args, **self.kwds)

    def stats(self, moments='mv'):
        kwds = self.kwds.copy()
        kwds.update({'moments': moments})
        return self.dist.stats(*self.args, **kwds)

    def median(self):
        return self.dist.median(*self.args, **self.kwds)

    def mean(self):
        return self.dist.mean(*self.args, **self.kwds)

    def var(self):
        return self.dist.var(*self.args, **self.kwds)

    def std(self):
        return self.dist.std(*self.args, **self.kwds)

    def moment(self, order=None):
        return self.dist.moment(order, *self.args, **self.kwds)

    def entropy(self):
        return self.dist.entropy(*self.args, **self.kwds)

    def interval(self, confidence=None):
        return self.dist.interval(confidence, *self.args, **self.kwds)

    def expect(self, func=None, lb=None, ub=None, conditional=False, **kwds):
        # expect method only accepts shape parameters as positional args
        # hence convert self.args, self.kwds, also loc/scale
        # See the .expect method docstrings for the meaning of
        # other parameters.
        a, loc, scale = self.dist._parse_args(*self.args, **self.kwds)
        if isinstance(self.dist, rv_discrete):
            return self.dist.expect(func, a, loc, lb, ub, conditional, **kwds)
        else:
            return self.dist.expect(func, a, loc, scale, lb, ub,
                                    conditional, **kwds)

    def support(self):
        return self.dist.support(*self.args, **self.kwds)


class rv_discrete_frozen(rv_frozen):

    def pmf(self, k):
        return self.dist.pmf(k, *self.args, **self.kwds)

    def logpmf(self, k):  # No error
        return self.dist.logpmf(k, *self.args, **self.kwds)


class rv_continuous_frozen(rv_frozen):

    def pdf(self, x):
        return self.dist.pdf(x, *self.args, **self.kwds)

    def logpdf(self, x):
        return self.dist.logpdf(x, *self.args, **self.kwds)


def argsreduce(cond, *args):
    """Clean arguments to:

    1. Ensure all arguments are iterable (arrays of dimension at least one
    2. If cond != True and size > 1, ravel(args[i]) where ravel(condition) is
       True, in 1D.

    Return list of processed arguments.

    Examples
    --------
    >>> import numpy as np
    >>> rng = np.random.default_rng()
    >>> A = rng.random((4, 5))
    >>> B = 2
    >>> C = rng.random((1, 5))
    >>> cond = np.ones(A.shape)
    >>> [A1, B1, C1] = argsreduce(cond, A, B, C)
    >>> A1.shape
    (4, 5)
    >>> B1.shape
    (1,)
    >>> C1.shape
    (1, 5)
    >>> cond[2,:] = 0
    >>> [A1, B1, C1] = argsreduce(cond, A, B, C)
    >>> A1.shape
    (15,)
    >>> B1.shape
    (1,)
    >>> C1.shape
    (15,)

    """
    # some distributions assume arguments are iterable.
    newargs = np.atleast_1d(*args)

    # np.atleast_1d returns an array if only one argument, or a list of arrays
    # if more than one argument.
    if not isinstance(newargs, list):
        newargs = [newargs, ]

    if np.all(cond):
        # broadcast arrays with cond
        *newargs, cond = np.broadcast_arrays(*newargs, cond)
        return [arg.ravel() for arg in newargs]

    s = cond.shape
    # np.extract returns flattened arrays, which are not broadcastable together
    # unless they are either the same size or size == 1.
    return [(arg if np.size(arg) == 1
            else np.extract(cond, np.broadcast_to(arg, s)))
            for arg in newargs]


parse_arg_template = """
def _parse_args(self, %(shape_arg_str)s %(locscale_in)s):
    return (%(shape_arg_str)s), %(locscale_out)s

def _parse_args_rvs(self, %(shape_arg_str)s %(locscale_in)s, size=None):
    return self._argcheck_rvs(%(shape_arg_str)s %(locscale_out)s, size=size)

def _parse_args_stats(self, %(shape_arg_str)s %(locscale_in)s, moments='mv'):
    return (%(shape_arg_str)s), %(locscale_out)s, moments
"""


class rv_generic:
    """Class which encapsulates common functionality between rv_discrete
    and rv_continuous.

    """

    def __init__(self, seed=None):
        super().__init__()

        # figure out if _stats signature has 'moments' keyword
        sig = _getfullargspec(self._stats)
        self._stats_has_moments = ((sig.varkw is not None) or
                                   ('moments' in sig.args) or
                                   ('moments' in sig.kwonlyargs))
        self._random_state = check_random_state(seed)

    @property
    def random_state(self):
        """Get or set the generator object for generating random variates.

        If `random_state` is None (or `np.random`), the
        `numpy.random.RandomState` singleton is used.
        If `random_state` is an int, a new ``RandomState`` instance is used,
        seeded with `random_state`.
        If `random_state` is already a ``Generator`` or ``RandomState``
        instance, that instance is used.

        """
        return self._random_state

    @random_state.setter
    def random_state(self, seed):
        self._random_state = check_random_state(seed)

    def __setstate__(self, state):
        try:
            self.__dict__.update(state)
            # attaches the dynamically created methods on each instance.
            # if a subclass overrides rv_generic.__setstate__, or implements
            # it's own _attach_methods, then it must make sure that
            # _attach_argparser_methods is called.
            self._attach_methods()
        except ValueError:
            # reconstitute an old pickle scipy<1.6, that contains
            # (_ctor_param, random_state) as state
            self._ctor_param = state[0]
            self._random_state = state[1]
            self.__init__()

    def _attach_methods(self):
        """Attaches dynamically created methods to the rv_* instance.

        This method must be overridden by subclasses, and must itself call
         _attach_argparser_methods. This method is called in __init__ in
         subclasses, and in __setstate__
        """
        raise NotImplementedError

    def _attach_argparser_methods(self):
        """
        Generates the argument-parsing functions dynamically and attaches
        them to the instance.

        Should be called from `_attach_methods`, typically in __init__ and
        during unpickling (__setstate__)
        """
        ns = {}
        exec(self._parse_arg_template, ns)
        # NB: attach to the instance, not class
        for name in ['_parse_args', '_parse_args_stats', '_parse_args_rvs']:
            setattr(self, name, types.MethodType(ns[name], self))

    def _construct_argparser(
            self, meths_to_inspect, locscale_in, locscale_out):
        """Construct the parser string for the shape arguments.

        This method should be called in __init__ of a class for each
        distribution. It creates the `_parse_arg_template` attribute that is
        then used by `_attach_argparser_methods` to dynamically create and
        attach the `_parse_args`, `_parse_args_stats`, `_parse_args_rvs`
        methods to the instance.

        If self.shapes is a non-empty string, interprets it as a
        comma-separated list of shape parameters.

        Otherwise inspects the call signatures of `meths_to_inspect`
        and constructs the argument-parsing functions from these.
        In this case also sets `shapes` and `numargs`.
        """

        if self.shapes:
            # sanitize the user-supplied shapes
            if not isinstance(self.shapes, str):
                raise TypeError('shapes must be a string.')

            shapes = self.shapes.replace(',', ' ').split()

            for field in shapes:
                if keyword.iskeyword(field):
                    raise SyntaxError('keywords cannot be used as shapes.')
                if not re.match('^[_a-zA-Z][_a-zA-Z0-9]*$', field):
                    raise SyntaxError(
                        'shapes must be valid python identifiers')
        else:
            # find out the call signatures (_pdf, _cdf etc), deduce shape
            # arguments. Generic methods only have 'self, x', any further args
            # are shapes.
            shapes_list = []
            for meth in meths_to_inspect:
                shapes_args = _getfullargspec(meth)  # NB does not contain self
                args = shapes_args.args[1:]       # peel off 'x', too

                if args:
                    shapes_list.append(args)

                    # *args or **kwargs are not allowed w/automatic shapes
                    if shapes_args.varargs is not None:
                        raise TypeError(
                            '*args are not allowed w/out explicit shapes')
                    if shapes_args.varkw is not None:
                        raise TypeError(
                            '**kwds are not allowed w/out explicit shapes')
                    if shapes_args.kwonlyargs:
                        raise TypeError(
                            'kwonly args are not allowed w/out explicit shapes')
                    if shapes_args.defaults is not None:
                        raise TypeError('defaults are not allowed for shapes')

            if shapes_list:
                shapes = shapes_list[0]

                # make sure the signatures are consistent
                for item in shapes_list:
                    if item != shapes:
                        raise TypeError('Shape arguments are inconsistent.')
            else:
                shapes = []

        # have the arguments, construct the method from template
        shapes_str = ', '.join(shapes) + ', ' if shapes else ''  # NB: not None
        dct = dict(shape_arg_str=shapes_str,
                   locscale_in=locscale_in,
                   locscale_out=locscale_out,
                   )

        # this string is used by _attach_argparser_methods
        self._parse_arg_template = parse_arg_template % dct

        self.shapes = ', '.join(shapes) if shapes else None
        if not hasattr(self, 'numargs'):
            # allows more general subclassing with *args
            self.numargs = len(shapes)

    def _construct_doc(self, docdict, shapes_vals=None):
        """Construct the instance docstring with string substitutions."""
        tempdict = docdict.copy()
        tempdict['name'] = self.name or 'distname'
        tempdict['shapes'] = self.shapes or ''

        if shapes_vals is None:
            shapes_vals = ()
        vals = ', '.join('%.3g' % val for val in shapes_vals)
        tempdict['vals'] = vals

        tempdict['shapes_'] = self.shapes or ''
        if self.shapes and self.numargs == 1:
            tempdict['shapes_'] += ','

        if self.shapes:
            tempdict['set_vals_stmt'] = '>>> %s = %s' % (self.shapes, vals)
        else:
            tempdict['set_vals_stmt'] = ''

        if self.shapes is None:
            # remove shapes from call parameters if there are none
            for item in ['default', 'before_notes']:
                tempdict[item] = tempdict[item].replace(
                    "\n%(shapes)s : array_like\n    shape parameters", "")
        for i in range(2):
            if self.shapes is None:
                # necessary because we use %(shapes)s in two forms (w w/o ", ")
                self.__doc__ = self.__doc__.replace("%(shapes)s, ", "")
            try:
                self.__doc__ = doccer.docformat(self.__doc__, tempdict)
            except TypeError as e:
                raise Exception("Unable to construct docstring for "
                                "distribution \"%s\": %s" %
                                (self.name, repr(e))) from e

        # correct for empty shapes
        self.__doc__ = self.__doc__.replace('(, ', '(').replace(', )', ')')

    def _construct_default_doc(self, longname=None,
                               docdict=None, discrete='continuous'):
        """Construct instance docstring from the default template."""
        if longname is None:
            longname = 'A'
        self.__doc__ = ''.join(['%s %s random variable.' % (longname, discrete),
                                '\n\n%(before_notes)s\n', docheaders['notes'],
                                '\n%(example)s'])
        self._construct_doc(docdict)

    def freeze(self, *args, **kwds):
        """Freeze the distribution for the given arguments.

        Parameters
        ----------
        arg1, arg2, arg3,... : array_like
            The shape parameter(s) for the distribution.  Should include all
            the non-optional arguments, may include ``loc`` and ``scale``.

        Returns
        -------
        rv_frozen : rv_frozen instance
            The frozen distribution.

        """
        if isinstance(self, rv_continuous):
            return rv_continuous_frozen(self, *args, **kwds)
        else:
            return rv_discrete_frozen(self, *args, **kwds)

    def __call__(self, *args, **kwds):
        return self.freeze(*args, **kwds)
    __call__.__doc__ = freeze.__doc__

    # The actual calculation functions (no basic checking need be done)
    # If these are defined, the others won't be looked at.
    # Otherwise, the other set can be defined.
    def _stats(self, *args, **kwds):
        return None, None, None, None

    # Noncentral moments (also known as the moment about the origin).
    # Expressed in LaTeX, munp would be $\mu'_{n}$, i.e. "mu-sub-n-prime".
    # The primed mu is a widely used notation for the noncentral moment.
    def _munp(self, n, *args):
        # Silence floating point warnings from integration.
        with np.errstate(all='ignore'):
            vals = self.generic_moment(n, *args)
        return vals

    def _argcheck_rvs(self, *args, **kwargs):
        # Handle broadcasting and size validation of the rvs method.
        # Subclasses should not have to override this method.
        # The rule is that if `size` is not None, then `size` gives the
        # shape of the result (integer values of `size` are treated as
        # tuples with length 1; i.e. `size=3` is the same as `size=(3,)`.)
        #
        # `args` is expected to contain the shape parameters (if any), the
        # location and the scale in a flat tuple (e.g. if there are two
        # shape parameters `a` and `b`, `args` will be `(a, b, loc, scale)`).
        # The only keyword argument expected is 'size'.
        size = kwargs.get('size', None)
        all_bcast = np.broadcast_arrays(*args)

        def squeeze_left(a):
            while a.ndim > 0 and a.shape[0] == 1:
                a = a[0]
            return a

        # Eliminate trivial leading dimensions.  In the convention
        # used by numpy's random variate generators, trivial leading
        # dimensions are effectively ignored.  In other words, when `size`
        # is given, trivial leading dimensions of the broadcast parameters
        # in excess of the number of dimensions  in size are ignored, e.g.
        #   >>> np.random.normal([[1, 3, 5]], [[[[0.01]]]], size=3)
        #   array([ 1.00104267,  3.00422496,  4.99799278])
        # If `size` is not given, the exact broadcast shape is preserved:
        #   >>> np.random.normal([[1, 3, 5]], [[[[0.01]]]])
        #   array([[[[ 1.00862899,  3.00061431,  4.99867122]]]])
        #
        all_bcast = [squeeze_left(a) for a in all_bcast]
        bcast_shape = all_bcast[0].shape
        bcast_ndim = all_bcast[0].ndim

        if size is None:
            size_ = bcast_shape
        else:
            size_ = tuple(np.atleast_1d(size))

        # Check compatibility of size_ with the broadcast shape of all
        # the parameters.  This check is intended to be consistent with
        # how the numpy random variate generators (e.g. np.random.normal,
        # np.random.beta) handle their arguments.   The rule is that, if size
        # is given, it determines the shape of the output.  Broadcasting
        # can't change the output size.

        # This is the standard broadcasting convention of extending the
        # shape with fewer dimensions with enough dimensions of length 1
        # so that the two shapes have the same number of dimensions.
        ndiff = bcast_ndim - len(size_)
        if ndiff < 0:
            bcast_shape = (1,)*(-ndiff) + bcast_shape
        elif ndiff > 0:
            size_ = (1,)*ndiff + size_

        # This compatibility test is not standard.  In "regular" broadcasting,
        # two shapes are compatible if for each dimension, the lengths are the
        # same or one of the lengths is 1.  Here, the length of a dimension in
        # size_ must not be less than the corresponding length in bcast_shape.
        ok = all([bcdim == 1 or bcdim == szdim
                  for (bcdim, szdim) in zip(bcast_shape, size_)])
        if not ok:
            raise ValueError("size does not match the broadcast shape of "
                             "the parameters. %s, %s, %s" % (size, size_,
                                                             bcast_shape))

        param_bcast = all_bcast[:-2]
        loc_bcast = all_bcast[-2]
        scale_bcast = all_bcast[-1]

        return param_bcast, loc_bcast, scale_bcast, size_

    # These are the methods you must define (standard form functions)
    # NB: generic _pdf, _logpdf, _cdf are different for
    # rv_continuous and rv_discrete hence are defined in there
    def _argcheck(self, *args):
        """Default check for correct values on args and keywords.

        Returns condition array of 1's where arguments are correct and
         0's where they are not.

        """
        cond = 1
        for arg in args:
            cond = logical_and(cond, (asarray(arg) > 0))
        return cond

    def _get_support(self, *args, **kwargs):
        """Return the support of the (unscaled, unshifted) distribution.

        *Must* be overridden by distributions which have support dependent
        upon the shape parameters of the distribution.  Any such override
        *must not* set or change any of the class members, as these members
        are shared amongst all instances of the distribution.

        Parameters
        ----------
        arg1, arg2, ... : array_like
            The shape parameter(s) for the distribution (see docstring of the
            instance object for more information).

        Returns
        -------
        a, b : numeric (float, or int or +/-np.inf)
            end-points of the distribution's support for the specified
            shape parameters.
        """
        return self.a, self.b

    def _support_mask(self, x, *args):
        a, b = self._get_support(*args)
        with np.errstate(invalid='ignore'):
            return (a <= x) & (x <= b)

    def _open_support_mask(self, x, *args):
        a, b = self._get_support(*args)
        with np.errstate(invalid='ignore'):
            return (a < x) & (x < b)

    def _rvs(self, *args, size=None, random_state=None):
        # This method must handle size being a tuple, and it must
        # properly broadcast *args and size.  size might be
        # an empty tuple, which means a scalar random variate is to be
        # generated.

        # Use basic inverse cdf algorithm for RV generation as default.
        U = random_state.uniform(size=size)
        Y = self._ppf(U, *args)
        return Y

    def _logcdf(self, x, *args):
        with np.errstate(divide='ignore'):
            return log(self._cdf(x, *args))

    def _sf(self, x, *args):
        return 1.0-self._cdf(x, *args)

    def _logsf(self, x, *args):
        with np.errstate(divide='ignore'):
            return log(self._sf(x, *args))

    def _ppf(self, q, *args):
        return self._ppfvec(q, *args)

    def _isf(self, q, *args):
        return self._ppf(1.0-q, *args)  # use correct _ppf for subclasses

    # These are actually called, and should not be overwritten if you
    # want to keep error checking.
    def rvs(self, *args, **kwds):
        """Random variates of given type.

        Parameters
        ----------
        arg1, arg2, arg3,... : array_like
            The shape parameter(s) for the distribution (see docstring of the
            instance object for more information).
        loc : array_like, optional
            Location parameter (default=0).
        scale : array_like, optional
            Scale parameter (default=1).
        size : int or tuple of ints, optional
            Defining number of random variates (default is 1).
        random_state : {None, int, `numpy.random.Generator`,
                        `numpy.random.RandomState`}, optional

            If `random_state` is None (or `np.random`), the
            `numpy.random.RandomState` singleton is used.
            If `random_state` is an int, a new ``RandomState`` instance is
            used, seeded with `random_state`.
            If `random_state` is already a ``Generator`` or ``RandomState``
            instance, that instance is used.

        Returns
        -------
        rvs : ndarray or scalar
            Random variates of given `size`.

        """
        discrete = kwds.pop('discrete', None)
        rndm = kwds.pop('random_state', None)
        args, loc, scale, size = self._parse_args_rvs(*args, **kwds)
        cond = logical_and(self._argcheck(*args), (scale >= 0))
        if not np.all(cond):
            message = ("Domain error in arguments. The `scale` parameter must "
                       "be positive for all distributions, and many "
                       "distributions have restrictions on shape parameters. "
                       f"Please see the `scipy.stats.{self.name}` "
                       "documentation for details.")
            raise ValueError(message)

        if np.all(scale == 0):
            return loc*ones(size, 'd')

        # extra gymnastics needed for a custom random_state
        if rndm is not None:
            random_state_saved = self._random_state
            random_state = check_random_state(rndm)
        else:
            random_state = self._random_state

        vals = self._rvs(*args, size=size, random_state=random_state)

        vals = vals * scale + loc

        # do not forget to restore the _random_state
        if rndm is not None:
            self._random_state = random_state_saved

        # Cast to int if discrete
        if discrete and not isinstance(self, rv_sample):
            if size == ():
                vals = int(vals)
            else:
                vals = vals.astype(np.int64)

        return vals

    def stats(self, *args, **kwds):
        """Some statistics of the given RV.

        Parameters
        ----------
        arg1, arg2, arg3,... : array_like
            The shape parameter(s) for the distribution (see docstring of the
            instance object for more information)
        loc : array_like, optional
            location parameter (default=0)
        scale : array_like, optional (continuous RVs only)
            scale parameter (default=1)
        moments : str, optional
            composed of letters ['mvsk'] defining which moments to compute:
            'm' = mean,
            'v' = variance,
            's' = (Fisher's) skew,
            'k' = (Fisher's) kurtosis.
            (default is 'mv')

        Returns
        -------
        stats : sequence
            of requested moments.

        """
        args, loc, scale, moments = self._parse_args_stats(*args, **kwds)
        # scale = 1 by construction for discrete RVs
        loc, scale = map(asarray, (loc, scale))
        args = tuple(map(asarray, args))
        cond = self._argcheck(*args) & (scale > 0) & (loc == loc)
        output = []
        default = np.full(shape(cond), fill_value=self.badvalue)

        # Use only entries that are valid in calculation
        if np.any(cond):
            goodargs = argsreduce(cond, *(args+(scale, loc)))
            scale, loc, goodargs = goodargs[-2], goodargs[-1], goodargs[:-2]

            if self._stats_has_moments:
                mu, mu2, g1, g2 = self._stats(*goodargs,
                                              **{'moments': moments})
            else:
                mu, mu2, g1, g2 = self._stats(*goodargs)

            if 'm' in moments:
                if mu is None:
                    mu = self._munp(1, *goodargs)
                out0 = default.copy()
                place(out0, cond, mu * scale + loc)
                output.append(out0)

            if 'v' in moments:
                if mu2 is None:
                    mu2p = self._munp(2, *goodargs)
                    if mu is None:
                        mu = self._munp(1, *goodargs)
                    # if mean is inf then var is also inf
                    with np.errstate(invalid='ignore'):
                        mu2 = np.where(~np.isinf(mu), mu2p - mu**2, np.inf)
                out0 = default.copy()
                place(out0, cond, mu2 * scale * scale)
                output.append(out0)

            if 's' in moments:
                if g1 is None:
                    mu3p = self._munp(3, *goodargs)
                    if mu is None:
                        mu = self._munp(1, *goodargs)
                    if mu2 is None:
                        mu2p = self._munp(2, *goodargs)
                        mu2 = mu2p - mu * mu
                    with np.errstate(invalid='ignore'):
                        mu3 = (-mu*mu - 3*mu2)*mu + mu3p
                        g1 = mu3 / np.power(mu2, 1.5)
                out0 = default.copy()
                place(out0, cond, g1)
                output.append(out0)

            if 'k' in moments:
                if g2 is None:
                    mu4p = self._munp(4, *goodargs)
                    if mu is None:
                        mu = self._munp(1, *goodargs)
                    if mu2 is None:
                        mu2p = self._munp(2, *goodargs)
                        mu2 = mu2p - mu * mu
                    if g1 is None:
                        mu3 = None
                    else:
                        # (mu2**1.5) breaks down for nan and inf
                        mu3 = g1 * np.power(mu2, 1.5)
                    if mu3 is None:
                        mu3p = self._munp(3, *goodargs)
                        with np.errstate(invalid='ignore'):
                            mu3 = (-mu * mu - 3 * mu2) * mu + mu3p
                    with np.errstate(invalid='ignore'):
                        mu4 = ((-mu**2 - 6*mu2) * mu - 4*mu3)*mu + mu4p
                        g2 = mu4 / mu2**2.0 - 3.0
                out0 = default.copy()
                place(out0, cond, g2)
                output.append(out0)
        else:  # no valid args
            output = [default.copy() for _ in moments]

        output = [out[()] for out in output]
        if len(output) == 1:
            return output[0]
        else:
            return tuple(output)

    def entropy(self, *args, **kwds):
        """Differential entropy of the RV.

        Parameters
        ----------
        arg1, arg2, arg3,... : array_like
            The shape parameter(s) for the distribution (see docstring of the
            instance object for more information).
        loc : array_like, optional
            Location parameter (default=0).
        scale : array_like, optional  (continuous distributions only).
            Scale parameter (default=1).

        Notes
        -----
        Entropy is defined base `e`:

        >>> import numpy as np
        >>> drv = rv_discrete(values=((0, 1), (0.5, 0.5)))
        >>> np.allclose(drv.entropy(), np.log(2.0))
        True

        """
        args, loc, scale = self._parse_args(*args, **kwds)
        # NB: for discrete distributions scale=1 by construction in _parse_args
        loc, scale = map(asarray, (loc, scale))
        args = tuple(map(asarray, args))
        cond0 = self._argcheck(*args) & (scale > 0) & (loc == loc)
        output = zeros(shape(cond0), 'd')
        place(output, (1-cond0), self.badvalue)
        goodargs = argsreduce(cond0, scale, *args)
        goodscale = goodargs[0]
        goodargs = goodargs[1:]
        place(output, cond0, self.vecentropy(*goodargs) + log(goodscale))
        return output[()]

    def moment(self, order, *args, **kwds):
        """non-central moment of distribution of specified order.

        Parameters
        ----------
        order : int, order >= 1
            Order of moment.
        arg1, arg2, arg3,... : float
            The shape parameter(s) for the distribution (see docstring of the
            instance object for more information).
        loc : array_like, optional
            location parameter (default=0)
        scale : array_like, optional
            scale parameter (default=1)

        """
        n = order
        shapes, loc, scale = self._parse_args(*args, **kwds)
        args = np.broadcast_arrays(*(*shapes, loc, scale))
        *shapes, loc, scale = args

        i0 = np.logical_and(self._argcheck(*shapes), scale > 0)
        i1 = np.logical_and(i0, loc == 0)
        i2 = np.logical_and(i0, loc != 0)

        args = argsreduce(i0, *shapes, loc, scale)
        *shapes, loc, scale = args

        if (floor(n) != n):
            raise ValueError("Moment must be an integer.")
        if (n < 0):
            raise ValueError("Moment must be positive.")
        mu, mu2, g1, g2 = None, None, None, None
        if (n > 0) and (n < 5):
            if self._stats_has_moments:
                mdict = {'moments': {1: 'm', 2: 'v', 3: 'vs', 4: 'mvsk'}[n]}
            else:
                mdict = {}
            mu, mu2, g1, g2 = self._stats(*shapes, **mdict)
        val = np.empty(loc.shape)  # val needs to be indexed by loc
        val[...] = _moment_from_stats(n, mu, mu2, g1, g2, self._munp, shapes)

        # Convert to transformed  X = L + S*Y
        # E[X^n] = E[(L+S*Y)^n] = L^n sum(comb(n, k)*(S/L)^k E[Y^k], k=0...n)
        result = zeros(i0.shape)
        place(result, ~i0, self.badvalue)

        if i1.any():
            res1 = scale[loc == 0]**n * val[loc == 0]
            place(result, i1, res1)

        if i2.any():
            mom = [mu, mu2, g1, g2]
            arrs = [i for i in mom if i is not None]
            idx = [i for i in range(4) if mom[i] is not None]
            if any(idx):
                arrs = argsreduce(loc != 0, *arrs)
                j = 0
                for i in idx:
                    mom[i] = arrs[j]
                    j += 1
            mu, mu2, g1, g2 = mom
            args = argsreduce(loc != 0, *shapes, loc, scale, val)
            *shapes, loc, scale, val = args

            res2 = zeros(loc.shape, dtype='d')
            fac = scale / loc
            for k in range(n):
                valk = _moment_from_stats(k, mu, mu2, g1, g2, self._munp,
                                          shapes)
                res2 += comb(n, k, exact=True)*fac**k * valk
            res2 += fac**n * val
            res2 *= loc**n
            place(result, i2, res2)

        return result[()]

    def median(self, *args, **kwds):
        """Median of the distribution.

        Parameters
        ----------
        arg1, arg2, arg3,... : array_like
            The shape parameter(s) for the distribution (see docstring of the
            instance object for more information)
        loc : array_like, optional
            Location parameter, Default is 0.
        scale : array_like, optional
            Scale parameter, Default is 1.

        Returns
        -------
        median : float
            The median of the distribution.

        See Also
        --------
        rv_discrete.ppf
            Inverse of the CDF

        """
        return self.ppf(0.5, *args, **kwds)

    def mean(self, *args, **kwds):
        """Mean of the distribution.

        Parameters
        ----------
        arg1, arg2, arg3,... : array_like
            The shape parameter(s) for the distribution (see docstring of the
            instance object for more information)
        loc : array_like, optional
            location parameter (default=0)
        scale : array_like, optional
            scale parameter (default=1)

        Returns
        -------
        mean : float
            the mean of the distribution

        """
        kwds['moments'] = 'm'
        res = self.stats(*args, **kwds)
        if isinstance(res, ndarray) and res.ndim == 0:
            return res[()]
        return res

    def var(self, *args, **kwds):
        """Variance of the distribution.

        Parameters
        ----------
        arg1, arg2, arg3,... : array_like
            The shape parameter(s) for the distribution (see docstring of the
            instance object for more information)
        loc : array_like, optional
            location parameter (default=0)
        scale : array_like, optional
            scale parameter (default=1)

        Returns
        -------
        var : float
            the variance of the distribution

        """
        kwds['moments'] = 'v'
        res = self.stats(*args, **kwds)
        if isinstance(res, ndarray) and res.ndim == 0:
            return res[()]
        return res

    def std(self, *args, **kwds):
        """Standard deviation of the distribution.

        Parameters
        ----------
        arg1, arg2, arg3,... : array_like
            The shape parameter(s) for the distribution (see docstring of the
            instance object for more information)
        loc : array_like, optional
            location parameter (default=0)
        scale : array_like, optional
            scale parameter (default=1)

        Returns
        -------
        std : float
            standard deviation of the distribution

        """
        kwds['moments'] = 'v'
        res = sqrt(self.stats(*args, **kwds))
        return res

    def interval(self, confidence, *args, **kwds):
        """Confidence interval with equal areas around the median.

        Parameters
        ----------
        confidence : array_like of float
            Probability that an rv will be drawn from the returned range.
            Each value should be in the range [0, 1].
        arg1, arg2, ... : array_like
            The shape parameter(s) for the distribution (see docstring of the
            instance object for more information).
        loc : array_like, optional
            location parameter, Default is 0.
        scale : array_like, optional
            scale parameter, Default is 1.

        Returns
        -------
        a, b : ndarray of float
            end-points of range that contain ``100 * alpha %`` of the rv's
            possible values.

        Notes
        -----
        This is implemented as ``ppf([p_tail, 1-p_tail])``, where
        ``ppf`` is the inverse cumulative distribution function and
        ``p_tail = (1-confidence)/2``. Suppose ``[c, d]`` is the support of a
        discrete distribution; then ``ppf([0, 1]) == (c-1, d)``. Therefore,
        when ``confidence=1`` and the distribution is discrete, the left end
        of the interval will be beyond the support of the distribution.
        For discrete distributions, the interval will limit the probability
        in each tail to be less than or equal to ``p_tail`` (usually
        strictly less).

        """
        alpha = confidence

        alpha = asarray(alpha)
        if np.any((alpha > 1) | (alpha < 0)):
            raise ValueError("alpha must be between 0 and 1 inclusive")
        q1 = (1.0-alpha)/2
        q2 = (1.0+alpha)/2
        a = self.ppf(q1, *args, **kwds)
        b = self.ppf(q2, *args, **kwds)
        return a, b

    def support(self, *args, **kwargs):
        """Support of the distribution.

        Parameters
        ----------
        arg1, arg2, ... : array_like
            The shape parameter(s) for the distribution (see docstring of the
            instance object for more information).
        loc : array_like, optional
            location parameter, Default is 0.
        scale : array_like, optional
            scale parameter, Default is 1.

        Returns
        -------
        a, b : array_like
            end-points of the distribution's support.

        """
        args, loc, scale = self._parse_args(*args, **kwargs)
        arrs = np.broadcast_arrays(*args, loc, scale)
        args, loc, scale = arrs[:-2], arrs[-2], arrs[-1]
        cond = self._argcheck(*args) & (scale > 0)
        _a, _b = self._get_support(*args)
        if cond.all():
            return _a * scale + loc, _b * scale + loc
        elif cond.ndim == 0:
            return self.badvalue, self.badvalue
        # promote bounds to at least float to fill in the badvalue
        _a, _b = np.asarray(_a).astype('d'), np.asarray(_b).astype('d')
        out_a, out_b = _a * scale + loc, _b * scale + loc
        place(out_a, 1-cond, self.badvalue)
        place(out_b, 1-cond, self.badvalue)
        return out_a, out_b

    def nnlf(self, theta, x):
        """Negative loglikelihood function.
        Notes
        -----
        This is ``-sum(log pdf(x, theta), axis=0)`` where `theta` are the
        parameters (including loc and scale).
        """
        loc, scale, args = self._unpack_loc_scale(theta)
        if not self._argcheck(*args) or scale <= 0:
            return inf
        x = (asarray(x)-loc) / scale
        n_log_scale = len(x) * log(scale)
        if np.any(~self._support_mask(x, *args)):
            return inf
        return self._nnlf(x, *args) + n_log_scale

    def _nnlf(self, x, *args):
        return -np.sum(self._logpxf(x, *args), axis=0)

    def _nlff_and_penalty(self, x, args, log_fitfun):
        # negative log fit function
        cond0 = ~self._support_mask(x, *args)
        n_bad = np.count_nonzero(cond0, axis=0)
        if n_bad > 0:
            x = argsreduce(~cond0, x)[0]
        logff = log_fitfun(x, *args)
        finite_logff = np.isfinite(logff)
        n_bad += np.sum(~finite_logff, axis=0)
        if n_bad > 0:
            penalty = n_bad * log(_XMAX) * 100
            return -np.sum(logff[finite_logff], axis=0) + penalty
        return -np.sum(logff, axis=0)

    def _penalized_nnlf(self, theta, x):
        """Penalized negative loglikelihood function.
        i.e., - sum (log pdf(x, theta), axis=0) + penalty
        where theta are the parameters (including loc and scale)
        """
        loc, scale, args = self._unpack_loc_scale(theta)
        if not self._argcheck(*args) or scale <= 0:
            return inf
        x = asarray((x-loc) / scale)
        n_log_scale = len(x) * log(scale)
        return self._nlff_and_penalty(x, args, self._logpxf) + n_log_scale

    def _penalized_nlpsf(self, theta, x):
        """Penalized negative log product spacing function.
        i.e., - sum (log (diff (cdf (x, theta))), axis=0) + penalty
        where theta are the parameters (including loc and scale)
        Follows reference [1] of scipy.stats.fit
        """
        loc, scale, args = self._unpack_loc_scale(theta)
        if not self._argcheck(*args) or scale <= 0:
            return inf
        x = (np.sort(x) - loc)/scale

        def log_psf(x, *args):
            x, lj = np.unique(x, return_counts=True)  # fast for sorted x
            cdf_data = self._cdf(x, *args) if x.size else []
            if not (x.size and 1 - cdf_data[-1] <= 0):
                cdf = np.concatenate(([0], cdf_data, [1]))
                lj = np.concatenate((lj, [1]))
            else:
                cdf = np.concatenate(([0], cdf_data))
            # here we could use logcdf w/ logsumexp trick to take differences,
            # but in the context of the method, it seems unlikely to matter
            return lj * np.log(np.diff(cdf) / lj)

        return self._nlff_and_penalty(x, args, log_psf)


class _ShapeInfo:
    def __init__(self, name, integrality=False, domain=(-np.inf, np.inf),
                 inclusive=(True, True)):
        self.name = name
        self.integrality = integrality

        domain = list(domain)
        if np.isfinite(domain[0]) and not inclusive[0]:
            domain[0] = np.nextafter(domain[0], np.inf)
        if np.isfinite(domain[1]) and not inclusive[1]:
            domain[1] = np.nextafter(domain[1], -np.inf)
        self.domain = domain


def _get_fixed_fit_value(kwds, names):
    """
    Given names such as `['f0', 'fa', 'fix_a']`, check that there is
    at most one non-None value in `kwds` associaed with those names.
    Return that value, or None if none of the names occur in `kwds`.
    As a side effect, all occurrences of those names in `kwds` are
    removed.
    """
    vals = [(name, kwds.pop(name)) for name in names if name in kwds]
    if len(vals) > 1:
        repeated = [name for name, val in vals]
        raise ValueError("fit method got multiple keyword arguments to "
                         "specify the same fixed parameter: " +
                         ', '.join(repeated))
    return vals[0][1] if vals else None


#  continuous random variables: implement maybe later
#
#  hf  --- Hazard Function (PDF / SF)
#  chf  --- Cumulative hazard function (-log(SF))
#  psf --- Probability sparsity function (reciprocal of the pdf) in
#                units of percent-point-function (as a function of q).
#                Also, the derivative of the percent-point function.


class rv_continuous(rv_generic):
    """A generic continuous random variable class meant for subclassing.

    `rv_continuous` is a base class to construct specific distribution classes
    and instances for continuous random variables. It cannot be used
    directly as a distribution.

    Parameters
    ----------
    momtype : int, optional
        The type of generic moment calculation to use: 0 for pdf, 1 (default)
        for ppf.
    a : float, optional
        Lower bound of the support of the distribution, default is minus
        infinity.
    b : float, optional
        Upper bound of the support of the distribution, default is plus
        infinity.
    xtol : float, optional
        The tolerance for fixed point calculation for generic ppf.
    badvalue : float, optional
        The value in a result arrays that indicates a value that for which
        some argument restriction is violated, default is np.nan.
    name : str, optional
        The name of the instance. This string is used to construct the default
        example for distributions.
    longname : str, optional
        This string is used as part of the first line of the docstring returned
        when a subclass has no docstring of its own. Note: `longname` exists
        for backwards compatibility, do not use for new subclasses.
    shapes : str, optional
        The shape of the distribution. For example ``"m, n"`` for a
        distribution that takes two integers as the two shape arguments for all
        its methods. If not provided, shape parameters will be inferred from
        the signature of the private methods, ``_pdf`` and ``_cdf`` of the
        instance.
<<<<<<< HEAD
    seed : {None, int, `numpy.random.Generator`,
            `numpy.random.RandomState`}, optional

=======
    extradoc :  str, optional, deprecated
        This string is used as the last part of the docstring returned when a
        subclass has no docstring of its own. Note: `extradoc` exists for
        backwards compatibility and will be removed in SciPy 1.11.0, do not
        use for new subclasses.
    seed : {None, int, `numpy.random.Generator`, `numpy.random.RandomState`}, optional
>>>>>>> bd1f9c63
        If `seed` is None (or `np.random`), the `numpy.random.RandomState`
        singleton is used.
        If `seed` is an int, a new ``RandomState`` instance is used,
        seeded with `seed`.
        If `seed` is already a ``Generator`` or ``RandomState`` instance then
        that instance is used.

    Methods
    -------
    rvs
    pdf
    logpdf
    cdf
    logcdf
    sf
    logsf
    ppf
    isf
    moment
    stats
    entropy
    expect
    median
    mean
    std
    var
    interval
    __call__
    fit
    fit_loc_scale
    nnlf
    support

    Notes
    -----
    Public methods of an instance of a distribution class (e.g., ``pdf``,
    ``cdf``) check their arguments and pass valid arguments to private,
    computational methods (``_pdf``, ``_cdf``). For ``pdf(x)``, ``x`` is valid
    if it is within the support of the distribution.
    Whether a shape parameter is valid is decided by an ``_argcheck`` method
    (which defaults to checking that its arguments are strictly positive.)

    **Subclassing**

    New random variables can be defined by subclassing the `rv_continuous` class
    and re-defining at least the ``_pdf`` or the ``_cdf`` method (normalized
    to location 0 and scale 1).

    If positive argument checking is not correct for your RV
    then you will also need to re-define the ``_argcheck`` method.

    For most of the scipy.stats distributions, the support interval doesn't
    depend on the shape parameters. ``x`` being in the support interval is
    equivalent to ``self.a <= x <= self.b``.  If either of the endpoints of
    the support do depend on the shape parameters, then
    i) the distribution must implement the ``_get_support`` method; and
    ii) those dependent endpoints must be omitted from the distribution's
    call to the ``rv_continuous`` initializer.

    Correct, but potentially slow defaults exist for the remaining
    methods but for speed and/or accuracy you can over-ride::

      _logpdf, _cdf, _logcdf, _ppf, _rvs, _isf, _sf, _logsf

    The default method ``_rvs`` relies on the inverse of the cdf, ``_ppf``,
    applied to a uniform random variate. In order to generate random variates
    efficiently, either the default ``_ppf`` needs to be overwritten (e.g.
    if the inverse cdf can expressed in an explicit form) or a sampling
    method needs to be implemented in a custom ``_rvs`` method.

    If possible, you should override ``_isf``, ``_sf`` or ``_logsf``.
    The main reason would be to improve numerical accuracy: for example,
    the survival function ``_sf`` is computed as ``1 - _cdf`` which can
    result in loss of precision if ``_cdf(x)`` is close to one.

    **Methods that can be overwritten by subclasses**
    ::

      _rvs
      _pdf
      _cdf
      _sf
      _ppf
      _isf
      _stats
      _munp
      _entropy
      _argcheck
      _get_support

    There are additional (internal and private) generic methods that can
    be useful for cross-checking and for debugging, but might work in all
    cases when directly called.

    A note on ``shapes``: subclasses need not specify them explicitly. In this
    case, `shapes` will be automatically deduced from the signatures of the
    overridden methods (`pdf`, `cdf` etc).
    If, for some reason, you prefer to avoid relying on introspection, you can
    specify ``shapes`` explicitly as an argument to the instance constructor.


    **Frozen Distributions**

    Normally, you must provide shape parameters (and, optionally, location and
    scale parameters to each call of a method of a distribution.

    Alternatively, the object may be called (as a function) to fix the shape,
    location, and scale parameters returning a "frozen" continuous RV object:

    rv = generic(<shape(s)>, loc=0, scale=1)
        `rv_frozen` object with the same methods but holding the given shape,
        location, and scale fixed

    **Statistics**

    Statistics are computed using numerical integration by default.
    For speed you can redefine this using ``_stats``:

     - take shape parameters and return mu, mu2, g1, g2
     - If you can't compute one of these, return it as None
     - Can also be defined with a keyword argument ``moments``, which is a
       string composed of "m", "v", "s", and/or "k".
       Only the components appearing in string should be computed and
       returned in the order "m", "v", "s", or "k"  with missing values
       returned as None.

    Alternatively, you can override ``_munp``, which takes ``n`` and shape
    parameters and returns the n-th non-central moment of the distribution.

    Examples
    --------
    To create a new Gaussian distribution, we would do the following:

    >>> from scipy.stats import rv_continuous
    >>> class gaussian_gen(rv_continuous):
    ...     "Gaussian distribution"
    ...     def _pdf(self, x):
    ...         return np.exp(-x**2 / 2.) / np.sqrt(2.0 * np.pi)
    >>> gaussian = gaussian_gen(name='gaussian')

    ``scipy.stats`` distributions are *instances*, so here we subclass
    `rv_continuous` and create an instance. With this, we now have
    a fully functional distribution with all relevant methods automagically
    generated by the framework.

    Note that above we defined a standard normal distribution, with zero mean
    and unit variance. Shifting and scaling of the distribution can be done
    by using ``loc`` and ``scale`` parameters: ``gaussian.pdf(x, loc, scale)``
    essentially computes ``y = (x - loc) / scale`` and
    ``gaussian._pdf(y) / scale``.

    """

    def __init__(self, momtype=1, a=None, b=None, xtol=1e-14,
                 badvalue=None, name=None, longname=None,
                 shapes=None, seed=None):

        super().__init__(seed)

        # save the ctor parameters, cf generic freeze
        self._ctor_param = dict(
            momtype=momtype, a=a, b=b, xtol=xtol,
            badvalue=badvalue, name=name, longname=longname,
            shapes=shapes, seed=seed)

        if badvalue is None:
            badvalue = nan
        if name is None:
            name = 'Distribution'
        self.badvalue = badvalue
        self.name = name
        self.a = a
        self.b = b
        if a is None:
            self.a = -inf
        if b is None:
            self.b = inf
        self.xtol = xtol
        self.moment_type = momtype
        self.shapes = shapes

        self._construct_argparser(meths_to_inspect=[self._pdf, self._cdf],
                                  locscale_in='loc=0, scale=1',
                                  locscale_out='loc, scale')
        self._attach_methods()

        if longname is None:
            if name[0] in ['aeiouAEIOU']:
                hstr = "An "
            else:
                hstr = "A "
            longname = hstr + name

        if sys.flags.optimize < 2:
            # Skip adding docstrings if interpreter is run with -OO
            if self.__doc__ is None:
                self._construct_default_doc(longname=longname,
                                            docdict=docdict,
                                            discrete='continuous')
            else:
                dct = dict(distcont)
                self._construct_doc(docdict, dct.get(self.name))

    def __getstate__(self):
        dct = self.__dict__.copy()

        # these methods will be remade in __setstate__
        # _random_state attribute is taken care of by rv_generic
        attrs = ["_parse_args", "_parse_args_stats", "_parse_args_rvs",
                 "_cdfvec", "_ppfvec", "vecentropy", "generic_moment"]
        [dct.pop(attr, None) for attr in attrs]
        return dct

    def _attach_methods(self):
        """
        Attaches dynamically created methods to the rv_continuous instance.
        """
        # _attach_methods is responsible for calling _attach_argparser_methods
        self._attach_argparser_methods()

        # nin correction
        self._ppfvec = vectorize(self._ppf_single, otypes='d')
        self._ppfvec.nin = self.numargs + 1
        self.vecentropy = vectorize(self._entropy, otypes='d')
        self._cdfvec = vectorize(self._cdf_single, otypes='d')
        self._cdfvec.nin = self.numargs + 1

        if self.moment_type == 0:
            self.generic_moment = vectorize(self._mom0_sc, otypes='d')
        else:
            self.generic_moment = vectorize(self._mom1_sc, otypes='d')
        # Because of the *args argument of _mom0_sc, vectorize cannot count the
        # number of arguments correctly.
        self.generic_moment.nin = self.numargs + 1

    def _updated_ctor_param(self):
        """Return the current version of _ctor_param, possibly updated by user.

        Used by freezing.
        Keep this in sync with the signature of __init__.
        """
        dct = self._ctor_param.copy()
        dct['a'] = self.a
        dct['b'] = self.b
        dct['xtol'] = self.xtol
        dct['badvalue'] = self.badvalue
        dct['name'] = self.name
        dct['shapes'] = self.shapes
        return dct

    def _ppf_to_solve(self, x, q, *args):
        return self.cdf(*(x, )+args)-q

    def _ppf_single(self, q, *args):
        factor = 10.
        left, right = self._get_support(*args)

        if np.isinf(left):
            left = min(-factor, right)
            while self._ppf_to_solve(left, q, *args) > 0.:
                left, right = left * factor, left
            # left is now such that cdf(left) <= q
            # if right has changed, then cdf(right) > q

        if np.isinf(right):
            right = max(factor, left)
            while self._ppf_to_solve(right, q, *args) < 0.:
                left, right = right, right * factor
            # right is now such that cdf(right) >= q

        return optimize.brentq(self._ppf_to_solve,
                               left, right, args=(q,)+args, xtol=self.xtol)

    # moment from definition
    def _mom_integ0(self, x, m, *args):
        return x**m * self.pdf(x, *args)

    def _mom0_sc(self, m, *args):
        _a, _b = self._get_support(*args)
        return integrate.quad(self._mom_integ0, _a, _b,
                              args=(m,)+args)[0]

    # moment calculated using ppf
    def _mom_integ1(self, q, m, *args):
        return (self.ppf(q, *args))**m

    def _mom1_sc(self, m, *args):
        return integrate.quad(self._mom_integ1, 0, 1, args=(m,)+args)[0]

    def _pdf(self, x, *args):
        return _derivative(self._cdf, x, dx=1e-5, args=args, order=5)

    # Could also define any of these
    def _logpdf(self, x, *args):
        p = self._pdf(x, *args)
        with np.errstate(divide='ignore'):
            return log(p)

    def _logpxf(self, x, *args):
        # continuous distributions have PDF, discrete have PMF, but sometimes
        # the distinction doesn't matter. This lets us use `_logpxf` for both
        # discrete and continuous distributions.
        return self._logpdf(x, *args)

    def _cdf_single(self, x, *args):
        _a, _b = self._get_support(*args)
        return integrate.quad(self._pdf, _a, x, args=args)[0]

    def _cdf(self, x, *args):
        return self._cdfvec(x, *args)

    # generic _argcheck, _logcdf, _sf, _logsf, _ppf, _isf, _rvs are defined
    # in rv_generic

    def pdf(self, x, *args, **kwds):
        """Probability density function at x of the given RV.

        Parameters
        ----------
        x : array_like
            quantiles
        arg1, arg2, arg3,... : array_like
            The shape parameter(s) for the distribution (see docstring of the
            instance object for more information)
        loc : array_like, optional
            location parameter (default=0)
        scale : array_like, optional
            scale parameter (default=1)

        Returns
        -------
        pdf : ndarray
            Probability density function evaluated at x

        """
        args, loc, scale = self._parse_args(*args, **kwds)
        x, loc, scale = map(asarray, (x, loc, scale))
        args = tuple(map(asarray, args))
        dtyp = np.promote_types(x.dtype, np.float64)
        x = np.asarray((x - loc)/scale, dtype=dtyp)
        cond0 = self._argcheck(*args) & (scale > 0)
        cond1 = self._support_mask(x, *args) & (scale > 0)
        cond = cond0 & cond1
        output = zeros(shape(cond), dtyp)
        putmask(output, (1-cond0)+np.isnan(x), self.badvalue)
        if np.any(cond):
            goodargs = argsreduce(cond, *((x,)+args+(scale,)))
            scale, goodargs = goodargs[-1], goodargs[:-1]
            place(output, cond, self._pdf(*goodargs) / scale)
        if output.ndim == 0:
            return output[()]
        return output

    def logpdf(self, x, *args, **kwds):
        """Log of the probability density function at x of the given RV.

        This uses a more numerically accurate calculation if available.

        Parameters
        ----------
        x : array_like
            quantiles
        arg1, arg2, arg3,... : array_like
            The shape parameter(s) for the distribution (see docstring of the
            instance object for more information)
        loc : array_like, optional
            location parameter (default=0)
        scale : array_like, optional
            scale parameter (default=1)

        Returns
        -------
        logpdf : array_like
            Log of the probability density function evaluated at x

        """
        args, loc, scale = self._parse_args(*args, **kwds)
        x, loc, scale = map(asarray, (x, loc, scale))
        args = tuple(map(asarray, args))
        dtyp = np.promote_types(x.dtype, np.float64)
        x = np.asarray((x - loc)/scale, dtype=dtyp)
        cond0 = self._argcheck(*args) & (scale > 0)
        cond1 = self._support_mask(x, *args) & (scale > 0)
        cond = cond0 & cond1
        output = empty(shape(cond), dtyp)
        output.fill(NINF)
        putmask(output, (1-cond0)+np.isnan(x), self.badvalue)
        if np.any(cond):
            goodargs = argsreduce(cond, *((x,)+args+(scale,)))
            scale, goodargs = goodargs[-1], goodargs[:-1]
            place(output, cond, self._logpdf(*goodargs) - log(scale))
        if output.ndim == 0:
            return output[()]
        return output

    def cdf(self, x, *args, **kwds):
        """
        Cumulative distribution function of the given RV.

        Parameters
        ----------
        x : array_like
            quantiles
        arg1, arg2, arg3,... : array_like
            The shape parameter(s) for the distribution (see docstring of the
            instance object for more information)
        loc : array_like, optional
            location parameter (default=0)
        scale : array_like, optional
            scale parameter (default=1)

        Returns
        -------
        cdf : ndarray
            Cumulative distribution function evaluated at `x`

        """
        args, loc, scale = self._parse_args(*args, **kwds)
        x, loc, scale = map(asarray, (x, loc, scale))
        args = tuple(map(asarray, args))
        _a, _b = self._get_support(*args)
        dtyp = np.promote_types(x.dtype, np.float64)
        x = np.asarray((x - loc)/scale, dtype=dtyp)
        cond0 = self._argcheck(*args) & (scale > 0)
        cond1 = self._open_support_mask(x, *args) & (scale > 0)
        cond2 = (x >= np.asarray(_b)) & cond0
        cond = cond0 & cond1
        output = zeros(shape(cond), dtyp)
        place(output, (1-cond0)+np.isnan(x), self.badvalue)
        place(output, cond2, 1.0)
        if np.any(cond):  # call only if at least 1 entry
            goodargs = argsreduce(cond, *((x,)+args))
            place(output, cond, self._cdf(*goodargs))
        if output.ndim == 0:
            return output[()]
        return output

    def logcdf(self, x, *args, **kwds):
        """Log of the cumulative distribution function at x of the given RV.

        Parameters
        ----------
        x : array_like
            quantiles
        arg1, arg2, arg3,... : array_like
            The shape parameter(s) for the distribution (see docstring of the
            instance object for more information)
        loc : array_like, optional
            location parameter (default=0)
        scale : array_like, optional
            scale parameter (default=1)

        Returns
        -------
        logcdf : array_like
            Log of the cumulative distribution function evaluated at x

        """
        args, loc, scale = self._parse_args(*args, **kwds)
        x, loc, scale = map(asarray, (x, loc, scale))
        args = tuple(map(asarray, args))
        _a, _b = self._get_support(*args)
        dtyp = np.promote_types(x.dtype, np.float64)
        x = np.asarray((x - loc)/scale, dtype=dtyp)
        cond0 = self._argcheck(*args) & (scale > 0)
        cond1 = self._open_support_mask(x, *args) & (scale > 0)
        cond2 = (x >= _b) & cond0
        cond = cond0 & cond1
        output = empty(shape(cond), dtyp)
        output.fill(NINF)
        place(output, (1-cond0)*(cond1 == cond1)+np.isnan(x), self.badvalue)
        place(output, cond2, 0.0)
        if np.any(cond):  # call only if at least 1 entry
            goodargs = argsreduce(cond, *((x,)+args))
            place(output, cond, self._logcdf(*goodargs))
        if output.ndim == 0:
            return output[()]
        return output

    def sf(self, x, *args, **kwds):
        """Survival function (1 - `cdf`) at x of the given RV.

        Parameters
        ----------
        x : array_like
            quantiles
        arg1, arg2, arg3,... : array_like
            The shape parameter(s) for the distribution (see docstring of the
            instance object for more information)
        loc : array_like, optional
            location parameter (default=0)
        scale : array_like, optional
            scale parameter (default=1)

        Returns
        -------
        sf : array_like
            Survival function evaluated at x

        """
        args, loc, scale = self._parse_args(*args, **kwds)
        x, loc, scale = map(asarray, (x, loc, scale))
        args = tuple(map(asarray, args))
        _a, _b = self._get_support(*args)
        dtyp = np.promote_types(x.dtype, np.float64)
        x = np.asarray((x - loc)/scale, dtype=dtyp)
        cond0 = self._argcheck(*args) & (scale > 0)
        cond1 = self._open_support_mask(x, *args) & (scale > 0)
        cond2 = cond0 & (x <= _a)
        cond = cond0 & cond1
        output = zeros(shape(cond), dtyp)
        place(output, (1-cond0)+np.isnan(x), self.badvalue)
        place(output, cond2, 1.0)
        if np.any(cond):
            goodargs = argsreduce(cond, *((x,)+args))
            place(output, cond, self._sf(*goodargs))
        if output.ndim == 0:
            return output[()]
        return output

    def logsf(self, x, *args, **kwds):
        """Log of the survival function of the given RV.

        Returns the log of the "survival function," defined as (1 - `cdf`),
        evaluated at `x`.

        Parameters
        ----------
        x : array_like
            quantiles
        arg1, arg2, arg3,... : array_like
            The shape parameter(s) for the distribution (see docstring of the
            instance object for more information)
        loc : array_like, optional
            location parameter (default=0)
        scale : array_like, optional
            scale parameter (default=1)

        Returns
        -------
        logsf : ndarray
            Log of the survival function evaluated at `x`.

        """
        args, loc, scale = self._parse_args(*args, **kwds)
        x, loc, scale = map(asarray, (x, loc, scale))
        args = tuple(map(asarray, args))
        _a, _b = self._get_support(*args)
        dtyp = np.promote_types(x.dtype, np.float64)
        x = np.asarray((x - loc)/scale, dtype=dtyp)
        cond0 = self._argcheck(*args) & (scale > 0)
        cond1 = self._open_support_mask(x, *args) & (scale > 0)
        cond2 = cond0 & (x <= _a)
        cond = cond0 & cond1
        output = empty(shape(cond), dtyp)
        output.fill(NINF)
        place(output, (1-cond0)+np.isnan(x), self.badvalue)
        place(output, cond2, 0.0)
        if np.any(cond):
            goodargs = argsreduce(cond, *((x,)+args))
            place(output, cond, self._logsf(*goodargs))
        if output.ndim == 0:
            return output[()]
        return output

    def ppf(self, q, *args, **kwds):
        """Percent point function (inverse of `cdf`) at q of the given RV.

        Parameters
        ----------
        q : array_like
            lower tail probability
        arg1, arg2, arg3,... : array_like
            The shape parameter(s) for the distribution (see docstring of the
            instance object for more information)
        loc : array_like, optional
            location parameter (default=0)
        scale : array_like, optional
            scale parameter (default=1)

        Returns
        -------
        x : array_like
            quantile corresponding to the lower tail probability q.

        """
        args, loc, scale = self._parse_args(*args, **kwds)
        q, loc, scale = map(asarray, (q, loc, scale))
        args = tuple(map(asarray, args))
        _a, _b = self._get_support(*args)
        cond0 = self._argcheck(*args) & (scale > 0) & (loc == loc)
        cond1 = (0 < q) & (q < 1)
        cond2 = cond0 & (q == 0)
        cond3 = cond0 & (q == 1)
        cond = cond0 & cond1
        output = np.full(shape(cond), fill_value=self.badvalue)

        lower_bound = _a * scale + loc
        upper_bound = _b * scale + loc
        place(output, cond2, argsreduce(cond2, lower_bound)[0])
        place(output, cond3, argsreduce(cond3, upper_bound)[0])

        if np.any(cond):  # call only if at least 1 entry
            goodargs = argsreduce(cond, *((q,)+args+(scale, loc)))
            scale, loc, goodargs = goodargs[-2], goodargs[-1], goodargs[:-2]
            place(output, cond, self._ppf(*goodargs) * scale + loc)
        if output.ndim == 0:
            return output[()]
        return output

    def isf(self, q, *args, **kwds):
        """Inverse survival function (inverse of `sf`) at q of the given RV.

        Parameters
        ----------
        q : array_like
            upper tail probability
        arg1, arg2, arg3,... : array_like
            The shape parameter(s) for the distribution (see docstring of the
            instance object for more information)
        loc : array_like, optional
            location parameter (default=0)
        scale : array_like, optional
            scale parameter (default=1)

        Returns
        -------
        x : ndarray or scalar
            Quantile corresponding to the upper tail probability q.

        """
        args, loc, scale = self._parse_args(*args, **kwds)
        q, loc, scale = map(asarray, (q, loc, scale))
        args = tuple(map(asarray, args))
        _a, _b = self._get_support(*args)
        cond0 = self._argcheck(*args) & (scale > 0) & (loc == loc)
        cond1 = (0 < q) & (q < 1)
        cond2 = cond0 & (q == 1)
        cond3 = cond0 & (q == 0)
        cond = cond0 & cond1
        output = np.full(shape(cond), fill_value=self.badvalue)

        lower_bound = _a * scale + loc
        upper_bound = _b * scale + loc
        place(output, cond2, argsreduce(cond2, lower_bound)[0])
        place(output, cond3, argsreduce(cond3, upper_bound)[0])

        if np.any(cond):
            goodargs = argsreduce(cond, *((q,)+args+(scale, loc)))
            scale, loc, goodargs = goodargs[-2], goodargs[-1], goodargs[:-2]
            place(output, cond, self._isf(*goodargs) * scale + loc)
        if output.ndim == 0:
            return output[()]
        return output

    def _unpack_loc_scale(self, theta):
        try:
            loc = theta[-2]
            scale = theta[-1]
            args = tuple(theta[:-2])
        except IndexError as e:
            raise ValueError("Not enough input arguments.") from e
        return loc, scale, args

    def _fitstart(self, data, args=None):
        """Starting point for fit (shape arguments + loc + scale)."""
        if args is None:
            args = (1.0,)*self.numargs
        loc, scale = self._fit_loc_scale_support(data, *args)
        return args + (loc, scale)

    def _reduce_func(self, args, kwds, data=None):
        """
        Return the (possibly reduced) function to optimize in order to find MLE
        estimates for the .fit method.
        """
        # Convert fixed shape parameters to the standard numeric form: e.g. for
        # stats.beta, shapes='a, b'. To fix `a`, the caller can give a value
        # for `f0`, `fa` or 'fix_a'.  The following converts the latter two
        # into the first (numeric) form.
        shapes = []
        if self.shapes:
            shapes = self.shapes.replace(',', ' ').split()
            for j, s in enumerate(shapes):
                key = 'f' + str(j)
                names = [key, 'f' + s, 'fix_' + s]
                val = _get_fixed_fit_value(kwds, names)
                if val is not None:
                    kwds[key] = val

        args = list(args)
        Nargs = len(args)
        fixedn = []
        names = ['f%d' % n for n in range(Nargs - 2)] + ['floc', 'fscale']
        x0 = []
        for n, key in enumerate(names):
            if key in kwds:
                fixedn.append(n)
                args[n] = kwds.pop(key)
            else:
                x0.append(args[n])

        methods = {"mle", "mm"}
        method = kwds.pop('method', "mle").lower()
        if method == "mm":
            n_params = len(shapes) + 2 - len(fixedn)
            exponents = (np.arange(1, n_params+1))[:, np.newaxis]
            data_moments = np.sum(data[None, :]**exponents/len(data), axis=1)

            def objective(theta, x):
                return self._moment_error(theta, x, data_moments)
        elif method == "mle":
            objective = self._penalized_nnlf
        else:
            raise ValueError("Method '{0}' not available; must be one of {1}"
                             .format(method, methods))

        if len(fixedn) == 0:
            func = objective
            restore = None
        else:
            if len(fixedn) == Nargs:
                raise ValueError(
                    "All parameters fixed. There is nothing to optimize.")

            def restore(args, theta):
                # Replace with theta for all numbers not in fixedn
                # This allows the non-fixed values to vary, but
                #  we still call self.nnlf with all parameters.
                i = 0
                for n in range(Nargs):
                    if n not in fixedn:
                        args[n] = theta[i]
                        i += 1
                return args

            def func(theta, x):
                newtheta = restore(args[:], theta)
                return objective(newtheta, x)

        return x0, func, restore, args

    def _moment_error(self, theta, x, data_moments):
        loc, scale, args = self._unpack_loc_scale(theta)
        if not self._argcheck(*args) or scale <= 0:
            return inf

        dist_moments = np.array([self.moment(i+1, *args, loc=loc, scale=scale)
                                 for i in range(len(data_moments))])
        if np.any(np.isnan(dist_moments)):
            raise ValueError("Method of moments encountered a non-finite "
                             "distribution moment and cannot continue. "
                             "Consider trying method='MLE'.")

        return (((data_moments - dist_moments) /
                 np.maximum(np.abs(data_moments), 1e-8))**2).sum()

    def fit(self, data, *args, **kwds):
        """
        Return estimates of shape (if applicable), location, and scale
        parameters from data. The default estimation method is Maximum
        Likelihood Estimation (MLE), but Method of Moments (MM)
        is also available.

        Starting estimates for
        the fit are given by input arguments; for any arguments not provided
        with starting estimates, ``self._fitstart(data)`` is called to generate
        such.

        One can hold some parameters fixed to specific values by passing in
        keyword arguments ``f0``, ``f1``, ..., ``fn`` (for shape parameters)
        and ``floc`` and ``fscale`` (for location and scale parameters,
        respectively).

        Parameters
        ----------
        data : array_like
            Data to use in estimating the distribution parameters.
        arg1, arg2, arg3,... : floats, optional
            Starting value(s) for any shape-characterizing arguments (those not
            provided will be determined by a call to ``_fitstart(data)``).
            No default value.
        **kwds : floats, optional
            - `loc`: initial guess of the distribution's location parameter.
            - `scale`: initial guess of the distribution's scale parameter.

            Special keyword arguments are recognized as holding certain
            parameters fixed:

            - f0...fn : hold respective shape parameters fixed.
              Alternatively, shape parameters to fix can be specified by name.
              For example, if ``self.shapes == "a, b"``, ``fa`` and ``fix_a``
              are equivalent to ``f0``, and ``fb`` and ``fix_b`` are
              equivalent to ``f1``.

            - floc : hold location parameter fixed to specified value.

            - fscale : hold scale parameter fixed to specified value.

            - optimizer : The optimizer to use.
              The optimizer must take ``func``,
              and starting position as the first two arguments,
              plus ``args`` (for extra arguments to pass to the
              function to be optimized) and ``disp=0`` to suppress
              output as keyword arguments.

            - method : The method to use. The default is "MLE" (Maximum
              Likelihood Estimate); "MM" (Method of Moments)
              is also available.

        Raises
        ------
        TypeError, ValueError
            If an input is invalid
        `~scipy.stats.FitError`
            If fitting fails or the fit produced would be invalid

        Returns
        -------
        parameter_tuple : tuple of floats
            Estimates for any shape parameters (if applicable),
            followed by those for location and scale.
            For most random variables, shape statistics
            will be returned, but there are exceptions (e.g. ``norm``).

        Notes
        -----
        With ``method="MLE"`` (default), the fit is computed by minimizing
        the negative log-likelihood function. A large, finite penalty
        (rather than infinite negative log-likelihood) is applied for
        observations beyond the support of the distribution.

        With ``method="MM"``, the fit is computed by minimizing the L2 norm
        of the relative errors between the first *k* raw (about zero) data
        moments and the corresponding distribution moments, where *k* is the
        number of non-fixed parameters.
        More precisely, the objective function is::

            (((data_moments - dist_moments)
              / np.maximum(np.abs(data_moments), 1e-8))**2).sum()

        where the constant ``1e-8`` avoids division by zero in case of
        vanishing data moments. Typically, this error norm can be reduced to
        zero.
        Note that the standard method of moments can produce parameters for
        which some data are outside the support of the fitted distribution;
        this implementation does nothing to prevent this.

        For either method,
        the returned answer is not guaranteed to be globally optimal; it
        may only be locally optimal, or the optimization may fail altogether.
        If the data contain any of ``np.nan``, ``np.inf``, or ``-np.inf``,
        the `fit` method will raise a ``RuntimeError``.

        Examples
        --------

        Generate some data to fit: draw random variates from the `beta`
        distribution

        >>> from scipy.stats import beta
        >>> a, b = 1., 2.
        >>> x = beta.rvs(a, b, size=1000)

        Now we can fit all four parameters (``a``, ``b``, ``loc``
        and ``scale``):

        >>> a1, b1, loc1, scale1 = beta.fit(x)

        We can also use some prior knowledge about the dataset: let's keep
        ``loc`` and ``scale`` fixed:

        >>> a1, b1, loc1, scale1 = beta.fit(x, floc=0, fscale=1)
        >>> loc1, scale1
        (0, 1)

        We can also keep shape parameters fixed by using ``f``-keywords. To
        keep the zero-th shape parameter ``a`` equal 1, use ``f0=1`` or,
        equivalently, ``fa=1``:

        >>> a1, b1, loc1, scale1 = beta.fit(x, fa=1, floc=0, fscale=1)
        >>> a1
        1

        Not all distributions return estimates for the shape parameters.
        ``norm`` for example just returns estimates for location and scale:

        >>> from scipy.stats import norm
        >>> x = norm.rvs(a, b, size=1000, random_state=123)
        >>> loc1, scale1 = norm.fit(x)
        >>> loc1, scale1
        (0.92087172783841631, 2.0015750750324668)
        """
        data = np.asarray(data)
        method = kwds.get('method', "mle").lower()

        # memory for method of moments
        Narg = len(args)
        if Narg > self.numargs:
            raise TypeError("Too many input arguments.")

        if not np.isfinite(data).all():
            raise ValueError("The data contains non-finite values.")

        start = [None]*2
        if (Narg < self.numargs) or not ('loc' in kwds and
                                         'scale' in kwds):
            # get distribution specific starting locations
            start = self._fitstart(data)
            args += start[Narg:-2]
        loc = kwds.pop('loc', start[-2])
        scale = kwds.pop('scale', start[-1])
        args += (loc, scale)
        x0, func, restore, args = self._reduce_func(args, kwds, data=data)
        optimizer = kwds.pop('optimizer', optimize.fmin)
        # convert string to function in scipy.optimize
        optimizer = _fit_determine_optimizer(optimizer)
        # by now kwds must be empty, since everybody took what they needed
        if kwds:
            raise TypeError("Unknown arguments: %s." % kwds)

        # In some cases, method of moments can be done with fsolve/root
        # instead of an optimizer, but sometimes no solution exists,
        # especially when the user fixes parameters. Minimizing the sum
        # of squares of the error generalizes to these cases.
        vals = optimizer(func, x0, args=(ravel(data),), disp=0)
        obj = func(vals, data)

        if restore is not None:
            vals = restore(args, vals)
        vals = tuple(vals)

        loc, scale, shapes = self._unpack_loc_scale(vals)
        if not (np.all(self._argcheck(*shapes)) and scale > 0):
            raise FitError("Optimization converged to parameters that are "
                           "outside the range allowed by the distribution.")

        if method == 'mm':
            if not np.isfinite(obj):
                raise FitError("Optimization failed: either a data moment "
                               "or fitted distribution moment is "
                               "non-finite.")

        return vals

    def _fit_loc_scale_support(self, data, *args):
        """Estimate loc and scale parameters from data accounting for support.

        Parameters
        ----------
        data : array_like
            Data to fit.
        arg1, arg2, arg3,... : array_like
            The shape parameter(s) for the distribution (see docstring of the
            instance object for more information).

        Returns
        -------
        Lhat : float
            Estimated location parameter for the data.
        Shat : float
            Estimated scale parameter for the data.

        """
        data = np.asarray(data)

        # Estimate location and scale according to the method of moments.
        loc_hat, scale_hat = self.fit_loc_scale(data, *args)

        # Compute the support according to the shape parameters.
        self._argcheck(*args)
        _a, _b = self._get_support(*args)
        a, b = _a, _b
        support_width = b - a

        # If the support is empty then return the moment-based estimates.
        if support_width <= 0:
            return loc_hat, scale_hat

        # Compute the proposed support according to the loc and scale
        # estimates.
        a_hat = loc_hat + a * scale_hat
        b_hat = loc_hat + b * scale_hat

        # Use the moment-based estimates if they are compatible with the data.
        data_a = np.min(data)
        data_b = np.max(data)
        if a_hat < data_a and data_b < b_hat:
            return loc_hat, scale_hat

        # Otherwise find other estimates that are compatible with the data.
        data_width = data_b - data_a
        rel_margin = 0.1
        margin = data_width * rel_margin

        # For a finite interval, both the location and scale
        # should have interesting values.
        if support_width < np.inf:
            loc_hat = (data_a - a) - margin
            scale_hat = (data_width + 2 * margin) / support_width
            return loc_hat, scale_hat

        # For a one-sided interval, use only an interesting location parameter.
        if a > -np.inf:
            return (data_a - a) - margin, 1
        elif b < np.inf:
            return (data_b - b) + margin, 1
        else:
            raise RuntimeError

    def fit_loc_scale(self, data, *args):
        """
        Estimate loc and scale parameters from data using 1st and 2nd moments.

        Parameters
        ----------
        data : array_like
            Data to fit.
        arg1, arg2, arg3,... : array_like
            The shape parameter(s) for the distribution (see docstring of the
            instance object for more information).

        Returns
        -------
        Lhat : float
            Estimated location parameter for the data.
        Shat : float
            Estimated scale parameter for the data.

        """
        mu, mu2 = self.stats(*args, **{'moments': 'mv'})
        tmp = asarray(data)
        muhat = tmp.mean()
        mu2hat = tmp.var()
        Shat = sqrt(mu2hat / mu2)
        Lhat = muhat - Shat*mu
        if not np.isfinite(Lhat):
            Lhat = 0
        if not (np.isfinite(Shat) and (0 < Shat)):
            Shat = 1
        return Lhat, Shat

    def _entropy(self, *args):
        def integ(x):
            val = self._pdf(x, *args)
            return entr(val)

        # upper limit is often inf, so suppress warnings when integrating
        _a, _b = self._get_support(*args)
        with np.errstate(over='ignore'):
            h = integrate.quad(integ, _a, _b)[0]

        if not np.isnan(h):
            return h
        else:
            # try with different limits if integration problems
            low, upp = self.ppf([1e-10, 1. - 1e-10], *args)
            if np.isinf(_b):
                upper = upp
            else:
                upper = _b
            if np.isinf(_a):
                lower = low
            else:
                lower = _a
            return integrate.quad(integ, lower, upper)[0]

    def expect(self, func=None, args=(), loc=0, scale=1, lb=None, ub=None,
               conditional=False, **kwds):
        """Calculate expected value of a function with respect to the
        distribution by numerical integration.

        The expected value of a function ``f(x)`` with respect to a
        distribution ``dist`` is defined as::

                    ub
            E[f(x)] = Integral(f(x) * dist.pdf(x)),
                    lb

        where ``ub`` and ``lb`` are arguments and ``x`` has the ``dist.pdf(x)``
        distribution. If the bounds ``lb`` and ``ub`` correspond to the
        support of the distribution, e.g. ``[-inf, inf]`` in the default
        case, then the integral is the unrestricted expectation of ``f(x)``.
        Also, the function ``f(x)`` may be defined such that ``f(x)`` is ``0``
        outside a finite interval in which case the expectation is
        calculated within the finite range ``[lb, ub]``.

        Parameters
        ----------
        func : callable, optional
            Function for which integral is calculated. Takes only one argument.
            The default is the identity mapping f(x) = x.
        args : tuple, optional
            Shape parameters of the distribution.
        loc : float, optional
            Location parameter (default=0).
        scale : float, optional
            Scale parameter (default=1).
        lb, ub : scalar, optional
            Lower and upper bound for integration. Default is set to the
            support of the distribution.
        conditional : bool, optional
            If True, the integral is corrected by the conditional probability
            of the integration interval.  The return value is the expectation
            of the function, conditional on being in the given interval.
            Default is False.

        Additional keyword arguments are passed to the integration routine.

        Returns
        -------
        expect : float
            The calculated expected value.

        Notes
        -----
        The integration behavior of this function is inherited from
        `scipy.integrate.quad`. Neither this function nor
        `scipy.integrate.quad` can verify whether the integral exists or is
        finite. For example ``cauchy(0).mean()`` returns ``np.nan`` and
        ``cauchy(0).expect()`` returns ``0.0``.

        Likewise, the accuracy of results is not verified by the function.
        `scipy.integrate.quad` is typically reliable for integrals that are
        numerically favorable, but it is not guaranteed to converge
        to a correct value for all possible intervals and integrands. This
        function is provided for convenience; for critical applications,
        check results against other integration methods.

        The function is not vectorized.

        Examples
        --------

        To understand the effect of the bounds of integration consider

        >>> from scipy.stats import expon
        >>> expon(1).expect(lambda x: 1, lb=0.0, ub=2.0)
        0.6321205588285578

        This is close to

        >>> expon(1).cdf(2.0) - expon(1).cdf(0.0)
        0.6321205588285577

        If ``conditional=True``

        >>> expon(1).expect(lambda x: 1, lb=0.0, ub=2.0, conditional=True)
        1.0000000000000002

        The slight deviation from 1 is due to numerical integration.

        The integrand can be treated as a complex-valued function
        by passing ``complex_func=True`` to `scipy.integrate.quad` .

        >>> import numpy as np
        >>> from scipy.stats import vonmises
        >>> res = vonmises(loc=2, kappa=1).expect(lambda x: np.exp(1j*x),
        ...                                       complex_func=True)
        >>> res
        (-0.18576377217422957+0.40590124735052263j)

        >>> np.angle(res)  # location of the (circular) distribution
        2.0

        """
        lockwds = {'loc': loc,
                   'scale': scale}
        self._argcheck(*args)
        _a, _b = self._get_support(*args)
        if func is None:
            def fun(x, *args):
                return x * self.pdf(x, *args, **lockwds)
        else:
            def fun(x, *args):
                return func(x) * self.pdf(x, *args, **lockwds)
        if lb is None:
            lb = loc + _a * scale
        if ub is None:
            ub = loc + _b * scale

        cdf_bounds = self.cdf([lb, ub], *args, **lockwds)
        invfac = cdf_bounds[1] - cdf_bounds[0]

        kwds['args'] = args

        # split interval to help integrator w/ infinite support; see gh-8928
        alpha = 0.05  # split body from tails at probability mass `alpha`
        inner_bounds = np.array([alpha, 1-alpha])
        cdf_inner_bounds = cdf_bounds[0] + invfac * inner_bounds
        c, d = loc + self._ppf(cdf_inner_bounds, *args) * scale

        # Do not silence warnings from integration.
        lbc = integrate.quad(fun, lb, c, **kwds)[0]
        cd = integrate.quad(fun, c, d, **kwds)[0]
        dub = integrate.quad(fun, d, ub, **kwds)[0]
        vals = (lbc + cd + dub)

        if conditional:
            vals /= invfac
        return np.array(vals)[()]  # make it a numpy scalar like other methods

    def _param_info(self):
        shape_info = self._shape_info()
        loc_info = _ShapeInfo("loc", False, (-np.inf, np.inf), (False, False))
        scale_info = _ShapeInfo("scale", False, (0, np.inf), (False, False))
        param_info = shape_info + [loc_info, scale_info]
        return param_info

# Helpers for the discrete distributions
def _drv2_moment(self, n, *args):
    """Non-central moment of discrete distribution."""
    def fun(x):
        return np.power(x, n) * self._pmf(x, *args)

    _a, _b = self._get_support(*args)
    return _expect(fun, _a, _b, self.ppf(0.5, *args), self.inc)


def _drv2_ppfsingle(self, q, *args):  # Use basic bisection algorithm
    _a, _b = self._get_support(*args)
    b = _b
    a = _a
    if isinf(b):            # Be sure ending point is > q
        b = int(max(100*q, 10))
        while 1:
            if b >= _b:
                qb = 1.0
                break
            qb = self._cdf(b, *args)
            if (qb < q):
                b += 10
            else:
                break
    else:
        qb = 1.0
    if isinf(a):    # be sure starting point < q
        a = int(min(-100*q, -10))
        while 1:
            if a <= _a:
                qb = 0.0
                break
            qa = self._cdf(a, *args)
            if (qa > q):
                a -= 10
            else:
                break
    else:
        qa = self._cdf(a, *args)

    while 1:
        if (qa == q):
            return a
        if (qb == q):
            return b
        if b <= a+1:
            if qa > q:
                return a
            else:
                return b
        c = int((a+b)/2.0)
        qc = self._cdf(c, *args)
        if (qc < q):
            if a != c:
                a = c
            else:
                raise RuntimeError('updating stopped, endless loop')
            qa = qc
        elif (qc > q):
            if b != c:
                b = c
            else:
                raise RuntimeError('updating stopped, endless loop')
            qb = qc
        else:
            return c


# Must over-ride one of _pmf or _cdf or pass in
#  x_k, p(x_k) lists in initialization


class rv_discrete(rv_generic):
    """A generic discrete random variable class meant for subclassing.

    `rv_discrete` is a base class to construct specific distribution classes
    and instances for discrete random variables. It can also be used
    to construct an arbitrary distribution defined by a list of support
    points and corresponding probabilities.

    Parameters
    ----------
    a : float, optional
        Lower bound of the support of the distribution, default: 0
    b : float, optional
        Upper bound of the support of the distribution, default: plus infinity
    moment_tol : float, optional
        The tolerance for the generic calculation of moments.
    values : tuple of two array_like, optional
        ``(xk, pk)`` where ``xk`` are integers and ``pk`` are the non-zero
        probabilities between 0 and 1 with ``sum(pk) = 1``. ``xk``
        and ``pk`` must have the same shape.
    inc : integer, optional
        Increment for the support of the distribution.
        Default is 1. (other values have not been tested)
    badvalue : float, optional
        The value in a result arrays that indicates a value that for which
        some argument restriction is violated, default is np.nan.
    name : str, optional
        The name of the instance. This string is used to construct the default
        example for distributions.
    longname : str, optional
        This string is used as part of the first line of the docstring returned
        when a subclass has no docstring of its own. Note: `longname` exists
        for backwards compatibility, do not use for new subclasses.
    shapes : str, optional
        The shape of the distribution. For example "m, n" for a distribution
        that takes two integers as the two shape arguments for all its methods
        If not provided, shape parameters will be inferred from
        the signatures of the private methods, ``_pmf`` and ``_cdf`` of
        the instance.
<<<<<<< HEAD
    seed : {None, int, `numpy.random.Generator`,
            `numpy.random.RandomState`}, optional

=======
    extradoc :  str, optional, deprecated
        This string is used as the last part of the docstring returned when a
        subclass has no docstring of its own. Note: `extradoc` exists for
        backwards compatibility and will be removed in SciPy 1.11.0, do not
        use for new subclasses.
    seed : {None, int, `numpy.random.Generator`, `numpy.random.RandomState`}, optional
>>>>>>> bd1f9c63
        If `seed` is None (or `np.random`), the `numpy.random.RandomState`
        singleton is used.
        If `seed` is an int, a new ``RandomState`` instance is used,
        seeded with `seed`.
        If `seed` is already a ``Generator`` or ``RandomState`` instance then
        that instance is used.

    Methods
    -------
    rvs
    pmf
    logpmf
    cdf
    logcdf
    sf
    logsf
    ppf
    isf
    moment
    stats
    entropy
    expect
    median
    mean
    std
    var
    interval
    __call__
    support

    Notes
    -----
    This class is similar to `rv_continuous`. Whether a shape parameter is
    valid is decided by an ``_argcheck`` method (which defaults to checking
    that its arguments are strictly positive.)
    The main differences are:

    - the support of the distribution is a set of integers
    - instead of the probability density function, ``pdf`` (and the
      corresponding private ``_pdf``), this class defines the
      *probability mass function*, `pmf` (and the corresponding
      private ``_pmf``.)
    - scale parameter is not defined.

    To create a new discrete distribution, we would do the following:

    >>> from scipy.stats import rv_discrete
    >>> class poisson_gen(rv_discrete):
    ...     "Poisson distribution"
    ...     def _pmf(self, k, mu):
    ...         return exp(-mu) * mu**k / factorial(k)

    and create an instance::

    >>> poisson = poisson_gen(name="poisson")

    Note that above we defined the Poisson distribution in the standard form.
    Shifting the distribution can be done by providing the ``loc`` parameter
    to the methods of the instance. For example, ``poisson.pmf(x, mu, loc)``
    delegates the work to ``poisson._pmf(x-loc, mu)``.

    **Discrete distributions from a list of probabilities**

    Alternatively, you can construct an arbitrary discrete rv defined
    on a finite set of values ``xk`` with ``Prob{X=xk} = pk`` by using the
    ``values`` keyword argument to the `rv_discrete` constructor.

    Examples
    --------
    Custom made discrete distribution:

    >>> import numpy as np
    >>> from scipy import stats
    >>> xk = np.arange(7)
    >>> pk = (0.1, 0.2, 0.3, 0.1, 0.1, 0.0, 0.2)
    >>> custm = stats.rv_discrete(name='custm', values=(xk, pk))
    >>>
    >>> import matplotlib.pyplot as plt
    >>> fig, ax = plt.subplots(1, 1)
    >>> ax.plot(xk, custm.pmf(xk), 'ro', ms=12, mec='r')
    >>> ax.vlines(xk, 0, custm.pmf(xk), colors='r', lw=4)
    >>> plt.show()

    Random number generation:

    >>> R = custm.rvs(size=100)

    """
    def __new__(cls, a=0, b=inf, name=None, badvalue=None,
                moment_tol=1e-8, values=None, inc=1, longname=None,
                shapes=None, seed=None):

        if values is not None:
            # dispatch to a subclass
            return super(rv_discrete, cls).__new__(rv_sample)
        else:
            # business as usual
            return super(rv_discrete, cls).__new__(cls)

    def __init__(self, a=0, b=inf, name=None, badvalue=None,
                 moment_tol=1e-8, values=None, inc=1, longname=None,
                 shapes=None, seed=None):

        super().__init__(seed)

        # cf generic freeze
        self._ctor_param = dict(
            a=a, b=b, name=name, badvalue=badvalue,
            moment_tol=moment_tol, values=values, inc=inc,
            longname=longname, shapes=shapes, seed=seed)

        if badvalue is None:
            badvalue = nan
        self.badvalue = badvalue
        self.a = a
        self.b = b
        self.moment_tol = moment_tol
        self.inc = inc
        self.shapes = shapes

        if values is not None:
            raise ValueError("rv_discrete.__init__(..., values != None, ...)")

        self._construct_argparser(meths_to_inspect=[self._pmf, self._cdf],
                                  locscale_in='loc=0',
                                  # scale=1 for discrete RVs
                                  locscale_out='loc, 1')
        self._attach_methods()
        self._construct_docstrings(name, longname)

    def __getstate__(self):
        dct = self.__dict__.copy()
        # these methods will be remade in __setstate__
        attrs = ["_parse_args", "_parse_args_stats", "_parse_args_rvs",
                 "_cdfvec", "_ppfvec", "generic_moment"]
        [dct.pop(attr, None) for attr in attrs]
        return dct

    def _attach_methods(self):
        """Attaches dynamically created methods to the rv_discrete instance."""
        self._cdfvec = vectorize(self._cdf_single, otypes='d')
        self.vecentropy = vectorize(self._entropy)

        # _attach_methods is responsible for calling _attach_argparser_methods
        self._attach_argparser_methods()

        # nin correction needs to be after we know numargs
        # correct nin for generic moment vectorization
        _vec_generic_moment = vectorize(_drv2_moment, otypes='d')
        _vec_generic_moment.nin = self.numargs + 2
        self.generic_moment = types.MethodType(_vec_generic_moment, self)

        # correct nin for ppf vectorization
        _vppf = vectorize(_drv2_ppfsingle, otypes='d')
        _vppf.nin = self.numargs + 2
        self._ppfvec = types.MethodType(_vppf, self)

        # now that self.numargs is defined, we can adjust nin
        self._cdfvec.nin = self.numargs + 1

    def _construct_docstrings(self, name, longname):
        if name is None:
            name = 'Distribution'
        self.name = name

        # generate docstring for subclass instances
        if longname is None:
            if name[0] in ['aeiouAEIOU']:
                hstr = "An "
            else:
                hstr = "A "
            longname = hstr + name

        if sys.flags.optimize < 2:
            # Skip adding docstrings if interpreter is run with -OO
            if self.__doc__ is None:
                self._construct_default_doc(longname=longname,
                                            docdict=docdict_discrete,
                                            discrete='discrete')
            else:
                dct = dict(distdiscrete)
                self._construct_doc(docdict_discrete, dct.get(self.name))

            # discrete RV do not have the scale parameter, remove it
            self.__doc__ = self.__doc__.replace(
                '\n    scale : array_like, '
                'optional\n        scale parameter (default=1)', '')

    def _updated_ctor_param(self):
        """Return the current version of _ctor_param, possibly updated by user.

        Used by freezing.
        Keep this in sync with the signature of __init__.
        """
        dct = self._ctor_param.copy()
        dct['a'] = self.a
        dct['b'] = self.b
        dct['badvalue'] = self.badvalue
        dct['moment_tol'] = self.moment_tol
        dct['inc'] = self.inc
        dct['name'] = self.name
        dct['shapes'] = self.shapes
        return dct

    def _nonzero(self, k, *args):
        return floor(k) == k

    def _pmf(self, k, *args):
        return self._cdf(k, *args) - self._cdf(k-1, *args)

    def _logpmf(self, k, *args):
        return log(self._pmf(k, *args))

    def _logpxf(self, k, *args):
        # continuous distributions have PDF, discrete have PMF, but sometimes
        # the distinction doesn't matter. This lets us use `_logpxf` for both
        # discrete and continuous distributions.
        return self._logpmf(k, *args)

    def _unpack_loc_scale(self, theta):
        try:
            loc = theta[-1]
            scale = 1
            args = tuple(theta[:-1])
        except IndexError as e:
            raise ValueError("Not enough input arguments.") from e
        return loc, scale, args

    def _cdf_single(self, k, *args):
        _a, _b = self._get_support(*args)
        m = arange(int(_a), k+1)
        return np.sum(self._pmf(m, *args), axis=0)

    def _cdf(self, x, *args):
        k = floor(x)
        return self._cdfvec(k, *args)

    # generic _logcdf, _sf, _logsf, _ppf, _isf, _rvs defined in rv_generic

    def rvs(self, *args, **kwargs):
        """Random variates of given type.

        Parameters
        ----------
        arg1, arg2, arg3,... : array_like
            The shape parameter(s) for the distribution (see docstring of the
            instance object for more information).
        loc : array_like, optional
            Location parameter (default=0).
        size : int or tuple of ints, optional
            Defining number of random variates (Default is 1). Note that `size`
            has to be given as keyword, not as positional argument.
        random_state : {None, int, `numpy.random.Generator`,
                        `numpy.random.RandomState`}, optional

            If `random_state` is None (or `np.random`), the
            `numpy.random.RandomState` singleton is used.
            If `random_state` is an int, a new ``RandomState`` instance is
            used, seeded with `random_state`.
            If `random_state` is already a ``Generator`` or ``RandomState``
            instance, that instance is used.

        Returns
        -------
        rvs : ndarray or scalar
            Random variates of given `size`.

        """
        kwargs['discrete'] = True
        return super().rvs(*args, **kwargs)

    def pmf(self, k, *args, **kwds):
        """Probability mass function at k of the given RV.

        Parameters
        ----------
        k : array_like
            Quantiles.
        arg1, arg2, arg3,... : array_like
            The shape parameter(s) for the distribution (see docstring of the
            instance object for more information)
        loc : array_like, optional
            Location parameter (default=0).

        Returns
        -------
        pmf : array_like
            Probability mass function evaluated at k

        """
        args, loc, _ = self._parse_args(*args, **kwds)
        k, loc = map(asarray, (k, loc))
        args = tuple(map(asarray, args))
        _a, _b = self._get_support(*args)
        k = asarray((k-loc))
        cond0 = self._argcheck(*args)
        cond1 = (k >= _a) & (k <= _b)
        if not isinstance(self, rv_sample):
            cond1 = cond1 & self._nonzero(k, *args)
        cond = cond0 & cond1
        output = zeros(shape(cond), 'd')
        place(output, (1-cond0) + np.isnan(k), self.badvalue)
        if np.any(cond):
            goodargs = argsreduce(cond, *((k,)+args))
            place(output, cond, np.clip(self._pmf(*goodargs), 0, 1))
        if output.ndim == 0:
            return output[()]
        return output

    def logpmf(self, k, *args, **kwds):
        """Log of the probability mass function at k of the given RV.

        Parameters
        ----------
        k : array_like
            Quantiles.
        arg1, arg2, arg3,... : array_like
            The shape parameter(s) for the distribution (see docstring of the
            instance object for more information).
        loc : array_like, optional
            Location parameter. Default is 0.

        Returns
        -------
        logpmf : array_like
            Log of the probability mass function evaluated at k.

        """
        args, loc, _ = self._parse_args(*args, **kwds)
        k, loc = map(asarray, (k, loc))
        args = tuple(map(asarray, args))
        _a, _b = self._get_support(*args)
        k = asarray((k-loc))
        cond0 = self._argcheck(*args)
        cond1 = (k >= _a) & (k <= _b)
        if not isinstance(self, rv_sample):
            cond1 = cond1 & self._nonzero(k, *args)
        cond = cond0 & cond1
        output = empty(shape(cond), 'd')
        output.fill(NINF)
        place(output, (1-cond0) + np.isnan(k), self.badvalue)
        if np.any(cond):
            goodargs = argsreduce(cond, *((k,)+args))
            place(output, cond, self._logpmf(*goodargs))
        if output.ndim == 0:
            return output[()]
        return output

    def cdf(self, k, *args, **kwds):
        """Cumulative distribution function of the given RV.

        Parameters
        ----------
        k : array_like, int
            Quantiles.
        arg1, arg2, arg3,... : array_like
            The shape parameter(s) for the distribution (see docstring of the
            instance object for more information).
        loc : array_like, optional
            Location parameter (default=0).

        Returns
        -------
        cdf : ndarray
            Cumulative distribution function evaluated at `k`.

        """
        args, loc, _ = self._parse_args(*args, **kwds)
        k, loc = map(asarray, (k, loc))
        args = tuple(map(asarray, args))
        _a, _b = self._get_support(*args)
        k = asarray((k-loc))
        cond0 = self._argcheck(*args)
        cond1 = (k >= _a) & (k < _b)
        cond2 = (k >= _b)
        cond3 = np.isneginf(k)
        cond = cond0 & cond1 & np.isfinite(k)

        output = zeros(shape(cond), 'd')
        place(output, cond2*(cond0 == cond0), 1.0)
        place(output, cond3*(cond0 == cond0), 0.0)
        place(output, (1-cond0) + np.isnan(k), self.badvalue)

        if np.any(cond):
            goodargs = argsreduce(cond, *((k,)+args))
            place(output, cond, np.clip(self._cdf(*goodargs), 0, 1))
        if output.ndim == 0:
            return output[()]
        return output

    def logcdf(self, k, *args, **kwds):
        """Log of the cumulative distribution function at k of the given RV.

        Parameters
        ----------
        k : array_like, int
            Quantiles.
        arg1, arg2, arg3,... : array_like
            The shape parameter(s) for the distribution (see docstring of the
            instance object for more information).
        loc : array_like, optional
            Location parameter (default=0).

        Returns
        -------
        logcdf : array_like
            Log of the cumulative distribution function evaluated at k.

        """
        args, loc, _ = self._parse_args(*args, **kwds)
        k, loc = map(asarray, (k, loc))
        args = tuple(map(asarray, args))
        _a, _b = self._get_support(*args)
        k = asarray((k-loc))
        cond0 = self._argcheck(*args)
        cond1 = (k >= _a) & (k < _b)
        cond2 = (k >= _b)
        cond = cond0 & cond1
        output = empty(shape(cond), 'd')
        output.fill(NINF)
        place(output, (1-cond0) + np.isnan(k), self.badvalue)
        place(output, cond2*(cond0 == cond0), 0.0)

        if np.any(cond):
            goodargs = argsreduce(cond, *((k,)+args))
            place(output, cond, self._logcdf(*goodargs))
        if output.ndim == 0:
            return output[()]
        return output

    def sf(self, k, *args, **kwds):
        """Survival function (1 - `cdf`) at k of the given RV.

        Parameters
        ----------
        k : array_like
            Quantiles.
        arg1, arg2, arg3,... : array_like
            The shape parameter(s) for the distribution (see docstring of the
            instance object for more information).
        loc : array_like, optional
            Location parameter (default=0).

        Returns
        -------
        sf : array_like
            Survival function evaluated at k.

        """
        args, loc, _ = self._parse_args(*args, **kwds)
        k, loc = map(asarray, (k, loc))
        args = tuple(map(asarray, args))
        _a, _b = self._get_support(*args)
        k = asarray(k-loc)
        cond0 = self._argcheck(*args)
        cond1 = (k >= _a) & (k < _b)
        cond2 = ((k < _a) | np.isneginf(k)) & cond0
        cond = cond0 & cond1 & np.isfinite(k)
        output = zeros(shape(cond), 'd')
        place(output, (1-cond0) + np.isnan(k), self.badvalue)
        place(output, cond2, 1.0)
        if np.any(cond):
            goodargs = argsreduce(cond, *((k,)+args))
            place(output, cond, np.clip(self._sf(*goodargs), 0, 1))
        if output.ndim == 0:
            return output[()]
        return output

    def logsf(self, k, *args, **kwds):
        """Log of the survival function of the given RV.

        Returns the log of the "survival function," defined as 1 - `cdf`,
        evaluated at `k`.

        Parameters
        ----------
        k : array_like
            Quantiles.
        arg1, arg2, arg3,... : array_like
            The shape parameter(s) for the distribution (see docstring of the
            instance object for more information).
        loc : array_like, optional
            Location parameter (default=0).

        Returns
        -------
        logsf : ndarray
            Log of the survival function evaluated at `k`.

        """
        args, loc, _ = self._parse_args(*args, **kwds)
        k, loc = map(asarray, (k, loc))
        args = tuple(map(asarray, args))
        _a, _b = self._get_support(*args)
        k = asarray(k-loc)
        cond0 = self._argcheck(*args)
        cond1 = (k >= _a) & (k < _b)
        cond2 = (k < _a) & cond0
        cond = cond0 & cond1
        output = empty(shape(cond), 'd')
        output.fill(NINF)
        place(output, (1-cond0) + np.isnan(k), self.badvalue)
        place(output, cond2, 0.0)
        if np.any(cond):
            goodargs = argsreduce(cond, *((k,)+args))
            place(output, cond, self._logsf(*goodargs))
        if output.ndim == 0:
            return output[()]
        return output

    def ppf(self, q, *args, **kwds):
        """Percent point function (inverse of `cdf`) at q of the given RV.

        Parameters
        ----------
        q : array_like
            Lower tail probability.
        arg1, arg2, arg3,... : array_like
            The shape parameter(s) for the distribution (see docstring of the
            instance object for more information).
        loc : array_like, optional
            Location parameter (default=0).

        Returns
        -------
        k : array_like
            Quantile corresponding to the lower tail probability, q.

        """
        args, loc, _ = self._parse_args(*args, **kwds)
        q, loc = map(asarray, (q, loc))
        args = tuple(map(asarray, args))
        _a, _b = self._get_support(*args)
        cond0 = self._argcheck(*args) & (loc == loc)
        cond1 = (q > 0) & (q < 1)
        cond2 = (q == 1) & cond0
        cond = cond0 & cond1
        output = np.full(shape(cond), fill_value=self.badvalue, dtype='d')
        # output type 'd' to handle nin and inf
        place(output, (q == 0)*(cond == cond), _a-1 + loc)
        place(output, cond2, _b + loc)
        if np.any(cond):
            goodargs = argsreduce(cond, *((q,)+args+(loc,)))
            loc, goodargs = goodargs[-1], goodargs[:-1]
            place(output, cond, self._ppf(*goodargs) + loc)

        if output.ndim == 0:
            return output[()]
        return output

    def isf(self, q, *args, **kwds):
        """Inverse survival function (inverse of `sf`) at q of the given RV.

        Parameters
        ----------
        q : array_like
            Upper tail probability.
        arg1, arg2, arg3,... : array_like
            The shape parameter(s) for the distribution (see docstring of the
            instance object for more information).
        loc : array_like, optional
            Location parameter (default=0).

        Returns
        -------
        k : ndarray or scalar
            Quantile corresponding to the upper tail probability, q.

        """
        args, loc, _ = self._parse_args(*args, **kwds)
        q, loc = map(asarray, (q, loc))
        args = tuple(map(asarray, args))
        _a, _b = self._get_support(*args)
        cond0 = self._argcheck(*args) & (loc == loc)
        cond1 = (q > 0) & (q < 1)
        cond2 = (q == 1) & cond0
        cond3 = (q == 0) & cond0
        cond = cond0 & cond1

        # same problem as with ppf; copied from ppf and changed
        output = np.full(shape(cond), fill_value=self.badvalue, dtype='d')
        # output type 'd' to handle nin and inf
        lower_bound = _a - 1 + loc
        upper_bound = _b + loc
        place(output, cond2*(cond == cond), lower_bound)
        place(output, cond3*(cond == cond), upper_bound)

        # call place only if at least 1 valid argument
        if np.any(cond):
            goodargs = argsreduce(cond, *((q,)+args+(loc,)))
            loc, goodargs = goodargs[-1], goodargs[:-1]
            # PB same as ticket 766
            place(output, cond, self._isf(*goodargs) + loc)

        if output.ndim == 0:
            return output[()]
        return output

    def _entropy(self, *args):
        if hasattr(self, 'pk'):
            return stats.entropy(self.pk)
        else:
            _a, _b = self._get_support(*args)
            return _expect(lambda x: entr(self.pmf(x, *args)),
                           _a, _b, self.ppf(0.5, *args), self.inc)

    def expect(self, func=None, args=(), loc=0, lb=None, ub=None,
               conditional=False, maxcount=1000, tolerance=1e-10, chunksize=32):
        """
        Calculate expected value of a function with respect to the distribution
        for discrete distribution by numerical summation.

        Parameters
        ----------
        func : callable, optional
            Function for which the expectation value is calculated.
            Takes only one argument.
            The default is the identity mapping f(k) = k.
        args : tuple, optional
            Shape parameters of the distribution.
        loc : float, optional
            Location parameter.
            Default is 0.
        lb, ub : int, optional
            Lower and upper bound for the summation, default is set to the
            support of the distribution, inclusive (``lb <= k <= ub``).
        conditional : bool, optional
            If true then the expectation is corrected by the conditional
            probability of the summation interval. The return value is the
            expectation of the function, `func`, conditional on being in
            the given interval (k such that ``lb <= k <= ub``).
            Default is False.
        maxcount : int, optional
            Maximal number of terms to evaluate (to avoid an endless loop for
            an infinite sum). Default is 1000.
        tolerance : float, optional
            Absolute tolerance for the summation. Default is 1e-10.
        chunksize : int, optional
            Iterate over the support of a distributions in chunks of this size.
            Default is 32.

        Returns
        -------
        expect : float
            Expected value.

        Notes
        -----
        For heavy-tailed distributions, the expected value may or
        may not exist,
        depending on the function, `func`. If it does exist, but the
        sum converges
        slowly, the accuracy of the result may be rather low. For instance, for
        ``zipf(4)``, accuracy for mean, variance in example is only 1e-5.
        increasing `maxcount` and/or `chunksize` may improve the result,
        but may also make zipf very slow.

        The function is not vectorized.

        """
        if func is None:
            def fun(x):
                # loc and args from outer scope
                return (x+loc)*self._pmf(x, *args)
        else:
            def fun(x):
                # loc and args from outer scope
                return func(x+loc)*self._pmf(x, *args)
        # used pmf because _pmf does not check support in randint and there
        # might be problems(?) with correct self.a, self.b at this stage maybe
        # not anymore, seems to work now with _pmf

        _a, _b = self._get_support(*args)
        if lb is None:
            lb = _a
        else:
            lb = lb - loc   # convert bound for standardized distribution
        if ub is None:
            ub = _b
        else:
            ub = ub - loc   # convert bound for standardized distribution
        if conditional:
            invfac = self.sf(lb-1, *args) - self.sf(ub, *args)
        else:
            invfac = 1.0

        if isinstance(self, rv_sample):
            res = self._expect(fun, lb, ub)
            return res / invfac

        # iterate over the support, starting from the median
        x0 = self.ppf(0.5, *args)
        res = _expect(fun, lb, ub, x0, self.inc, maxcount, tolerance, chunksize)
        return res / invfac

    def _param_info(self):
        shape_info = self._shape_info()
        loc_info = _ShapeInfo("loc", True, (-np.inf, np.inf), (False, False))
        param_info = shape_info + [loc_info]
        return param_info


def _expect(fun, lb, ub, x0, inc, maxcount=1000, tolerance=1e-10,
            chunksize=32):
    """Helper for computing the expectation value of `fun`."""
    # short-circuit if the support size is small enough
    if (ub - lb) <= chunksize:
        supp = np.arange(lb, ub+1, inc)
        vals = fun(supp)
        return np.sum(vals)

    # otherwise, iterate starting from x0
    if x0 < lb:
        x0 = lb
    if x0 > ub:
        x0 = ub

    count, tot = 0, 0.
    # iterate over [x0, ub] inclusive
    for x in _iter_chunked(x0, ub+1, chunksize=chunksize, inc=inc):
        count += x.size
        delta = np.sum(fun(x))
        tot += delta
        if abs(delta) < tolerance * x.size:
            break
        if count > maxcount:
            warnings.warn('expect(): sum did not converge', RuntimeWarning)
            return tot

    # iterate over [lb, x0)
    for x in _iter_chunked(x0-1, lb-1, chunksize=chunksize, inc=-inc):
        count += x.size
        delta = np.sum(fun(x))
        tot += delta
        if abs(delta) < tolerance * x.size:
            break
        if count > maxcount:
            warnings.warn('expect(): sum did not converge', RuntimeWarning)
            break

    return tot


def _iter_chunked(x0, x1, chunksize=4, inc=1):
    """Iterate from x0 to x1 in chunks of chunksize and steps inc.

    x0 must be finite, x1 need not be. In the latter case, the iterator is
    infinite.
    Handles both x0 < x1 and x0 > x1. In the latter case, iterates downwards
    (make sure to set inc < 0.)

    >>> [x for x in _iter_chunked(2, 5, inc=2)]
    [array([2, 4])]
    >>> [x for x in _iter_chunked(2, 11, inc=2)]
    [array([2, 4, 6, 8]), array([10])]
    >>> [x for x in _iter_chunked(2, -5, inc=-2)]
    [array([ 2,  0, -2, -4])]
    >>> [x for x in _iter_chunked(2, -9, inc=-2)]
    [array([ 2,  0, -2, -4]), array([-6, -8])]

    """
    if inc == 0:
        raise ValueError('Cannot increment by zero.')
    if chunksize <= 0:
        raise ValueError('Chunk size must be positive; got %s.' % chunksize)

    s = 1 if inc > 0 else -1
    stepsize = abs(chunksize * inc)

    x = x0
    while (x - x1) * inc < 0:
        delta = min(stepsize, abs(x - x1))
        step = delta * s
        supp = np.arange(x, x + step, inc)
        x += step
        yield supp


class rv_sample(rv_discrete):
    """A 'sample' discrete distribution defined by the support and values.

    The ctor ignores most of the arguments, only needs the `values` argument.
    """

    def __init__(self, a=0, b=inf, name=None, badvalue=None,
                 moment_tol=1e-8, values=None, inc=1, longname=None,
                 shapes=None, seed=None):

        super(rv_discrete, self).__init__(seed)

        if values is None:
            raise ValueError("rv_sample.__init__(..., values=None,...)")

        # cf generic freeze
        self._ctor_param = dict(
            a=a, b=b, name=name, badvalue=badvalue,
            moment_tol=moment_tol, values=values, inc=inc,
            longname=longname, shapes=shapes, seed=seed)

        if badvalue is None:
            badvalue = nan
        self.badvalue = badvalue
        self.moment_tol = moment_tol
        self.inc = inc
        self.shapes = shapes
        self.vecentropy = self._entropy

        xk, pk = values

        if np.shape(xk) != np.shape(pk):
            raise ValueError("xk and pk must have the same shape.")
        if np.less(pk, 0.0).any():
            raise ValueError("All elements of pk must be non-negative.")
        if not np.allclose(np.sum(pk), 1):
            raise ValueError("The sum of provided pk is not 1.")

        indx = np.argsort(np.ravel(xk))
        self.xk = np.take(np.ravel(xk), indx, 0)
        self.pk = np.take(np.ravel(pk), indx, 0)
        self.a = self.xk[0]
        self.b = self.xk[-1]

        self.qvals = np.cumsum(self.pk, axis=0)

        self.shapes = ' '   # bypass inspection

        self._construct_argparser(meths_to_inspect=[self._pmf],
                                  locscale_in='loc=0',
                                  # scale=1 for discrete RVs
                                  locscale_out='loc, 1')

        self._attach_methods()

        self._construct_docstrings(name, longname)

    def __getstate__(self):
        dct = self.__dict__.copy()

        # these methods will be remade in rv_generic.__setstate__,
        # which calls rv_generic._attach_methods
        attrs = ["_parse_args", "_parse_args_stats", "_parse_args_rvs"]
        [dct.pop(attr, None) for attr in attrs]

        return dct

    def _attach_methods(self):
        """Attaches dynamically created argparser methods."""
        self._attach_argparser_methods()

    def _get_support(self, *args):
        """Return the support of the (unscaled, unshifted) distribution.

        Parameters
        ----------
        arg1, arg2, ... : array_like
            The shape parameter(s) for the distribution (see docstring of the
            instance object for more information).

        Returns
        -------
        a, b : numeric (float, or int or +/-np.inf)
            end-points of the distribution's support.
        """
        return self.a, self.b

    def _pmf(self, x):
        return np.select([x == k for k in self.xk],
                         [np.broadcast_arrays(p, x)[0] for p in self.pk], 0)

    def _cdf(self, x):
        xx, xxk = np.broadcast_arrays(x[:, None], self.xk)
        indx = np.argmax(xxk > xx, axis=-1) - 1
        return self.qvals[indx]

    def _ppf(self, q):
        qq, sqq = np.broadcast_arrays(q[..., None], self.qvals)
        indx = argmax(sqq >= qq, axis=-1)
        return self.xk[indx]

    def _rvs(self, size=None, random_state=None):
        # Need to define it explicitly, otherwise .rvs() with size=None
        # fails due to explicit broadcasting in _ppf
        U = random_state.uniform(size=size)
        if size is None:
            U = np.array(U, ndmin=1)
            Y = self._ppf(U)[0]
        else:
            Y = self._ppf(U)
        return Y

    def _entropy(self):
        return stats.entropy(self.pk)

    def generic_moment(self, n):
        n = asarray(n)
        return np.sum(self.xk**n[np.newaxis, ...] * self.pk, axis=0)

    def _expect(self, fun, lb, ub, *args, **kwds):
        # ignore all args, just do a brute force summation
        supp = self.xk[(lb <= self.xk) & (self.xk <= ub)]
        vals = fun(supp)
        return np.sum(vals)


def _check_shape(argshape, size):
    """
    This is a utility function used by `_rvs()` in the class geninvgauss_gen.
    It compares the tuple argshape to the tuple size.

    Parameters
    ----------
    argshape : tuple of integers
        Shape of the arguments.
    size : tuple of integers or integer
        Size argument of rvs().

    Returns
    -------
    The function returns two tuples, scalar_shape and bc.

    scalar_shape : tuple
        Shape to which the 1-d array of random variates returned by
        _rvs_scalar() is converted when it is copied into the
        output array of _rvs().

    bc : tuple of booleans
        bc is an tuple the same length as size. bc[j] is True if the data
        associated with that index is generated in one call of _rvs_scalar().

    """
    scalar_shape = []
    bc = []
    for argdim, sizedim in zip_longest(argshape[::-1], size[::-1],
                                       fillvalue=1):
        if sizedim > argdim or (argdim == sizedim == 1):
            scalar_shape.append(sizedim)
            bc.append(True)
        else:
            bc.append(False)
    return tuple(scalar_shape[::-1]), tuple(bc[::-1])


def get_distribution_names(namespace_pairs, rv_base_class):
    """Collect names of statistical distributions and their generators.

    Parameters
    ----------
    namespace_pairs : sequence
        A snapshot of (name, value) pairs in the namespace of a module.
    rv_base_class : class
        The base class of random variable generator classes in a module.

    Returns
    -------
    distn_names : list of strings
        Names of the statistical distributions.
    distn_gen_names : list of strings
        Names of the generators of the statistical distributions.
        Note that these are not simply the names of the statistical
        distributions, with a _gen suffix added.

    """
    distn_names = []
    distn_gen_names = []
    for name, value in namespace_pairs:
        if name.startswith('_'):
            continue
        if name.endswith('_gen') and issubclass(value, rv_base_class):
            distn_gen_names.append(name)
        if isinstance(value, rv_base_class):
            distn_names.append(name)
    return distn_names, distn_gen_names<|MERGE_RESOLUTION|>--- conflicted
+++ resolved
@@ -1610,18 +1610,7 @@
         its methods. If not provided, shape parameters will be inferred from
         the signature of the private methods, ``_pdf`` and ``_cdf`` of the
         instance.
-<<<<<<< HEAD
-    seed : {None, int, `numpy.random.Generator`,
-            `numpy.random.RandomState`}, optional
-
-=======
-    extradoc :  str, optional, deprecated
-        This string is used as the last part of the docstring returned when a
-        subclass has no docstring of its own. Note: `extradoc` exists for
-        backwards compatibility and will be removed in SciPy 1.11.0, do not
-        use for new subclasses.
     seed : {None, int, `numpy.random.Generator`, `numpy.random.RandomState`}, optional
->>>>>>> bd1f9c63
         If `seed` is None (or `np.random`), the `numpy.random.RandomState`
         singleton is used.
         If `seed` is an int, a new ``RandomState`` instance is used,
@@ -2943,18 +2932,7 @@
         If not provided, shape parameters will be inferred from
         the signatures of the private methods, ``_pmf`` and ``_cdf`` of
         the instance.
-<<<<<<< HEAD
-    seed : {None, int, `numpy.random.Generator`,
-            `numpy.random.RandomState`}, optional
-
-=======
-    extradoc :  str, optional, deprecated
-        This string is used as the last part of the docstring returned when a
-        subclass has no docstring of its own. Note: `extradoc` exists for
-        backwards compatibility and will be removed in SciPy 1.11.0, do not
-        use for new subclasses.
     seed : {None, int, `numpy.random.Generator`, `numpy.random.RandomState`}, optional
->>>>>>> bd1f9c63
         If `seed` is None (or `np.random`), the `numpy.random.RandomState`
         singleton is used.
         If `seed` is an int, a new ``RandomState`` instance is used,
