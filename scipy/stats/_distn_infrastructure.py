#
# Author:  Travis Oliphant  2002-2011 with contributions from
#          SciPy Developers 2004-2011
#
from __future__ import division, print_function, absolute_import

from scipy._lib.six import string_types, exec_, PY3
from scipy._lib._util import getargspec_no_self as _getargspec

import sys
import keyword
import re
import types
import warnings

from scipy.misc import doccer
from ._distr_params import distcont, distdiscrete
from scipy._lib._util import check_random_state
from scipy._lib._util import _valarray as valarray

from scipy.special import (comb, chndtr, entr, rel_entr, xlogy, ive)

# for root finding for discrete distribution ppf, and max likelihood estimation
from scipy import optimize

# for functions of continuous distributions (e.g. moments, entropy, cdf)
from scipy import integrate

# to approximate the pdf of a continuous distribution given its cdf
from scipy.misc import derivative

from numpy import (arange, putmask, ravel, ones, shape, ndarray, zeros, floor,
                   logical_and, log, sqrt, place, argmax, vectorize, asarray,
                   nan, inf, isinf, NINF, empty)

import numpy as np

from ._constants import _XMAX

if PY3:
    def instancemethod(func, obj, cls):
        return types.MethodType(func, obj)
else:
    instancemethod = types.MethodType


# These are the docstring parts used for substitution in specific
# distribution docstrings

docheaders = {'methods': """\nMethods\n-------\n""",
              'notes': """\nNotes\n-----\n""",
              'examples': """\nExamples\n--------\n"""}

_doc_rvs = """\
rvs(%(shapes)s, loc=0, scale=1, size=1, random_state=None)
    Random variates.
"""
_doc_pdf = """\
pdf(x, %(shapes)s, loc=0, scale=1)
    Probability density function.
"""
_doc_logpdf = """\
logpdf(x, %(shapes)s, loc=0, scale=1)
    Log of the probability density function.
"""
_doc_pmf = """\
pmf(k, %(shapes)s, loc=0, scale=1)
    Probability mass function.
"""
_doc_logpmf = """\
logpmf(k, %(shapes)s, loc=0, scale=1)
    Log of the probability mass function.
"""
_doc_cdf = """\
cdf(x, %(shapes)s, loc=0, scale=1)
    Cumulative distribution function.
"""
_doc_logcdf = """\
logcdf(x, %(shapes)s, loc=0, scale=1)
    Log of the cumulative distribution function.
"""
_doc_sf = """\
sf(x, %(shapes)s, loc=0, scale=1)
    Survival function  (also defined as ``1 - cdf``, but `sf` is sometimes more accurate).
"""
_doc_logsf = """\
logsf(x, %(shapes)s, loc=0, scale=1)
    Log of the survival function.
"""
_doc_ppf = """\
ppf(q, %(shapes)s, loc=0, scale=1)
    Percent point function (inverse of ``cdf`` --- percentiles).
"""
_doc_isf = """\
isf(q, %(shapes)s, loc=0, scale=1)
    Inverse survival function (inverse of ``sf``).
"""
_doc_moment = """\
moment(n, %(shapes)s, loc=0, scale=1)
    Non-central moment of order n
"""
_doc_stats = """\
stats(%(shapes)s, loc=0, scale=1, moments='mv')
    Mean('m'), variance('v'), skew('s'), and/or kurtosis('k').
"""
_doc_entropy = """\
entropy(%(shapes)s, loc=0, scale=1)
    (Differential) entropy of the RV.
"""
_doc_fit = """\
fit(data, %(shapes)s, loc=0, scale=1)
    Parameter estimates for generic data.
"""
_doc_expect = """\
expect(func, args=(%(shapes_)s), loc=0, scale=1, lb=None, ub=None, conditional=False, **kwds)
    Expected value of a function (of one argument) with respect to the distribution.
"""
_doc_expect_discrete = """\
expect(func, args=(%(shapes_)s), loc=0, lb=None, ub=None, conditional=False)
    Expected value of a function (of one argument) with respect to the distribution.
"""
_doc_median = """\
median(%(shapes)s, loc=0, scale=1)
    Median of the distribution.
"""
_doc_mean = """\
mean(%(shapes)s, loc=0, scale=1)
    Mean of the distribution.
"""
_doc_var = """\
var(%(shapes)s, loc=0, scale=1)
    Variance of the distribution.
"""
_doc_std = """\
std(%(shapes)s, loc=0, scale=1)
    Standard deviation of the distribution.
"""
_doc_interval = """\
interval(alpha, %(shapes)s, loc=0, scale=1)
    Endpoints of the range that contains alpha percent of the distribution
"""
_doc_allmethods = ''.join([docheaders['methods'], _doc_rvs, _doc_pdf,
                           _doc_logpdf, _doc_cdf, _doc_logcdf, _doc_sf,
                           _doc_logsf, _doc_ppf, _doc_isf, _doc_moment,
                           _doc_stats, _doc_entropy, _doc_fit,
                           _doc_expect, _doc_median,
                           _doc_mean, _doc_var, _doc_std, _doc_interval])

_doc_default_longsummary = """\
As an instance of the `rv_continuous` class, `%(name)s` object inherits from it
a collection of generic methods (see below for the full list),
and completes them with details specific for this particular distribution.
"""

_doc_default_frozen_note = """
Alternatively, the object may be called (as a function) to fix the shape,
location, and scale parameters returning a "frozen" continuous RV object:

rv = %(name)s(%(shapes)s, loc=0, scale=1)
    - Frozen RV object with the same methods but holding the given shape,
      location, and scale fixed.
"""
_doc_default_example = """\
Examples
--------
>>> from scipy.stats import %(name)s
>>> import matplotlib.pyplot as plt
>>> fig, ax = plt.subplots(1, 1)

Calculate a few first moments:

%(set_vals_stmt)s
>>> mean, var, skew, kurt = %(name)s.stats(%(shapes)s, moments='mvsk')

Display the probability density function (``pdf``):

>>> x = np.linspace(%(name)s.ppf(0.01, %(shapes)s),
...                 %(name)s.ppf(0.99, %(shapes)s), 100)
>>> ax.plot(x, %(name)s.pdf(x, %(shapes)s),
...        'r-', lw=5, alpha=0.6, label='%(name)s pdf')

Alternatively, the distribution object can be called (as a function)
to fix the shape, location and scale parameters. This returns a "frozen"
RV object holding the given parameters fixed.

Freeze the distribution and display the frozen ``pdf``:

>>> rv = %(name)s(%(shapes)s)
>>> ax.plot(x, rv.pdf(x), 'k-', lw=2, label='frozen pdf')

Check accuracy of ``cdf`` and ``ppf``:

>>> vals = %(name)s.ppf([0.001, 0.5, 0.999], %(shapes)s)
>>> np.allclose([0.001, 0.5, 0.999], %(name)s.cdf(vals, %(shapes)s))
True

Generate random numbers:

>>> r = %(name)s.rvs(%(shapes)s, size=1000)

And compare the histogram:

>>> ax.hist(r, density=True, histtype='stepfilled', alpha=0.2)
>>> ax.legend(loc='best', frameon=False)
>>> plt.show()

"""

_doc_default_locscale = """\
The probability density above is defined in the "standardized" form. To shift
and/or scale the distribution use the ``loc`` and ``scale`` parameters.
Specifically, ``%(name)s.pdf(x, %(shapes)s, loc, scale)`` is identically
equivalent to ``%(name)s.pdf(y, %(shapes)s) / scale`` with
``y = (x - loc) / scale``.
"""

_doc_default = ''.join([_doc_default_longsummary,
                        _doc_allmethods,
                        '\n',
                        _doc_default_example])

_doc_default_before_notes = ''.join([_doc_default_longsummary,
                                     _doc_allmethods])

docdict = {
    'rvs': _doc_rvs,
    'pdf': _doc_pdf,
    'logpdf': _doc_logpdf,
    'cdf': _doc_cdf,
    'logcdf': _doc_logcdf,
    'sf': _doc_sf,
    'logsf': _doc_logsf,
    'ppf': _doc_ppf,
    'isf': _doc_isf,
    'stats': _doc_stats,
    'entropy': _doc_entropy,
    'fit': _doc_fit,
    'moment': _doc_moment,
    'expect': _doc_expect,
    'interval': _doc_interval,
    'mean': _doc_mean,
    'std': _doc_std,
    'var': _doc_var,
    'median': _doc_median,
    'allmethods': _doc_allmethods,
    'longsummary': _doc_default_longsummary,
    'frozennote': _doc_default_frozen_note,
    'example': _doc_default_example,
    'default': _doc_default,
    'before_notes': _doc_default_before_notes,
    'after_notes': _doc_default_locscale
}

# Reuse common content between continuous and discrete docs, change some
# minor bits.
docdict_discrete = docdict.copy()

docdict_discrete['pmf'] = _doc_pmf
docdict_discrete['logpmf'] = _doc_logpmf
docdict_discrete['expect'] = _doc_expect_discrete
_doc_disc_methods = ['rvs', 'pmf', 'logpmf', 'cdf', 'logcdf', 'sf', 'logsf',
                     'ppf', 'isf', 'stats', 'entropy', 'expect', 'median',
                     'mean', 'var', 'std', 'interval']
for obj in _doc_disc_methods:
    docdict_discrete[obj] = docdict_discrete[obj].replace(', scale=1', '')

_doc_disc_methods_err_varname = ['cdf', 'logcdf', 'sf', 'logsf']
for obj in _doc_disc_methods_err_varname:
    docdict_discrete[obj] = docdict_discrete[obj].replace('(x, ', '(k, ')

docdict_discrete.pop('pdf')
docdict_discrete.pop('logpdf')

_doc_allmethods = ''.join([docdict_discrete[obj] for obj in _doc_disc_methods])
docdict_discrete['allmethods'] = docheaders['methods'] + _doc_allmethods

docdict_discrete['longsummary'] = _doc_default_longsummary.replace(
    'rv_continuous', 'rv_discrete')

_doc_default_frozen_note = """
Alternatively, the object may be called (as a function) to fix the shape and
location parameters returning a "frozen" discrete RV object:

rv = %(name)s(%(shapes)s, loc=0)
    - Frozen RV object with the same methods but holding the given shape and
      location fixed.
"""
docdict_discrete['frozennote'] = _doc_default_frozen_note

_doc_default_discrete_example = """\
Examples
--------
>>> from scipy.stats import %(name)s
>>> import matplotlib.pyplot as plt
>>> fig, ax = plt.subplots(1, 1)

Calculate a few first moments:

%(set_vals_stmt)s
>>> mean, var, skew, kurt = %(name)s.stats(%(shapes)s, moments='mvsk')

Display the probability mass function (``pmf``):

>>> x = np.arange(%(name)s.ppf(0.01, %(shapes)s),
...               %(name)s.ppf(0.99, %(shapes)s))
>>> ax.plot(x, %(name)s.pmf(x, %(shapes)s), 'bo', ms=8, label='%(name)s pmf')
>>> ax.vlines(x, 0, %(name)s.pmf(x, %(shapes)s), colors='b', lw=5, alpha=0.5)

Alternatively, the distribution object can be called (as a function)
to fix the shape and location. This returns a "frozen" RV object holding
the given parameters fixed.

Freeze the distribution and display the frozen ``pmf``:

>>> rv = %(name)s(%(shapes)s)
>>> ax.vlines(x, 0, rv.pmf(x), colors='k', linestyles='-', lw=1,
...         label='frozen pmf')
>>> ax.legend(loc='best', frameon=False)
>>> plt.show()

Check accuracy of ``cdf`` and ``ppf``:

>>> prob = %(name)s.cdf(x, %(shapes)s)
>>> np.allclose(x, %(name)s.ppf(prob, %(shapes)s))
True

Generate random numbers:

>>> r = %(name)s.rvs(%(shapes)s, size=1000)
"""


_doc_default_discrete_locscale = """\
The probability mass function above is defined in the "standardized" form.
To shift distribution use the ``loc`` parameter.
Specifically, ``%(name)s.pmf(k, %(shapes)s, loc)`` is identically
equivalent to ``%(name)s.pmf(k - loc, %(shapes)s)``.
"""

docdict_discrete['example'] = _doc_default_discrete_example
docdict_discrete['after_notes'] = _doc_default_discrete_locscale

_doc_default_before_notes = ''.join([docdict_discrete['longsummary'],
                                     docdict_discrete['allmethods']])
docdict_discrete['before_notes'] = _doc_default_before_notes

_doc_default_disc = ''.join([docdict_discrete['longsummary'],
                             docdict_discrete['allmethods'],
                             docdict_discrete['frozennote'],
                             docdict_discrete['example']])
docdict_discrete['default'] = _doc_default_disc

# clean up all the separate docstring elements, we do not need them anymore
for obj in [s for s in dir() if s.startswith('_doc_')]:
    exec('del ' + obj)
del obj
try:
    del s
except NameError:
    # in Python 3, loop variables are not visible after the loop
    pass


def _moment(data, n, mu=None):
    if mu is None:
        mu = data.mean()
    return ((data - mu)**n).mean()


def _moment_from_stats(n, mu, mu2, g1, g2, moment_func, args):
    if (n == 0):
        return 1.0
    elif (n == 1):
        if mu is None:
            val = moment_func(1, *args)
        else:
            val = mu
    elif (n == 2):
        if mu2 is None or mu is None:
            val = moment_func(2, *args)
        else:
            val = mu2 + mu*mu
    elif (n == 3):
        if g1 is None or mu2 is None or mu is None:
            val = moment_func(3, *args)
        else:
            mu3 = g1 * np.power(mu2, 1.5)  # 3rd central moment
            val = mu3+3*mu*mu2+mu*mu*mu  # 3rd non-central moment
    elif (n == 4):
        if g1 is None or g2 is None or mu2 is None or mu is None:
            val = moment_func(4, *args)
        else:
            mu4 = (g2+3.0)*(mu2**2.0)  # 4th central moment
            mu3 = g1*np.power(mu2, 1.5)  # 3rd central moment
            val = mu4+4*mu*mu3+6*mu*mu*mu2+mu*mu*mu*mu
    else:
        val = moment_func(n, *args)

    return val


def _skew(data):
    """
    skew is third central moment / variance**(1.5)
    """
    data = np.ravel(data)
    mu = data.mean()
    m2 = ((data - mu)**2).mean()
    m3 = ((data - mu)**3).mean()
    return m3 / np.power(m2, 1.5)


def _kurtosis(data):
    """
    kurtosis is fourth central moment / variance**2 - 3
    """
    data = np.ravel(data)
    mu = data.mean()
    m2 = ((data - mu)**2).mean()
    m4 = ((data - mu)**4).mean()
    return m4 / m2**2 - 3


# Frozen RV class
class rv_frozen(object):

    def __init__(self, dist, *args, **kwds):
        self.args = args
        self.kwds = kwds

        # create a new instance
        self.dist = dist.__class__(**dist._updated_ctor_param())

        # a, b may be set in _argcheck, depending on *args, **kwds. Ouch.
        shapes, _, _ = self.dist._parse_args(*args, **kwds)
        self.dist._argcheck(*shapes)
        self.a, self.b = self.dist.a, self.dist.b

    @property
    def random_state(self):
        return self.dist._random_state

    @random_state.setter
    def random_state(self, seed):
        self.dist._random_state = check_random_state(seed)

    def pdf(self, x):   # raises AttributeError in frozen discrete distribution
        return self.dist.pdf(x, *self.args, **self.kwds)

    def logpdf(self, x):
        return self.dist.logpdf(x, *self.args, **self.kwds)

    def cdf(self, x):
        return self.dist.cdf(x, *self.args, **self.kwds)

    def logcdf(self, x):
        return self.dist.logcdf(x, *self.args, **self.kwds)

    def ppf(self, q):
        return self.dist.ppf(q, *self.args, **self.kwds)

    def isf(self, q):
        return self.dist.isf(q, *self.args, **self.kwds)

    def rvs(self, size=None, random_state=None):
        kwds = self.kwds.copy()
        kwds.update({'size': size, 'random_state': random_state})
        return self.dist.rvs(*self.args, **kwds)

    def sf(self, x):
        return self.dist.sf(x, *self.args, **self.kwds)

    def logsf(self, x):
        return self.dist.logsf(x, *self.args, **self.kwds)

    def stats(self, moments='mv'):
        kwds = self.kwds.copy()
        kwds.update({'moments': moments})
        return self.dist.stats(*self.args, **kwds)

    def median(self):
        return self.dist.median(*self.args, **self.kwds)

    def mean(self):
        return self.dist.mean(*self.args, **self.kwds)

    def var(self):
        return self.dist.var(*self.args, **self.kwds)

    def std(self):
        return self.dist.std(*self.args, **self.kwds)

    def moment(self, n):
        return self.dist.moment(n, *self.args, **self.kwds)

    def entropy(self):
        return self.dist.entropy(*self.args, **self.kwds)

    def pmf(self, k):
        return self.dist.pmf(k, *self.args, **self.kwds)

    def logpmf(self, k):
        return self.dist.logpmf(k, *self.args, **self.kwds)

    def interval(self, alpha):
        return self.dist.interval(alpha, *self.args, **self.kwds)

    def expect(self, func=None, lb=None, ub=None, conditional=False, **kwds):
        # expect method only accepts shape parameters as positional args
        # hence convert self.args, self.kwds, also loc/scale
        # See the .expect method docstrings for the meaning of
        # other parameters.
        a, loc, scale = self.dist._parse_args(*self.args, **self.kwds)
        if isinstance(self.dist, rv_discrete):
            return self.dist.expect(func, a, loc, lb, ub, conditional, **kwds)
        else:
            return self.dist.expect(func, a, loc, scale, lb, ub,
                                    conditional, **kwds)


# This should be rewritten
def argsreduce(cond, *args):
    """Return the sequence of ravel(args[i]) where ravel(condition) is
    True in 1D.

    Examples
    --------
    >>> import numpy as np
    >>> rand = np.random.random_sample
    >>> A = rand((4, 5))
    >>> B = 2
    >>> C = rand((1, 5))
    >>> cond = np.ones(A.shape)
    >>> [A1, B1, C1] = argsreduce(cond, A, B, C)
    >>> B1.shape
    (20,)
    >>> cond[2,:] = 0
    >>> [A2, B2, C2] = argsreduce(cond, A, B, C)
    >>> B2.shape
    (15,)

    """
    newargs = np.atleast_1d(*args)
    if not isinstance(newargs, list):
        newargs = [newargs, ]
    expand_arr = (cond == cond)
    return [np.extract(cond, arr1 * expand_arr) for arr1 in newargs]


parse_arg_template = """
def _parse_args(self, %(shape_arg_str)s %(locscale_in)s):
    return (%(shape_arg_str)s), %(locscale_out)s

def _parse_args_rvs(self, %(shape_arg_str)s %(locscale_in)s, size=None):
    return self._argcheck_rvs(%(shape_arg_str)s %(locscale_out)s, size=size)

def _parse_args_stats(self, %(shape_arg_str)s %(locscale_in)s, moments='mv'):
    return (%(shape_arg_str)s), %(locscale_out)s, moments
"""


# Both the continuous and discrete distributions depend on ncx2.
# The function name ncx2 is an abbreviation for noncentral chi squared.

def _ncx2_log_pdf(x, df, nc):
    # We use (xs**2 + ns**2)/2 = (xs - ns)**2/2  + xs*ns, and include the
    # factor of exp(-xs*ns) into the ive function to improve numerical
    # stability at large values of xs. See also `rice.pdf`.
    df2 = df/2.0 - 1.0
    xs, ns = np.sqrt(x), np.sqrt(nc)
    res = xlogy(df2/2.0, x/nc) - 0.5*(xs - ns)**2
    res += np.log(ive(df2, xs*ns) / 2.0)
    return res


def _ncx2_pdf(x, df, nc):
    return np.exp(_ncx2_log_pdf(x, df, nc))


def _ncx2_cdf(x, df, nc):
    return chndtr(x, df, nc)


class rv_generic(object):
    """Class which encapsulates common functionality between rv_discrete
    and rv_continuous.

    """
    def __init__(self, seed=None):
        super(rv_generic, self).__init__()

        # figure out if _stats signature has 'moments' keyword
        sign = _getargspec(self._stats)
        self._stats_has_moments = ((sign[2] is not None) or
                                   ('moments' in sign[0]))
        self._random_state = check_random_state(seed)

    @property
    def random_state(self):
        """ Get or set the RandomState object for generating random variates.

        This can be either None or an existing RandomState object.

        If None (or np.random), use the RandomState singleton used by np.random.
        If already a RandomState instance, use it.
        If an int, use a new RandomState instance seeded with seed.

        """
        return self._random_state

    @random_state.setter
    def random_state(self, seed):
        self._random_state = check_random_state(seed)

    def __getstate__(self):
        return self._updated_ctor_param(), self._random_state

    def __setstate__(self, state):
        ctor_param, r = state
        self.__init__(**ctor_param)
        self._random_state = r
        return self

    def _construct_argparser(
            self, meths_to_inspect, locscale_in, locscale_out):
        """Construct the parser for the shape arguments.

        Generates the argument-parsing functions dynamically and attaches
        them to the instance.
        Is supposed to be called in __init__ of a class for each distribution.

        If self.shapes is a non-empty string, interprets it as a
        comma-separated list of shape parameters.

        Otherwise inspects the call signatures of `meths_to_inspect`
        and constructs the argument-parsing functions from these.
        In this case also sets `shapes` and `numargs`.
        """

        if self.shapes:
            # sanitize the user-supplied shapes
            if not isinstance(self.shapes, string_types):
                raise TypeError('shapes must be a string.')

            shapes = self.shapes.replace(',', ' ').split()

            for field in shapes:
                if keyword.iskeyword(field):
                    raise SyntaxError('keywords cannot be used as shapes.')
                if not re.match('^[_a-zA-Z][_a-zA-Z0-9]*$', field):
                    raise SyntaxError(
                        'shapes must be valid python identifiers')
        else:
            # find out the call signatures (_pdf, _cdf etc), deduce shape
            # arguments. Generic methods only have 'self, x', any further args
            # are shapes.
            shapes_list = []
            for meth in meths_to_inspect:
                shapes_args = _getargspec(meth)   # NB: does not contain self
                args = shapes_args.args[1:]       # peel off 'x', too

                if args:
                    shapes_list.append(args)

                    # *args or **kwargs are not allowed w/automatic shapes
                    if shapes_args.varargs is not None:
                        raise TypeError(
                            '*args are not allowed w/out explicit shapes')
                    if shapes_args.keywords is not None:
                        raise TypeError(
                            '**kwds are not allowed w/out explicit shapes')
                    if shapes_args.defaults is not None:
                        raise TypeError('defaults are not allowed for shapes')

            if shapes_list:
                shapes = shapes_list[0]

                # make sure the signatures are consistent
                for item in shapes_list:
                    if item != shapes:
                        raise TypeError('Shape arguments are inconsistent.')
            else:
                shapes = []

        # have the arguments, construct the method from template
        shapes_str = ', '.join(shapes) + ', ' if shapes else ''  # NB: not None
        dct = dict(shape_arg_str=shapes_str,
                   locscale_in=locscale_in,
                   locscale_out=locscale_out,
                   )
        ns = {}
        exec_(parse_arg_template % dct, ns)
        # NB: attach to the instance, not class
        for name in ['_parse_args', '_parse_args_stats', '_parse_args_rvs']:
            setattr(self, name,
                    instancemethod(ns[name], self, self.__class__)
                    )

        self.shapes = ', '.join(shapes) if shapes else None
        if not hasattr(self, 'numargs'):
            # allows more general subclassing with *args
            self.numargs = len(shapes)

    def _construct_doc(self, docdict, shapes_vals=None):
        """Construct the instance docstring with string substitutions."""
        tempdict = docdict.copy()
        tempdict['name'] = self.name or 'distname'
        tempdict['shapes'] = self.shapes or ''

        if shapes_vals is None:
            shapes_vals = ()
        vals = ', '.join('%.3g' % val for val in shapes_vals)
        tempdict['vals'] = vals

        tempdict['shapes_'] = self.shapes or ''
        if self.shapes and self.numargs == 1:
            tempdict['shapes_'] += ','

        if self.shapes:
            tempdict['set_vals_stmt'] = '>>> %s = %s' % (self.shapes, vals)
        else:
            tempdict['set_vals_stmt'] = ''

        if self.shapes is None:
            # remove shapes from call parameters if there are none
            for item in ['default', 'before_notes']:
                tempdict[item] = tempdict[item].replace(
                    "\n%(shapes)s : array_like\n    shape parameters", "")
        for i in range(2):
            if self.shapes is None:
                # necessary because we use %(shapes)s in two forms (w w/o ", ")
                self.__doc__ = self.__doc__.replace("%(shapes)s, ", "")
            self.__doc__ = doccer.docformat(self.__doc__, tempdict)

        # correct for empty shapes
        self.__doc__ = self.__doc__.replace('(, ', '(').replace(', )', ')')

    def _construct_default_doc(self, longname=None, extradoc=None,
                               docdict=None, discrete='continuous'):
        """Construct instance docstring from the default template."""
        if longname is None:
            longname = 'A'
        if extradoc is None:
            extradoc = ''
        if extradoc.startswith('\n\n'):
            extradoc = extradoc[2:]
        self.__doc__ = ''.join(['%s %s random variable.' % (longname, discrete),
                                '\n\n%(before_notes)s\n', docheaders['notes'],
                                extradoc, '\n%(example)s'])
        self._construct_doc(docdict)

    def freeze(self, *args, **kwds):
        """Freeze the distribution for the given arguments.

        Parameters
        ----------
        arg1, arg2, arg3,... : array_like
            The shape parameter(s) for the distribution.  Should include all
            the non-optional arguments, may include ``loc`` and ``scale``.

        Returns
        -------
        rv_frozen : rv_frozen instance
            The frozen distribution.

        """
        return rv_frozen(self, *args, **kwds)

    def __call__(self, *args, **kwds):
        return self.freeze(*args, **kwds)
    __call__.__doc__ = freeze.__doc__

    # The actual calculation functions (no basic checking need be done)
    # If these are defined, the others won't be looked at.
    # Otherwise, the other set can be defined.
    def _stats(self, *args, **kwds):
        return None, None, None, None

    #  Central moments
    def _munp(self, n, *args):
        # Silence floating point warnings from integration.
        olderr = np.seterr(all='ignore')
        vals = self.generic_moment(n, *args)
        np.seterr(**olderr)
        return vals

    def _argcheck_rvs(self, *args, **kwargs):
        # Handle broadcasting and size validation of the rvs method.
        # Subclasses should not have to override this method.
        # The rule is that if `size` is not None, then `size` gives the
        # shape of the result (integer values of `size` are treated as
        # tuples with length 1; i.e. `size=3` is the same as `size=(3,)`.)
        #
        # `args` is expected to contain the shape parameters (if any), the
        # location and the scale in a flat tuple (e.g. if there are two
        # shape parameters `a` and `b`, `args` will be `(a, b, loc, scale)`).
        # The only keyword argument expected is 'size'.
        size = kwargs.get('size', None)
        all_bcast = np.broadcast_arrays(*args)

        def squeeze_left(a):
            while a.ndim > 0 and a.shape[0] == 1:
                a = a[0]
            return a

        # Eliminate trivial leading dimensions.  In the convention
        # used by numpy's random variate generators, trivial leading
        # dimensions are effectively ignored.  In other words, when `size`
        # is given, trivial leading dimensions of the broadcast parameters
        # in excess of the number of dimensions  in size are ignored, e.g.
        #   >>> np.random.normal([[1, 3, 5]], [[[[0.01]]]], size=3)
        #   array([ 1.00104267,  3.00422496,  4.99799278])
        # If `size` is not given, the exact broadcast shape is preserved:
        #   >>> np.random.normal([[1, 3, 5]], [[[[0.01]]]])
        #   array([[[[ 1.00862899,  3.00061431,  4.99867122]]]])
        #
        all_bcast = [squeeze_left(a) for a in all_bcast]
        bcast_shape = all_bcast[0].shape
        bcast_ndim = all_bcast[0].ndim

        if size is None:
            size_ = bcast_shape
        else:
            size_ = tuple(np.atleast_1d(size))

        # Check compatibility of size_ with the broadcast shape of all
        # the parameters.  This check is intended to be consistent with
        # how the numpy random variate generators (e.g. np.random.normal,
        # np.random.beta) handle their arguments.   The rule is that, if size
        # is given, it determines the shape of the output.  Broadcasting
        # can't change the output size.

        # This is the standard broadcasting convention of extending the
        # shape with fewer dimensions with enough dimensions of length 1
        # so that the two shapes have the same number of dimensions.
        ndiff = bcast_ndim - len(size_)
        if ndiff < 0:
            bcast_shape = (1,)*(-ndiff) + bcast_shape
        elif ndiff > 0:
            size_ = (1,)*ndiff + size_

        # This compatibility test is not standard.  In "regular" broadcasting,
        # two shapes are compatible if for each dimension, the lengths are the
        # same or one of the lengths is 1.  Here, the length of a dimension in
        # size_ must not be less than the corresponding length in bcast_shape.
        ok = all([bcdim == 1 or bcdim == szdim
                  for (bcdim, szdim) in zip(bcast_shape, size_)])
        if not ok:
            raise ValueError("size does not match the broadcast shape of "
                             "the parameters.")

        param_bcast = all_bcast[:-2]
        loc_bcast = all_bcast[-2]
        scale_bcast = all_bcast[-1]

        return param_bcast, loc_bcast, scale_bcast, size_

    ## These are the methods you must define (standard form functions)
    ## NB: generic _pdf, _logpdf, _cdf are different for
    ## rv_continuous and rv_discrete hence are defined in there
    def _argcheck(self, *args):
        """Default check for correct values on args and keywords.

        Returns condition array of 1's where arguments are correct and
         0's where they are not.

        """
        cond = 1
        for arg in args:
            cond = logical_and(cond, (asarray(arg) > 0))
        return cond

    def _support_mask(self, x):
        return (self.a <= x) & (x <= self.b)

    def _open_support_mask(self, x):
        return (self.a < x) & (x < self.b)

    def _rvs(self, *args):
        # This method must handle self._size being a tuple, and it must
        # properly broadcast *args and self._size.  self._size might be
        # an empty tuple, which means a scalar random variate is to be
        # generated.

        ## Use basic inverse cdf algorithm for RV generation as default.
        U = self._random_state.random_sample(self._size)
        Y = self._ppf(U, *args)
        return Y

    def _logcdf(self, x, *args):
        return log(self._cdf(x, *args))

    def _sf(self, x, *args):
        return 1.0-self._cdf(x, *args)

    def _logsf(self, x, *args):
        return log(self._sf(x, *args))

    def _ppf(self, q, *args):
        return self._ppfvec(q, *args)

    def _isf(self, q, *args):
        return self._ppf(1.0-q, *args)  # use correct _ppf for subclasses

    # These are actually called, and should not be overwritten if you
    # want to keep error checking.
    def rvs(self, *args, **kwds):
        """
        Random variates of given type.

        Parameters
        ----------
        arg1, arg2, arg3,... : array_like
            The shape parameter(s) for the distribution (see docstring of the
            instance object for more information).
        loc : array_like, optional
            Location parameter (default=0).
        scale : array_like, optional
            Scale parameter (default=1).
        size : int or tuple of ints, optional
            Defining number of random variates (default is 1).
        random_state : None or int or ``np.random.RandomState`` instance, optional
            If int or RandomState, use it for drawing the random variates.
            If None, rely on ``self.random_state``.
            Default is None.

        Returns
        -------
        rvs : ndarray or scalar
            Random variates of given `size`.

        """
        discrete = kwds.pop('discrete', None)
        rndm = kwds.pop('random_state', None)
        args, loc, scale, size = self._parse_args_rvs(*args, **kwds)
        cond = logical_and(self._argcheck(*args), (scale >= 0))
        if not np.all(cond):
            raise ValueError("Domain error in arguments.")

        if np.all(scale == 0):
            return loc*ones(size, 'd')

        # extra gymnastics needed for a custom random_state
        if rndm is not None:
            random_state_saved = self._random_state
            self._random_state = check_random_state(rndm)

        # `size` should just be an argument to _rvs(), but for, um,
        # historical reasons, it is made an attribute that is read
        # by _rvs().
        self._size = size
        vals = self._rvs(*args)

        vals = vals * scale + loc

        # do not forget to restore the _random_state
        if rndm is not None:
            self._random_state = random_state_saved

        # Cast to int if discrete
        if discrete:
            if size == ():
                vals = int(vals)
            else:
                vals = vals.astype(int)

        return vals

    def stats(self, *args, **kwds):
        """
        Some statistics of the given RV.

        Parameters
        ----------
        arg1, arg2, arg3,... : array_like
            The shape parameter(s) for the distribution (see docstring of the
            instance object for more information)
        loc : array_like, optional
            location parameter (default=0)
        scale : array_like, optional (continuous RVs only)
            scale parameter (default=1)
        moments : str, optional
            composed of letters ['mvsk'] defining which moments to compute:
            'm' = mean,
            'v' = variance,
            's' = (Fisher's) skew,
            'k' = (Fisher's) kurtosis.
            (default is 'mv')

        Returns
        -------
        stats : sequence
            of requested moments.

        """
        args, loc, scale, moments = self._parse_args_stats(*args, **kwds)
        # scale = 1 by construction for discrete RVs
        loc, scale = map(asarray, (loc, scale))
        args = tuple(map(asarray, args))
        cond = self._argcheck(*args) & (scale > 0) & (loc == loc)
        output = []
        default = valarray(shape(cond), self.badvalue)

        # Use only entries that are valid in calculation
        if np.any(cond):
            goodargs = argsreduce(cond, *(args+(scale, loc)))
            scale, loc, goodargs = goodargs[-2], goodargs[-1], goodargs[:-2]

            if self._stats_has_moments:
                mu, mu2, g1, g2 = self._stats(*goodargs,
                                              **{'moments': moments})
            else:
                mu, mu2, g1, g2 = self._stats(*goodargs)
            if g1 is None:
                mu3 = None
            else:
                if mu2 is None:
                    mu2 = self._munp(2, *goodargs)
                if g2 is None:
                    # (mu2**1.5) breaks down for nan and inf
                    mu3 = g1 * np.power(mu2, 1.5)

            if 'm' in moments:
                if mu is None:
                    mu = self._munp(1, *goodargs)
                out0 = default.copy()
                place(out0, cond, mu * scale + loc)
                output.append(out0)

            if 'v' in moments:
                if mu2 is None:
                    mu2p = self._munp(2, *goodargs)
                    if mu is None:
                        mu = self._munp(1, *goodargs)
                    mu2 = mu2p - mu * mu
                    if np.isinf(mu):
                        # if mean is inf then var is also inf
                        mu2 = np.inf
                out0 = default.copy()
                place(out0, cond, mu2 * scale * scale)
                output.append(out0)

            if 's' in moments:
                if g1 is None:
                    mu3p = self._munp(3, *goodargs)
                    if mu is None:
                        mu = self._munp(1, *goodargs)
                    if mu2 is None:
                        mu2p = self._munp(2, *goodargs)
                        mu2 = mu2p - mu * mu
                    with np.errstate(invalid='ignore'):
                        mu3 = mu3p - 3 * mu * mu2 - mu**3
                        g1 = mu3 / np.power(mu2, 1.5)
                out0 = default.copy()
                place(out0, cond, g1)
                output.append(out0)

            if 'k' in moments:
                if g2 is None:
                    mu4p = self._munp(4, *goodargs)
                    if mu is None:
                        mu = self._munp(1, *goodargs)
                    if mu2 is None:
                        mu2p = self._munp(2, *goodargs)
                        mu2 = mu2p - mu * mu
                    if mu3 is None:
                        mu3p = self._munp(3, *goodargs)
                        with np.errstate(invalid='ignore'):
                            mu3 = mu3p - 3 * mu * mu2 - mu**3
                    with np.errstate(invalid='ignore'):
                        mu4 = mu4p - 4 * mu * mu3 - 6 * mu * mu * mu2 - mu**4
                        g2 = mu4 / mu2**2.0 - 3.0
                out0 = default.copy()
                place(out0, cond, g2)
                output.append(out0)
        else:  # no valid args
            output = []
            for _ in moments:
                out0 = default.copy()
                output.append(out0)

        if len(output) == 1:
            return output[0]
        else:
            return tuple(output)

    def entropy(self, *args, **kwds):
        """
        Differential entropy of the RV.

        Parameters
        ----------
        arg1, arg2, arg3,... : array_like
            The shape parameter(s) for the distribution (see docstring of the
            instance object for more information).
        loc : array_like, optional
            Location parameter (default=0).
        scale : array_like, optional  (continuous distributions only).
            Scale parameter (default=1).

        Notes
        -----
        Entropy is defined base `e`:

        >>> drv = rv_discrete(values=((0, 1), (0.5, 0.5)))
        >>> np.allclose(drv.entropy(), np.log(2.0))
        True

        """
        args, loc, scale = self._parse_args(*args, **kwds)
        # NB: for discrete distributions scale=1 by construction in _parse_args
        loc, scale = map(asarray, (loc, scale))
        args = tuple(map(asarray, args))
        cond0 = self._argcheck(*args) & (scale > 0) & (loc == loc)
        output = zeros(shape(cond0), 'd')
        place(output, (1-cond0), self.badvalue)
        goodargs = argsreduce(cond0, scale, *args)
        goodscale = goodargs[0]
        goodargs = goodargs[1:]
        place(output, cond0, self.vecentropy(*goodargs) + log(goodscale))
        return output

    def moment(self, n, *args, **kwds):
        """
        n-th order non-central moment of distribution.

        Parameters
        ----------
        n : int, n >= 1
            Order of moment.
        arg1, arg2, arg3,... : float
            The shape parameter(s) for the distribution (see docstring of the
            instance object for more information).
        loc : array_like, optional
            location parameter (default=0)
        scale : array_like, optional
            scale parameter (default=1)

        """
        args, loc, scale = self._parse_args(*args, **kwds)
        if not (self._argcheck(*args) and (scale > 0)):
            return nan
        if (floor(n) != n):
            raise ValueError("Moment must be an integer.")
        if (n < 0):
            raise ValueError("Moment must be positive.")
        mu, mu2, g1, g2 = None, None, None, None
        if (n > 0) and (n < 5):
            if self._stats_has_moments:
                mdict = {'moments': {1: 'm', 2: 'v', 3: 'vs', 4: 'vk'}[n]}
            else:
                mdict = {}
            mu, mu2, g1, g2 = self._stats(*args, **mdict)
        val = _moment_from_stats(n, mu, mu2, g1, g2, self._munp, args)

        # Convert to transformed  X = L + S*Y
        # E[X^n] = E[(L+S*Y)^n] = L^n sum(comb(n, k)*(S/L)^k E[Y^k], k=0...n)
        if loc == 0:
            return scale**n * val
        else:
            result = 0
            fac = float(scale) / float(loc)
            for k in range(n):
                valk = _moment_from_stats(k, mu, mu2, g1, g2, self._munp, args)
                result += comb(n, k, exact=True)*(fac**k) * valk
            result += fac**n * val
            return result * loc**n

    def median(self, *args, **kwds):
        """
        Median of the distribution.

        Parameters
        ----------
        arg1, arg2, arg3,... : array_like
            The shape parameter(s) for the distribution (see docstring of the
            instance object for more information)
        loc : array_like, optional
            Location parameter, Default is 0.
        scale : array_like, optional
            Scale parameter, Default is 1.

        Returns
        -------
        median : float
            The median of the distribution.

        See Also
        --------
        stats.distributions.rv_discrete.ppf
            Inverse of the CDF

        """
        return self.ppf(0.5, *args, **kwds)

    def mean(self, *args, **kwds):
        """
        Mean of the distribution.

        Parameters
        ----------
        arg1, arg2, arg3,... : array_like
            The shape parameter(s) for the distribution (see docstring of the
            instance object for more information)
        loc : array_like, optional
            location parameter (default=0)
        scale : array_like, optional
            scale parameter (default=1)

        Returns
        -------
        mean : float
            the mean of the distribution

        """
        kwds['moments'] = 'm'
        res = self.stats(*args, **kwds)
        if isinstance(res, ndarray) and res.ndim == 0:
            return res[()]
        return res

    def var(self, *args, **kwds):
        """
        Variance of the distribution.

        Parameters
        ----------
        arg1, arg2, arg3,... : array_like
            The shape parameter(s) for the distribution (see docstring of the
            instance object for more information)
        loc : array_like, optional
            location parameter (default=0)
        scale : array_like, optional
            scale parameter (default=1)

        Returns
        -------
        var : float
            the variance of the distribution

        """
        kwds['moments'] = 'v'
        res = self.stats(*args, **kwds)
        if isinstance(res, ndarray) and res.ndim == 0:
            return res[()]
        return res

    def std(self, *args, **kwds):
        """
        Standard deviation of the distribution.

        Parameters
        ----------
        arg1, arg2, arg3,... : array_like
            The shape parameter(s) for the distribution (see docstring of the
            instance object for more information)
        loc : array_like, optional
            location parameter (default=0)
        scale : array_like, optional
            scale parameter (default=1)

        Returns
        -------
        std : float
            standard deviation of the distribution

        """
        kwds['moments'] = 'v'
        res = sqrt(self.stats(*args, **kwds))
        return res

    def interval(self, alpha, *args, **kwds):
        """
        Confidence interval with equal areas around the median.

        Parameters
        ----------
        alpha : array_like of float
            Probability that an rv will be drawn from the returned range.
            Each value should be in the range [0, 1].
        arg1, arg2, ... : array_like
            The shape parameter(s) for the distribution (see docstring of the
            instance object for more information).
        loc : array_like, optional
            location parameter, Default is 0.
        scale : array_like, optional
            scale parameter, Default is 1.

        Returns
        -------
        a, b : ndarray of float
            end-points of range that contain ``100 * alpha %`` of the rv's
            possible values.

        """
        alpha = asarray(alpha)
        if np.any((alpha > 1) | (alpha < 0)):
            raise ValueError("alpha must be between 0 and 1 inclusive")
        q1 = (1.0-alpha)/2
        q2 = (1.0+alpha)/2
        a = self.ppf(q1, *args, **kwds)
        b = self.ppf(q2, *args, **kwds)
        return a, b


##  continuous random variables: implement maybe later
##
##  hf  --- Hazard Function (PDF / SF)
##  chf  --- Cumulative hazard function (-log(SF))
##  psf --- Probability sparsity function (reciprocal of the pdf) in
##                units of percent-point-function (as a function of q).
##                Also, the derivative of the percent-point function.

class rv_continuous(rv_generic):
    """
    A generic continuous random variable class meant for subclassing.

    `rv_continuous` is a base class to construct specific distribution classes
    and instances for continuous random variables. It cannot be used
    directly as a distribution.

    Parameters
    ----------
    momtype : int, optional
        The type of generic moment calculation to use: 0 for pdf, 1 (default)
        for ppf.
    a : float, optional
        Lower bound of the support of the distribution, default is minus
        infinity.
    b : float, optional
        Upper bound of the support of the distribution, default is plus
        infinity.
    xtol : float, optional
        The tolerance for fixed point calculation for generic ppf.
    badvalue : float, optional
        The value in a result arrays that indicates a value that for which
        some argument restriction is violated, default is np.nan.
    name : str, optional
        The name of the instance. This string is used to construct the default
        example for distributions.
    longname : str, optional
        This string is used as part of the first line of the docstring returned
        when a subclass has no docstring of its own. Note: `longname` exists
        for backwards compatibility, do not use for new subclasses.
    shapes : str, optional
        The shape of the distribution. For example ``"m, n"`` for a
        distribution that takes two integers as the two shape arguments for all
        its methods. If not provided, shape parameters will be inferred from
        the signature of the private methods, ``_pdf`` and ``_cdf`` of the
        instance.
    extradoc :  str, optional, deprecated
        This string is used as the last part of the docstring returned when a
        subclass has no docstring of its own. Note: `extradoc` exists for
        backwards compatibility, do not use for new subclasses.
    seed : None or int or ``numpy.random.RandomState`` instance, optional
        This parameter defines the RandomState object to use for drawing
        random variates.
        If None (or np.random), the global np.random state is used.
        If integer, it is used to seed the local RandomState instance.
        Default is None.

    Methods
    -------
    rvs
    pdf
    logpdf
    cdf
    logcdf
    sf
    logsf
    ppf
    isf
    moment
    stats
    entropy
    expect
    median
    mean
    std
    var
    interval
    __call__
    fit
    fit_loc_scale
    nnlf

    Notes
    -----
    Public methods of an instance of a distribution class (e.g., ``pdf``,
    ``cdf``) check their arguments and pass valid arguments to private,
    computational methods (``_pdf``, ``_cdf``). For ``pdf(x)``, ``x`` is valid
    if it is within the support of a distribution, ``self.a <= x <= self.b``.
    Whether a shape parameter is valid is decided by an ``_argcheck`` method
    (which defaults to checking that its arguments are strictly positive.)

    **Subclassing**

    New random variables can be defined by subclassing the `rv_continuous` class
    and re-defining at least the ``_pdf`` or the ``_cdf`` method (normalized
    to location 0 and scale 1).

    If positive argument checking is not correct for your RV
    then you will also need to re-define the ``_argcheck`` method.

    Correct, but potentially slow defaults exist for the remaining
    methods but for speed and/or accuracy you can over-ride::

      _logpdf, _cdf, _logcdf, _ppf, _rvs, _isf, _sf, _logsf

    Rarely would you override ``_isf``, ``_sf`` or ``_logsf``, but you could.

    **Methods that can be overwritten by subclasses**
    ::

      _rvs
      _pdf
      _cdf
      _sf
      _ppf
      _isf
      _stats
      _munp
      _entropy
      _argcheck

    There are additional (internal and private) generic methods that can
    be useful for cross-checking and for debugging, but might work in all
    cases when directly called.

    A note on ``shapes``: subclasses need not specify them explicitly. In this
    case, `shapes` will be automatically deduced from the signatures of the
    overridden methods (`pdf`, `cdf` etc).
    If, for some reason, you prefer to avoid relying on introspection, you can
    specify ``shapes`` explicitly as an argument to the instance constructor.


    **Frozen Distributions**

    Normally, you must provide shape parameters (and, optionally, location and
    scale parameters to each call of a method of a distribution.

    Alternatively, the object may be called (as a function) to fix the shape,
    location, and scale parameters returning a "frozen" continuous RV object:

    rv = generic(<shape(s)>, loc=0, scale=1)
        `rv_frozen` object with the same methods but holding the given shape,
        location, and scale fixed
        
    **Statistics**

    Statistics are computed using numerical integration by default.
    For speed you can redefine this using ``_stats``:

     - take shape parameters and return mu, mu2, g1, g2
     - If you can't compute one of these, return it as None
     - Can also be defined with a keyword argument ``moments``, which is a
       string composed of "m", "v", "s", and/or "k".
       Only the components appearing in string should be computed and
       returned in the order "m", "v", "s", or "k"  with missing values
       returned as None.

    Alternatively, you can override ``_munp``, which takes ``n`` and shape
    parameters and returns the n-th non-central moment of the distribution.

    Examples
    --------
    To create a new Gaussian distribution, we would do the following:

    >>> from scipy.stats import rv_continuous
    >>> class gaussian_gen(rv_continuous):
    ...     "Gaussian distribution"
    ...     def _pdf(self, x):
    ...         return np.exp(-x**2 / 2.) / np.sqrt(2.0 * np.pi)
    >>> gaussian = gaussian_gen(name='gaussian')

    ``scipy.stats`` distributions are *instances*, so here we subclass
    `rv_continuous` and create an instance. With this, we now have
    a fully functional distribution with all relevant methods automagically
    generated by the framework.

    Note that above we defined a standard normal distribution, with zero mean
    and unit variance. Shifting and scaling of the distribution can be done
    by using ``loc`` and ``scale`` parameters: ``gaussian.pdf(x, loc, scale)``
    essentially computes ``y = (x - loc) / scale`` and
    ``gaussian._pdf(y) / scale``.

    """
    def __init__(self, momtype=1, a=None, b=None, xtol=1e-14,
                 badvalue=None, name=None, longname=None,
                 shapes=None, extradoc=None, seed=None):

        super(rv_continuous, self).__init__(seed)

        # save the ctor parameters, cf generic freeze
        self._ctor_param = dict(
            momtype=momtype, a=a, b=b, xtol=xtol,
            badvalue=badvalue, name=name, longname=longname,
            shapes=shapes, extradoc=extradoc, seed=seed)

        if badvalue is None:
            badvalue = nan
        if name is None:
            name = 'Distribution'
        self.badvalue = badvalue
        self.name = name
        self.a = a
        self.b = b
        if a is None:
            self.a = -inf
        if b is None:
            self.b = inf
        self.xtol = xtol
        self.moment_type = momtype
        self.shapes = shapes
        self._construct_argparser(meths_to_inspect=[self._pdf, self._cdf],
                                  locscale_in='loc=0, scale=1',
                                  locscale_out='loc, scale')

        # nin correction
        self._ppfvec = vectorize(self._ppf_single, otypes='d')
        self._ppfvec.nin = self.numargs + 1
        self.vecentropy = vectorize(self._entropy, otypes='d')
        self._cdfvec = vectorize(self._cdf_single, otypes='d')
        self._cdfvec.nin = self.numargs + 1

        self.extradoc = extradoc
        if momtype == 0:
            self.generic_moment = vectorize(self._mom0_sc, otypes='d')
        else:
            self.generic_moment = vectorize(self._mom1_sc, otypes='d')
        # Because of the *args argument of _mom0_sc, vectorize cannot count the
        # number of arguments correctly.
        self.generic_moment.nin = self.numargs + 1

        if longname is None:
            if name[0] in ['aeiouAEIOU']:
                hstr = "An "
            else:
                hstr = "A "
            longname = hstr + name

        if sys.flags.optimize < 2:
            # Skip adding docstrings if interpreter is run with -OO
            if self.__doc__ is None:
                self._construct_default_doc(longname=longname,
                                            extradoc=extradoc,
                                            docdict=docdict,
                                            discrete='continuous')
            else:
                dct = dict(distcont)
                self._construct_doc(docdict, dct.get(self.name))

    def _updated_ctor_param(self):
        """ Return the current version of _ctor_param, possibly updated by user.

            Used by freezing and pickling.
            Keep this in sync with the signature of __init__.
        """
        dct = self._ctor_param.copy()
        dct['a'] = self.a
        dct['b'] = self.b
        dct['xtol'] = self.xtol
        dct['badvalue'] = self.badvalue
        dct['name'] = self.name
        dct['shapes'] = self.shapes
        dct['extradoc'] = self.extradoc
        return dct

    def _ppf_to_solve(self, x, q, *args):
        return self.cdf(*(x, )+args)-q

    def _ppf_single(self, q, *args):
        left = right = None
        if self.a > -np.inf:
            left = self.a
        if self.b < np.inf:
            right = self.b

        factor = 10.
        if not left:  # i.e. self.a = -inf
            left = -1.*factor
            while self._ppf_to_solve(left, q, *args) > 0.:
                right = left
                left *= factor
            # left is now such that cdf(left) < q
        if not right:  # i.e. self.b = inf
            right = factor
            while self._ppf_to_solve(right, q, *args) < 0.:
                left = right
                right *= factor
            # right is now such that cdf(right) > q

        return optimize.brentq(self._ppf_to_solve,
                               left, right, args=(q,)+args, xtol=self.xtol)

    # moment from definition
    def _mom_integ0(self, x, m, *args):
        return x**m * self.pdf(x, *args)

    def _mom0_sc(self, m, *args):
        return integrate.quad(self._mom_integ0, self.a, self.b,
                              args=(m,)+args)[0]

    # moment calculated using ppf
    def _mom_integ1(self, q, m, *args):
        return (self.ppf(q, *args))**m

    def _mom1_sc(self, m, *args):
        return integrate.quad(self._mom_integ1, 0, 1, args=(m,)+args)[0]

    def _pdf(self, x, *args):
        return derivative(self._cdf, x, dx=1e-5, args=args, order=5)

    ## Could also define any of these
    def _logpdf(self, x, *args):
        return log(self._pdf(x, *args))

    def _cdf_single(self, x, *args):
        return integrate.quad(self._pdf, self.a, x, args=args)[0]

    def _cdf(self, x, *args):
        return self._cdfvec(x, *args)

    ## generic _argcheck, _logcdf, _sf, _logsf, _ppf, _isf, _rvs are defined
    ## in rv_generic

    def pdf(self, x, *args, **kwds):
        """
        Probability density function at x of the given RV.

        Parameters
        ----------
        x : array_like
            quantiles
        arg1, arg2, arg3,... : array_like
            The shape parameter(s) for the distribution (see docstring of the
            instance object for more information)
        loc : array_like, optional
            location parameter (default=0)
        scale : array_like, optional
            scale parameter (default=1)

        Returns
        -------
        pdf : ndarray
            Probability density function evaluated at x

        """
        args, loc, scale = self._parse_args(*args, **kwds)
        x, loc, scale = map(asarray, (x, loc, scale))
        args = tuple(map(asarray, args))
        dtyp = np.find_common_type([x.dtype, np.float64], [])
        x = np.asarray((x - loc)/scale, dtype=dtyp)
        cond0 = self._argcheck(*args) & (scale > 0)
        cond1 = self._support_mask(x) & (scale > 0)
        cond = cond0 & cond1
        output = zeros(shape(cond), dtyp)
        putmask(output, (1-cond0)+np.isnan(x), self.badvalue)
        if np.any(cond):
            goodargs = argsreduce(cond, *((x,)+args+(scale,)))
            scale, goodargs = goodargs[-1], goodargs[:-1]
            place(output, cond, self._pdf(*goodargs) / scale)
        if output.ndim == 0:
            return output[()]
        return output

    def logpdf(self, x, *args, **kwds):
        """
        Log of the probability density function at x of the given RV.

        This uses a more numerically accurate calculation if available.

        Parameters
        ----------
        x : array_like
            quantiles
        arg1, arg2, arg3,... : array_like
            The shape parameter(s) for the distribution (see docstring of the
            instance object for more information)
        loc : array_like, optional
            location parameter (default=0)
        scale : array_like, optional
            scale parameter (default=1)

        Returns
        -------
        logpdf : array_like
            Log of the probability density function evaluated at x

        """
        args, loc, scale = self._parse_args(*args, **kwds)
        x, loc, scale = map(asarray, (x, loc, scale))
        args = tuple(map(asarray, args))
        dtyp = np.find_common_type([x.dtype, np.float64], [])
        x = np.asarray((x - loc)/scale, dtype=dtyp)
        cond0 = self._argcheck(*args) & (scale > 0)
        cond1 = self._support_mask(x) & (scale > 0)
        cond = cond0 & cond1
        output = empty(shape(cond), dtyp)
        output.fill(NINF)
        putmask(output, (1-cond0)+np.isnan(x), self.badvalue)
        if np.any(cond):
            goodargs = argsreduce(cond, *((x,)+args+(scale,)))
            scale, goodargs = goodargs[-1], goodargs[:-1]
            place(output, cond, self._logpdf(*goodargs) - log(scale))
        if output.ndim == 0:
            return output[()]
        return output

    def cdf(self, x, *args, **kwds):
        """
        Cumulative distribution function of the given RV.

        Parameters
        ----------
        x : array_like
            quantiles
        arg1, arg2, arg3,... : array_like
            The shape parameter(s) for the distribution (see docstring of the
            instance object for more information)
        loc : array_like, optional
            location parameter (default=0)
        scale : array_like, optional
            scale parameter (default=1)

        Returns
        -------
        cdf : ndarray
            Cumulative distribution function evaluated at `x`

        """
        args, loc, scale = self._parse_args(*args, **kwds)
        x, loc, scale = map(asarray, (x, loc, scale))
        args = tuple(map(asarray, args))
        dtyp = np.find_common_type([x.dtype, np.float64], [])
        x = np.asarray((x - loc)/scale, dtype=dtyp)
        cond0 = self._argcheck(*args) & (scale > 0)
        cond1 = self._open_support_mask(x) & (scale > 0)
        cond2 = (x >= self.b) & cond0
        cond = cond0 & cond1
        output = zeros(shape(cond), dtyp)
        place(output, (1-cond0)+np.isnan(x), self.badvalue)
        place(output, cond2, 1.0)
        if np.any(cond):  # call only if at least 1 entry
            goodargs = argsreduce(cond, *((x,)+args))
            place(output, cond, self._cdf(*goodargs))
        if output.ndim == 0:
            return output[()]
        return output

    def logcdf(self, x, *args, **kwds):
        """
        Log of the cumulative distribution function at x of the given RV.

        Parameters
        ----------
        x : array_like
            quantiles
        arg1, arg2, arg3,... : array_like
            The shape parameter(s) for the distribution (see docstring of the
            instance object for more information)
        loc : array_like, optional
            location parameter (default=0)
        scale : array_like, optional
            scale parameter (default=1)

        Returns
        -------
        logcdf : array_like
            Log of the cumulative distribution function evaluated at x

        """
        args, loc, scale = self._parse_args(*args, **kwds)
        x, loc, scale = map(asarray, (x, loc, scale))
        args = tuple(map(asarray, args))
        dtyp = np.find_common_type([x.dtype, np.float64], [])
        x = np.asarray((x - loc)/scale, dtype=dtyp)
        cond0 = self._argcheck(*args) & (scale > 0)
        cond1 = self._open_support_mask(x) & (scale > 0)
        cond2 = (x >= self.b) & cond0
        cond = cond0 & cond1
        output = empty(shape(cond), dtyp)
        output.fill(NINF)
        place(output, (1-cond0)*(cond1 == cond1)+np.isnan(x), self.badvalue)
        place(output, cond2, 0.0)
        if np.any(cond):  # call only if at least 1 entry
            goodargs = argsreduce(cond, *((x,)+args))
            place(output, cond, self._logcdf(*goodargs))
        if output.ndim == 0:
            return output[()]
        return output

    def sf(self, x, *args, **kwds):
        """
        Survival function (1 - `cdf`) at x of the given RV.

        Parameters
        ----------
        x : array_like
            quantiles
        arg1, arg2, arg3,... : array_like
            The shape parameter(s) for the distribution (see docstring of the
            instance object for more information)
        loc : array_like, optional
            location parameter (default=0)
        scale : array_like, optional
            scale parameter (default=1)

        Returns
        -------
        sf : array_like
            Survival function evaluated at x

        """
        args, loc, scale = self._parse_args(*args, **kwds)
        x, loc, scale = map(asarray, (x, loc, scale))
        args = tuple(map(asarray, args))
        dtyp = np.find_common_type([x.dtype, np.float64], [])
        x = np.asarray((x - loc)/scale, dtype=dtyp)
        cond0 = self._argcheck(*args) & (scale > 0)
        cond1 = self._open_support_mask(x) & (scale > 0)
        cond2 = cond0 & (x <= self.a)
        cond = cond0 & cond1
        output = zeros(shape(cond), dtyp)
        place(output, (1-cond0)+np.isnan(x), self.badvalue)
        place(output, cond2, 1.0)
        if np.any(cond):
            goodargs = argsreduce(cond, *((x,)+args))
            place(output, cond, self._sf(*goodargs))
        if output.ndim == 0:
            return output[()]
        return output

    def logsf(self, x, *args, **kwds):
        """
        Log of the survival function of the given RV.

        Returns the log of the "survival function," defined as (1 - `cdf`),
        evaluated at `x`.

        Parameters
        ----------
        x : array_like
            quantiles
        arg1, arg2, arg3,... : array_like
            The shape parameter(s) for the distribution (see docstring of the
            instance object for more information)
        loc : array_like, optional
            location parameter (default=0)
        scale : array_like, optional
            scale parameter (default=1)

        Returns
        -------
        logsf : ndarray
            Log of the survival function evaluated at `x`.

        """
        args, loc, scale = self._parse_args(*args, **kwds)
        x, loc, scale = map(asarray, (x, loc, scale))
        args = tuple(map(asarray, args))
        dtyp = np.find_common_type([x.dtype, np.float64], [])
        x = np.asarray((x - loc)/scale, dtype=dtyp)
        cond0 = self._argcheck(*args) & (scale > 0)
        cond1 = self._open_support_mask(x) & (scale > 0)
        cond2 = cond0 & (x <= self.a)
        cond = cond0 & cond1
        output = empty(shape(cond), dtyp)
        output.fill(NINF)
        place(output, (1-cond0)+np.isnan(x), self.badvalue)
        place(output, cond2, 0.0)
        if np.any(cond):
            goodargs = argsreduce(cond, *((x,)+args))
            place(output, cond, self._logsf(*goodargs))
        if output.ndim == 0:
            return output[()]
        return output

    def ppf(self, q, *args, **kwds):
        """
        Percent point function (inverse of `cdf`) at q of the given RV.

        Parameters
        ----------
        q : array_like
            lower tail probability
        arg1, arg2, arg3,... : array_like
            The shape parameter(s) for the distribution (see docstring of the
            instance object for more information)
        loc : array_like, optional
            location parameter (default=0)
        scale : array_like, optional
            scale parameter (default=1)

        Returns
        -------
        x : array_like
            quantile corresponding to the lower tail probability q.

        """
        args, loc, scale = self._parse_args(*args, **kwds)
        q, loc, scale = map(asarray, (q, loc, scale))
        args = tuple(map(asarray, args))
        cond0 = self._argcheck(*args) & (scale > 0) & (loc == loc)
        cond1 = (0 < q) & (q < 1)
        cond2 = cond0 & (q == 0)
        cond3 = cond0 & (q == 1)
        cond = cond0 & cond1
        output = valarray(shape(cond), value=self.badvalue)

        lower_bound = self.a * scale + loc
        upper_bound = self.b * scale + loc
        place(output, cond2, argsreduce(cond2, lower_bound)[0])
        place(output, cond3, argsreduce(cond3, upper_bound)[0])

        if np.any(cond):  # call only if at least 1 entry
            goodargs = argsreduce(cond, *((q,)+args+(scale, loc)))
            scale, loc, goodargs = goodargs[-2], goodargs[-1], goodargs[:-2]
            place(output, cond, self._ppf(*goodargs) * scale + loc)
        if output.ndim == 0:
            return output[()]
        return output

    def isf(self, q, *args, **kwds):
        """
        Inverse survival function (inverse of `sf`) at q of the given RV.

        Parameters
        ----------
        q : array_like
            upper tail probability
        arg1, arg2, arg3,... : array_like
            The shape parameter(s) for the distribution (see docstring of the
            instance object for more information)
        loc : array_like, optional
            location parameter (default=0)
        scale : array_like, optional
            scale parameter (default=1)

        Returns
        -------
        x : ndarray or scalar
            Quantile corresponding to the upper tail probability q.

        """
        args, loc, scale = self._parse_args(*args, **kwds)
        q, loc, scale = map(asarray, (q, loc, scale))
        args = tuple(map(asarray, args))
        cond0 = self._argcheck(*args) & (scale > 0) & (loc == loc)
        cond1 = (0 < q) & (q < 1)
        cond2 = cond0 & (q == 1)
        cond3 = cond0 & (q == 0)
        cond = cond0 & cond1
        output = valarray(shape(cond), value=self.badvalue)

        lower_bound = self.a * scale + loc
        upper_bound = self.b * scale + loc
        place(output, cond2, argsreduce(cond2, lower_bound)[0])
        place(output, cond3, argsreduce(cond3, upper_bound)[0])

        if np.any(cond):
            goodargs = argsreduce(cond, *((q,)+args+(scale, loc)))
            scale, loc, goodargs = goodargs[-2], goodargs[-1], goodargs[:-2]
            place(output, cond, self._isf(*goodargs) * scale + loc)
        if output.ndim == 0:
            return output[()]
        return output

    def _nnlf(self, x, *args):
        return -np.sum(self._logpdf(x, *args), axis=0)

    def _unpack_loc_scale(self, theta):
        try:
            loc = theta[-2]
            scale = theta[-1]
            args = tuple(theta[:-2])
        except IndexError:
            raise ValueError("Not enough input arguments.")
        return loc, scale, args

    def nnlf(self, theta, x):
        '''Return negative loglikelihood function.

        Notes
        -----
        This is ``-sum(log pdf(x, theta), axis=0)`` where `theta` are the
        parameters (including loc and scale).
        '''
        loc, scale, args = self._unpack_loc_scale(theta)
        if not self._argcheck(*args) or scale <= 0:
            return inf
        x = asarray((x-loc) / scale)
        n_log_scale = len(x) * log(scale)
        if np.any(~self._support_mask(x)):
            return inf
        return self._nnlf(x, *args) + n_log_scale

    def _nnlf_and_penalty(self, x, args):
        cond0 = ~self._support_mask(x)
        n_bad = np.count_nonzero(cond0, axis=0)
        if n_bad > 0:
            x = argsreduce(~cond0, x)[0]
        logpdf = self._logpdf(x, *args)
        finite_logpdf = np.isfinite(logpdf)
        n_bad += np.sum(~finite_logpdf, axis=0)
        if n_bad > 0:
            penalty = n_bad * log(_XMAX) * 100
            return -np.sum(logpdf[finite_logpdf], axis=0) + penalty
        return -np.sum(logpdf, axis=0)

    def _penalized_nnlf(self, theta, x):
        ''' Return penalized negative loglikelihood function,
        i.e., - sum (log pdf(x, theta), axis=0) + penalty
           where theta are the parameters (including loc and scale)
        '''
        loc, scale, args = self._unpack_loc_scale(theta)
        if not self._argcheck(*args) or scale <= 0:
            return inf
        x = asarray((x-loc) / scale)
        n_log_scale = len(x) * log(scale)
        return self._nnlf_and_penalty(x, args) + n_log_scale

    # return starting point for fit (shape arguments + loc + scale)
    def _fitstart(self, data, args=None):
        if args is None:
            args = (1.0,)*self.numargs
        loc, scale = self._fit_loc_scale_support(data, *args)
        return args + (loc, scale)

    # Return the (possibly reduced) function to optimize in order to find MLE
    #  estimates for the .fit method
    def _reduce_func(self, args, kwds):
        # First of all, convert fshapes params to fnum: eg for stats.beta,
        # shapes='a, b'. To fix `a`, can specify either `f1` or `fa`.
        # Convert the latter into the former.
        if self.shapes:
            shapes = self.shapes.replace(',', ' ').split()
            for j, s in enumerate(shapes):
                val = kwds.pop('f' + s, None) or kwds.pop('fix_' + s, None)
                if val is not None:
                    key = 'f%d' % j
                    if key in kwds:
                        raise ValueError("Duplicate entry for %s." % key)
                    else:
                        kwds[key] = val

        args = list(args)
        Nargs = len(args)
        fixedn = []
        names = ['f%d' % n for n in range(Nargs - 2)] + ['floc', 'fscale']
        x0 = []
        for n, key in enumerate(names):
            if key in kwds:
                fixedn.append(n)
                args[n] = kwds.pop(key)
            else:
                x0.append(args[n])

        if len(fixedn) == 0:
            func = self._penalized_nnlf
            restore = None
        else:
            if len(fixedn) == Nargs:
                raise ValueError(
                    "All parameters fixed. There is nothing to optimize.")

            def restore(args, theta):
                # Replace with theta for all numbers not in fixedn
                # This allows the non-fixed values to vary, but
                #  we still call self.nnlf with all parameters.
                i = 0
                for n in range(Nargs):
                    if n not in fixedn:
                        args[n] = theta[i]
                        i += 1
                return args

            def func(theta, x):
                newtheta = restore(args[:], theta)
                return self._penalized_nnlf(newtheta, x)

        return x0, func, restore, args

    def fit(self, data, *args, **kwds):
        """
        Return MLEs for shape (if applicable), location, and scale
        parameters from data.

        MLE stands for Maximum Likelihood Estimate.  Starting estimates for
        the fit are given by input arguments; for any arguments not provided
        with starting estimates, ``self._fitstart(data)`` is called to generate
        such.

        One can hold some parameters fixed to specific values by passing in
        keyword arguments ``f0``, ``f1``, ..., ``fn`` (for shape parameters)
        and ``floc`` and ``fscale`` (for location and scale parameters,
        respectively).

        Parameters
        ----------
        data : array_like
            Data to use in calculating the MLEs.
        args : floats, optional
            Starting value(s) for any shape-characterizing arguments (those not
            provided will be determined by a call to ``_fitstart(data)``).
            No default value.
        kwds : floats, optional
            Starting values for the location and scale parameters; no default.
            Special keyword arguments are recognized as holding certain
            parameters fixed:

            - f0...fn : hold respective shape parameters fixed.
              Alternatively, shape parameters to fix can be specified by name.
              For example, if ``self.shapes == "a, b"``, ``fa``and ``fix_a``
              are equivalent to ``f0``, and ``fb`` and ``fix_b`` are
              equivalent to ``f1``.

            - floc : hold location parameter fixed to specified value.

            - fscale : hold scale parameter fixed to specified value.

            - optimizer : The optimizer to use.  The optimizer must take ``func``,
              and starting position as the first two arguments,
              plus ``args`` (for extra arguments to pass to the
              function to be optimized) and ``disp=0`` to suppress
              output as keyword arguments.

        Returns
        -------
        mle_tuple : tuple of floats
            MLEs for any shape parameters (if applicable), followed by those
            for location and scale. For most random variables, shape statistics
            will be returned, but there are exceptions (e.g. ``norm``).

        Notes
        -----
        This fit is computed by maximizing a log-likelihood function, with
        penalty applied for samples outside of range of the distribution. The
        returned answer is not guaranteed to be the globally optimal MLE, it
        may only be locally optimal, or the optimization may fail altogether.

        Examples
        --------

        Generate some data to fit: draw random variates from the `beta`
        distribution

        >>> from scipy.stats import beta
        >>> a, b = 1., 2.
        >>> x = beta.rvs(a, b, size=1000)

        Now we can fit all four parameters (``a``, ``b``, ``loc`` and ``scale``):

        >>> a1, b1, loc1, scale1 = beta.fit(x)

        We can also use some prior knowledge about the dataset: let's keep
        ``loc`` and ``scale`` fixed:

        >>> a1, b1, loc1, scale1 = beta.fit(x, floc=0, fscale=1)
        >>> loc1, scale1
        (0, 1)

        We can also keep shape parameters fixed by using ``f``-keywords. To
        keep the zero-th shape parameter ``a`` equal 1, use ``f0=1`` or,
        equivalently, ``fa=1``:

        >>> a1, b1, loc1, scale1 = beta.fit(x, fa=1, floc=0, fscale=1)
        >>> a1
        1

        Not all distributions return estimates for the shape parameters.
        ``norm`` for example just returns estimates for location and scale:

        >>> from scipy.stats import norm
        >>> x = norm.rvs(a, b, size=1000, random_state=123)
        >>> loc1, scale1 = norm.fit(x)
        >>> loc1, scale1
        (0.92087172783841631, 2.0015750750324668)
        """
        Narg = len(args)
        if Narg > self.numargs:
            raise TypeError("Too many input arguments.")

        start = [None]*2
        if (Narg < self.numargs) or not ('loc' in kwds and
                                         'scale' in kwds):
            # get distribution specific starting locations
            start = self._fitstart(data)
            args += start[Narg:-2]
        loc = kwds.pop('loc', start[-2])
        scale = kwds.pop('scale', start[-1])
        args += (loc, scale)
        x0, func, restore, args = self._reduce_func(args, kwds)

        optimizer = kwds.pop('optimizer', optimize.fmin)
        # convert string to function in scipy.optimize
        if not callable(optimizer) and isinstance(optimizer, string_types):
            if not optimizer.startswith('fmin_'):
                optimizer = "fmin_"+optimizer
            if optimizer == 'fmin_':
                optimizer = 'fmin'
            try:
                optimizer = getattr(optimize, optimizer)
            except AttributeError:
                raise ValueError("%s is not a valid optimizer" % optimizer)

        # by now kwds must be empty, since everybody took what they needed
        if kwds:
            raise TypeError("Unknown arguments: %s." % kwds)

        vals = optimizer(func, x0, args=(ravel(data),), disp=0)
        if restore is not None:
            vals = restore(args, vals)
        vals = tuple(vals)
        return vals

    def _fit_loc_scale_support(self, data, *args):
        """
        Estimate loc and scale parameters from data accounting for support.

        Parameters
        ----------
        data : array_like
            Data to fit.
        arg1, arg2, arg3,... : array_like
            The shape parameter(s) for the distribution (see docstring of the
            instance object for more information).

        Returns
        -------
        Lhat : float
            Estimated location parameter for the data.
        Shat : float
            Estimated scale parameter for the data.

        """
        data = np.asarray(data)

        # Estimate location and scale according to the method of moments.
        loc_hat, scale_hat = self.fit_loc_scale(data, *args)

        # Compute the support according to the shape parameters.
        self._argcheck(*args)
        a, b = self.a, self.b
        support_width = b - a

        # If the support is empty then return the moment-based estimates.
        if support_width <= 0:
            return loc_hat, scale_hat

        # Compute the proposed support according to the loc and scale
        # estimates.
        a_hat = loc_hat + a * scale_hat
        b_hat = loc_hat + b * scale_hat

        # Use the moment-based estimates if they are compatible with the data.
        data_a = np.min(data)
        data_b = np.max(data)
        if a_hat < data_a and data_b < b_hat:
            return loc_hat, scale_hat

        # Otherwise find other estimates that are compatible with the data.
        data_width = data_b - data_a
        rel_margin = 0.1
        margin = data_width * rel_margin

        # For a finite interval, both the location and scale
        # should have interesting values.
        if support_width < np.inf:
            loc_hat = (data_a - a) - margin
            scale_hat = (data_width + 2 * margin) / support_width
            return loc_hat, scale_hat

        # For a one-sided interval, use only an interesting location parameter.
        if a > -np.inf:
            return (data_a - a) - margin, 1
        elif b < np.inf:
            return (data_b - b) + margin, 1
        else:
            raise RuntimeError

    def fit_loc_scale(self, data, *args):
        """
        Estimate loc and scale parameters from data using 1st and 2nd moments.

        Parameters
        ----------
        data : array_like
            Data to fit.
        arg1, arg2, arg3,... : array_like
            The shape parameter(s) for the distribution (see docstring of the
            instance object for more information).

        Returns
        -------
        Lhat : float
            Estimated location parameter for the data.
        Shat : float
            Estimated scale parameter for the data.

        """
        mu, mu2 = self.stats(*args, **{'moments': 'mv'})
        tmp = asarray(data)
        muhat = tmp.mean()
        mu2hat = tmp.var()
        Shat = sqrt(mu2hat / mu2)
        Lhat = muhat - Shat*mu
        if not np.isfinite(Lhat):
            Lhat = 0
        if not (np.isfinite(Shat) and (0 < Shat)):
            Shat = 1
        return Lhat, Shat

    def _entropy(self, *args):
        def integ(x):
            val = self._pdf(x, *args)
            return entr(val)

        # upper limit is often inf, so suppress warnings when integrating
        olderr = np.seterr(over='ignore')
        h = integrate.quad(integ, self.a, self.b)[0]
        np.seterr(**olderr)

        if not np.isnan(h):
            return h
        else:
            # try with different limits if integration problems
            low, upp = self.ppf([1e-10, 1. - 1e-10], *args)
            if np.isinf(self.b):
                upper = upp
            else:
                upper = self.b
            if np.isinf(self.a):
                lower = low
            else:
                lower = self.a
            return integrate.quad(integ, lower, upper)[0]

    def expect(self, func=None, args=(), loc=0, scale=1, lb=None, ub=None,
               conditional=False, **kwds):
        """Calculate expected value of a function with respect to the
        distribution by numerical integration.

        The expected value of a function ``f(x)`` with respect to a
        distribution ``dist`` is defined as::

                    ub
            E[f(x)] = Integral(f(x) * dist.pdf(x)),
                    lb

<<<<<<< HEAD
        where ``ub`` and ``lb`` are arguments and ``x`` has the ``dist.pdf(x)`` 
        distribution. If the bounds ``lb`` and ``ub`` correspond to the 
        support of the distribution, e.g. ``[-inf, inf]`` in the default 
        case, then the integral is the unrestricted expectation of ``f(x)``. 
        Also, the function ``f(x)`` may be defined such that ``f(x)`` is ``0`` 
        outside a finite interval in which case the expectation is 
        calculated within the finite range ``[lb, ub]``. 

        To understand the effect of the bounds of integration consider the
        example ``expon(1).expect(lambda x: 1, lb=0.0, ub=2.0)`` which will 
        be similar to ``expon(1).cdf(2.0) - expon(1).cdf(0.0)``. If the 
        argument `conditional=True` then 
        ``expon(1).expect(lambda x: 1, lb=0.0, ub=2.0, conditional=True)``
        should be similar to ``1.0`` but may differ slightly because of 
=======
        where `ub` and `lb` are arguments and `x` has the `dist.pdf(x)` 
        distribution. If the bounds `lb` and `ub` correspond to the 
        support of the distribution, e.g. `[-inf, inf]` in the default 
        case, then the integral is the unrestricted expectation of `f(x)`. 
        Also, the function `f(x)` may be defined such that `f(x)` is `0` 
        outside a finite interval in which case the expectation is 
        calculated within the finite range `[lb, ub]`. 

        To understand the effect of the bounds of integration consider the
        example `expon(1).expect(lambda x: 1, lb=0.0,ub=2.0)` which will 
        be similar to `expon(1).cdf(2.0) - expon(1).cdf(0.0)`. If the 
        argument `conditional=True` then 
        `expon(1).expect(lambda x: 1, lb=0.0,ub=2.0, conditional=True)`
        should be similar to `1.0` but may differ slightly because of 
>>>>>>> 22fe2918
        numerical approximation. 

        Parameters
        ----------
        func : callable, optional
            Function for which integral is calculated. Takes only one argument.
            The default is the identity mapping f(x) = x.
        args : tuple, optional
            Shape parameters of the distribution.
        loc : float, optional
            Location parameter (default=0).
        scale : float, optional
            Scale parameter (default=1).
        lb, ub : scalar, optional
            Lower and upper bound for integration. Default is set to the
            support of the distribution.
        conditional : bool, optional
            If True, the integral is corrected by the conditional probability
            of the integration interval.  The return value is the expectation
            of the function, conditional on being in the given interval.
            Default is False.

        Additional keyword arguments are passed to the integration routine.

        Returns
        -------
        expect : float
            The calculated expected value.

        Notes
        -----
        The integration behavior of this function is inherited from
        `integrate.quad`. Neither this function nor `integrate.quad` can 
        verify whether the integral exists or is finite. For example 
        `cauchy(0).mean()` returns `np.nan` and `cauchy(0).expect()` 
        returns `0.0`. 

        """
        lockwds = {'loc': loc,
                   'scale': scale}
        self._argcheck(*args)
        if func is None:
            def fun(x, *args):
                return x * self.pdf(x, *args, **lockwds)
        else:
            def fun(x, *args):
                return func(x) * self.pdf(x, *args, **lockwds)
        if lb is None:
            lb = loc + self.a * scale
        if ub is None:
            ub = loc + self.b * scale
        if conditional:
            invfac = (self.sf(lb, *args, **lockwds)
                      - self.sf(ub, *args, **lockwds))
        else:
            invfac = 1.0
        kwds['args'] = args
        # Silence floating point warnings from integration.
        olderr = np.seterr(all='ignore')
        vals = integrate.quad(fun, lb, ub, **kwds)[0] / invfac
        np.seterr(**olderr)
        return vals


# Helpers for the discrete distributions
def _drv2_moment(self, n, *args):
    """Non-central moment of discrete distribution."""
    def fun(x):
        return np.power(x, n) * self._pmf(x, *args)
    return _expect(fun, self.a, self.b, self.ppf(0.5, *args), self.inc)


def _drv2_ppfsingle(self, q, *args):  # Use basic bisection algorithm
    b = self.b
    a = self.a
    if isinf(b):            # Be sure ending point is > q
        b = int(max(100*q, 10))
        while 1:
            if b >= self.b:
                qb = 1.0
                break
            qb = self._cdf(b, *args)
            if (qb < q):
                b += 10
            else:
                break
    else:
        qb = 1.0
    if isinf(a):    # be sure starting point < q
        a = int(min(-100*q, -10))
        while 1:
            if a <= self.a:
                qb = 0.0
                break
            qa = self._cdf(a, *args)
            if (qa > q):
                a -= 10
            else:
                break
    else:
        qa = self._cdf(a, *args)

    while 1:
        if (qa == q):
            return a
        if (qb == q):
            return b
        if b <= a+1:
            if qa > q:
                return a
            else:
                return b
        c = int((a+b)/2.0)
        qc = self._cdf(c, *args)
        if (qc < q):
            if a != c:
                a = c
            else:
                raise RuntimeError('updating stopped, endless loop')
            qa = qc
        elif (qc > q):
            if b != c:
                b = c
            else:
                raise RuntimeError('updating stopped, endless loop')
            qb = qc
        else:
            return c


def entropy(pk, qk=None, base=None):
    """Calculate the entropy of a distribution for given probability values.

    If only probabilities `pk` are given, the entropy is calculated as
    ``S = -sum(pk * log(pk), axis=0)``.

    If `qk` is not None, then compute the Kullback-Leibler divergence
    ``S = sum(pk * log(pk / qk), axis=0)``.

    This routine will normalize `pk` and `qk` if they don't sum to 1.

    Parameters
    ----------
    pk : sequence
        Defines the (discrete) distribution. ``pk[i]`` is the (possibly
        unnormalized) probability of event ``i``.
    qk : sequence, optional
        Sequence against which the relative entropy is computed. Should be in
        the same format as `pk`.
    base : float, optional
        The logarithmic base to use, defaults to ``e`` (natural logarithm).

    Returns
    -------
    S : float
        The calculated entropy.

    """
    pk = asarray(pk)
    pk = 1.0*pk / np.sum(pk, axis=0)
    if qk is None:
        vec = entr(pk)
    else:
        qk = asarray(qk)
        if len(qk) != len(pk):
            raise ValueError("qk and pk must have same length.")
        qk = 1.0*qk / np.sum(qk, axis=0)
        vec = rel_entr(pk, qk)
    S = np.sum(vec, axis=0)
    if base is not None:
        S /= log(base)
    return S


# Must over-ride one of _pmf or _cdf or pass in
#  x_k, p(x_k) lists in initialization

class rv_discrete(rv_generic):
    """
    A generic discrete random variable class meant for subclassing.

    `rv_discrete` is a base class to construct specific distribution classes
    and instances for discrete random variables. It can also be used
    to construct an arbitrary distribution defined by a list of support
    points and corresponding probabilities.

    Parameters
    ----------
    a : float, optional
        Lower bound of the support of the distribution, default: 0
    b : float, optional
        Upper bound of the support of the distribution, default: plus infinity
    moment_tol : float, optional
        The tolerance for the generic calculation of moments.
    values : tuple of two array_like, optional
        ``(xk, pk)`` where ``xk`` are integers with non-zero
        probabilities ``pk``  with ``sum(pk) = 1``.
    inc : integer, optional
        Increment for the support of the distribution.
        Default is 1. (other values have not been tested)
    badvalue : float, optional
        The value in a result arrays that indicates a value that for which
        some argument restriction is violated, default is np.nan.
    name : str, optional
        The name of the instance. This string is used to construct the default
        example for distributions.
    longname : str, optional
        This string is used as part of the first line of the docstring returned
        when a subclass has no docstring of its own. Note: `longname` exists
        for backwards compatibility, do not use for new subclasses.
    shapes : str, optional
        The shape of the distribution. For example "m, n" for a distribution
        that takes two integers as the two shape arguments for all its methods
        If not provided, shape parameters will be inferred from
        the signatures of the private methods, ``_pmf`` and ``_cdf`` of
        the instance.
    extradoc :  str, optional
        This string is used as the last part of the docstring returned when a
        subclass has no docstring of its own. Note: `extradoc` exists for
        backwards compatibility, do not use for new subclasses.
    seed : None or int or ``numpy.random.RandomState`` instance, optional
        This parameter defines the RandomState object to use for drawing
        random variates.
        If None, the global np.random state is used.
        If integer, it is used to seed the local RandomState instance.
        Default is None.

    Methods
    -------
    rvs
    pmf
    logpmf
    cdf
    logcdf
    sf
    logsf
    ppf
    isf
    moment
    stats
    entropy
    expect
    median
    mean
    std
    var
    interval
    __call__


    Notes
    -----

    This class is similar to `rv_continuous`. Whether a shape parameter is
    valid is decided by an ``_argcheck`` method (which defaults to checking
    that its arguments are strictly positive.)
    The main differences are:

    - the support of the distribution is a set of integers
    - instead of the probability density function, ``pdf`` (and the
      corresponding private ``_pdf``), this class defines the
      *probability mass function*, `pmf` (and the corresponding
      private ``_pmf``.)
    - scale parameter is not defined.

    To create a new discrete distribution, we would do the following:

    >>> from scipy.stats import rv_discrete
    >>> class poisson_gen(rv_discrete):
    ...     "Poisson distribution"
    ...     def _pmf(self, k, mu):
    ...         return exp(-mu) * mu**k / factorial(k)

    and create an instance::

    >>> poisson = poisson_gen(name="poisson")

    Note that above we defined the Poisson distribution in the standard form.
    Shifting the distribution can be done by providing the ``loc`` parameter
    to the methods of the instance. For example, ``poisson.pmf(x, mu, loc)``
    delegates the work to ``poisson._pmf(x-loc, mu)``.

    **Discrete distributions from a list of probabilities**

    Alternatively, you can construct an arbitrary discrete rv defined
    on a finite set of values ``xk`` with ``Prob{X=xk} = pk`` by using the
    ``values`` keyword argument to the `rv_discrete` constructor.

    Examples
    --------

    Custom made discrete distribution:

    >>> from scipy import stats
    >>> xk = np.arange(7)
    >>> pk = (0.1, 0.2, 0.3, 0.1, 0.1, 0.0, 0.2)
    >>> custm = stats.rv_discrete(name='custm', values=(xk, pk))
    >>>
    >>> import matplotlib.pyplot as plt
    >>> fig, ax = plt.subplots(1, 1)
    >>> ax.plot(xk, custm.pmf(xk), 'ro', ms=12, mec='r')
    >>> ax.vlines(xk, 0, custm.pmf(xk), colors='r', lw=4)
    >>> plt.show()

    Random number generation:

    >>> R = custm.rvs(size=100)

    """
    def __new__(cls, a=0, b=inf, name=None, badvalue=None,
                moment_tol=1e-8, values=None, inc=1, longname=None,
                shapes=None, extradoc=None, seed=None):

        if values is not None:
            # dispatch to a subclass
            return super(rv_discrete, cls).__new__(rv_sample)
        else:
            # business as usual
            return super(rv_discrete, cls).__new__(cls)

    def __init__(self, a=0, b=inf, name=None, badvalue=None,
                 moment_tol=1e-8, values=None, inc=1, longname=None,
                 shapes=None, extradoc=None, seed=None):

        super(rv_discrete, self).__init__(seed)

        # cf generic freeze
        self._ctor_param = dict(
            a=a, b=b, name=name, badvalue=badvalue,
            moment_tol=moment_tol, values=values, inc=inc,
            longname=longname, shapes=shapes, extradoc=extradoc, seed=seed)

        if badvalue is None:
            badvalue = nan
        self.badvalue = badvalue
        self.a = a
        self.b = b
        self.moment_tol = moment_tol
        self.inc = inc
        self._cdfvec = vectorize(self._cdf_single, otypes='d')
        self.vecentropy = vectorize(self._entropy)
        self.shapes = shapes

        if values is not None:
            raise ValueError("rv_discrete.__init__(..., values != None, ...)")

        self._construct_argparser(meths_to_inspect=[self._pmf, self._cdf],
                                  locscale_in='loc=0',
                                  # scale=1 for discrete RVs
                                  locscale_out='loc, 1')

        # nin correction needs to be after we know numargs
        # correct nin for generic moment vectorization
        _vec_generic_moment = vectorize(_drv2_moment, otypes='d')
        _vec_generic_moment.nin = self.numargs + 2
        self.generic_moment = instancemethod(_vec_generic_moment,
                                             self, rv_discrete)

        # correct nin for ppf vectorization
        _vppf = vectorize(_drv2_ppfsingle, otypes='d')
        _vppf.nin = self.numargs + 2
        self._ppfvec = instancemethod(_vppf,
                                      self, rv_discrete)

        # now that self.numargs is defined, we can adjust nin
        self._cdfvec.nin = self.numargs + 1

        self._construct_docstrings(name, longname, extradoc)

    def _construct_docstrings(self, name, longname, extradoc):
        if name is None:
            name = 'Distribution'
        self.name = name
        self.extradoc = extradoc

        # generate docstring for subclass instances
        if longname is None:
            if name[0] in ['aeiouAEIOU']:
                hstr = "An "
            else:
                hstr = "A "
            longname = hstr + name

        if sys.flags.optimize < 2:
            # Skip adding docstrings if interpreter is run with -OO
            if self.__doc__ is None:
                self._construct_default_doc(longname=longname,
                                            extradoc=extradoc,
                                            docdict=docdict_discrete,
                                            discrete='discrete')
            else:
                dct = dict(distdiscrete)
                self._construct_doc(docdict_discrete, dct.get(self.name))

            # discrete RV do not have the scale parameter, remove it
            self.__doc__ = self.__doc__.replace(
                '\n    scale : array_like, '
                'optional\n        scale parameter (default=1)', '')

    def _updated_ctor_param(self):
        """ Return the current version of _ctor_param, possibly updated by user.

            Used by freezing and pickling.
            Keep this in sync with the signature of __init__.
        """
        dct = self._ctor_param.copy()
        dct['a'] = self.a
        dct['b'] = self.b
        dct['badvalue'] = self.badvalue
        dct['moment_tol'] = self.moment_tol
        dct['inc'] = self.inc
        dct['name'] = self.name
        dct['shapes'] = self.shapes
        dct['extradoc'] = self.extradoc
        return dct

    def _nonzero(self, k, *args):
        return floor(k) == k

    def _pmf(self, k, *args):
        return self._cdf(k, *args) - self._cdf(k-1, *args)

    def _logpmf(self, k, *args):
        return log(self._pmf(k, *args))

    def _cdf_single(self, k, *args):
        m = arange(int(self.a), k+1)
        return np.sum(self._pmf(m, *args), axis=0)

    def _cdf(self, x, *args):
        k = floor(x)
        return self._cdfvec(k, *args)

    # generic _logcdf, _sf, _logsf, _ppf, _isf, _rvs defined in rv_generic

    def rvs(self, *args, **kwargs):
        """
        Random variates of given type.

        Parameters
        ----------
        arg1, arg2, arg3,... : array_like
            The shape parameter(s) for the distribution (see docstring of the
            instance object for more information).
        loc : array_like, optional
            Location parameter (default=0).
        size : int or tuple of ints, optional
            Defining number of random variates (Default is 1).  Note that `size`
            has to be given as keyword, not as positional argument.
        random_state : None or int or ``np.random.RandomState`` instance, optional
            If int or RandomState, use it for drawing the random variates.
            If None, rely on ``self.random_state``.
            Default is None.

        Returns
        -------
        rvs : ndarray or scalar
            Random variates of given `size`.

        """
        kwargs['discrete'] = True
        return super(rv_discrete, self).rvs(*args, **kwargs)

    def pmf(self, k, *args, **kwds):
        """
        Probability mass function at k of the given RV.

        Parameters
        ----------
        k : array_like
            Quantiles.
        arg1, arg2, arg3,... : array_like
            The shape parameter(s) for the distribution (see docstring of the
            instance object for more information)
        loc : array_like, optional
            Location parameter (default=0).

        Returns
        -------
        pmf : array_like
            Probability mass function evaluated at k

        """
        args, loc, _ = self._parse_args(*args, **kwds)
        k, loc = map(asarray, (k, loc))
        args = tuple(map(asarray, args))
        k = asarray((k-loc))
        cond0 = self._argcheck(*args)
        cond1 = (k >= self.a) & (k <= self.b) & self._nonzero(k, *args)
        cond = cond0 & cond1
        output = zeros(shape(cond), 'd')
        place(output, (1-cond0) + np.isnan(k), self.badvalue)
        if np.any(cond):
            goodargs = argsreduce(cond, *((k,)+args))
            place(output, cond, np.clip(self._pmf(*goodargs), 0, 1))
        if output.ndim == 0:
            return output[()]
        return output

    def logpmf(self, k, *args, **kwds):
        """
        Log of the probability mass function at k of the given RV.

        Parameters
        ----------
        k : array_like
            Quantiles.
        arg1, arg2, arg3,... : array_like
            The shape parameter(s) for the distribution (see docstring of the
            instance object for more information).
        loc : array_like, optional
            Location parameter. Default is 0.

        Returns
        -------
        logpmf : array_like
            Log of the probability mass function evaluated at k.

        """
        args, loc, _ = self._parse_args(*args, **kwds)
        k, loc = map(asarray, (k, loc))
        args = tuple(map(asarray, args))
        k = asarray((k-loc))
        cond0 = self._argcheck(*args)
        cond1 = (k >= self.a) & (k <= self.b) & self._nonzero(k, *args)
        cond = cond0 & cond1
        output = empty(shape(cond), 'd')
        output.fill(NINF)
        place(output, (1-cond0) + np.isnan(k), self.badvalue)
        if np.any(cond):
            goodargs = argsreduce(cond, *((k,)+args))
            place(output, cond, self._logpmf(*goodargs))
        if output.ndim == 0:
            return output[()]
        return output

    def cdf(self, k, *args, **kwds):
        """
        Cumulative distribution function of the given RV.

        Parameters
        ----------
        k : array_like, int
            Quantiles.
        arg1, arg2, arg3,... : array_like
            The shape parameter(s) for the distribution (see docstring of the
            instance object for more information).
        loc : array_like, optional
            Location parameter (default=0).

        Returns
        -------
        cdf : ndarray
            Cumulative distribution function evaluated at `k`.

        """
        args, loc, _ = self._parse_args(*args, **kwds)
        k, loc = map(asarray, (k, loc))
        args = tuple(map(asarray, args))
        k = asarray((k-loc))
        cond0 = self._argcheck(*args)
        cond1 = (k >= self.a) & (k < self.b)
        cond2 = (k >= self.b)
        cond = cond0 & cond1
        output = zeros(shape(cond), 'd')
        place(output, (1-cond0) + np.isnan(k), self.badvalue)
        place(output, cond2*(cond0 == cond0), 1.0)

        if np.any(cond):
            goodargs = argsreduce(cond, *((k,)+args))
            place(output, cond, np.clip(self._cdf(*goodargs), 0, 1))
        if output.ndim == 0:
            return output[()]
        return output

    def logcdf(self, k, *args, **kwds):
        """
        Log of the cumulative distribution function at k of the given RV.

        Parameters
        ----------
        k : array_like, int
            Quantiles.
        arg1, arg2, arg3,... : array_like
            The shape parameter(s) for the distribution (see docstring of the
            instance object for more information).
        loc : array_like, optional
            Location parameter (default=0).

        Returns
        -------
        logcdf : array_like
            Log of the cumulative distribution function evaluated at k.

        """
        args, loc, _ = self._parse_args(*args, **kwds)
        k, loc = map(asarray, (k, loc))
        args = tuple(map(asarray, args))
        k = asarray((k-loc))
        cond0 = self._argcheck(*args)
        cond1 = (k >= self.a) & (k < self.b)
        cond2 = (k >= self.b)
        cond = cond0 & cond1
        output = empty(shape(cond), 'd')
        output.fill(NINF)
        place(output, (1-cond0) + np.isnan(k), self.badvalue)
        place(output, cond2*(cond0 == cond0), 0.0)

        if np.any(cond):
            goodargs = argsreduce(cond, *((k,)+args))
            place(output, cond, self._logcdf(*goodargs))
        if output.ndim == 0:
            return output[()]
        return output

    def sf(self, k, *args, **kwds):
        """
        Survival function (1 - `cdf`) at k of the given RV.

        Parameters
        ----------
        k : array_like
            Quantiles.
        arg1, arg2, arg3,... : array_like
            The shape parameter(s) for the distribution (see docstring of the
            instance object for more information).
        loc : array_like, optional
            Location parameter (default=0).

        Returns
        -------
        sf : array_like
            Survival function evaluated at k.

        """
        args, loc, _ = self._parse_args(*args, **kwds)
        k, loc = map(asarray, (k, loc))
        args = tuple(map(asarray, args))
        k = asarray(k-loc)
        cond0 = self._argcheck(*args)
        cond1 = (k >= self.a) & (k < self.b)
        cond2 = (k < self.a) & cond0
        cond = cond0 & cond1
        output = zeros(shape(cond), 'd')
        place(output, (1-cond0) + np.isnan(k), self.badvalue)
        place(output, cond2, 1.0)
        if np.any(cond):
            goodargs = argsreduce(cond, *((k,)+args))
            place(output, cond, np.clip(self._sf(*goodargs), 0, 1))
        if output.ndim == 0:
            return output[()]
        return output

    def logsf(self, k, *args, **kwds):
        """
        Log of the survival function of the given RV.

        Returns the log of the "survival function," defined as 1 - `cdf`,
        evaluated at `k`.

        Parameters
        ----------
        k : array_like
            Quantiles.
        arg1, arg2, arg3,... : array_like
            The shape parameter(s) for the distribution (see docstring of the
            instance object for more information).
        loc : array_like, optional
            Location parameter (default=0).

        Returns
        -------
        logsf : ndarray
            Log of the survival function evaluated at `k`.

        """
        args, loc, _ = self._parse_args(*args, **kwds)
        k, loc = map(asarray, (k, loc))
        args = tuple(map(asarray, args))
        k = asarray(k-loc)
        cond0 = self._argcheck(*args)
        cond1 = (k >= self.a) & (k < self.b)
        cond2 = (k < self.a) & cond0
        cond = cond0 & cond1
        output = empty(shape(cond), 'd')
        output.fill(NINF)
        place(output, (1-cond0) + np.isnan(k), self.badvalue)
        place(output, cond2, 0.0)
        if np.any(cond):
            goodargs = argsreduce(cond, *((k,)+args))
            place(output, cond, self._logsf(*goodargs))
        if output.ndim == 0:
            return output[()]
        return output

    def ppf(self, q, *args, **kwds):
        """
        Percent point function (inverse of `cdf`) at q of the given RV.

        Parameters
        ----------
        q : array_like
            Lower tail probability.
        arg1, arg2, arg3,... : array_like
            The shape parameter(s) for the distribution (see docstring of the
            instance object for more information).
        loc : array_like, optional
            Location parameter (default=0).

        Returns
        -------
        k : array_like
            Quantile corresponding to the lower tail probability, q.

        """
        args, loc, _ = self._parse_args(*args, **kwds)
        q, loc = map(asarray, (q, loc))
        args = tuple(map(asarray, args))
        cond0 = self._argcheck(*args) & (loc == loc)
        cond1 = (q > 0) & (q < 1)
        cond2 = (q == 1) & cond0
        cond = cond0 & cond1
        output = valarray(shape(cond), value=self.badvalue, typecode='d')
        # output type 'd' to handle nin and inf
        place(output, (q == 0)*(cond == cond), self.a-1)
        place(output, cond2, self.b)
        if np.any(cond):
            goodargs = argsreduce(cond, *((q,)+args+(loc,)))
            loc, goodargs = goodargs[-1], goodargs[:-1]
            place(output, cond, self._ppf(*goodargs) + loc)

        if output.ndim == 0:
            return output[()]
        return output

    def isf(self, q, *args, **kwds):
        """
        Inverse survival function (inverse of `sf`) at q of the given RV.

        Parameters
        ----------
        q : array_like
            Upper tail probability.
        arg1, arg2, arg3,... : array_like
            The shape parameter(s) for the distribution (see docstring of the
            instance object for more information).
        loc : array_like, optional
            Location parameter (default=0).

        Returns
        -------
        k : ndarray or scalar
            Quantile corresponding to the upper tail probability, q.

        """
        args, loc, _ = self._parse_args(*args, **kwds)
        q, loc = map(asarray, (q, loc))
        args = tuple(map(asarray, args))
        cond0 = self._argcheck(*args) & (loc == loc)
        cond1 = (q > 0) & (q < 1)
        cond2 = (q == 1) & cond0
        cond = cond0 & cond1

        # same problem as with ppf; copied from ppf and changed
        output = valarray(shape(cond), value=self.badvalue, typecode='d')
        # output type 'd' to handle nin and inf
        place(output, (q == 0)*(cond == cond), self.b)
        place(output, cond2, self.a-1)

        # call place only if at least 1 valid argument
        if np.any(cond):
            goodargs = argsreduce(cond, *((q,)+args+(loc,)))
            loc, goodargs = goodargs[-1], goodargs[:-1]
            # PB same as ticket 766
            place(output, cond, self._isf(*goodargs) + loc)

        if output.ndim == 0:
            return output[()]
        return output

    def _entropy(self, *args):
        if hasattr(self, 'pk'):
            return entropy(self.pk)
        else:
            return _expect(lambda x: entr(self.pmf(x, *args)),
                           self.a, self.b, self.ppf(0.5, *args), self.inc)

    def expect(self, func=None, args=(), loc=0, lb=None, ub=None,
               conditional=False, maxcount=1000, tolerance=1e-10, chunksize=32):
        """
        Calculate expected value of a function with respect to the distribution
        for discrete distribution by numerical summation.

        Parameters
        ----------
        func : callable, optional
            Function for which the expectation value is calculated.
            Takes only one argument.
            The default is the identity mapping f(k) = k.
        args : tuple, optional
            Shape parameters of the distribution.
        loc : float, optional
            Location parameter.
            Default is 0.
        lb, ub : int, optional
            Lower and upper bound for the summation, default is set to the
            support of the distribution, inclusive (``ul <= k <= ub``).
        conditional : bool, optional
            If true then the expectation is corrected by the conditional
            probability of the summation interval. The return value is the
            expectation of the function, `func`, conditional on being in
            the given interval (k such that ``ul <= k <= ub``).
            Default is False.
        maxcount : int, optional
            Maximal number of terms to evaluate (to avoid an endless loop for
            an infinite sum). Default is 1000.
        tolerance : float, optional
            Absolute tolerance for the summation. Default is 1e-10.
        chunksize : int, optional
            Iterate over the support of a distributions in chunks of this size.
            Default is 32.

        Returns
        -------
        expect : float
            Expected value.

        Notes
        -----
        For heavy-tailed distributions, the expected value may or may not exist,
        depending on the function, `func`. If it does exist, but the sum converges
        slowly, the accuracy of the result may be rather low. For instance, for
        ``zipf(4)``, accuracy for mean, variance in example is only 1e-5.
        increasing `maxcount` and/or `chunksize` may improve the result, but may
        also make zipf very slow.

        The function is not vectorized.

        """
        if func is None:
            def fun(x):
                # loc and args from outer scope
                return (x+loc)*self._pmf(x, *args)
        else:
            def fun(x):
                # loc and args from outer scope
                return func(x+loc)*self._pmf(x, *args)
        # used pmf because _pmf does not check support in randint and there
        # might be problems(?) with correct self.a, self.b at this stage maybe
        # not anymore, seems to work now with _pmf

        self._argcheck(*args)  # (re)generate scalar self.a and self.b
        if lb is None:
            lb = self.a
        else:
            lb = lb - loc   # convert bound for standardized distribution
        if ub is None:
            ub = self.b
        else:
            ub = ub - loc   # convert bound for standardized distribution
        if conditional:
            invfac = self.sf(lb-1, *args) - self.sf(ub, *args)
        else:
            invfac = 1.0

        # iterate over the support, starting from the median
        x0 = self.ppf(0.5, *args)
        res = _expect(fun, lb, ub, x0, self.inc, maxcount, tolerance, chunksize)
        return res / invfac


def _expect(fun, lb, ub, x0, inc, maxcount=1000, tolerance=1e-10,
            chunksize=32):
    """Helper for computing the expectation value of `fun`."""

    # short-circuit if the support size is small enough
    if (ub - lb) <= chunksize:
        supp = np.arange(lb, ub+1, inc)
        vals = fun(supp)
        return np.sum(vals)

    # otherwise, iterate starting from x0
    if x0 < lb:
        x0 = lb
    if x0 > ub:
        x0 = ub

    count, tot = 0, 0.
    # iterate over [x0, ub] inclusive
    for x in _iter_chunked(x0, ub+1, chunksize=chunksize, inc=inc):
        count += x.size
        delta = np.sum(fun(x))
        tot += delta
        if abs(delta) < tolerance * x.size:
            break
        if count > maxcount:
            warnings.warn('expect(): sum did not converge', RuntimeWarning)
            return tot

    # iterate over [lb, x0)
    for x in _iter_chunked(x0-1, lb-1, chunksize=chunksize, inc=-inc):
        count += x.size
        delta = np.sum(fun(x))
        tot += delta
        if abs(delta) < tolerance * x.size:
            break
        if count > maxcount:
            warnings.warn('expect(): sum did not converge', RuntimeWarning)
            break

    return tot


def _iter_chunked(x0, x1, chunksize=4, inc=1):
    """Iterate from x0 to x1 in chunks of chunksize and steps inc.

    x0 must be finite, x1 need not be. In the latter case, the iterator is
    infinite.
    Handles both x0 < x1 and x0 > x1. In the latter case, iterates downwards
    (make sure to set inc < 0.)

    >>> [x for x in _iter_chunked(2, 5, inc=2)]
    [array([2, 4])]
    >>> [x for x in _iter_chunked(2, 11, inc=2)]
    [array([2, 4, 6, 8]), array([10])]
    >>> [x for x in _iter_chunked(2, -5, inc=-2)]
    [array([ 2,  0, -2, -4])]
    >>> [x for x in _iter_chunked(2, -9, inc=-2)]
    [array([ 2,  0, -2, -4]), array([-6, -8])]

    """
    if inc == 0:
        raise ValueError('Cannot increment by zero.')
    if chunksize <= 0:
        raise ValueError('Chunk size must be positive; got %s.' % chunksize)

    s = 1 if inc > 0 else -1
    stepsize = abs(chunksize * inc)

    x = x0
    while (x - x1) * inc < 0:
        delta = min(stepsize, abs(x - x1))
        step = delta * s
        supp = np.arange(x, x + step, inc)
        x += step
        yield supp


class rv_sample(rv_discrete):
    """A 'sample' discrete distribution defined by the support and values.

       The ctor ignores most of the arguments, only needs the `values` argument.
    """
    def __init__(self, a=0, b=inf, name=None, badvalue=None,
                 moment_tol=1e-8, values=None, inc=1, longname=None,
                 shapes=None, extradoc=None, seed=None):

        super(rv_discrete, self).__init__(seed)

        if values is None:
            raise ValueError("rv_sample.__init__(..., values=None,...)")

        # cf generic freeze
        self._ctor_param = dict(
            a=a, b=b, name=name, badvalue=badvalue,
            moment_tol=moment_tol, values=values, inc=inc,
            longname=longname, shapes=shapes, extradoc=extradoc, seed=seed)

        if badvalue is None:
            badvalue = nan
        self.badvalue = badvalue
        self.moment_tol = moment_tol
        self.inc = inc
        self.shapes = shapes
        self.vecentropy = self._entropy

        xk, pk = values

        if len(xk) != len(pk):
            raise ValueError("xk and pk need to have the same length.")
        if not np.allclose(np.sum(pk), 1):
            raise ValueError("The sum of provided pk is not 1.")

        indx = np.argsort(np.ravel(xk))
        self.xk = np.take(np.ravel(xk), indx, 0)
        self.pk = np.take(np.ravel(pk), indx, 0)
        self.a = self.xk[0]
        self.b = self.xk[-1]
        self.qvals = np.cumsum(self.pk, axis=0)

        self.shapes = ' '   # bypass inspection
        self._construct_argparser(meths_to_inspect=[self._pmf],
                                  locscale_in='loc=0',
                                  # scale=1 for discrete RVs
                                  locscale_out='loc, 1')

        self._construct_docstrings(name, longname, extradoc)

    def _pmf(self, x):
        return np.select([x == k for k in self.xk],
                         [np.broadcast_arrays(p, x)[0] for p in self.pk], 0)

    def _cdf(self, x):
        xx, xxk = np.broadcast_arrays(x[:, None], self.xk)
        indx = np.argmax(xxk > xx, axis=-1) - 1
        return self.qvals[indx]

    def _ppf(self, q):
        qq, sqq = np.broadcast_arrays(q[..., None], self.qvals)
        indx = argmax(sqq >= qq, axis=-1)
        return self.xk[indx]

    def _rvs(self):
        # Need to define it explicitly, otherwise .rvs() with size=None
        # fails due to explicit broadcasting in _ppf
        U = self._random_state.random_sample(self._size)
        if self._size is None:
            U = np.array(U, ndmin=1)
            Y = self._ppf(U)[0]
        else:
            Y = self._ppf(U)
        return Y

    def _entropy(self):
        return entropy(self.pk)

    def generic_moment(self, n):
        n = asarray(n)
        return np.sum(self.xk**n[np.newaxis, ...] * self.pk, axis=0)


def get_distribution_names(namespace_pairs, rv_base_class):
    """
    Collect names of statistical distributions and their generators.

    Parameters
    ----------
    namespace_pairs : sequence
        A snapshot of (name, value) pairs in the namespace of a module.
    rv_base_class : class
        The base class of random variable generator classes in a module.

    Returns
    -------
    distn_names : list of strings
        Names of the statistical distributions.
    distn_gen_names : list of strings
        Names of the generators of the statistical distributions.
        Note that these are not simply the names of the statistical
        distributions, with a _gen suffix added.

    """
    distn_names = []
    distn_gen_names = []
    for name, value in namespace_pairs:
        if name.startswith('_'):
            continue
        if name.endswith('_gen') and issubclass(value, rv_base_class):
            distn_gen_names.append(name)
        if isinstance(value, rv_base_class):
            distn_names.append(name)
    return distn_names, distn_gen_names<|MERGE_RESOLUTION|>--- conflicted
+++ resolved
@@ -2348,7 +2348,6 @@
             E[f(x)] = Integral(f(x) * dist.pdf(x)),
                     lb
 
-<<<<<<< HEAD
         where ``ub`` and ``lb`` are arguments and ``x`` has the ``dist.pdf(x)`` 
         distribution. If the bounds ``lb`` and ``ub`` correspond to the 
         support of the distribution, e.g. ``[-inf, inf]`` in the default 
@@ -2356,30 +2355,6 @@
         Also, the function ``f(x)`` may be defined such that ``f(x)`` is ``0`` 
         outside a finite interval in which case the expectation is 
         calculated within the finite range ``[lb, ub]``. 
-
-        To understand the effect of the bounds of integration consider the
-        example ``expon(1).expect(lambda x: 1, lb=0.0, ub=2.0)`` which will 
-        be similar to ``expon(1).cdf(2.0) - expon(1).cdf(0.0)``. If the 
-        argument `conditional=True` then 
-        ``expon(1).expect(lambda x: 1, lb=0.0, ub=2.0, conditional=True)``
-        should be similar to ``1.0`` but may differ slightly because of 
-=======
-        where `ub` and `lb` are arguments and `x` has the `dist.pdf(x)` 
-        distribution. If the bounds `lb` and `ub` correspond to the 
-        support of the distribution, e.g. `[-inf, inf]` in the default 
-        case, then the integral is the unrestricted expectation of `f(x)`. 
-        Also, the function `f(x)` may be defined such that `f(x)` is `0` 
-        outside a finite interval in which case the expectation is 
-        calculated within the finite range `[lb, ub]`. 
-
-        To understand the effect of the bounds of integration consider the
-        example `expon(1).expect(lambda x: 1, lb=0.0,ub=2.0)` which will 
-        be similar to `expon(1).cdf(2.0) - expon(1).cdf(0.0)`. If the 
-        argument `conditional=True` then 
-        `expon(1).expect(lambda x: 1, lb=0.0,ub=2.0, conditional=True)`
-        should be similar to `1.0` but may differ slightly because of 
->>>>>>> 22fe2918
-        numerical approximation. 
 
         Parameters
         ----------
@@ -2411,10 +2386,20 @@
         Notes
         -----
         The integration behavior of this function is inherited from
-        `integrate.quad`. Neither this function nor `integrate.quad` can 
-        verify whether the integral exists or is finite. For example 
-        `cauchy(0).mean()` returns `np.nan` and `cauchy(0).expect()` 
-        returns `0.0`. 
+        `scipy.integrate.quad`. Neither this function nor
+        `scipy.integrate.quad` can verify whether the integral exists or is
+        finite. For example ``cauchy(0).mean()`` returns ``np.nan`` and
+        ``cauchy(0).expect()`` returns ``0.0``.
+
+        Examples
+        --------
+        To understand the effect of the bounds of integration consider the
+        example ``expon(1).expect(lambda x: 1, lb=0.0, ub=2.0)`` which will
+        be similar to ``expon(1).cdf(2.0) - expon(1).cdf(0.0)``. If the
+        argument `conditional=True` then
+        ``expon(1).expect(lambda x: 1, lb=0.0, ub=2.0, conditional=True)``
+        should be similar to ``1.0`` but may differ slightly because of
+        numerical approximation.
 
         """
         lockwds = {'loc': loc,
