--- conflicted
+++ resolved
@@ -19,11 +19,8 @@
 
 from scipy.special import (comb, chndtr, entr, xlogy, ive)
 
-<<<<<<< HEAD
+
 # for root finding for continuous distribution ppf, and maximum likelihood
-=======
-# for root finding for continuous distribution ppf, and max likelihood
->>>>>>> 08c3953e
 # estimation
 from scipy import optimize
 
@@ -33,26 +30,19 @@
 # to approximate the pdf of a continuous distribution given its cdf
 from scipy.misc import derivative
 
-<<<<<<< HEAD
-from numpy import (arange, putmask, ones, shape, ndarray, zeros, floor,
-=======
 # for scipy.stats.entropy. Attempts to import just that function or file
 # have cause import problems
 from scipy import stats
 
-from numpy import (arange, putmask, ravel, ones, shape, ndarray, zeros, floor,
->>>>>>> 08c3953e
+from numpy import (arange, putmask, ones, shape, ndarray, zeros, floor,
                    logical_and, log, sqrt, place, argmax, vectorize, asarray,
                    nan, inf, isinf, NINF, empty)
 
 import numpy as np
-<<<<<<< HEAD
 
 from ._constants import _LOGXMAX
 from ._censored_data import CensoredData
-=======
-from ._constants import _XMAX
->>>>>>> 08c3953e
+
 
 # These are the docstring parts used for substitution in specific
 # distribution docstrings
@@ -2435,14 +2425,8 @@
 
             - fscale : hold scale parameter fixed to specified value.
 
-<<<<<<< HEAD
             - optimizer : The optimizer to use.  The optimizer must take
               ``func`` and starting position as the first two arguments,
-=======
-            - optimizer : The optimizer to use.
-              The optimizer must take ``func``,
-              and starting position as the first two arguments,
->>>>>>> 08c3953e
               plus ``args`` (for extra arguments to pass to the
               function to be optimized) and ``disp=0`` to suppress
               output as keyword arguments.
@@ -2455,17 +2439,10 @@
         Returns
         -------
         parameter_tuple : tuple of floats
-<<<<<<< HEAD
             Estimates for any shape parameters (if applicable), followed by
             those for location and scale. For most random variables, shape
             statistics will be returned, but there are exceptions (e.g.
             ``norm``).
-=======
-            Estimates for any shape parameters (if applicable),
-            followed by those for location and scale.
-            For most random variables, shape statistics
-            will be returned, but there are exceptions (e.g. ``norm``).
->>>>>>> 08c3953e
 
         Notes
         -----
@@ -2506,13 +2483,8 @@
         >>> a, b = 1., 2.
         >>> x = beta.rvs(a, b, size=1000)
 
-<<<<<<< HEAD
         Now we can fit all four parameters (``a``, ``b``, ``loc`` and
         ``scale``):
-=======
-        Now we can fit all four parameters (``a``, ``b``, ``loc``
-        and ``scale``):
->>>>>>> 08c3953e
 
         >>> a1, b1, loc1, scale1 = beta.fit(x)
 
