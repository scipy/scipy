--- conflicted
+++ resolved
@@ -439,10 +439,6 @@
     return xp.take_along_axis(y, xp.astype(k, xp.int64), axis=-1)
 
 
-<<<<<<< HEAD
-=======
-
->>>>>>> c8ab934f
 @xp_capabilities(skip_backends=[("dask.array", "No take_along_axis yet.")])
 def _xp_searchsorted(x, y, *, side='left', xp=None):
     # Vectorize np.searchsorted. Assumes search is along last axis, which is always
@@ -451,11 +447,7 @@
     xp = array_namespace(x, y) if xp is None else xp
     x, y = _broadcast_arrays((x, y), axis=-1, xp=xp)
 
-<<<<<<< HEAD
-    a = xp.full(y.shape, 0)
-=======
     a = xp.full(y.shape, 0, device=xp_device(x))
->>>>>>> c8ab934f
     n = xp.count_nonzero(~xp.isnan(x), axis=-1, keepdims=True)
     b = xp.broadcast_to(n, y.shape)
 
@@ -475,8 +467,4 @@
         a = xp.where(j, a, c)
 
     b = xp.where(y <= xp.min(x, axis=-1, keepdims=True), 0, b)
-<<<<<<< HEAD
-    return b if side == 'left' else  x.shape[-1] - b
-=======
-    return b if side == 'left' else x.shape[-1] - b
->>>>>>> c8ab934f
+    return b if side == 'left' else x.shape[-1] - b