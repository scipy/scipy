import math
import numpy as np
from scipy.special import betainc
from scipy._lib._array_api import (
    xp_capabilities,
    xp_ravel,
    array_namespace,
    xp_promote,
    xp_device,
    xp_size,
    _length_nonmasked,
    is_torch,
)
import scipy._lib.array_api_extra as xpx
from scipy.stats._axis_nan_policy import _broadcast_arrays, _contains_nan


<<<<<<< HEAD
def _quantile_iv(x, p, method, axis, nan_policy, keepdims, function='quantile'):
    xp = array_namespace(x, p)
=======
def _quantile_iv(x, p, method, axis, nan_policy, keepdims, weights):
    xp = array_namespace(x, p, weights)
>>>>>>> 7d117511

    if function == "quantile":
        methods = {'inverted_cdf', 'averaged_inverted_cdf', 'closest_observation',
                   'hazen', 'interpolated_inverted_cdf', 'linear',
                   'median_unbiased', 'normal_unbiased', 'weibull',
                   'harrell-davis', '_lower', '_midpoint', '_higher', '_nearest'}
        allowed_types = 'real floating'
        def mask_fun(p): return (p > 1) | (p < 0) | xp.isnan(p)
        var2_name = 'p'
        var2_type_msg = '`p` must have real floating dtype.'
    else:
        methods = set(_iquantile_methods)
        allowed_types = ('integral', 'real floating')
        mask_fun = xp.isnan
        var2_name = 'y'
        var2_type_msg = '`y` must have real dtype.'

    if not xp.isdtype(xp.asarray(x).dtype, ('integral', 'real floating')):
        raise ValueError("`x` must have real dtype.")

    if not xp.isdtype(xp.asarray(p).dtype, allowed_types):
        raise ValueError(var2_type_msg)

    if not (weights is None
            or xp.isdtype(xp.asarray(weights).dtype, ('integral', 'real floating'))):
        raise ValueError("`weights` must have real dtype.")

    x, p, weights = xp_promote(x, p, weights, force_floating=True, xp=xp)
    p = xp.asarray(p, device=xp_device(x))
    dtype = x.dtype

    axis_none = axis is None
    ndim = max(x.ndim, p.ndim)
    if axis_none:
        x = xp_ravel(x)
        p = xp_ravel(p)
        axis = 0
    elif np.iterable(axis) or int(axis) != axis:
        message = "`axis` must be an integer or None."
        raise ValueError(message)
    elif (axis >= ndim) or (axis < -ndim):
        message = "`axis` is not compatible with the shapes of the inputs."
        raise ValueError(message)
    axis = int(axis)

<<<<<<< HEAD
=======
    methods = {'inverted_cdf', 'averaged_inverted_cdf', 'closest_observation',
               'hazen', 'interpolated_inverted_cdf', 'linear',
               'median_unbiased', 'normal_unbiased', 'weibull',
               'harrell-davis', '_lower', '_midpoint', '_higher', '_nearest',
               'round_outward', 'round_inward', 'round_nearest'}
>>>>>>> 7d117511
    if method not in methods:
        message = f"`method` must be one of {methods}"
        raise ValueError(message)

    no_weights = {'_lower', '_midpoint', '_higher', '_nearest', 'harrell-davis',
                  'round_nearest', 'round_inward', 'round_outward'}
    if weights is not None and method in no_weights:
        message = f"`method='{method}'` does not support `weights`."
        raise ValueError(message)

    contains_nans = _contains_nan(x, nan_policy, xp_omit_okay=True, xp=xp)

    if keepdims not in {None, True, False}:
        message = "If specified, `keepdims` must be True or False."
        raise ValueError(message)

    # If data has length zero along `axis`, the result will be an array of NaNs just
    # as if the data had length 1 along axis and were filled with NaNs. This is treated
    # naturally below whether `nan_policy` is `'propagate'` or `'omit'`.
    if x.shape[axis] == 0 and function == 'quantile':
        shape = list(x.shape)
        shape[axis] = 1
        x = xp.full(shape, xp.nan, dtype=dtype, device=xp_device(x))

    if weights is None:
        y = xp.sort(x, axis=axis, stable=False)
        y, p = _broadcast_arrays((y, p), axis=axis)
        n_zero_weight = None
    else:
        x, weights = xp.broadcast_arrays(x, weights)
        i_zero_weight = (weights == 0)
        n_zero_weight = xp.count_nonzero(i_zero_weight, axis=axis, keepdims=True)
        x = xpx.at(x)[i_zero_weight].set(xp.inf, copy=True)
        i_y = xp.argsort(x, axis=axis, stable=False)
        y = xp.take_along_axis(x, i_y, axis=axis)
        weights = xp.take_along_axis(weights, i_y, axis=axis)
        y, p, weights, i_y, n_zero_weight = _broadcast_arrays(
            (y, p, weights, i_y, n_zero_weight), axis=axis)

    if (keepdims is False) and (p.shape[axis] != 1):
        message = ("`keepdims` may be False only if the length of "
                   f"`{var2_name}` along `axis` is 1.")
        raise ValueError(message)
    keepdims = (p.shape[axis] != 1) if keepdims is None else keepdims

    y = xp.moveaxis(y, axis, -1)
    p = xp.moveaxis(p, axis, -1)
    weights = weights if weights is None else xp.moveaxis(weights, axis, -1)
    n_zero_weight = (n_zero_weight if n_zero_weight is None
                     else xp.moveaxis(n_zero_weight, axis, -1))

    n = _length_nonmasked(y, -1, xp=xp, keepdims=True)
<<<<<<< HEAD
    n = xp.asarray(n, dtype=dtype, device=xp_device(y))

    nan_out = None
=======
    n = n if n_zero_weight is None else n - n_zero_weight

>>>>>>> 7d117511
    if contains_nans:
        nans = xp.isnan(y)

        # Note that if length along `axis` were 0 to begin with,
        # it is now length 1 and filled with NaNs.
        if nan_policy == 'propagate':
            nan_out = xp.any(nans, axis=-1)
        else:  # 'omit'
            n_int = n - xp.count_nonzero(nans, axis=-1, keepdims=True)
            n = xp.astype(n_int, dtype)
            # NaNs are produced only if slice is empty after removing NaNs
            nan_out = xp.any(n == 0, axis=-1)
            n = xpx.at(n, nan_out).set(y.shape[-1])  # avoids pytorch/pytorch#146211

        if xp.any(nan_out):
            y = xp.asarray(y, copy=True)  # ensure writable
            y = xpx.at(y, nan_out).set(xp.nan)
        elif xp.any(nans) and method == 'harrell-davis':
            y = xp.asarray(y, copy=True)  # ensure writable
            y = xpx.at(y, nans).set(0)  # any non-nan will prevent NaN from propagating

<<<<<<< HEAD
    # apparently xpx.at is accepting nan_out as a mask even though it doesn't have the
    # same number of dimensions as `y`, yet it still appears to work correctly?
    # should refactor for clarity, and p_mask that gets returned here should probably
    # get a different name - `nan_out` would be more appropriate!
    p_mask = mask_fun(p) if nan_out is None else mask_fun(p) | nan_out[..., xp.newaxis]
=======
    n = xp.asarray(n, dtype=dtype, device=xp_device(y))

    p_mask = (p > 1) | (p < 0) | xp.isnan(p)
>>>>>>> 7d117511
    if xp.any(p_mask):
        p = xp.asarray(p, copy=True)
        p = xpx.at(p, p_mask).set(0.5)  # these get NaN-ed out at the end

    return (y, p, method, axis, nan_policy, keepdims,
            n, axis_none, ndim, p_mask, weights, xp)


@xp_capabilities(skip_backends=[("dask.array", "No take_along_axis yet.")],
                 jax_jit=False)
def quantile(x, p, *, method='linear', axis=0, nan_policy='propagate', keepdims=None,
             weights=None):
    """
    Compute the p-th quantile of the data along the specified axis.

    Parameters
    ----------
    x : array_like of real numbers
        Data array.
    p : array_like of float
        Probability or sequence of probabilities of the quantiles to compute.
        Values must be between 0 and 1 (inclusive).
        While `numpy.quantile` can only compute quantiles according to the Cartesian
        product of the first two arguments, this function enables calculation of
        quantiles at different probabilities for each axis slice by following
        broadcasting rules like those of `scipy.stats` reducing functions.
        See `axis`, `keepdims`, and the examples.
    method : str, default: 'linear'
        The method to use for estimating the quantile.
        The available options, numbered as they appear in [1]_, are:

        1. 'inverted_cdf'
        2. 'averaged_inverted_cdf'
        3. 'closest_observation'
        4. 'interpolated_inverted_cdf'
        5. 'hazen'
        6. 'weibull'
        7. 'linear'  (default)
        8. 'median_unbiased'
        9. 'normal_unbiased'

        'harrell-davis' is also available to compute the quantile estimate
        according to [2]_.

        'round_outward', 'round_inward', and 'round_nearest' are available for use
        in trimming and winsorizing data.

        See Notes for details.
    axis : int or None, default: 0
        Axis along which the quantiles are computed.
        ``None`` ravels both `x` and `p` before performing the calculation,
        without checking whether the original shapes were compatible.
        As in other `scipy.stats` functions, a positive integer `axis` is resolved
        after prepending 1s to the shape of `x` or `p` as needed until the two arrays
        have the same dimensionality. When providing `x` and `p` with different
        dimensionality, consider using negative `axis` integers for clarity.
    nan_policy : str, default: 'propagate'
        Defines how to handle NaNs in the input data `x`.

        - ``propagate``: if a NaN is present in the axis slice (e.g. row) along
          which the  statistic is computed, the corresponding slice of the output
          will contain NaN(s).
        - ``omit``: NaNs will be omitted when performing the calculation.
          If insufficient data remains in the axis slice along which the
          statistic is computed, the corresponding slice of the output will
          contain NaN(s).
        - ``raise``: if a NaN is present, a ``ValueError`` will be raised.

        If NaNs are present in `p`, a ``ValueError`` will be raised.
    keepdims : bool, optional
        Consider the case in which `x` is 1-D and `p` is a scalar: the quantile
        is a reducing statistic, and the default behavior is to return a scalar.
        If `keepdims` is set to True, the axis will not be reduced away, and the
        result will be a 1-D array with one element.

        The general case is more subtle, since multiple quantiles may be
        requested for each axis-slice of `x`. For instance, if both `x` and `p`
        are 1-D and ``p.size > 1``, no axis can be reduced away; there must be an
        axis to contain the number of quantiles given by ``p.size``. Therefore:

        - By default, the axis will be reduced away if possible (i.e. if there is
          exactly one element of `p` per axis-slice of `x`).
        - If `keepdims` is set to True, the axis will not be reduced away.
        - If `keepdims` is set to False, the axis will be reduced away
          if possible, and an error will be raised otherwise.
    weights : array_like of finite, non-negative real numbers
        Frequency weights; e.g., for counting number weights,
        ``quantile(x, p, weights=weights)`` is equivalent to
        ``quantile(np.repeat(x, weights), p)``. Values other than finite counting
        numbers are accepted, but may not have valid statistical interpretations.
        Not compatible with ``method='harrell-davis'`` or those that begin with
        ``'round_'``.

    Returns
    -------
    quantile : scalar or ndarray
        The resulting quantile(s). The dtype is the result dtype of `x` and `p`.

    See Also
    --------
    numpy.quantile
    :ref:`outliers`

    Notes
    -----
    Given a sample `x` from an underlying distribution, `quantile` provides a
    nonparametric estimate of the inverse cumulative distribution function.

    By default, this is done by interpolating between adjacent elements in
    ``y``, a sorted copy of `x`::

        (1-g)*y[j] + g*y[j+1]

    where the index ``j`` and coefficient ``g`` are the integral and
    fractional components of ``p * (n-1)``, and ``n`` is the number of
    elements in the sample.

    This is a special case of Equation 1 of H&F [1]_. More generally,

    - ``j = (p*n + m - 1) // 1``, and
    - ``g = (p*n + m - 1) % 1``,

    where ``m`` may be defined according to several different conventions.
    The preferred convention may be selected using the ``method`` parameter:

    =============================== =============== ===============
    ``method``                      number in H&F   ``m``
    =============================== =============== ===============
    ``interpolated_inverted_cdf``   4               ``0``
    ``hazen``                       5               ``1/2``
    ``weibull``                     6               ``p``
    ``linear`` (default)            7               ``1 - p``
    ``median_unbiased``             8               ``p/3 + 1/3``
    ``normal_unbiased``             9               ``p/4 + 3/8``
    =============================== =============== ===============

    Note that indices ``j`` and ``j + 1`` are clipped to the range ``0`` to
    ``n - 1`` when the results of the formula would be outside the allowed
    range of non-negative indices. When ``j`` is clipped to zero, ``g`` is
    set to zero as well. The ``-1`` in the formulas for ``j`` and ``g``
    accounts for Python's 0-based indexing.

    The table above includes only the estimators from [1]_ that are continuous
    functions of probability `p` (estimators 4-9). SciPy also provides the
    three discontinuous estimators from [1]_ (estimators 1-3), where ``j`` is
    defined as above, ``m`` is defined as follows, and ``g`` is ``0`` when
    ``index = p*n + m - 1`` is less than ``0`` and otherwise is defined below.

    1. ``inverted_cdf``: ``m = 0`` and ``g = int(index - j > 0)``
    2. ``averaged_inverted_cdf``: ``m = 0`` and
       ``g = (1 + int(index - j > 0)) / 2``
    3. ``closest_observation``: ``m = -1/2`` and
       ``g = 1 - int((index == j) & (j%2 == 1))``

    Note that for methods ``inverted_cdf`` and ``averaged_inverted_cdf``, only the
    relative proportions of tied observations (and relative weights) affect the
    results; for all other methods, the total number of observations (and absolute
    weights) matter.

    A different strategy for computing quantiles from [2]_, ``method='harrell-davis'``,
    uses a weighted combination of all elements. The weights are computed as:

    .. math::

        w_{n, i} = I_{i/n}(a, b) - I_{(i - 1)/n}(a, b)

    where :math:`n` is the number of elements in the sample,
    :math:`i` are the indices :math:`1, 2, ..., n-1, n` of the sorted elements,
    :math:`a = p (n + 1)`, :math:`b = (1 - p)(n + 1)`,
    :math:`p` is the probability of the quantile, and
    :math:`I` is the regularized, lower incomplete beta function
    (`scipy.special.betainc`).

    ``method='round_nearest'`` is equivalent to indexing ``y[j]``, where::

        j = int(np.round(p*n) if p < 0.5 else np.round(n*p - 1))

    This is useful when winsorizing data: replacing ``p*n`` of the most extreme
    observations with the next most extreme observation. ``method='round_outward'``
    adjusts the direction of rounding to winsorize fewer elements::

        j = int(np.floor(p*n) if p < 0.5 else np.ceil(n*p - 1))

    and ``method='round_inward'`` rounds to winsorize more elements::

        j = int(np.ceil(p*n) if p < 0.5 else np.floor(n*p - 1))

    These methods are also useful for trimming data: removing ``p*n`` of the most
    extreme observations. See :ref:`outliers` for example applications.

    Examples
    --------
    >>> import numpy as np
    >>> from scipy import stats
    >>> x = np.asarray([[10, 8, 7, 5, 4],
    ...                 [0, 1, 2, 3, 5]])

    Take the median of each row.

    >>> stats.quantile(x, 0.5, axis=-1)
    array([7.,  2.])

    Take a different quantile for each row.

    >>> stats.quantile(x, [[0.25], [0.75]], axis=-1, keepdims=True)
    array([[5.],
           [3.]])

    Take multiple quantiles for each row.

    >>> stats.quantile(x, [0.25, 0.75], axis=-1)
    array([[5., 8.],
           [1., 3.]])

    Take different quantiles for each row.

    >>> p = np.asarray([[0.25, 0.75],
    ...                 [0.5, 1.0]])
    >>> stats.quantile(x, p, axis=-1)
    array([[5., 8.],
           [2., 5.]])

    Take different quantiles for each column.

    >>> stats.quantile(x.T, p.T, axis=0)
    array([[5., 2.],
           [8., 5.]])

    References
    ----------
    .. [1] R. J. Hyndman and Y. Fan,
       "Sample quantiles in statistical packages,"
       The American Statistician, 50(4), pp. 361-365, 1996
    .. [2] Harrell, Frank E., and C. E. Davis.
       "A new distribution-free quantile estimator."
       Biometrika 69.3 (1982): 635-640.

    """
    # Input validation / standardization

    temp = _quantile_iv(x, p, method, axis, nan_policy, keepdims, weights)
    (y, p, method, axis, nan_policy, keepdims,
     n, axis_none, ndim, p_mask, weights, xp) = temp

    if method in {'inverted_cdf', 'averaged_inverted_cdf', 'closest_observation',
                  'hazen', 'interpolated_inverted_cdf', 'linear',
                  'median_unbiased', 'normal_unbiased', 'weibull'}:
        res = _quantile_hf(y, p, n, method, weights, xp)
    elif method in {'harrell-davis'}:
        res = _quantile_hd(y, p, n, xp)
    elif method in {'_lower', '_midpoint', '_higher', '_nearest'}:
        res = _quantile_bc(y, p, n, method, xp)
    else:  # method.startswith('round'):
        res = _quantile_winsor(y, p, n, method, xp)

    return _post_quantile(res, p_mask, axis, axis_none, ndim, keepdims, xp)


def _post_quantile(res, p_mask, axis, axis_none, ndim, keepdims, xp):
    res = xpx.at(res, p_mask).set(xp.nan)

    # Reshape per axis/keepdims
    if axis_none and keepdims:
        shape = (1,)*(ndim - 1) + res.shape
        res = xp.reshape(res, shape)
        axis = -1

    res = xp.moveaxis(res, -1, axis)

    if not keepdims:
        res = xp.squeeze(res, axis=axis)

    return res[()] if res.ndim == 0 else res


def _quantile_hf(y, p, n, method, weights, xp):
    ms = dict(inverted_cdf=0, averaged_inverted_cdf=0, closest_observation=-0.5,
              interpolated_inverted_cdf=0, hazen=0.5, weibull=p, linear=1 - p,
              median_unbiased=p/3 + 1/3, normal_unbiased=p/4 + 3/8)
    m = ms[method]

    if weights is None:
        jg = p * n + m
        jp1 = jg // 1
        j = jp1 - 1
    else:
        cumulative_weights = xp.cumulative_sum(weights, axis=-1)
        n_int = xp.asarray(n, dtype=xp.int64)
        n_int = xp.broadcast_to(n_int, cumulative_weights.shape[:-1] + (1,))
        total_weight = xp.take_along_axis(cumulative_weights, n_int-1, axis=-1)
        jg = p * total_weight + m
        jp1 = _xp_searchsorted(cumulative_weights, jg, side='right')
        j = _xp_searchsorted(cumulative_weights, jg-1, side='right')
        j, jp1 = xp.astype(j, y.dtype), xp.astype(jp1, y.dtype)

    g = jg % 1
    if method == 'inverted_cdf':
        g = xp.astype((g > 0), jg.dtype)
    elif method == 'averaged_inverted_cdf':
        g = (1 + xp.astype((g > 0), jg.dtype)) / 2
    elif method == 'closest_observation':
        g = (1 - xp.astype((g == 0) & (j % 2 == 1), jg.dtype))
    if method in {'inverted_cdf', 'averaged_inverted_cdf', 'closest_observation'}:
        g = xp.asarray(g)
        g = xpx.at(g, jg < 0).set(0)

    g = xpx.at(g)[j < 0].set(0)
    j = xp.clip(j, 0., n - 1)
    jp1 = xp.clip(jp1, 0., n - 1)

    return ((1 - g) * xp.take_along_axis(y, xp.astype(j, xp.int64), axis=-1)
            + g * xp.take_along_axis(y, xp.astype(jp1, xp.int64), axis=-1))


def _quantile_hd(y, p, n, xp):
    # RE axis handling: We need to perform a reducing operation over rows of `y` for
    # each element in the corresponding row of `p` (a la Cartesian product). Strategy:
    # move rows of `p` to an axis at the front that is orthogonal to all the rest,
    # perform the reducing operating over the last axis, then move the front axis back
    # to the end.
    p = xp.moveaxis(p, -1, 0)[..., xp.newaxis]
    a = p * (n + 1)
    b = (1 - p) * (n + 1)
    i = xp.arange(y.shape[-1] + 1, dtype=y.dtype, device=xp_device(y))
    w = betainc(a, b, i / n)
    w = w[..., 1:] - w[..., :-1]
    w = xpx.at(w, xp.isnan(w)).set(0)
    res = xp.vecdot(w, y, axis=-1)
    return xp.moveaxis(res, 0, -1)


def _quantile_winsor(y, p, n, method, xp):
    ops = dict(round_outward=(xp.floor, xp.ceil),
               round_inward=(xp.ceil, xp.floor),
               round_nearest=(xp.round, xp.round))
    op_left, op_right = ops[method]
    j = xp.where(p < 0.5, op_left(p*n), op_right(n*p - 1))
    return xp.take_along_axis(y, xp.astype(j, xp.int64), axis=-1)


def _quantile_bc(y, p, n, method, xp):
    # Methods retained for backward compatibility. NumPy documentation is not
    # quite right about what these methods do: if `p * (n - 1)` is integral,
    # that is used as the index. See numpy/numpy#28910.
    ij = p * (n - 1)
    if method == '_midpoint':
        return (xp.take_along_axis(y, xp.astype(xp.floor(ij), xp.int64), axis=-1)
                + xp.take_along_axis(y, xp.astype(xp.ceil(ij), xp.int64), axis=-1)) / 2
    elif method == '_lower':
        k = xp.floor(ij)
    elif method == '_higher':
        k = xp.ceil(ij)
    elif method == '_nearest':
        k = xp.round(ij)
    return xp.take_along_axis(y, xp.astype(k, xp.int64), axis=-1)


@xp_capabilities(skip_backends=[("dask.array", "No take_along_axis yet.")])
def _xp_searchsorted(x, y, *, side='left', xp=None):
    # Vectorized xp.searchsorted. Search is performed along last axis. The shape of the
    # output is that of `y`, broadcasting the batch dimensions with those of `x` if
    # necessary.
    xp = array_namespace(x, y) if xp is None else xp
    xp_default_int = xp.asarray(1).dtype
    y_0d = xp.asarray(y).ndim == 0
    x, y = _broadcast_arrays((x, y), axis=-1, xp=xp)
    x_1d = x.ndim <= 1

    if x_1d or is_torch(xp):
        y = xp.reshape(y, ()) if (y_0d and x_1d) else y
        out = xp.searchsorted(x, y, side=side)
        out = xp.astype(out, xp_default_int, copy=False)
        return out

    a = xp.full(y.shape, 0, device=xp_device(x))

    if x.shape[-1] == 0:
        return a

    n = xp.count_nonzero(~xp.isnan(x), axis=-1, keepdims=True)
    b = xp.broadcast_to(n, y.shape)

    compare = xp.less_equal if side == 'left' else xp.less

    # while xp.any(b - a > 1):
    # refactored to for loop with ~log2(n) iterations for JAX JIT
    for i in range(int(math.log2(x.shape[-1])) + 1):
        c = (a + b) // 2
        x0 = xp.take_along_axis(x, c, axis=-1)
        j = compare(y, x0)
        b = xp.where(j, c, b)
        a = xp.where(j, a, c)

    out = xp.where(compare(y, xp.min(x, axis=-1, keepdims=True)), 0, b)
    out = xp.where(xp.isnan(y), x.shape[-1], out) if side == 'right' else out
    out = xp.astype(out, xp_default_int, copy=False)
    return out


@xp_capabilities(skip_backends=[("dask.array", "No take_along_axis yet.")],
                 jax_jit=False)
def iquantile(x, y, *, method='linear', axis=0, nan_policy='propagate', keepdims=None):
    """
    Compute the empirical distribution function of the data along the specified axis.

    Parameters
    ----------
    x : array_like of real numbers
        Data array.
    y : array_like of real numbers
        Datum or data for which to estimate the cumulative probabilities.
        See `axis`, `keepdims`, and the examples for broadcasting behavior.
    method : str, default: 'linear'
        The method to use for estimating the empirical distribution function.
        The available options, numbered as they appear in [1]_, are:

        4. 'interpolated_inverted_cdf'
        5. 'hazen'
        6. 'weibull'
        7. 'linear'  (default)
        8. 'median_unbiased'
        9. 'normal_unbiased'

        Only the continuous methods are available at this time.
        See Notes for details.
    axis : int or None, default: 0
        Axis along which the quantiles are computed.
        ``None`` ravels both `x` and `y` before performing the calculation,
        without checking whether the original shapes were compatible.
        As in other `scipy.stats` functions, a positive integer `axis` is resolved
        after prepending 1s to the shape of `x` or `y` as needed until the two arrays
        have the same dimensionality. When providing `x` and `y` with different
        dimensionality, consider using negative `axis` integers for clarity.
    nan_policy : str, default: 'propagate'
        Defines how to handle NaNs in the input data `x`.

        - ``propagate``: if a NaN is present in the axis slice (e.g. row) along
          which the  statistic is computed, the corresponding slice of the output
          will contain NaN(s).
        - ``omit``: NaNs will be omitted when performing the calculation.
          If insufficient data remains in the axis slice along which the
          statistic is computed, the corresponding slice of the output will
          contain NaN(s).
        - ``raise``: if a NaN is present, a ``ValueError`` will be raised.

        If NaNs are present in `y`, the corresponding entries in the output will be NaN.
    keepdims : bool, optional
        Consider the case in which `x` is 1-D and `y` is a scalar: the empirical
        distribution function is a reducing statistic, and the default behavior is to
        return a scalar.
        If `keepdims` is set to True, the axis will not be reduced away, and the
        result will be a 1-D array with one element.

        The general case is more subtle, since multiple probabilities may be
        requested for each axis-slice of `x`. For instance, if both `x` and `y`
        are 1-D and ``y.size > 1``, no axis can be reduced away; there must be an
        axis to contain the number of probabilities given by ``y.size``. Therefore:

        - By default, the axis will be reduced away if possible (i.e. if there is
          exactly one element of `y` per axis-slice of `x`).
        - If `keepdims` is set to True, the axis will not be reduced away.
        - If `keepdims` is set to False, the axis will be reduced away
          if possible, and an error will be raised otherwise.

    Returns
    -------
    probability : scalar or ndarray
        The resulting probabilities(s). The dtype is the result dtype of `x` and `y`.

    Notes
    -----
    Given a sample `x` from an underlying distribution, `iquantile` provides a
    nonparametric estimate of the empirical distribution function.

    By default, this is done by computing the "fractional index" ``p`` at which ``y``
    would appear within ``z``, a sorted copy of `x`::

        p = 1 / (n - 1) * (j +  (     y - z[j])
                              / (z[j+1] - z[j]))

    where the index ``j`` is that of the largest element of ``z`` that does not exceed
    ``y``, and ``n`` is the number of elements in the sample. Note that if ``y`` is an
    element of ``z``, then ``j`` is the index such that ``y = z[j]``, and the formula
    simplifies to the intuitive ``j / (n - 1)``. The full formula linearly interpolates
    between ``j / (n - 1)`` and ``(j + 1) / (n - 1)``.

    This is a special case of the more general:

        p = (j + (y - z[j]) / (z[j+1] - z[j] + 1 - m) / n

    where ``m`` may be defined according to several different conventions.
    The preferred convention may be selected using the ``method`` parameter:

    =============================== =============== ===============
    ``method``                      number in H&F   ``m``
    =============================== =============== ===============
    ``interpolated_inverted_cdf``   4               ``0``
    ``hazen``                       5               ``1/2``
    ``weibull``                     6               ``p``
    ``linear`` (default)            7               ``1 - p``
    ``median_unbiased``             8               ``p/3 + 1/3``
    ``normal_unbiased``             9               ``p/4 + 3/8``
    =============================== =============== ===============

    Note that indices ``j`` and ``j + 1`` are clipped to the range ``0`` to
    ``n - 1`` when the results of the formula would be outside the allowed
    range of non-negative indices, and resulting ``p`` is clipped to the range
    ``0`` to ``1``.

    When all the data in ``x`` are unique, the empirical distribution and quantile
    functions are inverses of one another within a certain domain, hence the name.
    Although `quantile` with ``method='linear'`` is invertible over the whole domain
    of ``p`` from ``0`` to ``1``, this is not true of other methods.

    References
    ----------
    .. [1] R. J. Hyndman and Y. Fan,
       "Sample quantiles in statistical packages,"
       The American Statistician, 50(4), pp. 361-365, 1996

    Examples
    --------
    >>> import numpy as np
    >>> from scipy import stats
    >>> x = [0, 1, 2, 3, 4, 5, 6, 7, 8, 9, 10]

    Calculate the empirical distribution function of one sample at a single point.

    >>> stats.iquantile(x, 5, axis=-1)
    np.float64(0.5)

    Calculate the empirical distribution function of one sample at two points.

    >>> stats.iquantile(x, [2.5, 7.5], axis=-1)
    array([0.25, 0.75])

    Calculate the empirical distribution function of two samples at different points.

    >>> x = np.stack((np.arange(0, 11), np.arange(10, 21)))
    >>> stats.iquantile(x, [[2.5], [17.5]], axis=-1, keepdims=True)
    array([[0.25],
           [0.75]])

    Calculate the empirical distribution function at many points for each of two
    samples.

    >>> rng = np.random.default_rng(6110515095)
    >>> x = stats.Normal(mu=[-1, 1]).sample(10000)
    >>> y = np.linspace(-4, 4, 5000)[:, np.newaxis]
    >>> p = stats.iquantile(x, y, axis=0)
    >>> plt.plot(y, p)
    >>> plt.show()

    Note that the `quantile` and `iquantile` functions are inverses of one another
    within a certain domain.

    >>> p = np.linspace(0, 1, 300)
    >>> x = rng.standard_normal(300)
    >>> y = stats.quantile(x, p)
    >>> p2 = stats.iquantile(x, y)
    >>> np.testing.assert_allclose(p2, p)
    >>> y2 = stats.quantile(x, p2)
    >>> np.testing.assert_allclose(y2, y)

    However, the domain over which `quantile` can be inverted by `iquantile` depends on
    the `method` used. This is most noticeable when there are few observations in the
    sample.

    >>> import matplotlib.pyplot as plt
    >>> x = np.asarray([0, 1])
    >>> y_linear = stats.quantile(x, p, method='linear')
    >>> y_weibull = stats.quantile(x, p, method='weibull')
    >>> y_iicdf = stats.quantile(x, p, method='interpolated_inverted_cdf')
    >>> plt.plot(p, y_linear, p, y_weibull, p, y_iicdf)
    >>> plt.legend(['linear', 'weibull', 'iicdf'])
    >>> plt.xlabel('p')
    >>> plt.ylabel('y = quantile(x, p)')
    >>> plt.show()

    For example, while `iquantile` can invert `quantile` from ``p = 0.0`` to ``p = 1.0``
    with ``method == 'linear'`, in this case, `quantile` can only be inverted from
    ``p == 0.5`` to ``p = 1.0` with ``method = 'interpolated_inverted_cdf'``. This is a
    fundamental characteristic of the methods, not a shortcoming of `iquantile`.

    """
    temp = _quantile_iv(x, y, method, axis, nan_policy, keepdims, function='iquantile')
    x, y, method, axis, nan_policy, keepdims, n, axis_none, ndim, y_mask, xp = temp

    if xp_size(x) == 0:
        res = xp.full_like(y, xp.nan)
    else:
        res = _iquantile_hf(x, y, n, method, xp)

    return _post_quantile(res, y_mask, axis, axis_none, ndim, keepdims, xp)


_iquantile_discontinuous_methods = dict(
    inverted_cdf=0.0,
    averaged_inverted_cdf=0.0,
    closest_observation=0.5,
)


_iquantile_continuous_methods = dict(
    interpolated_inverted_cdf=(0, 1),
    hazen=(0.5, 0.5),
    weibull=(0, 0),
    linear=(1, 1),
    median_unbiased=(1 / 3, 1 / 3),
    normal_unbiased=(3 / 8, 3 / 8),
)


_iquantile_methods = (set(_iquantile_continuous_methods).union(
                      set(_iquantile_discontinuous_methods)))


def _iquantile_hf(x, y, n, method, xp):
    n_int = xp.astype(n, xp.int64)
    j_max = n_int - 1
    j_min = xp.minimum(j_max, xp.asarray(1, dtype=j_max.dtype))
    jp1 = _xp_searchsorted(x, y, side='right')

    if method in _iquantile_discontinuous_methods:
        dp = _iquantile_discontinuous_methods[method]
        p = (xp.astype(jp1, x.dtype)+dp)/n

    else:
        jp1 = xp.clip(jp1, j_min, j_max)
        j = xp.clip(jp1-1, 0)
        xj = xp.take_along_axis(x, j, axis=-1)
        xjp1 = xp.take_along_axis(x, jp1, axis=-1)
        with np.errstate(divide='ignore', invalid='ignore'):  # refactor to apply_where?
            # delta = xp.where(((xjp1 == xj) & (y == xj)) | xp.isinf(xj), 1., (y - xj) / (xjp1 - xj))
            delta = xp.where((xjp1 > xj) & xp.isfinite(xj), (y - xj) / (xjp1 - xj), 1.)

        a, b = _iquantile_continuous_methods[method]
        p = (xp.astype(jp1, x.dtype) + delta - a) / (n + 1 - a - b)

    xmin = x[..., :1]
    xmax = (x[..., -1:] if n.shape == () else xp.take_along_axis(x, j_max))
    p = xpx.at(p)[y < xmin].set(0.)
    p = xpx.at(p)[y > xmax].set(1.)

    return xp.clip(p, 0., 1.)<|MERGE_RESOLUTION|>--- conflicted
+++ resolved
@@ -15,19 +15,15 @@
 from scipy.stats._axis_nan_policy import _broadcast_arrays, _contains_nan
 
 
-<<<<<<< HEAD
-def _quantile_iv(x, p, method, axis, nan_policy, keepdims, function='quantile'):
-    xp = array_namespace(x, p)
-=======
-def _quantile_iv(x, p, method, axis, nan_policy, keepdims, weights):
+def _quantile_iv(x, p, method, axis, nan_policy, keepdims, weights, function='quantile'):
     xp = array_namespace(x, p, weights)
->>>>>>> 7d117511
 
     if function == "quantile":
         methods = {'inverted_cdf', 'averaged_inverted_cdf', 'closest_observation',
                    'hazen', 'interpolated_inverted_cdf', 'linear',
                    'median_unbiased', 'normal_unbiased', 'weibull',
-                   'harrell-davis', '_lower', '_midpoint', '_higher', '_nearest'}
+                   'harrell-davis', '_lower', '_midpoint', '_higher', '_nearest',
+                   'round_outward', 'round_inward', 'round_nearest'}
         allowed_types = 'real floating'
         def mask_fun(p): return (p > 1) | (p < 0) | xp.isnan(p)
         var2_name = 'p'
@@ -67,14 +63,6 @@
         raise ValueError(message)
     axis = int(axis)
 
-<<<<<<< HEAD
-=======
-    methods = {'inverted_cdf', 'averaged_inverted_cdf', 'closest_observation',
-               'hazen', 'interpolated_inverted_cdf', 'linear',
-               'median_unbiased', 'normal_unbiased', 'weibull',
-               'harrell-davis', '_lower', '_midpoint', '_higher', '_nearest',
-               'round_outward', 'round_inward', 'round_nearest'}
->>>>>>> 7d117511
     if method not in methods:
         message = f"`method` must be one of {methods}"
         raise ValueError(message)
@@ -127,14 +115,10 @@
                      else xp.moveaxis(n_zero_weight, axis, -1))
 
     n = _length_nonmasked(y, -1, xp=xp, keepdims=True)
-<<<<<<< HEAD
-    n = xp.asarray(n, dtype=dtype, device=xp_device(y))
+    n = n if n_zero_weight is None else n - n_zero_weight
 
     nan_out = None
-=======
-    n = n if n_zero_weight is None else n - n_zero_weight
-
->>>>>>> 7d117511
+
     if contains_nans:
         nans = xp.isnan(y)
 
@@ -156,17 +140,13 @@
             y = xp.asarray(y, copy=True)  # ensure writable
             y = xpx.at(y, nans).set(0)  # any non-nan will prevent NaN from propagating
 
-<<<<<<< HEAD
+    n = xp.asarray(n, dtype=dtype, device=xp_device(y))
+
     # apparently xpx.at is accepting nan_out as a mask even though it doesn't have the
     # same number of dimensions as `y`, yet it still appears to work correctly?
     # should refactor for clarity, and p_mask that gets returned here should probably
     # get a different name - `nan_out` would be more appropriate!
     p_mask = mask_fun(p) if nan_out is None else mask_fun(p) | nan_out[..., xp.newaxis]
-=======
-    n = xp.asarray(n, dtype=dtype, device=xp_device(y))
-
-    p_mask = (p > 1) | (p < 0) | xp.isnan(p)
->>>>>>> 7d117511
     if xp.any(p_mask):
         p = xp.asarray(p, copy=True)
         p = xpx.at(p, p_mask).set(0.5)  # these get NaN-ed out at the end
@@ -752,8 +732,9 @@
     fundamental characteristic of the methods, not a shortcoming of `iquantile`.
 
     """
-    temp = _quantile_iv(x, y, method, axis, nan_policy, keepdims, function='iquantile')
-    x, y, method, axis, nan_policy, keepdims, n, axis_none, ndim, y_mask, xp = temp
+    temp = _quantile_iv(x, y, method, axis, nan_policy, keepdims, weights=None,
+                        function='iquantile')
+    x, y, method, axis, nan_policy, keepdims, n, axis_none, ndim, y_mask, _, xp = temp
 
     if xp_size(x) == 0:
         res = xp.full_like(y, xp.nan)
