import math
import numpy as np
from scipy.special import betainc
from scipy._lib._array_api import (
    xp_capabilities,
    xp_ravel,
    array_namespace,
    xp_promote,
    xp_device,
<<<<<<< HEAD
    xp_size,
    _length_nonmasked
=======
    _length_nonmasked,
    is_torch,
>>>>>>> 2d623b73
)
import scipy._lib.array_api_extra as xpx
from scipy.stats._axis_nan_policy import _broadcast_arrays, _contains_nan


def _quantile_iv(x, p, method, axis, nan_policy, keepdims, function='quantile'):
    xp = array_namespace(x, p)

    if function == "quantile":
        methods = {'inverted_cdf', 'averaged_inverted_cdf', 'closest_observation',
                   'hazen', 'interpolated_inverted_cdf', 'linear',
                   'median_unbiased', 'normal_unbiased', 'weibull',
                   'harrell-davis', '_lower', '_midpoint', '_higher', '_nearest'}
        allowed_types = 'real floating'
        def mask_fun(p): return (p > 1) | (p < 0) | xp.isnan(p)
        var2_name = 'p'
        var2_type_msg = '`p` must have real floating dtype.'
    else:
        methods = set(_iquantile_methods)
        allowed_types = ('integral', 'real floating')
        mask_fun = xp.isnan
        var2_name = 'y'
        var2_type_msg = '`y` must have real dtype.'

    if not xp.isdtype(xp.asarray(x).dtype, ('integral', 'real floating')):
        raise ValueError("`x` must have real dtype.")

    if not xp.isdtype(xp.asarray(p).dtype, allowed_types):
        raise ValueError(var2_type_msg)

    x, p = xp_promote(x, p, force_floating=True, xp=xp)
    p = xp.asarray(p, device=xp_device(x))
    dtype = x.dtype

    axis_none = axis is None
    ndim = max(x.ndim, p.ndim)
    if axis_none:
        x = xp_ravel(x)
        p = xp_ravel(p)
        axis = 0
    elif np.iterable(axis) or int(axis) != axis:
        message = "`axis` must be an integer or None."
        raise ValueError(message)
    elif (axis >= ndim) or (axis < -ndim):
        message = "`axis` is not compatible with the shapes of the inputs."
        raise ValueError(message)
    axis = int(axis)

    if method not in methods:
        message = f"`method` must be one of {methods}"
        raise ValueError(message)

    contains_nans = _contains_nan(x, nan_policy, xp_omit_okay=True, xp=xp)

    if keepdims not in {None, True, False}:
        message = "If specified, `keepdims` must be True or False."
        raise ValueError(message)

    # If data has length zero along `axis`, the result will be an array of NaNs just
    # as if the data had length 1 along axis and were filled with NaNs. This is treated
    # naturally below whether `nan_policy` is `'propagate'` or `'omit'`.
    if x.shape[axis] == 0 and function == 'quantile':
        shape = list(x.shape)
        shape[axis] = 1
        x = xp.full(shape, xp.nan, dtype=dtype, device=xp_device(x))

    y = xp.sort(x, axis=axis, stable=False)
    y, p = _broadcast_arrays((y, p), axis=axis)

    if (keepdims is False) and (p.shape[axis] != 1):
        message = ("`keepdims` may be False only if the length of "
                   f"`{var2_name}` along `axis` is 1.")
        raise ValueError(message)
    keepdims = (p.shape[axis] != 1) if keepdims is None else keepdims

    y = xp.moveaxis(y, axis, -1)
    p = xp.moveaxis(p, axis, -1)

    n = _length_nonmasked(y, -1, xp=xp, keepdims=True)
    n = xp.asarray(n, dtype=dtype, device=xp_device(y))

    nan_out = None
    if contains_nans:
        nans = xp.isnan(y)

        # Note that if length along `axis` were 0 to begin with,
        # it is now length 1 and filled with NaNs.
        if nan_policy == 'propagate':
            nan_out = xp.any(nans, axis=-1)
        else:  # 'omit'
            non_nan = xp.astype(~nans, xp.uint64)
            n_int = xp.sum(non_nan, axis=-1, keepdims=True)
            n = xp.astype(n_int, dtype)
            # NaNs are produced only if slice is empty after removing NaNs
            nan_out = xp.any(n == 0, axis=-1)
            n = xpx.at(n, nan_out).set(y.shape[-1])  # avoids pytorch/pytorch#146211

        if xp.any(nan_out):
            y = xp.asarray(y, copy=True)  # ensure writable
            y = xpx.at(y, nan_out).set(xp.nan)
        elif xp.any(nans) and method == 'harrell-davis':
            y = xp.asarray(y, copy=True)  # ensure writable
            y = xpx.at(y, nans).set(0)  # any non-nan will prevent NaN from propagating

    # apparently xpx.at is accepting nan_out as a mask even though it doesn't have the
    # same number of dimensions as `y`, yet it still appears to work correctly?
    # should refactor for clarity, and p_mask that gets returned here should probably
    # get a different name - `nan_out` would be more appropriate!
    p_mask = mask_fun(p) if nan_out is None else mask_fun(p) | nan_out[..., xp.newaxis]
    if xp.any(p_mask):
        p = xp.asarray(p, copy=True)
        p = xpx.at(p, p_mask).set(0.5)  # these get NaN-ed out at the end

    return y, p, method, axis, nan_policy, keepdims, n, axis_none, ndim, p_mask, xp


@xp_capabilities(skip_backends=[("dask.array", "No take_along_axis yet.")],
                 jax_jit=False)
def quantile(x, p, *, method='linear', axis=0, nan_policy='propagate', keepdims=None):
    """
    Compute the p-th quantile of the data along the specified axis.

    Parameters
    ----------
    x : array_like of real numbers
        Data array.
    p : array_like of float
        Probability or sequence of probabilities of the quantiles to compute.
        Values must be between 0 and 1 (inclusive).
        While `numpy.quantile` can only compute quantiles according to the Cartesian
        product of the first two arguments, this function enables calculation of
        quantiles at different probabilities for each axis slice by following
        broadcasting rules like those of `scipy.stats` reducing functions.
        See `axis`, `keepdims`, and the examples.
    method : str, default: 'linear'
        The method to use for estimating the quantile.
        The available options, numbered as they appear in [1]_, are:

        1. 'inverted_cdf'
        2. 'averaged_inverted_cdf'
        3. 'closest_observation'
        4. 'interpolated_inverted_cdf'
        5. 'hazen'
        6. 'weibull'
        7. 'linear'  (default)
        8. 'median_unbiased'
        9. 'normal_unbiased'

        'harrell-davis' is also available to compute the quantile estimate
        according to [2]_.
        See Notes for details.
    axis : int or None, default: 0
        Axis along which the quantiles are computed.
        ``None`` ravels both `x` and `p` before performing the calculation,
        without checking whether the original shapes were compatible.
        As in other `scipy.stats` functions, a positive integer `axis` is resolved
        after prepending 1s to the shape of `x` or `p` as needed until the two arrays
        have the same dimensionality. When providing `x` and `p` with different
        dimensionality, consider using negative `axis` integers for clarity.
    nan_policy : str, default: 'propagate'
        Defines how to handle NaNs in the input data `x`.

        - ``propagate``: if a NaN is present in the axis slice (e.g. row) along
          which the  statistic is computed, the corresponding slice of the output
          will contain NaN(s).
        - ``omit``: NaNs will be omitted when performing the calculation.
          If insufficient data remains in the axis slice along which the
          statistic is computed, the corresponding slice of the output will
          contain NaN(s).
        - ``raise``: if a NaN is present, a ``ValueError`` will be raised.

        If NaNs are present in `p`, a ``ValueError`` will be raised.
    keepdims : bool, optional
        Consider the case in which `x` is 1-D and `p` is a scalar: the quantile
        is a reducing statistic, and the default behavior is to return a scalar.
        If `keepdims` is set to True, the axis will not be reduced away, and the
        result will be a 1-D array with one element.

        The general case is more subtle, since multiple quantiles may be
        requested for each axis-slice of `x`. For instance, if both `x` and `p`
        are 1-D and ``p.size > 1``, no axis can be reduced away; there must be an
        axis to contain the number of quantiles given by ``p.size``. Therefore:

        - By default, the axis will be reduced away if possible (i.e. if there is
          exactly one element of `q` per axis-slice of `x`).
        - If `keepdims` is set to True, the axis will not be reduced away.
        - If `keepdims` is set to False, the axis will be reduced away
          if possible, and an error will be raised otherwise.

    Returns
    -------
    quantile : scalar or ndarray
        The resulting quantile(s). The dtype is the result dtype of `x` and `p`.

    Notes
    -----
    Given a sample `x` from an underlying distribution, `quantile` provides a
    nonparametric estimate of the inverse cumulative distribution function.

    By default, this is done by interpolating between adjacent elements in
    ``y``, a sorted copy of `x`::

        (1-g)*y[j] + g*y[j+1]

    where the index ``j`` and coefficient ``g`` are the integral and
    fractional components of ``p * (n-1)``, and ``n`` is the number of
    elements in the sample.

    This is a special case of Equation 1 of H&F [1]_. More generally,

    - ``j = (p*n + m - 1) // 1``, and
    - ``g = (p*n + m - 1) % 1``,

    where ``m`` may be defined according to several different conventions.
    The preferred convention may be selected using the ``method`` parameter:

    =============================== =============== ===============
    ``method``                      number in H&F   ``m``
    =============================== =============== ===============
    ``interpolated_inverted_cdf``   4               ``0``
    ``hazen``                       5               ``1/2``
    ``weibull``                     6               ``p``
    ``linear`` (default)            7               ``1 - p``
    ``median_unbiased``             8               ``p/3 + 1/3``
    ``normal_unbiased``             9               ``p/4 + 3/8``
    =============================== =============== ===============

    Note that indices ``j`` and ``j + 1`` are clipped to the range ``0`` to
    ``n - 1`` when the results of the formula would be outside the allowed
    range of non-negative indices. When ``j`` is clipped to zero, ``g`` is
    set to zero as well. The ``-1`` in the formulas for ``j`` and ``g``
    accounts for Python's 0-based indexing.

    The table above includes only the estimators from [1]_ that are continuous
    functions of probability `p` (estimators 4-9). SciPy also provides the
    three discontinuous estimators from [1]_ (estimators 1-3), where ``j`` is
    defined as above, ``m`` is defined as follows, and ``g`` is ``0`` when
    ``index = p*n + m - 1`` is less than ``0`` and otherwise is defined below.

    1. ``inverted_cdf``: ``m = 0`` and ``g = int(index - j > 0)``
    2. ``averaged_inverted_cdf``: ``m = 0`` and
       ``g = (1 + int(index - j > 0)) / 2``
    3. ``closest_observation``: ``m = -1/2`` and
       ``g = 1 - int((index == j) & (j%2 == 1))``

    A different strategy for computing quantiles from [2]_, ``method='harrell-davis'``,
    uses a weighted combination of all elements. The weights are computed as:

    .. math::

        w_{n, i} = I_{i/n}(a, b) - I_{(i - 1)/n}(a, b)

    where :math:`n` is the number of elements in the sample,
    :math:`i` are the indices :math:`1, 2, ..., n-1, n` of the sorted elements,
    :math:`a = p (n + 1)`, :math:`b = (1 - p)(n + 1)`,
    :math:`p` is the probability of the quantile, and
    :math:`I` is the regularized, lower incomplete beta function
    (`scipy.special.betainc`).

    Examples
    --------
    >>> import numpy as np
    >>> from scipy import stats
    >>> x = np.asarray([[10, 8, 7, 5, 4],
    ...                 [0, 1, 2, 3, 5]])

    Take the median of each row.

    >>> stats.quantile(x, 0.5, axis=-1)
    array([7.,  2.])

    Take a different quantile for each row.

    >>> stats.quantile(x, [[0.25], [0.75]], axis=-1, keepdims=True)
    array([[5.],
           [3.]])

    Take multiple quantiles for each row.

    >>> stats.quantile(x, [0.25, 0.75], axis=-1)
    array([[5., 8.],
           [1., 3.]])

    Take different quantiles for each row.

    >>> p = np.asarray([[0.25, 0.75],
    ...                 [0.5, 1.0]])
    >>> stats.quantile(x, p, axis=-1)
    array([[5., 8.],
           [2., 5.]])

    Take different quantiles for each column.

    >>> stats.quantile(x.T, p.T, axis=0)
    array([[5., 2.],
           [8., 5.]])

    References
    ----------
    .. [1] R. J. Hyndman and Y. Fan,
       "Sample quantiles in statistical packages,"
       The American Statistician, 50(4), pp. 361-365, 1996
    .. [2] Harrell, Frank E., and C. E. Davis.
       "A new distribution-free quantile estimator."
       Biometrika 69.3 (1982): 635-640.

    """
    # Input validation / standardization

    temp = _quantile_iv(x, p, method, axis, nan_policy, keepdims)
    y, p, method, axis, nan_policy, keepdims, n, axis_none, ndim, p_mask, xp = temp

    if method in {'inverted_cdf', 'averaged_inverted_cdf', 'closest_observation',
                  'hazen', 'interpolated_inverted_cdf', 'linear',
                  'median_unbiased', 'normal_unbiased', 'weibull'}:
        res = _quantile_hf(y, p, n, method, xp)
    elif method in {'harrell-davis'}:
        res = _quantile_hd(y, p, n, xp)
    elif method in {'_lower', '_midpoint', '_higher', '_nearest'}:
        res = _quantile_bc(y, p, n, method, xp)

    return _post_quantile(res, p_mask, axis, axis_none, ndim, keepdims, xp)


def _post_quantile(res, p_mask, axis, axis_none, ndim, keepdims, xp):
    res = xpx.at(res, p_mask).set(xp.nan)

    # Reshape per axis/keepdims
    if axis_none and keepdims:
        shape = (1,)*(ndim - 1) + res.shape
        res = xp.reshape(res, shape)
        axis = -1

    res = xp.moveaxis(res, -1, axis)

    if not keepdims:
        res = xp.squeeze(res, axis=axis)

    return res[()] if res.ndim == 0 else res


def _quantile_hf(y, p, n, method, xp):
    ms = dict(inverted_cdf=0, averaged_inverted_cdf=0, closest_observation=-0.5,
              interpolated_inverted_cdf=0, hazen=0.5, weibull=p, linear=1 - p,
              median_unbiased=p/3 + 1/3, normal_unbiased=p/4 + 3/8)
    m = ms[method]
    jg = p*n + m - 1
    j = jg // 1
    g = jg % 1
    if method == 'inverted_cdf':
        g = xp.astype((g > 0), jg.dtype)
    elif method == 'averaged_inverted_cdf':
        g = (1 + xp.astype((g > 0), jg.dtype)) / 2
    elif method == 'closest_observation':
        g = (1 - xp.astype((g == 0) & (j % 2 == 1), jg.dtype))
    if method in {'inverted_cdf', 'averaged_inverted_cdf', 'closest_observation'}:
        g = xp.asarray(g)
        g = xpx.at(g, jg < 0).set(0)

    g = xpx.at(g)[j < 0].set(0)
    j = xp.clip(j, 0., n - 1)
    jp1 = xp.clip(j + 1, 0., n - 1)

    return ((1 - g) * xp.take_along_axis(y, xp.astype(j, xp.int64), axis=-1)
            + g * xp.take_along_axis(y, xp.astype(jp1, xp.int64), axis=-1))


def _quantile_hd(y, p, n, xp):
    # RE axis handling: We need to perform a reducing operation over rows of `y` for
    # each element in the corresponding row of `p` (a la Cartesian product). Strategy:
    # move rows of `p` to an axis at the front that is orthogonal to all the rest,
    # perform the reducing operating over the last axis, then move the front axis back
    # to the end.
    p = xp.moveaxis(p, -1, 0)[..., xp.newaxis]
    a = p * (n + 1)
    b = (1 - p) * (n + 1)
    i = xp.arange(y.shape[-1] + 1, dtype=y.dtype, device=xp_device(y))
    w = betainc(a, b, i / n)
    w = w[..., 1:] - w[..., :-1]
    w = xpx.at(w, xp.isnan(w)).set(0)
    res = xp.vecdot(w, y, axis=-1)
    return xp.moveaxis(res, 0, -1)


def _quantile_bc(y, p, n, method, xp):
    # Methods retained for backward compatibility. NumPy documentation is not
    # quite right about what these methods do: if `p * (n - 1)` is integral,
    # that is used as the index. See numpy/numpy#28910.
    ij = p * (n - 1)
    if method == '_midpoint':
        return (xp.take_along_axis(y, xp.astype(xp.floor(ij), xp.int64), axis=-1)
                + xp.take_along_axis(y, xp.astype(xp.ceil(ij), xp.int64), axis=-1)) / 2
    elif method == '_lower':
        k = xp.floor(ij)
    elif method == '_higher':
        k = xp.ceil(ij)
    elif method == '_nearest':
        k = xp.round(ij)
    return xp.take_along_axis(y, xp.astype(k, xp.int64), axis=-1)


@xp_capabilities(skip_backends=[("dask.array", "No take_along_axis yet.")])
def _xp_searchsorted(x, y, *, side='left', xp=None):
<<<<<<< HEAD
    # Vectorize np.searchsorted. Assumes search is along last axis, which is always
    # preserved in the output. Does not support zero-length `x`. For side='right',
    # NaNs in `y` are inserted to the left, in contrast with np.searchsorted.
    xp = array_namespace(x, y) if xp is None else xp
    x, y = _broadcast_arrays((x, y), axis=-1, xp=xp)

    a = xp.full(y.shape, 0)
    n = xp.count_nonzero(~xp.isnan(x), axis=-1, keepdims=True)
    b = xp.broadcast_to(n, y.shape)

    if side=='right':
        n_nans = x.shape[-1] - n
        a, b = a + n_nans, b + n_nans
        b = xp.where(n > 0, b, b - 1)  # handle all nan case?
        x, y = -xp.flip(x, axis=-1), -y
=======
    # Vectorized xp.searchsorted. Search is performed along last axis. The shape of the
    # output is that of `y`, broadcasting the batch dimensions with those of `x` if
    # necessary.
    xp = array_namespace(x, y) if xp is None else xp
    xp_default_int = xp.asarray(1).dtype
    y_0d = xp.asarray(y).ndim == 0
    x, y = _broadcast_arrays((x, y), axis=-1, xp=xp)
    x_1d = x.ndim <= 1

    if x_1d or is_torch(xp):
        y = xp.reshape(y, ()) if (y_0d and x_1d) else y
        out = xp.searchsorted(x, y, side=side)
        out = xp.astype(out, xp_default_int, copy=False)
        return out

    a = xp.full(y.shape, 0, device=xp_device(x))

    if x.shape[-1] == 0:
        return a

    n = xp.count_nonzero(~xp.isnan(x), axis=-1, keepdims=True)
    b = xp.broadcast_to(n, y.shape)

    compare = xp.less_equal if side == 'left' else xp.less
>>>>>>> 2d623b73

    # while xp.any(b - a > 1):
    # refactored to for loop with ~log2(n) iterations for JAX JIT
    for i in range(int(math.log2(x.shape[-1])) + 1):
        c = (a + b) // 2
        x0 = xp.take_along_axis(x, c, axis=-1)
<<<<<<< HEAD
        j = x0 >= y
        b = xp.where(j, c, b)
        a = xp.where(j, a, c)

    b = xp.where(y <= xp.min(x, axis=-1, keepdims=True), 0, b)
    return b if side == 'left' else  x.shape[-1] - b


@xp_capabilities(skip_backends=[("dask.array", "No take_along_axis yet.")],
                 jax_jit=False)
def iquantile(x, y, *, method='linear', axis=0, nan_policy='propagate', keepdims=None):
    """
    Compute the empirical distribution function of the data along the specified axis.

    Parameters
    ----------
    x : array_like of real numbers
        Data array.
    y : array_like of real numbers
        Datum or data for which to estimate the cumulative probabilities.
        See `axis`, `keepdims`, and the examples for broadcasting behavior.
    method : str, default: 'linear'
        The method to use for estimating the empirical distribution function.
        The available options, numbered as they appear in [1]_, are:

        4. 'interpolated_inverted_cdf'
        5. 'hazen'
        6. 'weibull'
        7. 'linear'  (default)
        8. 'median_unbiased'
        9. 'normal_unbiased'

        Only the continuous methods are available at this time.
        See Notes for details.
    axis : int or None, default: 0
        Axis along which the quantiles are computed.
        ``None`` ravels both `x` and `y` before performing the calculation,
        without checking whether the original shapes were compatible.
        As in other `scipy.stats` functions, a positive integer `axis` is resolved
        after prepending 1s to the shape of `x` or `y` as needed until the two arrays
        have the same dimensionality. When providing `x` and `y` with different
        dimensionality, consider using negative `axis` integers for clarity.
    nan_policy : str, default: 'propagate'
        Defines how to handle NaNs in the input data `x`.

        - ``propagate``: if a NaN is present in the axis slice (e.g. row) along
          which the  statistic is computed, the corresponding slice of the output
          will contain NaN(s).
        - ``omit``: NaNs will be omitted when performing the calculation.
          If insufficient data remains in the axis slice along which the
          statistic is computed, the corresponding slice of the output will
          contain NaN(s).
        - ``raise``: if a NaN is present, a ``ValueError`` will be raised.

        If NaNs are present in `y`, the corresponding entries in the output will be NaN.
    keepdims : bool, optional
        Consider the case in which `x` is 1-D and `y` is a scalar: the empirical
        distribution function is a reducing statistic, and the default behavior is to
        return a scalar.
        If `keepdims` is set to True, the axis will not be reduced away, and the
        result will be a 1-D array with one element.

        The general case is more subtle, since multiple probabilities may be
        requested for each axis-slice of `x`. For instance, if both `x` and `y`
        are 1-D and ``y.size > 1``, no axis can be reduced away; there must be an
        axis to contain the number of probabilities given by ``y.size``. Therefore:

        - By default, the axis will be reduced away if possible (i.e. if there is
          exactly one element of `y` per axis-slice of `x`).
        - If `keepdims` is set to True, the axis will not be reduced away.
        - If `keepdims` is set to False, the axis will be reduced away
          if possible, and an error will be raised otherwise.

    Returns
    -------
    probability : scalar or ndarray
        The resulting probabilities(s). The dtype is the result dtype of `x` and `y`.

    Notes
    -----
    Given a sample `x` from an underlying distribution, `iquantile` provides a
    nonparametric estimate of the empirical distribution function.

    By default, this is done by computing the "fractional index" ``p`` at which ``y``
    would appear within ``z``, a sorted copy of `x`::

        p = 1 / (n - 1) * (j +  (     y - z[j])
                              / (z[j+1] - z[j]))

    where the index ``j`` is that of the largest element of ``z`` that does not exceed
    ``y``, and ``n`` is the number of elements in the sample. Note that if ``y`` is an
    element of ``z``, then ``j`` is the index such that ``y = z[j]``, and the formula
    simplifies to the intuitive ``j / (n - 1)``. The full formula linearly interpolates
    between ``j / (n - 1)`` and ``(j + 1) / (n - 1)``.

    This is a special case of the more general:

        p = (j + (y - z[j]) / (z[j+1] - z[j] + 1 - m) / n

    where ``m`` may be defined according to several different conventions.
    The preferred convention may be selected using the ``method`` parameter:

    =============================== =============== ===============
    ``method``                      number in H&F   ``m``
    =============================== =============== ===============
    ``interpolated_inverted_cdf``   4               ``0``
    ``hazen``                       5               ``1/2``
    ``weibull``                     6               ``p``
    ``linear`` (default)            7               ``1 - p``
    ``median_unbiased``             8               ``p/3 + 1/3``
    ``normal_unbiased``             9               ``p/4 + 3/8``
    =============================== =============== ===============

    Note that indices ``j`` and ``j + 1`` are clipped to the range ``0`` to
    ``n - 1`` when the results of the formula would be outside the allowed
    range of non-negative indices, and resulting ``p`` is clipped to the range
    ``0`` to ``1``.

    When all the data in ``x`` are unique, the empirical distribution and quantile
    functions are inverses of one another within a certain domain, hence the name.
    Although `quantile` with ``method='linear'`` is invertible over the whole domain
    of ``p`` from ``0`` to ``1``, this is not true of other methods.

    References
    ----------
    .. [1] R. J. Hyndman and Y. Fan,
       "Sample quantiles in statistical packages,"
       The American Statistician, 50(4), pp. 361-365, 1996

    Examples
    --------
    >>> import numpy as np
    >>> from scipy import stats
    >>> x = [0, 1, 2, 3, 4, 5, 6, 7, 8, 9, 10]

    Calculate the empirical distribution function of one sample at a single point.

    >>> stats.iquantile(x, 5, axis=-1)
    np.float64(0.5)

    Calculate the empirical distribution function of one sample at two points.

    >>> stats.iquantile(x, [2.5, 7.5], axis=-1)
    array([0.25, 0.75])

    Calculate the empirical distribution function of two samples at different points.

    >>> x = np.stack((np.arange(0, 11), np.arange(10, 21)))
    >>> stats.iquantile(x, [[2.5], [17.5]], axis=-1, keepdims=True)
    array([[0.25],
           [0.75]])

    Calculate the empirical distribution function at many points for each of two
    samples.

    >>> rng = np.random.default_rng(6110515095)
    >>> x = stats.Normal(mu=[-1, 1]).sample(10000)
    >>> y = np.linspace(-4, 4, 5000)[:, np.newaxis]
    >>> p = stats.iquantile(x, y, axis=0)
    >>> plt.plot(y, p)
    >>> plt.show()

    Note that the `quantile` and `iquantile` functions are inverses of one another
    within a certain domain.

    >>> p = np.linspace(0, 1, 300)
    >>> x = rng.standard_normal(300)
    >>> y = stats.quantile(x, p)
    >>> p2 = stats.iquantile(x, y)
    >>> np.testing.assert_allclose(p2, p)
    >>> y2 = stats.quantile(x, p2)
    >>> np.testing.assert_allclose(y2, y)

    However, the domain over which `quantile` can be inverted by `iquantile` depends on
    the `method` used. This is most noticeable when there are few observations in the
    sample.

    >>> import matplotlib.pyplot as plt
    >>> x = np.asarray([0, 1])
    >>> y_linear = stats.quantile(x, p, method='linear')
    >>> y_weibull = stats.quantile(x, p, method='weibull')
    >>> y_iicdf = stats.quantile(x, p, method='interpolated_inverted_cdf')
    >>> plt.plot(p, y_linear, p, y_weibull, p, y_iicdf)
    >>> plt.legend(['linear', 'weibull', 'iicdf'])
    >>> plt.xlabel('p')
    >>> plt.ylabel('y = quantile(x, p)')
    >>> plt.show()

    For example, while `iquantile` can invert `quantile` from ``p = 0.0`` to ``p = 1.0``
    with ``method == 'linear'`, in this case, `quantile` can only be inverted from
    ``p == 0.5`` to ``p = 1.0` with ``method = 'interpolated_inverted_cdf'``. This is a
    fundamental characteristic of the methods, not a shortcoming of `iquantile`.

    """
    temp = _quantile_iv(x, y, method, axis, nan_policy, keepdims, function='iquantile')
    x, y, method, axis, nan_policy, keepdims, n, axis_none, ndim, y_mask, xp = temp

    if xp_size(x) == 0:
        res = xp.full_like(y, xp.nan)
    else:
        res = _iquantile_hf(x, y, n, method, xp)

    return _post_quantile(res, y_mask, axis, axis_none, ndim, keepdims, xp)


_iquantile_discontinuous_methods = dict(
    inverted_cdf=0.0,
    averaged_inverted_cdf=0.0,
    closest_observation=0.5,
)


_iquantile_continuous_methods = dict(
    interpolated_inverted_cdf=(0, 1),
    hazen=(0.5, 0.5),
    weibull=(0, 0),
    linear=(1, 1),
    median_unbiased=(1 / 3, 1 / 3),
    normal_unbiased=(3 / 8, 3 / 8),
)


_iquantile_methods = (set(_iquantile_continuous_methods).union(
                      set(_iquantile_discontinuous_methods)))


def _iquantile_hf(x, y, n, method, xp):
    n_int = xp.astype(n, xp.int64)
    j_max = n_int - 1
    j_min = xp.minimum(j_max, xp.asarray(1, dtype=j_max.dtype))
    jp1 = _xp_searchsorted(x, y, side='right')

    if method in _iquantile_discontinuous_methods:
        dp = _iquantile_discontinuous_methods[method]
        p = (xp.astype(jp1, x.dtype)+dp)/n

    else:
        jp1 = xp.clip(jp1, j_min, j_max)
        j = xp.clip(jp1-1, 0)
        xj = xp.take_along_axis(x, j, axis=-1)
        xjp1 = xp.take_along_axis(x, jp1, axis=-1)
        with np.errstate(divide='ignore', invalid='ignore'):  # refactor to apply_where?
            # delta = xp.where(((xjp1 == xj) & (y == xj)) | xp.isinf(xj), 1., (y - xj) / (xjp1 - xj))
            delta = xp.where((xjp1 > xj) & xp.isfinite(xj), (y - xj) / (xjp1 - xj), 1.)

        a, b = _iquantile_continuous_methods[method]
        p = (xp.astype(jp1, x.dtype) + delta - a) / (n + 1 - a - b)

    xmin = x[..., :1]
    xmax = (x[..., -1:] if n.shape == () else xp.take_along_axis(x, j_max))
    p = xpx.at(p)[y < xmin].set(0.)
    p = xpx.at(p)[y > xmax].set(1.)

    return xp.clip(p, 0., 1.)
=======
        j = compare(y, x0)
        b = xp.where(j, c, b)
        a = xp.where(j, a, c)

    out = xp.where(compare(y, xp.min(x, axis=-1, keepdims=True)), 0, b)
    out = xp.where(xp.isnan(y), x.shape[-1], out) if side == 'right' else out
    out = xp.astype(out, xp_default_int, copy=False)
    return out
>>>>>>> 2d623b73
<|MERGE_RESOLUTION|>--- conflicted
+++ resolved
@@ -7,13 +7,9 @@
     array_namespace,
     xp_promote,
     xp_device,
-<<<<<<< HEAD
     xp_size,
-    _length_nonmasked
-=======
     _length_nonmasked,
     is_torch,
->>>>>>> 2d623b73
 )
 import scipy._lib.array_api_extra as xpx
 from scipy.stats._axis_nan_policy import _broadcast_arrays, _contains_nan
@@ -417,23 +413,6 @@
 
 @xp_capabilities(skip_backends=[("dask.array", "No take_along_axis yet.")])
 def _xp_searchsorted(x, y, *, side='left', xp=None):
-<<<<<<< HEAD
-    # Vectorize np.searchsorted. Assumes search is along last axis, which is always
-    # preserved in the output. Does not support zero-length `x`. For side='right',
-    # NaNs in `y` are inserted to the left, in contrast with np.searchsorted.
-    xp = array_namespace(x, y) if xp is None else xp
-    x, y = _broadcast_arrays((x, y), axis=-1, xp=xp)
-
-    a = xp.full(y.shape, 0)
-    n = xp.count_nonzero(~xp.isnan(x), axis=-1, keepdims=True)
-    b = xp.broadcast_to(n, y.shape)
-
-    if side=='right':
-        n_nans = x.shape[-1] - n
-        a, b = a + n_nans, b + n_nans
-        b = xp.where(n > 0, b, b - 1)  # handle all nan case?
-        x, y = -xp.flip(x, axis=-1), -y
-=======
     # Vectorized xp.searchsorted. Search is performed along last axis. The shape of the
     # output is that of `y`, broadcasting the batch dimensions with those of `x` if
     # necessary.
@@ -458,20 +437,20 @@
     b = xp.broadcast_to(n, y.shape)
 
     compare = xp.less_equal if side == 'left' else xp.less
->>>>>>> 2d623b73
 
     # while xp.any(b - a > 1):
     # refactored to for loop with ~log2(n) iterations for JAX JIT
     for i in range(int(math.log2(x.shape[-1])) + 1):
         c = (a + b) // 2
         x0 = xp.take_along_axis(x, c, axis=-1)
-<<<<<<< HEAD
-        j = x0 >= y
+        j = compare(y, x0)
         b = xp.where(j, c, b)
         a = xp.where(j, a, c)
 
-    b = xp.where(y <= xp.min(x, axis=-1, keepdims=True), 0, b)
-    return b if side == 'left' else  x.shape[-1] - b
+    out = xp.where(compare(y, xp.min(x, axis=-1, keepdims=True)), 0, b)
+    out = xp.where(xp.isnan(y), x.shape[-1], out) if side == 'right' else out
+    out = xp.astype(out, xp_default_int, copy=False)
+    return out
 
 
 @xp_capabilities(skip_backends=[("dask.array", "No take_along_axis yet.")],
@@ -719,14 +698,4 @@
     p = xpx.at(p)[y < xmin].set(0.)
     p = xpx.at(p)[y > xmax].set(1.)
 
-    return xp.clip(p, 0., 1.)
-=======
-        j = compare(y, x0)
-        b = xp.where(j, c, b)
-        a = xp.where(j, a, c)
-
-    out = xp.where(compare(y, xp.min(x, axis=-1, keepdims=True)), 0, b)
-    out = xp.where(xp.isnan(y), x.shape[-1], out) if side == 'right' else out
-    out = xp.astype(out, xp_default_int, copy=False)
-    return out
->>>>>>> 2d623b73
+    return xp.clip(p, 0., 1.)