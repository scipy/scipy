"""Quasi-Monte Carlo engines and helpers."""
from __future__ import annotations

import copy
import math
import numbers
import os
import warnings
from abc import ABC, abstractmethod
from typing import (
    Callable,
    ClassVar,
    Dict,
    List,
    Optional,
    overload,
    Tuple,
    TYPE_CHECKING,
)

import numpy as np

if TYPE_CHECKING:
    import numpy.typing as npt
    from typing_extensions import Literal
    from scipy._lib._util import (
        DecimalNumber, GeneratorType, IntNumber, SeedType
    )

import scipy.stats as stats
from scipy._lib._util import rng_integers
from scipy.spatial import distance, Voronoi
from ._sobol import (
    _initialize_v, _cscramble, _fill_p_cumulative, _draw, _fast_forward,
    _categorize, _MAXDIM
)
from ._qmc_cy import (
    _cy_wrapper_centered_discrepancy,
    _cy_wrapper_wrap_around_discrepancy,
    _cy_wrapper_mixture_discrepancy,
    _cy_wrapper_l2_star_discrepancy,
    _cy_wrapper_update_discrepancy,
    _cy_van_der_corput_scrambled,
    _cy_van_der_corput,
)


__all__ = ['scale', 'discrepancy', 'update_discrepancy',
           'QMCEngine', 'Sobol', 'Halton', 'LatinHypercube',
           'MultinomialQMC', 'MultivariateNormalQMC']


@overload
def check_random_state(seed: Optional[IntNumber] = ...) -> np.random.Generator:
    ...

@overload
def check_random_state(seed: GeneratorType) -> GeneratorType:
    ...


# Based on scipy._lib._util.check_random_state
def check_random_state(seed=None):
    """Turn `seed` into a `numpy.random.Generator` instance.

    Parameters
    ----------
    seed : {None, int, `numpy.random.Generator`,
            `numpy.random.RandomState`}, optional

        If `seed` is None the `numpy.random.Generator` singleton is used.
        If `seed` is an int, a new ``Generator`` instance is used,
        seeded with `seed`.
        If `seed` is already a ``Generator`` or ``RandomState`` instance then
        that instance is used.

    Returns
    -------
    seed : {`numpy.random.Generator`, `numpy.random.RandomState`}
        Random number generator.

    """
    if seed is None or isinstance(seed, (numbers.Integral, np.integer)):
        return np.random.default_rng(seed)
    elif isinstance(seed, (np.random.RandomState, np.random.Generator)):
        return seed
    else:
        raise ValueError(f'{seed!r} cannot be used to seed a'
                         ' numpy.random.Generator instance')


def scale(
    sample: npt.ArrayLike,
    l_bounds: npt.ArrayLike,
    u_bounds: npt.ArrayLike,
    *,
    reverse: bool = False
) -> np.ndarray:
    r"""Sample scaling from unit hypercube to different bounds.

    To convert a sample from :math:`[0, 1)` to :math:`[a, b), b>a`,
    with :math:`a` the lower bounds and :math:`b` the upper bounds.
    The following transformation is used:

    .. math::

        (b - a) \cdot \text{sample} + a

    Parameters
    ----------
    sample : array_like (n, d)
        Sample to scale.
    l_bounds, u_bounds : array_like (d,)
        Lower and upper bounds (resp. :math:`a`, :math:`b`) of transformed
        data. If `reverse` is True, range of the original data to transform
        to the unit hypercube.
    reverse : bool, optional
        Reverse the transformation from different bounds to the unit hypercube.
        Default is False.

    Returns
    -------
    sample : array_like (n, d)
        Scaled sample.

    Examples
    --------
    Transform 3 samples in the unit hypercube to bounds:

    >>> from scipy.stats import qmc
    >>> l_bounds = [-2, 0]
    >>> u_bounds = [6, 5]
    >>> sample = [[0.5 , 0.75],
    ...           [0.5 , 0.5],
    ...           [0.75, 0.25]]
    >>> sample_scaled = qmc.scale(sample, l_bounds, u_bounds)
    >>> sample_scaled
    array([[2.  , 3.75],
           [2.  , 2.5 ],
           [4.  , 1.25]])

    And convert back to the unit hypercube:

    >>> sample_ = qmc.scale(sample_scaled, l_bounds, u_bounds, reverse=True)
    >>> sample_
    array([[0.5 , 0.75],
           [0.5 , 0.5 ],
           [0.75, 0.25]])

    """
    sample = np.asarray(sample)

    # Checking bounds and sample
    if not sample.ndim == 2:
        raise ValueError('Sample is not a 2D array')

    lower, upper = _validate_bounds(
        l_bounds=l_bounds, u_bounds=u_bounds, d=sample.shape[1]
    )

    if not reverse:
        # Checking that sample is within the hypercube
        if (sample.max() > 1.) or (sample.min() < 0.):
            raise ValueError('Sample is not in unit hypercube')

        return sample * (upper - lower) + lower
    else:
        # Checking that sample is within the bounds
        if not (np.all(sample >= lower) and np.all(sample <= upper)):
            raise ValueError('Sample is out of bounds')

        return (sample - lower) / (upper - lower)


def discrepancy(
        sample: npt.ArrayLike,
        *,
        iterative: bool = False,
        method: Literal["CD", "WD", "MD", "L2-star"] = "CD",
        workers: IntNumber = 1) -> float:
    """Discrepancy of a given sample.

    Parameters
    ----------
    sample : array_like (n, d)
        The sample to compute the discrepancy from.
    iterative : bool, optional
        Must be False if not using it for updating the discrepancy.
        Default is False. Refer to the notes for more details.
    method : str, optional
        Type of discrepancy, can be ``CD``, ``WD``, ``MD`` or ``L2-star``.
        Refer to the notes for more details. Default is ``CD``.
    workers : int, optional
        Number of workers to use for parallel processing. If -1 is given all
        CPU threads are used. Default is 1.

    Returns
    -------
    discrepancy : float
        Discrepancy.

    Notes
    -----
    The discrepancy is a uniformity criterion used to assess the space filling
    of a number of samples in a hypercube. A discrepancy quantifies the
    distance between the continuous uniform distribution on a hypercube and the
    discrete uniform distribution on :math:`n` distinct sample points.

    The lower the value is, the better the coverage of the parameter space is.

    For a collection of subsets of the hypercube, the discrepancy is the
    difference between the fraction of sample points in one of those
    subsets and the volume of that subset. There are different definitions of
    discrepancy corresponding to different collections of subsets. Some
    versions take a root mean square difference over subsets instead of
    a maximum.

    A measure of uniformity is reasonable if it satisfies the following
    criteria [1]_:

    1. It is invariant under permuting factors and/or runs.
    2. It is invariant under rotation of the coordinates.
    3. It can measure not only uniformity of the sample over the hypercube,
       but also the projection uniformity of the sample over non-empty
       subset of lower dimension hypercubes.
    4. There is some reasonable geometric meaning.
    5. It is easy to compute.
    6. It satisfies the Koksma-Hlawka-like inequality.
    7. It is consistent with other criteria in experimental design.

    Four methods are available:

    * ``CD``: Centered Discrepancy - subspace involves a corner of the
      hypercube
    * ``WD``: Wrap-around Discrepancy - subspace can wrap around bounds
    * ``MD``: Mixture Discrepancy - mix between CD/WD covering more criteria
    * ``L2-star``: L2-star discrepancy - like CD BUT variant to rotation

    See [2]_ for precise definitions of each method.

    Lastly, using ``iterative=True``, it is possible to compute the
    discrepancy as if we had :math:`n+1` samples. This is useful if we want
    to add a point to a sampling and check the candidate which would give the
    lowest discrepancy. Then you could just update the discrepancy with
    each candidate using `update_discrepancy`. This method is faster than
    computing the discrepancy for a large number of candidates.

    References
    ----------
    .. [1] Fang et al. "Design and modeling for computer experiments".
       Computer Science and Data Analysis Series, 2006.
    .. [2] Zhou Y.-D. et al. "Mixture discrepancy for quasi-random point sets."
       Journal of Complexity, 29 (3-4) , pp. 283-301, 2013.
    .. [3] T. T. Warnock. "Computational investigations of low discrepancy
       point sets." Applications of Number Theory to Numerical
       Analysis, Academic Press, pp. 319-343, 1972.

    Examples
    --------
    Calculate the quality of the sample using the discrepancy:

    >>> from scipy.stats import qmc
    >>> space = np.array([[1, 3], [2, 6], [3, 2], [4, 5], [5, 1], [6, 4]])
    >>> l_bounds = [0.5, 0.5]
    >>> u_bounds = [6.5, 6.5]
    >>> space = qmc.scale(space, l_bounds, u_bounds, reverse=True)
    >>> space
    array([[0.08333333, 0.41666667],
           [0.25      , 0.91666667],
           [0.41666667, 0.25      ],
           [0.58333333, 0.75      ],
           [0.75      , 0.08333333],
           [0.91666667, 0.58333333]])
    >>> qmc.discrepancy(space)
    0.008142039609053464

    We can also compute iteratively the ``CD`` discrepancy by using
    ``iterative=True``.

    >>> disc_init = qmc.discrepancy(space[:-1], iterative=True)
    >>> disc_init
    0.04769081147119336
    >>> qmc.update_discrepancy(space[-1], space[:-1], disc_init)
    0.008142039609053513

    """
    sample = np.asarray(sample, dtype=np.float64, order="C")

    # Checking that sample is within the hypercube and 2D
    if not sample.ndim == 2:
        raise ValueError("Sample is not a 2D array")

    if (sample.max() > 1.) or (sample.min() < 0.):
        raise ValueError("Sample is not in unit hypercube")

    workers = _validate_workers(workers)

    methods = {
        "CD": _cy_wrapper_centered_discrepancy,
        "WD": _cy_wrapper_wrap_around_discrepancy,
        "MD": _cy_wrapper_mixture_discrepancy,
        "L2-star": _cy_wrapper_l2_star_discrepancy,
    }

    if method in methods:
        return methods[method](sample, iterative, workers=workers)
    else:
        raise ValueError(f"{method!r} is not a valid method. It must be one of"
                         f" {set(methods)!r}")


def update_discrepancy(
        x_new: npt.ArrayLike,
        sample: npt.ArrayLike,
        initial_disc: DecimalNumber) -> float:
    """Update the centered discrepancy with a new sample.

    Parameters
    ----------
    x_new : array_like (1, d)
        The new sample to add in `sample`.
    sample : array_like (n, d)
        The initial sample.
    initial_disc : float
        Centered discrepancy of the `sample`.

    Returns
    -------
    discrepancy : float
        Centered discrepancy of the sample composed of `x_new` and `sample`.

    Examples
    --------
    We can also compute iteratively the discrepancy by using
    ``iterative=True``.

    >>> from scipy.stats import qmc
    >>> space = np.array([[1, 3], [2, 6], [3, 2], [4, 5], [5, 1], [6, 4]])
    >>> l_bounds = [0.5, 0.5]
    >>> u_bounds = [6.5, 6.5]
    >>> space = qmc.scale(space, l_bounds, u_bounds, reverse=True)
    >>> disc_init = qmc.discrepancy(space[:-1], iterative=True)
    >>> disc_init
    0.04769081147119336
    >>> qmc.update_discrepancy(space[-1], space[:-1], disc_init)
    0.008142039609053513

    """
    sample = np.asarray(sample, dtype=np.float64, order="C")
    x_new = np.asarray(x_new, dtype=np.float64, order="C")

    # Checking that sample is within the hypercube and 2D
    if not sample.ndim == 2:
        raise ValueError('Sample is not a 2D array')

    if (sample.max() > 1.) or (sample.min() < 0.):
        raise ValueError('Sample is not in unit hypercube')

    # Checking that x_new is within the hypercube and 1D
    if not x_new.ndim == 1:
        raise ValueError('x_new is not a 1D array')

    if not (np.all(x_new >= 0) and np.all(x_new <= 1)):
        raise ValueError('x_new is not in unit hypercube')

    if x_new.shape[0] != sample.shape[1]:
        raise ValueError("x_new and sample must be broadcastable")

    return _cy_wrapper_update_discrepancy(x_new, sample, initial_disc)


def _perturb_discrepancy(sample: np.ndarray, i1: int, i2: int, k: int,
                         disc: float):
    """Centered discrepancy after an elementary perturbation of a LHS.

    An elementary perturbation consists of an exchange of coordinates between
    two points: ``sample[i1, k] <-> sample[i2, k]``. By construction,
    this operation conserves the LHS properties.

    Parameters
    ----------
    sample : array_like (n, d)
        The sample (before permutation) to compute the discrepancy from.
    i1 : int
        The first line of the elementary permutation.
    i2 : int
        The second line of the elementary permutation.
    k : int
        The column of the elementary permutation.
    disc : float
        Centered discrepancy of the design before permutation.

    Returns
    -------
    discrepancy : float
        Centered discrepancy of the design after permutation.

    References
    ----------
    .. [1] Jin et al. "An efficient algorithm for constructing optimal design
       of computer experiments", Journal of Statistical Planning and
       Inference, 2005.

    """
    n = sample.shape[0]

    z_ij = sample - 0.5

    # Eq (19)
    c_i1j = (1. / n ** 2.
             * np.prod(0.5 * (2. + abs(z_ij[i1, :])
                              + abs(z_ij) - abs(z_ij[i1, :] - z_ij)), axis=1))
    c_i2j = (1. / n ** 2.
             * np.prod(0.5 * (2. + abs(z_ij[i2, :])
                              + abs(z_ij) - abs(z_ij[i2, :] - z_ij)), axis=1))

    # Eq (20)
    c_i1i1 = (1. / n ** 2 * np.prod(1 + abs(z_ij[i1, :]))
              - 2. / n * np.prod(1. + 0.5 * abs(z_ij[i1, :])
                                 - 0.5 * z_ij[i1, :] ** 2))
    c_i2i2 = (1. / n ** 2 * np.prod(1 + abs(z_ij[i2, :]))
              - 2. / n * np.prod(1. + 0.5 * abs(z_ij[i2, :])
                                 - 0.5 * z_ij[i2, :] ** 2))

    # Eq (22), typo in the article in the denominator i2 -> i1
    num = (2 + abs(z_ij[i2, k]) + abs(z_ij[:, k])
           - abs(z_ij[i2, k] - z_ij[:, k]))
    denum = (2 + abs(z_ij[i1, k]) + abs(z_ij[:, k])
             - abs(z_ij[i1, k] - z_ij[:, k]))
    gamma = num / denum

    # Eq (23)
    c_p_i1j = gamma * c_i1j
    # Eq (24)
    c_p_i2j = c_i2j / gamma

    alpha = (1 + abs(z_ij[i2, k])) / (1 + abs(z_ij[i1, k]))
    beta = (2 - abs(z_ij[i2, k])) / (2 - abs(z_ij[i1, k]))

    g_i1 = np.prod(1. + abs(z_ij[i1, :]))
    g_i2 = np.prod(1. + abs(z_ij[i2, :]))
    h_i1 = np.prod(1. + 0.5 * abs(z_ij[i1, :]) - 0.5 * (z_ij[i1, :] ** 2))
    h_i2 = np.prod(1. + 0.5 * abs(z_ij[i2, :]) - 0.5 * (z_ij[i2, :] ** 2))

    # Eq (25), typo in the article g is missing
    c_p_i1i1 = ((g_i1 * alpha) / (n ** 2) - 2. * alpha * beta * h_i1 / n)
    # Eq (26), typo in the article n ** 2
    c_p_i2i2 = ((g_i2 / ((n ** 2) * alpha)) - (2. * h_i2 / (n * alpha * beta)))

    # Eq (26)
    sum_ = c_p_i1j - c_i1j + c_p_i2j - c_i2j

    mask = np.ones(n, dtype=bool)
    mask[[i1, i2]] = False
    sum_ = sum(sum_[mask])

    disc_ep = (disc + c_p_i1i1 - c_i1i1 + c_p_i2i2 - c_i2i2 + 2 * sum_)

    return disc_ep


def primes_from_2_to(n: int) -> np.ndarray:
    """Prime numbers from 2 to *n*.

    Parameters
    ----------
    n : int
        Sup bound with ``n >= 6``.

    Returns
    -------
    primes : list(int)
        Primes in ``2 <= p < n``.

    Notes
    -----
    Taken from [1]_ by P.T. Roy, written consent given on 23.04.2021
    by the original author, Bruno Astrolino, for free use in SciPy under
    the 3-clause BSD.

    References
    ----------
    .. [1] `StackOverflow <https://stackoverflow.com/questions/2068372>`_.

    """
    sieve = np.ones(n // 3 + (n % 6 == 2), dtype=bool)
    for i in range(1, int(n ** 0.5) // 3 + 1):
        k = 3 * i + 1 | 1
        sieve[k * k // 3::2 * k] = False
        sieve[k * (k - 2 * (i & 1) + 4) // 3::2 * k] = False
    return np.r_[2, 3, ((3 * np.nonzero(sieve)[0][1:] + 1) | 1)]


def n_primes(n: IntNumber) -> List[int]:
    """List of the n-first prime numbers.

    Parameters
    ----------
    n : int
        Number of prime numbers wanted.

    Returns
    -------
    primes : list(int)
        List of primes.

    """
    primes = [2, 3, 5, 7, 11, 13, 17, 19, 23, 29, 31, 37, 41, 43, 47, 53, 59,
              61, 67, 71, 73, 79, 83, 89, 97, 101, 103, 107, 109, 113, 127,
              131, 137, 139, 149, 151, 157, 163, 167, 173, 179, 181, 191, 193,
              197, 199, 211, 223, 227, 229, 233, 239, 241, 251, 257, 263, 269,
              271, 277, 281, 283, 293, 307, 311, 313, 317, 331, 337, 347, 349,
              353, 359, 367, 373, 379, 383, 389, 397, 401, 409, 419, 421, 431,
              433, 439, 443, 449, 457, 461, 463, 467, 479, 487, 491, 499, 503,
              509, 521, 523, 541, 547, 557, 563, 569, 571, 577, 587, 593, 599,
              601, 607, 613, 617, 619, 631, 641, 643, 647, 653, 659, 661, 673,
              677, 683, 691, 701, 709, 719, 727, 733, 739, 743, 751, 757, 761,
              769, 773, 787, 797, 809, 811, 821, 823, 827, 829, 839, 853, 857,
              859, 863, 877, 881, 883, 887, 907, 911, 919, 929, 937, 941, 947,
              953, 967, 971, 977, 983, 991, 997][:n]  # type: ignore[misc]

    if len(primes) < n:
        big_number = 2000
        while 'Not enough primes':
            primes = primes_from_2_to(big_number)[:n]  # type: ignore
            if len(primes) == n:
                break
            big_number += 1000

    return primes


def van_der_corput(
        n: IntNumber,
        base: IntNumber = 2,
        *,
        start_index: IntNumber = 0,
        scramble: bool = False,
        seed: SeedType = None,
        workers: IntNumber = 1) -> np.ndarray:
    """Van der Corput sequence.

    Pseudo-random number generator based on a b-adic expansion.

    Scrambling uses permutations of the remainders (see [1]_). Multiple
    permutations are applied to construct a point. The sequence of
    permutations has to be the same for all points of the sequence.

    Parameters
    ----------
    n : int
        Number of element of the sequence.
    base : int, optional
        Base of the sequence. Default is 2.
    start_index : int, optional
        Index to start the sequence from. Default is 0.
    scramble : bool, optional
        If True, use Owen scrambling. Otherwise no scrambling is done.
        Default is True.
    seed : {None, int, `numpy.random.Generator`}, optional
        If `seed` is None the `numpy.random.Generator` singleton is used.
        If `seed` is an int, a new ``Generator`` instance is used,
        seeded with `seed`.
        If `seed` is already a ``Generator`` instance then that instance is
        used.
    workers : int, optional
        Number of workers to use for parallel processing. If -1 is
        given all CPU threads are used. Default is 1.

    Returns
    -------
    sequence : list (n,)
        Sequence of Van der Corput.

    References
    ----------
    .. [1] A. B. Owen. "A randomized Halton algorithm in R",
       :arxiv:`1706.02808`, 2017.

    """
    if base < 2:
        raise ValueError("'base' must be at least 2")

    if scramble:
        rng = check_random_state(seed)
        # In Algorithm 1 of Owen 2017, a permutation of `np.arange(base)` is
        # created for each positive integer `k` such that `1 - base**-k < 1`
        # using floating-point arithmetic. For double precision floats, the
        # condition `1 - base**-k < 1` can also be written as `base**-k >
        # 2**-54`, which makes it more apparent how many permutations we need
        # to create.
        count = math.ceil(54 / math.log2(base)) - 1
        permutations = np.repeat(np.arange(base)[None], count, axis=0)
        for perm in permutations:
            rng.shuffle(perm)

        return _cy_van_der_corput_scrambled(n, base, start_index,
                                            permutations, workers)

    else:
        return _cy_van_der_corput(n, base, start_index, workers)


class QMCEngine(ABC):
    """A generic Quasi-Monte Carlo sampler class meant for subclassing.

    QMCEngine is a base class to construct a specific Quasi-Monte Carlo
    sampler. It cannot be used directly as a sampler.

    Parameters
    ----------
    d : int
        Dimension of the parameter space.
    seed : {None, int, `numpy.random.Generator`}, optional
        If `seed` is None the `numpy.random.Generator` singleton is used.
        If `seed` is an int, a new ``Generator`` instance is used,
        seeded with `seed`.
        If `seed` is already a ``Generator`` instance then that instance is
        used.

    Notes
    -----
    By convention samples are distributed over the half-open interval
    ``[0, 1)``. Instances of the class can access the attributes: ``d`` for
    the dimension; and ``rng`` for the random number generator (used for the
    ``seed``).

    **Subclassing**

    When subclassing `QMCEngine` to create a new sampler,  ``__init__`` and
    ``random`` must be redefined.

    * ``__init__(d, seed=None)``: at least fix the dimension. If the sampler
      does not take advantage of a ``seed`` (deterministic methods like
      Halton), this parameter can be omitted.
    * ``random(n)``: draw ``n`` from the engine and increase the counter
      ``num_generated`` by ``n``.

    Optionally, two other methods can be overwritten by subclasses:

    * ``reset``: Reset the engine to its original state.
    * ``fast_forward``: If the sequence is deterministic (like Halton
      sequence), then ``fast_forward(n)`` is skipping the ``n`` first draw.

    Examples
    --------
    To create a random sampler based on ``np.random.random``, we would do the
    following:

    >>> from scipy.stats import qmc
    >>> class RandomEngine(qmc.QMCEngine):
    ...     def __init__(self, d, seed=None):
    ...         super().__init__(d=d, seed=seed)
    ...
    ...
    ...     def random(self, n=1):
    ...         self.num_generated += n
    ...         return self.rng.random((n, self.d))
    ...
    ...
    ...     def reset(self):
    ...         super().__init__(d=self.d, seed=self.rng_seed)
    ...         return self
    ...
    ...
    ...     def fast_forward(self, n):
    ...         self.random(n)
    ...         return self

    After subclassing `QMCEngine` to define the sampling strategy we want to
    use, we can create an instance to sample from.

    >>> engine = RandomEngine(2)
    >>> engine.random(5)
    array([[0.22733602, 0.31675834],  # random
           [0.79736546, 0.67625467],
           [0.39110955, 0.33281393],
           [0.59830875, 0.18673419],
           [0.67275604, 0.94180287]])

    We can also reset the state of the generator and resample again.

    >>> _ = engine.reset()
    >>> engine.random(5)
    array([[0.22733602, 0.31675834],  # random
           [0.79736546, 0.67625467],
           [0.39110955, 0.33281393],
           [0.59830875, 0.18673419],
           [0.67275604, 0.94180287]])

    """

    @abstractmethod
    def __init__(
            self,
            d: IntNumber,
            *,
            seed: SeedType = None
    ) -> None:
        if not np.issubdtype(type(d), np.integer):
            raise ValueError('d must be an integer value')

        self.d = d
        self.rng = check_random_state(seed)
        self.rng_seed = copy.deepcopy(seed)
        self.num_generated = 0

    @abstractmethod
    def random(self, n: IntNumber = 1) -> np.ndarray:
        """Draw `n` in the half-open interval ``[0, 1)``.

        Parameters
        ----------
        n : int, optional
            Number of samples to generate in the parameter space.
            Default is 1.

        Returns
        -------
        sample : array_like (n, d)
            QMC sample.

        """
        # self.num_generated += n

    def integers(
        self,
        l_bounds: npt.ArrayLike,
        *,
        u_bounds: Optional[npt.ArrayLike] = None,
        n: IntNumber = 1,
        endpoint: bool = False,
        workers: IntNumber = 1
    ) -> np.ndarray:
        r"""
        Draw `n` integers from `l_bounds` (inclusive) to `u_bounds`
        (exclusive), or if endpoint=True, `l_bounds` (inclusive) to
        `u_bounds` (inclusive).

        Parameters
        ----------
        l_bounds : int or array-like of ints
            Lowest (signed) integers to be drawn (unless ``u_bounds=None``,
            in which case this parameter is 0 and this value is used for
            `u_bounds`).
        u_bounds : int or array-like of ints, optional
            If provided, one above the largest (signed) integer to be drawn
            (see above for behavior if ``u_bounds=None``).
            If array-like, must contain integer values.
        n : int, optional
            Number of samples to generate in the parameter space.
            Default is 1.
        endpoint : bool, optional
            If true, sample from the interval ``[l_bounds, u_bounds]`` instead
            of the default ``[l_bounds, u_bounds)``. Defaults is False.
        workers : int, optional
            Number of workers to use for parallel processing. If -1 is
            given all CPU threads are used. Only supported when using `Halton`
            Default is 1.

        Returns
        -------
        sample : array_like (n, d)
            QMC sample.

        Notes
        -----
        It is safe to just use the same ``[0, 1)`` to integer mapping
        with QMC that you would use with MC. You still get unbiasedness,
        a strong law of large numbers, an asymptotically infinite variance
        reduction and a finite sample variance bound.

        To convert a sample from :math:`[0, 1)` to :math:`[a, b), b>a`,
        with :math:`a` the lower bounds and :math:`b` the upper bounds,
        the following transformation is used:

        .. math::

            \text{floor}((b - a) \cdot \text{sample} + a)

        """
        if u_bounds is None:
            u_bounds = l_bounds
            l_bounds = 0

        u_bounds = np.atleast_1d(u_bounds)
        l_bounds = np.atleast_1d(l_bounds)

        if endpoint:
            u_bounds = u_bounds + 1

        if (not np.issubdtype(l_bounds.dtype, np.integer) or
                not np.issubdtype(u_bounds.dtype, np.integer)):
            message = ("'u_bounds' and 'l_bounds' must be integers or"
                       " array-like of integers")
            raise ValueError(message)

        if isinstance(self, Halton):
            sample = self.random(n=n, workers=workers)
        else:
            sample = self.random(n=n)

        sample = scale(sample, l_bounds=l_bounds, u_bounds=u_bounds)
        sample = np.floor(sample).astype(np.int64)

        return sample

    def reset(self) -> QMCEngine:
        """Reset the engine to base state.

        Returns
        -------
        engine : QMCEngine
            Engine reset to its base state.

        """
        seed = copy.deepcopy(self.rng_seed)
        self.rng = check_random_state(seed)
        self.num_generated = 0
        return self

    def fast_forward(self, n: IntNumber) -> QMCEngine:
        """Fast-forward the sequence by `n` positions.

        Parameters
        ----------
        n : int
            Number of points to skip in the sequence.

        Returns
        -------
        engine : QMCEngine
            Engine reset to its base state.

        """
        self.random(n=n)
        return self


class Halton(QMCEngine):
    """Halton sequence.

    Pseudo-random number generator that generalize the Van der Corput sequence
    for multiple dimensions. The Halton sequence uses the base-two Van der
    Corput sequence for the first dimension, base-three for its second and
    base-:math:`n` for its n-dimension.

    Parameters
    ----------
    d : int
        Dimension of the parameter space.
    scramble : bool, optional
        If True, use Owen scrambling. Otherwise no scrambling is done.
        Default is True.
    seed : {None, int, `numpy.random.Generator`}, optional
        If `seed` is None the `numpy.random.Generator` singleton is used.
        If `seed` is an int, a new ``Generator`` instance is used,
        seeded with `seed`.
        If `seed` is already a ``Generator`` instance then that instance is
        used.

    Notes
    -----
    The Halton sequence has severe striping artifacts for even modestly
    large dimensions. These can be ameliorated by scrambling. Scrambling
    also supports replication-based error estimates and extends
    applicabiltiy to unbounded integrands.

    References
    ----------
    .. [1] Halton, "On the efficiency of certain quasi-random sequences of
       points in evaluating multi-dimensional integrals", Numerische
       Mathematik, 1960.
    .. [2] A. B. Owen. "A randomized Halton algorithm in R",
       :arxiv:`1706.02808`, 2017.

    Examples
    --------
    Generate samples from a low discrepancy sequence of Halton.

    >>> from scipy.stats import qmc
    >>> sampler = qmc.Halton(d=2, scramble=False)
    >>> sample = sampler.random(n=5)
    >>> sample
    array([[0.        , 0.        ],
           [0.5       , 0.33333333],
           [0.25      , 0.66666667],
           [0.75      , 0.11111111],
           [0.125     , 0.44444444]])

    Compute the quality of the sample using the discrepancy criterion.

    >>> qmc.discrepancy(sample)
    0.088893711419753

    If some wants to continue an existing design, extra points can be obtained
    by calling again `random`. Alternatively, you can skip some points like:

    >>> _ = sampler.fast_forward(5)
    >>> sample_continued = sampler.random(n=5)
    >>> sample_continued
    array([[0.3125    , 0.37037037],
           [0.8125    , 0.7037037 ],
           [0.1875    , 0.14814815],
           [0.6875    , 0.48148148],
           [0.4375    , 0.81481481]])

    Finally, samples can be scaled to bounds.

    >>> l_bounds = [0, 2]
    >>> u_bounds = [10, 5]
    >>> qmc.scale(sample_continued, l_bounds, u_bounds)
    array([[3.125     , 3.11111111],
           [8.125     , 4.11111111],
           [1.875     , 2.44444444],
           [6.875     , 3.44444444],
           [4.375     , 4.44444444]])

    """

    def __init__(
            self, d: IntNumber, *, scramble: bool = True,
            seed: SeedType = None
    ) -> None:
        super().__init__(d=d, seed=seed)
        self.seed = seed
        self.base = n_primes(d)
        self.scramble = scramble

    def random(
        self, n: IntNumber = 1, *, workers: IntNumber = 1
    ) -> np.ndarray:
        """Draw `n` in the half-open interval ``[0, 1)``.

        Parameters
        ----------
        n : int, optional
            Number of samples to generate in the parameter space. Default is 1.
        workers : int, optional
            Number of workers to use for parallel processing. If -1 is
            given all CPU threads are used. Default is 1. It becomes faster
            than one worker for `n` greater than :math:`10^3`.

        Returns
        -------
        sample : array_like (n, d)
            QMC sample.

        """
        workers = _validate_workers(workers)
        # Generate a sample using a Van der Corput sequence per dimension.
        # important to have ``type(bdim) == int`` for performance reason
        sample = [van_der_corput(n, int(bdim), start_index=self.num_generated,
                                 scramble=self.scramble,
                                 seed=copy.deepcopy(self.seed),
                                 workers=workers)
                  for bdim in self.base]

        self.num_generated += n
        return np.array(sample).T.reshape(n, self.d)


class LatinHypercube(QMCEngine):
    r"""Latin hypercube sampling (LHS).

    A Latin hypercube sample [1]_ generates :math:`n` points in
    :math:`[0,1)^{d}`. Each univariate marginal distribution is stratified,
    placing exactly one point in :math:`[j/n, (j+1)/n)` for
    :math:`j=0,1,...,n-1`. They are still applicable when :math:`n << d`.

    Parameters
    ----------
    d : int
        Dimension of the parameter space.
    centered : bool, optional
        Center the point within the multi-dimensional grid. Default is False.
    optimization : {None, "random-cd"}, optional
        Whether to use an optimization scheme to construct a LHS.
        Default is None.

        * ``random-cd``: random permutations of coordinates to lower the
          centered discrepancy [5]_. The best design based on the centered
          discrepancy is constantly updated. Centered discrepancy-based
          design shows better space filling robustness toward 2D and 3D
          subprojections compared to using other discrepancy measures [6]_.

        .. versionadded:: 1.8.0

    strength : {1, 2}, optional
        Strength of the LHS. ``strength=1`` produces a plain LHS while
        ``strength=2`` produces an orthogonal array based LHS of strength 2
        [7]_, [8]_. In that case, only ``n=p**2`` points can be sampled,
        with ``p`` a prime number. It also constrains ``d <= p + 1``.
        Default is 1.

        .. versionadded:: 1.8.0

    seed : {None, int, `numpy.random.Generator`}, optional
        If `seed` is None the `numpy.random.Generator` singleton is used.
        If `seed` is an int, a new ``Generator`` instance is used,
        seeded with `seed`.
        If `seed` is already a ``Generator`` instance then that instance is
        used.

    Notes
    -----

    When LHS is used for integrating a function :math:`f` over :math:`n`,
    LHS is extremely effective on integrands that are nearly additive [2]_.
    With a LHS of :math:`n` points, the variance of the integral is always
    lower than plain MC on :math:`n-1` points [3]_. There is a central limit
    theorem for LHS on the mean and variance of the integral [4]_, but not
    necessarily for optimized LHS due to the randomization.

    :math:`A` is called an orthogonal array of strength :math:`t` if in each
    n-row-by-t-column submatrix of :math:`A`: all :math:`p^t` possible
    distinct rows occur the same number of times. The elements of :math:`A`
    are in the set :math:`\{0, 1, ..., p-1\}`, also called symbols.
    The constraint that :math:`p` must be a prime number is to allow modular
    arithmetic.

    Strength 1 (plain LHS) brings an advantage over strength 0 (MC) and
    strength 2 is a useful increment over strength 1. Going to strength 3 is
    a smaller increment and scrambled QMC like Sobol', Halton are more
    performant [7]_.

    To create a LHS of strength 2, the orthogonal array :math:`A` is
    randomized by applying a random, bijective map of the set of symbols onto
    itself. For example, in column 0, all 0s might become 2; in column 1,
    all 0s might become 1, etc.
    Then, for each column :math:`i` and symbol :math:`j`, we add a plain,
    one-dimensional LHS of size :math:`p` to the subarray where
    :math:`A^i = j`. The resulting matrix is finally divided by :math:`p`.

    References
    ----------
    .. [1] Mckay et al., "A Comparison of Three Methods for Selecting Values
       of Input Variables in the Analysis of Output from a Computer Code."
       Technometrics, 1979.
    .. [2] M. Stein, "Large sample properties of simulations using Latin
       hypercube sampling." Technometrics 29, no. 2: 143-151, 1987.
    .. [3] A. B. Owen, "Monte Carlo variance of scrambled net quadrature."
       SIAM Journal on Numerical Analysis 34, no. 5: 1884-1910, 1997
    .. [4]  Loh, W.-L. "On Latin hypercube sampling." The annals of statistics
       24, no. 5: 2058-2080, 1996.
    .. [5] Fang et al. "Design and modeling for computer experiments".
       Computer Science and Data Analysis Series, 2006.
    .. [6] Damblin et al., "Numerical studies of space filling designs:
       optimization of Latin Hypercube Samples and subprojection properties."
       Journal of Simulation, 2013.
    .. [7] A. B. Owen , "Orthogonal arrays for computer experiments,
       integration and visualization." Statistica Sinica, 1992.
    .. [8] B. Tang, "Orthogonal Array-Based Latin Hypercubes."
       Journal of the American Statistical Association, 1993.

    Examples
    --------
    Generate samples from a Latin hypercube generator.

    >>> from scipy.stats import qmc
    >>> sampler = qmc.LatinHypercube(d=2)
    >>> sample = sampler.random(n=5)
    >>> sample
    array([[0.1545328 , 0.53664833],  # random
           [0.84052691, 0.06474907],
           [0.52177809, 0.93343721],
           [0.68033825, 0.36265316],
           [0.26544879, 0.61163943]])

    Compute the quality of the sample using the discrepancy criterion.

    >>> qmc.discrepancy(sample)
    0.0196...  # random

    Samples can be scaled to bounds.

    >>> l_bounds = [0, 2]
    >>> u_bounds = [10, 5]
    >>> qmc.scale(sample, l_bounds, u_bounds)
    array([[1.54532796, 3.609945  ],  # random
           [8.40526909, 2.1942472 ],
           [5.2177809 , 4.80031164],
           [6.80338249, 3.08795949],
           [2.65448791, 3.83491828]])

    Use the `optimization` keyword argument to produce a LHS with
    lower discrepancy at higher computational cost.

    >>> sampler = qmc.LatinHypercube(d=2, optimization="random-cd")
    >>> sample = sampler.random(n=5)
    >>> qmc.discrepancy(sample)
    0.0176...  # random

    Use the `strength` keyword argument to produce an orthogonal array based
    LHS of strength 2. In this case, the number of sample points must be the
    square of a prime number.

    >>> sampler = qmc.LatinHypercube(d=2, strength=2)
    >>> sample = sampler.random(n=9)
    >>> qmc.discrepancy(sample)
    0.00526...  # random

    Options could be combined to produce an optimized centered
    orthogonal array based LHS. After optimization, the result would not
    be guaranteed to be of strength 2.

    """

    def __init__(
        self, d: IntNumber, *, centered: bool = False,
        strength: int = 1,
        optimization: Optional[Literal["random-cd"]] = None,
        seed: SeedType = None
    ) -> None:
        super().__init__(d=d, seed=seed)
        self.centered = centered

        lhs_method_strength = {
            1: self._random,
            2: self._random_oa_lhs
        }

        try:
            self.lhs_method = lhs_method_strength[strength]
        except KeyError as exc:
            message = (f"{strength!r} is not a valid strength. It must be one"
                       f" of {set(lhs_method_strength)!r}")
            raise ValueError(message) from exc

        optimization_method: Dict[Literal["random-cd"], Callable] = {
            "random-cd": self._random_cd,
        }

        self.optimization_method: Optional[Callable]
        if optimization is not None:
            try:
                optimization = optimization.lower()  # type: ignore[assignment]
                self.optimization_method = optimization_method[optimization]
            except KeyError as exc:
                message = (f"{optimization!r} is not a valid optimization"
                           f" method. It must be one of"
                           f" {set(optimization_method)!r}")
                raise ValueError(message) from exc

            self._n_nochange = 100
            self._n_iters = 10_000
        else:
            self.optimization_method = None

    def random(self, n: IntNumber = 1) -> np.ndarray:
        """Draw `n` in the half-open interval ``[0, 1)``.

        Parameters
        ----------
        n : int, optional
            Number of samples to generate in the parameter space. Default is 1.

        Returns
        -------
        sample : array_like (n, d)
            LHS sample.

        """
        lhs = self.lhs_method(n)
        if self.optimization_method is not None:
            lhs = self.optimization_method(lhs)

        self.num_generated += n
        return lhs

    def _random(self, n: IntNumber = 1) -> np.ndarray:
        """Base LHS algorithm."""
        if self.centered:
            samples: np.ndarray | float = 0.5
        else:
            samples = self.rng.uniform(size=(n, self.d))

        perms = np.tile(np.arange(1, n + 1),
                        (self.d, 1))  # type: ignore[arg-type]
        for i in range(self.d):
            self.rng.shuffle(perms[i, :])
        perms = perms.T

        samples = (perms - samples) / n
        return samples

    def _random_oa_lhs(self, n: IntNumber = 4) -> np.ndarray:
        """Orthogonal array based LHS of strength 2."""
        p = np.sqrt(n).astype(int)
        n_row = p**2
        n_col = p + 1

        primes = primes_from_2_to(p + 1)
        if p not in primes or n != n_row:
            raise ValueError(
                "n is not the square of a prime number. Close"
                f" values are {primes[-2:]**2}"
            )
        if self.d > p + 1:
            raise ValueError("n is too small for d. Must be n > (d-1)**2")

        oa_sample = np.zeros(shape=(n_row, n_col), dtype=int)

        # OA of strength 2
        arrays = np.tile(np.arange(p), (2, 1))
        oa_sample[:, :2] = np.stack(np.meshgrid(*arrays),
                                    axis=-1).reshape(-1, 2)
        for p_ in range(1, p):
            oa_sample[:, 2+p_-1] = np.mod(oa_sample[:, 0]
                                          + p_*oa_sample[:, 1], p)

        # scramble the OA
        oa_sample_ = np.empty(shape=(n_row, n_col), dtype=int)
        for j in range(n_col):
            perms = self.rng.permutation(p)
            oa_sample_[:, j] = perms[oa_sample[:, j]]

        # following is making a scrambled OA into an OA-LHS
        oa_lhs_sample = np.zeros(shape=(n_row, n_col))
        lhs_engine = LatinHypercube(d=1, centered=self.centered, strength=1,
                                    seed=self.rng)  # type: QMCEngine
        for j in range(n_col):
            for k in range(p):
                idx = oa_sample[:, j] == k
                lhs = lhs_engine.random(p).flatten()
                oa_lhs_sample[:, j][idx] = lhs + oa_sample[:, j][idx]

                lhs_engine = lhs_engine.reset()

        oa_lhs_sample /= p

        return oa_lhs_sample[:, :self.d]  # type: ignore

    def _random_cd(self, best_sample: np.ndarray) -> np.ndarray:
        """Optimal LHS on CD.

        Create a base LHS and do random permutations of coordinates to
        lower the centered discrepancy.
        Because it starts with a normal LHS, it also works with the
        `centered` keyword argument.

        Two stopping criterion are used to stop the algorithm: at most,
        `_n_iters` iterations are performed; or if there is no improvement
        for `_n_nochange` consecutive iterations.
        """
        n = len(best_sample)

        if self.d == 0 or n == 0:
            return np.empty((n, self.d))

        best_disc = discrepancy(best_sample)

        if n == 1:
            return best_sample

        bounds = ([0, self.d - 1],
                  [0, n - 1],
                  [0, n - 1])

        n_nochange = 0
        n_iters = 0
        while n_nochange < self._n_nochange and n_iters < self._n_iters:
            n_iters += 1

            col = rng_integers(self.rng, *bounds[0])
            row_1 = rng_integers(self.rng, *bounds[1])
            row_2 = rng_integers(self.rng, *bounds[2])
            disc = _perturb_discrepancy(best_sample,
                                        row_1, row_2, col,
                                        best_disc)
            if disc < best_disc:
                best_sample[row_1, col], best_sample[row_2, col] = (
                    best_sample[row_2, col], best_sample[row_1, col])

                best_disc = disc
                n_nochange = 0
            else:
                n_nochange += 1

        return best_sample


class Sobol(QMCEngine):
    """Engine for generating (scrambled) Sobol' sequences.

    Sobol' sequences are low-discrepancy, quasi-random numbers. Points
    can be drawn using two methods:

    * `random_base2`: safely draw :math:`n=2^m` points. This method
      guarantees the balance properties of the sequence.
    * `random`: draw an arbitrary number of points from the
      sequence. See warning below.

    Parameters
    ----------
    d : int
        Dimensionality of the sequence. Max dimensionality is 21201.
    scramble : bool, optional
        If True, use LMS+shift scrambling. Otherwise, no scrambling is done.
        Default is True.
    bits : int, optional
        Number of bits of the generator. Control the maximum number of points
        that can be generated, which is ``2**bits``. Maximal value is 64.
        It does not correspond to the return type, which is always
        ``np.float64`` to prevent points from repeating themselves.
        Default is None, which for backward compatibility, corresponds to 30.
    seed : {None, int, `numpy.random.Generator`}, optional
        If `seed` is None the `numpy.random.Generator` singleton is used.
        If `seed` is an int, a new ``Generator`` instance is used,
        seeded with `seed`.
        If `seed` is already a ``Generator`` instance then that instance is
        used.

    Notes
    -----
    Sobol' sequences [1]_ provide :math:`n=2^m` low discrepancy points in
    :math:`[0,1)^{d}`. Scrambling them [3]_ makes them suitable for singular
    integrands, provides a means of error estimation, and can improve their
    rate of convergence. The scrambling strategy which is implemented is a
    (left) linear matrix scramble (LMS) followed by a digital random shift
    (LMS+shift) [2]_.

    There are many versions of Sobol' sequences depending on their
    'direction numbers'. This code uses direction numbers from [4]_. Hence,
    the maximum number of dimension is 21201. The direction numbers have been
    precomputed with search criterion 6 and can be retrieved at
    https://web.maths.unsw.edu.au/~fkuo/sobol/.

    .. warning::

       Sobol' sequences are a quadrature rule and they lose their balance
       properties if one uses a sample size that is not a power of 2, or skips
       the first point, or thins the sequence [5]_.

       If :math:`n=2^m` points are not enough then one should take :math:`2^M`
       points for :math:`M>m`. When scrambling, the number R of independent
       replicates does not have to be a power of 2.

       Sobol' sequences are generated to some number :math:`B` of bits.
       After :math:`2^B` points have been generated, the sequence would
       repeat. Hence, an error is raised.
       The number of bits can be controlled with the parameter `bits`.

    References
    ----------
    .. [1] I. M. Sobol', "The distribution of points in a cube and the accurate
       evaluation of integrals." Zh. Vychisl. Mat. i Mat. Phys., 7:784-802,
       1967.
    .. [2] J. Matousek, "On the L2-discrepancy for anchored boxes."
       J. of Complexity 14, 527-556, 1998.
    .. [3] Art B. Owen, "Scrambling Sobol and Niederreiter-Xing points."
       Journal of Complexity, 14(4):466-489, December 1998.
    .. [4] S. Joe and F. Y. Kuo, "Constructing sobol sequences with better
       two-dimensional projections." SIAM Journal on Scientific Computing,
       30(5):2635-2654, 2008.
    .. [5] Art B. Owen, "On dropping the first Sobol' point."
       :arxiv:`2008.08051`, 2020.

    Examples
    --------
    Generate samples from a low discrepancy sequence of Sobol'.

    >>> from scipy.stats import qmc
    >>> sampler = qmc.Sobol(d=2, scramble=False)
    >>> sample = sampler.random_base2(m=3)
    >>> sample
    array([[0.   , 0.   ],
           [0.5  , 0.5  ],
           [0.75 , 0.25 ],
           [0.25 , 0.75 ],
           [0.375, 0.375],
           [0.875, 0.875],
           [0.625, 0.125],
           [0.125, 0.625]])

    Compute the quality of the sample using the discrepancy criterion.

    >>> qmc.discrepancy(sample)
    0.013882107204860938

    To continue an existing design, extra points can be obtained
    by calling again `random_base2`. Alternatively, you can skip some
    points like:

    >>> _ = sampler.reset()
    >>> _ = sampler.fast_forward(4)
    >>> sample_continued = sampler.random_base2(m=2)
    >>> sample_continued
    array([[0.375, 0.375],
           [0.875, 0.875],
           [0.625, 0.125],
           [0.125, 0.625]])

    Finally, samples can be scaled to bounds.

    >>> l_bounds = [0, 2]
    >>> u_bounds = [10, 5]
    >>> qmc.scale(sample_continued, l_bounds, u_bounds)
    array([[3.75 , 3.125],
           [8.75 , 4.625],
           [6.25 , 2.375],
           [1.25 , 3.875]])

    """

    MAXDIM: ClassVar[int] = _MAXDIM

    def __init__(
        self, d: IntNumber, *, scramble: bool = True,
        bits: Optional[IntNumber] = None, seed: SeedType = None
    ) -> None:
        super().__init__(d=d, seed=seed)
        if d > self.MAXDIM:
            raise ValueError(
                f"Maximum supported dimensionality is {self.MAXDIM}."
            )

        self.bits = bits
        self.dtype_i: type

        if self.bits is None:
            self.bits = 30

        if self.bits <= 32:
            self.dtype_i = np.uint32
        elif 32 < self.bits <= 64:
            self.dtype_i = np.uint64
        else:
            raise ValueError("Maximum supported 'bits' is 64")

        self.maxn = 2**self.bits

        # v is d x maxbit matrix
        self._sv: np.ndarray = np.zeros((d, self.bits), dtype=self.dtype_i)
        _initialize_v(self._sv, dim=d, bits=self.bits)

        if not scramble:
            self._shift: np.ndarray = np.zeros(d, dtype=self.dtype_i)
        else:
            # scramble self._shift and self._sv
            self._scramble()

        self._quasi = self._shift.copy()

        # normalization constant with the largest possible number
        # calculate in Python to not overflow int with 2**64
        self._scale = 1.0 / 2 ** self.bits

        self._first_point = (self._quasi * self._scale).reshape(1, -1)
        # explicit casting to float64
        self._first_point = self._first_point.astype(np.float64)

    def _scramble(self) -> None:
        """Scramble the sequence using LMS+shift."""
        # Generate shift vector
        self._shift = np.dot(
            rng_integers(self.rng, 2, size=(self.d, self.bits),
                         dtype=self.dtype_i),
            2 ** np.arange(self.bits, dtype=self.dtype_i),
        )
        # Generate lower triangular matrices (stacked across dimensions)
        ltm = np.tril(rng_integers(self.rng, 2,
                                   size=(self.d, self.bits, self.bits),
                                   dtype=self.dtype_i))
        _cscramble(
            dim=self.d, bits=self.bits,  # type: ignore[arg-type]
            ltm=ltm, sv=self._sv
        )

    def random(self, n: IntNumber = 1) -> np.ndarray:
        """Draw next point(s) in the Sobol' sequence.

        Parameters
        ----------
        n : int, optional
            Number of samples to generate in the parameter space. Default is 1.

        Returns
        -------
        sample : array_like (n, d)
            Sobol' sample.

        """
        sample: np.ndarray = np.empty((n, self.d), dtype=np.float64)

        if n == 0:
            return sample

        total_n = self.num_generated + n
        if total_n > self.maxn:
            msg = (
                f"At most 2**{self.bits}={self.maxn} distinct points can be "
                f"generated. {self.num_generated} points have been previously "
                f"generated, then: n={self.num_generated}+{n}={total_n}. "
            )
            if self.bits != 64:
                msg += "Consider increasing `bits`."
            raise ValueError(msg)

        if self.num_generated == 0:
            # verify n is 2**n
            if not (n & (n - 1) == 0):
                warnings.warn("The balance properties of Sobol' points require"
                              " n to be a power of 2.", stacklevel=2)

            if n == 1:
                sample = self._first_point
            else:
                _draw(
                    n=n - 1, num_gen=self.num_generated, dim=self.d,
                    scale=self._scale, sv=self._sv, quasi=self._quasi,
                    sample=sample
                )
                sample = np.concatenate(
                    [self._first_point, sample]
                )[:n]  # type: ignore[misc]
        else:
            _draw(
                n=n, num_gen=self.num_generated - 1, dim=self.d,
                scale=self._scale, sv=self._sv, quasi=self._quasi,
                sample=sample
            )

        self.num_generated += n
        return sample

    def random_base2(self, m: IntNumber) -> np.ndarray:
        """Draw point(s) from the Sobol' sequence.

        This function draws :math:`n=2^m` points in the parameter space
        ensuring the balance properties of the sequence.

        Parameters
        ----------
        m : int
            Logarithm in base 2 of the number of samples; i.e., n = 2^m.

        Returns
        -------
        sample : array_like (n, d)
            Sobol' sample.

        """
        n = 2 ** m

        total_n = self.num_generated + n
        if not (total_n & (total_n - 1) == 0):
            raise ValueError("The balance properties of Sobol' points require "
                             "n to be a power of 2. {0} points have been "
                             "previously generated, then: n={0}+2**{1}={2}. "
                             "If you still want to do this, the function "
                             "'Sobol.random()' can be used."
                             .format(self.num_generated, m, total_n))

        return self.random(n)

    def reset(self) -> Sobol:
        """Reset the engine to base state.

        Returns
        -------
        engine : Sobol
            Engine reset to its base state.

        """
        super().reset()
        self._quasi = self._shift.copy()
        return self

    def fast_forward(self, n: IntNumber) -> Sobol:
        """Fast-forward the sequence by `n` positions.

        Parameters
        ----------
        n : int
            Number of points to skip in the sequence.

        Returns
        -------
        engine : Sobol
            The fast-forwarded engine.

        """
        if self.num_generated == 0:
            _fast_forward(
                n=n - 1, num_gen=self.num_generated, dim=self.d,
                sv=self._sv, quasi=self._quasi
            )
        else:
            _fast_forward(
                n=n, num_gen=self.num_generated - 1, dim=self.d,
                sv=self._sv, quasi=self._quasi
            )
        self.num_generated += n
        return self


class MultivariateNormalQMC:
    r"""QMC sampling from a multivariate Normal :math:`N(\mu, \Sigma)`.

    Parameters
    ----------
    mean : array_like (d,)
        The mean vector. Where ``d`` is the dimension.
    cov : array_like (d, d), optional
        The covariance matrix. If omitted, use `cov_root` instead.
        If both `cov` and `cov_root` are omitted, use the identity matrix.
    cov_root : array_like (d, d'), optional
        A root decomposition of the covariance matrix, where ``d'`` may be less
        than ``d`` if the covariance is not full rank. If omitted, use `cov`.
    inv_transform : bool, optional
        If True, use inverse transform instead of Box-Muller. Default is True.
    engine : QMCEngine, optional
        Quasi-Monte Carlo engine sampler. If None, `Sobol` is used.
    seed : {None, int, `numpy.random.Generator`}, optional
        If `seed` is None the `numpy.random.Generator` singleton is used.
        If `seed` is an int, a new ``Generator`` instance is used,
        seeded with `seed`.
        If `seed` is already a ``Generator`` instance then that instance is
        used.

    Examples
    --------
    >>> import matplotlib.pyplot as plt
    >>> from scipy.stats import qmc
    >>> dist = qmc.MultivariateNormalQMC(mean=[0, 5], cov=[[1, 0], [0, 1]])
    >>> sample = dist.random(512)
    >>> _ = plt.scatter(sample[:, 0], sample[:, 1])
    >>> plt.show()

    """

    def __init__(
            self, mean: npt.ArrayLike, cov: Optional[npt.ArrayLike] = None, *,
            cov_root: Optional[npt.ArrayLike] = None,
            inv_transform: bool = True,
            engine: Optional[QMCEngine] = None,
            seed: SeedType = None
    ) -> None:
        mean = np.array(mean, copy=False, ndmin=1)
        d = mean.shape[0]
        if cov is not None:
            # covariance matrix provided
            cov = np.array(cov, copy=False, ndmin=2)
            # check for square/symmetric cov matrix and mean vector has the
            # same d
            if not mean.shape[0] == cov.shape[0]:
                raise ValueError("Dimension mismatch between mean and "
                                 "covariance.")
            if not np.allclose(cov, cov.transpose()):
                raise ValueError("Covariance matrix is not symmetric.")
            # compute Cholesky decomp; if it fails, do the eigen decomposition
            try:
                cov_root = np.linalg.cholesky(cov).transpose()
            except np.linalg.LinAlgError:
                eigval, eigvec = np.linalg.eigh(cov)
                if not np.all(eigval >= -1.0e-8):
                    raise ValueError("Covariance matrix not PSD.")
                eigval = np.clip(eigval, 0.0, None)
                cov_root = (eigvec * np.sqrt(eigval)).transpose()
        elif cov_root is not None:
            # root decomposition provided
            cov_root = np.atleast_2d(cov_root)
            if not mean.shape[0] == cov_root.shape[0]:
                raise ValueError("Dimension mismatch between mean and "
                                 "covariance.")
        else:
            # corresponds to identity covariance matrix
            cov_root = None

        self._inv_transform = inv_transform

        if not inv_transform:
            # to apply Box-Muller, we need an even number of dimensions
            engine_dim = 2 * math.ceil(d / 2)
        else:
            engine_dim = d
        if engine is None:
            self.engine = Sobol(
                d=engine_dim, scramble=True, bits=30, seed=seed
            )  # type: QMCEngine
        elif isinstance(engine, QMCEngine):
            if engine.d != engine_dim:
                raise ValueError("Dimension of `engine` must be consistent"
                                 " with dimensions of mean and covariance."
                                 " If `inv_transform` is False, it must be"
                                 " an even number.")
            self.engine = engine
        else:
            raise ValueError("`engine` must be an instance of "
                             "`scipy.stats.qmc.QMCEngine` or `None`.")

        self._mean = mean
        self._corr_matrix = cov_root

        self._d = d

    def random(self, n: IntNumber = 1) -> np.ndarray:
        """Draw `n` QMC samples from the multivariate Normal.

        Parameters
        ----------
        n : int, optional
            Number of samples to generate in the parameter space. Default is 1.

        Returns
        -------
        sample : array_like (n, d)
            Sample.

        """
        base_samples = self._standard_normal_samples(n)
        return self._correlate(base_samples)

    def _correlate(self, base_samples: np.ndarray) -> np.ndarray:
        if self._corr_matrix is not None:
            return base_samples @ self._corr_matrix + self._mean
        else:
            # avoid multiplying with identity here
            return base_samples + self._mean

    def _standard_normal_samples(self, n: IntNumber = 1) -> np.ndarray:
        """Draw `n` QMC samples from the standard Normal :math:`N(0, I_d)`.

        Parameters
        ----------
        n : int, optional
            Number of samples to generate in the parameter space. Default is 1.

        Returns
        -------
        sample : array_like (n, d)
            Sample.

        """
        # get base samples
        samples = self.engine.random(n)
        if self._inv_transform:
            # apply inverse transform
            # (values to close to 0/1 result in inf values)
            return stats.norm.ppf(0.5 + (1 - 1e-10) * (samples - 0.5))  # type: ignore[attr-defined]
        else:
            # apply Box-Muller transform (note: indexes starting from 1)
            even = np.arange(0, samples.shape[-1], 2)
            Rs = np.sqrt(-2 * np.log(samples[:, even]))
            thetas = 2 * math.pi * samples[:, 1 + even]
            cos = np.cos(thetas)
            sin = np.sin(thetas)
            transf_samples = np.stack([Rs * cos, Rs * sin],
                                      -1).reshape(n, -1)
            # make sure we only return the number of dimension requested
            return transf_samples[:, : self._d]


class MultinomialQMC:
    r"""QMC sampling from a multinomial distribution.

    Parameters
    ----------
    pvals : array_like (k,)
        Vector of probabilities of size ``k``, where ``k`` is the number
        of categories. Elements must be non-negative and sum to 1.
    n_trials : int
        Number of trials.
    engine : QMCEngine, optional
        Quasi-Monte Carlo engine sampler. If None, `Sobol` is used.
    seed : {None, int, `numpy.random.Generator`}, optional
        If `seed` is None the `numpy.random.Generator` singleton is used.
        If `seed` is an int, a new ``Generator`` instance is used,
        seeded with `seed`.
        If `seed` is already a ``Generator`` instance then that instance is
        used.

    Examples
    --------
    >>> from scipy.stats import qmc
<<<<<<< HEAD
    >>> engine = qmc.MultinomialQMC(pvals=[0.2, 0.4, 0.4], n_trials=10)
    >>> sample = engine.random(10)
=======
    >>> dist = qmc.MultinomialQMC(pvals=[0.2, 0.4, 0.4])
    >>> sample = dist.random(10)
>>>>>>> 862fe949

    """

    def __init__(
        self, pvals: npt.ArrayLike, n_trials: IntNumber,
        *, engine: Optional[QMCEngine] = None,
        seed: SeedType = None
    ) -> None:
        self.pvals = np.array(pvals, copy=False, ndmin=1)
        if np.min(pvals) < 0:
            raise ValueError('Elements of pvals must be non-negative.')
        if not np.isclose(np.sum(pvals), 1):
            raise ValueError('Elements of pvals must sum to 1.')
        self.n_trials = n_trials
        if engine is None:
            self.engine = Sobol(
                d=1, scramble=True, bits=30, seed=seed
            )  # type: QMCEngine
        elif isinstance(engine, QMCEngine):
            if engine.d != 1:
                raise ValueError("Dimension of `engine` must be 1.")
            self.engine = engine
        else:
            raise ValueError("`engine` must be an instance of "
                             "`scipy.stats.qmc.QMCEngine` or `None`.")

    def random(self, n: IntNumber = 1) -> np.ndarray:
        """Draw `n` QMC samples from the multinomial distribution.

        Parameters
        ----------
        n : int, optional
            Number of samples to generate in the parameter space. Default is 1.

        Returns
        -------
        samples : array_like (n, pvals)
            Sample.

        """
<<<<<<< HEAD
        sample = np.empty((n, len(self.pvals)))
        for i in range(n):
            base_draws = self.engine.random(self.n_trials).ravel()
            p_cumulative = np.empty_like(self.pvals, dtype=float)
            _fill_p_cumulative(np.array(self.pvals, dtype=float), p_cumulative)
            sample_ = np.zeros_like(self.pvals, dtype=int)
            _categorize(base_draws, p_cumulative, sample_)
            sample[i] = sample_

        self.num_generated += n
=======
        base_draws = self.engine.random(n).ravel()
        p_cumulative = np.empty_like(self.pvals, dtype=float)
        _fill_p_cumulative(np.array(self.pvals, dtype=float), p_cumulative)
        sample = np.zeros_like(self.pvals, dtype=int)
        _categorize(base_draws, p_cumulative, sample)
>>>>>>> 862fe949
        return sample


def _l1_norm(sample: np.ndarray) -> float:
    return distance.pdist(sample, 'cityblock').min()


def _lloyd_centroidal_voronoi_tessellation(
        sample: np.ndarray,
        decay: float,
        qhull_options: str,
) -> np.ndarray:
    """Lloyd-Max algorithm iteration.

    Based on the implementation of Stéfan van der Walt:

    https://github.com/stefanv/lloyd

    which is:

        Copyright (c) 2021-04-21 Stéfan van der Walt
        https://github.com/stefanv/lloyd
        MIT License

    Parameters
    ----------
    sample : array_like (n, d)
        The sample to iterate on.
    decay : float
        Relaxation decay. A positive value would move the samples toward
        their centroid, and negative value would move them away.
        1 would move the samples to their centroid.
    qhull_options : str
        Additional options to pass to Qhull. See Qhull manual
        for details. (Default: "Qbb Qc Qz Qj Qx" for ndim > 4 and
        "Qbb Qc Qz Qj" otherwise.)

    Returns
    -------
    sample : array_like (n, d)
        The sample after an iteration of Lloyd's algorithm.

    """
    new_sample = np.empty_like(sample)

    voronoi = Voronoi(sample, qhull_options=qhull_options)

    for ii, idx in enumerate(voronoi.point_region):
        # the region is a series of indices into self.voronoi.vertices
        # remove samples at infinity, designated by index -1
        region = [i for i in voronoi.regions[idx] if i != -1]

        # get the vertices for this region
        verts = voronoi.vertices[region]

        # clipping would be wrong, we need to intersect
        # verts = np.clip(verts, 0, 1)

        # move samples towards centroids:
        # Centroid in n-D is the mean for uniformly distributed nodes
        # of a geometry.
        centroid = np.mean(verts, axis=0)
        new_sample[ii] = sample[ii] + (centroid - sample[ii]) * decay

    # only update sample to centroid within the region
    is_valid = np.all(np.logical_and(new_sample >= 0, new_sample <= 1), axis=1)
    sample[is_valid] = new_sample[is_valid]

    return sample


def lloyd_centroidal_voronoi_tessellation(
        sample: npt.ArrayLike,
        *,
        tol: DecimalNumber = 1e-5,
        maxiter: IntNumber = 10,
        qhull_options: Optional[str] = None,
) -> np.ndarray:
    """Approximate Centroidal Voronoi Tessellation.

    Perturb samples in N-dimensions using Lloyd-Max algorithm.

    Parameters
    ----------
    sample : array_like (n, d)
        The sample to iterate on. With ``n`` the number of samples and ``d``
        the dimension. Samples must be in :math:`[0, 1]^d`, with ``d>=2``.
    tol : float, optional
        Tolerance for termination. If the min of the L1-norm over the samples
        changes less than `tol`, it stops the algorithm. Default is 1e-5.
    maxiter : int, optional
        Maximum number of iterations. It will stop the algorithm even if
        `tol` is above the threshold.
        Too many iterations tend to cluster the samples as a hypersphere.
        Default is 10.
    qhull_options : str, optional
        Additional options to pass to Qhull. See Qhull manual
        for details. (Default: "Qbb Qc Qz Qj Qx" for ndim > 4 and
        "Qbb Qc Qz Qj" otherwise.)

    Returns
    -------
    sample : array_like (n, d)
        The sample after being processed by Lloyd-Max algorithm.

    Notes
    -----
    Lloyd-Max algorithm is an iterative process with the purpose of improving
    the dispersion of samples. For given sample: (i) compute a Voronoi
    Tessellation; (ii) find the centroid of each Voronoi cell; (iii) move the
    samples toward the centroid of their respective cell. See [1]_, [2]_.

    A relaxation factor is used to control how fast samples can move at each
    iteration. This factor is starting at 2 and ending at 1 after `maxiter`
    following an exponential decay.

    The process converges to equally spaced samples. It implies that measures
    like the discrepancy could suffer from too many iterations. On the other
    hand, L1 and L2 distances should improve. This is especially true with
    QMC methods which tend to favor the discrepancy over other criteria.

    .. note::

        The current implementation does not intersect the Voronoi Tessellation
        with the boundaries. This implies that for a low number of samples,
        empirically below 20, no Voronoi cell is touching the boundaries.
        Hence, samples cannot be moved close to the boundaries.

        Further improvements could consider the samples at infinity so that
        all boundaries are segments of some Voronoi cells. This would fix
        the computation of the centroid position.

    .. warning::

       The Voronoi Tessellation step is expensive and quickly becomes
       intractable with dimensions as low as 10 even for a sample
       of size as low as 1000.

    .. versionadded:: 1.9.0

    References
    ----------
    .. [1] Lloyd. "Least Squares Quantization in PCM".
       IEEE Transactions on Information Theory, 1982.
    .. [2] Max J. "Quantizing for minimum distortion".
       IEEE Transactions on Information Theory, 1960.

    Examples
    --------
    >>> from scipy.spatial import distance
    >>> rng = np.random.default_rng()
    >>> sample = rng.random((128, 2))

    .. note::

        The samples need to be in :math:`[0, 1]^d`. `scipy.stats.qmc.scale`
        can be used to scale the samples from their
        original bounds to :math:`[0, 1]^d`. And back to their original bounds.

    Compute the quality of the sample using the L1 criterion.

    >>> def l1_norm(sample):
    ...    return distance.pdist(sample, 'cityblock').min()

    >>> l1_norm(sample)
    0.00161...  # random

    Now process the sample using Lloyd's algorithm and check the improvement
    on the L1. The value should increase.

    >>> sample = lloyd_centroidal_voronoi_tessellation(sample)
    >>> l1_norm(sample)
    0.0278...  # random

    """
    sample = np.asarray(sample).copy()

    if not sample.ndim == 2:
        raise ValueError('`sample` is not a 2D array')

    if not sample.shape[1] >= 2:
        raise ValueError('`sample` dimension is not >= 2')

    # Checking that sample is within the hypercube
    if (sample.max() > 1.) or (sample.min() < 0.):
        raise ValueError('`sample` is not in unit hypercube')

    if qhull_options is None:
        qhull_options = 'Qbb Qc Qz QJ'

        if sample.shape[1] >= 5:
            qhull_options += ' Qx'

    # Fit an exponential to be 2 at 0 and 1 at `maxiter`.
    # The decay is used for relaxation.
    # analytical solution for y=exp(-maxiter/x) - 0.1
    root = -maxiter / np.log(0.1)
    decay = [np.exp(-x / root)+0.9 for x in range(maxiter)]

    l1_old = _l1_norm(sample=sample)
    for i in range(maxiter):
        sample = _lloyd_centroidal_voronoi_tessellation(
                sample=sample, decay=decay[i],
                qhull_options=qhull_options,
        )

        l1_new = _l1_norm(sample=sample)

        if abs(l1_new - l1_old) < tol:
            break
        else:
            l1_old = l1_new

    return sample


def _validate_workers(workers: IntNumber = 1) -> IntNumber:
    """Validate `workers` based on platform and value.

    Parameters
    ----------
    workers : int, optional
        Number of workers to use for parallel processing. If -1 is
        given all CPU threads are used. Default is 1.

    Returns
    -------
    Workers : int
        Number of CPU used by the algorithm

    """
    workers = int(workers)
    if workers == -1:
        workers = os.cpu_count()  # type: ignore[assignment]
        if workers is None:
            raise NotImplementedError(
                "Cannot determine the number of cpus using os.cpu_count(), "
                "cannot use -1 for the number of workers"
            )
    elif workers <= 0:
        raise ValueError(f"Invalid number of workers: {workers}, must be -1 "
                         "or > 0")

    return workers


def _validate_bounds(
    l_bounds: npt.ArrayLike, u_bounds: npt.ArrayLike, d: int
) -> Tuple[np.ndarray, ...]:
    """Bounds input validation.

    Parameters
    ----------
    l_bounds, u_bounds : array_like (d,)
        Lower and upper bounds.
    d : int
        Dimension to use for broadcasting.

    Returns
    -------
    l_bounds, u_bounds : array_like (d,)
        Lower and upper bounds.

    """
    try:
        lower = np.broadcast_to(l_bounds, d)
        upper = np.broadcast_to(u_bounds, d)
    except ValueError as exc:
        msg = ("'l_bounds' and 'u_bounds' must be broadcastable and respect"
               " the sample dimension")
        raise ValueError(msg) from exc

    if not np.all(lower < upper):
        raise ValueError("Bounds are not consistent 'l_bounds' < 'u_bounds'")

    return lower, upper<|MERGE_RESOLUTION|>--- conflicted
+++ resolved
@@ -1774,13 +1774,8 @@
     Examples
     --------
     >>> from scipy.stats import qmc
-<<<<<<< HEAD
-    >>> engine = qmc.MultinomialQMC(pvals=[0.2, 0.4, 0.4], n_trials=10)
-    >>> sample = engine.random(10)
-=======
-    >>> dist = qmc.MultinomialQMC(pvals=[0.2, 0.4, 0.4])
+    >>> dist = qmc.MultinomialQMC(pvals=[0.2, 0.4, 0.4], n_trials=10)
     >>> sample = dist.random(10)
->>>>>>> 862fe949
 
     """
 
@@ -1821,7 +1816,6 @@
             Sample.
 
         """
-<<<<<<< HEAD
         sample = np.empty((n, len(self.pvals)))
         for i in range(n):
             base_draws = self.engine.random(self.n_trials).ravel()
@@ -1830,15 +1824,6 @@
             sample_ = np.zeros_like(self.pvals, dtype=int)
             _categorize(base_draws, p_cumulative, sample_)
             sample[i] = sample_
-
-        self.num_generated += n
-=======
-        base_draws = self.engine.random(n).ravel()
-        p_cumulative = np.empty_like(self.pvals, dtype=float)
-        _fill_p_cumulative(np.array(self.pvals, dtype=float), p_cumulative)
-        sample = np.zeros_like(self.pvals, dtype=int)
-        _categorize(base_draws, p_cumulative, sample)
->>>>>>> 862fe949
         return sample
 
 
