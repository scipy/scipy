import threading
import numpy as np
from collections import namedtuple
from scipy._lib._array_api import array_namespace, xp_capabilities, xp_size, xp_promote
from scipy._lib import array_api_extra as xpx
from scipy import special
from scipy import stats
from scipy.stats._stats_py import _rankdata
from ._axis_nan_policy import _axis_nan_policy_factory, _broadcast_concatenate

class _MWU:
    '''Distribution of MWU statistic under the null hypothesis'''

    def __init__(self, n1, n2):
        self._reset(n1, n2)

    def set_shapes(self, n1, n2):
        n1, n2 = min(n1, n2), max(n1, n2)
        if (n1, n2) == (self.n1, self.n2):
            return

        self.n1 = n1
        self.n2 = n2
        self.s_array = np.zeros(0, dtype=int)
        self.configurations = np.zeros(0, dtype=np.uint64)

    def reset(self):
        self._reset(self.n1, self.n2)

    def _reset(self, n1, n2):
        self.n1 = None
        self.n2 = None
        self.set_shapes(n1, n2)

    def pmf(self, k):

        # In practice, `pmf` is never called with k > m*n/2.
        # If it were, we'd exploit symmetry here:
        # k = np.array(k, copy=True)
        # k2 = m*n - k
        # i = k2 < k
        # k[i] = k2[i]

        pmfs = self.build_u_freqs_array(np.max(k))
        return pmfs[k]

    def cdf(self, k):
        '''Cumulative distribution function'''

        # In practice, `cdf` is never called with k > m*n/2.
        # If it were, we'd exploit symmetry here rather than in `sf`
        pmfs = self.build_u_freqs_array(np.max(k))
        cdfs = np.cumsum(pmfs)
        return cdfs[k]

    def sf(self, k):
        '''Survival function'''
        # Note that both CDF and SF include the PMF at k. The p-value is
        # calculated from the SF and should include the mass at k, so this
        # is desirable

        # Use the fact that the distribution is symmetric and sum from the left
        kc = np.asarray(self.n1*self.n2 - k)  # complement of k
        i = k < kc
        if np.any(i):
            kc[i] = k[i]
            cdfs = np.asarray(self.cdf(kc))
            cdfs[i] = 1. - cdfs[i] + self.pmf(kc[i])
        else:
            cdfs = np.asarray(self.cdf(kc))
        return cdfs[()]

    # build_sigma_array and build_u_freqs_array adapted from code
    # by @toobaz with permission. Thanks to @andreasloe for the suggestion.
    # See https://github.com/scipy/scipy/pull/4933#issuecomment-1898082691
    def build_sigma_array(self, a):
        n1, n2 = self.n1, self.n2
        if a + 1 <= self.s_array.size:
            return self.s_array[1:a+1]

        s_array = np.zeros(a + 1, dtype=int)

        for d in np.arange(1, n1 + 1):
            # All multiples of d, except 0:
            indices = np.arange(d, a + 1, d)
            # \epsilon_d = 1:
            s_array[indices] += d

        for d in np.arange(n2 + 1, n2 + n1 + 1):
            # All multiples of d, except 0:
            indices = np.arange(d, a + 1, d)
            # \epsilon_d = -1:
            s_array[indices] -= d

        # We don't need 0:
        self.s_array = s_array
        return s_array[1:]

    def build_u_freqs_array(self, maxu):
        """
        Build all the array of frequencies for u from 0 to maxu.
        Assumptions:
          n1 <= n2
          maxu <= n1 * n2 / 2
        """
        n1, n2 = self.n1, self.n2
        total = special.binom(n1 + n2, n1)

        if maxu + 1 <= self.configurations.size:
            return self.configurations[:maxu + 1] / total

        s_array = self.build_sigma_array(maxu)

        # Start working with ints, for maximum precision and efficiency:
        configurations = np.zeros(maxu + 1, dtype=np.uint64)
        configurations_is_uint = True
        uint_max = np.iinfo(np.uint64).max
        # How many ways to have U=0? 1
        configurations[0] = 1

        for u in np.arange(1, maxu + 1):
            coeffs = s_array[u - 1::-1]
            new_val = np.dot(configurations[:u], coeffs) / u
            if new_val > uint_max and configurations_is_uint:
                # OK, we got into numbers too big for uint64.
                # So now we start working with floats.
                # By doing this since the beginning, we would have lost precision.
                # (And working on python long ints would be unbearably slow)
                configurations = configurations.astype(float)
                configurations_is_uint = False
            configurations[u] = new_val

        self.configurations = configurations
        return configurations / total


# Maintain state for faster repeat calls to `mannwhitneyu`.
# _MWU() is calculated once per thread and stored as an attribute on
# this thread-local variable inside mannwhitneyu().
_mwu_state = threading.local()


def _get_mwu_z(U, n1, n2, t, continuity=True, *, xp):
    '''Standardized MWU statistic'''
    # Follows mannwhitneyu [2]
    mu = n1 * n2 / 2
    n = n1 + n2

    # Tie correction according to [2], "Normal approximation and tie correction"
    # "A more computationally-efficient form..."
    tie_term = xp.sum(t**3 - t, axis=-1)
    s = xp.sqrt(n1*n2/12 * ((n + 1) - tie_term/(n*(n-1))))

    numerator = U - mu

    # Continuity correction.
    # Because SF is always used to calculate the p-value, we can always
    # _subtract_ 0.5 for the continuity correction. This always increases the
    # p-value to account for the rest of the probability mass _at_ q = U.
    if continuity:
        numerator -= 0.5

    # no problem evaluating the norm SF at an infinity
    with np.errstate(divide='ignore', invalid='ignore'):
        z = numerator / s
    return z


def _mwu_input_validation(x, y, use_continuity, alternative, axis, method):
    ''' Input validation and standardization for mannwhitneyu '''
    xp = array_namespace(x, y)

    x, y = xpx.atleast_nd(x, ndim=1), xpx.atleast_nd(y, ndim=1)
    if xp.any(xp.isnan(x)) or xp.any(xp.isnan(y)):
        raise ValueError('`x` and `y` must not contain NaNs.')
    if xp_size(x) == 0 or xp_size(y) == 0:
        raise ValueError('`x` and `y` must be of nonzero size.')
    x, y = xp_promote(x, y, force_floating=True, xp=xp)

    bools = {True, False}
    if use_continuity not in bools:
        raise ValueError(f'`use_continuity` must be one of {bools}.')

    alternatives = {"two-sided", "less", "greater"}
    alternative = alternative.lower()
    if alternative not in alternatives:
        raise ValueError(f'`alternative` must be one of {alternatives}.')

    axis_int = int(axis)
    if axis != axis_int:
        raise ValueError('`axis` must be an integer.')

    if not isinstance(method, stats.PermutationMethod):
        methods = {"asymptotic", "exact", "auto"}
        method = method.lower()
        if method not in methods:
            raise ValueError(f'`method` must be one of {methods}.')

    return x, y, use_continuity, alternative, axis_int, method, xp


def _mwu_choose_method(n1, n2, ties):
    """Choose method 'asymptotic' or 'exact' depending on input size, ties"""

    # if both inputs are large, asymptotic is OK
    if n1 > 8 and n2 > 8:
        return "asymptotic"

    # if there are any ties, asymptotic is preferred
    if ties:
        return "asymptotic"

    return "exact"


MannwhitneyuResult = namedtuple('MannwhitneyuResult', ('statistic', 'pvalue'))


@xp_capabilities(cpu_only=True,  # exact calculation only implemented in NumPy
                 skip_backends=[('cupy', 'needs rankdata'),
                                ('dask.array', 'needs rankdata')],
                 jax_jit=False)
@_axis_nan_policy_factory(MannwhitneyuResult, n_samples=2)
def mannwhitneyu(x, y, use_continuity=True, alternative="two-sided",
                 axis=0, method="auto"):
    r'''Perform the Mann-Whitney U rank test on two independent samples.

    The Mann-Whitney U test is a nonparametric test of the null hypothesis
    that the distribution underlying sample `x` is the same as the
    distribution underlying sample `y`. It is often used as a test of
    difference in location between distributions.

    Parameters
    ----------
    x, y : array-like
        N-d arrays of samples. The arrays must be broadcastable except along
        the dimension given by `axis`.
    use_continuity : bool, optional
            Whether a continuity correction (1/2) should be applied.
            Default is True when `method` is ``'asymptotic'``; has no effect
            otherwise.
    alternative : {'two-sided', 'less', 'greater'}, optional
        Defines the alternative hypothesis. Default is 'two-sided'.
        Let *SX(u)* and *SY(u)* be the survival functions of the
        distributions underlying `x` and `y`, respectively. Then the following
        alternative hypotheses are available:

        * 'two-sided': the distributions are not equal, i.e. *SX(u) ≠ SY(u)* for
          at least one *u*.
        * 'less': the distribution underlying `x` is stochastically less
          than the distribution underlying `y`, i.e. *SX(u) < SY(u)* for all *u*.
        * 'greater': the distribution underlying `x` is stochastically greater
          than the distribution underlying `y`, i.e. *SX(u) > SY(u)* for all *u*.

        Under a more restrictive set of assumptions, the alternative hypotheses
        can be expressed in terms of the locations of the distributions;
        see [5]_ section 5.1.
    axis : int, optional
        Axis along which to perform the test. Default is 0.
    method : {'auto', 'asymptotic', 'exact'} or `PermutationMethod` instance, optional
        Selects the method used to calculate the *p*-value.
        Default is 'auto'. The following options are available.

        * ``'asymptotic'``: compares the standardized test statistic
          against the normal distribution, correcting for ties.
        * ``'exact'``: computes the exact *p*-value by comparing the observed
          :math:`U` statistic against the exact distribution of the :math:`U`
          statistic under the null hypothesis. No correction is made for ties.
        * ``'auto'``: chooses ``'exact'`` when the size of one of the samples
          is less than or equal to 8 and there are no ties;
          chooses ``'asymptotic'`` otherwise.
        * `PermutationMethod` instance. In this case, the p-value
          is computed using `permutation_test` with the provided
          configuration options and other appropriate settings.

    Returns
    -------
    res : MannwhitneyuResult
        An object containing attributes:

        statistic : float
            The Mann-Whitney U statistic corresponding with sample `x`. See
            Notes for the test statistic corresponding with sample `y`.
        pvalue : float
            The associated *p*-value for the chosen `alternative`.

    Notes
    -----
    If ``U1`` is the statistic corresponding with sample `x`, then the
    statistic corresponding with sample `y` is
    ``U2 = x.shape[axis] * y.shape[axis] - U1``.

    `mannwhitneyu` is for independent samples. For related / paired samples,
    consider `scipy.stats.wilcoxon`.

    `method` ``'exact'`` is recommended when there are no ties and when either
    sample size is less than 8 [1]_. The implementation follows the algorithm
    reported in [3]_.
    Note that the exact method is *not* corrected for ties, but
    `mannwhitneyu` will not raise errors or warnings if there are ties in the
    data. If there are ties and either samples is small (fewer than ~10
    observations), consider passing an instance of `PermutationMethod`
    as the `method` to perform a permutation test.

    The Mann-Whitney U test is a non-parametric version of the t-test for
    independent samples. When the means of samples from the populations
    are normally distributed, consider `scipy.stats.ttest_ind`.

    See Also
    --------
    scipy.stats.wilcoxon, scipy.stats.ranksums, scipy.stats.ttest_ind

    References
    ----------
    .. [1] H.B. Mann and D.R. Whitney, "On a test of whether one of two random
           variables is stochastically larger than the other", The Annals of
           Mathematical Statistics, Vol. 18, pp. 50-60, 1947.
    .. [2] Mann-Whitney U Test, Wikipedia,
           http://en.wikipedia.org/wiki/Mann-Whitney_U_test
    .. [3] Andreas Löffler,
           "Über eine Partition der nat. Zahlen und ihr Anwendung beim U-Test",
           Wiss. Z. Univ. Halle, XXXII'83 pp. 87-89.
    .. [4] Rosie Shier, "Statistics: 2.3 The Mann-Whitney U Test", Mathematics
           Learning Support Centre, 2004.
    .. [5] Michael P. Fay and Michael A. Proschan. "Wilcoxon-Mann-Whitney
           or t-test? On assumptions for hypothesis tests and multiple \
           interpretations of decision rules." Statistics surveys, Vol. 4, pp.
           1-39, 2010. https://www.ncbi.nlm.nih.gov/pmc/articles/PMC2857732/

    Examples
    --------
    We follow the example from [4]_: nine randomly sampled young adults were
    diagnosed with type II diabetes at the ages below.

    >>> males = [19, 22, 16, 29, 24]
    >>> females = [20, 11, 17, 12]

    We use the Mann-Whitney U test to assess whether there is a statistically
    significant difference in the diagnosis age of males and females.
    The null hypothesis is that the distribution of male diagnosis ages is
    the same as the distribution of female diagnosis ages. We decide
    that a confidence level of 95% is required to reject the null hypothesis
    in favor of the alternative that the distributions are different.
    Since the number of samples is very small and there are no ties in the
    data, we can compare the observed test statistic against the *exact*
    distribution of the test statistic under the null hypothesis.

    >>> from scipy.stats import mannwhitneyu
    >>> U1, p = mannwhitneyu(males, females, method="exact")
    >>> print(U1)
    17.0

    `mannwhitneyu` always reports the statistic associated with the first
    sample, which, in this case, is males. This agrees with :math:`U_M = 17`
    reported in [4]_. The statistic associated with the second statistic
    can be calculated:

    >>> nx, ny = len(males), len(females)
    >>> U2 = nx*ny - U1
    >>> print(U2)
    3.0

    This agrees with :math:`U_F = 3` reported in [4]_. The two-sided
    *p*-value can be calculated from either statistic, and the value produced
    by `mannwhitneyu` agrees with :math:`p = 0.11` reported in [4]_.

    >>> print(p)
    0.1111111111111111

    The exact distribution of the test statistic is asymptotically normal, so
    the example continues by comparing the exact *p*-value against the
    *p*-value produced using the normal approximation.

    >>> _, pnorm = mannwhitneyu(males, females, method="asymptotic")
    >>> print(pnorm)
    0.11134688653314041

    Here `mannwhitneyu`'s reported *p*-value appears to conflict with the
    value :math:`p = 0.09` given in [4]_. The reason is that [4]_
    does not apply the continuity correction performed by `mannwhitneyu`;
    `mannwhitneyu` reduces the distance between the test statistic and the
    mean :math:`\mu = n_x n_y / 2` by 0.5 to correct for the fact that the
    discrete statistic is being compared against a continuous distribution.
    Here, the :math:`U` statistic used is less than the mean, so we reduce
    the distance by adding 0.5 in the numerator.

    >>> import numpy as np
    >>> from scipy.stats import norm
    >>> U = min(U1, U2)
    >>> N = nx + ny
    >>> z = (U - nx*ny/2 + 0.5) / np.sqrt(nx*ny * (N + 1)/ 12)
    >>> p = 2 * norm.cdf(z)  # use CDF to get p-value from smaller statistic
    >>> print(p)
    0.11134688653314041

    If desired, we can disable the continuity correction to get a result
    that agrees with that reported in [4]_.

    >>> _, pnorm = mannwhitneyu(males, females, use_continuity=False,
    ...                         method="asymptotic")
    >>> print(pnorm)
    0.0864107329737

    Regardless of whether we perform an exact or asymptotic test, the
    probability of the test statistic being as extreme or more extreme by
    chance exceeds 5%, so we do not consider the results statistically
    significant.

    Suppose that, before seeing the data, we had hypothesized that females
    would tend to be diagnosed at a younger age than males.
    In that case, it would be natural to provide the female ages as the
    first input, and we would have performed a one-sided test using
    ``alternative = 'less'``: females are diagnosed at an age that is
    stochastically less than that of males.

    >>> res = mannwhitneyu(females, males, alternative="less", method="exact")
    >>> print(res)
    MannwhitneyuResult(statistic=3.0, pvalue=0.05555555555555555)

    Again, the probability of getting a sufficiently low value of the
    test statistic by chance under the null hypothesis is greater than 5%,
    so we do not reject the null hypothesis in favor of our alternative.

    If it is reasonable to assume that the means of samples from the
    populations are normally distributed, we could have used a t-test to
    perform the analysis.

    >>> from scipy.stats import ttest_ind
    >>> res = ttest_ind(females, males, alternative="less")
    >>> print(res)
    TtestResult(statistic=-2.239334696520584,
                pvalue=0.030068441095757924,
                df=7.0)

    Under this assumption, the *p*-value would be low enough to reject the
    null hypothesis in favor of the alternative.

    '''

    x, y, use_continuity, alternative, axis_int, method, xp = (
        _mwu_input_validation(x, y, use_continuity, alternative, axis, method))

    xy = _broadcast_concatenate((x, y), axis)

    n1, n2 = x.shape[-1], y.shape[-1]  # _axis_nan_policy decorator ensures axis=-1

    # Follows [2]
<<<<<<< HEAD
    ranks, _, t = _rankdata(xy, 'average', return_ties=True)  # method 2, step 1
    R1 = ranks[..., :n1].sum(axis=-1)                         # method 2, step 2
    U1 = R1 - n1*(n1+1)/2                                     # method 2, step 3
    U2 = n1 * n2 - U1                                         # as U1 + U2 = n1 * n2
=======
    ranks, t = _rankdata(xy, 'average', return_ties=True)  # method 2, step 1
    ranks = xp.astype(ranks, x.dtype, copy=False)
    t = xp.astype(t, x.dtype, copy=False)
    R1 = xp.sum(ranks[..., :n1], axis=-1)                  # method 2, step 2
    U1 = R1 - n1*(n1+1)/2                                  # method 2, step 3
    U2 = n1 * n2 - U1                                      # as U1 + U2 = n1 * n2
>>>>>>> 0c4cfab8

    if alternative == "greater":
        U, f = U1, 1  # U is the statistic to use for p-value, f is a factor
    elif alternative == "less":
        U, f = U2, 1  # Due to symmetry, use SF of U2 rather than CDF of U1
    else:
        U, f = xp.maximum(U1, U2), 2  # multiply SF by two for two-sided test

    if method == "auto":
        method = _mwu_choose_method(n1, n2, xp.any(t > 1))

    if method == "exact":
        if not hasattr(_mwu_state, 's'):
            _mwu_state.s = _MWU(0, 0)
        _mwu_state.s.set_shapes(n1, n2)
        p = xp.asarray(_mwu_state.s.sf(np.asarray(U, np.int64)), dtype=x.dtype)
    elif method == "asymptotic":
        z = _get_mwu_z(U, n1, n2, t, continuity=use_continuity, xp=xp)
        p = special.ndtr(-z)
    else:  # `PermutationMethod` instance (already validated)
        def statistic(x, y, axis):
            return mannwhitneyu(x, y, use_continuity=use_continuity,
                                alternative=alternative, axis=axis,
                                method="asymptotic").statistic

        res = stats.permutation_test((x, y), statistic, axis=axis,
                                     **method._asdict(), alternative=alternative)
        p = res.pvalue
        f = 1

    p *= f

    # Ensure that test statistic is not greater than 1
    # This could happen for exact test when U = m*n/2
    p = xp.clip(p, 0., 1.)

    return MannwhitneyuResult(U1, p)<|MERGE_RESOLUTION|>--- conflicted
+++ resolved
@@ -445,19 +445,12 @@
     n1, n2 = x.shape[-1], y.shape[-1]  # _axis_nan_policy decorator ensures axis=-1
 
     # Follows [2]
-<<<<<<< HEAD
-    ranks, _, t = _rankdata(xy, 'average', return_ties=True)  # method 2, step 1
-    R1 = ranks[..., :n1].sum(axis=-1)                         # method 2, step 2
-    U1 = R1 - n1*(n1+1)/2                                     # method 2, step 3
-    U2 = n1 * n2 - U1                                         # as U1 + U2 = n1 * n2
-=======
     ranks, t = _rankdata(xy, 'average', return_ties=True)  # method 2, step 1
     ranks = xp.astype(ranks, x.dtype, copy=False)
     t = xp.astype(t, x.dtype, copy=False)
     R1 = xp.sum(ranks[..., :n1], axis=-1)                  # method 2, step 2
     U1 = R1 - n1*(n1+1)/2                                  # method 2, step 3
     U2 = n1 * n2 - U1                                      # as U1 + U2 = n1 * n2
->>>>>>> 0c4cfab8
 
     if alternative == "greater":
         U, f = U1, 1  # U is the statistic to use for p-value, f is a factor
