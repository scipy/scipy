--- conflicted
+++ resolved
@@ -24,12 +24,8 @@
 foreach pyx_file: pyx_files
   py3.extension_module(pyx_file[0],
     pyx_file[1],
-<<<<<<< HEAD
-    include_directories: [inc_np, 'include', '../../_lib/boost/include'],
-=======
-    include_directories: ['include', '../../_lib/boost'],
+    include_directories: ['include', '../../_lib/boost/include'],
     dependencies: np_dep,
->>>>>>> 955ec88e
     link_args: version_link_args,
     cpp_args: [cpp_args, cython_cpp_args],
     install: true,
