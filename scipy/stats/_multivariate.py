#
# Author: Joris Vankerschaver 2013
#
import math
import numpy as np
from numpy import asarray_chkfinite, asarray
from numpy.lib import NumpyVersion
import scipy.linalg
from scipy._lib import doccer
from scipy.special import gammaln, psi, multigammaln, xlogy, entr, betaln
from scipy._lib._util import check_random_state
from scipy.linalg.blas import drot
from scipy.linalg._misc import LinAlgError
from scipy.linalg.lapack import get_lapack_funcs

from ._discrete_distns import binom
from . import _mvn, _covariance, contingency

__all__ = ['multivariate_normal',
           'matrix_normal',
           'dirichlet',
           'wishart',
           'invwishart',
           'multinomial',
           'special_ortho_group',
           'ortho_group',
           'random_correlation',
           'unitary_group',
           'multivariate_t',
           'multivariate_hypergeom',
<<<<<<< HEAD
           'uniform_direction']
=======
           'random_table']
>>>>>>> a0b2452c

_LOG_2PI = np.log(2 * np.pi)
_LOG_2 = np.log(2)
_LOG_PI = np.log(np.pi)


_doc_random_state = """\
seed : {None, int, np.random.RandomState, np.random.Generator}, optional
    Used for drawing random variates.
    If `seed` is `None`, the `~np.random.RandomState` singleton is used.
    If `seed` is an int, a new ``RandomState`` instance is used, seeded
    with seed.
    If `seed` is already a ``RandomState`` or ``Generator`` instance,
    then that object is used.
    Default is `None`.
"""


def _squeeze_output(out):
    """
    Remove single-dimensional entries from array and convert to scalar,
    if necessary.
    """
    out = out.squeeze()
    if out.ndim == 0:
        out = out[()]
    return out


def _eigvalsh_to_eps(spectrum, cond=None, rcond=None):
    """Determine which eigenvalues are "small" given the spectrum.

    This is for compatibility across various linear algebra functions
    that should agree about whether or not a Hermitian matrix is numerically
    singular and what is its numerical matrix rank.
    This is designed to be compatible with scipy.linalg.pinvh.

    Parameters
    ----------
    spectrum : 1d ndarray
        Array of eigenvalues of a Hermitian matrix.
    cond, rcond : float, optional
        Cutoff for small eigenvalues.
        Singular values smaller than rcond * largest_eigenvalue are
        considered zero.
        If None or -1, suitable machine precision is used.

    Returns
    -------
    eps : float
        Magnitude cutoff for numerical negligibility.

    """
    if rcond is not None:
        cond = rcond
    if cond in [None, -1]:
        t = spectrum.dtype.char.lower()
        factor = {'f': 1E3, 'd': 1E6}
        cond = factor[t] * np.finfo(t).eps
    eps = cond * np.max(abs(spectrum))
    return eps


def _pinv_1d(v, eps=1e-5):
    """A helper function for computing the pseudoinverse.

    Parameters
    ----------
    v : iterable of numbers
        This may be thought of as a vector of eigenvalues or singular values.
    eps : float
        Values with magnitude no greater than eps are considered negligible.

    Returns
    -------
    v_pinv : 1d float ndarray
        A vector of pseudo-inverted numbers.

    """
    return np.array([0 if abs(x) <= eps else 1/x for x in v], dtype=float)


class _PSD:
    """
    Compute coordinated functions of a symmetric positive semidefinite matrix.

    This class addresses two issues.  Firstly it allows the pseudoinverse,
    the logarithm of the pseudo-determinant, and the rank of the matrix
    to be computed using one call to eigh instead of three.
    Secondly it allows these functions to be computed in a way
    that gives mutually compatible results.
    All of the functions are computed with a common understanding as to
    which of the eigenvalues are to be considered negligibly small.
    The functions are designed to coordinate with scipy.linalg.pinvh()
    but not necessarily with np.linalg.det() or with np.linalg.matrix_rank().

    Parameters
    ----------
    M : array_like
        Symmetric positive semidefinite matrix (2-D).
    cond, rcond : float, optional
        Cutoff for small eigenvalues.
        Singular values smaller than rcond * largest_eigenvalue are
        considered zero.
        If None or -1, suitable machine precision is used.
    lower : bool, optional
        Whether the pertinent array data is taken from the lower
        or upper triangle of M. (Default: lower)
    check_finite : bool, optional
        Whether to check that the input matrices contain only finite
        numbers. Disabling may give a performance gain, but may result
        in problems (crashes, non-termination) if the inputs do contain
        infinities or NaNs.
    allow_singular : bool, optional
        Whether to allow a singular matrix.  (Default: True)

    Notes
    -----
    The arguments are similar to those of scipy.linalg.pinvh().

    """

    def __init__(self, M, cond=None, rcond=None, lower=True,
                 check_finite=True, allow_singular=True):
        self._M = np.asarray(M)

        # Compute the symmetric eigendecomposition.
        # Note that eigh takes care of array conversion, chkfinite,
        # and assertion that the matrix is square.
        s, u = scipy.linalg.eigh(M, lower=lower, check_finite=check_finite)

        eps = _eigvalsh_to_eps(s, cond, rcond)
        if np.min(s) < -eps:
            msg = "The input matrix must be symmetric positive semidefinite."
            raise ValueError(msg)
        d = s[s > eps]
        if len(d) < len(s) and not allow_singular:
            msg = ("When `allow_singular is False`, the input matrix must be "
                   "symmetric positive definite.")
            raise np.linalg.LinAlgError(msg)
        s_pinv = _pinv_1d(s, eps)
        U = np.multiply(u, np.sqrt(s_pinv))

        # Save the eigenvector basis, and tolerance for testing support
        self.eps = 1e3*eps
        self.V = u[:, s <= eps]

        # Initialize the eagerly precomputed attributes.
        self.rank = len(d)
        self.U = U
        self.log_pdet = np.sum(np.log(d))

        # Initialize attributes to be lazily computed.
        self._pinv = None

    def _support_mask(self, x):
        """
        Check whether x lies in the support of the distribution.
        """
        residual = np.linalg.norm(x @ self.V, axis=-1)
        in_support = residual < self.eps
        return in_support

    @property
    def pinv(self):
        if self._pinv is None:
            self._pinv = np.dot(self.U, self.U.T)
        return self._pinv


class multi_rv_generic:
    """
    Class which encapsulates common functionality between all multivariate
    distributions.
    """
    def __init__(self, seed=None):
        super().__init__()
        self._random_state = check_random_state(seed)

    @property
    def random_state(self):
        """ Get or set the Generator object for generating random variates.

        If `seed` is None (or `np.random`), the `numpy.random.RandomState`
        singleton is used.
        If `seed` is an int, a new ``RandomState`` instance is used,
        seeded with `seed`.
        If `seed` is already a ``Generator`` or ``RandomState`` instance then
        that instance is used.

        """
        return self._random_state

    @random_state.setter
    def random_state(self, seed):
        self._random_state = check_random_state(seed)

    def _get_random_state(self, random_state):
        if random_state is not None:
            return check_random_state(random_state)
        else:
            return self._random_state


class multi_rv_frozen:
    """
    Class which encapsulates common functionality between all frozen
    multivariate distributions.
    """
    @property
    def random_state(self):
        return self._dist._random_state

    @random_state.setter
    def random_state(self, seed):
        self._dist._random_state = check_random_state(seed)


_mvn_doc_default_callparams = """\
mean : array_like, default: ``[0]``
    Mean of the distribution.
cov : array_like or `Covariance`, default: ``[1]``
    Symmetric positive (semi)definite covariance matrix of the distribution.
allow_singular : bool, default: ``False``
    Whether to allow a singular covariance matrix. This is ignored if `cov` is
    a `Covariance` object.
"""

_mvn_doc_callparams_note = """\
Setting the parameter `mean` to `None` is equivalent to having `mean`
be the zero-vector. The parameter `cov` can be a scalar, in which case
the covariance matrix is the identity times that value, a vector of
diagonal entries for the covariance matrix, a two-dimensional array_like,
or a `Covariance` object.
"""

_mvn_doc_frozen_callparams = ""

_mvn_doc_frozen_callparams_note = """\
See class definition for a detailed description of parameters."""

mvn_docdict_params = {
    '_mvn_doc_default_callparams': _mvn_doc_default_callparams,
    '_mvn_doc_callparams_note': _mvn_doc_callparams_note,
    '_doc_random_state': _doc_random_state
}

mvn_docdict_noparams = {
    '_mvn_doc_default_callparams': _mvn_doc_frozen_callparams,
    '_mvn_doc_callparams_note': _mvn_doc_frozen_callparams_note,
    '_doc_random_state': _doc_random_state
}


class multivariate_normal_gen(multi_rv_generic):
    r"""A multivariate normal random variable.

    The `mean` keyword specifies the mean. The `cov` keyword specifies the
    covariance matrix.

    Methods
    -------
    pdf(x, mean=None, cov=1, allow_singular=False)
        Probability density function.
    logpdf(x, mean=None, cov=1, allow_singular=False)
        Log of the probability density function.
    cdf(x, mean=None, cov=1, allow_singular=False, maxpts=1000000*dim, abseps=1e-5, releps=1e-5, lower_limit=None)  # noqa
        Cumulative distribution function.
    logcdf(x, mean=None, cov=1, allow_singular=False, maxpts=1000000*dim, abseps=1e-5, releps=1e-5)
        Log of the cumulative distribution function.
    rvs(mean=None, cov=1, size=1, random_state=None)
        Draw random samples from a multivariate normal distribution.
    entropy()
        Compute the differential entropy of the multivariate normal.

    Parameters
    ----------
    %(_mvn_doc_default_callparams)s
    %(_doc_random_state)s

    Notes
    -----
    %(_mvn_doc_callparams_note)s

    The covariance matrix `cov` may be an instance of a subclass of
    `Covariance`, e.g. `scipy.stats.CovViaPrecision`. If so, `allow_singular`
    is ignored.

    Otherwise, `cov` must be a symmetric positive semidefinite
    matrix when `allow_singular` is True; it must be (strictly) positive
    definite when `allow_singular` is False.
    Symmetry is not checked; only the lower triangular portion is used.
    The determinant and inverse of `cov` are computed
    as the pseudo-determinant and pseudo-inverse, respectively, so
    that `cov` does not need to have full rank.

    The probability density function for `multivariate_normal` is

    .. math::

        f(x) = \frac{1}{\sqrt{(2 \pi)^k \det \Sigma}}
               \exp\left( -\frac{1}{2} (x - \mu)^T \Sigma^{-1} (x - \mu) \right),

    where :math:`\mu` is the mean, :math:`\Sigma` the covariance matrix,
    :math:`k` the rank of :math:`\Sigma`. In case of singular :math:`\Sigma`,
    SciPy extends this definition according to [1]_.

    .. versionadded:: 0.14.0

    References
    ----------
    .. [1] Multivariate Normal Distribution - Degenerate Case, Wikipedia,
           https://en.wikipedia.org/wiki/Multivariate_normal_distribution#Degenerate_case

    Examples
    --------
    >>> import numpy as np
    >>> import matplotlib.pyplot as plt
    >>> from scipy.stats import multivariate_normal

    >>> x = np.linspace(0, 5, 10, endpoint=False)
    >>> y = multivariate_normal.pdf(x, mean=2.5, cov=0.5); y
    array([ 0.00108914,  0.01033349,  0.05946514,  0.20755375,  0.43939129,
            0.56418958,  0.43939129,  0.20755375,  0.05946514,  0.01033349])
    >>> fig1 = plt.figure()
    >>> ax = fig1.add_subplot(111)
    >>> ax.plot(x, y)
    >>> plt.show()

    Alternatively, the object may be called (as a function) to fix the mean
    and covariance parameters, returning a "frozen" multivariate normal
    random variable:

    >>> rv = multivariate_normal(mean=None, cov=1, allow_singular=False)
    >>> # Frozen object with the same methods but holding the given
    >>> # mean and covariance fixed.

    The input quantiles can be any shape of array, as long as the last
    axis labels the components.  This allows us for instance to
    display the frozen pdf for a non-isotropic random variable in 2D as
    follows:

    >>> x, y = np.mgrid[-1:1:.01, -1:1:.01]
    >>> pos = np.dstack((x, y))
    >>> rv = multivariate_normal([0.5, -0.2], [[2.0, 0.3], [0.3, 0.5]])
    >>> fig2 = plt.figure()
    >>> ax2 = fig2.add_subplot(111)
    >>> ax2.contourf(x, y, rv.pdf(pos))

    """

    def __init__(self, seed=None):
        super().__init__(seed)
        self.__doc__ = doccer.docformat(self.__doc__, mvn_docdict_params)

    def __call__(self, mean=None, cov=1, allow_singular=False, seed=None):
        """Create a frozen multivariate normal distribution.

        See `multivariate_normal_frozen` for more information.
        """
        return multivariate_normal_frozen(mean, cov,
                                          allow_singular=allow_singular,
                                          seed=seed)

    def _process_parameters(self, mean, cov, allow_singular=True):
        """
        Infer dimensionality from mean or covariance matrix, ensure that
        mean and covariance are full vector resp. matrix.
        """
        if isinstance(cov, _covariance.Covariance):
            return self._process_parameters_Covariance(mean, cov)
        else:
            # Before `Covariance` classes were introduced,
            # `multivariate_normal` accepted plain arrays as `cov` and used the
            # following input validation. To avoid disturbing the behavior of
            # `multivariate_normal` when plain arrays are used, we use the
            # original input validation here.
            dim, mean, cov = self._process_parameters_psd(None, mean, cov)
            # After input validation, some methods then processed the arrays
            # with a `_PSD` object and used that to perform computation.
            # To avoid branching statements in each method depending on whether
            # `cov` is an array or `Covariance` object, we always process the
            # array with `_PSD`, and then use wrapper that satisfies the
            # `Covariance` interface, `CovViaPSD`.
            psd = _PSD(cov, allow_singular=allow_singular)
            cov_object = _covariance.CovViaPSD(psd)
            return dim, mean, cov_object

    def _process_parameters_Covariance(self, mean, cov):
        dim = cov.shape[-1]
        mean = np.array([0.]) if mean is None else mean
        message = (f"`cov` represents a covariance matrix in {dim} dimensions,"
                   f"and so `mean` must be broadcastable to shape {(dim,)}")
        try:
            mean = np.broadcast_to(mean, dim)
        except ValueError as e:
            raise ValueError(message) from e
        return dim, mean, cov

    def _process_parameters_psd(self, dim, mean, cov):
        # Try to infer dimensionality
        if dim is None:
            if mean is None:
                if cov is None:
                    dim = 1
                else:
                    cov = np.asarray(cov, dtype=float)
                    if cov.ndim < 2:
                        dim = 1
                    else:
                        dim = cov.shape[0]
            else:
                mean = np.asarray(mean, dtype=float)
                dim = mean.size
        else:
            if not np.isscalar(dim):
                raise ValueError("Dimension of random variable must be "
                                 "a scalar.")

        # Check input sizes and return full arrays for mean and cov if
        # necessary
        if mean is None:
            mean = np.zeros(dim)
        mean = np.asarray(mean, dtype=float)

        if cov is None:
            cov = 1.0
        cov = np.asarray(cov, dtype=float)

        if dim == 1:
            mean = mean.reshape(1)
            cov = cov.reshape(1, 1)

        if mean.ndim != 1 or mean.shape[0] != dim:
            raise ValueError("Array 'mean' must be a vector of length %d." %
                             dim)
        if cov.ndim == 0:
            cov = cov * np.eye(dim)
        elif cov.ndim == 1:
            cov = np.diag(cov)
        elif cov.ndim == 2 and cov.shape != (dim, dim):
            rows, cols = cov.shape
            if rows != cols:
                msg = ("Array 'cov' must be square if it is two dimensional,"
                       " but cov.shape = %s." % str(cov.shape))
            else:
                msg = ("Dimension mismatch: array 'cov' is of shape %s,"
                       " but 'mean' is a vector of length %d.")
                msg = msg % (str(cov.shape), len(mean))
            raise ValueError(msg)
        elif cov.ndim > 2:
            raise ValueError("Array 'cov' must be at most two-dimensional,"
                             " but cov.ndim = %d" % cov.ndim)

        return dim, mean, cov

    def _process_quantiles(self, x, dim):
        """
        Adjust quantiles array so that last axis labels the components of
        each data point.
        """
        x = np.asarray(x, dtype=float)

        if x.ndim == 0:
            x = x[np.newaxis]
        elif x.ndim == 1:
            if dim == 1:
                x = x[:, np.newaxis]
            else:
                x = x[np.newaxis, :]

        return x

    def _logpdf(self, x, mean, cov_object):
        """Log of the multivariate normal probability density function.

        Parameters
        ----------
        x : ndarray
            Points at which to evaluate the log of the probability
            density function
        mean : ndarray
            Mean of the distribution
        cov_object : Covariance
            An object representing the Covariance matrix

        Notes
        -----
        As this function does no argument checking, it should not be
        called directly; use 'logpdf' instead.

        """
        log_det_cov, rank = cov_object.log_pdet, cov_object.rank
        dev = x - mean
        if dev.ndim > 1:
            log_det_cov = log_det_cov[..., np.newaxis]
            rank = rank[..., np.newaxis]
        maha = np.sum(np.square(cov_object.whiten(dev)), axis=-1)
        return -0.5 * (rank * _LOG_2PI + log_det_cov + maha)

    def logpdf(self, x, mean=None, cov=1, allow_singular=False):
        """Log of the multivariate normal probability density function.

        Parameters
        ----------
        x : array_like
            Quantiles, with the last axis of `x` denoting the components.
        %(_mvn_doc_default_callparams)s

        Returns
        -------
        pdf : ndarray or scalar
            Log of the probability density function evaluated at `x`

        Notes
        -----
        %(_mvn_doc_callparams_note)s

        """
        params = self._process_parameters(mean, cov, allow_singular)
        dim, mean, cov_object = params
        x = self._process_quantiles(x, dim)
        out = self._logpdf(x, mean, cov_object)
        if np.any(cov_object.rank < dim):
            out_of_bounds = ~cov_object._support_mask(x-mean)
            out[out_of_bounds] = -np.inf
        return _squeeze_output(out)

    def pdf(self, x, mean=None, cov=1, allow_singular=False):
        """Multivariate normal probability density function.

        Parameters
        ----------
        x : array_like
            Quantiles, with the last axis of `x` denoting the components.
        %(_mvn_doc_default_callparams)s

        Returns
        -------
        pdf : ndarray or scalar
            Probability density function evaluated at `x`

        Notes
        -----
        %(_mvn_doc_callparams_note)s

        """
        params = self._process_parameters(mean, cov, allow_singular)
        dim, mean, cov_object = params
        x = self._process_quantiles(x, dim)
        out = np.exp(self._logpdf(x, mean, cov_object))
        if np.any((cov_object.rank < dim)):
            out_of_bounds = ~cov_object._support_mask(x-mean)
            out[out_of_bounds] = 0.0
        return _squeeze_output(out)

    def _cdf(self, x, mean, cov, maxpts, abseps, releps, lower_limit):
        """Multivariate normal cumulative distribution function.

        Parameters
        ----------
        x : ndarray
            Points at which to evaluate the cumulative distribution function.
        mean : ndarray
            Mean of the distribution
        cov : array_like
            Covariance matrix of the distribution
        maxpts : integer
            The maximum number of points to use for integration
        abseps : float
            Absolute error tolerance
        releps : float
            Relative error tolerance
        lower_limit : array_like, optional
            Lower limit of integration of the cumulative distribution function.
            Default is negative infinity. Must be broadcastable with `x`.

        Notes
        -----
        As this function does no argument checking, it should not be
        called directly; use 'cdf' instead.


        .. versionadded:: 1.0.0

        """
        lower = (np.full(mean.shape, -np.inf)
                 if lower_limit is None else lower_limit)
        # In 2d, _mvn.mvnun accepts input in which `lower` bound elements
        # are greater than `x`. Not so in other dimensions. Fix this by
        # ensuring that lower bounds are indeed lower when passed, then
        # set signs of resulting CDF manually.
        b, a = np.broadcast_arrays(x, lower)
        i_swap = b < a
        signs = (-1)**(i_swap.sum(axis=-1))  # odd # of swaps -> negative
        a, b = a.copy(), b.copy()
        a[i_swap], b[i_swap] = b[i_swap], a[i_swap]
        n = x.shape[-1]
        limits = np.concatenate((a, b), axis=-1)

        # mvnun expects 1-d arguments, so process points sequentially
        def func1d(limits):
            return _mvn.mvnun(limits[:n], limits[n:], mean, cov,
                              maxpts, abseps, releps)[0]

        out = np.apply_along_axis(func1d, -1, limits) * signs
        return _squeeze_output(out)

    def logcdf(self, x, mean=None, cov=1, allow_singular=False, maxpts=None,
               abseps=1e-5, releps=1e-5, *, lower_limit=None):
        """Log of the multivariate normal cumulative distribution function.

        Parameters
        ----------
        x : array_like
            Quantiles, with the last axis of `x` denoting the components.
        %(_mvn_doc_default_callparams)s
        maxpts : integer, optional
            The maximum number of points to use for integration
            (default `1000000*dim`)
        abseps : float, optional
            Absolute error tolerance (default 1e-5)
        releps : float, optional
            Relative error tolerance (default 1e-5)
        lower_limit : array_like, optional
            Lower limit of integration of the cumulative distribution function.
            Default is negative infinity. Must be broadcastable with `x`.

        Returns
        -------
        cdf : ndarray or scalar
            Log of the cumulative distribution function evaluated at `x`

        Notes
        -----
        %(_mvn_doc_callparams_note)s

        .. versionadded:: 1.0.0

        """
        params = self._process_parameters(mean, cov, allow_singular)
        dim, mean, cov_object = params
        cov = cov_object.covariance
        x = self._process_quantiles(x, dim)
        if not maxpts:
            maxpts = 1000000 * dim
        cdf = self._cdf(x, mean, cov, maxpts, abseps, releps, lower_limit)
        # the log of a negative real is complex, and cdf can be negative
        # if lower limit is greater than upper limit
        cdf = cdf + 0j if np.any(cdf < 0) else cdf
        out = np.log(cdf)
        return out

    def cdf(self, x, mean=None, cov=1, allow_singular=False, maxpts=None,
            abseps=1e-5, releps=1e-5, *, lower_limit=None):
        """Multivariate normal cumulative distribution function.

        Parameters
        ----------
        x : array_like
            Quantiles, with the last axis of `x` denoting the components.
        %(_mvn_doc_default_callparams)s
        maxpts : integer, optional
            The maximum number of points to use for integration
            (default `1000000*dim`)
        abseps : float, optional
            Absolute error tolerance (default 1e-5)
        releps : float, optional
            Relative error tolerance (default 1e-5)
        lower_limit : array_like, optional
            Lower limit of integration of the cumulative distribution function.
            Default is negative infinity. Must be broadcastable with `x`.

        Returns
        -------
        cdf : ndarray or scalar
            Cumulative distribution function evaluated at `x`

        Notes
        -----
        %(_mvn_doc_callparams_note)s

        .. versionadded:: 1.0.0

        """
        params = self._process_parameters(mean, cov, allow_singular)
        dim, mean, cov_object = params
        cov = cov_object.covariance
        x = self._process_quantiles(x, dim)
        if not maxpts:
            maxpts = 1000000 * dim
        out = self._cdf(x, mean, cov, maxpts, abseps, releps, lower_limit)
        return out

    def rvs(self, mean=None, cov=1, size=1, random_state=None):
        """Draw random samples from a multivariate normal distribution.

        Parameters
        ----------
        %(_mvn_doc_default_callparams)s
        size : integer, optional
            Number of samples to draw (default 1).
        %(_doc_random_state)s

        Returns
        -------
        rvs : ndarray or scalar
            Random variates of size (`size`, `N`), where `N` is the
            dimension of the random variable.

        Notes
        -----
        %(_mvn_doc_callparams_note)s

        """
        dim, mean, cov_object = self._process_parameters(mean, cov)
        random_state = self._get_random_state(random_state)

        if isinstance(cov_object, _covariance.CovViaPSD):
            cov = cov_object.covariance
            out = random_state.multivariate_normal(mean, cov, size)
            out = _squeeze_output(out)
        else:
            size = size or tuple()
            if not np.iterable(size):
                size = (size,)
            shape = tuple(size) + (cov_object.shape[-1],)
            x = random_state.normal(size=shape)
            out = mean + cov_object.colorize(x)
        return out

    def entropy(self, mean=None, cov=1):
        """Compute the differential entropy of the multivariate normal.

        Parameters
        ----------
        %(_mvn_doc_default_callparams)s

        Returns
        -------
        h : scalar
            Entropy of the multivariate normal distribution

        Notes
        -----
        %(_mvn_doc_callparams_note)s

        """
        dim, mean, cov_object = self._process_parameters(mean, cov)
        return 0.5 * (cov_object.rank * (_LOG_2PI + 1) + cov_object.log_pdet)


multivariate_normal = multivariate_normal_gen()


class multivariate_normal_frozen(multi_rv_frozen):
    def __init__(self, mean=None, cov=1, allow_singular=False, seed=None,
                 maxpts=None, abseps=1e-5, releps=1e-5):
        """Create a frozen multivariate normal distribution.

        Parameters
        ----------
        mean : array_like, default: ``[0]``
            Mean of the distribution.
        cov : array_like, default: ``[1]``
            Symmetric positive (semi)definite covariance matrix of the
            distribution.
        allow_singular : bool, default: ``False``
            Whether to allow a singular covariance matrix.
        seed : {None, int, `numpy.random.Generator`, `numpy.random.RandomState`}, optional
            If `seed` is None (or `np.random`), the `numpy.random.RandomState`
            singleton is used.
            If `seed` is an int, a new ``RandomState`` instance is used,
            seeded with `seed`.
            If `seed` is already a ``Generator`` or ``RandomState`` instance
            then that instance is used.
        maxpts : integer, optional
            The maximum number of points to use for integration of the
            cumulative distribution function (default `1000000*dim`)
        abseps : float, optional
            Absolute error tolerance for the cumulative distribution function
            (default 1e-5)
        releps : float, optional
            Relative error tolerance for the cumulative distribution function
            (default 1e-5)

        Examples
        --------
        When called with the default parameters, this will create a 1D random
        variable with mean 0 and covariance 1:

        >>> from scipy.stats import multivariate_normal
        >>> r = multivariate_normal()
        >>> r.mean
        array([ 0.])
        >>> r.cov
        array([[1.]])

        """
        self._dist = multivariate_normal_gen(seed)
        self.dim, self.mean, self.cov_object = (
            self._dist._process_parameters(mean, cov, allow_singular))
        self.allow_singular = allow_singular or self.cov_object._allow_singular
        if not maxpts:
            maxpts = 1000000 * self.dim
        self.maxpts = maxpts
        self.abseps = abseps
        self.releps = releps

    def logpdf(self, x):
        x = self._dist._process_quantiles(x, self.dim)
        out = self._dist._logpdf(x, self.mean, self.cov_object)
        if np.any(self.cov_object.rank < self.dim):
            out_of_bounds = ~self.cov_object._support_mask(x-self.mean)
            out[out_of_bounds] = -np.inf
        return _squeeze_output(out)

    def pdf(self, x):
        return np.exp(self.logpdf(x))

    def logcdf(self, x, *, lower_limit=None):
        cdf = self.cdf(x, lower_limit=lower_limit)
        # the log of a negative real is complex, and cdf can be negative
        # if lower limit is greater than upper limit
        cdf = cdf + 0j if np.any(cdf < 0) else cdf
        out = np.log(cdf)
        return out

    def cdf(self, x, *, lower_limit=None):
        x = self._dist._process_quantiles(x, self.dim)
        out = self._dist._cdf(x, self.mean, self.cov_object.covariance,
                              self.maxpts, self.abseps, self.releps,
                              lower_limit)
        return _squeeze_output(out)

    def rvs(self, size=1, random_state=None):
        return self._dist.rvs(self.mean, self.cov_object, size, random_state)

    def entropy(self):
        """Computes the differential entropy of the multivariate normal.

        Returns
        -------
        h : scalar
            Entropy of the multivariate normal distribution

        """
        log_pdet = self.cov_object.log_pdet
        rank = self.cov_object.rank
        return 0.5 * (rank * (_LOG_2PI + 1) + log_pdet)


# Set frozen generator docstrings from corresponding docstrings in
# multivariate_normal_gen and fill in default strings in class docstrings
for name in ['logpdf', 'pdf', 'logcdf', 'cdf', 'rvs']:
    method = multivariate_normal_gen.__dict__[name]
    method_frozen = multivariate_normal_frozen.__dict__[name]
    method_frozen.__doc__ = doccer.docformat(method.__doc__,
                                             mvn_docdict_noparams)
    method.__doc__ = doccer.docformat(method.__doc__, mvn_docdict_params)

_matnorm_doc_default_callparams = """\
mean : array_like, optional
    Mean of the distribution (default: `None`)
rowcov : array_like, optional
    Among-row covariance matrix of the distribution (default: `1`)
colcov : array_like, optional
    Among-column covariance matrix of the distribution (default: `1`)
"""

_matnorm_doc_callparams_note = """\
If `mean` is set to `None` then a matrix of zeros is used for the mean.
The dimensions of this matrix are inferred from the shape of `rowcov` and
`colcov`, if these are provided, or set to `1` if ambiguous.

`rowcov` and `colcov` can be two-dimensional array_likes specifying the
covariance matrices directly. Alternatively, a one-dimensional array will
be be interpreted as the entries of a diagonal matrix, and a scalar or
zero-dimensional array will be interpreted as this value times the
identity matrix.
"""

_matnorm_doc_frozen_callparams = ""

_matnorm_doc_frozen_callparams_note = """\
See class definition for a detailed description of parameters."""

matnorm_docdict_params = {
    '_matnorm_doc_default_callparams': _matnorm_doc_default_callparams,
    '_matnorm_doc_callparams_note': _matnorm_doc_callparams_note,
    '_doc_random_state': _doc_random_state
}

matnorm_docdict_noparams = {
    '_matnorm_doc_default_callparams': _matnorm_doc_frozen_callparams,
    '_matnorm_doc_callparams_note': _matnorm_doc_frozen_callparams_note,
    '_doc_random_state': _doc_random_state
}


class matrix_normal_gen(multi_rv_generic):
    r"""A matrix normal random variable.

    The `mean` keyword specifies the mean. The `rowcov` keyword specifies the
    among-row covariance matrix. The 'colcov' keyword specifies the
    among-column covariance matrix.

    Methods
    -------
    pdf(X, mean=None, rowcov=1, colcov=1)
        Probability density function.
    logpdf(X, mean=None, rowcov=1, colcov=1)
        Log of the probability density function.
    rvs(mean=None, rowcov=1, colcov=1, size=1, random_state=None)
        Draw random samples.

    Parameters
    ----------
    %(_matnorm_doc_default_callparams)s
    %(_doc_random_state)s

    Notes
    -----
    %(_matnorm_doc_callparams_note)s

    The covariance matrices specified by `rowcov` and `colcov` must be
    (symmetric) positive definite. If the samples in `X` are
    :math:`m \times n`, then `rowcov` must be :math:`m \times m` and
    `colcov` must be :math:`n \times n`. `mean` must be the same shape as `X`.

    The probability density function for `matrix_normal` is

    .. math::

        f(X) = (2 \pi)^{-\frac{mn}{2}}|U|^{-\frac{n}{2}} |V|^{-\frac{m}{2}}
               \exp\left( -\frac{1}{2} \mathrm{Tr}\left[ U^{-1} (X-M) V^{-1}
               (X-M)^T \right] \right),

    where :math:`M` is the mean, :math:`U` the among-row covariance matrix,
    :math:`V` the among-column covariance matrix.

    The `allow_singular` behaviour of the `multivariate_normal`
    distribution is not currently supported. Covariance matrices must be
    full rank.

    The `matrix_normal` distribution is closely related to the
    `multivariate_normal` distribution. Specifically, :math:`\mathrm{Vec}(X)`
    (the vector formed by concatenating the columns  of :math:`X`) has a
    multivariate normal distribution with mean :math:`\mathrm{Vec}(M)`
    and covariance :math:`V \otimes U` (where :math:`\otimes` is the Kronecker
    product). Sampling and pdf evaluation are
    :math:`\mathcal{O}(m^3 + n^3 + m^2 n + m n^2)` for the matrix normal, but
    :math:`\mathcal{O}(m^3 n^3)` for the equivalent multivariate normal,
    making this equivalent form algorithmically inefficient.

    .. versionadded:: 0.17.0

    Examples
    --------

    >>> import numpy as np
    >>> from scipy.stats import matrix_normal

    >>> M = np.arange(6).reshape(3,2); M
    array([[0, 1],
           [2, 3],
           [4, 5]])
    >>> U = np.diag([1,2,3]); U
    array([[1, 0, 0],
           [0, 2, 0],
           [0, 0, 3]])
    >>> V = 0.3*np.identity(2); V
    array([[ 0.3,  0. ],
           [ 0. ,  0.3]])
    >>> X = M + 0.1; X
    array([[ 0.1,  1.1],
           [ 2.1,  3.1],
           [ 4.1,  5.1]])
    >>> matrix_normal.pdf(X, mean=M, rowcov=U, colcov=V)
    0.023410202050005054

    >>> # Equivalent multivariate normal
    >>> from scipy.stats import multivariate_normal
    >>> vectorised_X = X.T.flatten()
    >>> equiv_mean = M.T.flatten()
    >>> equiv_cov = np.kron(V,U)
    >>> multivariate_normal.pdf(vectorised_X, mean=equiv_mean, cov=equiv_cov)
    0.023410202050005054

    Alternatively, the object may be called (as a function) to fix the mean
    and covariance parameters, returning a "frozen" matrix normal
    random variable:

    >>> rv = matrix_normal(mean=None, rowcov=1, colcov=1)
    >>> # Frozen object with the same methods but holding the given
    >>> # mean and covariance fixed.

    """

    def __init__(self, seed=None):
        super().__init__(seed)
        self.__doc__ = doccer.docformat(self.__doc__, matnorm_docdict_params)

    def __call__(self, mean=None, rowcov=1, colcov=1, seed=None):
        """Create a frozen matrix normal distribution.

        See `matrix_normal_frozen` for more information.

        """
        return matrix_normal_frozen(mean, rowcov, colcov, seed=seed)

    def _process_parameters(self, mean, rowcov, colcov):
        """
        Infer dimensionality from mean or covariance matrices. Handle
        defaults. Ensure compatible dimensions.
        """

        # Process mean
        if mean is not None:
            mean = np.asarray(mean, dtype=float)
            meanshape = mean.shape
            if len(meanshape) != 2:
                raise ValueError("Array `mean` must be two dimensional.")
            if np.any(meanshape == 0):
                raise ValueError("Array `mean` has invalid shape.")

        # Process among-row covariance
        rowcov = np.asarray(rowcov, dtype=float)
        if rowcov.ndim == 0:
            if mean is not None:
                rowcov = rowcov * np.identity(meanshape[0])
            else:
                rowcov = rowcov * np.identity(1)
        elif rowcov.ndim == 1:
            rowcov = np.diag(rowcov)
        rowshape = rowcov.shape
        if len(rowshape) != 2:
            raise ValueError("`rowcov` must be a scalar or a 2D array.")
        if rowshape[0] != rowshape[1]:
            raise ValueError("Array `rowcov` must be square.")
        if rowshape[0] == 0:
            raise ValueError("Array `rowcov` has invalid shape.")
        numrows = rowshape[0]

        # Process among-column covariance
        colcov = np.asarray(colcov, dtype=float)
        if colcov.ndim == 0:
            if mean is not None:
                colcov = colcov * np.identity(meanshape[1])
            else:
                colcov = colcov * np.identity(1)
        elif colcov.ndim == 1:
            colcov = np.diag(colcov)
        colshape = colcov.shape
        if len(colshape) != 2:
            raise ValueError("`colcov` must be a scalar or a 2D array.")
        if colshape[0] != colshape[1]:
            raise ValueError("Array `colcov` must be square.")
        if colshape[0] == 0:
            raise ValueError("Array `colcov` has invalid shape.")
        numcols = colshape[0]

        # Ensure mean and covariances compatible
        if mean is not None:
            if meanshape[0] != numrows:
                raise ValueError("Arrays `mean` and `rowcov` must have the "
                                 "same number of rows.")
            if meanshape[1] != numcols:
                raise ValueError("Arrays `mean` and `colcov` must have the "
                                 "same number of columns.")
        else:
            mean = np.zeros((numrows, numcols))

        dims = (numrows, numcols)

        return dims, mean, rowcov, colcov

    def _process_quantiles(self, X, dims):
        """
        Adjust quantiles array so that last two axes labels the components of
        each data point.
        """
        X = np.asarray(X, dtype=float)
        if X.ndim == 2:
            X = X[np.newaxis, :]
        if X.shape[-2:] != dims:
            raise ValueError("The shape of array `X` is not compatible "
                             "with the distribution parameters.")
        return X

    def _logpdf(self, dims, X, mean, row_prec_rt, log_det_rowcov,
                col_prec_rt, log_det_colcov):
        """Log of the matrix normal probability density function.

        Parameters
        ----------
        dims : tuple
            Dimensions of the matrix variates
        X : ndarray
            Points at which to evaluate the log of the probability
            density function
        mean : ndarray
            Mean of the distribution
        row_prec_rt : ndarray
            A decomposition such that np.dot(row_prec_rt, row_prec_rt.T)
            is the inverse of the among-row covariance matrix
        log_det_rowcov : float
            Logarithm of the determinant of the among-row covariance matrix
        col_prec_rt : ndarray
            A decomposition such that np.dot(col_prec_rt, col_prec_rt.T)
            is the inverse of the among-column covariance matrix
        log_det_colcov : float
            Logarithm of the determinant of the among-column covariance matrix

        Notes
        -----
        As this function does no argument checking, it should not be
        called directly; use 'logpdf' instead.

        """
        numrows, numcols = dims
        roll_dev = np.moveaxis(X-mean, -1, 0)
        scale_dev = np.tensordot(col_prec_rt.T,
                                 np.dot(roll_dev, row_prec_rt), 1)
        maha = np.sum(np.sum(np.square(scale_dev), axis=-1), axis=0)
        return -0.5 * (numrows*numcols*_LOG_2PI + numcols*log_det_rowcov
                       + numrows*log_det_colcov + maha)

    def logpdf(self, X, mean=None, rowcov=1, colcov=1):
        """Log of the matrix normal probability density function.

        Parameters
        ----------
        X : array_like
            Quantiles, with the last two axes of `X` denoting the components.
        %(_matnorm_doc_default_callparams)s

        Returns
        -------
        logpdf : ndarray
            Log of the probability density function evaluated at `X`

        Notes
        -----
        %(_matnorm_doc_callparams_note)s

        """
        dims, mean, rowcov, colcov = self._process_parameters(mean, rowcov,
                                                              colcov)
        X = self._process_quantiles(X, dims)
        rowpsd = _PSD(rowcov, allow_singular=False)
        colpsd = _PSD(colcov, allow_singular=False)
        out = self._logpdf(dims, X, mean, rowpsd.U, rowpsd.log_pdet, colpsd.U,
                           colpsd.log_pdet)
        return _squeeze_output(out)

    def pdf(self, X, mean=None, rowcov=1, colcov=1):
        """Matrix normal probability density function.

        Parameters
        ----------
        X : array_like
            Quantiles, with the last two axes of `X` denoting the components.
        %(_matnorm_doc_default_callparams)s

        Returns
        -------
        pdf : ndarray
            Probability density function evaluated at `X`

        Notes
        -----
        %(_matnorm_doc_callparams_note)s

        """
        return np.exp(self.logpdf(X, mean, rowcov, colcov))

    def rvs(self, mean=None, rowcov=1, colcov=1, size=1, random_state=None):
        """Draw random samples from a matrix normal distribution.

        Parameters
        ----------
        %(_matnorm_doc_default_callparams)s
        size : integer, optional
            Number of samples to draw (default 1).
        %(_doc_random_state)s

        Returns
        -------
        rvs : ndarray or scalar
            Random variates of size (`size`, `dims`), where `dims` is the
            dimension of the random matrices.

        Notes
        -----
        %(_matnorm_doc_callparams_note)s

        """
        size = int(size)
        dims, mean, rowcov, colcov = self._process_parameters(mean, rowcov,
                                                              colcov)
        rowchol = scipy.linalg.cholesky(rowcov, lower=True)
        colchol = scipy.linalg.cholesky(colcov, lower=True)
        random_state = self._get_random_state(random_state)
        # We aren't generating standard normal variates with size=(size,
        # dims[0], dims[1]) directly to ensure random variates remain backwards
        # compatible. See https://github.com/scipy/scipy/pull/12312 for more
        # details.
        std_norm = random_state.standard_normal(
            size=(dims[1], size, dims[0])
        ).transpose(1, 2, 0)
        out = mean + np.einsum('jp,ipq,kq->ijk',
                               rowchol, std_norm, colchol,
                               optimize=True)
        if size == 1:
            out = out.reshape(mean.shape)
        return out


matrix_normal = matrix_normal_gen()


class matrix_normal_frozen(multi_rv_frozen):
    """
    Create a frozen matrix normal distribution.

    Parameters
    ----------
    %(_matnorm_doc_default_callparams)s
    seed : {None, int, `numpy.random.Generator`, `numpy.random.RandomState`}, optional
        If `seed` is `None` the `~np.random.RandomState` singleton is used.
        If `seed` is an int, a new ``RandomState`` instance is used, seeded
        with seed.
        If `seed` is already a ``RandomState`` or ``Generator`` instance,
        then that object is used.
        Default is `None`.

    Examples
    --------
    >>> import numpy as np
    >>> from scipy.stats import matrix_normal

    >>> distn = matrix_normal(mean=np.zeros((3,3)))
    >>> X = distn.rvs(); X
    array([[-0.02976962,  0.93339138, -0.09663178],
           [ 0.67405524,  0.28250467, -0.93308929],
           [-0.31144782,  0.74535536,  1.30412916]])
    >>> distn.pdf(X)
    2.5160642368346784e-05
    >>> distn.logpdf(X)
    -10.590229595124615
    """

    def __init__(self, mean=None, rowcov=1, colcov=1, seed=None):
        self._dist = matrix_normal_gen(seed)
        self.dims, self.mean, self.rowcov, self.colcov = \
            self._dist._process_parameters(mean, rowcov, colcov)
        self.rowpsd = _PSD(self.rowcov, allow_singular=False)
        self.colpsd = _PSD(self.colcov, allow_singular=False)

    def logpdf(self, X):
        X = self._dist._process_quantiles(X, self.dims)
        out = self._dist._logpdf(self.dims, X, self.mean, self.rowpsd.U,
                                 self.rowpsd.log_pdet, self.colpsd.U,
                                 self.colpsd.log_pdet)
        return _squeeze_output(out)

    def pdf(self, X):
        return np.exp(self.logpdf(X))

    def rvs(self, size=1, random_state=None):
        return self._dist.rvs(self.mean, self.rowcov, self.colcov, size,
                              random_state)


# Set frozen generator docstrings from corresponding docstrings in
# matrix_normal_gen and fill in default strings in class docstrings
for name in ['logpdf', 'pdf', 'rvs']:
    method = matrix_normal_gen.__dict__[name]
    method_frozen = matrix_normal_frozen.__dict__[name]
    method_frozen.__doc__ = doccer.docformat(method.__doc__,
                                             matnorm_docdict_noparams)
    method.__doc__ = doccer.docformat(method.__doc__, matnorm_docdict_params)

_dirichlet_doc_default_callparams = """\
alpha : array_like
    The concentration parameters. The number of entries determines the
    dimensionality of the distribution.
"""
_dirichlet_doc_frozen_callparams = ""

_dirichlet_doc_frozen_callparams_note = """\
See class definition for a detailed description of parameters."""

dirichlet_docdict_params = {
    '_dirichlet_doc_default_callparams': _dirichlet_doc_default_callparams,
    '_doc_random_state': _doc_random_state
}

dirichlet_docdict_noparams = {
    '_dirichlet_doc_default_callparams': _dirichlet_doc_frozen_callparams,
    '_doc_random_state': _doc_random_state
}


def _dirichlet_check_parameters(alpha):
    alpha = np.asarray(alpha)
    if np.min(alpha) <= 0:
        raise ValueError("All parameters must be greater than 0")
    elif alpha.ndim != 1:
        raise ValueError("Parameter vector 'a' must be one dimensional, "
                         "but a.shape = %s." % (alpha.shape, ))
    return alpha


def _dirichlet_check_input(alpha, x):
    x = np.asarray(x)

    if x.shape[0] + 1 != alpha.shape[0] and x.shape[0] != alpha.shape[0]:
        raise ValueError("Vector 'x' must have either the same number "
                         "of entries as, or one entry fewer than, "
                         "parameter vector 'a', but alpha.shape = %s "
                         "and x.shape = %s." % (alpha.shape, x.shape))

    if x.shape[0] != alpha.shape[0]:
        xk = np.array([1 - np.sum(x, 0)])
        if xk.ndim == 1:
            x = np.append(x, xk)
        elif xk.ndim == 2:
            x = np.vstack((x, xk))
        else:
            raise ValueError("The input must be one dimensional or a two "
                             "dimensional matrix containing the entries.")

    if np.min(x) < 0:
        raise ValueError("Each entry in 'x' must be greater than or equal "
                         "to zero.")

    if np.max(x) > 1:
        raise ValueError("Each entry in 'x' must be smaller or equal one.")

    # Check x_i > 0 or alpha_i > 1
    xeq0 = (x == 0)
    alphalt1 = (alpha < 1)
    if x.shape != alpha.shape:
        alphalt1 = np.repeat(alphalt1, x.shape[-1], axis=-1).reshape(x.shape)
    chk = np.logical_and(xeq0, alphalt1)

    if np.sum(chk):
        raise ValueError("Each entry in 'x' must be greater than zero if its "
                         "alpha is less than one.")

    if (np.abs(np.sum(x, 0) - 1.0) > 10e-10).any():
        raise ValueError("The input vector 'x' must lie within the normal "
                         "simplex. but np.sum(x, 0) = %s." % np.sum(x, 0))

    return x


def _lnB(alpha):
    r"""Internal helper function to compute the log of the useful quotient.

    .. math::

        B(\alpha) = \frac{\prod_{i=1}{K}\Gamma(\alpha_i)}
                         {\Gamma\left(\sum_{i=1}^{K} \alpha_i \right)}

    Parameters
    ----------
    %(_dirichlet_doc_default_callparams)s

    Returns
    -------
    B : scalar
        Helper quotient, internal use only

    """
    return np.sum(gammaln(alpha)) - gammaln(np.sum(alpha))


class dirichlet_gen(multi_rv_generic):
    r"""A Dirichlet random variable.

    The ``alpha`` keyword specifies the concentration parameters of the
    distribution.

    .. versionadded:: 0.15.0

    Methods
    -------
    pdf(x, alpha)
        Probability density function.
    logpdf(x, alpha)
        Log of the probability density function.
    rvs(alpha, size=1, random_state=None)
        Draw random samples from a Dirichlet distribution.
    mean(alpha)
        The mean of the Dirichlet distribution
    var(alpha)
        The variance of the Dirichlet distribution
    entropy(alpha)
        Compute the differential entropy of the Dirichlet distribution.

    Parameters
    ----------
    %(_dirichlet_doc_default_callparams)s
    %(_doc_random_state)s

    Notes
    -----
    Each :math:`\alpha` entry must be positive. The distribution has only
    support on the simplex defined by

    .. math::
        \sum_{i=1}^{K} x_i = 1

    where :math:`0 < x_i < 1`.

    If the quantiles don't lie within the simplex, a ValueError is raised.

    The probability density function for `dirichlet` is

    .. math::

        f(x) = \frac{1}{\mathrm{B}(\boldsymbol\alpha)} \prod_{i=1}^K x_i^{\alpha_i - 1}

    where

    .. math::

        \mathrm{B}(\boldsymbol\alpha) = \frac{\prod_{i=1}^K \Gamma(\alpha_i)}
                                     {\Gamma\bigl(\sum_{i=1}^K \alpha_i\bigr)}

    and :math:`\boldsymbol\alpha=(\alpha_1,\ldots,\alpha_K)`, the
    concentration parameters and :math:`K` is the dimension of the space
    where :math:`x` takes values.

    Note that the `dirichlet` interface is somewhat inconsistent.
    The array returned by the rvs function is transposed
    with respect to the format expected by the pdf and logpdf.

    Examples
    --------
    >>> import numpy as np
    >>> from scipy.stats import dirichlet

    Generate a dirichlet random variable

    >>> quantiles = np.array([0.2, 0.2, 0.6])  # specify quantiles
    >>> alpha = np.array([0.4, 5, 15])  # specify concentration parameters
    >>> dirichlet.pdf(quantiles, alpha)
    0.2843831684937255

    The same PDF but following a log scale

    >>> dirichlet.logpdf(quantiles, alpha)
    -1.2574327653159187

    Once we specify the dirichlet distribution
    we can then calculate quantities of interest

    >>> dirichlet.mean(alpha)  # get the mean of the distribution
    array([0.01960784, 0.24509804, 0.73529412])
    >>> dirichlet.var(alpha) # get variance
    array([0.00089829, 0.00864603, 0.00909517])
    >>> dirichlet.entropy(alpha)  # calculate the differential entropy
    -4.3280162474082715

    We can also return random samples from the distribution

    >>> dirichlet.rvs(alpha, size=1, random_state=1)
    array([[0.00766178, 0.24670518, 0.74563305]])
    >>> dirichlet.rvs(alpha, size=2, random_state=2)
    array([[0.01639427, 0.1292273 , 0.85437844],
           [0.00156917, 0.19033695, 0.80809388]])

    Alternatively, the object may be called (as a function) to fix
    concentration parameters, returning a "frozen" Dirichlet
    random variable:

    >>> rv = dirichlet(alpha)
    >>> # Frozen object with the same methods but holding the given
    >>> # concentration parameters fixed.

    """

    def __init__(self, seed=None):
        super().__init__(seed)
        self.__doc__ = doccer.docformat(self.__doc__, dirichlet_docdict_params)

    def __call__(self, alpha, seed=None):
        return dirichlet_frozen(alpha, seed=seed)

    def _logpdf(self, x, alpha):
        """Log of the Dirichlet probability density function.

        Parameters
        ----------
        x : ndarray
            Points at which to evaluate the log of the probability
            density function
        %(_dirichlet_doc_default_callparams)s

        Notes
        -----
        As this function does no argument checking, it should not be
        called directly; use 'logpdf' instead.

        """
        lnB = _lnB(alpha)
        return - lnB + np.sum((xlogy(alpha - 1, x.T)).T, 0)

    def logpdf(self, x, alpha):
        """Log of the Dirichlet probability density function.

        Parameters
        ----------
        x : array_like
            Quantiles, with the last axis of `x` denoting the components.
        %(_dirichlet_doc_default_callparams)s

        Returns
        -------
        pdf : ndarray or scalar
            Log of the probability density function evaluated at `x`.

        """
        alpha = _dirichlet_check_parameters(alpha)
        x = _dirichlet_check_input(alpha, x)

        out = self._logpdf(x, alpha)
        return _squeeze_output(out)

    def pdf(self, x, alpha):
        """The Dirichlet probability density function.

        Parameters
        ----------
        x : array_like
            Quantiles, with the last axis of `x` denoting the components.
        %(_dirichlet_doc_default_callparams)s

        Returns
        -------
        pdf : ndarray or scalar
            The probability density function evaluated at `x`.

        """
        alpha = _dirichlet_check_parameters(alpha)
        x = _dirichlet_check_input(alpha, x)

        out = np.exp(self._logpdf(x, alpha))
        return _squeeze_output(out)

    def mean(self, alpha):
        """Mean of the Dirichlet distribution.

        Parameters
        ----------
        %(_dirichlet_doc_default_callparams)s

        Returns
        -------
        mu : ndarray or scalar
            Mean of the Dirichlet distribution.

        """
        alpha = _dirichlet_check_parameters(alpha)

        out = alpha / (np.sum(alpha))
        return _squeeze_output(out)

    def var(self, alpha):
        """Variance of the Dirichlet distribution.

        Parameters
        ----------
        %(_dirichlet_doc_default_callparams)s

        Returns
        -------
        v : ndarray or scalar
            Variance of the Dirichlet distribution.

        """

        alpha = _dirichlet_check_parameters(alpha)

        alpha0 = np.sum(alpha)
        out = (alpha * (alpha0 - alpha)) / ((alpha0 * alpha0) * (alpha0 + 1))
        return _squeeze_output(out)

    def entropy(self, alpha):
        """
        Differential entropy of the Dirichlet distribution.

        Parameters
        ----------
        %(_dirichlet_doc_default_callparams)s

        Returns
        -------
        h : scalar
            Entropy of the Dirichlet distribution

        """

        alpha = _dirichlet_check_parameters(alpha)

        alpha0 = np.sum(alpha)
        lnB = _lnB(alpha)
        K = alpha.shape[0]

        out = lnB + (alpha0 - K) * scipy.special.psi(alpha0) - np.sum(
            (alpha - 1) * scipy.special.psi(alpha))
        return _squeeze_output(out)

    def rvs(self, alpha, size=1, random_state=None):
        """
        Draw random samples from a Dirichlet distribution.

        Parameters
        ----------
        %(_dirichlet_doc_default_callparams)s
        size : int, optional
            Number of samples to draw (default 1).
        %(_doc_random_state)s

        Returns
        -------
        rvs : ndarray or scalar
            Random variates of size (`size`, `N`), where `N` is the
            dimension of the random variable.

        """
        alpha = _dirichlet_check_parameters(alpha)
        random_state = self._get_random_state(random_state)
        return random_state.dirichlet(alpha, size=size)


dirichlet = dirichlet_gen()


class dirichlet_frozen(multi_rv_frozen):
    def __init__(self, alpha, seed=None):
        self.alpha = _dirichlet_check_parameters(alpha)
        self._dist = dirichlet_gen(seed)

    def logpdf(self, x):
        return self._dist.logpdf(x, self.alpha)

    def pdf(self, x):
        return self._dist.pdf(x, self.alpha)

    def mean(self):
        return self._dist.mean(self.alpha)

    def var(self):
        return self._dist.var(self.alpha)

    def entropy(self):
        return self._dist.entropy(self.alpha)

    def rvs(self, size=1, random_state=None):
        return self._dist.rvs(self.alpha, size, random_state)


# Set frozen generator docstrings from corresponding docstrings in
# multivariate_normal_gen and fill in default strings in class docstrings
for name in ['logpdf', 'pdf', 'rvs', 'mean', 'var', 'entropy']:
    method = dirichlet_gen.__dict__[name]
    method_frozen = dirichlet_frozen.__dict__[name]
    method_frozen.__doc__ = doccer.docformat(
        method.__doc__, dirichlet_docdict_noparams)
    method.__doc__ = doccer.docformat(method.__doc__, dirichlet_docdict_params)


_wishart_doc_default_callparams = """\
df : int
    Degrees of freedom, must be greater than or equal to dimension of the
    scale matrix
scale : array_like
    Symmetric positive definite scale matrix of the distribution
"""

_wishart_doc_callparams_note = ""

_wishart_doc_frozen_callparams = ""

_wishart_doc_frozen_callparams_note = """\
See class definition for a detailed description of parameters."""

wishart_docdict_params = {
    '_doc_default_callparams': _wishart_doc_default_callparams,
    '_doc_callparams_note': _wishart_doc_callparams_note,
    '_doc_random_state': _doc_random_state
}

wishart_docdict_noparams = {
    '_doc_default_callparams': _wishart_doc_frozen_callparams,
    '_doc_callparams_note': _wishart_doc_frozen_callparams_note,
    '_doc_random_state': _doc_random_state
}


class wishart_gen(multi_rv_generic):
    r"""A Wishart random variable.

    The `df` keyword specifies the degrees of freedom. The `scale` keyword
    specifies the scale matrix, which must be symmetric and positive definite.
    In this context, the scale matrix is often interpreted in terms of a
    multivariate normal precision matrix (the inverse of the covariance
    matrix). These arguments must satisfy the relationship
    ``df > scale.ndim - 1``, but see notes on using the `rvs` method with
    ``df < scale.ndim``.

    Methods
    -------
    pdf(x, df, scale)
        Probability density function.
    logpdf(x, df, scale)
        Log of the probability density function.
    rvs(df, scale, size=1, random_state=None)
        Draw random samples from a Wishart distribution.
    entropy()
        Compute the differential entropy of the Wishart distribution.

    Parameters
    ----------
    %(_doc_default_callparams)s
    %(_doc_random_state)s

    Raises
    ------
    scipy.linalg.LinAlgError
        If the scale matrix `scale` is not positive definite.

    See Also
    --------
    invwishart, chi2

    Notes
    -----
    %(_doc_callparams_note)s

    The scale matrix `scale` must be a symmetric positive definite
    matrix. Singular matrices, including the symmetric positive semi-definite
    case, are not supported. Symmetry is not checked; only the lower triangular
    portion is used.

    The Wishart distribution is often denoted

    .. math::

        W_p(\nu, \Sigma)

    where :math:`\nu` is the degrees of freedom and :math:`\Sigma` is the
    :math:`p \times p` scale matrix.

    The probability density function for `wishart` has support over positive
    definite matrices :math:`S`; if :math:`S \sim W_p(\nu, \Sigma)`, then
    its PDF is given by:

    .. math::

        f(S) = \frac{|S|^{\frac{\nu - p - 1}{2}}}{2^{ \frac{\nu p}{2} }
               |\Sigma|^\frac{\nu}{2} \Gamma_p \left ( \frac{\nu}{2} \right )}
               \exp\left( -tr(\Sigma^{-1} S) / 2 \right)

    If :math:`S \sim W_p(\nu, \Sigma)` (Wishart) then
    :math:`S^{-1} \sim W_p^{-1}(\nu, \Sigma^{-1})` (inverse Wishart).

    If the scale matrix is 1-dimensional and equal to one, then the Wishart
    distribution :math:`W_1(\nu, 1)` collapses to the :math:`\chi^2(\nu)`
    distribution.

    The algorithm [2]_ implemented by the `rvs` method may
    produce numerically singular matrices with :math:`p - 1 < \nu < p`; the
    user may wish to check for this condition and generate replacement samples
    as necessary.


    .. versionadded:: 0.16.0

    References
    ----------
    .. [1] M.L. Eaton, "Multivariate Statistics: A Vector Space Approach",
           Wiley, 1983.
    .. [2] W.B. Smith and R.R. Hocking, "Algorithm AS 53: Wishart Variate
           Generator", Applied Statistics, vol. 21, pp. 341-345, 1972.

    Examples
    --------
    >>> import numpy as np
    >>> import matplotlib.pyplot as plt
    >>> from scipy.stats import wishart, chi2
    >>> x = np.linspace(1e-5, 8, 100)
    >>> w = wishart.pdf(x, df=3, scale=1); w[:5]
    array([ 0.00126156,  0.10892176,  0.14793434,  0.17400548,  0.1929669 ])
    >>> c = chi2.pdf(x, 3); c[:5]
    array([ 0.00126156,  0.10892176,  0.14793434,  0.17400548,  0.1929669 ])
    >>> plt.plot(x, w)
    >>> plt.show()

    The input quantiles can be any shape of array, as long as the last
    axis labels the components.

    Alternatively, the object may be called (as a function) to fix the degrees
    of freedom and scale parameters, returning a "frozen" Wishart random
    variable:

    >>> rv = wishart(df=1, scale=1)
    >>> # Frozen object with the same methods but holding the given
    >>> # degrees of freedom and scale fixed.

    """

    def __init__(self, seed=None):
        super().__init__(seed)
        self.__doc__ = doccer.docformat(self.__doc__, wishart_docdict_params)

    def __call__(self, df=None, scale=None, seed=None):
        """Create a frozen Wishart distribution.

        See `wishart_frozen` for more information.
        """
        return wishart_frozen(df, scale, seed)

    def _process_parameters(self, df, scale):
        if scale is None:
            scale = 1.0
        scale = np.asarray(scale, dtype=float)

        if scale.ndim == 0:
            scale = scale[np.newaxis, np.newaxis]
        elif scale.ndim == 1:
            scale = np.diag(scale)
        elif scale.ndim == 2 and not scale.shape[0] == scale.shape[1]:
            raise ValueError("Array 'scale' must be square if it is two"
                             " dimensional, but scale.scale = %s."
                             % str(scale.shape))
        elif scale.ndim > 2:
            raise ValueError("Array 'scale' must be at most two-dimensional,"
                             " but scale.ndim = %d" % scale.ndim)

        dim = scale.shape[0]

        if df is None:
            df = dim
        elif not np.isscalar(df):
            raise ValueError("Degrees of freedom must be a scalar.")
        elif df <= dim - 1:
            raise ValueError("Degrees of freedom must be greater than the "
                             "dimension of scale matrix minus 1.")

        return dim, df, scale

    def _process_quantiles(self, x, dim):
        """
        Adjust quantiles array so that last axis labels the components of
        each data point.
        """
        x = np.asarray(x, dtype=float)

        if x.ndim == 0:
            x = x * np.eye(dim)[:, :, np.newaxis]
        if x.ndim == 1:
            if dim == 1:
                x = x[np.newaxis, np.newaxis, :]
            else:
                x = np.diag(x)[:, :, np.newaxis]
        elif x.ndim == 2:
            if not x.shape[0] == x.shape[1]:
                raise ValueError("Quantiles must be square if they are two"
                                 " dimensional, but x.shape = %s."
                                 % str(x.shape))
            x = x[:, :, np.newaxis]
        elif x.ndim == 3:
            if not x.shape[0] == x.shape[1]:
                raise ValueError("Quantiles must be square in the first two"
                                 " dimensions if they are three dimensional"
                                 ", but x.shape = %s." % str(x.shape))
        elif x.ndim > 3:
            raise ValueError("Quantiles must be at most two-dimensional with"
                             " an additional dimension for multiple"
                             "components, but x.ndim = %d" % x.ndim)

        # Now we have 3-dim array; should have shape [dim, dim, *]
        if not x.shape[0:2] == (dim, dim):
            raise ValueError('Quantiles have incompatible dimensions: should'
                             ' be %s, got %s.' % ((dim, dim), x.shape[0:2]))

        return x

    def _process_size(self, size):
        size = np.asarray(size)

        if size.ndim == 0:
            size = size[np.newaxis]
        elif size.ndim > 1:
            raise ValueError('Size must be an integer or tuple of integers;'
                             ' thus must have dimension <= 1.'
                             ' Got size.ndim = %s' % str(tuple(size)))
        n = size.prod()
        shape = tuple(size)

        return n, shape

    def _logpdf(self, x, dim, df, scale, log_det_scale, C):
        """Log of the Wishart probability density function.

        Parameters
        ----------
        x : ndarray
            Points at which to evaluate the log of the probability
            density function
        dim : int
            Dimension of the scale matrix
        df : int
            Degrees of freedom
        scale : ndarray
            Scale matrix
        log_det_scale : float
            Logarithm of the determinant of the scale matrix
        C : ndarray
            Cholesky factorization of the scale matrix, lower triagular.

        Notes
        -----
        As this function does no argument checking, it should not be
        called directly; use 'logpdf' instead.

        """
        # log determinant of x
        # Note: x has components along the last axis, so that x.T has
        # components alone the 0-th axis. Then since det(A) = det(A'), this
        # gives us a 1-dim vector of determinants

        # Retrieve tr(scale^{-1} x)
        log_det_x = np.empty(x.shape[-1])
        scale_inv_x = np.empty(x.shape)
        tr_scale_inv_x = np.empty(x.shape[-1])
        for i in range(x.shape[-1]):
            _, log_det_x[i] = self._cholesky_logdet(x[:, :, i])
            scale_inv_x[:, :, i] = scipy.linalg.cho_solve((C, True), x[:, :, i])
            tr_scale_inv_x[i] = scale_inv_x[:, :, i].trace()

        # Log PDF
        out = ((0.5 * (df - dim - 1) * log_det_x - 0.5 * tr_scale_inv_x) -
               (0.5 * df * dim * _LOG_2 + 0.5 * df * log_det_scale +
                multigammaln(0.5*df, dim)))

        return out

    def logpdf(self, x, df, scale):
        """Log of the Wishart probability density function.

        Parameters
        ----------
        x : array_like
            Quantiles, with the last axis of `x` denoting the components.
            Each quantile must be a symmetric positive definite matrix.
        %(_doc_default_callparams)s

        Returns
        -------
        pdf : ndarray
            Log of the probability density function evaluated at `x`

        Notes
        -----
        %(_doc_callparams_note)s

        """
        dim, df, scale = self._process_parameters(df, scale)
        x = self._process_quantiles(x, dim)

        # Cholesky decomposition of scale, get log(det(scale))
        C, log_det_scale = self._cholesky_logdet(scale)

        out = self._logpdf(x, dim, df, scale, log_det_scale, C)
        return _squeeze_output(out)

    def pdf(self, x, df, scale):
        """Wishart probability density function.

        Parameters
        ----------
        x : array_like
            Quantiles, with the last axis of `x` denoting the components.
            Each quantile must be a symmetric positive definite matrix.
        %(_doc_default_callparams)s

        Returns
        -------
        pdf : ndarray
            Probability density function evaluated at `x`

        Notes
        -----
        %(_doc_callparams_note)s

        """
        return np.exp(self.logpdf(x, df, scale))

    def _mean(self, dim, df, scale):
        """Mean of the Wishart distribution.

        Parameters
        ----------
        dim : int
            Dimension of the scale matrix
        %(_doc_default_callparams)s

        Notes
        -----
        As this function does no argument checking, it should not be
        called directly; use 'mean' instead.

        """
        return df * scale

    def mean(self, df, scale):
        """Mean of the Wishart distribution.

        Parameters
        ----------
        %(_doc_default_callparams)s

        Returns
        -------
        mean : float
            The mean of the distribution
        """
        dim, df, scale = self._process_parameters(df, scale)
        out = self._mean(dim, df, scale)
        return _squeeze_output(out)

    def _mode(self, dim, df, scale):
        """Mode of the Wishart distribution.

        Parameters
        ----------
        dim : int
            Dimension of the scale matrix
        %(_doc_default_callparams)s

        Notes
        -----
        As this function does no argument checking, it should not be
        called directly; use 'mode' instead.

        """
        if df >= dim + 1:
            out = (df-dim-1) * scale
        else:
            out = None
        return out

    def mode(self, df, scale):
        """Mode of the Wishart distribution

        Only valid if the degrees of freedom are greater than the dimension of
        the scale matrix.

        Parameters
        ----------
        %(_doc_default_callparams)s

        Returns
        -------
        mode : float or None
            The Mode of the distribution
        """
        dim, df, scale = self._process_parameters(df, scale)
        out = self._mode(dim, df, scale)
        return _squeeze_output(out) if out is not None else out

    def _var(self, dim, df, scale):
        """Variance of the Wishart distribution.

        Parameters
        ----------
        dim : int
            Dimension of the scale matrix
        %(_doc_default_callparams)s

        Notes
        -----
        As this function does no argument checking, it should not be
        called directly; use 'var' instead.

        """
        var = scale**2
        diag = scale.diagonal()  # 1 x dim array
        var += np.outer(diag, diag)
        var *= df
        return var

    def var(self, df, scale):
        """Variance of the Wishart distribution.

        Parameters
        ----------
        %(_doc_default_callparams)s

        Returns
        -------
        var : float
            The variance of the distribution
        """
        dim, df, scale = self._process_parameters(df, scale)
        out = self._var(dim, df, scale)
        return _squeeze_output(out)

    def _standard_rvs(self, n, shape, dim, df, random_state):
        """
        Parameters
        ----------
        n : integer
            Number of variates to generate
        shape : iterable
            Shape of the variates to generate
        dim : int
            Dimension of the scale matrix
        df : int
            Degrees of freedom
        random_state : {None, int, `numpy.random.Generator`,
                        `numpy.random.RandomState`}, optional

            If `seed` is None (or `np.random`), the `numpy.random.RandomState`
            singleton is used.
            If `seed` is an int, a new ``RandomState`` instance is used,
            seeded with `seed`.
            If `seed` is already a ``Generator`` or ``RandomState`` instance
            then that instance is used.

        Notes
        -----
        As this function does no argument checking, it should not be
        called directly; use 'rvs' instead.

        """
        # Random normal variates for off-diagonal elements
        n_tril = dim * (dim-1) // 2
        covariances = random_state.normal(
            size=n*n_tril).reshape(shape+(n_tril,))

        # Random chi-square variates for diagonal elements
        variances = (np.r_[[random_state.chisquare(df-(i+1)+1, size=n)**0.5
                            for i in range(dim)]].reshape((dim,) +
                                                          shape[::-1]).T)

        # Create the A matri(ces) - lower triangular
        A = np.zeros(shape + (dim, dim))

        # Input the covariances
        size_idx = tuple([slice(None, None, None)]*len(shape))
        tril_idx = np.tril_indices(dim, k=-1)
        A[size_idx + tril_idx] = covariances

        # Input the variances
        diag_idx = np.diag_indices(dim)
        A[size_idx + diag_idx] = variances

        return A

    def _rvs(self, n, shape, dim, df, C, random_state):
        """Draw random samples from a Wishart distribution.

        Parameters
        ----------
        n : integer
            Number of variates to generate
        shape : iterable
            Shape of the variates to generate
        dim : int
            Dimension of the scale matrix
        df : int
            Degrees of freedom
        C : ndarray
            Cholesky factorization of the scale matrix, lower triangular.
        %(_doc_random_state)s

        Notes
        -----
        As this function does no argument checking, it should not be
        called directly; use 'rvs' instead.

        """
        random_state = self._get_random_state(random_state)
        # Calculate the matrices A, which are actually lower triangular
        # Cholesky factorizations of a matrix B such that B ~ W(df, I)
        A = self._standard_rvs(n, shape, dim, df, random_state)

        # Calculate SA = C A A' C', where SA ~ W(df, scale)
        # Note: this is the product of a (lower) (lower) (lower)' (lower)'
        #       or, denoting B = AA', it is C B C' where C is the lower
        #       triangular Cholesky factorization of the scale matrix.
        #       this appears to conflict with the instructions in [1]_, which
        #       suggest that it should be D' B D where D is the lower
        #       triangular factorization of the scale matrix. However, it is
        #       meant to refer to the Bartlett (1933) representation of a
        #       Wishart random variate as L A A' L' where L is lower triangular
        #       so it appears that understanding D' to be upper triangular
        #       is either a typo in or misreading of [1]_.
        for index in np.ndindex(shape):
            CA = np.dot(C, A[index])
            A[index] = np.dot(CA, CA.T)

        return A

    def rvs(self, df, scale, size=1, random_state=None):
        """Draw random samples from a Wishart distribution.

        Parameters
        ----------
        %(_doc_default_callparams)s
        size : integer or iterable of integers, optional
            Number of samples to draw (default 1).
        %(_doc_random_state)s

        Returns
        -------
        rvs : ndarray
            Random variates of shape (`size`) + (`dim`, `dim), where `dim` is
            the dimension of the scale matrix.

        Notes
        -----
        %(_doc_callparams_note)s

        """
        n, shape = self._process_size(size)
        dim, df, scale = self._process_parameters(df, scale)

        # Cholesky decomposition of scale
        C = scipy.linalg.cholesky(scale, lower=True)

        out = self._rvs(n, shape, dim, df, C, random_state)

        return _squeeze_output(out)

    def _entropy(self, dim, df, log_det_scale):
        """Compute the differential entropy of the Wishart.

        Parameters
        ----------
        dim : int
            Dimension of the scale matrix
        df : int
            Degrees of freedom
        log_det_scale : float
            Logarithm of the determinant of the scale matrix

        Notes
        -----
        As this function does no argument checking, it should not be
        called directly; use 'entropy' instead.

        """
        return (
            0.5 * (dim+1) * log_det_scale +
            0.5 * dim * (dim+1) * _LOG_2 +
            multigammaln(0.5*df, dim) -
            0.5 * (df - dim - 1) * np.sum(
                [psi(0.5*(df + 1 - (i+1))) for i in range(dim)]
            ) +
            0.5 * df * dim
        )

    def entropy(self, df, scale):
        """Compute the differential entropy of the Wishart.

        Parameters
        ----------
        %(_doc_default_callparams)s

        Returns
        -------
        h : scalar
            Entropy of the Wishart distribution

        Notes
        -----
        %(_doc_callparams_note)s

        """
        dim, df, scale = self._process_parameters(df, scale)
        _, log_det_scale = self._cholesky_logdet(scale)
        return self._entropy(dim, df, log_det_scale)

    def _cholesky_logdet(self, scale):
        """Compute Cholesky decomposition and determine (log(det(scale)).

        Parameters
        ----------
        scale : ndarray
            Scale matrix.

        Returns
        -------
        c_decomp : ndarray
            The Cholesky decomposition of `scale`.
        logdet : scalar
            The log of the determinant of `scale`.

        Notes
        -----
        This computation of ``logdet`` is equivalent to
        ``np.linalg.slogdet(scale)``.  It is ~2x faster though.

        """
        c_decomp = scipy.linalg.cholesky(scale, lower=True)
        logdet = 2 * np.sum(np.log(c_decomp.diagonal()))
        return c_decomp, logdet


wishart = wishart_gen()


class wishart_frozen(multi_rv_frozen):
    """Create a frozen Wishart distribution.

    Parameters
    ----------
    df : array_like
        Degrees of freedom of the distribution
    scale : array_like
        Scale matrix of the distribution
    seed : {None, int, `numpy.random.Generator`, `numpy.random.RandomState`}, optional
        If `seed` is None (or `np.random`), the `numpy.random.RandomState`
        singleton is used.
        If `seed` is an int, a new ``RandomState`` instance is used,
        seeded with `seed`.
        If `seed` is already a ``Generator`` or ``RandomState`` instance then
        that instance is used.

    """
    def __init__(self, df, scale, seed=None):
        self._dist = wishart_gen(seed)
        self.dim, self.df, self.scale = self._dist._process_parameters(
            df, scale)
        self.C, self.log_det_scale = self._dist._cholesky_logdet(self.scale)

    def logpdf(self, x):
        x = self._dist._process_quantiles(x, self.dim)

        out = self._dist._logpdf(x, self.dim, self.df, self.scale,
                                 self.log_det_scale, self.C)
        return _squeeze_output(out)

    def pdf(self, x):
        return np.exp(self.logpdf(x))

    def mean(self):
        out = self._dist._mean(self.dim, self.df, self.scale)
        return _squeeze_output(out)

    def mode(self):
        out = self._dist._mode(self.dim, self.df, self.scale)
        return _squeeze_output(out) if out is not None else out

    def var(self):
        out = self._dist._var(self.dim, self.df, self.scale)
        return _squeeze_output(out)

    def rvs(self, size=1, random_state=None):
        n, shape = self._dist._process_size(size)
        out = self._dist._rvs(n, shape, self.dim, self.df,
                              self.C, random_state)
        return _squeeze_output(out)

    def entropy(self):
        return self._dist._entropy(self.dim, self.df, self.log_det_scale)


# Set frozen generator docstrings from corresponding docstrings in
# Wishart and fill in default strings in class docstrings
for name in ['logpdf', 'pdf', 'mean', 'mode', 'var', 'rvs', 'entropy']:
    method = wishart_gen.__dict__[name]
    method_frozen = wishart_frozen.__dict__[name]
    method_frozen.__doc__ = doccer.docformat(
        method.__doc__, wishart_docdict_noparams)
    method.__doc__ = doccer.docformat(method.__doc__, wishart_docdict_params)


def _cho_inv_batch(a, check_finite=True):
    """
    Invert the matrices a_i, using a Cholesky factorization of A, where
    a_i resides in the last two dimensions of a and the other indices describe
    the index i.

    Overwrites the data in a.

    Parameters
    ----------
    a : array
        Array of matrices to invert, where the matrices themselves are stored
        in the last two dimensions.
    check_finite : bool, optional
        Whether to check that the input matrices contain only finite numbers.
        Disabling may give a performance gain, but may result in problems
        (crashes, non-termination) if the inputs do contain infinities or NaNs.

    Returns
    -------
    x : array
        Array of inverses of the matrices ``a_i``.

    See Also
    --------
    scipy.linalg.cholesky : Cholesky factorization of a matrix

    """
    if check_finite:
        a1 = asarray_chkfinite(a)
    else:
        a1 = asarray(a)
    if len(a1.shape) < 2 or a1.shape[-2] != a1.shape[-1]:
        raise ValueError('expected square matrix in last two dimensions')

    potrf, potri = get_lapack_funcs(('potrf', 'potri'), (a1,))

    triu_rows, triu_cols = np.triu_indices(a.shape[-2], k=1)
    for index in np.ndindex(a1.shape[:-2]):

        # Cholesky decomposition
        a1[index], info = potrf(a1[index], lower=True, overwrite_a=False,
                                clean=False)
        if info > 0:
            raise LinAlgError("%d-th leading minor not positive definite"
                              % info)
        if info < 0:
            raise ValueError('illegal value in %d-th argument of internal'
                             ' potrf' % -info)
        # Inversion
        a1[index], info = potri(a1[index], lower=True, overwrite_c=False)
        if info > 0:
            raise LinAlgError("the inverse could not be computed")
        if info < 0:
            raise ValueError('illegal value in %d-th argument of internal'
                             ' potrf' % -info)

        # Make symmetric (dpotri only fills in the lower triangle)
        a1[index][triu_rows, triu_cols] = a1[index][triu_cols, triu_rows]

    return a1


class invwishart_gen(wishart_gen):
    r"""An inverse Wishart random variable.

    The `df` keyword specifies the degrees of freedom. The `scale` keyword
    specifies the scale matrix, which must be symmetric and positive definite.
    In this context, the scale matrix is often interpreted in terms of a
    multivariate normal covariance matrix.

    Methods
    -------
    pdf(x, df, scale)
        Probability density function.
    logpdf(x, df, scale)
        Log of the probability density function.
    rvs(df, scale, size=1, random_state=None)
        Draw random samples from an inverse Wishart distribution.

    Parameters
    ----------
    %(_doc_default_callparams)s
    %(_doc_random_state)s

    Raises
    ------
    scipy.linalg.LinAlgError
        If the scale matrix `scale` is not positive definite.

    See Also
    --------
    wishart

    Notes
    -----
    %(_doc_callparams_note)s

    The scale matrix `scale` must be a symmetric positive definite
    matrix. Singular matrices, including the symmetric positive semi-definite
    case, are not supported. Symmetry is not checked; only the lower triangular
    portion is used.

    The inverse Wishart distribution is often denoted

    .. math::

        W_p^{-1}(\nu, \Psi)

    where :math:`\nu` is the degrees of freedom and :math:`\Psi` is the
    :math:`p \times p` scale matrix.

    The probability density function for `invwishart` has support over positive
    definite matrices :math:`S`; if :math:`S \sim W^{-1}_p(\nu, \Sigma)`,
    then its PDF is given by:

    .. math::

        f(S) = \frac{|\Sigma|^\frac{\nu}{2}}{2^{ \frac{\nu p}{2} }
               |S|^{\frac{\nu + p + 1}{2}} \Gamma_p \left(\frac{\nu}{2} \right)}
               \exp\left( -tr(\Sigma S^{-1}) / 2 \right)

    If :math:`S \sim W_p^{-1}(\nu, \Psi)` (inverse Wishart) then
    :math:`S^{-1} \sim W_p(\nu, \Psi^{-1})` (Wishart).

    If the scale matrix is 1-dimensional and equal to one, then the inverse
    Wishart distribution :math:`W_1(\nu, 1)` collapses to the
    inverse Gamma distribution with parameters shape = :math:`\frac{\nu}{2}`
    and scale = :math:`\frac{1}{2}`.

    .. versionadded:: 0.16.0

    References
    ----------
    .. [1] M.L. Eaton, "Multivariate Statistics: A Vector Space Approach",
           Wiley, 1983.
    .. [2] M.C. Jones, "Generating Inverse Wishart Matrices", Communications
           in Statistics - Simulation and Computation, vol. 14.2, pp.511-514,
           1985.

    Examples
    --------
    >>> import numpy as np
    >>> import matplotlib.pyplot as plt
    >>> from scipy.stats import invwishart, invgamma
    >>> x = np.linspace(0.01, 1, 100)
    >>> iw = invwishart.pdf(x, df=6, scale=1)
    >>> iw[:3]
    array([  1.20546865e-15,   5.42497807e-06,   4.45813929e-03])
    >>> ig = invgamma.pdf(x, 6/2., scale=1./2)
    >>> ig[:3]
    array([  1.20546865e-15,   5.42497807e-06,   4.45813929e-03])
    >>> plt.plot(x, iw)
    >>> plt.show()

    The input quantiles can be any shape of array, as long as the last
    axis labels the components.

    Alternatively, the object may be called (as a function) to fix the degrees
    of freedom and scale parameters, returning a "frozen" inverse Wishart
    random variable:

    >>> rv = invwishart(df=1, scale=1)
    >>> # Frozen object with the same methods but holding the given
    >>> # degrees of freedom and scale fixed.

    """

    def __init__(self, seed=None):
        super().__init__(seed)
        self.__doc__ = doccer.docformat(self.__doc__, wishart_docdict_params)

    def __call__(self, df=None, scale=None, seed=None):
        """Create a frozen inverse Wishart distribution.

        See `invwishart_frozen` for more information.

        """
        return invwishart_frozen(df, scale, seed)

    def _logpdf(self, x, dim, df, scale, log_det_scale):
        """Log of the inverse Wishart probability density function.

        Parameters
        ----------
        x : ndarray
            Points at which to evaluate the log of the probability
            density function.
        dim : int
            Dimension of the scale matrix
        df : int
            Degrees of freedom
        scale : ndarray
            Scale matrix
        log_det_scale : float
            Logarithm of the determinant of the scale matrix

        Notes
        -----
        As this function does no argument checking, it should not be
        called directly; use 'logpdf' instead.

        """
        log_det_x = np.empty(x.shape[-1])
        x_inv = np.copy(x).T
        if dim > 1:
            _cho_inv_batch(x_inv)  # works in-place
        else:
            x_inv = 1./x_inv
        tr_scale_x_inv = np.empty(x.shape[-1])

        for i in range(x.shape[-1]):
            C, lower = scipy.linalg.cho_factor(x[:, :, i], lower=True)

            log_det_x[i] = 2 * np.sum(np.log(C.diagonal()))

            tr_scale_x_inv[i] = np.dot(scale, x_inv[i]).trace()

        # Log PDF
        out = ((0.5 * df * log_det_scale - 0.5 * tr_scale_x_inv) -
               (0.5 * df * dim * _LOG_2 + 0.5 * (df + dim + 1) * log_det_x) -
               multigammaln(0.5*df, dim))

        return out

    def logpdf(self, x, df, scale):
        """Log of the inverse Wishart probability density function.

        Parameters
        ----------
        x : array_like
            Quantiles, with the last axis of `x` denoting the components.
            Each quantile must be a symmetric positive definite matrix.
        %(_doc_default_callparams)s

        Returns
        -------
        pdf : ndarray
            Log of the probability density function evaluated at `x`

        Notes
        -----
        %(_doc_callparams_note)s

        """
        dim, df, scale = self._process_parameters(df, scale)
        x = self._process_quantiles(x, dim)
        _, log_det_scale = self._cholesky_logdet(scale)
        out = self._logpdf(x, dim, df, scale, log_det_scale)
        return _squeeze_output(out)

    def pdf(self, x, df, scale):
        """Inverse Wishart probability density function.

        Parameters
        ----------
        x : array_like
            Quantiles, with the last axis of `x` denoting the components.
            Each quantile must be a symmetric positive definite matrix.
        %(_doc_default_callparams)s

        Returns
        -------
        pdf : ndarray
            Probability density function evaluated at `x`

        Notes
        -----
        %(_doc_callparams_note)s

        """
        return np.exp(self.logpdf(x, df, scale))

    def _mean(self, dim, df, scale):
        """Mean of the inverse Wishart distribution.

        Parameters
        ----------
        dim : int
            Dimension of the scale matrix
        %(_doc_default_callparams)s

        Notes
        -----
        As this function does no argument checking, it should not be
        called directly; use 'mean' instead.

        """
        if df > dim + 1:
            out = scale / (df - dim - 1)
        else:
            out = None
        return out

    def mean(self, df, scale):
        """Mean of the inverse Wishart distribution.

        Only valid if the degrees of freedom are greater than the dimension of
        the scale matrix plus one.

        Parameters
        ----------
        %(_doc_default_callparams)s

        Returns
        -------
        mean : float or None
            The mean of the distribution

        """
        dim, df, scale = self._process_parameters(df, scale)
        out = self._mean(dim, df, scale)
        return _squeeze_output(out) if out is not None else out

    def _mode(self, dim, df, scale):
        """Mode of the inverse Wishart distribution.

        Parameters
        ----------
        dim : int
            Dimension of the scale matrix
        %(_doc_default_callparams)s

        Notes
        -----
        As this function does no argument checking, it should not be
        called directly; use 'mode' instead.

        """
        return scale / (df + dim + 1)

    def mode(self, df, scale):
        """Mode of the inverse Wishart distribution.

        Parameters
        ----------
        %(_doc_default_callparams)s

        Returns
        -------
        mode : float
            The Mode of the distribution

        """
        dim, df, scale = self._process_parameters(df, scale)
        out = self._mode(dim, df, scale)
        return _squeeze_output(out)

    def _var(self, dim, df, scale):
        """Variance of the inverse Wishart distribution.

        Parameters
        ----------
        dim : int
            Dimension of the scale matrix
        %(_doc_default_callparams)s

        Notes
        -----
        As this function does no argument checking, it should not be
        called directly; use 'var' instead.

        """
        if df > dim + 3:
            var = (df - dim + 1) * scale**2
            diag = scale.diagonal()  # 1 x dim array
            var += (df - dim - 1) * np.outer(diag, diag)
            var /= (df - dim) * (df - dim - 1)**2 * (df - dim - 3)
        else:
            var = None
        return var

    def var(self, df, scale):
        """Variance of the inverse Wishart distribution.

        Only valid if the degrees of freedom are greater than the dimension of
        the scale matrix plus three.

        Parameters
        ----------
        %(_doc_default_callparams)s

        Returns
        -------
        var : float
            The variance of the distribution
        """
        dim, df, scale = self._process_parameters(df, scale)
        out = self._var(dim, df, scale)
        return _squeeze_output(out) if out is not None else out

    def _rvs(self, n, shape, dim, df, C, random_state):
        """Draw random samples from an inverse Wishart distribution.

        Parameters
        ----------
        n : integer
            Number of variates to generate
        shape : iterable
            Shape of the variates to generate
        dim : int
            Dimension of the scale matrix
        df : int
            Degrees of freedom
        C : ndarray
            Cholesky factorization of the scale matrix, lower triagular.
        %(_doc_random_state)s

        Notes
        -----
        As this function does no argument checking, it should not be
        called directly; use 'rvs' instead.

        """
        random_state = self._get_random_state(random_state)
        # Get random draws A such that A ~ W(df, I)
        A = super()._standard_rvs(n, shape, dim, df, random_state)

        # Calculate SA = (CA)'^{-1} (CA)^{-1} ~ iW(df, scale)
        eye = np.eye(dim)
        trtrs = get_lapack_funcs(('trtrs'), (A,))

        for index in np.ndindex(A.shape[:-2]):
            # Calculate CA
            CA = np.dot(C, A[index])
            # Get (C A)^{-1} via triangular solver
            if dim > 1:
                CA, info = trtrs(CA, eye, lower=True)
                if info > 0:
                    raise LinAlgError("Singular matrix.")
                if info < 0:
                    raise ValueError('Illegal value in %d-th argument of'
                                     ' internal trtrs' % -info)
            else:
                CA = 1. / CA
            # Get SA
            A[index] = np.dot(CA.T, CA)

        return A

    def rvs(self, df, scale, size=1, random_state=None):
        """Draw random samples from an inverse Wishart distribution.

        Parameters
        ----------
        %(_doc_default_callparams)s
        size : integer or iterable of integers, optional
            Number of samples to draw (default 1).
        %(_doc_random_state)s

        Returns
        -------
        rvs : ndarray
            Random variates of shape (`size`) + (`dim`, `dim), where `dim` is
            the dimension of the scale matrix.

        Notes
        -----
        %(_doc_callparams_note)s

        """
        n, shape = self._process_size(size)
        dim, df, scale = self._process_parameters(df, scale)

        # Invert the scale
        eye = np.eye(dim)
        L, lower = scipy.linalg.cho_factor(scale, lower=True)
        inv_scale = scipy.linalg.cho_solve((L, lower), eye)
        # Cholesky decomposition of inverted scale
        C = scipy.linalg.cholesky(inv_scale, lower=True)

        out = self._rvs(n, shape, dim, df, C, random_state)

        return _squeeze_output(out)

    def entropy(self):
        # Need to find reference for inverse Wishart entropy
        raise AttributeError


invwishart = invwishart_gen()


class invwishart_frozen(multi_rv_frozen):
    def __init__(self, df, scale, seed=None):
        """Create a frozen inverse Wishart distribution.

        Parameters
        ----------
        df : array_like
            Degrees of freedom of the distribution
        scale : array_like
            Scale matrix of the distribution
        seed : {None, int, `numpy.random.Generator`}, optional
            If `seed` is None the `numpy.random.Generator` singleton is used.
            If `seed` is an int, a new ``Generator`` instance is used,
            seeded with `seed`.
            If `seed` is already a ``Generator`` instance then that instance is
            used.

        """
        self._dist = invwishart_gen(seed)
        self.dim, self.df, self.scale = self._dist._process_parameters(
            df, scale
        )

        # Get the determinant via Cholesky factorization
        C, lower = scipy.linalg.cho_factor(self.scale, lower=True)
        self.log_det_scale = 2 * np.sum(np.log(C.diagonal()))

        # Get the inverse using the Cholesky factorization
        eye = np.eye(self.dim)
        self.inv_scale = scipy.linalg.cho_solve((C, lower), eye)

        # Get the Cholesky factorization of the inverse scale
        self.C = scipy.linalg.cholesky(self.inv_scale, lower=True)

    def logpdf(self, x):
        x = self._dist._process_quantiles(x, self.dim)
        out = self._dist._logpdf(x, self.dim, self.df, self.scale,
                                 self.log_det_scale)
        return _squeeze_output(out)

    def pdf(self, x):
        return np.exp(self.logpdf(x))

    def mean(self):
        out = self._dist._mean(self.dim, self.df, self.scale)
        return _squeeze_output(out) if out is not None else out

    def mode(self):
        out = self._dist._mode(self.dim, self.df, self.scale)
        return _squeeze_output(out)

    def var(self):
        out = self._dist._var(self.dim, self.df, self.scale)
        return _squeeze_output(out) if out is not None else out

    def rvs(self, size=1, random_state=None):
        n, shape = self._dist._process_size(size)

        out = self._dist._rvs(n, shape, self.dim, self.df,
                              self.C, random_state)

        return _squeeze_output(out)

    def entropy(self):
        # Need to find reference for inverse Wishart entropy
        raise AttributeError


# Set frozen generator docstrings from corresponding docstrings in
# inverse Wishart and fill in default strings in class docstrings
for name in ['logpdf', 'pdf', 'mean', 'mode', 'var', 'rvs']:
    method = invwishart_gen.__dict__[name]
    method_frozen = wishart_frozen.__dict__[name]
    method_frozen.__doc__ = doccer.docformat(
        method.__doc__, wishart_docdict_noparams)
    method.__doc__ = doccer.docformat(method.__doc__, wishart_docdict_params)

_multinomial_doc_default_callparams = """\
n : int
    Number of trials
p : array_like
    Probability of a trial falling into each category; should sum to 1
"""

_multinomial_doc_callparams_note = """\
`n` should be a positive integer. Each element of `p` should be in the
interval :math:`[0,1]` and the elements should sum to 1. If they do not sum to
1, the last element of the `p` array is not used and is replaced with the
remaining probability left over from the earlier elements.
"""

_multinomial_doc_frozen_callparams = ""

_multinomial_doc_frozen_callparams_note = """\
See class definition for a detailed description of parameters."""

multinomial_docdict_params = {
    '_doc_default_callparams': _multinomial_doc_default_callparams,
    '_doc_callparams_note': _multinomial_doc_callparams_note,
    '_doc_random_state': _doc_random_state
}

multinomial_docdict_noparams = {
    '_doc_default_callparams': _multinomial_doc_frozen_callparams,
    '_doc_callparams_note': _multinomial_doc_frozen_callparams_note,
    '_doc_random_state': _doc_random_state
}


class multinomial_gen(multi_rv_generic):
    r"""A multinomial random variable.

    Methods
    -------
    pmf(x, n, p)
        Probability mass function.
    logpmf(x, n, p)
        Log of the probability mass function.
    rvs(n, p, size=1, random_state=None)
        Draw random samples from a multinomial distribution.
    entropy(n, p)
        Compute the entropy of the multinomial distribution.
    cov(n, p)
        Compute the covariance matrix of the multinomial distribution.

    Parameters
    ----------
    %(_doc_default_callparams)s
    %(_doc_random_state)s

    Notes
    -----
    %(_doc_callparams_note)s

    The probability mass function for `multinomial` is

    .. math::

        f(x) = \frac{n!}{x_1! \cdots x_k!} p_1^{x_1} \cdots p_k^{x_k},

    supported on :math:`x=(x_1, \ldots, x_k)` where each :math:`x_i` is a
    nonnegative integer and their sum is :math:`n`.

    .. versionadded:: 0.19.0

    Examples
    --------

    >>> from scipy.stats import multinomial
    >>> rv = multinomial(8, [0.3, 0.2, 0.5])
    >>> rv.pmf([1, 3, 4])
    0.042000000000000072

    The multinomial distribution for :math:`k=2` is identical to the
    corresponding binomial distribution (tiny numerical differences
    notwithstanding):

    >>> from scipy.stats import binom
    >>> multinomial.pmf([3, 4], n=7, p=[0.4, 0.6])
    0.29030399999999973
    >>> binom.pmf(3, 7, 0.4)
    0.29030400000000012

    The functions ``pmf``, ``logpmf``, ``entropy``, and ``cov`` support
    broadcasting, under the convention that the vector parameters (``x`` and
    ``p``) are interpreted as if each row along the last axis is a single
    object. For instance:

    >>> multinomial.pmf([[3, 4], [3, 5]], n=[7, 8], p=[.3, .7])
    array([0.2268945,  0.25412184])

    Here, ``x.shape == (2, 2)``, ``n.shape == (2,)``, and ``p.shape == (2,)``,
    but following the rules mentioned above they behave as if the rows
    ``[3, 4]`` and ``[3, 5]`` in ``x`` and ``[.3, .7]`` in ``p`` were a single
    object, and as if we had ``x.shape = (2,)``, ``n.shape = (2,)``, and
    ``p.shape = ()``. To obtain the individual elements without broadcasting,
    we would do this:

    >>> multinomial.pmf([3, 4], n=7, p=[.3, .7])
    0.2268945
    >>> multinomial.pmf([3, 5], 8, p=[.3, .7])
    0.25412184

    This broadcasting also works for ``cov``, where the output objects are
    square matrices of size ``p.shape[-1]``. For example:

    >>> multinomial.cov([4, 5], [[.3, .7], [.4, .6]])
    array([[[ 0.84, -0.84],
            [-0.84,  0.84]],
           [[ 1.2 , -1.2 ],
            [-1.2 ,  1.2 ]]])

    In this example, ``n.shape == (2,)`` and ``p.shape == (2, 2)``, and
    following the rules above, these broadcast as if ``p.shape == (2,)``.
    Thus the result should also be of shape ``(2,)``, but since each output is
    a :math:`2 \times 2` matrix, the result in fact has shape ``(2, 2, 2)``,
    where ``result[0]`` is equal to ``multinomial.cov(n=4, p=[.3, .7])`` and
    ``result[1]`` is equal to ``multinomial.cov(n=5, p=[.4, .6])``.

    Alternatively, the object may be called (as a function) to fix the `n` and
    `p` parameters, returning a "frozen" multinomial random variable:

    >>> rv = multinomial(n=7, p=[.3, .7])
    >>> # Frozen object with the same methods but holding the given
    >>> # degrees of freedom and scale fixed.

    See also
    --------
    scipy.stats.binom : The binomial distribution.
    numpy.random.Generator.multinomial : Sampling from the multinomial distribution.
    scipy.stats.multivariate_hypergeom :
        The multivariate hypergeometric distribution.
    """  # noqa: E501

    def __init__(self, seed=None):
        super().__init__(seed)
        self.__doc__ = \
            doccer.docformat(self.__doc__, multinomial_docdict_params)

    def __call__(self, n, p, seed=None):
        """Create a frozen multinomial distribution.

        See `multinomial_frozen` for more information.
        """
        return multinomial_frozen(n, p, seed)

    def _process_parameters(self, n, p, eps=1e-15):
        """Returns: n_, p_, npcond.

        n_ and p_ are arrays of the correct shape; npcond is a boolean array
        flagging values out of the domain.
        """
        p = np.array(p, dtype=np.float64, copy=True)
        p_adjusted = 1. - p[..., :-1].sum(axis=-1)
        i_adjusted = np.abs(p_adjusted) > eps
        p[i_adjusted, -1] = p_adjusted[i_adjusted]

        # true for bad p
        pcond = np.any(p < 0, axis=-1)
        pcond |= np.any(p > 1, axis=-1)

        n = np.array(n, dtype=np.int_, copy=True)

        # true for bad n
        ncond = n <= 0

        return n, p, ncond | pcond

    def _process_quantiles(self, x, n, p):
        """Returns: x_, xcond.

        x_ is an int array; xcond is a boolean array flagging values out of the
        domain.
        """
        xx = np.asarray(x, dtype=np.int_)

        if xx.ndim == 0:
            raise ValueError("x must be an array.")

        if xx.size != 0 and not xx.shape[-1] == p.shape[-1]:
            raise ValueError("Size of each quantile should be size of p: "
                             "received %d, but expected %d." %
                             (xx.shape[-1], p.shape[-1]))

        # true for x out of the domain
        cond = np.any(xx != x, axis=-1)
        cond |= np.any(xx < 0, axis=-1)
        cond = cond | (np.sum(xx, axis=-1) != n)

        return xx, cond

    def _checkresult(self, result, cond, bad_value):
        result = np.asarray(result)

        if cond.ndim != 0:
            result[cond] = bad_value
        elif cond:
            if result.ndim == 0:
                return bad_value
            result[...] = bad_value
        return result

    def _logpmf(self, x, n, p):
        return gammaln(n+1) + np.sum(xlogy(x, p) - gammaln(x+1), axis=-1)

    def logpmf(self, x, n, p):
        """Log of the Multinomial probability mass function.

        Parameters
        ----------
        x : array_like
            Quantiles, with the last axis of `x` denoting the components.
        %(_doc_default_callparams)s

        Returns
        -------
        logpmf : ndarray or scalar
            Log of the probability mass function evaluated at `x`

        Notes
        -----
        %(_doc_callparams_note)s
        """
        n, p, npcond = self._process_parameters(n, p)
        x, xcond = self._process_quantiles(x, n, p)

        result = self._logpmf(x, n, p)

        # replace values for which x was out of the domain; broadcast
        # xcond to the right shape
        xcond_ = xcond | np.zeros(npcond.shape, dtype=np.bool_)
        result = self._checkresult(result, xcond_, np.NINF)

        # replace values bad for n or p; broadcast npcond to the right shape
        npcond_ = npcond | np.zeros(xcond.shape, dtype=np.bool_)
        return self._checkresult(result, npcond_, np.NAN)

    def pmf(self, x, n, p):
        """Multinomial probability mass function.

        Parameters
        ----------
        x : array_like
            Quantiles, with the last axis of `x` denoting the components.
        %(_doc_default_callparams)s

        Returns
        -------
        pmf : ndarray or scalar
            Probability density function evaluated at `x`

        Notes
        -----
        %(_doc_callparams_note)s
        """
        return np.exp(self.logpmf(x, n, p))

    def mean(self, n, p):
        """Mean of the Multinomial distribution.

        Parameters
        ----------
        %(_doc_default_callparams)s

        Returns
        -------
        mean : float
            The mean of the distribution
        """
        n, p, npcond = self._process_parameters(n, p)
        result = n[..., np.newaxis]*p
        return self._checkresult(result, npcond, np.NAN)

    def cov(self, n, p):
        """Covariance matrix of the multinomial distribution.

        Parameters
        ----------
        %(_doc_default_callparams)s

        Returns
        -------
        cov : ndarray
            The covariance matrix of the distribution
        """
        n, p, npcond = self._process_parameters(n, p)

        nn = n[..., np.newaxis, np.newaxis]
        result = nn * np.einsum('...j,...k->...jk', -p, p)

        # change the diagonal
        for i in range(p.shape[-1]):
            result[..., i, i] += n*p[..., i]

        return self._checkresult(result, npcond, np.nan)

    def entropy(self, n, p):
        r"""Compute the entropy of the multinomial distribution.

        The entropy is computed using this expression:

        .. math::

            f(x) = - \log n! - n\sum_{i=1}^k p_i \log p_i +
            \sum_{i=1}^k \sum_{x=0}^n \binom n x p_i^x(1-p_i)^{n-x} \log x!

        Parameters
        ----------
        %(_doc_default_callparams)s

        Returns
        -------
        h : scalar
            Entropy of the Multinomial distribution

        Notes
        -----
        %(_doc_callparams_note)s
        """
        n, p, npcond = self._process_parameters(n, p)

        x = np.r_[1:np.max(n)+1]

        term1 = n*np.sum(entr(p), axis=-1)
        term1 -= gammaln(n+1)

        n = n[..., np.newaxis]
        new_axes_needed = max(p.ndim, n.ndim) - x.ndim + 1
        x.shape += (1,)*new_axes_needed

        term2 = np.sum(binom.pmf(x, n, p)*gammaln(x+1),
                       axis=(-1, -1-new_axes_needed))

        return self._checkresult(term1 + term2, npcond, np.nan)

    def rvs(self, n, p, size=None, random_state=None):
        """Draw random samples from a Multinomial distribution.

        Parameters
        ----------
        %(_doc_default_callparams)s
        size : integer or iterable of integers, optional
            Number of samples to draw (default 1).
        %(_doc_random_state)s

        Returns
        -------
        rvs : ndarray or scalar
            Random variates of shape (`size`, `len(p)`)

        Notes
        -----
        %(_doc_callparams_note)s
        """
        n, p, npcond = self._process_parameters(n, p)
        random_state = self._get_random_state(random_state)
        return random_state.multinomial(n, p, size)


multinomial = multinomial_gen()


class multinomial_frozen(multi_rv_frozen):
    r"""Create a frozen Multinomial distribution.

    Parameters
    ----------
    n : int
        number of trials
    p: array_like
        probability of a trial falling into each category; should sum to 1
    seed : {None, int, `numpy.random.Generator`, `numpy.random.RandomState`}, optional
        If `seed` is None (or `np.random`), the `numpy.random.RandomState`
        singleton is used.
        If `seed` is an int, a new ``RandomState`` instance is used,
        seeded with `seed`.
        If `seed` is already a ``Generator`` or ``RandomState`` instance then
        that instance is used.
    """
    def __init__(self, n, p, seed=None):
        self._dist = multinomial_gen(seed)
        self.n, self.p, self.npcond = self._dist._process_parameters(n, p)

        # monkey patch self._dist
        def _process_parameters(n, p):
            return self.n, self.p, self.npcond

        self._dist._process_parameters = _process_parameters

    def logpmf(self, x):
        return self._dist.logpmf(x, self.n, self.p)

    def pmf(self, x):
        return self._dist.pmf(x, self.n, self.p)

    def mean(self):
        return self._dist.mean(self.n, self.p)

    def cov(self):
        return self._dist.cov(self.n, self.p)

    def entropy(self):
        return self._dist.entropy(self.n, self.p)

    def rvs(self, size=1, random_state=None):
        return self._dist.rvs(self.n, self.p, size, random_state)


# Set frozen generator docstrings from corresponding docstrings in
# multinomial and fill in default strings in class docstrings
for name in ['logpmf', 'pmf', 'mean', 'cov', 'rvs']:
    method = multinomial_gen.__dict__[name]
    method_frozen = multinomial_frozen.__dict__[name]
    method_frozen.__doc__ = doccer.docformat(
        method.__doc__, multinomial_docdict_noparams)
    method.__doc__ = doccer.docformat(method.__doc__,
                                      multinomial_docdict_params)


class special_ortho_group_gen(multi_rv_generic):
    r"""A Special Orthogonal matrix (SO(N)) random variable.

    Return a random rotation matrix, drawn from the Haar distribution
    (the only uniform distribution on SO(N)) with a determinant of +1.

    The `dim` keyword specifies the dimension N.

    Methods
    -------
    rvs(dim=None, size=1, random_state=None)
        Draw random samples from SO(N).

    Parameters
    ----------
    dim : scalar
        Dimension of matrices
    seed : {None, int, np.random.RandomState, np.random.Generator}, optional
        Used for drawing random variates.
        If `seed` is `None`, the `~np.random.RandomState` singleton is used.
        If `seed` is an int, a new ``RandomState`` instance is used, seeded
        with seed.
        If `seed` is already a ``RandomState`` or ``Generator`` instance,
        then that object is used.
        Default is `None`.

    Notes
    -----
    This class is wrapping the random_rot code from the MDP Toolkit,
    https://github.com/mdp-toolkit/mdp-toolkit

    Return a random rotation matrix, drawn from the Haar distribution
    (the only uniform distribution on SO(N)).
    The algorithm is described in the paper
    Stewart, G.W., "The efficient generation of random orthogonal
    matrices with an application to condition estimators", SIAM Journal
    on Numerical Analysis, 17(3), pp. 403-409, 1980.
    For more information see
    https://en.wikipedia.org/wiki/Orthogonal_matrix#Randomization

    See also the similar `ortho_group`. For a random rotation in three
    dimensions, see `scipy.spatial.transform.Rotation.random`.

    Examples
    --------
    >>> import numpy as np
    >>> from scipy.stats import special_ortho_group
    >>> x = special_ortho_group.rvs(3)

    >>> np.dot(x, x.T)
    array([[  1.00000000e+00,   1.13231364e-17,  -2.86852790e-16],
           [  1.13231364e-17,   1.00000000e+00,  -1.46845020e-16],
           [ -2.86852790e-16,  -1.46845020e-16,   1.00000000e+00]])

    >>> import scipy.linalg
    >>> scipy.linalg.det(x)
    1.0

    This generates one random matrix from SO(3). It is orthogonal and
    has a determinant of 1.

    Alternatively, the object may be called (as a function) to fix the `dim`
    parameter, returning a "frozen" special_ortho_group random variable:

    >>> rv = special_ortho_group(5)
    >>> # Frozen object with the same methods but holding the
    >>> # dimension parameter fixed.

    See Also
    --------
    ortho_group, scipy.spatial.transform.Rotation.random

    """

    def __init__(self, seed=None):
        super().__init__(seed)
        self.__doc__ = doccer.docformat(self.__doc__)

    def __call__(self, dim=None, seed=None):
        """Create a frozen SO(N) distribution.

        See `special_ortho_group_frozen` for more information.
        """
        return special_ortho_group_frozen(dim, seed=seed)

    def _process_parameters(self, dim):
        """Dimension N must be specified; it cannot be inferred."""
        if dim is None or not np.isscalar(dim) or dim <= 1 or dim != int(dim):
            raise ValueError("""Dimension of rotation must be specified,
                                and must be a scalar greater than 1.""")

        return dim

    def rvs(self, dim, size=1, random_state=None):
        """Draw random samples from SO(N).

        Parameters
        ----------
        dim : integer
            Dimension of rotation space (N).
        size : integer, optional
            Number of samples to draw (default 1).

        Returns
        -------
        rvs : ndarray or scalar
            Random size N-dimensional matrices, dimension (size, dim, dim)

        """
        random_state = self._get_random_state(random_state)

        size = int(size)
        size = (size,) if size > 1 else ()

        dim = self._process_parameters(dim)

        # H represents a (dim, dim) matrix, while D represents the diagonal of
        # a (dim, dim) diagonal matrix. The algorithm that follows is
        # broadcasted on the leading shape in `size` to vectorize along
        # samples.
        H = np.empty(size + (dim, dim))
        H[..., :, :] = np.eye(dim)
        D = np.empty(size + (dim,))

        for n in range(dim-1):

            # x is a vector with length dim-n, xrow and xcol are views of it as
            # a row vector and column vector respectively. It's important they
            # are views and not copies because we are going to modify x
            # in-place.
            x = random_state.normal(size=size + (dim-n,))
            xrow = x[..., None, :]
            xcol = x[..., :, None]

            # This is the squared norm of x, without vectorization it would be
            # dot(x, x), to have proper broadcasting we use matmul and squeeze
            # out (convert to scalar) the resulting 1x1 matrix
            norm2 = np.matmul(xrow, xcol).squeeze((-2, -1))

            x0 = x[..., 0].copy()
            D[..., n] = np.where(x0 != 0, np.sign(x0), 1)
            x[..., 0] += D[..., n]*np.sqrt(norm2)

            # In renormalizing x we have to append an additional axis with
            # [..., None] to broadcast the scalar against the vector x
            x /= np.sqrt((norm2 - x0**2 + x[..., 0]**2) / 2.)[..., None]

            # Householder transformation, without vectorization the RHS can be
            # written as outer(H @ x, x) (apart from the slicing)
            H[..., :, n:] -= np.matmul(H[..., :, n:], xcol) * xrow

        D[..., -1] = (-1)**(dim-1)*D[..., :-1].prod(axis=-1)

        # Without vectorization this could be written as H = diag(D) @ H,
        # left-multiplication by a diagonal matrix amounts to multiplying each
        # row of H by an element of the diagonal, so we add a dummy axis for
        # the column index
        H *= D[..., :, None]
        return H


special_ortho_group = special_ortho_group_gen()


class special_ortho_group_frozen(multi_rv_frozen):
    def __init__(self, dim=None, seed=None):
        """Create a frozen SO(N) distribution.

        Parameters
        ----------
        dim : scalar
            Dimension of matrices
        seed : {None, int, `numpy.random.Generator`, `numpy.random.RandomState`}, optional
            If `seed` is None (or `np.random`), the `numpy.random.RandomState`
            singleton is used.
            If `seed` is an int, a new ``RandomState`` instance is used,
            seeded with `seed`.
            If `seed` is already a ``Generator`` or ``RandomState`` instance
            then that instance is used.

        Examples
        --------
        >>> from scipy.stats import special_ortho_group
        >>> g = special_ortho_group(5)
        >>> x = g.rvs()

        """
        self._dist = special_ortho_group_gen(seed)
        self.dim = self._dist._process_parameters(dim)

    def rvs(self, size=1, random_state=None):
        return self._dist.rvs(self.dim, size, random_state)


class ortho_group_gen(multi_rv_generic):
    r"""An Orthogonal matrix (O(N)) random variable.

    Return a random orthogonal matrix, drawn from the O(N) Haar
    distribution (the only uniform distribution on O(N)).

    The `dim` keyword specifies the dimension N.

    Methods
    -------
    rvs(dim=None, size=1, random_state=None)
        Draw random samples from O(N).

    Parameters
    ----------
    dim : scalar
        Dimension of matrices
    seed : {None, int, np.random.RandomState, np.random.Generator}, optional
        Used for drawing random variates.
        If `seed` is `None`, the `~np.random.RandomState` singleton is used.
        If `seed` is an int, a new ``RandomState`` instance is used, seeded
        with seed.
        If `seed` is already a ``RandomState`` or ``Generator`` instance,
        then that object is used.
        Default is `None`.

    Notes
    -----
    This class is closely related to `special_ortho_group`.

    Some care is taken to avoid numerical error, as per the paper by Mezzadri.

    References
    ----------
    .. [1] F. Mezzadri, "How to generate random matrices from the classical
           compact groups", :arXiv:`math-ph/0609050v2`.

    Examples
    --------
    >>> import numpy as np
    >>> from scipy.stats import ortho_group
    >>> x = ortho_group.rvs(3)

    >>> np.dot(x, x.T)
    array([[  1.00000000e+00,   1.13231364e-17,  -2.86852790e-16],
           [  1.13231364e-17,   1.00000000e+00,  -1.46845020e-16],
           [ -2.86852790e-16,  -1.46845020e-16,   1.00000000e+00]])

    >>> import scipy.linalg
    >>> np.fabs(scipy.linalg.det(x))
    1.0

    This generates one random matrix from O(3). It is orthogonal and
    has a determinant of +1 or -1.

    Alternatively, the object may be called (as a function) to fix the `dim`
    parameter, returning a "frozen" ortho_group random variable:

    >>> rv = ortho_group(5)
    >>> # Frozen object with the same methods but holding the
    >>> # dimension parameter fixed.

    See Also
    --------
    special_ortho_group
    """

    def __init__(self, seed=None):
        super().__init__(seed)
        self.__doc__ = doccer.docformat(self.__doc__)

    def __call__(self, dim=None, seed=None):
        """Create a frozen O(N) distribution.

        See `ortho_group_frozen` for more information.
        """
        return ortho_group_frozen(dim, seed=seed)

    def _process_parameters(self, dim):
        """Dimension N must be specified; it cannot be inferred."""
        if dim is None or not np.isscalar(dim) or dim <= 1 or dim != int(dim):
            raise ValueError("Dimension of rotation must be specified,"
                             "and must be a scalar greater than 1.")

        return dim

    def rvs(self, dim, size=1, random_state=None):
        """Draw random samples from O(N).

        Parameters
        ----------
        dim : integer
            Dimension of rotation space (N).
        size : integer, optional
            Number of samples to draw (default 1).

        Returns
        -------
        rvs : ndarray or scalar
            Random size N-dimensional matrices, dimension (size, dim, dim)

        """
        random_state = self._get_random_state(random_state)

        size = int(size)
        if size > 1 and NumpyVersion(np.__version__) < '1.22.0':
            return np.array([self.rvs(dim, size=1, random_state=random_state)
                             for i in range(size)])

        dim = self._process_parameters(dim)

        size = (size,) if size > 1 else ()
        z = random_state.normal(size=size + (dim, dim))
        q, r = np.linalg.qr(z)
        # The last two dimensions are the rows and columns of R matrices.
        # Extract the diagonals. Note that this eliminates a dimension.
        d = r.diagonal(offset=0, axis1=-2, axis2=-1)
        # Add back a dimension for proper broadcasting: we're dividing
        # each row of each R matrix by the diagonal of the R matrix.
        q *= (d/abs(d))[..., np.newaxis, :]  # to broadcast properly
        return q


ortho_group = ortho_group_gen()


class ortho_group_frozen(multi_rv_frozen):
    def __init__(self, dim=None, seed=None):
        """Create a frozen O(N) distribution.

        Parameters
        ----------
        dim : scalar
            Dimension of matrices
        seed : {None, int, `numpy.random.Generator`, `numpy.random.RandomState`}, optional
            If `seed` is None (or `np.random`), the `numpy.random.RandomState`
            singleton is used.
            If `seed` is an int, a new ``RandomState`` instance is used,
            seeded with `seed`.
            If `seed` is already a ``Generator`` or ``RandomState`` instance
            then that instance is used.

        Examples
        --------
        >>> from scipy.stats import ortho_group
        >>> g = ortho_group(5)
        >>> x = g.rvs()

        """
        self._dist = ortho_group_gen(seed)
        self.dim = self._dist._process_parameters(dim)

    def rvs(self, size=1, random_state=None):
        return self._dist.rvs(self.dim, size, random_state)


class random_correlation_gen(multi_rv_generic):
    r"""A random correlation matrix.

    Return a random correlation matrix, given a vector of eigenvalues.

    The `eigs` keyword specifies the eigenvalues of the correlation matrix,
    and implies the dimension.

    Methods
    -------
    rvs(eigs=None, random_state=None)
        Draw random correlation matrices, all with eigenvalues eigs.

    Parameters
    ----------
    eigs : 1d ndarray
        Eigenvalues of correlation matrix
    seed : {None, int, `numpy.random.Generator`, `numpy.random.RandomState`}, optional
        If `seed` is None (or `np.random`), the `numpy.random.RandomState`
        singleton is used.
        If `seed` is an int, a new ``RandomState`` instance is used,
        seeded with `seed`.
        If `seed` is already a ``Generator`` or ``RandomState`` instance
        then that instance is used.
    tol : float, optional
        Tolerance for input parameter checks
    diag_tol : float, optional
        Tolerance for deviation of the diagonal of the resulting
        matrix. Default: 1e-7

    Raises
    ------
    RuntimeError
        Floating point error prevented generating a valid correlation
        matrix.

    Returns
    -------
    rvs : ndarray or scalar
        Random size N-dimensional matrices, dimension (size, dim, dim),
        each having eigenvalues eigs.

    Notes
    -----

    Generates a random correlation matrix following a numerically stable
    algorithm spelled out by Davies & Higham. This algorithm uses a single O(N)
    similarity transformation to construct a symmetric positive semi-definite
    matrix, and applies a series of Givens rotations to scale it to have ones
    on the diagonal.

    References
    ----------

    .. [1] Davies, Philip I; Higham, Nicholas J; "Numerically stable generation
           of correlation matrices and their factors", BIT 2000, Vol. 40,
           No. 4, pp. 640 651

    Examples
    --------
    >>> import numpy as np
    >>> from scipy.stats import random_correlation
    >>> rng = np.random.default_rng()
    >>> x = random_correlation.rvs((.5, .8, 1.2, 1.5), random_state=rng)
    >>> x
    array([[ 1.        , -0.02423399,  0.03130519,  0.4946965 ],
           [-0.02423399,  1.        ,  0.20334736,  0.04039817],
           [ 0.03130519,  0.20334736,  1.        ,  0.02694275],
           [ 0.4946965 ,  0.04039817,  0.02694275,  1.        ]])
    >>> import scipy.linalg
    >>> e, v = scipy.linalg.eigh(x)
    >>> e
    array([ 0.5,  0.8,  1.2,  1.5])

    """

    def __init__(self, seed=None):
        super().__init__(seed)
        self.__doc__ = doccer.docformat(self.__doc__)

    def __call__(self, eigs, seed=None, tol=1e-13, diag_tol=1e-7):
        """Create a frozen random correlation matrix.

        See `random_correlation_frozen` for more information.
        """
        return random_correlation_frozen(eigs, seed=seed, tol=tol,
                                         diag_tol=diag_tol)

    def _process_parameters(self, eigs, tol):
        eigs = np.asarray(eigs, dtype=float)
        dim = eigs.size

        if eigs.ndim != 1 or eigs.shape[0] != dim or dim <= 1:
            raise ValueError("Array 'eigs' must be a vector of length "
                             "greater than 1.")

        if np.fabs(np.sum(eigs) - dim) > tol:
            raise ValueError("Sum of eigenvalues must equal dimensionality.")

        for x in eigs:
            if x < -tol:
                raise ValueError("All eigenvalues must be non-negative.")

        return dim, eigs

    def _givens_to_1(self, aii, ajj, aij):
        """Computes a 2x2 Givens matrix to put 1's on the diagonal.

        The input matrix is a 2x2 symmetric matrix M = [ aii aij ; aij ajj ].

        The output matrix g is a 2x2 anti-symmetric matrix of the form
        [ c s ; -s c ];  the elements c and s are returned.

        Applying the output matrix to the input matrix (as b=g.T M g)
        results in a matrix with bii=1, provided tr(M) - det(M) >= 1
        and floating point issues do not occur. Otherwise, some other
        valid rotation is returned. When tr(M)==2, also bjj=1.

        """
        aiid = aii - 1.
        ajjd = ajj - 1.

        if ajjd == 0:
            # ajj==1, so swap aii and ajj to avoid division by zero
            return 0., 1.

        dd = math.sqrt(max(aij**2 - aiid*ajjd, 0))

        # The choice of t should be chosen to avoid cancellation [1]
        t = (aij + math.copysign(dd, aij)) / ajjd
        c = 1. / math.sqrt(1. + t*t)
        if c == 0:
            # Underflow
            s = 1.0
        else:
            s = c*t
        return c, s

    def _to_corr(self, m):
        """
        Given a psd matrix m, rotate to put one's on the diagonal, turning it
        into a correlation matrix.  This also requires the trace equal the
        dimensionality. Note: modifies input matrix
        """
        # Check requirements for in-place Givens
        if not (m.flags.c_contiguous and m.dtype == np.float64 and
                m.shape[0] == m.shape[1]):
            raise ValueError()

        d = m.shape[0]
        for i in range(d-1):
            if m[i, i] == 1:
                continue
            elif m[i, i] > 1:
                for j in range(i+1, d):
                    if m[j, j] < 1:
                        break
            else:
                for j in range(i+1, d):
                    if m[j, j] > 1:
                        break

            c, s = self._givens_to_1(m[i, i], m[j, j], m[i, j])

            # Use BLAS to apply Givens rotations in-place. Equivalent to:
            # g = np.eye(d)
            # g[i, i] = g[j,j] = c
            # g[j, i] = -s; g[i, j] = s
            # m = np.dot(g.T, np.dot(m, g))
            mv = m.ravel()
            drot(mv, mv, c, -s, n=d,
                 offx=i*d, incx=1, offy=j*d, incy=1,
                 overwrite_x=True, overwrite_y=True)
            drot(mv, mv, c, -s, n=d,
                 offx=i, incx=d, offy=j, incy=d,
                 overwrite_x=True, overwrite_y=True)

        return m

    def rvs(self, eigs, random_state=None, tol=1e-13, diag_tol=1e-7):
        """Draw random correlation matrices.

        Parameters
        ----------
        eigs : 1d ndarray
            Eigenvalues of correlation matrix
        tol : float, optional
            Tolerance for input parameter checks
        diag_tol : float, optional
            Tolerance for deviation of the diagonal of the resulting
            matrix. Default: 1e-7

        Raises
        ------
        RuntimeError
            Floating point error prevented generating a valid correlation
            matrix.

        Returns
        -------
        rvs : ndarray or scalar
            Random size N-dimensional matrices, dimension (size, dim, dim),
            each having eigenvalues eigs.

        """
        dim, eigs = self._process_parameters(eigs, tol=tol)

        random_state = self._get_random_state(random_state)

        m = ortho_group.rvs(dim, random_state=random_state)
        m = np.dot(np.dot(m, np.diag(eigs)), m.T)  # Set the trace of m
        m = self._to_corr(m)  # Carefully rotate to unit diagonal

        # Check diagonal
        if abs(m.diagonal() - 1).max() > diag_tol:
            raise RuntimeError("Failed to generate a valid correlation matrix")

        return m


random_correlation = random_correlation_gen()


class random_correlation_frozen(multi_rv_frozen):
    def __init__(self, eigs, seed=None, tol=1e-13, diag_tol=1e-7):
        """Create a frozen random correlation matrix distribution.

        Parameters
        ----------
        eigs : 1d ndarray
            Eigenvalues of correlation matrix
        seed : {None, int, `numpy.random.Generator`, `numpy.random.RandomState`}, optional
            If `seed` is None (or `np.random`), the `numpy.random.RandomState`
            singleton is used.
            If `seed` is an int, a new ``RandomState`` instance is used,
            seeded with `seed`.
            If `seed` is already a ``Generator`` or ``RandomState`` instance
            then that instance is used.
        tol : float, optional
            Tolerance for input parameter checks
        diag_tol : float, optional
            Tolerance for deviation of the diagonal of the resulting
            matrix. Default: 1e-7

        Raises
        ------
        RuntimeError
            Floating point error prevented generating a valid correlation
            matrix.

        Returns
        -------
        rvs : ndarray or scalar
            Random size N-dimensional matrices, dimension (size, dim, dim),
            each having eigenvalues eigs.
        """

        self._dist = random_correlation_gen(seed)
        self.tol = tol
        self.diag_tol = diag_tol
        _, self.eigs = self._dist._process_parameters(eigs, tol=self.tol)

    def rvs(self, random_state=None):
        return self._dist.rvs(self.eigs, random_state=random_state,
                              tol=self.tol, diag_tol=self.diag_tol)


class unitary_group_gen(multi_rv_generic):
    r"""A matrix-valued U(N) random variable.

    Return a random unitary matrix.

    The `dim` keyword specifies the dimension N.

    Methods
    -------
    rvs(dim=None, size=1, random_state=None)
        Draw random samples from U(N).

    Parameters
    ----------
    dim : scalar
        Dimension of matrices
    seed : {None, int, np.random.RandomState, np.random.Generator}, optional
        Used for drawing random variates.
        If `seed` is `None`, the `~np.random.RandomState` singleton is used.
        If `seed` is an int, a new ``RandomState`` instance is used, seeded
        with seed.
        If `seed` is already a ``RandomState`` or ``Generator`` instance,
        then that object is used.
        Default is `None`.

    Notes
    -----
    This class is similar to `ortho_group`.

    References
    ----------
    .. [1] F. Mezzadri, "How to generate random matrices from the classical
           compact groups", :arXiv:`math-ph/0609050v2`.

    Examples
    --------
    >>> import numpy as np
    >>> from scipy.stats import unitary_group
    >>> x = unitary_group.rvs(3)

    >>> np.dot(x, x.conj().T)
    array([[  1.00000000e+00,   1.13231364e-17,  -2.86852790e-16],
           [  1.13231364e-17,   1.00000000e+00,  -1.46845020e-16],
           [ -2.86852790e-16,  -1.46845020e-16,   1.00000000e+00]])

    This generates one random matrix from U(3). The dot product confirms that
    it is unitary up to machine precision.

    Alternatively, the object may be called (as a function) to fix the `dim`
    parameter, return a "frozen" unitary_group random variable:

    >>> rv = unitary_group(5)

    See Also
    --------
    ortho_group

    """

    def __init__(self, seed=None):
        super().__init__(seed)
        self.__doc__ = doccer.docformat(self.__doc__)

    def __call__(self, dim=None, seed=None):
        """Create a frozen (U(N)) n-dimensional unitary matrix distribution.

        See `unitary_group_frozen` for more information.
        """
        return unitary_group_frozen(dim, seed=seed)

    def _process_parameters(self, dim):
        """Dimension N must be specified; it cannot be inferred."""
        if dim is None or not np.isscalar(dim) or dim <= 1 or dim != int(dim):
            raise ValueError("Dimension of rotation must be specified,"
                             "and must be a scalar greater than 1.")

        return dim

    def rvs(self, dim, size=1, random_state=None):
        """Draw random samples from U(N).

        Parameters
        ----------
        dim : integer
            Dimension of space (N).
        size : integer, optional
            Number of samples to draw (default 1).

        Returns
        -------
        rvs : ndarray or scalar
            Random size N-dimensional matrices, dimension (size, dim, dim)

        """
        random_state = self._get_random_state(random_state)

        size = int(size)
        if size > 1 and NumpyVersion(np.__version__) < '1.22.0':
            return np.array([self.rvs(dim, size=1, random_state=random_state)
                             for i in range(size)])

        dim = self._process_parameters(dim)

        size = (size,) if size > 1 else ()
        z = 1/math.sqrt(2)*(random_state.normal(size=size + (dim, dim)) +
                            1j*random_state.normal(size=size + (dim, dim)))
        q, r = np.linalg.qr(z)
        # The last two dimensions are the rows and columns of R matrices.
        # Extract the diagonals. Note that this eliminates a dimension.
        d = r.diagonal(offset=0, axis1=-2, axis2=-1)
        # Add back a dimension for proper broadcasting: we're dividing
        # each row of each R matrix by the diagonal of the R matrix.
        q *= (d/abs(d))[..., np.newaxis, :]  # to broadcast properly
        return q


unitary_group = unitary_group_gen()


class unitary_group_frozen(multi_rv_frozen):
    def __init__(self, dim=None, seed=None):
        """Create a frozen (U(N)) n-dimensional unitary matrix distribution.

        Parameters
        ----------
        dim : scalar
            Dimension of matrices
        seed : {None, int, `numpy.random.Generator`, `numpy.random.RandomState`}, optional
            If `seed` is None (or `np.random`), the `numpy.random.RandomState`
            singleton is used.
            If `seed` is an int, a new ``RandomState`` instance is used,
            seeded with `seed`.
            If `seed` is already a ``Generator`` or ``RandomState`` instance
            then that instance is used.

        Examples
        --------
        >>> from scipy.stats import unitary_group
        >>> x = unitary_group(3)
        >>> x.rvs()

        """
        self._dist = unitary_group_gen(seed)
        self.dim = self._dist._process_parameters(dim)

    def rvs(self, size=1, random_state=None):
        return self._dist.rvs(self.dim, size, random_state)


_mvt_doc_default_callparams = """\
loc : array_like, optional
    Location of the distribution. (default ``0``)
shape : array_like, optional
    Positive semidefinite matrix of the distribution. (default ``1``)
df : float, optional
    Degrees of freedom of the distribution; must be greater than zero.
    If ``np.inf`` then results are multivariate normal. The default is ``1``.
allow_singular : bool, optional
    Whether to allow a singular matrix. (default ``False``)
"""

_mvt_doc_callparams_note = """\
Setting the parameter `loc` to ``None`` is equivalent to having `loc`
be the zero-vector. The parameter `shape` can be a scalar, in which case
the shape matrix is the identity times that value, a vector of
diagonal entries for the shape matrix, or a two-dimensional array_like.
"""

_mvt_doc_frozen_callparams_note = """\
See class definition for a detailed description of parameters."""

mvt_docdict_params = {
    '_mvt_doc_default_callparams': _mvt_doc_default_callparams,
    '_mvt_doc_callparams_note': _mvt_doc_callparams_note,
    '_doc_random_state': _doc_random_state
}

mvt_docdict_noparams = {
    '_mvt_doc_default_callparams': "",
    '_mvt_doc_callparams_note': _mvt_doc_frozen_callparams_note,
    '_doc_random_state': _doc_random_state
}


class multivariate_t_gen(multi_rv_generic):
    r"""A multivariate t-distributed random variable.

    The `loc` parameter specifies the location. The `shape` parameter specifies
    the positive semidefinite shape matrix. The `df` parameter specifies the
    degrees of freedom.

    In addition to calling the methods below, the object itself may be called
    as a function to fix the location, shape matrix, and degrees of freedom
    parameters, returning a "frozen" multivariate t-distribution random.

    Methods
    -------
    pdf(x, loc=None, shape=1, df=1, allow_singular=False)
        Probability density function.
    logpdf(x, loc=None, shape=1, df=1, allow_singular=False)
        Log of the probability density function.
    rvs(loc=None, shape=1, df=1, size=1, random_state=None)
        Draw random samples from a multivariate t-distribution.

    Parameters
    ----------
    %(_mvt_doc_default_callparams)s
    %(_doc_random_state)s

    Notes
    -----
    %(_mvt_doc_callparams_note)s
    The matrix `shape` must be a (symmetric) positive semidefinite matrix. The
    determinant and inverse of `shape` are computed as the pseudo-determinant
    and pseudo-inverse, respectively, so that `shape` does not need to have
    full rank.

    The probability density function for `multivariate_t` is

    .. math::

        f(x) = \frac{\Gamma(\nu + p)/2}{\Gamma(\nu/2)\nu^{p/2}\pi^{p/2}|\Sigma|^{1/2}}
               \left[1 + \frac{1}{\nu} (\mathbf{x} - \boldsymbol{\mu})^{\top}
               \boldsymbol{\Sigma}^{-1}
               (\mathbf{x} - \boldsymbol{\mu}) \right]^{-(\nu + p)/2},

    where :math:`p` is the dimension of :math:`\mathbf{x}`,
    :math:`\boldsymbol{\mu}` is the :math:`p`-dimensional location,
    :math:`\boldsymbol{\Sigma}` the :math:`p \times p`-dimensional shape
    matrix, and :math:`\nu` is the degrees of freedom.

    .. versionadded:: 1.6.0

    Examples
    --------
    The object may be called (as a function) to fix the `loc`, `shape`,
    `df`, and `allow_singular` parameters, returning a "frozen"
    multivariate_t random variable:

    >>> import numpy as np
    >>> from scipy.stats import multivariate_t
    >>> rv = multivariate_t([1.0, -0.5], [[2.1, 0.3], [0.3, 1.5]], df=2)
    >>> # Frozen object with the same methods but holding the given location,
    >>> # scale, and degrees of freedom fixed.

    Create a contour plot of the PDF.

    >>> import matplotlib.pyplot as plt
    >>> x, y = np.mgrid[-1:3:.01, -2:1.5:.01]
    >>> pos = np.dstack((x, y))
    >>> fig, ax = plt.subplots(1, 1)
    >>> ax.set_aspect('equal')
    >>> plt.contourf(x, y, rv.pdf(pos))

    """

    def __init__(self, seed=None):
        """Initialize a multivariate t-distributed random variable.

        Parameters
        ----------
        seed : Random state.

        """
        super().__init__(seed)
        self.__doc__ = doccer.docformat(self.__doc__, mvt_docdict_params)
        self._random_state = check_random_state(seed)

    def __call__(self, loc=None, shape=1, df=1, allow_singular=False,
                 seed=None):
        """Create a frozen multivariate t-distribution.

        See `multivariate_t_frozen` for parameters.
        """
        if df == np.inf:
            return multivariate_normal_frozen(mean=loc, cov=shape,
                                              allow_singular=allow_singular,
                                              seed=seed)
        return multivariate_t_frozen(loc=loc, shape=shape, df=df,
                                     allow_singular=allow_singular, seed=seed)

    def pdf(self, x, loc=None, shape=1, df=1, allow_singular=False):
        """Multivariate t-distribution probability density function.

        Parameters
        ----------
        x : array_like
            Points at which to evaluate the probability density function.
        %(_mvt_doc_default_callparams)s

        Returns
        -------
        pdf : Probability density function evaluated at `x`.

        Examples
        --------
        >>> from scipy.stats import multivariate_t
        >>> x = [0.4, 5]
        >>> loc = [0, 1]
        >>> shape = [[1, 0.1], [0.1, 1]]
        >>> df = 7
        >>> multivariate_t.pdf(x, loc, shape, df)
        array([0.00075713])

        """
        dim, loc, shape, df = self._process_parameters(loc, shape, df)
        x = self._process_quantiles(x, dim)
        shape_info = _PSD(shape, allow_singular=allow_singular)
        logpdf = self._logpdf(x, loc, shape_info.U, shape_info.log_pdet, df,
                              dim, shape_info.rank)
        return np.exp(logpdf)

    def logpdf(self, x, loc=None, shape=1, df=1):
        """Log of the multivariate t-distribution probability density function.

        Parameters
        ----------
        x : array_like
            Points at which to evaluate the log of the probability density
            function.
        %(_mvt_doc_default_callparams)s

        Returns
        -------
        logpdf : Log of the probability density function evaluated at `x`.

        Examples
        --------
        >>> from scipy.stats import multivariate_t
        >>> x = [0.4, 5]
        >>> loc = [0, 1]
        >>> shape = [[1, 0.1], [0.1, 1]]
        >>> df = 7
        >>> multivariate_t.logpdf(x, loc, shape, df)
        array([-7.1859802])

        See Also
        --------
        pdf : Probability density function.

        """
        dim, loc, shape, df = self._process_parameters(loc, shape, df)
        x = self._process_quantiles(x, dim)
        shape_info = _PSD(shape)
        return self._logpdf(x, loc, shape_info.U, shape_info.log_pdet, df, dim,
                            shape_info.rank)

    def _logpdf(self, x, loc, prec_U, log_pdet, df, dim, rank):
        """Utility method `pdf`, `logpdf` for parameters.

        Parameters
        ----------
        x : ndarray
            Points at which to evaluate the log of the probability density
            function.
        loc : ndarray
            Location of the distribution.
        prec_U : ndarray
            A decomposition such that `np.dot(prec_U, prec_U.T)` is the inverse
            of the shape matrix.
        log_pdet : float
            Logarithm of the determinant of the shape matrix.
        df : float
            Degrees of freedom of the distribution.
        dim : int
            Dimension of the quantiles x.
        rank : int
            Rank of the shape matrix.

        Notes
        -----
        As this function does no argument checking, it should not be called
        directly; use 'logpdf' instead.

        """
        if df == np.inf:
            return multivariate_normal._logpdf(x, loc, prec_U, log_pdet, rank)

        dev = x - loc
        maha = np.square(np.dot(dev, prec_U)).sum(axis=-1)

        t = 0.5 * (df + dim)
        A = gammaln(t)
        B = gammaln(0.5 * df)
        C = dim/2. * np.log(df * np.pi)
        D = 0.5 * log_pdet
        E = -t * np.log(1 + (1./df) * maha)

        return _squeeze_output(A - B - C - D + E)

    def rvs(self, loc=None, shape=1, df=1, size=1, random_state=None):
        """Draw random samples from a multivariate t-distribution.

        Parameters
        ----------
        %(_mvt_doc_default_callparams)s
        size : integer, optional
            Number of samples to draw (default 1).
        %(_doc_random_state)s

        Returns
        -------
        rvs : ndarray or scalar
            Random variates of size (`size`, `P`), where `P` is the
            dimension of the random variable.

        Examples
        --------
        >>> from scipy.stats import multivariate_t
        >>> x = [0.4, 5]
        >>> loc = [0, 1]
        >>> shape = [[1, 0.1], [0.1, 1]]
        >>> df = 7
        >>> multivariate_t.rvs(loc, shape, df)
        array([[0.93477495, 3.00408716]])

        """
        # For implementation details, see equation (3):
        #
        #    Hofert, "On Sampling from the Multivariatet Distribution", 2013
        #     http://rjournal.github.io/archive/2013-2/hofert.pdf
        #
        dim, loc, shape, df = self._process_parameters(loc, shape, df)
        if random_state is not None:
            rng = check_random_state(random_state)
        else:
            rng = self._random_state

        if np.isinf(df):
            x = np.ones(size)
        else:
            x = rng.chisquare(df, size=size) / df

        z = rng.multivariate_normal(np.zeros(dim), shape, size=size)
        samples = loc + z / np.sqrt(x)[..., None]
        return _squeeze_output(samples)

    def _process_quantiles(self, x, dim):
        """
        Adjust quantiles array so that last axis labels the components of
        each data point.
        """
        x = np.asarray(x, dtype=float)
        if x.ndim == 0:
            x = x[np.newaxis]
        elif x.ndim == 1:
            if dim == 1:
                x = x[:, np.newaxis]
            else:
                x = x[np.newaxis, :]
        return x

    def _process_parameters(self, loc, shape, df):
        """
        Infer dimensionality from location array and shape matrix, handle
        defaults, and ensure compatible dimensions.
        """
        if loc is None and shape is None:
            loc = np.asarray(0, dtype=float)
            shape = np.asarray(1, dtype=float)
            dim = 1
        elif loc is None:
            shape = np.asarray(shape, dtype=float)
            if shape.ndim < 2:
                dim = 1
            else:
                dim = shape.shape[0]
            loc = np.zeros(dim)
        elif shape is None:
            loc = np.asarray(loc, dtype=float)
            dim = loc.size
            shape = np.eye(dim)
        else:
            shape = np.asarray(shape, dtype=float)
            loc = np.asarray(loc, dtype=float)
            dim = loc.size

        if dim == 1:
            loc = loc.reshape(1)
            shape = shape.reshape(1, 1)

        if loc.ndim != 1 or loc.shape[0] != dim:
            raise ValueError("Array 'loc' must be a vector of length %d." %
                             dim)
        if shape.ndim == 0:
            shape = shape * np.eye(dim)
        elif shape.ndim == 1:
            shape = np.diag(shape)
        elif shape.ndim == 2 and shape.shape != (dim, dim):
            rows, cols = shape.shape
            if rows != cols:
                msg = ("Array 'cov' must be square if it is two dimensional,"
                       " but cov.shape = %s." % str(shape.shape))
            else:
                msg = ("Dimension mismatch: array 'cov' is of shape %s,"
                       " but 'loc' is a vector of length %d.")
                msg = msg % (str(shape.shape), len(loc))
            raise ValueError(msg)
        elif shape.ndim > 2:
            raise ValueError("Array 'cov' must be at most two-dimensional,"
                             " but cov.ndim = %d" % shape.ndim)

        # Process degrees of freedom.
        if df is None:
            df = 1
        elif df <= 0:
            raise ValueError("'df' must be greater than zero.")
        elif np.isnan(df):
            raise ValueError("'df' is 'nan' but must be greater than zero or 'np.inf'.")

        return dim, loc, shape, df


class multivariate_t_frozen(multi_rv_frozen):

    def __init__(self, loc=None, shape=1, df=1, allow_singular=False,
                 seed=None):
        """Create a frozen multivariate t distribution.

        Parameters
        ----------
        %(_mvt_doc_default_callparams)s

        Examples
        --------
        >>> import numpy as np
        >>> loc = np.zeros(3)
        >>> shape = np.eye(3)
        >>> df = 10
        >>> dist = multivariate_t(loc, shape, df)
        >>> dist.rvs()
        array([[ 0.81412036, -1.53612361,  0.42199647]])
        >>> dist.pdf([1, 1, 1])
        array([0.01237803])

        """
        self._dist = multivariate_t_gen(seed)
        dim, loc, shape, df = self._dist._process_parameters(loc, shape, df)
        self.dim, self.loc, self.shape, self.df = dim, loc, shape, df
        self.shape_info = _PSD(shape, allow_singular=allow_singular)

    def logpdf(self, x):
        x = self._dist._process_quantiles(x, self.dim)
        U = self.shape_info.U
        log_pdet = self.shape_info.log_pdet
        return self._dist._logpdf(x, self.loc, U, log_pdet, self.df, self.dim,
                                  self.shape_info.rank)

    def pdf(self, x):
        return np.exp(self.logpdf(x))

    def rvs(self, size=1, random_state=None):
        return self._dist.rvs(loc=self.loc,
                              shape=self.shape,
                              df=self.df,
                              size=size,
                              random_state=random_state)


multivariate_t = multivariate_t_gen()


# Set frozen generator docstrings from corresponding docstrings in
# matrix_normal_gen and fill in default strings in class docstrings
for name in ['logpdf', 'pdf', 'rvs']:
    method = multivariate_t_gen.__dict__[name]
    method_frozen = multivariate_t_frozen.__dict__[name]
    method_frozen.__doc__ = doccer.docformat(method.__doc__,
                                             mvt_docdict_noparams)
    method.__doc__ = doccer.docformat(method.__doc__, mvt_docdict_params)


_mhg_doc_default_callparams = """\
m : array_like
    The number of each type of object in the population.
    That is, :math:`m[i]` is the number of objects of
    type :math:`i`.
n : array_like
    The number of samples taken from the population.
"""

_mhg_doc_callparams_note = """\
`m` must be an array of positive integers. If the quantile
:math:`i` contains values out of the range :math:`[0, m_i]`
where :math:`m_i` is the number of objects of type :math:`i`
in the population or if the parameters are inconsistent with one
another (e.g. ``x.sum() != n``), methods return the appropriate
value (e.g. ``0`` for ``pmf``). If `m` or `n` contain negative
values, the result will contain ``nan`` there.
"""

_mhg_doc_frozen_callparams = ""

_mhg_doc_frozen_callparams_note = """\
See class definition for a detailed description of parameters."""

mhg_docdict_params = {
    '_doc_default_callparams': _mhg_doc_default_callparams,
    '_doc_callparams_note': _mhg_doc_callparams_note,
    '_doc_random_state': _doc_random_state
}

mhg_docdict_noparams = {
    '_doc_default_callparams': _mhg_doc_frozen_callparams,
    '_doc_callparams_note': _mhg_doc_frozen_callparams_note,
    '_doc_random_state': _doc_random_state
}


class multivariate_hypergeom_gen(multi_rv_generic):
    r"""A multivariate hypergeometric random variable.

    Methods
    -------
    pmf(x, m, n)
        Probability mass function.
    logpmf(x, m, n)
        Log of the probability mass function.
    rvs(m, n, size=1, random_state=None)
        Draw random samples from a multivariate hypergeometric
        distribution.
    mean(m, n)
        Mean of the multivariate hypergeometric distribution.
    var(m, n)
        Variance of the multivariate hypergeometric distribution.
    cov(m, n)
        Compute the covariance matrix of the multivariate
        hypergeometric distribution.

    Parameters
    ----------
    %(_doc_default_callparams)s
    %(_doc_random_state)s

    Notes
    -----
    %(_doc_callparams_note)s

    The probability mass function for `multivariate_hypergeom` is

    .. math::

        P(X_1 = x_1, X_2 = x_2, \ldots, X_k = x_k) = \frac{\binom{m_1}{x_1}
        \binom{m_2}{x_2} \cdots \binom{m_k}{x_k}}{\binom{M}{n}}, \\ \quad
        (x_1, x_2, \ldots, x_k) \in \mathbb{N}^k \text{ with }
        \sum_{i=1}^k x_i = n

    where :math:`m_i` are the number of objects of type :math:`i`, :math:`M`
    is the total number of objects in the population (sum of all the
    :math:`m_i`), and :math:`n` is the size of the sample to be taken
    from the population.

    .. versionadded:: 1.6.0

    Examples
    --------
    To evaluate the probability mass function of the multivariate
    hypergeometric distribution, with a dichotomous population of size
    :math:`10` and :math:`20`, at a sample of size :math:`12` with
    :math:`8` objects of the first type and :math:`4` objects of the
    second type, use:

    >>> from scipy.stats import multivariate_hypergeom
    >>> multivariate_hypergeom.pmf(x=[8, 4], m=[10, 20], n=12)
    0.0025207176631464523

    The `multivariate_hypergeom` distribution is identical to the
    corresponding `hypergeom` distribution (tiny numerical differences
    notwithstanding) when only two types (good and bad) of objects
    are present in the population as in the example above. Consider
    another example for a comparison with the hypergeometric distribution:

    >>> from scipy.stats import hypergeom
    >>> multivariate_hypergeom.pmf(x=[3, 1], m=[10, 5], n=4)
    0.4395604395604395
    >>> hypergeom.pmf(k=3, M=15, n=4, N=10)
    0.43956043956044005

    The functions ``pmf``, ``logpmf``, ``mean``, ``var``, ``cov``, and ``rvs``
    support broadcasting, under the convention that the vector parameters
    (``x``, ``m``, and ``n``) are interpreted as if each row along the last
    axis is a single object. For instance, we can combine the previous two
    calls to `multivariate_hypergeom` as

    >>> multivariate_hypergeom.pmf(x=[[8, 4], [3, 1]], m=[[10, 20], [10, 5]],
    ...                            n=[12, 4])
    array([0.00252072, 0.43956044])

    This broadcasting also works for ``cov``, where the output objects are
    square matrices of size ``m.shape[-1]``. For example:

    >>> multivariate_hypergeom.cov(m=[[7, 9], [10, 15]], n=[8, 12])
    array([[[ 1.05, -1.05],
            [-1.05,  1.05]],
           [[ 1.56, -1.56],
            [-1.56,  1.56]]])

    That is, ``result[0]`` is equal to
    ``multivariate_hypergeom.cov(m=[7, 9], n=8)`` and ``result[1]`` is equal
    to ``multivariate_hypergeom.cov(m=[10, 15], n=12)``.

    Alternatively, the object may be called (as a function) to fix the `m`
    and `n` parameters, returning a "frozen" multivariate hypergeometric
    random variable.

    >>> rv = multivariate_hypergeom(m=[10, 20], n=12)
    >>> rv.pmf(x=[8, 4])
    0.0025207176631464523

    See Also
    --------
    scipy.stats.hypergeom : The hypergeometric distribution.
    scipy.stats.multinomial : The multinomial distribution.

    References
    ----------
    .. [1] The Multivariate Hypergeometric Distribution,
           http://www.randomservices.org/random/urn/MultiHypergeometric.html
    .. [2] Thomas J. Sargent and John Stachurski, 2020,
           Multivariate Hypergeometric Distribution
           https://python.quantecon.org/_downloads/pdf/multi_hyper.pdf
    """
    def __init__(self, seed=None):
        super().__init__(seed)
        self.__doc__ = doccer.docformat(self.__doc__, mhg_docdict_params)

    def __call__(self, m, n, seed=None):
        """Create a frozen multivariate_hypergeom distribution.

        See `multivariate_hypergeom_frozen` for more information.
        """
        return multivariate_hypergeom_frozen(m, n, seed=seed)

    def _process_parameters(self, m, n):
        m = np.asarray(m)
        n = np.asarray(n)
        if m.size == 0:
            m = m.astype(int)
        if n.size == 0:
            n = n.astype(int)
        if not np.issubdtype(m.dtype, np.integer):
            raise TypeError("'m' must an array of integers.")
        if not np.issubdtype(n.dtype, np.integer):
            raise TypeError("'n' must an array of integers.")
        if m.ndim == 0:
            raise ValueError("'m' must be an array with"
                             " at least one dimension.")

        # check for empty arrays
        if m.size != 0:
            n = n[..., np.newaxis]

        m, n = np.broadcast_arrays(m, n)

        # check for empty arrays
        if m.size != 0:
            n = n[..., 0]

        mcond = m < 0

        M = m.sum(axis=-1)

        ncond = (n < 0) | (n > M)
        return M, m, n, mcond, ncond, np.any(mcond, axis=-1) | ncond

    def _process_quantiles(self, x, M, m, n):
        x = np.asarray(x)
        if not np.issubdtype(x.dtype, np.integer):
            raise TypeError("'x' must an array of integers.")
        if x.ndim == 0:
            raise ValueError("'x' must be an array with"
                             " at least one dimension.")
        if not x.shape[-1] == m.shape[-1]:
            raise ValueError(f"Size of each quantile must be size of 'm': "
                             f"received {x.shape[-1]}, "
                             f"but expected {m.shape[-1]}.")

        # check for empty arrays
        if m.size != 0:
            n = n[..., np.newaxis]
            M = M[..., np.newaxis]

        x, m, n, M = np.broadcast_arrays(x, m, n, M)

        # check for empty arrays
        if m.size != 0:
            n, M = n[..., 0], M[..., 0]

        xcond = (x < 0) | (x > m)
        return (x, M, m, n, xcond,
                np.any(xcond, axis=-1) | (x.sum(axis=-1) != n))

    def _checkresult(self, result, cond, bad_value):
        result = np.asarray(result)
        if cond.ndim != 0:
            result[cond] = bad_value
        elif cond:
            return bad_value
        if result.ndim == 0:
            return result[()]
        return result

    def _logpmf(self, x, M, m, n, mxcond, ncond):
        # This equation of the pmf comes from the relation,
        # n combine r = beta(n+1, 1) / beta(r+1, n-r+1)
        num = np.zeros_like(m, dtype=np.float_)
        den = np.zeros_like(n, dtype=np.float_)
        m, x = m[~mxcond], x[~mxcond]
        M, n = M[~ncond], n[~ncond]
        num[~mxcond] = (betaln(m+1, 1) - betaln(x+1, m-x+1))
        den[~ncond] = (betaln(M+1, 1) - betaln(n+1, M-n+1))
        num[mxcond] = np.nan
        den[ncond] = np.nan
        num = num.sum(axis=-1)
        return num - den

    def logpmf(self, x, m, n):
        """Log of the multivariate hypergeometric probability mass function.

        Parameters
        ----------
        x : array_like
            Quantiles, with the last axis of `x` denoting the components.
        %(_doc_default_callparams)s

        Returns
        -------
        logpmf : ndarray or scalar
            Log of the probability mass function evaluated at `x`

        Notes
        -----
        %(_doc_callparams_note)s
        """
        M, m, n, mcond, ncond, mncond = self._process_parameters(m, n)
        (x, M, m, n, xcond,
         xcond_reduced) = self._process_quantiles(x, M, m, n)
        mxcond = mcond | xcond
        ncond = ncond | np.zeros(n.shape, dtype=np.bool_)

        result = self._logpmf(x, M, m, n, mxcond, ncond)

        # replace values for which x was out of the domain; broadcast
        # xcond to the right shape
        xcond_ = xcond_reduced | np.zeros(mncond.shape, dtype=np.bool_)
        result = self._checkresult(result, xcond_, np.NINF)

        # replace values bad for n or m; broadcast
        # mncond to the right shape
        mncond_ = mncond | np.zeros(xcond_reduced.shape, dtype=np.bool_)
        return self._checkresult(result, mncond_, np.nan)

    def pmf(self, x, m, n):
        """Multivariate hypergeometric probability mass function.

        Parameters
        ----------
        x : array_like
            Quantiles, with the last axis of `x` denoting the components.
        %(_doc_default_callparams)s

        Returns
        -------
        pmf : ndarray or scalar
            Probability density function evaluated at `x`

        Notes
        -----
        %(_doc_callparams_note)s
        """
        out = np.exp(self.logpmf(x, m, n))
        return out

    def mean(self, m, n):
        """Mean of the multivariate hypergeometric distribution.

        Parameters
        ----------
        %(_doc_default_callparams)s

        Returns
        -------
        mean : array_like or scalar
            The mean of the distribution
        """
        M, m, n, _, _, mncond = self._process_parameters(m, n)
        # check for empty arrays
        if m.size != 0:
            M, n = M[..., np.newaxis], n[..., np.newaxis]
        cond = (M == 0)
        M = np.ma.masked_array(M, mask=cond)
        mu = n*(m/M)
        if m.size != 0:
            mncond = (mncond[..., np.newaxis] |
                      np.zeros(mu.shape, dtype=np.bool_))
        return self._checkresult(mu, mncond, np.nan)

    def var(self, m, n):
        """Variance of the multivariate hypergeometric distribution.

        Parameters
        ----------
        %(_doc_default_callparams)s

        Returns
        -------
        array_like
            The variances of the components of the distribution.  This is
            the diagonal of the covariance matrix of the distribution
        """
        M, m, n, _, _, mncond = self._process_parameters(m, n)
        # check for empty arrays
        if m.size != 0:
            M, n = M[..., np.newaxis], n[..., np.newaxis]
        cond = (M == 0) & (M-1 == 0)
        M = np.ma.masked_array(M, mask=cond)
        output = n * m/M * (M-m)/M * (M-n)/(M-1)
        if m.size != 0:
            mncond = (mncond[..., np.newaxis] |
                      np.zeros(output.shape, dtype=np.bool_))
        return self._checkresult(output, mncond, np.nan)

    def cov(self, m, n):
        """Covariance matrix of the multivariate hypergeometric distribution.

        Parameters
        ----------
        %(_doc_default_callparams)s

        Returns
        -------
        cov : array_like
            The covariance matrix of the distribution
        """
        # see [1]_ for the formula and [2]_ for implementation
        # cov( x_i,x_j ) = -n * (M-n)/(M-1) * (K_i*K_j) / (M**2)
        M, m, n, _, _, mncond = self._process_parameters(m, n)
        # check for empty arrays
        if m.size != 0:
            M = M[..., np.newaxis, np.newaxis]
            n = n[..., np.newaxis, np.newaxis]
        cond = (M == 0) & (M-1 == 0)
        M = np.ma.masked_array(M, mask=cond)
        output = (-n * (M-n)/(M-1) *
                  np.einsum("...i,...j->...ij", m, m) / (M**2))
        # check for empty arrays
        if m.size != 0:
            M, n = M[..., 0, 0], n[..., 0, 0]
            cond = cond[..., 0, 0]
        dim = m.shape[-1]
        # diagonal entries need to be computed differently
        for i in range(dim):
            output[..., i, i] = (n * (M-n) * m[..., i]*(M-m[..., i]))
            output[..., i, i] = output[..., i, i] / (M-1)
            output[..., i, i] = output[..., i, i] / (M**2)
        if m.size != 0:
            mncond = (mncond[..., np.newaxis, np.newaxis] |
                      np.zeros(output.shape, dtype=np.bool_))
        return self._checkresult(output, mncond, np.nan)

    def rvs(self, m, n, size=None, random_state=None):
        """Draw random samples from a multivariate hypergeometric distribution.

        Parameters
        ----------
        %(_doc_default_callparams)s
        size : integer or iterable of integers, optional
            Number of samples to draw. Default is ``None``, in which case a
            single variate is returned as an array with shape ``m.shape``.
        %(_doc_random_state)s

        Returns
        -------
        rvs : array_like
            Random variates of shape ``size`` or ``m.shape``
            (if ``size=None``).

        Notes
        -----
        %(_doc_callparams_note)s

        Also note that NumPy's `multivariate_hypergeometric` sampler is not
        used as it doesn't support broadcasting.
        """
        M, m, n, _, _, _ = self._process_parameters(m, n)

        random_state = self._get_random_state(random_state)

        if size is not None and isinstance(size, int):
            size = (size, )

        if size is None:
            rvs = np.empty(m.shape, dtype=m.dtype)
        else:
            rvs = np.empty(size + (m.shape[-1], ), dtype=m.dtype)
        rem = M

        # This sampler has been taken from numpy gh-13794
        # https://github.com/numpy/numpy/pull/13794
        for c in range(m.shape[-1] - 1):
            rem = rem - m[..., c]
            n0mask = n == 0
            rvs[..., c] = (~n0mask *
                           random_state.hypergeometric(m[..., c],
                                                       rem + n0mask,
                                                       n + n0mask,
                                                       size=size))
            n = n - rvs[..., c]
        rvs[..., m.shape[-1] - 1] = n

        return rvs


multivariate_hypergeom = multivariate_hypergeom_gen()


class multivariate_hypergeom_frozen(multi_rv_frozen):
    def __init__(self, m, n, seed=None):
        self._dist = multivariate_hypergeom_gen(seed)
        (self.M, self.m, self.n,
         self.mcond, self.ncond,
         self.mncond) = self._dist._process_parameters(m, n)

        # monkey patch self._dist
        def _process_parameters(m, n):
            return (self.M, self.m, self.n,
                    self.mcond, self.ncond,
                    self.mncond)
        self._dist._process_parameters = _process_parameters

    def logpmf(self, x):
        return self._dist.logpmf(x, self.m, self.n)

    def pmf(self, x):
        return self._dist.pmf(x, self.m, self.n)

    def mean(self):
        return self._dist.mean(self.m, self.n)

    def var(self):
        return self._dist.var(self.m, self.n)

    def cov(self):
        return self._dist.cov(self.m, self.n)

    def rvs(self, size=1, random_state=None):
        return self._dist.rvs(self.m, self.n,
                              size=size,
                              random_state=random_state)


# Set frozen generator docstrings from corresponding docstrings in
# multivariate_hypergeom and fill in default strings in class docstrings
for name in ['logpmf', 'pmf', 'mean', 'var', 'cov', 'rvs']:
    method = multivariate_hypergeom_gen.__dict__[name]
    method_frozen = multivariate_hypergeom_frozen.__dict__[name]
    method_frozen.__doc__ = doccer.docformat(
        method.__doc__, mhg_docdict_noparams)
    method.__doc__ = doccer.docformat(method.__doc__,
                                      mhg_docdict_params)


<<<<<<< HEAD
class uniform_direction_gen(multi_rv_generic):
    r"""A vector-valued uniform direction.

    Return a random direction (unit vector).

    The `dim` keyword specifies the dimension.

    Methods
    -------
    rvs(dim=None, size=1, random_state=None)
        Draw random directions.

    Parameters
    ----------
    dim : scalar
        Dimension of directions.
    seed : {None, int, `numpy.random.Generator`,
            `numpy.random.RandomState`}, optional

        Used for drawing random variates.
        If `seed` is `None`, the `~np.random.RandomState` singleton is used.
        If `seed` is an int, a new ``RandomState`` instance is used, seeded
        with seed.
        If `seed` is already a ``RandomState`` or ``Generator`` instance,
        then that object is used.
        Default is `None`.

    Notes
    -----
    This distribution generates unit vectors uniformly distributed on
    the surface of a hypersphere. These can be interpreted as random
    directions.

    For example, if `dim` is 3, 3D vectors from the surface of :math:`S^2`
    will be sampled.

    References
    ----------
    .. [1] Marsaglia, G. (1972). "Choosing a Point from the Surface of a
           Sphere". Annals of Mathematical Statistics. 43 (2): 645-646.

    Examples
    --------
    >>> import numpy as np
    >>> from scipy.stats import uniform_direction
    >>> x = uniform_direction.rvs(3)
    >>> np.linalg.norm(x)
    1.

    This generates one random direction, a vector on the surface of
    :math:`S^2`.

    Alternatively, the object may be called (as a function) to fix the `dim`
    parameter, return a "frozen" `random_direction` random variable:

    >>> rv = uniform_direction(5)

=======
class random_table_gen(multi_rv_generic):
    r"""Contingency tables from independent samples with fixed marginal sums.

    This is the distribution of random tables with given row and column vector
    sums. This distribution represents the set of random tables under the null
    hypothesis that rows and columns are independent. It is used in hypothesis
    tests of independence.

    Because of assumed independence, the expected frequency of each table
    element can be computed from the row and column sums, so that the
    distribution is completely determined by these two vectors.

    Methods
    -------
    logpmf(x)
        Log-probability of table `x` to occur in the distribution.
    pmf(x)
        Probability of table `x` to occur in the distribution.
    mean(row, col)
        Mean table.
    rvs(row, col, size=None, method=None, random_state=None)
        Draw random tables with given row and column vector sums.

    Parameters
    ----------
    %(_doc_row_col)s
    %(_doc_random_state)s

    Notes
    -----
    %(_doc_row_col_note)s

    Random elements from the distribution are generated either with Boyett's
    [1]_ or Patefield's algorithm [2]_. Boyett's algorithm has
    O(N) time and space complexity, where N is the total sum of entries in the
    table. Patefield's algorithm has O(K x log(N)) time complexity, where K is
    the number of cells in the table and requires only a small constant work
    space. By default, the `rvs` method selects the fastest algorithm based on
    the input, but you can specify the algorithm with the keyword `method`.
    Allowed values are "boyett" and "patefield".

    .. versionadded:: 1.10.0

    Examples
    --------
    >>> from scipy.stats import random_table

    >>> row = [1, 5]
    >>> col = [2, 3, 1]
    >>> random_table.mean(row, col)
    array([[0.33333333, 0.5       , 0.16666667],
           [1.66666667, 2.5       , 0.83333333]])

    Alternatively, the object may be called (as a function) to fix the row
    and column vector sums, returning a "frozen" distribution.

    >>> dist = random_table(row, col)
    >>> dist.rvs(random_state=123)
    array([[1., 0., 0.],
           [1., 3., 1.]])

    References
    ----------
    .. [1] J. Boyett, AS 144 Appl. Statist. 28 (1979) 329-332
    .. [2] W.M. Patefield, AS 159 Appl. Statist. 30 (1981) 91-97
>>>>>>> a0b2452c
    """

    def __init__(self, seed=None):
        super().__init__(seed)
<<<<<<< HEAD
        self.__doc__ = doccer.docformat(self.__doc__)

    def __call__(self, dim=None, seed=None):
        """Create a frozen n-dimensional uniform direction distribution.

        See `uniform_direction` for more information.
        """
        return uniform_direction_frozen(dim, seed=seed)

    def _process_parameters(self, dim):
        """Dimension N must be specified; it cannot be inferred."""
        if dim is None or not np.isscalar(dim) or dim < 1 or dim != int(dim):
            raise ValueError("Dimension of vector must be specified, "
                             "and must be an integer greater than 0.")

        return dim

    def rvs(self, dim, size=None, random_state=None):
        """Draw random samples from S(N-1).

        Parameters
        ----------
        dim : integer
            Dimension of space (N).
        size : int or tuple of ints, optional
            Given a shape of, for example, (m,n,k), m*n*k samples are
            generated, and packed in an m-by-n-by-k arrangement.
            Because each sample is N-dimensional, the output shape
            is (m,n,k,N). If no shape is specified, a single (N-D)
            sample is returned.

        Returns
        -------
        rvs : ndarray
            Random direction vectors

        """
        random_state = self._get_random_state(random_state)
        if size is None:
            size = np.array([], dtype=int)
        size = np.atleast_1d(size)

        dim = self._process_parameters(dim)

        samples = _sample_uniform_direction(dim, size, random_state)
        return samples


uniform_direction = uniform_direction_gen()


class uniform_direction_frozen(multi_rv_frozen):
    def __init__(self, dim=None, seed=None):
        """Create a frozen n-dimensional uniform direction distribution.

        Parameters
        ----------
        dim : int
            Dimension of matrices
        seed : {None, int, `numpy.random.Generator`,
                `numpy.random.RandomState`}, optional
            If `seed` is None (or `np.random`), the `numpy.random.RandomState`
            singleton is used.
            If `seed` is an int, a new ``RandomState`` instance is used,
            seeded with `seed`.
            If `seed` is already a ``Generator`` or ``RandomState`` instance
            then that instance is used.

        Examples
        --------
        >>> from scipy.stats import uniform_direction
        >>> x = uniform_direction(3)
        >>> x.rvs()

        """
        self._dist = uniform_direction_gen(seed)
        self.dim = self._dist._process_parameters(dim)

    def rvs(self, size=None, random_state=None):
        return self._dist.rvs(self.dim, size, random_state)


def _sample_uniform_direction(dim, size, random_state):
    """
    Private method to generate uniform directions
    Reference: Marsaglia, G. (1972). "Choosing a Point from the Surface of a
               Sphere". Annals of Mathematical Statistics. 43 (2): 645-646.
    """
    samples_shape = np.append(size, dim)
    samples = random_state.standard_normal(samples_shape)
    samples /= np.linalg.norm(samples, axis=-1, keepdims=True)
    return samples
=======

    def __call__(self, row, col, *, seed=None):
        """Create a frozen distribution of tables with given marginals.

        See `random_table_frozen` for more information.
        """
        return random_table_frozen(row, col, seed=seed)

    def logpmf(self, x, row, col):
        """Log-probability of table to occur in the distribution.

        Parameters
        ----------
        %(_doc_x)s
        %(_doc_row_col)s

        Returns
        -------
        logpmf : ndarray or scalar
            Log of the probability mass function evaluated at `x`.

        Notes
        -----
        %(_doc_row_col_note)s

        If row and column marginals of `x` do not match `row` and `col`,
        negative infinity is returned.

        Examples
        --------
        >>> from scipy.stats import random_table
        >>> import numpy as np

        >>> x = [[1, 5, 1], [2, 3, 1]]
        >>> row = np.sum(x, axis=1)
        >>> col = np.sum(x, axis=0)
        >>> random_table.logpmf(x, row, col)
        -1.6306401200847027

        Alternatively, the object may be called (as a function) to fix the row
        and column vector sums, returning a "frozen" distribution.

        >>> d = random_table(row, col)
        >>> d.logpmf(x)
        -1.6306401200847027
        """
        r, c, n = self._process_parameters(row, col)
        x = np.asarray(x)

        if x.ndim < 2:
            raise ValueError("`x` must be at least two-dimensional")

        dtype_is_int = np.issubdtype(x.dtype, np.integer)
        with np.errstate(invalid='ignore'):
            if not dtype_is_int and not np.all(x.astype(int) == x):
                raise ValueError("`x` must contain only integral values")

        # x does not contain NaN if we arrive here
        if np.any(x < 0):
            raise ValueError("`x` must contain only non-negative values")

        r2 = np.sum(x, axis=-1)
        c2 = np.sum(x, axis=-2)

        if r2.shape[-1] != len(r):
            raise ValueError("shape of `x` must agree with `row`")

        if c2.shape[-1] != len(c):
            raise ValueError("shape of `x` must agree with `col`")

        res = np.empty(x.shape[:-2])

        mask = np.all(r2 == r, axis=-1) & np.all(c2 == c, axis=-1)

        def lnfac(x):
            return gammaln(x + 1)

        res[mask] = (np.sum(lnfac(r), axis=-1) + np.sum(lnfac(c), axis=-1)
                     - lnfac(n) - np.sum(lnfac(x[mask]), axis=(-1, -2)))
        res[~mask] = -np.inf

        return res[()]

    def pmf(self, x, row, col):
        """Probability of table to occur in the distribution.

        Parameters
        ----------
        %(_doc_x)s
        %(_doc_row_col)s

        Returns
        -------
        pmf : ndarray or scalar
            Probability mass function evaluated at `x`.

        Notes
        -----
        %(_doc_row_col_note)s

        If row and column marginals of `x` do not match `row` and `col`,
        zero is returned.

        Examples
        --------
        >>> from scipy.stats import random_table
        >>> import numpy as np

        >>> x = [[1, 5, 1], [2, 3, 1]]
        >>> row = np.sum(x, axis=1)
        >>> col = np.sum(x, axis=0)
        >>> random_table.pmf(x, row, col)
        0.19580419580419592

        Alternatively, the object may be called (as a function) to fix the row
        and column vector sums, returning a "frozen" distribution.

        >>> d = random_table(row, col)
        >>> d.pmf(x)
        0.19580419580419592
        """
        return np.exp(self.logpmf(x, row, col))

    def mean(self, row, col):
        """Mean of distribution of conditional tables.
        %(_doc_mean_params)s

        Returns
        -------
        mean: ndarray
            Mean of the distribution.

        Notes
        -----
        %(_doc_row_col_note)s

        Examples
        --------
        >>> from scipy.stats import random_table

        >>> row = [1, 5]
        >>> col = [2, 3, 1]
        >>> random_table.mean(row, col)
        array([[0.33333333, 0.5       , 0.16666667],
               [1.66666667, 2.5       , 0.83333333]])

        Alternatively, the object may be called (as a function) to fix the row
        and column vector sums, returning a "frozen" distribution.

        >>> d = random_table(row, col)
        >>> d.mean()
        array([[0.33333333, 0.5       , 0.16666667],
               [1.66666667, 2.5       , 0.83333333]])
        """
        r, c, n = self._process_parameters(row, col)
        return np.outer(r, c) / n

    def rvs(self, row, col, *, size=None, method=None, random_state=None):
        """Draw random tables with fixed column and row marginals.

        Parameters
        ----------
        %(_doc_row_col)s
        size : integer, optional
            Number of samples to draw (default 1).
        method : str, optional
            Which method to use, "boyett" or "patefield". If None (default),
            selects the fastest method for this input.
        %(_doc_random_state)s

        Returns
        -------
        rvs : ndarray
            Random 2D tables of shape (`size`, `len(row)`, `len(col)`).

        Notes
        -----
        %(_doc_row_col_note)s

        Examples
        --------
        >>> from scipy.stats import random_table

        >>> row = [1, 5]
        >>> col = [2, 3, 1]
        >>> random_table.rvs(row, col, random_state=123)
        array([[1., 0., 0.],
               [1., 3., 1.]])

        Alternatively, the object may be called (as a function) to fix the row
        and column vector sums, returning a "frozen" distribution.

        >>> d = random_table(row, col)
        >>> d.rvs(random_state=123)
        array([[1., 0., 0.],
               [1., 3., 1.]])
        """
        r, c, n = self._process_parameters(row, col)
        size, shape = self._process_size_shape(size, r, c)

        random_state = self._get_random_state(random_state)
        meth = self._process_rvs_method(method, r, c, n)

        return meth(r, c, n, size, random_state).reshape(shape)

    @staticmethod
    def _process_parameters(row, col):
        """
        Check that row and column vectors are one-dimensional, that they do
        not contain negative or non-integer entries, and that the sums over
        both vectors are equal.
        """
        r = np.array(row, dtype=np.int_, copy=True)
        c = np.array(col, dtype=np.int_, copy=True)

        if np.ndim(r) != 1:
            raise ValueError("`row` must be one-dimensional")
        if np.ndim(c) != 1:
            raise ValueError("`col` must be one-dimensional")

        if np.any(r < 0):
            raise ValueError("each element of `row` must be non-negative")
        if np.any(c < 0):
            raise ValueError("each element of `col` must be non-negative")

        n = np.sum(r)
        if n != np.sum(c):
            raise ValueError("sums over `row` and `col` must be equal")

        if not np.all(r == np.asarray(row)):
            raise ValueError("each element of `row` must be an integer")
        if not np.all(c == np.asarray(col)):
            raise ValueError("each element of `col` must be an integer")

        return r, c, n

    @staticmethod
    def _process_size_shape(size, r, c):
        """
        Compute the number of samples to be drawn and the shape of the output
        """
        shape = (len(r), len(c))

        if size is None:
            return 1, shape

        size = np.atleast_1d(size)
        if not np.issubdtype(size.dtype, np.integer) or np.any(size < 0):
            raise ValueError("`size` must be a non-negative integer or `None`")

        return np.prod(size), tuple(size) + shape

    @classmethod
    def _process_rvs_method(cls, method, r, c, n):
        known_methods = {
            None: cls._rvs_select(r, c, n),
            "boyett": cls._rvs_boyett,
            "patefield": cls._rvs_patefield,
        }
        try:
            return known_methods[method]
        except KeyError:
            raise ValueError(f"'{method}' not recognized, "
                             f"must be one of {set(known_methods)}")

    @classmethod
    def _rvs_select(cls, r, c, n):
        # TODO find optimal empirical threshold with benchmarks,
        # for now we always return "boyett", because "patefield"
        # is not yet implemented.

        # Example:
        # k = len(r) * len(c)  # number of cells
        # if n > fac * np.log(n) * k:
        #     return cls._rvs_patefield
        # return cls._rvs_boyett
        # 'fac' has to be estimated empirically
        return cls._rvs_boyett

    @staticmethod
    def _rvs_boyett(row, col, tot, size, random_state):
        x = np.repeat(np.arange(len(row)), row)
        y = np.repeat(np.arange(len(col)), col)

        def crosstab(x, y):
            return contingency.crosstab(x, y).count

        tables = [crosstab(x, random_state.permutation(y))
                  for i in range(size)]
        return np.asarray(tables)

    @staticmethod
    def _rvs_patefield(row, col, tot, size, random_state):
        # TODO call into C code
        raise NotImplementedError


random_table = random_table_gen()


class random_table_frozen(multi_rv_frozen):
    def __init__(self, row, col, *, seed=None):
        self._dist = random_table_gen(seed)
        self._params = self._dist._process_parameters(row, col)

        # monkey patch self._dist
        def _process_parameters(r, c):
            return self._params
        self._dist._process_parameters = _process_parameters

    def logpmf(self, x):
        return self._dist.logpmf(x, None, None)

    def pmf(self, x):
        return self._dist.pmf(x, None, None)

    def mean(self):
        return self._dist.mean(None, None)

    def rvs(self, size=None, method=None, random_state=None):
        # optimisations are possible here
        return self._dist.rvs(None, None, size=size, method=method,
                              random_state=random_state)


_ctab_doc_row_col = """\
row : array_like
    Sum of table entries in each row.
col : array_like
    Sum of table entries in each column."""

_ctab_doc_x = """\
x : array-like
   Two-dimensional table of non-negative integers, or a
   multi-dimensional array with the last two dimensions
   corresponding with the tables."""

_ctab_doc_row_col_note = """\
The row and column vectors must be one-dimensional, not empty,
and each sum up to the same value. They cannot contain negative
or noninteger entries."""

_ctab_doc_mean_params = f"""
Parameters
----------
{_ctab_doc_row_col}"""

_ctab_doc_row_col_note_frozen = """\
See class definition for a detailed description of parameters."""

_ctab_docdict = {
    "_doc_random_state": _doc_random_state,
    "_doc_row_col": _ctab_doc_row_col,
    "_doc_x": _ctab_doc_x,
    "_doc_mean_params": _ctab_doc_mean_params,
    "_doc_row_col_note": _ctab_doc_row_col_note,
}

_ctab_docdict_frozen = _ctab_docdict.copy()
_ctab_docdict_frozen.update({
    "_doc_row_col": "",
    "_doc_mean_params": "",
    "_doc_row_col_note": _ctab_doc_row_col_note_frozen,
})


def _docfill(obj, docdict, template=None):
    obj.__doc__ = doccer.docformat(template or obj.__doc__, docdict)


# Set frozen generator docstrings from corresponding docstrings in
# random_table and fill in default strings in class docstrings
_docfill(random_table_gen, _ctab_docdict)
for name in ['logpmf', 'pmf', 'mean', 'rvs']:
    method = random_table_gen.__dict__[name]
    method_frozen = random_table_frozen.__dict__[name]
    _docfill(method_frozen, _ctab_docdict_frozen, method.__doc__)
    _docfill(method, _ctab_docdict)
>>>>>>> a0b2452c
<|MERGE_RESOLUTION|>--- conflicted
+++ resolved
@@ -28,11 +28,8 @@
            'unitary_group',
            'multivariate_t',
            'multivariate_hypergeom',
-<<<<<<< HEAD
+           'random_table',
            'uniform_direction']
-=======
-           'random_table']
->>>>>>> a0b2452c
 
 _LOG_2PI = np.log(2 * np.pi)
 _LOG_2 = np.log(2)
@@ -5081,65 +5078,6 @@
                                       mhg_docdict_params)
 
 
-<<<<<<< HEAD
-class uniform_direction_gen(multi_rv_generic):
-    r"""A vector-valued uniform direction.
-
-    Return a random direction (unit vector).
-
-    The `dim` keyword specifies the dimension.
-
-    Methods
-    -------
-    rvs(dim=None, size=1, random_state=None)
-        Draw random directions.
-
-    Parameters
-    ----------
-    dim : scalar
-        Dimension of directions.
-    seed : {None, int, `numpy.random.Generator`,
-            `numpy.random.RandomState`}, optional
-
-        Used for drawing random variates.
-        If `seed` is `None`, the `~np.random.RandomState` singleton is used.
-        If `seed` is an int, a new ``RandomState`` instance is used, seeded
-        with seed.
-        If `seed` is already a ``RandomState`` or ``Generator`` instance,
-        then that object is used.
-        Default is `None`.
-
-    Notes
-    -----
-    This distribution generates unit vectors uniformly distributed on
-    the surface of a hypersphere. These can be interpreted as random
-    directions.
-
-    For example, if `dim` is 3, 3D vectors from the surface of :math:`S^2`
-    will be sampled.
-
-    References
-    ----------
-    .. [1] Marsaglia, G. (1972). "Choosing a Point from the Surface of a
-           Sphere". Annals of Mathematical Statistics. 43 (2): 645-646.
-
-    Examples
-    --------
-    >>> import numpy as np
-    >>> from scipy.stats import uniform_direction
-    >>> x = uniform_direction.rvs(3)
-    >>> np.linalg.norm(x)
-    1.
-
-    This generates one random direction, a vector on the surface of
-    :math:`S^2`.
-
-    Alternatively, the object may be called (as a function) to fix the `dim`
-    parameter, return a "frozen" `random_direction` random variable:
-
-    >>> rv = uniform_direction(5)
-
-=======
 class random_table_gen(multi_rv_generic):
     r"""Contingency tables from independent samples with fixed marginal sums.
 
@@ -5205,105 +5143,10 @@
     ----------
     .. [1] J. Boyett, AS 144 Appl. Statist. 28 (1979) 329-332
     .. [2] W.M. Patefield, AS 159 Appl. Statist. 30 (1981) 91-97
->>>>>>> a0b2452c
     """
 
     def __init__(self, seed=None):
         super().__init__(seed)
-<<<<<<< HEAD
-        self.__doc__ = doccer.docformat(self.__doc__)
-
-    def __call__(self, dim=None, seed=None):
-        """Create a frozen n-dimensional uniform direction distribution.
-
-        See `uniform_direction` for more information.
-        """
-        return uniform_direction_frozen(dim, seed=seed)
-
-    def _process_parameters(self, dim):
-        """Dimension N must be specified; it cannot be inferred."""
-        if dim is None or not np.isscalar(dim) or dim < 1 or dim != int(dim):
-            raise ValueError("Dimension of vector must be specified, "
-                             "and must be an integer greater than 0.")
-
-        return dim
-
-    def rvs(self, dim, size=None, random_state=None):
-        """Draw random samples from S(N-1).
-
-        Parameters
-        ----------
-        dim : integer
-            Dimension of space (N).
-        size : int or tuple of ints, optional
-            Given a shape of, for example, (m,n,k), m*n*k samples are
-            generated, and packed in an m-by-n-by-k arrangement.
-            Because each sample is N-dimensional, the output shape
-            is (m,n,k,N). If no shape is specified, a single (N-D)
-            sample is returned.
-
-        Returns
-        -------
-        rvs : ndarray
-            Random direction vectors
-
-        """
-        random_state = self._get_random_state(random_state)
-        if size is None:
-            size = np.array([], dtype=int)
-        size = np.atleast_1d(size)
-
-        dim = self._process_parameters(dim)
-
-        samples = _sample_uniform_direction(dim, size, random_state)
-        return samples
-
-
-uniform_direction = uniform_direction_gen()
-
-
-class uniform_direction_frozen(multi_rv_frozen):
-    def __init__(self, dim=None, seed=None):
-        """Create a frozen n-dimensional uniform direction distribution.
-
-        Parameters
-        ----------
-        dim : int
-            Dimension of matrices
-        seed : {None, int, `numpy.random.Generator`,
-                `numpy.random.RandomState`}, optional
-            If `seed` is None (or `np.random`), the `numpy.random.RandomState`
-            singleton is used.
-            If `seed` is an int, a new ``RandomState`` instance is used,
-            seeded with `seed`.
-            If `seed` is already a ``Generator`` or ``RandomState`` instance
-            then that instance is used.
-
-        Examples
-        --------
-        >>> from scipy.stats import uniform_direction
-        >>> x = uniform_direction(3)
-        >>> x.rvs()
-
-        """
-        self._dist = uniform_direction_gen(seed)
-        self.dim = self._dist._process_parameters(dim)
-
-    def rvs(self, size=None, random_state=None):
-        return self._dist.rvs(self.dim, size, random_state)
-
-
-def _sample_uniform_direction(dim, size, random_state):
-    """
-    Private method to generate uniform directions
-    Reference: Marsaglia, G. (1972). "Choosing a Point from the Surface of a
-               Sphere". Annals of Mathematical Statistics. 43 (2): 645-646.
-    """
-    samples_shape = np.append(size, dim)
-    samples = random_state.standard_normal(samples_shape)
-    samples /= np.linalg.norm(samples, axis=-1, keepdims=True)
-    return samples
-=======
 
     def __call__(self, row, col, *, seed=None):
         """Create a frozen distribution of tables with given marginals.
@@ -5682,4 +5525,138 @@
     method_frozen = random_table_frozen.__dict__[name]
     _docfill(method_frozen, _ctab_docdict_frozen, method.__doc__)
     _docfill(method, _ctab_docdict)
->>>>>>> a0b2452c
+
+
+class uniform_direction_gen(multi_rv_generic):
+    r"""A vector-valued uniform direction.
+    Return a random direction (unit vector).
+    The `dim` keyword specifies the dimension.
+    Methods
+    -------
+    rvs(dim=None, size=1, random_state=None)
+        Draw random directions.
+    Parameters
+    ----------
+    dim : scalar
+        Dimension of directions.
+    seed : {None, int, `numpy.random.Generator`,
+            `numpy.random.RandomState`}, optional
+        Used for drawing random variates.
+        If `seed` is `None`, the `~np.random.RandomState` singleton is used.
+        If `seed` is an int, a new ``RandomState`` instance is used, seeded
+        with seed.
+        If `seed` is already a ``RandomState`` or ``Generator`` instance,
+        then that object is used.
+        Default is `None`.
+    Notes
+    -----
+    This distribution generates unit vectors uniformly distributed on
+    the surface of a hypersphere. These can be interpreted as random
+    directions.
+    For example, if `dim` is 3, 3D vectors from the surface of :math:`S^2`
+    will be sampled.
+    References
+    ----------
+    .. [1] Marsaglia, G. (1972). "Choosing a Point from the Surface of a
+           Sphere". Annals of Mathematical Statistics. 43 (2): 645-646.
+    Examples
+    --------
+    >>> import numpy as np
+    >>> from scipy.stats import uniform_direction
+    >>> x = uniform_direction.rvs(3)
+    >>> np.linalg.norm(x)
+    1.
+    This generates one random direction, a vector on the surface of
+    :math:`S^2`.
+    Alternatively, the object may be called (as a function) to fix the `dim`
+    parameter, return a "frozen" `random_direction` random variable:
+    >>> rv = uniform_direction(5)
+    """
+
+    def __init__(self, seed=None):
+        super().__init__(seed)
+        self.__doc__ = doccer.docformat(self.__doc__)
+
+    def __call__(self, dim=None, seed=None):
+        """Create a frozen n-dimensional uniform direction distribution.
+        See `uniform_direction` for more information.
+        """
+        return uniform_direction_frozen(dim, seed=seed)
+
+    def _process_parameters(self, dim):
+        """Dimension N must be specified; it cannot be inferred."""
+        if dim is None or not np.isscalar(dim) or dim < 1 or dim != int(dim):
+            raise ValueError("Dimension of vector must be specified, "
+                             "and must be an integer greater than 0.")
+
+        return dim
+
+    def rvs(self, dim, size=None, random_state=None):
+        """Draw random samples from S(N-1).
+        Parameters
+        ----------
+        dim : integer
+            Dimension of space (N).
+        size : int or tuple of ints, optional
+            Given a shape of, for example, (m,n,k), m*n*k samples are
+            generated, and packed in an m-by-n-by-k arrangement.
+            Because each sample is N-dimensional, the output shape
+            is (m,n,k,N). If no shape is specified, a single (N-D)
+            sample is returned.
+        Returns
+        -------
+        rvs : ndarray
+            Random direction vectors
+        """
+        random_state = self._get_random_state(random_state)
+        if size is None:
+            size = np.array([], dtype=int)
+        size = np.atleast_1d(size)
+
+        dim = self._process_parameters(dim)
+
+        samples = _sample_uniform_direction(dim, size, random_state)
+        return samples
+
+
+uniform_direction = uniform_direction_gen()
+
+
+class uniform_direction_frozen(multi_rv_frozen):
+    def __init__(self, dim=None, seed=None):
+        """Create a frozen n-dimensional uniform direction distribution.
+        Parameters
+        ----------
+        dim : int
+            Dimension of matrices
+        seed : {None, int, `numpy.random.Generator`,
+                `numpy.random.RandomState`}, optional
+            If `seed` is None (or `np.random`), the `numpy.random.RandomState`
+            singleton is used.
+            If `seed` is an int, a new ``RandomState`` instance is used,
+            seeded with `seed`.
+            If `seed` is already a ``Generator`` or ``RandomState`` instance
+            then that instance is used.
+        Examples
+        --------
+        >>> from scipy.stats import uniform_direction
+        >>> x = uniform_direction(3)
+        >>> x.rvs()
+        """
+        self._dist = uniform_direction_gen(seed)
+        self.dim = self._dist._process_parameters(dim)
+
+    def rvs(self, size=None, random_state=None):
+        return self._dist.rvs(self.dim, size, random_state)
+
+
+def _sample_uniform_direction(dim, size, random_state):
+    """
+    Private method to generate uniform directions
+    Reference: Marsaglia, G. (1972). "Choosing a Point from the Surface of a
+               Sphere". Annals of Mathematical Statistics. 43 (2): 645-646.
+    """
+    samples_shape = np.append(size, dim)
+    samples = random_state.standard_normal(samples_shape)
+    samples /= np.linalg.norm(samples, axis=-1, keepdims=True)
+    return samples