--- conflicted
+++ resolved
@@ -547,12 +547,7 @@
             out[out_of_bounds] = 0.0
         return _squeeze_output(out)
 
-<<<<<<< HEAD
-
-    def _cdf(self, x, mean, cov, maxpts, abseps, releps):
-=======
     def _cdf(self, x, mean, cov, maxpts, abseps, releps, lower_limit):
->>>>>>> ccfccd58
         """Multivariate normal cumulative distribution function.
 
         Parameters
@@ -593,45 +588,6 @@
         out = np.apply_along_axis(func1d, -1, limits)
         return _squeeze_output(out)
 
-    def _cdf_rect(self, lower, upper, mean, cov, maxpts, abseps, releps):
-        """
-        Cumulative desity function of the multivariate normal distribution 
-        between lower and upper bounds (rectangular integral)
-        
-        Parameters
-        ----------
-        lower : ndarray
-            Lower bounds of rectangular integration.
-        upper : ndarray
-            Upper bounds of rectangular integration.
-        mean : ndarray
-            Mean of the distribution
-        cov : array_like
-            Covariance matrix of the distribution
-        maxpts: integer
-            The maximum number of points to use for integration
-        abseps: float
-            Absolute error tolerance
-        releps: float
-            Relative error tolerance
-
-        Notes
-        -----
-        As this function does no argument checking, it should not be
-        called directly; use 'cdf' instead.
-
-        .. versionadded:: 1.0.0
-
-        """
-        # mvnun expects 1-d arguments, so process points sequentially
-        bounds = np.concatenate([lower, upper], axis=1)  
-        func1d = lambda bound_slice: mvn.mvnun(bound_slice[:upper.shape[1]], bound_slice[upper.shape[1]:], mean, cov)[0]
-        out = np.apply_along_axis(func1d, -1, bounds)
-        #func1d = lambda low_slice, upp_slice: mvn.mvnun(low_slice, upp_slice, mean, cov,
-        #                                                maxpts, abseps, releps)[0]
-        #out = np.apply_along_axis(func1d, -1, lower, upper)
-        return _squeeze_output(out)
-
     def logcdf(self, x, mean=None, cov=1, allow_singular=False, maxpts=None,
                abseps=1e-5, releps=1e-5, *, lower_limit=None):
         """Log of the multivariate normal cumulative distribution function.
@@ -674,50 +630,6 @@
                                abseps, releps, lower_limit))
         return out
 
-    def logcdf_rect(self, lower, upper, mean=None, cov=1, allow_singular=False, maxpts=None,
-                      abseps=1e-5, releps=1e-5):
-        """
-        Log of the cumulative desity function of the multivariate normal distribution 
-        between lower and upper bounds (rectangular integral)
-
-        Parameters
-        ----------
-        lower : array_like
-            Lower bounds of rectangular integration.
-        upper : array_like
-            Upper bounds of rectangular integration.
-        %(_mvn_doc_default_callparams)s
-        maxpts: integer, optional
-            The maximum number of points to use for integration
-            (default `1000000*dim`)
-        abseps: float, optional
-            Absolute error tolerance (default 1e-5)
-        releps: float, optional
-            Relative error tolerance (default 1e-5)
-
-        Returns
-        -------
-        cdf : ndarray or scalar
-            Log of the cumulative distribution function evaluated at `x`
-
-        Notes
-        -----
-        %(_mvn_doc_callparams_note)s
-
-        .. versionadded:: 1.0.0
-
-        """
-        dim, mean, cov = self._process_parameters(None, mean, cov)
-        lower = self._process_quantiles(lower, dim)
-        # Use _PSD to check covariance matrix
-        upper = self._process_quantiles(upper, dim)
-        # Use _PSD to check covariance matrix
-        _PSD(cov, allow_singular=allow_singular)
-        if not maxpts:
-            maxpts = 1000000 * dim
-        out = np.log(self._cdf_rect(lower, upper, mean, cov, maxpts, abseps, releps))
-        return out
-
     def cdf(self, x, mean=None, cov=1, allow_singular=False, maxpts=None,
             abseps=1e-5, releps=1e-5, *, lower_limit=None):
         """Multivariate normal cumulative distribution function.
@@ -758,52 +670,6 @@
             maxpts = 1000000 * dim
         out = self._cdf(x, mean, cov, maxpts, abseps, releps, lower_limit)
         return out
-
-    def cdf_rect(self, lower, upper, mean=None, cov=1, allow_singular=False, maxpts=None,
-            abseps=1e-5, releps=1e-5):
-        """
-        Multivariate normal cumulative distribution function between 
-        lower and upper bounds (rectangular integral).
-        
-        Parameters
-        ----------
-        lower : array_like
-            Lower bounds of rectangular integration.
-        upper : array_like
-            Upper bounds of rectangular integration.
-        %(_mvn_doc_default_callparams)s
-        maxpts: integer, optional
-            The maximum number of points to use for integration
-            (default `1000000*dim`)
-        abseps: float, optional
-            Absolute error tolerance (default 1e-5)
-        releps: float, optional
-            Relative error tolerance (default 1e-5)
-
-        Returns
-        -------
-        cdf : ndarray or scalar
-            Cumulative distribution function evaluated at `x`
-
-        Notes
-        -----
-        %(_mvn_doc_callparams_note)s
-
-        .. versionadded:: 1.0.0
-
-        """
-        dim, mean, cov = self._process_parameters(None, mean, cov)
-        lower = self._process_quantiles(lower, dim)
-        # Use _PSD to check covariance matrix
-        upper = self._process_quantiles(upper, dim)
-        # Use _PSD to check covariance matrix
-        
-        _PSD(cov, allow_singular=allow_singular)
-        if not maxpts:
-            maxpts = 1000000 * dim
-        out = self._cdf_rect(lower, upper, mean, cov, maxpts, abseps, releps)
-        return out
-
 
     def rvs(self, mean=None, cov=1, size=1, random_state=None):
         """Draw random samples from a multivariate normal distribution.
@@ -927,24 +793,10 @@
     def logcdf(self, x, *, lower_limit=None):
         return np.log(self.cdf(x, lower_limit=lower_limit))
 
-<<<<<<< HEAD
-    def logcdf_rect(self, lower, upper):
-        return np.log(self.cdf_rect(lower, upper))
-
-    def cdf(self, x):
-=======
     def cdf(self, x, *, lower_limit=None):
->>>>>>> ccfccd58
         x = self._dist._process_quantiles(x, self.dim)
         out = self._dist._cdf(x, self.mean, self.cov, self.maxpts, self.abseps,
                               self.releps, lower_limit)
-        return _squeeze_output(out)
-
-    def cdf_rect(self, lower, upper):
-        lower = self._dist._process_quantiles(lower, self.dim)
-        upper = self._dist._process_quantiles(upper, self.dim)
-        out = self._dist._cdf_rect(lower, upper, self.mean, self.cov, self.maxpts, self.abseps,
-                              self.releps)
         return _squeeze_output(out)
 
     def rvs(self, size=1, random_state=None):
