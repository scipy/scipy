--- conflicted
+++ resolved
@@ -6,11 +6,7 @@
 
 from scipy import stats
 from scipy.stats import norm, expon  # type: ignore[attr-defined]
-<<<<<<< HEAD
-from scipy._lib._array_api import is_array_api_strict, is_jax
-=======
 from scipy._lib._array_api import array_namespace
->>>>>>> 4cc4d140
 from scipy._lib._array_api_no_0d import (xp_assert_close, xp_assert_equal,
                                          xp_assert_less)
 
