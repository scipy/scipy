--- conflicted
+++ resolved
@@ -114,12 +114,9 @@
     (stats.f_oneway, tuple(), {}, 2, 2, False, None),
     (stats.alexandergovern, tuple(), {}, 2, 2, False,
      lambda res: (res.statistic, res.pvalue)),
-<<<<<<< HEAD
     (stats.wasserstein_distance, tuple(), {}, 2, 1, False, lambda x: (x,)),
     (stats.energy_distance, tuple(), {}, 2, 1, False, lambda x: (x,)),
-=======
     (stats.combine_pvalues, tuple(), {}, 1, 2, False, None),
->>>>>>> e1fecdfb
 ]
 
 # If the message is one of those expected, put nans in
@@ -148,13 +145,10 @@
                       "attempt to get argmax of an empty sequence",
                       "No array values within given limits",
                       "Input sample size must be greater than one.",
-<<<<<<< HEAD
                       "Distribution can't be empty.",
+                      "invalid value encountered",
+                      "divide by zero encountered",
                       }
-=======
-                      "invalid value encountered",
-                      "divide by zero encountered",}
->>>>>>> e1fecdfb
 
 # If the message is one of these, results of the function may be inaccurate,
 # but NaNs are not to be placed
