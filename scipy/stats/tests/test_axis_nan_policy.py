--- conflicted
+++ resolved
@@ -157,12 +157,11 @@
                       "attempt to get argmax of an empty sequence",
                       "No array values within given limits",
                       "Input sample size must be greater than one.",
-<<<<<<< HEAD
-                      "At least one slice along `axis` has zero length",}
-=======
+                      "At least one slice along `axis` has zero length",
+                      "One or more sample arguments is too small",
                       "invalid value encountered",
-                      "divide by zero encountered",}
->>>>>>> 028b5d67
+                      "divide by zero encountered",
+}
 
 # If the message is one of these, results of the function may be inaccurate,
 # but NaNs are not to be placed
@@ -375,60 +374,6 @@
 
     for i, _ in np.ndenumerate(np.zeros(output_shape)):
         data1d = [sample[i] for sample in data_b]
-<<<<<<< HEAD
-        with np.errstate(divide='ignore', invalid='ignore'):
-            try:
-                res1d = nan_policy_1d(hypotest, data1d, unpacker, *args,
-                                      n_outputs=n_outputs,
-                                      nan_policy=nan_policy,
-                                      paired=paired, _no_deco=True, **kwds)
-
-                # Eventually we'll check the results of a single, vectorized
-                # call of `hypotest` against the arrays `statistics` and
-                # `pvalues` populated using the reference `nan_policy_1d`.
-                # But while we're at it, check the results of a 1D call to
-                # `hypotest` against the reference `nan_policy_1d`.
-                res1db = unpacker(hypotest(*data1d, *args,
-                                           nan_policy=nan_policy, **kwds))
-                assert_allclose(res1db[0], res1d[0], 1e-15)
-                if len(res1db) == 2:
-                    assert_allclose(res1db[1], res1d[1], 1e-15)
-
-            # When there is not enough data in 1D samples, many existing
-            # hypothesis tests raise errors instead of returning nans .
-            # For vectorized calls, we put nans in the corresponding elements
-            # of the output.
-            except (RuntimeWarning, UserWarning, ValueError,
-                    ZeroDivisionError) as e:
-
-                # whatever it is, make sure same error is raised by both
-                # `nan_policy_1d` and `hypotest`
-                with pytest.raises(type(e), match=re.escape(str(e))):
-                    nan_policy_1d(hypotest, data1d, unpacker, *args,
-                                  n_outputs=n_outputs, nan_policy=nan_policy,
-                                  paired=paired, _no_deco=True, **kwds)
-                with pytest.raises(type(e), match=re.escape(str(e))):
-                    hypotest(*data1d, *args, nan_policy=nan_policy, **kwds)
-
-                if any([str(e).startswith(message)
-                        for message in too_small_messages]):
-                    res1d = np.full(n_outputs, np.nan)
-                elif any([str(e).startswith(message)
-                          for message in inaccuracy_messages]):
-                    with suppress_warnings() as sup:
-                        sup.filter(RuntimeWarning)
-                        sup.filter(UserWarning)
-                        res1d = nan_policy_1d(hypotest, data1d, unpacker,
-                                              *args, n_outputs=n_outputs,
-                                              nan_policy=nan_policy,
-                                              paired=paired, _no_deco=True,
-                                              **kwds)
-                else:
-                    raise e
-        statistics[i] = res1d[0]
-        if len(res1d) == 2:
-            pvalues[i] = res1d[1]
-=======
         contains_nan = any([np.isnan(sample).any() for sample in data1d])
 
         # Take care of `nan_policy='raise'`.
@@ -478,11 +423,10 @@
             res = hypotest(*data1d, *args, nan_policy=nan_policy, **kwds)
         res_1db = unpacker(res)
 
-        assert_equal(res_1db, res_1da)
+        assert_allclose(res_1db, res_1da, 1e-15)
         res_1d[i] = res_1db
 
     res_1d = np.moveaxis(res_1d, -1, 0)
->>>>>>> 028b5d67
 
     # Perform a vectorized call to the hypothesis test.
 
@@ -604,34 +548,13 @@
     all_results = list(res1db) + list(res1dc)
 
     if res1da is not None:
-        assert_equal(res1db, res1da)
+        assert_allclose(res1db, res1da, 1e-15)
         all_results += list(res1da)
 
     for item in all_results:
         assert np.issubdtype(item.dtype, np.number)
         assert np.isscalar(item)
 
-<<<<<<< HEAD
-            try:
-                res1dc = unpacker(hypotest(*data, *args, axis=None,
-                                           nan_policy=nan_policy, **kwds))
-            except (RuntimeWarning, ValueError, ZeroDivisionError) as ec:
-                ec_str = str(ec)
-
-            if ea_str or eb_str or ec_str:
-                assert any([str(ea_str).startswith(message)
-                            for message in too_small_messages])
-                assert ea_str == eb_str == ec_str
-            else:
-                assert_allclose(res1db, res1da, rtol=1e-15)
-                assert_allclose(res1dc, res1da, rtol=1e-15)
-                for item in list(res1da) + list(res1db) + list(res1dc):
-                    # Most functions naturally return NumPy numbers, which
-                    # are drop-in replacements for the Python versions but with
-                    # desirable attributes. Make sure this is consistent.
-                    assert np.issubdtype(item.dtype, np.number)
-=======
->>>>>>> 028b5d67
 
 # Test keepdims for:
 #     - single-output and multi-output functions (gmean and mannwhitneyu)
@@ -905,14 +828,6 @@
                     expected[mask] = empty_val
                     expected = expected[()]
 
-<<<<<<< HEAD
-                with np.testing.suppress_warnings() as sup:
-                    # generated by f_oneway for too_small inputs
-                    sup.filter(stats.DegenerateDataWarning)
-                    # intentionally generated by `xp_mean` for empty inputs
-                    sup.filter(RuntimeWarning)
-                    res = hypotest(*samples, *args, axis=axis, **kwds)
-=======
                 if expected.size and hypotest not in too_small_special_case_funcs:
                     message = (too_small_1d_not_omit if max_axis == 1
                                else too_small_nd_not_omit)
@@ -923,7 +838,6 @@
                         # f_oneway special case
                         sup.filter(SmallSampleWarning, "all input arrays have length 1")
                         res = hypotest(*samples, *args, axis=axis, **kwds)
->>>>>>> 028b5d67
                 res = unpacker(res)
 
                 for i in range(n_outputs):
