# Many scipy.stats functions support `axis` and `nan_policy` parameters.
# When the two are combined, it can be tricky to get all the behavior just
# right. This file contains a suite of common tests for scipy.stats functions
# that support `axis` and `nan_policy` and additional tests for some associated
# functions in stats._util.

from itertools import product, combinations_with_replacement, permutations
import re
import pickle
import pytest

import numpy as np
from numpy.testing import assert_allclose, assert_equal, suppress_warnings
from scipy import stats
from scipy.stats._axis_nan_policy import _masked_arrays_2_sentinel_arrays


def unpack_ttest_result(res):
    low, high = res.confidence_interval()
    return (res.statistic, res.pvalue, res.df, res._standard_error,
            res._estimate, low, high)


def _get_ttest_ci(ttest):
    # get a function that returns the CI bounds of provided `ttest`
    def ttest_ci(*args, **kwargs):
        res = ttest(*args, **kwargs)
        return res.confidence_interval()
    return ttest_ci


axis_nan_policy_cases = [
    # function, args, kwds, number of samples, number of outputs,
    # ... paired, unpacker function
    # args, kwds typically aren't needed; just showing that they work
    (stats.kruskal, tuple(), dict(), 3, 2, False, None),  # 4 samples is slow
    (stats.ranksums, ('less',), dict(), 2, 2, False, None),
    (stats.mannwhitneyu, tuple(), {'method': 'asymptotic'}, 2, 2, False, None),
    (stats.wilcoxon, ('pratt',), {'mode': 'auto'}, 2, 2, True,
     lambda res: (res.statistic, res.pvalue)),
    (stats.wilcoxon, tuple(), dict(), 1, 2, True,
     lambda res: (res.statistic, res.pvalue)),
    (stats.wilcoxon, tuple(), {'mode': 'approx'}, 1, 3, True,
     lambda res: (res.statistic, res.pvalue, res.zstatistic)),
    (stats.gmean, tuple(), dict(), 1, 1, False, lambda x: (x,)),
    (stats.hmean, tuple(), dict(), 1, 1, False, lambda x: (x,)),
    (stats.pmean, (1.42,), dict(), 1, 1, False, lambda x: (x,)),
    (stats.sem, tuple(), dict(), 1, 1, False, lambda x: (x,)),
    (stats.iqr, tuple(), dict(), 1, 1, False, lambda x: (x,)),
    (stats.kurtosis, tuple(), dict(), 1, 1, False, lambda x: (x,)),
    (stats.skew, tuple(), dict(), 1, 1, False, lambda x: (x,)),
    (stats.kstat, tuple(), dict(), 1, 1, False, lambda x: (x,)),
    (stats.kstatvar, tuple(), dict(), 1, 1, False, lambda x: (x,)),
    (stats.moment, tuple(), dict(), 1, 1, False, lambda x: (x,)),
    (stats.moment, tuple(), dict(moment=[1, 2]), 1, 2, False, None),
    (stats.jarque_bera, tuple(), dict(), 1, 2, False, None),
    (stats.ttest_1samp, (np.array([0]),), dict(), 1, 7, False,
     unpack_ttest_result),
    (stats.ttest_rel, tuple(), dict(), 2, 7, True, unpack_ttest_result),
<<<<<<< HEAD
    (stats.ttest_ind, tuple(), dict(), 2, 7, False, unpack_ttest_result),
=======
    (_get_ttest_ci(stats.ttest_1samp), (0,), dict(), 1, 2, False, None),
    (_get_ttest_ci(stats.ttest_rel), tuple(), dict(), 2, 2, True, None),
>>>>>>> 71022726
    (stats.mode, tuple(), dict(), 1, 2, True, lambda x: (x.mode, x.count))
]

# If the message is one of those expected, put nans in
# appropriate places of `statistics` and `pvalues`
too_small_messages = {"The input contains nan",  # for nan_policy="raise"
                      "Degrees of freedom <= 0 for slice",
                      "x and y should have at least 5 elements",
                      "Data must be at least length 3",
                      "The sample must contain at least two",
                      "x and y must contain at least two",
                      "division by zero",
                      "Mean of empty slice",
                      "Data passed to ks_2samp must not be empty",
                      "Not enough test observations",
                      "Not enough other observations",
                      "At least one observation is required",
                      "zero-size array to reduction operation maximum",
                      "`x` and `y` must be of nonzero size.",
                      "The exact distribution of the Wilcoxon test",
                      "Data input must not be empty"}

# If the message is one of these, results of the function may be inaccurate,
# but NaNs are not to be placed
inaccuracy_messages = {"Precision loss occurred in moment calculation",
                       "Sample size too small for normal approximation."}

# For some functions, nan_policy='propagate' should not just return NaNs
override_propagate_funcs = {stats.mode}


def _mixed_data_generator(n_samples, n_repetitions, axis, rng,
                          paired=False):
    # generate random samples to check the response of hypothesis tests to
    # samples with different (but broadcastable) shapes and various
    # nan patterns (e.g. all nans, some nans, no nans) along axis-slices

    data = []
    for i in range(n_samples):
        n_patterns = 6  # number of distinct nan patterns
        n_obs = 20 if paired else 20 + i  # observations per axis-slice
        x = np.ones((n_repetitions, n_patterns, n_obs)) * np.nan

        for j in range(n_repetitions):
            samples = x[j, :, :]

            # case 0: axis-slice with all nans (0 reals)
            # cases 1-3: axis-slice with 1-3 reals (the rest nans)
            # case 4: axis-slice with mostly (all but two) reals
            # case 5: axis slice with all reals
            for k, n_reals in enumerate([0, 1, 2, 3, n_obs-2, n_obs]):
                # for cases 1-3, need paired nansw  to be in the same place
                indices = rng.permutation(n_obs)[:n_reals]
                samples[k, indices] = rng.random(size=n_reals)

            # permute the axis-slices just to show that order doesn't matter
            samples[:] = rng.permutation(samples, axis=0)

        # For multi-sample tests, we want to test broadcasting and check
        # that nan policy works correctly for each nan pattern for each input.
        # This takes care of both simultaneosly.
        new_shape = [n_repetitions] + [1]*n_samples + [n_obs]
        new_shape[1 + i] = 6
        x = x.reshape(new_shape)

        x = np.moveaxis(x, -1, axis)
        data.append(x)
    return data


def _homogeneous_data_generator(n_samples, n_repetitions, axis, rng,
                                paired=False, all_nans=True):
    # generate random samples to check the response of hypothesis tests to
    # samples with different (but broadcastable) shapes and homogeneous
    # data (all nans or all finite)
    data = []
    for i in range(n_samples):
        n_obs = 20 if paired else 20 + i  # observations per axis-slice
        shape = [n_repetitions] + [1]*n_samples + [n_obs]
        shape[1 + i] = 2
        x = np.ones(shape) * np.nan if all_nans else rng.random(shape)
        x = np.moveaxis(x, -1, axis)
        data.append(x)
    return data


def nan_policy_1d(hypotest, data1d, unpacker, *args, n_outputs=2,
                  nan_policy='raise', paired=False, _no_deco=True, **kwds):
    # Reference implementation for how `nan_policy` should work for 1d samples

    if nan_policy == 'raise':
        for sample in data1d:
            if np.any(np.isnan(sample)):
                raise ValueError("The input contains nan values")

    elif (nan_policy == 'propagate'
          and hypotest not in override_propagate_funcs):
        # For all hypothesis tests tested, returning nans is the right thing.
        # But many hypothesis tests don't propagate correctly (e.g. they treat
        # np.nan the same as np.inf, which doesn't make sense when ranks are
        # involved) so override that behavior here.
        for sample in data1d:
            if np.any(np.isnan(sample)):
                return np.full(n_outputs, np.nan)

    elif nan_policy == 'omit':
        # manually omit nans (or pairs in which at least one element is nan)
        if not paired:
            data1d = [sample[~np.isnan(sample)] for sample in data1d]
        else:
            nan_mask = np.isnan(data1d[0])
            for sample in data1d[1:]:
                nan_mask = np.logical_or(nan_mask, np.isnan(sample))
            data1d = [sample[~nan_mask] for sample in data1d]

    return unpacker(hypotest(*data1d, *args, _no_deco=_no_deco, **kwds))


@pytest.mark.parametrize(("hypotest", "args", "kwds", "n_samples", "n_outputs",
                          "paired", "unpacker"), axis_nan_policy_cases)
@pytest.mark.parametrize(("nan_policy"), ("propagate", "omit", "raise"))
@pytest.mark.parametrize(("axis"), (1,))
@pytest.mark.parametrize(("data_generator"), ("mixed",))
def test_axis_nan_policy_fast(hypotest, args, kwds, n_samples, n_outputs,
                              paired, unpacker, nan_policy, axis,
                              data_generator):
    _axis_nan_policy_test(hypotest, args, kwds, n_samples, n_outputs, paired,
                          unpacker, nan_policy, axis, data_generator)


@pytest.mark.slow
@pytest.mark.parametrize(("hypotest", "args", "kwds", "n_samples", "n_outputs",
                          "paired", "unpacker"), axis_nan_policy_cases)
@pytest.mark.parametrize(("nan_policy"), ("propagate", "omit", "raise"))
@pytest.mark.parametrize(("axis"), range(-3, 3))
@pytest.mark.parametrize(("data_generator"),
                         ("all_nans", "all_finite", "mixed"))
def test_axis_nan_policy_full(hypotest, args, kwds, n_samples, n_outputs,
                              paired, unpacker, nan_policy, axis,
                              data_generator):
    _axis_nan_policy_test(hypotest, args, kwds, n_samples, n_outputs, paired,
                          unpacker, nan_policy, axis, data_generator)


def _axis_nan_policy_test(hypotest, args, kwds, n_samples, n_outputs, paired,
                          unpacker, nan_policy, axis, data_generator):
    # Tests the 1D and vectorized behavior of hypothesis tests against a
    # reference implementation (nan_policy_1d with np.ndenumerate)

    # Some hypothesis tests return a non-iterable that needs an `unpacker` to
    # extract the statistic and p-value. For those that don't:
    if not unpacker:
        def unpacker(res):
            return res

    rng = np.random.default_rng(0)

    # Generate multi-dimensional test data with all important combinations
    # of patterns of nans along `axis`
    n_repetitions = 3  # number of repetitions of each pattern
    data_gen_kwds = {'n_samples': n_samples, 'n_repetitions': n_repetitions,
                     'axis': axis, 'rng': rng, 'paired': paired}
    if data_generator == 'mixed':
        inherent_size = 6  # number of distinct types of patterns
        data = _mixed_data_generator(**data_gen_kwds)
    elif data_generator == 'all_nans':
        inherent_size = 2  # hard-coded in _homogeneous_data_generator
        data_gen_kwds['all_nans'] = True
        data = _homogeneous_data_generator(**data_gen_kwds)
    elif data_generator == 'all_finite':
        inherent_size = 2  # hard-coded in _homogeneous_data_generator
        data_gen_kwds['all_nans'] = False
        data = _homogeneous_data_generator(**data_gen_kwds)

    output_shape = [n_repetitions] + [inherent_size]*n_samples

    # To generate reference behavior to compare against, loop over the axis-
    # slices in data. Make indexing easier by moving `axis` to the end and
    # broadcasting all samples to the same shape.
    data_b = [np.moveaxis(sample, axis, -1) for sample in data]
    data_b = [np.broadcast_to(sample, output_shape + [sample.shape[-1]])
              for sample in data_b]
    statistics = np.zeros(output_shape)
    pvalues = np.zeros(output_shape)

    for i, _ in np.ndenumerate(statistics):
        data1d = [sample[i] for sample in data_b]
        with np.errstate(divide='ignore', invalid='ignore'):
            try:
                res1d = nan_policy_1d(hypotest, data1d, unpacker, *args,
                                      n_outputs=n_outputs,
                                      nan_policy=nan_policy,
                                      paired=paired, _no_deco=True, **kwds)

                # Eventually we'll check the results of a single, vectorized
                # call of `hypotest` against the arrays `statistics` and
                # `pvalues` populated using the reference `nan_policy_1d`.
                # But while we're at it, check the results of a 1D call to
                # `hypotest` against the reference `nan_policy_1d`.
                res1db = unpacker(hypotest(*data1d, *args,
                                           nan_policy=nan_policy, **kwds))
                assert_equal(res1db[0], res1d[0])
                if len(res1db) == 2:
                    assert_equal(res1db[1], res1d[1])

            # When there is not enough data in 1D samples, many existing
            # hypothesis tests raise errors instead of returning nans .
            # For vectorized calls, we put nans in the corresponding elements
            # of the output.
            except (RuntimeWarning, UserWarning, ValueError,
                    ZeroDivisionError) as e:

                # whatever it is, make sure same error is raised by both
                # `nan_policy_1d` and `hypotest`
                with pytest.raises(type(e), match=re.escape(str(e))):
                    nan_policy_1d(hypotest, data1d, unpacker, *args,
                                  n_outputs=n_outputs, nan_policy=nan_policy,
                                  paired=paired, _no_deco=True, **kwds)
                with pytest.raises(type(e), match=re.escape(str(e))):
                    hypotest(*data1d, *args, nan_policy=nan_policy, **kwds)

                if any([str(e).startswith(message)
                        for message in too_small_messages]):
                    res1d = np.full(n_outputs, np.nan)
                elif any([str(e).startswith(message)
                          for message in inaccuracy_messages]):
                    with suppress_warnings() as sup:
                        sup.filter(RuntimeWarning)
                        sup.filter(UserWarning)
                        res1d = nan_policy_1d(hypotest, data1d, unpacker,
                                              *args, n_outputs=n_outputs,
                                              nan_policy=nan_policy,
                                              paired=paired, _no_deco=True,
                                              **kwds)
                else:
                    raise e
        statistics[i] = res1d[0]
        if len(res1d) == 2:
            pvalues[i] = res1d[1]

    # Perform a vectorized call to the hypothesis test.
    # If `nan_policy == 'raise'`, check that it raises the appropriate error.
    # If not, compare against the output against `statistics` and `pvalues`
    if nan_policy == 'raise' and not data_generator == "all_finite":
        message = 'The input contains nan values'
        with pytest.raises(ValueError, match=message):
            hypotest(*data, axis=axis, nan_policy=nan_policy, *args, **kwds)

    else:
        with suppress_warnings() as sup, \
             np.errstate(divide='ignore', invalid='ignore'):
            sup.filter(RuntimeWarning, "Precision loss occurred in moment")
            sup.filter(UserWarning, "Sample size too small for normal "
                                    "approximation.")
            res = unpacker(hypotest(*data, axis=axis, nan_policy=nan_policy,
                                    *args, **kwds))
        assert_allclose(res[0], statistics, rtol=1e-15)
        assert_equal(res[0].dtype, statistics.dtype)

        if len(res) == 2:
            assert_allclose(res[1], pvalues, rtol=1e-15)
            assert_equal(res[1].dtype, pvalues.dtype)


@pytest.mark.parametrize(("hypotest", "args", "kwds", "n_samples", "n_outputs",
                          "paired", "unpacker"), axis_nan_policy_cases)
@pytest.mark.parametrize(("nan_policy"), ("propagate", "omit", "raise"))
@pytest.mark.parametrize(("data_generator"),
                         ("all_nans", "all_finite", "mixed", "empty"))
def test_axis_nan_policy_axis_is_None(hypotest, args, kwds, n_samples,
                                      n_outputs, paired, unpacker, nan_policy,
                                      data_generator):
    # check for correct behavior when `axis=None`

    if not unpacker:
        def unpacker(res):
            return res

    rng = np.random.default_rng(0)

    if data_generator == "empty":
        data = [rng.random((2, 0)) for i in range(n_samples)]
    else:
        data = [rng.random((2, 20)) for i in range(n_samples)]

    if data_generator == "mixed":
        masks = [rng.random((2, 20)) > 0.9 for i in range(n_samples)]
        for sample, mask in zip(data, masks):
            sample[mask] = np.nan
    elif data_generator == "all_nans":
        data = [sample * np.nan for sample in data]

    data_raveled = [sample.ravel() for sample in data]

    if nan_policy == 'raise' and data_generator not in {"all_finite", "empty"}:
        message = 'The input contains nan values'

        # check for correct behavior whether or not data is 1d to begin with
        with pytest.raises(ValueError, match=message):
            hypotest(*data, axis=None, nan_policy=nan_policy,
                     *args, **kwds)
        with pytest.raises(ValueError, match=message):
            hypotest(*data_raveled, axis=None, nan_policy=nan_policy,
                     *args, **kwds)

    else:
        # behavior of reference implementation with 1d input, hypotest with 1d
        # input, and hypotest with Nd input should match, whether that means
        # that outputs are equal or they raise the same exception

        ea_str, eb_str, ec_str = None, None, None
        with np.errstate(divide='ignore', invalid='ignore'):
            try:
                res1da = nan_policy_1d(hypotest, data_raveled, unpacker, *args,
                                       n_outputs=n_outputs,
                                       nan_policy=nan_policy, paired=paired,
                                       _no_deco=True, **kwds)
            except (RuntimeWarning, ValueError, ZeroDivisionError) as ea:
                ea_str = str(ea)

            try:
                res1db = unpacker(hypotest(*data_raveled, *args,
                                           nan_policy=nan_policy, **kwds))
            except (RuntimeWarning, ValueError, ZeroDivisionError) as eb:
                eb_str = str(eb)

            try:
                res1dc = unpacker(hypotest(*data, *args, axis=None,
                                           nan_policy=nan_policy, **kwds))
            except (RuntimeWarning, ValueError, ZeroDivisionError) as ec:
                ec_str = str(ec)

            if ea_str or eb_str or ec_str:
                assert any([str(ea_str).startswith(message)
                            for message in too_small_messages])
                assert ea_str == eb_str == ec_str
            else:
                assert_equal(res1db, res1da)
                assert_equal(res1dc, res1da)


# Test keepdims for:
#     - single-output and multi-output functions (gmean and mannwhitneyu)
#     - Axis negative, positive, None, and tuple
#     - 1D with no NaNs
#     - 1D with NaN propagation
#     - Zero-sized output
@pytest.mark.parametrize("nan_policy", ("omit", "propagate"))
@pytest.mark.parametrize(
    ("hypotest", "args", "kwds", "n_samples", "unpacker"),
    ((stats.gmean, tuple(), dict(), 1, lambda x: (x,)),
     (stats.mannwhitneyu, tuple(), {'method': 'asymptotic'}, 2, None))
)
@pytest.mark.parametrize(
    ("sample_shape", "axis_cases"),
    (((2, 3, 3, 4), (None, 0, -1, (0, 2), (1, -1), (3, 1, 2, 0))),
     ((10, ), (0, -1)),
     ((20, 0), (0, 1)))
)
def test_keepdims(hypotest, args, kwds, n_samples, unpacker,
                  sample_shape, axis_cases, nan_policy):
    # test if keepdims parameter works correctly
    if not unpacker:
        def unpacker(res):
            return res
    rng = np.random.default_rng(0)
    data = [rng.random(sample_shape) for _ in range(n_samples)]
    nan_data = [sample.copy() for sample in data]
    nan_mask = [rng.random(sample_shape) < 0.2 for _ in range(n_samples)]
    for sample, mask in zip(nan_data, nan_mask):
        sample[mask] = np.nan
    for axis in axis_cases:
        expected_shape = list(sample_shape)
        if axis is None:
            expected_shape = np.ones(len(sample_shape))
        else:
            if isinstance(axis, int):
                expected_shape[axis] = 1
            else:
                for ax in axis:
                    expected_shape[ax] = 1
        expected_shape = tuple(expected_shape)
        res = unpacker(hypotest(*data, *args, axis=axis, keepdims=True,
                                **kwds))
        res_base = unpacker(hypotest(*data, *args, axis=axis, keepdims=False,
                                     **kwds))
        nan_res = unpacker(hypotest(*nan_data, *args, axis=axis,
                                    keepdims=True, nan_policy=nan_policy,
                                    **kwds))
        nan_res_base = unpacker(hypotest(*nan_data, *args, axis=axis,
                                         keepdims=False,
                                         nan_policy=nan_policy, **kwds))
        for r, r_base, rn, rn_base in zip(res, res_base, nan_res,
                                          nan_res_base):
            assert r.shape == expected_shape
            r = np.squeeze(r, axis=axis)
            assert_equal(r, r_base)
            assert rn.shape == expected_shape
            rn = np.squeeze(rn, axis=axis)
            assert_equal(rn, rn_base)


@pytest.mark.parametrize(("fun", "nsamp"),
                         [(stats.kstat, 1),
                          (stats.kstatvar, 1)])
def test_hypotest_back_compat_no_axis(fun, nsamp):
    m, n = 8, 9

    rng = np.random.default_rng(0)
    x = rng.random((nsamp, m, n))
    res = fun(*x)
    res2 = fun(*x, _no_deco=True)
    res3 = fun([xi.ravel() for xi in x])
    assert_equal(res, res2)
    assert_equal(res, res3)


@pytest.mark.parametrize(("axis"), (0, 1, 2))
def test_axis_nan_policy_decorated_positional_axis(axis):
    # Test for correct behavior of function decorated with
    # _axis_nan_policy_decorator whether `axis` is provided as positional or
    # keyword argument

    shape = (8, 9, 10)
    rng = np.random.default_rng(0)
    x = rng.random(shape)
    y = rng.random(shape)
    res1 = stats.mannwhitneyu(x, y, True, 'two-sided', axis)
    res2 = stats.mannwhitneyu(x, y, True, 'two-sided', axis=axis)
    assert_equal(res1, res2)

    message = "mannwhitneyu() got multiple values for argument 'axis'"
    with pytest.raises(TypeError, match=re.escape(message)):
        stats.mannwhitneyu(x, y, True, 'two-sided', axis, axis=axis)


def test_axis_nan_policy_decorated_positional_args():
    # Test for correct behavior of function decorated with
    # _axis_nan_policy_decorator when function accepts *args

    shape = (3, 8, 9, 10)
    rng = np.random.default_rng(0)
    x = rng.random(shape)
    x[0, 0, 0, 0] = np.nan
    stats.kruskal(*x)

    message = "kruskal() got an unexpected keyword argument 'samples'"
    with pytest.raises(TypeError, match=re.escape(message)):
        stats.kruskal(samples=x)

    with pytest.raises(TypeError, match=re.escape(message)):
        stats.kruskal(*x, samples=x)


def test_axis_nan_policy_decorated_keyword_samples():
    # Test for correct behavior of function decorated with
    # _axis_nan_policy_decorator whether samples are provided as positional or
    # keyword arguments

    shape = (2, 8, 9, 10)
    rng = np.random.default_rng(0)
    x = rng.random(shape)
    x[0, 0, 0, 0] = np.nan
    res1 = stats.mannwhitneyu(*x)
    res2 = stats.mannwhitneyu(x=x[0], y=x[1])
    assert_equal(res1, res2)

    message = "mannwhitneyu() got multiple values for argument"
    with pytest.raises(TypeError, match=re.escape(message)):
        stats.mannwhitneyu(*x, x=x[0], y=x[1])


@pytest.mark.parametrize(("hypotest", "args", "kwds", "n_samples", "n_outputs",
                          "paired", "unpacker"), axis_nan_policy_cases)
def test_axis_nan_policy_decorated_pickled(hypotest, args, kwds, n_samples,
                                           n_outputs, paired, unpacker):
    if "ttest_ci" in hypotest.__name__:
        pytest.skip("Can't pickle functions defined within functions.")

    rng = np.random.default_rng(0)

    # Some hypothesis tests return a non-iterable that needs an `unpacker` to
    # extract the statistic and p-value. For those that don't:
    if not unpacker:
        def unpacker(res):
            return res

    data = rng.uniform(size=(n_samples, 2, 30))
    pickled_hypotest = pickle.dumps(hypotest)
    unpickled_hypotest = pickle.loads(pickled_hypotest)
    res1 = unpacker(hypotest(*data, *args, axis=-1, **kwds))
    res2 = unpacker(unpickled_hypotest(*data, *args, axis=-1, **kwds))
    assert_allclose(res1, res2, rtol=1e-12)


def test_check_empty_inputs():
    # Test that _check_empty_inputs is doing its job, at least for single-
    # sample inputs. (Multi-sample functionality is tested below.)
    # If the input sample is not empty, it should return None.
    # If the input sample is empty, it should return an array of NaNs or an
    # empty array of appropriate shape. np.mean is used as a reference for the
    # output because, like the statistics calculated by these functions,
    # it works along and "consumes" `axis` but preserves the other axes.
    for i in range(5):
        for combo in combinations_with_replacement([0, 1, 2], i):
            for axis in range(len(combo)):
                samples = (np.zeros(combo),)
                output = stats._axis_nan_policy._check_empty_inputs(samples,
                                                                    axis)
                if output is not None:
                    with np.testing.suppress_warnings() as sup:
                        sup.filter(RuntimeWarning, "Mean of empty slice.")
                        sup.filter(RuntimeWarning, "invalid value encountered")
                        reference = samples[0].mean(axis=axis)
                    np.testing.assert_equal(output, reference)


def _check_arrays_broadcastable(arrays, axis):
    # https://numpy.org/doc/stable/user/basics.broadcasting.html
    # "When operating on two arrays, NumPy compares their shapes element-wise.
    # It starts with the trailing (i.e. rightmost) dimensions and works its
    # way left.
    # Two dimensions are compatible when
    # 1. they are equal, or
    # 2. one of them is 1
    # ...
    # Arrays do not need to have the same number of dimensions."
    # (Clarification: if the arrays are compatible according to the criteria
    #  above and an array runs out of dimensions, it is still compatible.)
    # Below, we follow the rules above except ignoring `axis`

    n_dims = max([arr.ndim for arr in arrays])
    if axis is not None:
        # convert to negative axis
        axis = (-n_dims + axis) if axis >= 0 else axis

    for dim in range(1, n_dims+1):  # we'll index from -1 to -n_dims, inclusive
        if -dim == axis:
            continue  # ignore lengths along `axis`

        dim_lengths = set()
        for arr in arrays:
            if dim <= arr.ndim and arr.shape[-dim] != 1:
                dim_lengths.add(arr.shape[-dim])

        if len(dim_lengths) > 1:
            return False
    return True


@pytest.mark.slow
@pytest.mark.parametrize(("hypotest", "args", "kwds", "n_samples", "n_outputs",
                          "paired", "unpacker"), axis_nan_policy_cases)
def test_empty(hypotest, args, kwds, n_samples, n_outputs, paired, unpacker):
    # test for correct output shape when at least one input is empty

    if hypotest in override_propagate_funcs:
        reason = "Doesn't follow the usual pattern. Tested separately."
        pytest.skip(reason=reason)

    if unpacker is None:
        unpacker = lambda res: (res[0], res[1])  # noqa: E731

    def small_data_generator(n_samples, n_dims):

        def small_sample_generator(n_dims):
            # return all possible "small" arrays in up to n_dim dimensions
            for i in n_dims:
                # "small" means with size along dimension either 0 or 1
                for combo in combinations_with_replacement([0, 1, 2], i):
                    yield np.zeros(combo)

        # yield all possible combinations of small samples
        gens = [small_sample_generator(n_dims) for i in range(n_samples)]
        yield from product(*gens)

    n_dims = [2, 3]
    for samples in small_data_generator(n_samples, n_dims):

        # this test is only for arrays of zero size
        if not any(sample.size == 0 for sample in samples):
            continue

        max_axis = max(sample.ndim for sample in samples)

        # need to test for all valid values of `axis` parameter, too
        for axis in range(-max_axis, max_axis):

            try:
                # After broadcasting, all arrays are the same shape, so
                # the shape of the output should be the same as a single-
                # sample statistic. Use np.mean as a reference.
                concat = stats._stats_py._broadcast_concatenate(samples, axis)
                with np.testing.suppress_warnings() as sup:
                    sup.filter(RuntimeWarning, "Mean of empty slice.")
                    sup.filter(RuntimeWarning, "invalid value encountered")
                    expected = np.mean(concat, axis=axis) * np.nan

                res = hypotest(*samples, *args, axis=axis, **kwds)
                res = unpacker(res)

                for i in range(n_outputs):
                    assert_equal(res[i], expected)

            except ValueError:
                # confirm that the arrays truly are not broadcastable
                assert not _check_arrays_broadcastable(samples, axis)

                # confirm that _both_ `_broadcast_concatenate` and `hypotest`
                # produce this information.
                message = "Array shapes are incompatible for broadcasting."
                with pytest.raises(ValueError, match=message):
                    stats._stats_py._broadcast_concatenate(samples, axis)
                with pytest.raises(ValueError, match=message):
                    hypotest(*samples, *args, axis=axis, **kwds)


def test_masked_array_2_sentinel_array():
    # prepare arrays
    np.random.seed(0)
    A = np.random.rand(10, 11, 12)
    B = np.random.rand(12)
    mask = A < 0.5
    A = np.ma.masked_array(A, mask)

    # set arbitrary elements to special values
    # (these values might have been considered for use as sentinel values)
    max_float = np.finfo(np.float64).max
    max_float2 = np.nextafter(max_float, -np.inf)
    max_float3 = np.nextafter(max_float2, -np.inf)
    A[3, 4, 1] = np.nan
    A[4, 5, 2] = np.inf
    A[5, 6, 3] = max_float
    B[8] = np.nan
    B[7] = np.inf
    B[6] = max_float2

    # convert masked A to array with sentinel value, don't modify B
    out_arrays, sentinel = _masked_arrays_2_sentinel_arrays([A, B])
    A_out, B_out = out_arrays

    # check that good sentinel value was chosen (according to intended logic)
    assert (sentinel != max_float) and (sentinel != max_float2)
    assert sentinel == max_float3

    # check that output arrays are as intended
    A_reference = A.data
    A_reference[A.mask] = sentinel
    np.testing.assert_array_equal(A_out, A_reference)
    assert B_out is B


def test_masked_dtype():
    # When _masked_arrays_2_sentinel_arrays was first added, it always
    # upcast the arrays to np.float64. After gh16662, check expected promotion
    # and that the expected sentinel is found.

    # these are important because the max of the promoted dtype is the first
    # candidate to be the sentinel value
    max16 = np.iinfo(np.int16).max
    max128c = np.finfo(np.complex128).max

    # a is a regular array, b has masked elements, and c has no masked elements
    a = np.array([1, 2, max16], dtype=np.int16)
    b = np.ma.array([1, 2, 1], dtype=np.int8, mask=[0, 1, 0])
    c = np.ma.array([1, 2, 1], dtype=np.complex128, mask=[0, 0, 0])

    # check integer masked -> sentinel conversion
    out_arrays, sentinel = _masked_arrays_2_sentinel_arrays([a, b])
    a_out, b_out = out_arrays
    assert sentinel == max16-1  # not max16 because max16 was in the data
    assert b_out.dtype == np.int16  # check expected promotion
    assert_allclose(b_out, [b[0], sentinel, b[-1]])  # check sentinel placement
    assert a_out is a  # not a masked array, so left untouched
    assert not isinstance(b_out, np.ma.MaskedArray)  # b became regular array

    # similarly with complex
    out_arrays, sentinel = _masked_arrays_2_sentinel_arrays([b, c])
    b_out, c_out = out_arrays
    assert sentinel == max128c  # max128c was not in the data
    assert b_out.dtype == np.complex128  # b got promoted
    assert_allclose(b_out, [b[0], sentinel, b[-1]])  # check sentinel placement
    assert not isinstance(b_out, np.ma.MaskedArray)  # b became regular array
    assert not isinstance(c_out, np.ma.MaskedArray)  # c became regular array

    # Also, check edge case when a sentinel value cannot be found in the data
    min8, max8 = np.iinfo(np.int8).min, np.iinfo(np.int8).max
    a = np.arange(min8, max8+1, dtype=np.int8)  # use all possible values
    mask1 = np.zeros_like(a, dtype=bool)
    mask0 = np.zeros_like(a, dtype=bool)

    # a masked value can be used as the sentinel
    mask1[1] = True
    a1 = np.ma.array(a, mask=mask1)
    out_arrays, sentinel = _masked_arrays_2_sentinel_arrays([a1])
    assert sentinel == min8+1

    # unless it's the smallest possible; skipped for simiplicity (see code)
    mask0[0] = True
    a0 = np.ma.array(a, mask=mask0)
    message = "This function replaces masked elements with sentinel..."
    with pytest.raises(ValueError, match=message):
        _masked_arrays_2_sentinel_arrays([a0])

    # test that dtype is preserved in functions
    a = np.ma.array([1, 2, 3], mask=[0, 1, 0], dtype=np.float32)
    assert stats.gmean(a).dtype == np.float32


def test_masked_stat_1d():
    # basic test of _axis_nan_policy_factory with 1D masked sample
    males = [19, 22, 16, 29, 24]
    females = [20, 11, 17, 12]
    res = stats.mannwhitneyu(males, females)

    # same result when extra nan is omitted
    females2 = [20, 11, 17, np.nan, 12]
    res2 = stats.mannwhitneyu(males, females2, nan_policy='omit')
    np.testing.assert_array_equal(res2, res)

    # same result when extra element is masked
    females3 = [20, 11, 17, 1000, 12]
    mask3 = [False, False, False, True, False]
    females3 = np.ma.masked_array(females3, mask=mask3)
    res3 = stats.mannwhitneyu(males, females3)
    np.testing.assert_array_equal(res3, res)

    # same result when extra nan is omitted and additional element is masked
    females4 = [20, 11, 17, np.nan, 1000, 12]
    mask4 = [False, False, False, False, True, False]
    females4 = np.ma.masked_array(females4, mask=mask4)
    res4 = stats.mannwhitneyu(males, females4, nan_policy='omit')
    np.testing.assert_array_equal(res4, res)

    # same result when extra elements, including nan, are masked
    females5 = [20, 11, 17, np.nan, 1000, 12]
    mask5 = [False, False, False, True, True, False]
    females5 = np.ma.masked_array(females5, mask=mask5)
    res5 = stats.mannwhitneyu(males, females5, nan_policy='propagate')
    res6 = stats.mannwhitneyu(males, females5, nan_policy='raise')
    np.testing.assert_array_equal(res5, res)
    np.testing.assert_array_equal(res6, res)


@pytest.mark.parametrize(("axis"), range(-3, 3))
def test_masked_stat_3d(axis):
    # basic test of _axis_nan_policy_factory with 3D masked sample
    np.random.seed(0)
    a = np.random.rand(3, 4, 5)
    b = np.random.rand(4, 5)
    c = np.random.rand(4, 1)

    mask_a = a < 0.1
    mask_c = [False, False, False, True]
    a_masked = np.ma.masked_array(a, mask=mask_a)
    c_masked = np.ma.masked_array(c, mask=mask_c)

    a_nans = a.copy()
    a_nans[mask_a] = np.nan
    c_nans = c.copy()
    c_nans[mask_c] = np.nan

    res = stats.kruskal(a_nans, b, c_nans, nan_policy='omit', axis=axis)
    res2 = stats.kruskal(a_masked, b, c_masked, axis=axis)
    np.testing.assert_array_equal(res, res2)


def test_mixed_mask_nan_1():
    # targeted test of _axis_nan_policy_factory with 2D masked sample:
    # omitting samples with masks and nan_policy='omit' are equivalent
    # also checks paired-sample sentinel value removal
    m, n = 3, 20
    axis = -1

    np.random.seed(0)
    a = np.random.rand(m, n)
    b = np.random.rand(m, n)
    mask_a1 = np.random.rand(m, n) < 0.2
    mask_a2 = np.random.rand(m, n) < 0.1
    mask_b1 = np.random.rand(m, n) < 0.15
    mask_b2 = np.random.rand(m, n) < 0.15
    mask_a1[2, :] = True

    a_nans = a.copy()
    b_nans = b.copy()
    a_nans[mask_a1 | mask_a2] = np.nan
    b_nans[mask_b1 | mask_b2] = np.nan

    a_masked1 = np.ma.masked_array(a, mask=mask_a1)
    b_masked1 = np.ma.masked_array(b, mask=mask_b1)
    a_masked1[mask_a2] = np.nan
    b_masked1[mask_b2] = np.nan

    a_masked2 = np.ma.masked_array(a, mask=mask_a2)
    b_masked2 = np.ma.masked_array(b, mask=mask_b2)
    a_masked2[mask_a1] = np.nan
    b_masked2[mask_b1] = np.nan

    a_masked3 = np.ma.masked_array(a, mask=(mask_a1 | mask_a2))
    b_masked3 = np.ma.masked_array(b, mask=(mask_b1 | mask_b2))

    res = stats.wilcoxon(a_nans, b_nans, nan_policy='omit', axis=axis)
    res1 = stats.wilcoxon(a_masked1, b_masked1, nan_policy='omit', axis=axis)
    res2 = stats.wilcoxon(a_masked2, b_masked2, nan_policy='omit', axis=axis)
    res3 = stats.wilcoxon(a_masked3, b_masked3, nan_policy='raise', axis=axis)
    res4 = stats.wilcoxon(a_masked3, b_masked3,
                          nan_policy='propagate', axis=axis)

    np.testing.assert_array_equal(res1, res)
    np.testing.assert_array_equal(res2, res)
    np.testing.assert_array_equal(res3, res)
    np.testing.assert_array_equal(res4, res)


def test_mixed_mask_nan_2():
    # targeted test of _axis_nan_policy_factory with 2D masked sample:
    # check for expected interaction between masks and nans

    # Cases here are
    # [mixed nan/mask, all nans, all masked,
    # unmasked nan, masked nan, unmasked non-nan]
    a = [[1, np.nan, 2], [np.nan, np.nan, np.nan], [1, 2, 3],
         [1, np.nan, 3], [1, np.nan, 3], [1, 2, 3]]
    mask = [[1, 0, 1], [0, 0, 0], [1, 1, 1],
            [0, 0, 0], [0, 1, 0], [0, 0, 0]]
    a_masked = np.ma.masked_array(a, mask=mask)
    b = [[4, 5, 6]]
    ref1 = stats.ranksums([1, 3], [4, 5, 6])
    ref2 = stats.ranksums([1, 2, 3], [4, 5, 6])

    # nan_policy = 'omit'
    # all elements are removed from first three rows
    # middle element is removed from fourth and fifth rows
    # no elements removed from last row
    res = stats.ranksums(a_masked, b, nan_policy='omit', axis=-1)
    stat_ref = [np.nan, np.nan, np.nan,
                ref1.statistic, ref1.statistic, ref2.statistic]
    p_ref = [np.nan, np.nan, np.nan,
             ref1.pvalue, ref1.pvalue, ref2.pvalue]
    np.testing.assert_array_equal(res.statistic, stat_ref)
    np.testing.assert_array_equal(res.pvalue, p_ref)

    # nan_policy = 'propagate'
    # nans propagate in first, second, and fourth row
    # all elements are removed by mask from third row
    # middle element is removed from fifth row
    # no elements removed from last row
    res = stats.ranksums(a_masked, b, nan_policy='propagate', axis=-1)
    stat_ref = [np.nan, np.nan, np.nan,
                np.nan, ref1.statistic, ref2.statistic]
    p_ref = [np.nan, np.nan, np.nan,
             np.nan, ref1.pvalue, ref2.pvalue]
    np.testing.assert_array_equal(res.statistic, stat_ref)
    np.testing.assert_array_equal(res.pvalue, p_ref)


def test_axis_None_vs_tuple():
    # `axis` `None` should be equivalent to tuple with all axes
    shape = (3, 8, 9, 10)
    rng = np.random.default_rng(0)
    x = rng.random(shape)
    res = stats.kruskal(*x, axis=None)
    res2 = stats.kruskal(*x, axis=(0, 1, 2))
    np.testing.assert_array_equal(res, res2)


def test_axis_None_vs_tuple_with_broadcasting():
    # `axis` `None` should be equivalent to tuple with all axes,
    # which should be equivalent to raveling the arrays before passing them
    rng = np.random.default_rng(0)
    x = rng.random((5, 1))
    y = rng.random((1, 5))
    x2, y2 = np.broadcast_arrays(x, y)

    res0 = stats.mannwhitneyu(x.ravel(), y.ravel())
    res1 = stats.mannwhitneyu(x, y, axis=None)
    res2 = stats.mannwhitneyu(x, y, axis=(0, 1))
    res3 = stats.mannwhitneyu(x2.ravel(), y2.ravel())

    assert res1 == res0
    assert res2 == res0
    assert res3 != res0


@pytest.mark.parametrize(("axis"),
                         list(permutations(range(-3, 3), 2)) + [(-4, 1)])
def test_other_axis_tuples(axis):
    # Check that _axis_nan_policy_factory treates all `axis` tuples as expected
    rng = np.random.default_rng(0)
    shape_x = (4, 5, 6)
    shape_y = (1, 6)
    x = rng.random(shape_x)
    y = rng.random(shape_y)
    axis_original = axis

    # convert axis elements to positive
    axis = tuple([(i if i >= 0 else 3 + i) for i in axis])
    axis = sorted(axis)

    if len(set(axis)) != len(axis):
        message = "`axis` must contain only distinct elements"
        with pytest.raises(np.AxisError, match=re.escape(message)):
            stats.mannwhitneyu(x, y, axis=axis_original)
        return

    if axis[0] < 0 or axis[-1] > 2:
        message = "`axis` is out of bounds for array of dimension 3"
        with pytest.raises(np.AxisError, match=re.escape(message)):
            stats.mannwhitneyu(x, y, axis=axis_original)
        return

    res = stats.mannwhitneyu(x, y, axis=axis_original)

    # reference behavior
    not_axis = {0, 1, 2} - set(axis)  # which axis is not part of `axis`
    not_axis = next(iter(not_axis))  # take it out of the set

    x2 = x
    shape_y_broadcasted = [1, 1, 6]
    shape_y_broadcasted[not_axis] = shape_x[not_axis]
    y2 = np.broadcast_to(y, shape_y_broadcasted)

    m = x2.shape[not_axis]
    x2 = np.moveaxis(x2, axis, (1, 2))
    y2 = np.moveaxis(y2, axis, (1, 2))
    x2 = np.reshape(x2, (m, -1))
    y2 = np.reshape(y2, (m, -1))
    res2 = stats.mannwhitneyu(x2, y2, axis=1)

    np.testing.assert_array_equal(res, res2)


@pytest.mark.parametrize(("weighted_fun_name"), ["gmean", "hmean", "pmean"])
def test_mean_mixed_mask_nan_weights(weighted_fun_name):
    # targeted test of _axis_nan_policy_factory with 2D masked sample:
    # omitting samples with masks and nan_policy='omit' are equivalent
    # also checks paired-sample sentinel value removal

    if weighted_fun_name == 'pmean':
        def weighted_fun(a, **kwargs):
            return stats.pmean(a, p=0.42, **kwargs)
    else:
        weighted_fun = getattr(stats, weighted_fun_name)

    m, n = 3, 20
    axis = -1

    rng = np.random.default_rng(6541968121)
    a = rng.uniform(size=(m, n))
    b = rng.uniform(size=(m, n))
    mask_a1 = rng.uniform(size=(m, n)) < 0.2
    mask_a2 = rng.uniform(size=(m, n)) < 0.1
    mask_b1 = rng.uniform(size=(m, n)) < 0.15
    mask_b2 = rng.uniform(size=(m, n)) < 0.15
    mask_a1[2, :] = True

    a_nans = a.copy()
    b_nans = b.copy()
    a_nans[mask_a1 | mask_a2] = np.nan
    b_nans[mask_b1 | mask_b2] = np.nan

    a_masked1 = np.ma.masked_array(a, mask=mask_a1)
    b_masked1 = np.ma.masked_array(b, mask=mask_b1)
    a_masked1[mask_a2] = np.nan
    b_masked1[mask_b2] = np.nan

    a_masked2 = np.ma.masked_array(a, mask=mask_a2)
    b_masked2 = np.ma.masked_array(b, mask=mask_b2)
    a_masked2[mask_a1] = np.nan
    b_masked2[mask_b1] = np.nan

    a_masked3 = np.ma.masked_array(a, mask=(mask_a1 | mask_a2))
    b_masked3 = np.ma.masked_array(b, mask=(mask_b1 | mask_b2))

    mask_all = (mask_a1 | mask_a2 | mask_b1 | mask_b2)
    a_masked4 = np.ma.masked_array(a, mask=mask_all)
    b_masked4 = np.ma.masked_array(b, mask=mask_all)

    with np.testing.suppress_warnings() as sup:
        message = 'invalid value encountered'
        sup.filter(RuntimeWarning, message)
        res = weighted_fun(a_nans, weights=b_nans,
                           nan_policy='omit', axis=axis)
        res1 = weighted_fun(a_masked1, weights=b_masked1,
                            nan_policy='omit', axis=axis)
        res2 = weighted_fun(a_masked2, weights=b_masked2,
                            nan_policy='omit', axis=axis)
        res3 = weighted_fun(a_masked3, weights=b_masked3,
                            nan_policy='raise', axis=axis)
        res4 = weighted_fun(a_masked3, weights=b_masked3,
                            nan_policy='propagate', axis=axis)
        # Would test with a_masked3/b_masked3, but there is a bug in np.average
        # that causes a bug in _no_deco mean with masked weights. Would use
        # np.ma.average, but that causes other problems. See numpy/numpy#7330.
        if weighted_fun_name not in {'pmean', 'gmean'}:
            weighted_fun_ma = getattr(stats.mstats, weighted_fun_name)
            res5 = weighted_fun_ma(a_masked4, weights=b_masked4,
                                   axis=axis, _no_deco=True)

    np.testing.assert_array_equal(res1, res)
    np.testing.assert_array_equal(res2, res)
    np.testing.assert_array_equal(res3, res)
    np.testing.assert_array_equal(res4, res)
    if weighted_fun_name not in {'pmean', 'gmean'}:
        # _no_deco mean returns masked array, last element was masked
        np.testing.assert_allclose(res5.compressed(), res[~np.isnan(res)])


def test_raise_invalid_args_g17713():
    # other cases are handled in:
    # test_axis_nan_policy_decorated_positional_axis - multiple values for arg
    # test_axis_nan_policy_decorated_positional_args - unexpected kwd arg
    message = "got an unexpected keyword argument"
    with pytest.raises(TypeError, match=message):
        stats.gmean([1, 2, 3], invalid_arg=True)

    message = " got multiple values for argument"
    with pytest.raises(TypeError, match=message):
        stats.gmean([1, 2, 3], a=True)

    message = "missing 1 required positional argument"
    with pytest.raises(TypeError, match=message):
        stats.gmean()

    message = "takes from 1 to 4 positional arguments but 5 were given"
    with pytest.raises(TypeError, match=message):
        stats.gmean([1, 2, 3], 0, float, [1, 1, 1], 10)<|MERGE_RESOLUTION|>--- conflicted
+++ resolved
@@ -57,12 +57,10 @@
     (stats.ttest_1samp, (np.array([0]),), dict(), 1, 7, False,
      unpack_ttest_result),
     (stats.ttest_rel, tuple(), dict(), 2, 7, True, unpack_ttest_result),
-<<<<<<< HEAD
     (stats.ttest_ind, tuple(), dict(), 2, 7, False, unpack_ttest_result),
-=======
     (_get_ttest_ci(stats.ttest_1samp), (0,), dict(), 1, 2, False, None),
     (_get_ttest_ci(stats.ttest_rel), tuple(), dict(), 2, 2, True, None),
->>>>>>> 71022726
+    (_get_ttest_ci(stats.ttest_ind), tuple(), dict(), 2, 2, False, None),
     (stats.mode, tuple(), dict(), 1, 2, True, lambda x: (x.mode, x.count))
 ]
 
