# Many scipy.stats functions support `axis` and `nan_policy` parameters.
# When the two are combined, it can be tricky to get all the behavior just
# right. This file contains a suite of common tests for scipy.stats functions
# that support `axis` and `nan_policy` and additional tests for some associated
# functions in stats._util.

from itertools import product, combinations_with_replacement, permutations
import re
import pickle
import pytest

import numpy as np
from numpy.lib import NumpyVersion
from numpy.testing import assert_allclose, assert_equal
from scipy import stats
from scipy.stats._axis_nan_policy import _masked_arrays_2_sentinel_arrays

axis_nan_policy_cases = [
    # function, args, kwds, number of samples, number of outputs,
    # ... paired, unpacker function
    # args, kwds typically aren't needed; just showing that they work
    (stats.kruskal, tuple(), dict(), 3, 2, False, None),  # 4 samples is slow
    (stats.ranksums, ('less',), dict(), 2, 2, False, None),
    (stats.mannwhitneyu, tuple(), {'method': 'asymptotic'}, 2, 2, False, None),
    (stats.wilcoxon, ('pratt',), {'mode': 'auto'}, 2, 2, True, None),
    (stats.wilcoxon, tuple(), dict(), 1, 2, True, None),
    (stats.gmean, tuple(), dict(), 1, 1, False, lambda x: (x,)),
    (stats.hmean, tuple(), dict(), 1, 1, False, lambda x: (x,)),
    (stats.kurtosis, tuple(), dict(), 1, 1, False, lambda x: (x,)),
    (stats.skew, tuple(), dict(), 1, 1, False, lambda x: (x,)),
]

# If the message is one of those expected, put nans in
# appropriate places of `statistics` and `pvalues`
too_small_messages = {"The input contains nan",  # for nan_policy="raise"
                      "Degrees of freedom <= 0 for slice",
                      "x and y should have at least 5 elements",
                      "Data must be at least length 3",
                      "The sample must contain at least two",
                      "x and y must contain at least two",
                      "division by zero",
                      "Mean of empty slice",
                      "Data passed to ks_2samp must not be empty",
                      "Not enough test observations",
                      "Not enough other observations",
                      "At least one observation is required",
                      "zero-size array to reduction operation maximum",
                      "`x` and `y` must be of nonzero size.",
                      "The exact distribution of the Wilcoxon test"}


def _mixed_data_generator(n_samples, n_repetitions, axis, rng,
                          paired=False):
    # generate random samples to check the response of hypothesis tests to
    # samples with different (but broadcastable) shapes and various
    # nan patterns (e.g. all nans, some nans, no nans) along axis-slices

    data = []
    for i in range(n_samples):
        n_patterns = 6  # number of distinct nan patterns
        n_obs = 20 if paired else 20 + i  # observations per axis-slice
        x = np.ones((n_repetitions, n_patterns, n_obs)) * np.nan

        for j in range(n_repetitions):
            samples = x[j, :, :]

            # case 0: axis-slice with all nans (0 reals)
            # cases 1-3: axis-slice with 1-3 reals (the rest nans)
            # case 4: axis-slice with mostly (all but two) reals
            # case 5: axis slice with all reals
            for k, n_reals in enumerate([0, 1, 2, 3, n_obs-2, n_obs]):
                # for cases 1-3, need paired nansw  to be in the same place
                indices = rng.permutation(n_obs)[:n_reals]
                samples[k, indices] = rng.random(size=n_reals)

            # permute the axis-slices just to show that order doesn't matter
            samples[:] = rng.permutation(samples, axis=0)

        # For multi-sample tests, we want to test broadcasting and check
        # that nan policy works correctly for each nan pattern for each input.
        # This takes care of both simultaneosly.
        new_shape = [n_repetitions] + [1]*n_samples + [n_obs]
        new_shape[1 + i] = 6
        x = x.reshape(new_shape)

        x = np.moveaxis(x, -1, axis)
        data.append(x)
    return data


def _homogeneous_data_generator(n_samples, n_repetitions, axis, rng,
                                paired=False, all_nans=True):
    # generate random samples to check the response of hypothesis tests to
    # samples with different (but broadcastable) shapes and homogeneous
    # data (all nans or all finite)
    data = []
    for i in range(n_samples):
        n_obs = 20 if paired else 20 + i  # observations per axis-slice
        shape = [n_repetitions] + [1]*n_samples + [n_obs]
        shape[1 + i] = 2
        x = np.ones(shape) * np.nan if all_nans else rng.random(shape)
        x = np.moveaxis(x, -1, axis)
        data.append(x)
    return data


def nan_policy_1d(hypotest, data1d, unpacker, *args, n_outputs=2,
                  nan_policy='raise', paired=False, _no_deco=True, **kwds):
    # Reference implementation for how `nan_policy` should work for 1d samples

    if nan_policy == 'raise':
        for sample in data1d:
            if np.any(np.isnan(sample)):
                raise ValueError("The input contains nan values")

    elif nan_policy == 'propagate':
        # For all hypothesis tests tested, returning nans is the right thing.
        # But many hypothesis tests don't propagate correctly (e.g. they treat
        # np.nan the same as np.inf, which doesn't make sense when ranks are
        # involved) so override that behavior here.
        for sample in data1d:
            if np.any(np.isnan(sample)):
                return np.full(n_outputs, np.nan)

    elif nan_policy == 'omit':
        # manually omit nans (or pairs in which at least one element is nan)
        if not paired:
            data1d = [sample[~np.isnan(sample)] for sample in data1d]
        else:
            nan_mask = np.isnan(data1d[0])
            for sample in data1d[1:]:
                nan_mask = np.logical_or(nan_mask, np.isnan(sample))
            data1d = [sample[~nan_mask] for sample in data1d]

    return unpacker(hypotest(*data1d, *args, _no_deco=_no_deco, **kwds))


@pytest.mark.parametrize(("hypotest", "args", "kwds", "n_samples", "n_outputs",
                          "paired", "unpacker"), axis_nan_policy_cases)
@pytest.mark.parametrize(("nan_policy"), ("propagate", "omit", "raise"))
@pytest.mark.parametrize(("axis"), (1,))
@pytest.mark.parametrize(("data_generator"), ("mixed",))
def test_axis_nan_policy_fast(hypotest, args, kwds, n_samples, n_outputs,
                              paired, unpacker, nan_policy, axis,
                              data_generator):
    _axis_nan_policy_test(hypotest, args, kwds, n_samples, n_outputs, paired,
                          unpacker, nan_policy, axis, data_generator)


@pytest.mark.slow
@pytest.mark.parametrize(("hypotest", "args", "kwds", "n_samples", "n_outputs",
                          "paired", "unpacker"), axis_nan_policy_cases)
@pytest.mark.parametrize(("nan_policy"), ("propagate", "omit", "raise"))
@pytest.mark.parametrize(("axis"), range(-3, 3))
@pytest.mark.parametrize(("data_generator"),
                         ("all_nans", "all_finite", "mixed"))
def test_axis_nan_policy_full(hypotest, args, kwds, n_samples, n_outputs,
                              paired, unpacker, nan_policy, axis,
                              data_generator):
    _axis_nan_policy_test(hypotest, args, kwds, n_samples, n_outputs, paired,
                          unpacker, nan_policy, axis, data_generator)


def _axis_nan_policy_test(hypotest, args, kwds, n_samples, n_outputs, paired,
                          unpacker, nan_policy, axis, data_generator):
    # Tests the 1D and vectorized behavior of hypothesis tests against a
    # reference implementation (nan_policy_1d with np.ndenumerate)

    # Some hypothesis tests return a non-iterable that needs an `unpacker` to
    # extract the statistic and p-value. For those that don't:
    if not unpacker:
        def unpacker(res):
            return res

    if NumpyVersion(np.__version__) < '1.18.0':
        pytest.xfail("Generator `permutation` method doesn't support `axis`")
    rng = np.random.default_rng(0)

    # Generate multi-dimensional test data with all important combinations
    # of patterns of nans along `axis`
    n_repetitions = 3  # number of repetitions of each pattern
    data_gen_kwds = {'n_samples': n_samples, 'n_repetitions': n_repetitions,
                     'axis': axis, 'rng': rng, 'paired': paired}
    if data_generator == 'mixed':
        inherent_size = 6  # number of distinct types of patterns
        data = _mixed_data_generator(**data_gen_kwds)
    elif data_generator == 'all_nans':
        inherent_size = 2  # hard-coded in _homogeneous_data_generator
        data_gen_kwds['all_nans'] = True
        data = _homogeneous_data_generator(**data_gen_kwds)
    elif data_generator == 'all_finite':
        inherent_size = 2  # hard-coded in _homogeneous_data_generator
        data_gen_kwds['all_nans'] = False
        data = _homogeneous_data_generator(**data_gen_kwds)

    output_shape = [n_repetitions] + [inherent_size]*n_samples

    # To generate reference behavior to compare against, loop over the axis-
    # slices in data. Make indexing easier by moving `axis` to the end and
    # broadcasting all samples to the same shape.
    data_b = [np.moveaxis(sample, axis, -1) for sample in data]
    data_b = [np.broadcast_to(sample, output_shape + [sample.shape[-1]])
              for sample in data_b]
    statistics = np.zeros(output_shape)
    pvalues = np.zeros(output_shape)

    for i, _ in np.ndenumerate(statistics):
        data1d = [sample[i] for sample in data_b]
        with np.errstate(divide='ignore', invalid='ignore'):
            try:
                res1d = nan_policy_1d(hypotest, data1d, unpacker, *args,
                                      n_outputs=n_outputs,
                                      nan_policy=nan_policy,
                                      paired=paired, _no_deco=True, **kwds)

                # Eventually we'll check the results of a single, vectorized
                # call of `hypotest` against the arrays `statistics` and
                # `pvalues` populated using the reference `nan_policy_1d`.
                # But while we're at it, check the results of a 1D call to
                # `hypotest` against the reference `nan_policy_1d`.
                res1db = unpacker(hypotest(*data1d, *args,
                                           nan_policy=nan_policy, **kwds))
                assert_equal(res1db[0], res1d[0])
                if len(res1db) == 2:
                    assert_equal(res1db[1], res1d[1])

            # When there is not enough data in 1D samples, many existing
            # hypothesis tests raise errors instead of returning nans .
            # For vectorized calls, we put nans in the corresponding elements
            # of the output.
            except (RuntimeWarning, ValueError, ZeroDivisionError) as e:

                # whatever it is, make sure same error is raised by both
                # `nan_policy_1d` and `hypotest`
                with pytest.raises(type(e), match=re.escape(str(e))):
                    nan_policy_1d(hypotest, data1d, unpacker, *args,
                                  n_outputs=n_outputs, nan_policy=nan_policy,
                                  paired=paired, _no_deco=True, **kwds)
                with pytest.raises(type(e), match=re.escape(str(e))):
                    hypotest(*data1d, *args, nan_policy=nan_policy, **kwds)

                if any([str(e).startswith(message)
                        for message in too_small_messages]):
                    res1d = np.full(n_outputs, np.nan)
                else:
                    raise e
        statistics[i] = res1d[0]
        if len(res1d) == 2:
            pvalues[i] = res1d[1]

    # Perform a vectorized call to the hypothesis test.
    # If `nan_policy == 'raise'`, check that it raises the appropriate error.
    # If not, compare against the output against `statistics` and `pvalues`
    if nan_policy == 'raise' and not data_generator == "all_finite":
        message = 'The input contains nan values'
        with pytest.raises(ValueError, match=message):
            hypotest(*data, axis=axis, nan_policy=nan_policy, *args, **kwds)

    else:
        with np.errstate(divide='ignore', invalid='ignore'):
            res = unpacker(hypotest(*data, axis=axis, nan_policy=nan_policy,
                                    *args, **kwds))

        assert_equal(res[0], statistics)
        assert_equal(res[0].dtype, statistics.dtype)
        if len(res) == 2:
            assert_equal(res[1], pvalues)
            assert_equal(res[1].dtype, pvalues.dtype)


@pytest.mark.parametrize(("hypotest", "args", "kwds", "n_samples", "n_outputs",
                          "paired", "unpacker"), axis_nan_policy_cases)
@pytest.mark.parametrize(("nan_policy"), ("propagate", "omit", "raise"))
@pytest.mark.parametrize(("data_generator"),
                         ("all_nans", "all_finite", "mixed", "empty"))
def test_axis_nan_policy_axis_is_None(hypotest, args, kwds, n_samples,
                                      n_outputs, paired, unpacker, nan_policy,
                                      data_generator):
    # check for correct behavior when `axis=None`

    if not unpacker:
        def unpacker(res):
            return res

    if NumpyVersion(np.__version__) < '1.18.0':
        pytest.xfail("Generator `permutation` method doesn't support `axis`")
    rng = np.random.default_rng(0)

    if data_generator == "empty":
        data = [rng.random((2, 0)) for i in range(n_samples)]
    else:
        data = [rng.random((2, 20)) for i in range(n_samples)]

    if data_generator == "mixed":
        masks = [rng.random((2, 20)) > 0.9 for i in range(n_samples)]
        for sample, mask in zip(data, masks):
            sample[mask] = np.nan
    elif data_generator == "all_nans":
        data = [sample * np.nan for sample in data]

    data_raveled = [sample.ravel() for sample in data]

    if nan_policy == 'raise' and data_generator not in {"all_finite", "empty"}:
        message = 'The input contains nan values'

        # check for correct behavior whether or not data is 1d to begin with
        with pytest.raises(ValueError, match=message):
            hypotest(*data, axis=None, nan_policy=nan_policy,
                     *args, **kwds)
        with pytest.raises(ValueError, match=message):
            hypotest(*data_raveled, axis=None, nan_policy=nan_policy,
                     *args, **kwds)

    else:
        # behavior of reference implementation with 1d input, hypotest with 1d
        # input, and hypotest with Nd input should match, whether that means
        # that outputs are equal or they raise the same exception

        ea_str, eb_str, ec_str = None, None, None
        with np.errstate(divide='ignore', invalid='ignore'):
            try:
                res1da = nan_policy_1d(hypotest, data_raveled, unpacker, *args,
                                       n_outputs=n_outputs,
                                       nan_policy=nan_policy, paired=paired,
                                       _no_deco=True, **kwds)
            except (RuntimeWarning, ValueError, ZeroDivisionError) as ea:
                ea_str = str(ea)

            try:
                res1db = unpacker(hypotest(*data_raveled, *args,
                                           nan_policy=nan_policy, **kwds))
            except (RuntimeWarning, ValueError, ZeroDivisionError) as eb:
                eb_str = str(eb)

            try:
                res1dc = unpacker(hypotest(*data, *args, axis=None,
                                           nan_policy=nan_policy, **kwds))
            except (RuntimeWarning, ValueError, ZeroDivisionError) as ec:
                ec_str = str(ec)

            if ea_str or eb_str or ec_str:
                assert any([str(ea_str).startswith(message)
                            for message in too_small_messages])
                assert ea_str == eb_str == ec_str
            else:
                assert_equal(res1db, res1da)
                assert_equal(res1dc, res1da)


# Test keepdims for:
#     - single-output and multi-output functions (gmean and mannwhitneyu)
#     - Axis negative, positive, None, and tuple
#     - 1D with no NaNs
#     - 1D with NaN propagation
#     - Zero-sized output
@pytest.mark.parametrize("nan_policy", ("omit", "propagate"))
@pytest.mark.parametrize(
    ("hypotest", "args", "kwds", "n_samples", "unpacker"),
    ((stats.gmean, tuple(), dict(), 1, lambda x: (x,)),
     (stats.mannwhitneyu, tuple(), {'method': 'asymptotic'}, 2, None))
)
@pytest.mark.parametrize(
    ("sample_shape", "axis_cases"),
    (((2, 3, 3, 4), (None, 0, -1, (0, 2), (1, -1), (3, 1, 2, 0))),
     ((10, ), (0, -1)),
     ((20, 0), (0, 1)))
)
def test_keepdims(hypotest, args, kwds, n_samples, unpacker,
                  sample_shape, axis_cases, nan_policy):
    # test if keepdims parameter works correctly
    if not unpacker:
        def unpacker(res):
            return res
    rng = np.random.default_rng(0)
    data = [rng.random(sample_shape) for _ in range(n_samples)]
    nan_data = [sample.copy() for sample in data]
    nan_mask = [rng.random(sample_shape) < 0.2 for _ in range(n_samples)]
    for sample, mask in zip(nan_data, nan_mask):
        sample[mask] = np.nan
    for axis in axis_cases:
        expected_shape = list(sample_shape)
        if axis is None:
            expected_shape = np.ones(len(sample_shape))
        else:
            if isinstance(axis, int):
                expected_shape[axis] = 1
            else:
                for ax in axis:
                    expected_shape[ax] = 1
        expected_shape = tuple(expected_shape)
        res = unpacker(hypotest(*data, *args, axis=axis, keepdims=True,
                                **kwds))
        res_base = unpacker(hypotest(*data, *args, axis=axis, keepdims=False,
                                     **kwds))
        nan_res = unpacker(hypotest(*nan_data, *args, axis=axis,
                                    keepdims=True, nan_policy=nan_policy,
                                    **kwds))
        nan_res_base = unpacker(hypotest(*nan_data, *args, axis=axis,
                                         keepdims=False,
                                         nan_policy=nan_policy, **kwds))
        for r, r_base, rn, rn_base in zip(res, res_base, nan_res,
                                          nan_res_base):
            assert r.shape == expected_shape
            r = np.squeeze(r, axis=axis)
            assert_equal(r, r_base)
            assert rn.shape == expected_shape
            rn = np.squeeze(rn, axis=axis)
            assert_equal(rn, rn_base)


@pytest.mark.parametrize(("axis"), (0, 1, 2))
def test_axis_nan_policy_decorated_positional_axis(axis):
    # Test for correct behavior of function decorated with
    # _axis_nan_policy_decorator whether `axis` is provided as positional or
    # keyword argument
    if NumpyVersion(np.__version__) < '1.18.0':
        pytest.xfail("Avoid test failures due to old version of NumPy")

    shape = (8, 9, 10)
    rng = np.random.default_rng(0)
    x = rng.random(shape)
    y = rng.random(shape)
    res1 = stats.mannwhitneyu(x, y, True, 'two-sided', axis)
    res2 = stats.mannwhitneyu(x, y, True, 'two-sided', axis=axis)
    assert_equal(res1, res2)

    message = "mannwhitneyu() got multiple values for argument 'axis'"
    with pytest.raises(TypeError, match=re.escape(message)):
        stats.mannwhitneyu(x, y, True, 'two-sided', axis, axis=axis)


def test_axis_nan_policy_decorated_positional_args():
    # Test for correct behavior of function decorated with
    # _axis_nan_policy_decorator when function accepts *args
    if NumpyVersion(np.__version__) < '1.18.0':
        pytest.xfail("Avoid test failures due to old version of NumPy")

    shape = (3, 8, 9, 10)
    rng = np.random.default_rng(0)
    x = rng.random(shape)
    x[0, 0, 0, 0] = np.nan
    stats.kruskal(*x)

    message = "kruskal() got an unexpected keyword argument 'samples'"
    with pytest.raises(TypeError, match=re.escape(message)):
        stats.kruskal(samples=x)

    with pytest.raises(TypeError, match=re.escape(message)):
<<<<<<< HEAD
        stats.kruskal(*x, samples=x)
=======
        stats.kruskal(args=x, axis=None)

    with pytest.raises(TypeError, match=re.escape(message)):
        stats.kruskal(*x, args=x)
>>>>>>> ce4b4309


def test_axis_nan_policy_decorated_keyword_samples():
    # Test for correct behavior of function decorated with
    # _axis_nan_policy_decorator whether samples are provided as positional or
    # keyword arguments
    if NumpyVersion(np.__version__) < '1.18.0':
        pytest.xfail("Avoid test failures due to old version of NumPy")

    shape = (2, 8, 9, 10)
    rng = np.random.default_rng(0)
    x = rng.random(shape)
    x[0, 0, 0, 0] = np.nan
    res1 = stats.mannwhitneyu(*x)
    res2 = stats.mannwhitneyu(x=x[0], y=x[1])
    assert_equal(res1, res2)

    message = "mannwhitneyu() got multiple values for argument"
    with pytest.raises(TypeError, match=re.escape(message)):
        stats.mannwhitneyu(*x, x=x[0], y=x[1])


@pytest.mark.parametrize(("hypotest", "args", "kwds", "n_samples", "n_outputs",
                          "paired", "unpacker"), axis_nan_policy_cases)
def test_axis_nan_policy_decorated_pickled(hypotest, args, kwds, n_samples,
                                           n_outputs, paired, unpacker):
    if NumpyVersion(np.__version__) < '1.18.0':
        rng = np.random.RandomState(0)
    else:
        rng = np.random.default_rng(0)

    # Some hypothesis tests return a non-iterable that needs an `unpacker` to
    # extract the statistic and p-value. For those that don't:
    if not unpacker:
        def unpacker(res):
            return res

    data = rng.uniform(size=(n_samples, 2, 30))
    pickled_hypotest = pickle.dumps(hypotest)
    unpickled_hypotest = pickle.loads(pickled_hypotest)
    res1 = unpacker(hypotest(*data, *args, axis=-1, **kwds))
    res2 = unpacker(unpickled_hypotest(*data, *args, axis=-1, **kwds))
    assert_allclose(res1, res2, rtol=1e-12)


def test_check_empty_inputs():
    # Test that _check_empty_inputs is doing its job, at least for single-
    # sample inputs. (Multi-sample functionality is tested below.)
    # If the input sample is not empty, it should return None.
    # If the input sample is empty, it should return an array of NaNs or an
    # empty array of appropriate shape. np.mean is used as a reference for the
    # output because, like the statistics calculated by these functions,
    # it works along and "consumes" `axis` but preserves the other axes.
    for i in range(5):
        for combo in combinations_with_replacement([0, 1, 2], i):
            for axis in range(len(combo)):
                samples = (np.zeros(combo),)
                output = stats._axis_nan_policy._check_empty_inputs(samples,
                                                                    axis)
                if output is not None:
                    with np.testing.suppress_warnings() as sup:
                        sup.filter(RuntimeWarning, "Mean of empty slice.")
                        sup.filter(RuntimeWarning, "invalid value encountered")
                        reference = samples[0].mean(axis=axis)
                    np.testing.assert_equal(output, reference)


def _check_arrays_broadcastable(arrays, axis):
    # https://numpy.org/doc/stable/user/basics.broadcasting.html
    # "When operating on two arrays, NumPy compares their shapes element-wise.
    # It starts with the trailing (i.e. rightmost) dimensions and works its
    # way left.
    # Two dimensions are compatible when
    # 1. they are equal, or
    # 2. one of them is 1
    # ...
    # Arrays do not need to have the same number of dimensions."
    # (Clarification: if the arrays are compatible according to the criteria
    #  above and an array runs out of dimensions, it is still compatible.)
    # Below, we follow the rules above except ignoring `axis`

    n_dims = max([arr.ndim for arr in arrays])
    if axis is not None:
        # convert to negative axis
        axis = (-n_dims + axis) if axis >= 0 else axis

    for dim in range(1, n_dims+1):  # we'll index from -1 to -n_dims, inclusive
        if -dim == axis:
            continue  # ignore lengths along `axis`

        dim_lengths = set()
        for arr in arrays:
            if dim <= arr.ndim and arr.shape[-dim] != 1:
                dim_lengths.add(arr.shape[-dim])

        if len(dim_lengths) > 1:
            return False
    return True


@pytest.mark.slow
@pytest.mark.parametrize(("hypotest", "args", "kwds", "n_samples", "n_outputs",
                          "paired", "unpacker"), axis_nan_policy_cases)
def test_empty(hypotest, args, kwds, n_samples, n_outputs, paired, unpacker):
    # test for correct output shape when at least one input is empty

    def small_data_generator(n_samples, n_dims):

        def small_sample_generator(n_dims):
            # return all possible "small" arrays in up to n_dim dimensions
            for i in n_dims:
                # "small" means with size along dimension either 0 or 1
                for combo in combinations_with_replacement([0, 1, 2], i):
                    yield np.zeros(combo)

        # yield all possible combinations of small samples
        gens = [small_sample_generator(n_dims) for i in range(n_samples)]
        for i in product(*gens):
            yield i

    n_dims = [2, 3]
    for samples in small_data_generator(n_samples, n_dims):

        # this test is only for arrays of zero size
        if not any((sample.size == 0 for sample in samples)):
            continue

        max_axis = max((sample.ndim for sample in samples))

        # need to test for all valid values of `axis` parameter, too
        for axis in range(-max_axis, max_axis):

            try:
                # After broadcasting, all arrays are the same shape, so
                # the shape of the output should be the same as a single-
                # sample statistic. Use np.mean as a reference.
                concat = stats._stats_py._broadcast_concatenate(samples, axis)
                with np.testing.suppress_warnings() as sup:
                    sup.filter(RuntimeWarning, "Mean of empty slice.")
                    sup.filter(RuntimeWarning, "invalid value encountered")
                    expected = np.mean(concat, axis=axis) * np.nan

                res = hypotest(*samples, *args, axis=axis, **kwds)

                if hasattr(res, 'statistic'):
                    assert_equal(res.statistic, expected)
                    assert_equal(res.pvalue, expected)
                else:
                    assert_equal(res, expected)

            except ValueError:
                # confirm that the arrays truly are not broadcastable
                assert not _check_arrays_broadcastable(samples, axis)

                # confirm that _both_ `_broadcast_concatenate` and `hypotest`
                # produce this information.
                message = "Array shapes are incompatible for broadcasting."
                with pytest.raises(ValueError, match=message):
                    stats._stats_py._broadcast_concatenate(samples, axis)
                with pytest.raises(ValueError, match=message):
                    hypotest(*samples, *args, axis=axis, **kwds)


def test_masked_array_2_sentinel_array():
    # prepare arrays
    np.random.seed(0)
    A = np.random.rand(10, 11, 12)
    B = np.random.rand(12)
    mask = A < 0.5
    A = np.ma.masked_array(A, mask)

    # set arbitrary elements to special values
    # (these values might have been considered for use as sentinel values)
    max_float = np.finfo(np.float64).max
    eps = np.finfo(np.float64).eps
    A[3, 4, 1] = np.nan
    A[4, 5, 2] = np.inf
    A[5, 6, 3] = max_float
    B[8] = np.nan
    B[7] = np.inf
    B[6] = max_float * (1 - 2*eps)

    # convert masked A to array with sentinel value, don't modify B
    out_arrays, sentinel = _masked_arrays_2_sentinel_arrays([A, B])
    A_out, B_out = out_arrays

    # check that good sentinel value was chosen (according to intended logic)
    assert (sentinel != max_float) and (sentinel != max_float * (1 - 2*eps))
    assert sentinel == max_float * (1 - 2*eps)**2

    # check that output arrays are as intended
    A_reference = A.data
    A_reference[A.mask] = sentinel
    np.testing.assert_array_equal(A_out, A_reference)
    assert B_out is B


def test_masked_stat_1d():
    # basic test of _axis_nan_policy_factory with 1D masked sample
    males = [19, 22, 16, 29, 24]
    females = [20, 11, 17, 12]
    res = stats.mannwhitneyu(males, females)

    # same result when extra nan is omitted
    females2 = [20, 11, 17, np.nan, 12]
    res2 = stats.mannwhitneyu(males, females2, nan_policy='omit')
    np.testing.assert_array_equal(res2, res)

    # same result when extra element is masked
    females3 = [20, 11, 17, 1000, 12]
    mask3 = [False, False, False, True, False]
    females3 = np.ma.masked_array(females3, mask=mask3)
    res3 = stats.mannwhitneyu(males, females3)
    np.testing.assert_array_equal(res3, res)

    # same result when extra nan is omitted and additional element is masked
    females4 = [20, 11, 17, np.nan, 1000, 12]
    mask4 = [False, False, False, False, True, False]
    females4 = np.ma.masked_array(females4, mask=mask4)
    res4 = stats.mannwhitneyu(males, females4, nan_policy='omit')
    np.testing.assert_array_equal(res4, res)

    # same result when extra elements, including nan, are masked
    females5 = [20, 11, 17, np.nan, 1000, 12]
    mask5 = [False, False, False, True, True, False]
    females5 = np.ma.masked_array(females5, mask=mask5)
    res5 = stats.mannwhitneyu(males, females5, nan_policy='propagate')
    res6 = stats.mannwhitneyu(males, females5, nan_policy='raise')
    np.testing.assert_array_equal(res5, res)
    np.testing.assert_array_equal(res6, res)


@pytest.mark.parametrize(("axis"), range(-3, 3))
def test_masked_stat_3d(axis):
    # basic test of _axis_nan_policy_factory with 3D masked sample
    np.random.seed(0)
    a = np.random.rand(3, 4, 5)
    b = np.random.rand(4, 5)
    c = np.random.rand(4, 1)

    mask_a = a < 0.1
    mask_c = [False, False, False, True]
    a_masked = np.ma.masked_array(a, mask=mask_a)
    c_masked = np.ma.masked_array(c, mask=mask_c)

    a_nans = a.copy()
    a_nans[mask_a] = np.nan
    c_nans = c.copy()
    c_nans[mask_c] = np.nan

    res = stats.kruskal(a_nans, b, c_nans, nan_policy='omit', axis=axis)
    res2 = stats.kruskal(a_masked, b, c_masked, axis=axis)
    np.testing.assert_array_equal(res, res2)


def test_mixed_mask_nan_1():
    # targeted test of _axis_nan_policy_factory with 2D masked sample:
    # omitting samples with masks and nan_policy='omit' are equivalent
    # also checks paired-sample sentinel value removal
    m, n = 3, 20
    axis = -1

    np.random.seed(0)
    a = np.random.rand(m, n)
    b = np.random.rand(m, n)
    mask_a1 = np.random.rand(m, n) < 0.2
    mask_a2 = np.random.rand(m, n) < 0.1
    mask_b1 = np.random.rand(m, n) < 0.15
    mask_b2 = np.random.rand(m, n) < 0.15
    mask_a1[2, :] = True

    a_nans = a.copy()
    b_nans = b.copy()
    a_nans[mask_a1 | mask_a2] = np.nan
    b_nans[mask_b1 | mask_b2] = np.nan

    a_masked1 = np.ma.masked_array(a, mask=mask_a1)
    b_masked1 = np.ma.masked_array(b, mask=mask_b1)
    a_masked1[mask_a2] = np.nan
    b_masked1[mask_b2] = np.nan

    a_masked2 = np.ma.masked_array(a, mask=mask_a2)
    b_masked2 = np.ma.masked_array(b, mask=mask_b2)
    a_masked2[mask_a1] = np.nan
    b_masked2[mask_b1] = np.nan

    a_masked3 = np.ma.masked_array(a, mask=(mask_a1 | mask_a2))
    b_masked3 = np.ma.masked_array(b, mask=(mask_b1 | mask_b2))

    res = stats.wilcoxon(a_nans, b_nans, nan_policy='omit', axis=axis)
    res1 = stats.wilcoxon(a_masked1, b_masked1, nan_policy='omit', axis=axis)
    res2 = stats.wilcoxon(a_masked2, b_masked2, nan_policy='omit', axis=axis)
    res3 = stats.wilcoxon(a_masked3, b_masked3, nan_policy='raise', axis=axis)
    res4 = stats.wilcoxon(a_masked3, b_masked3,
                          nan_policy='propagate', axis=axis)

    np.testing.assert_array_equal(res1, res)
    np.testing.assert_array_equal(res2, res)
    np.testing.assert_array_equal(res3, res)
    np.testing.assert_array_equal(res4, res)


def test_mixed_mask_nan_2():
    # targeted test of _axis_nan_policy_factory with 2D masked sample:
    # check for expected interaction between masks and nans

    # Cases here are
    # [mixed nan/mask, all nans, all masked,
    # unmasked nan, masked nan, unmasked non-nan]
    a = [[1, np.nan, 2], [np.nan, np.nan, np.nan], [1, 2, 3],
         [1, np.nan, 3], [1, np.nan, 3], [1, 2, 3]]
    mask = [[1, 0, 1], [0, 0, 0], [1, 1, 1],
            [0, 0, 0], [0, 1, 0], [0, 0, 0]]
    a_masked = np.ma.masked_array(a, mask=mask)
    b = [[4, 5, 6]]
    ref1 = stats.ranksums([1, 3], [4, 5, 6])
    ref2 = stats.ranksums([1, 2, 3], [4, 5, 6])

    # nan_policy = 'omit'
    # all elements are removed from first three rows
    # middle element is removed from fourth and fifth rows
    # no elements removed from last row
    res = stats.ranksums(a_masked, b, nan_policy='omit', axis=-1)
    stat_ref = [np.nan, np.nan, np.nan,
                ref1.statistic, ref1.statistic, ref2.statistic]
    p_ref = [np.nan, np.nan, np.nan,
             ref1.pvalue, ref1.pvalue, ref2.pvalue]
    np.testing.assert_array_equal(res.statistic, stat_ref)
    np.testing.assert_array_equal(res.pvalue, p_ref)

    # nan_policy = 'propagate'
    # nans propagate in first, second, and fourth row
    # all elements are removed by mask from third row
    # middle element is removed from fifth row
    # no elements removed from last row
    res = stats.ranksums(a_masked, b, nan_policy='propagate', axis=-1)
    stat_ref = [np.nan, np.nan, np.nan,
                np.nan, ref1.statistic, ref2.statistic]
    p_ref = [np.nan, np.nan, np.nan,
             np.nan, ref1.pvalue, ref2.pvalue]
    np.testing.assert_array_equal(res.statistic, stat_ref)
    np.testing.assert_array_equal(res.pvalue, p_ref)


def test_axis_None_vs_tuple():
    # `axis` `None` should be equivalent to tuple with all axes
    shape = (3, 8, 9, 10)
    rng = np.random.default_rng(0)
    x = rng.random(shape)
    res = stats.kruskal(*x, axis=None)
    res2 = stats.kruskal(*x, axis=(0, 1, 2))
    np.testing.assert_array_equal(res, res2)


def test_axis_None_vs_tuple_with_broadcasting():
    # `axis` `None` should be equivalent to tuple with all axes,
    # which should be equivalent to raveling the arrays before passing them
    rng = np.random.default_rng(0)
    x = rng.random((5, 1))
    y = rng.random((1, 5))
    x2, y2 = np.broadcast_arrays(x, y)

    res0 = stats.mannwhitneyu(x.ravel(), y.ravel())
    res1 = stats.mannwhitneyu(x, y, axis=None)
    res2 = stats.mannwhitneyu(x, y, axis=(0, 1))
    res3 = stats.mannwhitneyu(x2.ravel(), y2.ravel())

    assert(res1 == res0)
    assert(res2 == res0)
    assert(res3 != res0)


@pytest.mark.parametrize(("axis"),
                         list(permutations(range(-3, 3), 2)) + [(-4, 1)])
def test_other_axis_tuples(axis):
    # Check that _axis_nan_policy_factory treates all `axis` tuples as expected
    rng = np.random.default_rng(0)
    shape_x = (4, 5, 6)
    shape_y = (1, 6)
    x = rng.random(shape_x)
    y = rng.random(shape_y)
    axis_original = axis

    # convert axis elements to positive
    axis = tuple([(i if i >= 0 else 3 + i) for i in axis])
    axis = sorted(axis)

    if len(set(axis)) != len(axis):
        message = "`axis` must contain only distinct elements"
        with pytest.raises(np.AxisError, match=re.escape(message)):
            stats.mannwhitneyu(x, y, axis=axis_original)
        return

    if axis[0] < 0 or axis[-1] > 2:
        message = "`axis` is out of bounds for array of dimension 3"
        with pytest.raises(np.AxisError, match=re.escape(message)):
            stats.mannwhitneyu(x, y, axis=axis_original)
        return

    res = stats.mannwhitneyu(x, y, axis=axis_original)

    # reference behavior
    not_axis = {0, 1, 2} - set(axis)  # which axis is not part of `axis`
    not_axis = next(iter(not_axis))  # take it out of the set

    x2 = x
    shape_y_broadcasted = [1, 1, 6]
    shape_y_broadcasted[not_axis] = shape_x[not_axis]
    y2 = np.broadcast_to(y, shape_y_broadcasted)

    m = x2.shape[not_axis]
    x2 = np.moveaxis(x2, axis, (1, 2))
    y2 = np.moveaxis(y2, axis, (1, 2))
    x2 = np.reshape(x2, (m, -1))
    y2 = np.reshape(y2, (m, -1))
    res2 = stats.mannwhitneyu(x2, y2, axis=1)

    np.testing.assert_array_equal(res, res2)


@pytest.mark.parametrize(("weighted_fun_name"), ["gmean", "hmean"])
def test_gmean_mixed_mask_nan_weights(weighted_fun_name):
    # targeted test of _axis_nan_policy_factory with 2D masked sample:
    # omitting samples with masks and nan_policy='omit' are equivalent
    # also checks paired-sample sentinel value removal

    weighted_fun = getattr(stats, weighted_fun_name)
    weighted_fun_ma = getattr(stats.mstats, weighted_fun_name)

    m, n = 3, 20
    axis = -1

    rng = np.random.default_rng(6541968121)
    a = rng.uniform(size=(m, n))
    b = rng.uniform(size=(m, n))
    mask_a1 = rng.uniform(size=(m, n)) < 0.2
    mask_a2 = rng.uniform(size=(m, n)) < 0.1
    mask_b1 = rng.uniform(size=(m, n)) < 0.15
    mask_b2 = rng.uniform(size=(m, n)) < 0.15
    mask_a1[2, :] = True

    a_nans = a.copy()
    b_nans = b.copy()
    a_nans[mask_a1 | mask_a2] = np.nan
    b_nans[mask_b1 | mask_b2] = np.nan

    a_masked1 = np.ma.masked_array(a, mask=mask_a1)
    b_masked1 = np.ma.masked_array(b, mask=mask_b1)
    a_masked1[mask_a2] = np.nan
    b_masked1[mask_b2] = np.nan

    a_masked2 = np.ma.masked_array(a, mask=mask_a2)
    b_masked2 = np.ma.masked_array(b, mask=mask_b2)
    a_masked2[mask_a1] = np.nan
    b_masked2[mask_b1] = np.nan

    a_masked3 = np.ma.masked_array(a, mask=(mask_a1 | mask_a2))
    b_masked3 = np.ma.masked_array(b, mask=(mask_b1 | mask_b2))

    mask_all = (mask_a1 | mask_a2 | mask_b1 | mask_b2)
    a_masked4 = np.ma.masked_array(a, mask=mask_all)
    b_masked4 = np.ma.masked_array(b, mask=mask_all)

    with np.testing.suppress_warnings() as sup:
        message = 'invalid value encountered'
        sup.filter(RuntimeWarning, message)
        res = weighted_fun(a_nans, weights=b_nans,
                           nan_policy='omit', axis=axis)
        res1 = weighted_fun(a_masked1, weights=b_masked1,
                            nan_policy='omit', axis=axis)
        res2 = weighted_fun(a_masked2, weights=b_masked2,
                            nan_policy='omit', axis=axis)
        res3 = weighted_fun(a_masked3, weights=b_masked3,
                            nan_policy='raise', axis=axis)
        res4 = weighted_fun(a_masked3, weights=b_masked3,
                            nan_policy='propagate', axis=axis)
        # Would test with a_masked3/b_masked3, but there is a bug in np.average
        # that causes a bug in _no_deco gmean with masked weights. Would use
        # np.ma.average, but that causes other problems. See numpy/numpy#7330.
        res5 = weighted_fun_ma(a_masked4, weights=b_masked4,
                               axis=axis, _no_deco=True)

    np.testing.assert_array_equal(res1, res)
    np.testing.assert_array_equal(res2, res)
    np.testing.assert_array_equal(res3, res)
    np.testing.assert_array_equal(res4, res)
    # _no_deco gmean returns masked array, last element was masked
    np.testing.assert_allclose(res5.compressed(), res[~np.isnan(res)])<|MERGE_RESOLUTION|>--- conflicted
+++ resolved
@@ -446,14 +446,7 @@
         stats.kruskal(samples=x)
 
     with pytest.raises(TypeError, match=re.escape(message)):
-<<<<<<< HEAD
         stats.kruskal(*x, samples=x)
-=======
-        stats.kruskal(args=x, axis=None)
-
-    with pytest.raises(TypeError, match=re.escape(message)):
-        stats.kruskal(*x, args=x)
->>>>>>> ce4b4309
 
 
 def test_axis_nan_policy_decorated_keyword_samples():
