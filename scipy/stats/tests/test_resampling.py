import numpy as np
import pytest
from scipy.stats import bootstrap, monte_carlo_test, permutation_test
from numpy.testing import assert_allclose, assert_equal, suppress_warnings
from scipy import stats
from scipy import special
from .. import _resampling as _resampling
from scipy._lib._util import rng_integers
from scipy.optimize import root


def test_bootstrap_iv():

    message = "`data` must be a sequence of samples."
    with pytest.raises(ValueError, match=message):
        bootstrap(1, np.mean)

    message = "`data` must contain at least one sample."
    with pytest.raises(ValueError, match=message):
        bootstrap(tuple(), np.mean)

    message = "each sample in `data` must contain two or more observations..."
    with pytest.raises(ValueError, match=message):
        bootstrap(([1, 2, 3], [1]), np.mean)

    message = ("When `paired is True`, all samples must have the same length ")
    with pytest.raises(ValueError, match=message):
        bootstrap(([1, 2, 3], [1, 2, 3, 4]), np.mean, paired=True)

    message = "`vectorized` must be `True`, `False`, or `None`."
    with pytest.raises(ValueError, match=message):
        bootstrap(1, np.mean, vectorized='ekki')

    message = "`axis` must be an integer."
    with pytest.raises(ValueError, match=message):
        bootstrap(([1, 2, 3],), np.mean, axis=1.5)

    message = "could not convert string to float"
    with pytest.raises(ValueError, match=message):
        bootstrap(([1, 2, 3],), np.mean, confidence_level='ni')

    message = "`n_resamples` must be a non-negative integer."
    with pytest.raises(ValueError, match=message):
        bootstrap(([1, 2, 3],), np.mean, n_resamples=-1000)

    message = "`n_resamples` must be a non-negative integer."
    with pytest.raises(ValueError, match=message):
        bootstrap(([1, 2, 3],), np.mean, n_resamples=1000.5)

    message = "`batch` must be a positive integer or None."
    with pytest.raises(ValueError, match=message):
        bootstrap(([1, 2, 3],), np.mean, batch=-1000)

    message = "`batch` must be a positive integer or None."
    with pytest.raises(ValueError, match=message):
        bootstrap(([1, 2, 3],), np.mean, batch=1000.5)

    message = "`method` must be in"
    with pytest.raises(ValueError, match=message):
        bootstrap(([1, 2, 3],), np.mean, method='ekki')

    message = "`bootstrap_result` must have attribute `bootstrap_distribution'"
    with pytest.raises(ValueError, match=message):
        bootstrap(([1, 2, 3],), np.mean, bootstrap_result=10)

    message = "Either `bootstrap_result.bootstrap_distribution.size`"
    with pytest.raises(ValueError, match=message):
        bootstrap(([1, 2, 3],), np.mean, n_resamples=0)

    message = "'herring' cannot be used to seed a"
    with pytest.raises(ValueError, match=message):
        bootstrap(([1, 2, 3],), np.mean, random_state='herring')


@pytest.mark.parametrize("method", ['basic', 'percentile', 'BCa'])
@pytest.mark.parametrize("axis", [0, 1, 2])
def test_bootstrap_batch(method, axis):
    # for one-sample statistics, batch size shouldn't affect the result
    np.random.seed(0)

    x = np.random.rand(10, 11, 12)
    res1 = bootstrap((x,), np.mean, batch=None, method=method,
                     random_state=0, axis=axis, n_resamples=100)
    res2 = bootstrap((x,), np.mean, batch=10, method=method,
                     random_state=0, axis=axis, n_resamples=100)

    assert_equal(res2.confidence_interval.low, res1.confidence_interval.low)
    assert_equal(res2.confidence_interval.high, res1.confidence_interval.high)
    assert_equal(res2.standard_error, res1.standard_error)


@pytest.mark.parametrize("method", ['basic', 'percentile', 'BCa'])
def test_bootstrap_paired(method):
    # test that `paired` works as expected
    np.random.seed(0)
    n = 100
    x = np.random.rand(n)
    y = np.random.rand(n)

    def my_statistic(x, y, axis=-1):
        return ((x-y)**2).mean(axis=axis)

    def my_paired_statistic(i, axis=-1):
        a = x[i]
        b = y[i]
        res = my_statistic(a, b)
        return res

    i = np.arange(len(x))

    res1 = bootstrap((i,), my_paired_statistic, random_state=0)
    res2 = bootstrap((x, y), my_statistic, paired=True, random_state=0)

    assert_allclose(res1.confidence_interval, res2.confidence_interval)
    assert_allclose(res1.standard_error, res2.standard_error)


@pytest.mark.parametrize("method", ['basic', 'percentile', 'BCa'])
@pytest.mark.parametrize("axis", [0, 1, 2])
@pytest.mark.parametrize("paired", [True, False])
def test_bootstrap_vectorized(method, axis, paired):
    # test that paired is vectorized as expected: when samples are tiled,
    # CI and standard_error of each axis-slice is the same as those of the
    # original 1d sample

    if not paired and method == 'BCa':
        # should re-assess when BCa is extended
        pytest.xfail(reason="BCa currently for 1-sample statistics only")
    np.random.seed(0)

    def my_statistic(x, y, z, axis=-1):
        return x.mean(axis=axis) + y.mean(axis=axis) + z.mean(axis=axis)

    shape = 10, 11, 12
    n_samples = shape[axis]

    x = np.random.rand(n_samples)
    y = np.random.rand(n_samples)
    z = np.random.rand(n_samples)
    res1 = bootstrap((x, y, z), my_statistic, paired=paired, method=method,
                     random_state=0, axis=0, n_resamples=100)
    assert (res1.bootstrap_distribution.shape
            == res1.standard_error.shape + (100,))

    reshape = [1, 1, 1]
    reshape[axis] = n_samples
    x = np.broadcast_to(x.reshape(reshape), shape)
    y = np.broadcast_to(y.reshape(reshape), shape)
    z = np.broadcast_to(z.reshape(reshape), shape)
    res2 = bootstrap((x, y, z), my_statistic, paired=paired, method=method,
                     random_state=0, axis=axis, n_resamples=100)

    assert_allclose(res2.confidence_interval.low,
                    res1.confidence_interval.low)
    assert_allclose(res2.confidence_interval.high,
                    res1.confidence_interval.high)
    assert_allclose(res2.standard_error, res1.standard_error)

    result_shape = list(shape)
    result_shape.pop(axis)

    assert_equal(res2.confidence_interval.low.shape, result_shape)
    assert_equal(res2.confidence_interval.high.shape, result_shape)
    assert_equal(res2.standard_error.shape, result_shape)


@pytest.mark.parametrize("method", ['basic', 'percentile', 'BCa'])
def test_bootstrap_against_theory(method):
    # based on https://www.statology.org/confidence-intervals-python/
    data = stats.norm.rvs(loc=5, scale=2, size=5000, random_state=0)
    alpha = 0.95
    dist = stats.t(df=len(data)-1, loc=np.mean(data), scale=stats.sem(data))
    expected_interval = dist.interval(confidence=alpha)
    expected_se = dist.std()

    res = bootstrap((data,), np.mean, n_resamples=5000,
                    confidence_level=alpha, method=method,
                    random_state=0)
    assert_allclose(res.confidence_interval, expected_interval, rtol=5e-4)
    assert_allclose(res.standard_error, expected_se, atol=3e-4)


tests_R = {"basic": (23.77, 79.12),
           "percentile": (28.86, 84.21),
           "BCa": (32.31, 91.43)}


@pytest.mark.parametrize("method, expected", tests_R.items())
def test_bootstrap_against_R(method, expected):
    # Compare against R's "boot" library
    # library(boot)

    # stat <- function (x, a) {
    #     mean(x[a])
    # }

    # x <- c(10, 12, 12.5, 12.5, 13.9, 15, 21, 22,
    #        23, 34, 50, 81, 89, 121, 134, 213)

    # # Use a large value so we get a few significant digits for the CI.
    # n = 1000000
    # bootresult = boot(x, stat, n)
    # result <- boot.ci(bootresult)
    # print(result)
    x = np.array([10, 12, 12.5, 12.5, 13.9, 15, 21, 22,
                  23, 34, 50, 81, 89, 121, 134, 213])
    res = bootstrap((x,), np.mean, n_resamples=1000000, method=method,
                    random_state=0)
    assert_allclose(res.confidence_interval, expected, rtol=0.005)


tests_against_itself_1samp = {"basic": 1780,
                              "percentile": 1784,
                              "BCa": 1784}


def test_multisample_BCa_against_R():
    # Because bootstrap is stochastic, it's tricky to test against reference
    # behavior. Here, we show that SciPy's BCa CI matches R wboot's BCa CI
    # much more closely than the other SciPy CIs do.

    # arbitrary skewed data
    x = [0.75859206, 0.5910282, -0.4419409, -0.36654601,
         0.34955357, -1.38835871, 0.76735821]
    y = [1.41186073, 0.49775975, 0.08275588, 0.24086388,
         0.03567057, 0.52024419, 0.31966611, 1.32067634]

    # a multi-sample statistic for which the BCa CI tends to be different
    # from the other CIs
    def statistic(x, y, axis):
        s1 = stats.skew(x, axis=axis)
        s2 = stats.skew(y, axis=axis)
        return s1 - s2

    # compute confidence intervals using each method
    rng = np.random.default_rng(468865032284792692)

    res_basic = stats.bootstrap((x, y), statistic, method='basic',
                                batch=100, random_state=rng)
    res_percent = stats.bootstrap((x, y), statistic, method='percentile',
                                  batch=100, random_state=rng)
    res_bca = stats.bootstrap((x, y), statistic, method='bca',
                              batch=100, random_state=rng)

    # compute midpoints so we can compare just one number for each
    mid_basic = np.mean(res_basic.confidence_interval)
    mid_percent = np.mean(res_percent.confidence_interval)
    mid_bca = np.mean(res_bca.confidence_interval)

    # reference for BCA CI computed using R wboot package:
    # library(wBoot)
    # library(moments)

    # x = c(0.75859206, 0.5910282, -0.4419409, -0.36654601,
    #       0.34955357, -1.38835871,  0.76735821)
    # y = c(1.41186073, 0.49775975, 0.08275588, 0.24086388,
    #       0.03567057, 0.52024419, 0.31966611, 1.32067634)

    # twoskew <- function(x1, y1) {skewness(x1) - skewness(y1)}
    # boot.two.bca(x, y, skewness, conf.level = 0.95,
    #              R = 9999, stacked = FALSE)
    mid_wboot = -1.5519

    # compute percent difference relative to wboot BCA method
    diff_basic = (mid_basic - mid_wboot)/abs(mid_wboot)
    diff_percent = (mid_percent - mid_wboot)/abs(mid_wboot)
    diff_bca = (mid_bca - mid_wboot)/abs(mid_wboot)

    # SciPy's BCa CI midpoint is much closer than that of the other methods
    assert diff_basic < -0.15
    assert diff_percent > 0.15
    assert abs(diff_bca) < 0.03


def test_BCa_acceleration_against_reference():
    # Compare the (deterministic) acceleration parameter for a multi-sample
    # problem against a reference value. The example is from [1], but Efron's
    # value seems inaccurate. Straightorward code for computing the
    # reference acceleration (0.011008228344026734) is available at:
    # https://github.com/scipy/scipy/pull/16455#issuecomment-1193400981

    y = np.array([10, 27, 31, 40, 46, 50, 52, 104, 146])
    z = np.array([16, 23, 38, 94, 99, 141, 197])

    def statistic(z, y, axis=0):
        return np.mean(z, axis=axis) - np.mean(y, axis=axis)

    data = [z, y]
    res = stats.bootstrap(data, statistic)

    axis = -1
    alpha = 0.95
    theta_hat_b = res.bootstrap_distribution
    batch = 100
    _, _, a_hat = _resampling._bca_interval(data, statistic, axis, alpha,
                                            theta_hat_b, batch)
    assert_allclose(a_hat, 0.011008228344026734)


@pytest.mark.parametrize("method, expected",
                         tests_against_itself_1samp.items())
def test_bootstrap_against_itself_1samp(method, expected):
    # The expected values in this test were generated using bootstrap
    # to check for unintended changes in behavior. The test also makes sure
    # that bootstrap works with multi-sample statistics and that the
    # `axis` argument works as expected / function is vectorized.
    np.random.seed(0)

    n = 100  # size of sample
    n_resamples = 999  # number of bootstrap resamples used to form each CI
    confidence_level = 0.9

    # The true mean is 5
    dist = stats.norm(loc=5, scale=1)
    stat_true = dist.mean()

    # Do the same thing 2000 times. (The code is fully vectorized.)
    n_replications = 2000
    data = dist.rvs(size=(n_replications, n))
    res = bootstrap((data,),
                    statistic=np.mean,
                    confidence_level=confidence_level,
                    n_resamples=n_resamples,
                    batch=50,
                    method=method,
                    axis=-1)
    ci = res.confidence_interval

    # ci contains vectors of lower and upper confidence interval bounds
    ci_contains_true = np.sum((ci[0] < stat_true) & (stat_true < ci[1]))
    assert ci_contains_true == expected

    # ci_contains_true is not inconsistent with confidence_level
    pvalue = stats.binomtest(ci_contains_true, n_replications,
                             confidence_level).pvalue
    assert pvalue > 0.1


tests_against_itself_2samp = {"basic": 892,
                              "percentile": 890}


@pytest.mark.parametrize("method, expected",
                         tests_against_itself_2samp.items())
def test_bootstrap_against_itself_2samp(method, expected):
    # The expected values in this test were generated using bootstrap
    # to check for unintended changes in behavior. The test also makes sure
    # that bootstrap works with multi-sample statistics and that the
    # `axis` argument works as expected / function is vectorized.
    np.random.seed(0)

    n1 = 100  # size of sample 1
    n2 = 120  # size of sample 2
    n_resamples = 999  # number of bootstrap resamples used to form each CI
    confidence_level = 0.9

    # The statistic we're interested in is the difference in means
    def my_stat(data1, data2, axis=-1):
        mean1 = np.mean(data1, axis=axis)
        mean2 = np.mean(data2, axis=axis)
        return mean1 - mean2

    # The true difference in the means is -0.1
    dist1 = stats.norm(loc=0, scale=1)
    dist2 = stats.norm(loc=0.1, scale=1)
    stat_true = dist1.mean() - dist2.mean()

    # Do the same thing 1000 times. (The code is fully vectorized.)
    n_replications = 1000
    data1 = dist1.rvs(size=(n_replications, n1))
    data2 = dist2.rvs(size=(n_replications, n2))
    res = bootstrap((data1, data2),
                    statistic=my_stat,
                    confidence_level=confidence_level,
                    n_resamples=n_resamples,
                    batch=50,
                    method=method,
                    axis=-1)
    ci = res.confidence_interval

    # ci contains vectors of lower and upper confidence interval bounds
    ci_contains_true = np.sum((ci[0] < stat_true) & (stat_true < ci[1]))
    assert ci_contains_true == expected

    # ci_contains_true is not inconsistent with confidence_level
    pvalue = stats.binomtest(ci_contains_true, n_replications,
                             confidence_level).pvalue
    assert pvalue > 0.1


@pytest.mark.parametrize("method", ["basic", "percentile"])
@pytest.mark.parametrize("axis", [0, 1])
def test_bootstrap_vectorized_3samp(method, axis):
    def statistic(*data, axis=0):
        # an arbitrary, vectorized statistic
        return sum((sample.mean(axis) for sample in data))

    def statistic_1d(*data):
        # the same statistic, not vectorized
        for sample in data:
            assert sample.ndim == 1
        return statistic(*data, axis=0)

    np.random.seed(0)
    x = np.random.rand(4, 5)
    y = np.random.rand(4, 5)
    z = np.random.rand(4, 5)
    res1 = bootstrap((x, y, z), statistic, vectorized=True,
                     axis=axis, n_resamples=100, method=method, random_state=0)
    res2 = bootstrap((x, y, z), statistic_1d, vectorized=False,
                     axis=axis, n_resamples=100, method=method, random_state=0)
    assert_allclose(res1.confidence_interval, res2.confidence_interval)
    assert_allclose(res1.standard_error, res2.standard_error)


@pytest.mark.xfail_on_32bit("Failure is not concerning; see gh-14107")
@pytest.mark.parametrize("method", ["basic", "percentile", "BCa"])
@pytest.mark.parametrize("axis", [0, 1])
def test_bootstrap_vectorized_1samp(method, axis):
    def statistic(x, axis=0):
        # an arbitrary, vectorized statistic
        return x.mean(axis=axis)

    def statistic_1d(x):
        # the same statistic, not vectorized
        assert x.ndim == 1
        return statistic(x, axis=0)

    np.random.seed(0)
    x = np.random.rand(4, 5)
    res1 = bootstrap((x,), statistic, vectorized=True, axis=axis,
                     n_resamples=100, batch=None, method=method,
                     random_state=0)
    res2 = bootstrap((x,), statistic_1d, vectorized=False, axis=axis,
                     n_resamples=100, batch=10, method=method,
                     random_state=0)
    assert_allclose(res1.confidence_interval, res2.confidence_interval)
    assert_allclose(res1.standard_error, res2.standard_error)


@pytest.mark.parametrize("method", ["basic", "percentile", "BCa"])
def test_bootstrap_degenerate(method):
    data = 35 * [10000.]
    if method == "BCa":
        with np.errstate(invalid='ignore'):
            msg = "The BCa confidence interval cannot be calculated"
            with pytest.warns(stats.DegenerateDataWarning, match=msg):
                res = bootstrap([data, ], np.mean, method=method)
                assert_equal(res.confidence_interval, (np.nan, np.nan))
    else:
        res = bootstrap([data, ], np.mean, method=method)
        assert_equal(res.confidence_interval, (10000., 10000.))
    assert_equal(res.standard_error, 0)


@pytest.mark.parametrize("method", ["basic", "percentile", "BCa"])
def test_bootstrap_gh15678(method):
    # Check that gh-15678 is fixed: when statistic function returned a Python
    # float, method="BCa" failed when trying to add a dimension to the float
    rng = np.random.default_rng(354645618886684)
    dist = stats.norm(loc=2, scale=4)
    data = dist.rvs(size=100, random_state=rng)
    data = (data,)
    res = bootstrap(data, stats.skew, method=method, n_resamples=100,
                    random_state=np.random.default_rng(9563))
    # this always worked because np.apply_along_axis returns NumPy data type
    ref = bootstrap(data, stats.skew, method=method, n_resamples=100,
                    random_state=np.random.default_rng(9563), vectorized=False)
    assert_allclose(res.confidence_interval, ref.confidence_interval)
    assert_allclose(res.standard_error, ref.standard_error)
    assert isinstance(res.standard_error, np.float64)


<<<<<<< HEAD
def test_bootstrap_min():
    # Check that gh-15883 is fixed: percentileofscore should
    # behave according to the 'mean' behavior and not trigger nan for BCa
    rng = np.random.default_rng(1891289180021102)
    dist = stats.norm(loc=2, scale=4)
    data = dist.rvs(size=100, random_state=rng)
    true_min = np.min(data)
    data = (data,)
    res = bootstrap(data, np.min, method="BCa", n_resamples=100,
                    random_state=np.random.default_rng(3942))
    assert true_min == res.confidence_interval.low
    res2 = bootstrap(-np.array(data), np.max, method="BCa", n_resamples=100,
                     random_state=np.random.default_rng(3942))
    assert_allclose(-res.confidence_interval.low,
                    res2.confidence_interval.high)
    assert_allclose(-res.confidence_interval.high,
                    res2.confidence_interval.low)
=======
@pytest.mark.parametrize("additional_resamples", [0, 1000])
def test_re_boostrap(additional_resamples):
    # Test behavior of parameter `bootstrap_result`
    rng = np.random.default_rng(8958153316228384)
    x = rng.random(size=100)

    n1 = 1000
    n2 = additional_resamples
    n3 = n1 + additional_resamples

    rng = np.random.default_rng(296689032789913033)
    res = stats.bootstrap((x,), np.mean, n_resamples=n1, random_state=rng,
                          confidence_level=0.95, method='percentile')
    res = stats.bootstrap((x,), np.mean, n_resamples=n2, random_state=rng,
                          confidence_level=0.90, method='BCa',
                          bootstrap_result=res)

    rng = np.random.default_rng(296689032789913033)
    ref = stats.bootstrap((x,), np.mean, n_resamples=n3, random_state=rng,
                          confidence_level=0.90, method='BCa')

    assert_allclose(res.standard_error, ref.standard_error, rtol=1e-14)
    assert_allclose(res.confidence_interval, ref.confidence_interval,
                    rtol=1e-14)
>>>>>>> 7e71c1ce


def test_jackknife_resample():
    shape = 3, 4, 5, 6
    np.random.seed(0)
    x = np.random.rand(*shape)
    y = next(_resampling._jackknife_resample(x))

    for i in range(shape[-1]):
        # each resample is indexed along second to last axis
        # (last axis is the one the statistic will be taken over / consumed)
        slc = y[..., i, :]
        expected = np.delete(x, i, axis=-1)

        assert np.array_equal(slc, expected)

    y2 = np.concatenate(list(_resampling._jackknife_resample(x, batch=2)),
                        axis=-2)
    assert np.array_equal(y2, y)


@pytest.mark.parametrize("rng_name", ["RandomState", "default_rng"])
def test_bootstrap_resample(rng_name):
    rng = getattr(np.random, rng_name, None)
    if rng is None:
        pytest.skip(f"{rng_name} not available.")
    rng1 = rng(0)
    rng2 = rng(0)

    n_resamples = 10
    shape = 3, 4, 5, 6

    np.random.seed(0)
    x = np.random.rand(*shape)
    y = _resampling._bootstrap_resample(x, n_resamples, random_state=rng1)

    for i in range(n_resamples):
        # each resample is indexed along second to last axis
        # (last axis is the one the statistic will be taken over / consumed)
        slc = y[..., i, :]

        js = rng_integers(rng2, 0, shape[-1], shape[-1])
        expected = x[..., js]

        assert np.array_equal(slc, expected)


@pytest.mark.parametrize("score", [0, 0.5, 1])
@pytest.mark.parametrize("axis", [0, 1, 2])
def test_percentile_of_score(score, axis):
    shape = 10, 20, 30
    np.random.seed(0)
    x = np.random.rand(*shape)
    p = _resampling._percentile_of_score(x, score, axis=-1)

    def vectorized_pos(a, score, axis):
        return np.apply_along_axis(stats.percentileofscore, axis, a, score)

    p2 = vectorized_pos(x, score, axis=-1)/100

    assert_allclose(p, p2, 1e-15)


def test_percentile_along_axis():
    # the difference between _percentile_along_axis and np.percentile is that
    # np.percentile gets _all_ the qs for each axis slice, whereas
    # _percentile_along_axis gets the q corresponding with each axis slice

    shape = 10, 20
    np.random.seed(0)
    x = np.random.rand(*shape)
    q = np.random.rand(*shape[:-1]) * 100
    y = _resampling._percentile_along_axis(x, q)

    for i in range(shape[0]):
        res = y[i]
        expected = np.percentile(x[i], q[i], axis=-1)
        assert_allclose(res, expected, 1e-15)


@pytest.mark.parametrize("axis", [0, 1, 2])
def test_vectorize_statistic(axis):
    # test that _vectorize_statistic vectorizes a statistic along `axis`

    def statistic(*data, axis):
        # an arbitrary, vectorized statistic
        return sum((sample.mean(axis) for sample in data))

    def statistic_1d(*data):
        # the same statistic, not vectorized
        for sample in data:
            assert sample.ndim == 1
        return statistic(*data, axis=0)

    # vectorize the non-vectorized statistic
    statistic2 = _resampling._vectorize_statistic(statistic_1d)

    np.random.seed(0)
    x = np.random.rand(4, 5, 6)
    y = np.random.rand(4, 1, 6)
    z = np.random.rand(1, 5, 6)

    res1 = statistic(x, y, z, axis=axis)
    res2 = statistic2(x, y, z, axis=axis)
    assert_allclose(res1, res2)


@pytest.mark.xslow()
@pytest.mark.parametrize("method", ["basic", "percentile", "BCa"])
def test_vector_valued_statistic(method):
    # Generate 95% confidence interval around MLE of normal distribution
    # parameters. Repeat 100 times, each time on sample of size 100.
    # Check that confidence interval contains true parameters ~95 times.
    # Confidence intervals are estimated and stochastic; a test failure
    # does not necessarily indicate that something is wrong. More important
    # than values of `counts` below is that the shapes of the outputs are
    # correct.

    rng = np.random.default_rng(2196847219)
    params = 1, 0.5
    sample = stats.norm.rvs(*params, size=(100, 100), random_state=rng)

    def statistic(data):
        return stats.norm.fit(data)

    res = bootstrap((sample,), statistic, method=method, axis=-1,
                    vectorized=False, n_resamples=9999)

    counts = np.sum((res.confidence_interval.low.T < params)
                    & (res.confidence_interval.high.T > params),
                    axis=0)
    assert np.all(counts >= 90)
    assert np.all(counts <= 100)
    assert res.confidence_interval.low.shape == (2, 100)
    assert res.confidence_interval.high.shape == (2, 100)
    assert res.standard_error.shape == (2, 100)
    assert res.bootstrap_distribution.shape == (2, 100, 9999)


# --- Test Monte Carlo Hypothesis Test --- #

class TestMonteCarloHypothesisTest:
    atol = 2.5e-2  # for comparing p-value

    def rvs(self, rvs_in, rs):
        return lambda *args, **kwds: rvs_in(*args, random_state=rs, **kwds)

    def test_input_validation(self):
        # test that the appropriate error messages are raised for invalid input

        def stat(x):
            return stats.skewnorm(x).statistic

        message = "`axis` must be an integer."
        with pytest.raises(ValueError, match=message):
            monte_carlo_test([1, 2, 3], stats.norm.rvs, stat, axis=1.5)

        message = "`vectorized` must be `True`, `False`, or `None`."
        with pytest.raises(ValueError, match=message):
            monte_carlo_test([1, 2, 3], stats.norm.rvs, stat, vectorized=1.5)

        message = "`rvs` must be callable."
        with pytest.raises(TypeError, match=message):
            monte_carlo_test([1, 2, 3], None, stat)

        message = "`statistic` must be callable."
        with pytest.raises(TypeError, match=message):
            monte_carlo_test([1, 2, 3], stats.norm.rvs, None)

        message = "`n_resamples` must be a positive integer."
        with pytest.raises(ValueError, match=message):
            monte_carlo_test([1, 2, 3], stats.norm.rvs, stat,
                             n_resamples=-1000)

        message = "`n_resamples` must be a positive integer."
        with pytest.raises(ValueError, match=message):
            monte_carlo_test([1, 2, 3], stats.norm.rvs, stat,
                             n_resamples=1000.5)

        message = "`batch` must be a positive integer or None."
        with pytest.raises(ValueError, match=message):
            monte_carlo_test([1, 2, 3], stats.norm.rvs, stat, batch=-1000)

        message = "`batch` must be a positive integer or None."
        with pytest.raises(ValueError, match=message):
            monte_carlo_test([1, 2, 3], stats.norm.rvs, stat, batch=1000.5)

        message = "`alternative` must be in..."
        with pytest.raises(ValueError, match=message):
            monte_carlo_test([1, 2, 3], stats.norm.rvs, stat,
                             alternative='ekki')

    def test_batch(self):
        # make sure that the `batch` parameter is respected by checking the
        # maximum batch size provided in calls to `statistic`
        rng = np.random.default_rng(23492340193)
        x = rng.random(10)

        def statistic(x, axis):
            batch_size = 1 if x.ndim == 1 else len(x)
            statistic.batch_size = max(batch_size, statistic.batch_size)
            statistic.counter += 1
            return stats.skewtest(x, axis=axis).statistic
        statistic.counter = 0
        statistic.batch_size = 0

        kwds = {'sample': x, 'statistic': statistic,
                'n_resamples': 1000, 'vectorized': True}

        kwds['rvs'] = self.rvs(stats.norm.rvs, np.random.default_rng(32842398))
        res1 = monte_carlo_test(batch=1, **kwds)
        assert_equal(statistic.counter, 1001)
        assert_equal(statistic.batch_size, 1)

        kwds['rvs'] = self.rvs(stats.norm.rvs, np.random.default_rng(32842398))
        statistic.counter = 0
        res2 = monte_carlo_test(batch=50, **kwds)
        assert_equal(statistic.counter, 21)
        assert_equal(statistic.batch_size, 50)

        kwds['rvs'] = self.rvs(stats.norm.rvs, np.random.default_rng(32842398))
        statistic.counter = 0
        res3 = monte_carlo_test(**kwds)
        assert_equal(statistic.counter, 2)
        assert_equal(statistic.batch_size, 1000)

        assert_equal(res1.pvalue, res3.pvalue)
        assert_equal(res2.pvalue, res3.pvalue)

    @pytest.mark.parametrize('axis', range(-3, 3))
    def test_axis(self, axis):
        # test that Nd-array samples are handled correctly for valid values
        # of the `axis` parameter
        rng = np.random.default_rng(2389234)
        norm_rvs = self.rvs(stats.norm.rvs, rng)

        size = [2, 3, 4]
        size[axis] = 100
        x = norm_rvs(size=size)
        expected = stats.skewtest(x, axis=axis)

        def statistic(x, axis):
            return stats.skewtest(x, axis=axis).statistic

        res = monte_carlo_test(x, norm_rvs, statistic, vectorized=True,
                               n_resamples=20000, axis=axis)

        assert_allclose(res.statistic, expected.statistic)
        assert_allclose(res.pvalue, expected.pvalue, atol=self.atol)

    @pytest.mark.parametrize('alternative', ("less", "greater"))
    @pytest.mark.parametrize('a', np.linspace(-0.5, 0.5, 5))  # skewness
    def test_against_ks_1samp(self, alternative, a):
        # test that monte_carlo_test can reproduce pvalue of ks_1samp
        rng = np.random.default_rng(65723433)

        x = stats.skewnorm.rvs(a=a, size=30, random_state=rng)
        expected = stats.ks_1samp(x, stats.norm.cdf, alternative=alternative)

        def statistic1d(x):
            return stats.ks_1samp(x, stats.norm.cdf, mode='asymp',
                                  alternative=alternative).statistic

        norm_rvs = self.rvs(stats.norm.rvs, rng)
        res = monte_carlo_test(x, norm_rvs, statistic1d,
                               n_resamples=1000, vectorized=False,
                               alternative=alternative)

        assert_allclose(res.statistic, expected.statistic)
        if alternative == 'greater':
            assert_allclose(res.pvalue, expected.pvalue, atol=self.atol)
        elif alternative == 'less':
            assert_allclose(1-res.pvalue, expected.pvalue, atol=self.atol)

    @pytest.mark.parametrize('hypotest', (stats.skewtest, stats.kurtosistest))
    @pytest.mark.parametrize('alternative', ("less", "greater", "two-sided"))
    @pytest.mark.parametrize('a', np.linspace(-2, 2, 5))  # skewness
    def test_against_normality_tests(self, hypotest, alternative, a):
        # test that monte_carlo_test can reproduce pvalue of normality tests
        rng = np.random.default_rng(85723405)

        x = stats.skewnorm.rvs(a=a, size=150, random_state=rng)
        expected = hypotest(x, alternative=alternative)

        def statistic(x, axis):
            return hypotest(x, axis=axis).statistic

        norm_rvs = self.rvs(stats.norm.rvs, rng)
        res = monte_carlo_test(x, norm_rvs, statistic, vectorized=True,
                               alternative=alternative)

        assert_allclose(res.statistic, expected.statistic)
        assert_allclose(res.pvalue, expected.pvalue, atol=self.atol)

    @pytest.mark.parametrize('a', np.arange(-2, 3))  # skewness parameter
    def test_against_normaltest(self, a):
        # test that monte_carlo_test can reproduce pvalue of normaltest
        rng = np.random.default_rng(12340513)

        x = stats.skewnorm.rvs(a=a, size=150, random_state=rng)
        expected = stats.normaltest(x)

        def statistic(x, axis):
            return stats.normaltest(x, axis=axis).statistic

        norm_rvs = self.rvs(stats.norm.rvs, rng)
        res = monte_carlo_test(x, norm_rvs, statistic, vectorized=True,
                               alternative='greater')

        assert_allclose(res.statistic, expected.statistic)
        assert_allclose(res.pvalue, expected.pvalue, atol=self.atol)

    @pytest.mark.parametrize('a', np.linspace(-0.5, 0.5, 5))  # skewness
    def test_against_cramervonmises(self, a):
        # test that monte_carlo_test can reproduce pvalue of cramervonmises
        rng = np.random.default_rng(234874135)

        x = stats.skewnorm.rvs(a=a, size=30, random_state=rng)
        expected = stats.cramervonmises(x, stats.norm.cdf)

        def statistic1d(x):
            return stats.cramervonmises(x, stats.norm.cdf).statistic

        norm_rvs = self.rvs(stats.norm.rvs, rng)
        res = monte_carlo_test(x, norm_rvs, statistic1d,
                               n_resamples=1000, vectorized=False,
                               alternative='greater')

        assert_allclose(res.statistic, expected.statistic)
        assert_allclose(res.pvalue, expected.pvalue, atol=self.atol)

    @pytest.mark.parametrize('dist_name', ('norm', 'logistic'))
    @pytest.mark.parametrize('i', range(5))
    def test_against_anderson(self, dist_name, i):
        # test that monte_carlo_test can reproduce results of `anderson`. Note:
        # `anderson` does not provide a p-value; it provides a list of
        # significance levels and the associated critical value of the test
        # statistic. `i` used to index this list.

        # find the skewness for which the sample statistic matches one of the
        # critical values provided by `stats.anderson`

        def fun(a):
            rng = np.random.default_rng(394295467)
            x = stats.tukeylambda.rvs(a, size=100, random_state=rng)
            expected = stats.anderson(x, dist_name)
            return expected.statistic - expected.critical_values[i]
        with suppress_warnings() as sup:
            sup.filter(RuntimeWarning)
            sol = root(fun, x0=0)
        assert(sol.success)

        # get the significance level (p-value) associated with that critical
        # value
        a = sol.x[0]
        rng = np.random.default_rng(394295467)
        x = stats.tukeylambda.rvs(a, size=100, random_state=rng)
        expected = stats.anderson(x, dist_name)
        expected_stat = expected.statistic
        expected_p = expected.significance_level[i]/100

        # perform equivalent Monte Carlo test and compare results
        def statistic1d(x):
            return stats.anderson(x, dist_name).statistic

        dist_rvs = self.rvs(getattr(stats, dist_name).rvs, rng)
        with suppress_warnings() as sup:
            sup.filter(RuntimeWarning)
            res = monte_carlo_test(x, dist_rvs,
                                   statistic1d, n_resamples=1000,
                                   vectorized=False, alternative='greater')

        assert_allclose(res.statistic, expected_stat)
        assert_allclose(res.pvalue, expected_p, atol=2*self.atol)

    def test_p_never_zero(self):
        # Use biased estimate of p-value to ensure that p-value is never zero
        # per monte_carlo_test reference [1]
        rng = np.random.default_rng(2190176673029737545)
        x = np.zeros(100)
        res = monte_carlo_test(x, rng.random, np.mean,
                               vectorized=True, alternative='less')
        assert res.pvalue == 0.0001


class TestPermutationTest:

    rtol = 1e-14

    # -- Input validation -- #

    def test_permutation_test_iv(self):

        def stat(x, y, axis):
            return stats.ttest_ind((x, y), axis).statistic

        message = "each sample in `data` must contain two or more ..."
        with pytest.raises(ValueError, match=message):
            permutation_test(([1, 2, 3], [1]), stat)

        message = "`data` must be a tuple containing at least two samples"
        with pytest.raises(ValueError, match=message):
            permutation_test((1,), stat)
        with pytest.raises(TypeError, match=message):
            permutation_test(1, stat)

        message = "`axis` must be an integer."
        with pytest.raises(ValueError, match=message):
            permutation_test(([1, 2, 3], [1, 2, 3]), stat, axis=1.5)

        message = "`permutation_type` must be in..."
        with pytest.raises(ValueError, match=message):
            permutation_test(([1, 2, 3], [1, 2, 3]), stat,
                             permutation_type="ekki")

        message = "`vectorized` must be `True`, `False`, or `None`."
        with pytest.raises(ValueError, match=message):
            permutation_test(([1, 2, 3], [1, 2, 3]), stat, vectorized=1.5)

        message = "`n_resamples` must be a positive integer."
        with pytest.raises(ValueError, match=message):
            permutation_test(([1, 2, 3], [1, 2, 3]), stat, n_resamples=-1000)

        message = "`n_resamples` must be a positive integer."
        with pytest.raises(ValueError, match=message):
            permutation_test(([1, 2, 3], [1, 2, 3]), stat, n_resamples=1000.5)

        message = "`batch` must be a positive integer or None."
        with pytest.raises(ValueError, match=message):
            permutation_test(([1, 2, 3], [1, 2, 3]), stat, batch=-1000)

        message = "`batch` must be a positive integer or None."
        with pytest.raises(ValueError, match=message):
            permutation_test(([1, 2, 3], [1, 2, 3]), stat, batch=1000.5)

        message = "`alternative` must be in..."
        with pytest.raises(ValueError, match=message):
            permutation_test(([1, 2, 3], [1, 2, 3]), stat, alternative='ekki')

        message = "'herring' cannot be used to seed a"
        with pytest.raises(ValueError, match=message):
            permutation_test(([1, 2, 3], [1, 2, 3]), stat,
                             random_state='herring')

    # -- Test Parameters -- #
    @pytest.mark.parametrize('permutation_type',
                             ['pairings', 'samples', 'independent'])
    def test_batch(self, permutation_type):
        # make sure that the `batch` parameter is respected by checking the
        # maximum batch size provided in calls to `statistic`
        np.random.seed(0)
        x = np.random.rand(10)
        y = np.random.rand(10)

        def statistic(x, y, axis):
            batch_size = 1 if x.ndim == 1 else len(x)
            statistic.batch_size = max(batch_size, statistic.batch_size)
            statistic.counter += 1
            return np.mean(x, axis=axis) - np.mean(y, axis=axis)
        statistic.counter = 0
        statistic.batch_size = 0

        kwds = {'n_resamples': 1000, 'permutation_type': permutation_type,
                'vectorized': True, 'random_state': 0}
        res1 = stats.permutation_test((x, y), statistic, batch=1, **kwds)
        assert_equal(statistic.counter, 1001)
        assert_equal(statistic.batch_size, 1)

        statistic.counter = 0
        res2 = stats.permutation_test((x, y), statistic, batch=50, **kwds)
        assert_equal(statistic.counter, 21)
        assert_equal(statistic.batch_size, 50)

        statistic.counter = 0
        res3 = stats.permutation_test((x, y), statistic, batch=1000, **kwds)
        assert_equal(statistic.counter, 2)
        assert_equal(statistic.batch_size, 1000)

        assert_equal(res1.pvalue, res3.pvalue)
        assert_equal(res2.pvalue, res3.pvalue)

    @pytest.mark.parametrize('permutation_type, exact_size',
                             [('pairings', special.factorial(3)**2),
                              ('samples', 2**3),
                              ('independent', special.binom(6, 3))])
    def test_permutations(self, permutation_type, exact_size):
        # make sure that the `permutations` parameter is respected by checking
        # the size of the null distribution
        np.random.seed(0)
        x = np.random.rand(3)
        y = np.random.rand(3)

        def statistic(x, y, axis):
            return np.mean(x, axis=axis) - np.mean(y, axis=axis)

        kwds = {'permutation_type': permutation_type,
                'vectorized': True, 'random_state': 0}
        res = stats.permutation_test((x, y), statistic, n_resamples=3, **kwds)
        assert_equal(res.null_distribution.size, 3)

        res = stats.permutation_test((x, y), statistic, **kwds)
        assert_equal(res.null_distribution.size, exact_size)

    # -- Randomized Permutation Tests -- #

    # To get reasonable accuracy, these next three tests are somewhat slow.
    # Originally, I had them passing for all combinations of permutation type,
    # alternative, and RNG, but that takes too long for CI. Instead, split
    # into three tests, each testing a particular combination of the three
    # parameters.

    def test_randomized_test_against_exact_both(self):
        # check that the randomized and exact tests agree to reasonable
        # precision for permutation_type='both

        alternative, rng = 'less', 0

        nx, ny, permutations = 8, 9, 24000
        assert special.binom(nx + ny, nx) > permutations

        x = stats.norm.rvs(size=nx)
        y = stats.norm.rvs(size=ny)
        data = x, y

        def statistic(x, y, axis):
            return np.mean(x, axis=axis) - np.mean(y, axis=axis)

        kwds = {'vectorized': True, 'permutation_type': 'independent',
                'batch': 100, 'alternative': alternative, 'random_state': rng}
        res = permutation_test(data, statistic, n_resamples=permutations,
                               **kwds)
        res2 = permutation_test(data, statistic, n_resamples=np.inf, **kwds)

        assert res.statistic == res2.statistic
        assert_allclose(res.pvalue, res2.pvalue, atol=1e-2)

    @pytest.mark.slow()
    def test_randomized_test_against_exact_samples(self):
        # check that the randomized and exact tests agree to reasonable
        # precision for permutation_type='samples'

        alternative, rng = 'greater', None

        nx, ny, permutations = 15, 15, 32000
        assert 2**nx > permutations

        x = stats.norm.rvs(size=nx)
        y = stats.norm.rvs(size=ny)
        data = x, y

        def statistic(x, y, axis):
            return np.mean(x - y, axis=axis)

        kwds = {'vectorized': True, 'permutation_type': 'samples',
                'batch': 100, 'alternative': alternative, 'random_state': rng}
        res = permutation_test(data, statistic, n_resamples=permutations,
                               **kwds)
        res2 = permutation_test(data, statistic, n_resamples=np.inf, **kwds)

        assert res.statistic == res2.statistic
        assert_allclose(res.pvalue, res2.pvalue, atol=1e-2)

    def test_randomized_test_against_exact_pairings(self):
        # check that the randomized and exact tests agree to reasonable
        # precision for permutation_type='pairings'

        alternative = 'two-sided'
        try:
            rng = np.random.default_rng(1)
        except AttributeError:
            rng = np.random.RandomState(1)

        nx, ny, permutations = 8, 8, 40000
        assert special.factorial(nx) > permutations

        x = stats.norm.rvs(size=nx)
        y = stats.norm.rvs(size=ny)
        data = [x]

        def statistic1d(x):
            return stats.pearsonr(x, y)[0]

        statistic = _resampling._vectorize_statistic(statistic1d)

        kwds = {'vectorized': True, 'permutation_type': 'samples',
                'batch': 100, 'alternative': alternative, 'random_state': rng}
        res = permutation_test(data, statistic, n_resamples=permutations,
                               **kwds)
        res2 = permutation_test(data, statistic, n_resamples=np.inf, **kwds)

        assert res.statistic == res2.statistic
        assert_allclose(res.pvalue, res2.pvalue, atol=1e-2)

    @pytest.mark.parametrize('alternative', ('less', 'greater'))
    # Different conventions for two-sided p-value here VS ttest_ind.
    # Eventually, we can add multiple options for the two-sided alternative
    # here in permutation_test.
    @pytest.mark.parametrize('permutations', (30, 1e9))
    @pytest.mark.parametrize('axis', (0, 1, 2))
    def test_against_permutation_ttest(self, alternative, permutations, axis):
        # check that this function and ttest_ind with permutations give
        # essentially identical results.

        x = np.arange(3*4*5).reshape(3, 4, 5)
        y = np.moveaxis(np.arange(4)[:, None, None], 0, axis)

        res1 = stats.ttest_ind(x, y, permutations=permutations, axis=axis,
                               random_state=0, alternative=alternative)

        def statistic(x, y, axis):
            return stats.ttest_ind(x, y, axis=axis).statistic

        res2 = permutation_test((x, y), statistic, vectorized=True,
                                n_resamples=permutations,
                                alternative=alternative, axis=axis,
                                random_state=0)

        assert_allclose(res1.statistic, res2.statistic, rtol=self.rtol)
        assert_allclose(res1.pvalue, res2.pvalue, rtol=self.rtol)

    # -- Independent (Unpaired) Sample Tests -- #

    @pytest.mark.parametrize('alternative', ("less", "greater", "two-sided"))
    def test_against_ks_2samp(self, alternative):
        rng = np.random.default_rng(abs(hash("ks_2samp")))
        x = rng.normal(size=4, scale=1)
        y = rng.normal(size=5, loc=3, scale=3)

        expected = stats.ks_2samp(x, y, alternative=alternative, mode='exact')

        def statistic1d(x, y):
            return stats.ks_2samp(x, y, mode='asymp',
                                  alternative=alternative).statistic

        # ks_2samp is always a one-tailed 'greater' test
        # it's the statistic that changes (D+ vs D- vs max(D+, D-))
        res = permutation_test((x, y), statistic1d, n_resamples=np.inf,
                               alternative='greater')

        assert_allclose(res.statistic, expected.statistic, rtol=self.rtol)
        assert_allclose(res.pvalue, expected.pvalue, rtol=self.rtol)

    @pytest.mark.parametrize('alternative', ("less", "greater", "two-sided"))
    def test_against_ansari(self, alternative):
        np.random.seed(0)
        x = stats.norm.rvs(size=4, scale=1)
        y = stats.norm.rvs(size=5, scale=3)

        # ansari has a different convention for 'alternative'
        alternative_correspondence = {"less": "greater",
                                      "greater": "less",
                                      "two-sided": "two-sided"}
        alternative_scipy = alternative_correspondence[alternative]
        expected = stats.ansari(x, y, alternative=alternative_scipy)

        def statistic1d(x, y):
            return stats.ansari(x, y).statistic

        res = permutation_test((x, y), statistic1d, n_resamples=np.inf,
                               alternative=alternative)

        assert_allclose(res.statistic, expected.statistic, rtol=self.rtol)
        assert_allclose(res.pvalue, expected.pvalue, rtol=self.rtol)

    @pytest.mark.parametrize('alternative', ("less", "greater", "two-sided"))
    def test_against_mannwhitneyu(self, alternative):
        np.random.seed(0)
        x = stats.uniform.rvs(size=(3, 5, 2), loc=0)
        y = stats.uniform.rvs(size=(3, 5, 2), loc=0.05)

        expected = stats.mannwhitneyu(x, y, axis=1, alternative=alternative)

        def statistic(x, y, axis):
            return stats.mannwhitneyu(x, y, axis=axis).statistic

        res = permutation_test((x, y), statistic, vectorized=True,
                               n_resamples=np.inf, alternative=alternative,
                               axis=1)

        assert_allclose(res.statistic, expected.statistic, rtol=self.rtol)
        assert_allclose(res.pvalue, expected.pvalue, rtol=self.rtol)

    def test_against_cvm(self):
        np.random.seed(0)
        x = stats.norm.rvs(size=4, scale=1)
        y = stats.norm.rvs(size=5, loc=3, scale=3)

        expected = stats.cramervonmises_2samp(x, y, method='exact')

        def statistic1d(x, y):
            return stats.cramervonmises_2samp(x, y,
                                              method='asymptotic').statistic

        # cramervonmises_2samp has only one alternative, greater
        res = permutation_test((x, y), statistic1d, n_resamples=np.inf,
                               alternative='greater')

        assert_allclose(res.statistic, expected.statistic, rtol=self.rtol)
        assert_allclose(res.pvalue, expected.pvalue, rtol=self.rtol)

    @pytest.mark.xslow()
    @pytest.mark.parametrize('axis', (-1, 2))
    def test_vectorized_nsamp_ptype_both(self, axis):
        # Test that permutation_test with permutation_type='independent' works
        # properly for a 3-sample statistic with nd array samples of different
        # (but compatible) shapes and ndims. Show that exact permutation test
        # and random permutation tests approximate SciPy's asymptotic pvalues
        # and that exact and random permutation test results are even closer
        # to one another (than they are to the asymptotic results).
        np.random.seed(0)

        # Three samples, different (but compatible) shapes with different ndims
        x = np.random.rand(3)
        y = np.random.rand(1, 3, 2)
        z = np.random.rand(2, 1, 4)
        data = (x, y, z)

        # Define the statistic (and pvalue for comparison)
        def statistic1d(*data):
            return stats.kruskal(*data).statistic

        def pvalue1d(*data):
            return stats.kruskal(*data).pvalue

        statistic = _resampling._vectorize_statistic(statistic1d)
        pvalue = _resampling._vectorize_statistic(pvalue1d)

        # Calculate the expected results
        x2 = np.broadcast_to(x, (2, 3, 3))  # broadcast manually because
        y2 = np.broadcast_to(y, (2, 3, 2))  # _vectorize_statistic doesn't
        z2 = np.broadcast_to(z, (2, 3, 4))
        expected_statistic = statistic(x2, y2, z2, axis=axis)
        expected_pvalue = pvalue(x2, y2, z2, axis=axis)

        # Calculate exact and randomized permutation results
        kwds = {'vectorized': False, 'axis': axis, 'alternative': 'greater',
                'permutation_type': 'independent', 'random_state': 0}
        res = permutation_test(data, statistic1d, n_resamples=np.inf, **kwds)
        res2 = permutation_test(data, statistic1d, n_resamples=1000, **kwds)

        # Check results
        assert_allclose(res.statistic, expected_statistic, rtol=self.rtol)
        assert_allclose(res.statistic, res2.statistic, rtol=self.rtol)
        assert_allclose(res.pvalue, expected_pvalue, atol=6e-2)
        assert_allclose(res.pvalue, res2.pvalue, atol=3e-2)

    # -- Paired-Sample Tests -- #

    @pytest.mark.parametrize('alternative', ("less", "greater", "two-sided"))
    def test_against_wilcoxon(self, alternative):
        np.random.seed(0)
        x = stats.uniform.rvs(size=(3, 6, 2), loc=0)
        y = stats.uniform.rvs(size=(3, 6, 2), loc=0.05)

        # We'll check both 1- and 2-sample versions of the same test;
        # we expect identical results to wilcoxon in all cases.
        def statistic_1samp_1d(z):
            # 'less' ensures we get the same of two statistics every time
            return stats.wilcoxon(z, alternative='less').statistic

        def statistic_2samp_1d(x, y):
            return stats.wilcoxon(x, y, alternative='less').statistic

        def test_1d(x, y):
            return stats.wilcoxon(x, y, alternative=alternative)

        test = _resampling._vectorize_statistic(test_1d)

        expected = test(x, y, axis=1)
        expected_stat = expected[0]
        expected_p = expected[1]

        res1 = permutation_test((x-y,), statistic_1samp_1d, vectorized=False,
                                permutation_type='samples', n_resamples=np.inf,
                                alternative=alternative, axis=1)

        res2 = permutation_test((x, y), statistic_2samp_1d, vectorized=False,
                                permutation_type='samples', n_resamples=np.inf,
                                alternative=alternative, axis=1)

        # `wilcoxon` returns a different statistic with 'two-sided'
        assert_allclose(res1.statistic, res2.statistic, rtol=self.rtol)
        if alternative != 'two-sided':
            assert_allclose(res2.statistic, expected_stat, rtol=self.rtol)

        assert_allclose(res2.pvalue, expected_p, rtol=self.rtol)
        assert_allclose(res1.pvalue, res2.pvalue, rtol=self.rtol)

    @pytest.mark.parametrize('alternative', ("less", "greater", "two-sided"))
    def test_against_binomtest(self, alternative):
        np.random.seed(0)
        x = np.random.randint(0, 2, size=10)
        x[x == 0] = -1
        # More naturally, the test would flip elements between 0 and one.
        # However, permutation_test will flip the _signs_ of the elements.
        # So we have to work with +1/-1 instead of 1/0.

        def statistic(x, axis=0):
            return np.sum(x > 0, axis=axis)

        k, n, p = statistic(x), 10, 0.5
        expected = stats.binomtest(k, n, p, alternative=alternative)

        res = stats.permutation_test((x,), statistic, vectorized=True,
                                     permutation_type='samples',
                                     n_resamples=np.inf,
                                     alternative=alternative)
        assert_allclose(res.pvalue, expected.pvalue, rtol=self.rtol)

    # -- Exact Association Tests -- #

    def test_against_kendalltau(self):
        np.random.seed(0)
        x = stats.norm.rvs(size=6)
        y = x + stats.norm.rvs(size=6)

        expected = stats.kendalltau(x, y, method='exact')

        def statistic1d(x):
            return stats.kendalltau(x, y, method='asymptotic').statistic

        # kendalltau currently has only one alternative, two-sided
        res = permutation_test((x,), statistic1d, permutation_type='pairings',
                               n_resamples=np.inf)

        assert_allclose(res.statistic, expected.statistic, rtol=self.rtol)
        assert_allclose(res.pvalue, expected.pvalue, rtol=self.rtol)

    @pytest.mark.parametrize('alternative', ('less', 'greater', 'two-sided'))
    def test_against_fisher_exact(self, alternative):

        def statistic(x,):
            return np.sum((x == 1) & (y == 1))

        np.random.seed(0)
        # x and y are binary random variables with some dependence
        x = (np.random.rand(7) > 0.6).astype(float)
        y = (np.random.rand(7) + 0.25*x > 0.6).astype(float)
        tab = stats.contingency.crosstab(x, y)[1]

        res = permutation_test((x,), statistic, permutation_type='pairings',
                               n_resamples=np.inf, alternative=alternative)
        res2 = stats.fisher_exact(tab, alternative=alternative)

        assert_allclose(res.pvalue, res2[1])

    @pytest.mark.xslow()
    @pytest.mark.parametrize('axis', (-2, 1))
    def test_vectorized_nsamp_ptype_samples(self, axis):
        # Test that permutation_test with permutation_type='samples' works
        # properly for a 3-sample statistic with nd array samples of different
        # (but compatible) shapes and ndims. Show that exact permutation test
        # reproduces SciPy's exact pvalue and that random permutation test
        # approximates it.

        np.random.seed(0)

        x = np.random.rand(2, 4, 3)
        y = np.random.rand(1, 4, 3)
        z = np.random.rand(2, 4, 1)
        x = stats.rankdata(x, axis=axis)
        y = stats.rankdata(y, axis=axis)
        z = stats.rankdata(z, axis=axis)
        y = y[0]  # to check broadcast with different ndim
        data = (x, y, z)

        def statistic1d(*data):
            return stats.page_trend_test(data, ranked=True,
                                         method='asymptotic').statistic

        def pvalue1d(*data):
            return stats.page_trend_test(data, ranked=True,
                                         method='exact').pvalue

        statistic = _resampling._vectorize_statistic(statistic1d)
        pvalue = _resampling._vectorize_statistic(pvalue1d)

        expected_statistic = statistic(*np.broadcast_arrays(*data), axis=axis)
        expected_pvalue = pvalue(*np.broadcast_arrays(*data), axis=axis)

        kwds = {'vectorized': False, 'axis': axis, 'alternative': 'greater',
                'permutation_type': 'pairings', 'random_state': 0}
        res = permutation_test(data, statistic1d, n_resamples=np.inf, **kwds)
        res2 = permutation_test(data, statistic1d, n_resamples=5000, **kwds)

        assert_allclose(res.statistic, expected_statistic, rtol=self.rtol)
        assert_allclose(res.statistic, res2.statistic, rtol=self.rtol)
        assert_allclose(res.pvalue, expected_pvalue, rtol=self.rtol)
        assert_allclose(res.pvalue, res2.pvalue, atol=3e-2)

    # -- Test Against External References -- #

    tie_case_1 = {'x': [1, 2, 3, 4], 'y': [1.5, 2, 2.5],
                  'expected_less': 0.2000000000,
                  'expected_2sided': 0.4,  # 2*expected_less
                  'expected_Pr_gte_S_mean': 0.3428571429,  # see note below
                  'expected_statistic': 7.5,
                  'expected_avg': 9.142857, 'expected_std': 1.40698}
    tie_case_2 = {'x': [111, 107, 100, 99, 102, 106, 109, 108],
                  'y': [107, 108, 106, 98, 105, 103, 110, 105, 104],
                  'expected_less': 0.1555738379,
                  'expected_2sided': 0.3111476758,
                  'expected_Pr_gte_S_mean': 0.2969971205,  # see note below
                  'expected_statistic': 32.5,
                  'expected_avg': 38.117647, 'expected_std': 5.172124}

    @pytest.mark.xslow()  # only the second case is slow, really
    @pytest.mark.parametrize('case', (tie_case_1, tie_case_2))
    def test_with_ties(self, case):
        """
        Results above from SAS PROC NPAR1WAY, e.g.

        DATA myData;
        INPUT X Y;
        CARDS;
        1 1
        1 2
        1 3
        1 4
        2 1.5
        2 2
        2 2.5
        ods graphics on;
        proc npar1way AB data=myData;
            class X;
            EXACT;
        run;
        ods graphics off;

        Note: SAS provides Pr >= |S-Mean|, which is different from our
        definition of a two-sided p-value.

        """

        x = case['x']
        y = case['y']

        expected_statistic = case['expected_statistic']
        expected_less = case['expected_less']
        expected_2sided = case['expected_2sided']
        expected_Pr_gte_S_mean = case['expected_Pr_gte_S_mean']
        expected_avg = case['expected_avg']
        expected_std = case['expected_std']

        def statistic1d(x, y):
            return stats.ansari(x, y).statistic

        with np.testing.suppress_warnings() as sup:
            sup.filter(UserWarning, "Ties preclude use of exact statistic")
            res = permutation_test((x, y), statistic1d, n_resamples=np.inf,
                                   alternative='less')
            res2 = permutation_test((x, y), statistic1d, n_resamples=np.inf,
                                    alternative='two-sided')

        assert_allclose(res.statistic, expected_statistic, rtol=self.rtol)
        assert_allclose(res.pvalue, expected_less, atol=1e-10)
        assert_allclose(res2.pvalue, expected_2sided, atol=1e-10)
        assert_allclose(res2.null_distribution.mean(), expected_avg, rtol=1e-6)
        assert_allclose(res2.null_distribution.std(), expected_std, rtol=1e-6)

        # SAS provides Pr >= |S-Mean|; might as well check against that, too
        S = res.statistic
        mean = res.null_distribution.mean()
        n = len(res.null_distribution)
        Pr_gte_S_mean = np.sum(np.abs(res.null_distribution-mean)
                               >= np.abs(S-mean))/n
        assert_allclose(expected_Pr_gte_S_mean, Pr_gte_S_mean)

    @pytest.mark.parametrize('alternative, expected_pvalue',
                             (('less', 0.9708333333333),
                              ('greater', 0.05138888888889),
                              ('two-sided', 0.1027777777778)))
    def test_against_spearmanr_in_R(self, alternative, expected_pvalue):
        """
        Results above from R cor.test, e.g.

        options(digits=16)
        x <- c(1.76405235, 0.40015721, 0.97873798,
               2.2408932, 1.86755799, -0.97727788)
        y <- c(2.71414076, 0.2488, 0.87551913,
               2.6514917, 2.01160156, 0.47699563)
        cor.test(x, y, method = "spearm", alternative = "t")
        """
        np.random.seed(0)
        x = stats.norm.rvs(size=6)
        y = x + stats.norm.rvs(size=6)

        expected_statistic = 0.7714285714285715

        def statistic1d(x):
            return stats.spearmanr(x, y).statistic

        res = permutation_test((x,), statistic1d, permutation_type='pairings',
                               n_resamples=np.inf, alternative=alternative)

        assert_allclose(res.statistic, expected_statistic, rtol=self.rtol)
        assert_allclose(res.pvalue, expected_pvalue, atol=1e-13)

    @pytest.mark.parametrize("batch", (-1, 0))
    def test_batch_generator_iv(self, batch):
        with pytest.raises(ValueError, match="`batch` must be positive."):
            list(_resampling._batch_generator([1, 2, 3], batch))

    batch_generator_cases = [(range(0), 3, []),
                             (range(6), 3, [[0, 1, 2], [3, 4, 5]]),
                             (range(8), 3, [[0, 1, 2], [3, 4, 5], [6, 7]])]

    @pytest.mark.parametrize("iterable, batch, expected",
                             batch_generator_cases)
    def test_batch_generator(self, iterable, batch, expected):
        got = list(_resampling._batch_generator(iterable, batch))
        assert got == expected

    def test_finite_precision_statistic(self):
        # Some statistics return numerically distinct values when the values
        # should be equal in theory. Test that `permutation_test` accounts
        # for this in some way.
        x = [1, 2, 4, 3]
        y = [2, 4, 6, 8]

        def statistic(x, y):
            return stats.pearsonr(x, y)[0]

        res = stats.permutation_test((x, y), statistic, vectorized=False,
                                     permutation_type='pairings')
        r, pvalue, null = res.statistic, res.pvalue, res.null_distribution

        correct_p = 2 * np.sum(null >= r - 1e-14) / len(null)
        assert pvalue == correct_p == 1/3
        # Compare against other exact correlation tests using R corr.test
        # options(digits=16)
        # x = c(1, 2, 4, 3)
        # y = c(2, 4, 6, 8)
        # cor.test(x, y, alternative = "t", method = "spearman")  # 0.333333333
        # cor.test(x, y, alternative = "t", method = "kendall")  # 0.333333333


def test_all_partitions_concatenated():
    # make sure that _all_paritions_concatenated produces the correct number
    # of partitions of the data into samples of the given sizes and that
    # all are unique
    n = np.array([3, 2, 4], dtype=int)
    nc = np.cumsum(n)

    all_partitions = set()
    counter = 0
    for partition_concatenated in _resampling._all_partitions_concatenated(n):
        counter += 1
        partitioning = np.split(partition_concatenated, nc[:-1])
        all_partitions.add(tuple([frozenset(i) for i in partitioning]))

    expected = np.product([special.binom(sum(n[i:]), sum(n[i+1:]))
                           for i in range(len(n)-1)])

    assert_equal(counter, expected)
    assert_equal(len(all_partitions), expected)


@pytest.mark.parametrize('fun_name',
                         ['bootstrap', 'permutation_test', 'monte_carlo_test'])
def test_parameter_vectorized(fun_name):
    # Check that parameter `vectorized` is working as desired for all
    # resampling functions. Results don't matter; just don't fail asserts.
    rng = np.random.default_rng(75245098234592)
    sample = rng.random(size=10)

    def rvs(size):  # needed by `monte_carlo_test`
        return stats.norm.rvs(size=size, random_state=rng)

    fun_options = {'bootstrap': {'data': (sample,), 'random_state': rng,
                                 'method': 'percentile'},
                   'permutation_test': {'data': (sample,), 'random_state': rng,
                                        'permutation_type': 'samples'},
                   'monte_carlo_test': {'sample': sample, 'rvs': rvs}}
    common_options = {'n_resamples': 100}

    fun = getattr(stats, fun_name)
    options = fun_options[fun_name]
    options.update(common_options)

    def statistic(x, axis):
        assert x.ndim > 1 or np.array_equal(x, sample)
        return np.mean(x, axis=axis)
    fun(statistic=statistic, vectorized=None, **options)
    fun(statistic=statistic, vectorized=True, **options)

    def statistic(x):
        assert x.ndim == 1
        return np.mean(x)
    fun(statistic=statistic, vectorized=None, **options)
    fun(statistic=statistic, vectorized=False, **options)<|MERGE_RESOLUTION|>--- conflicted
+++ resolved
@@ -470,8 +470,6 @@
     assert_allclose(res.standard_error, ref.standard_error)
     assert isinstance(res.standard_error, np.float64)
 
-
-<<<<<<< HEAD
 def test_bootstrap_min():
     # Check that gh-15883 is fixed: percentileofscore should
     # behave according to the 'mean' behavior and not trigger nan for BCa
@@ -489,7 +487,7 @@
                     res2.confidence_interval.high)
     assert_allclose(-res.confidence_interval.high,
                     res2.confidence_interval.low)
-=======
+
 @pytest.mark.parametrize("additional_resamples", [0, 1000])
 def test_re_boostrap(additional_resamples):
     # Test behavior of parameter `bootstrap_result`
@@ -514,7 +512,6 @@
     assert_allclose(res.standard_error, ref.standard_error, rtol=1e-14)
     assert_allclose(res.confidence_interval, ref.confidence_interval,
                     rtol=1e-14)
->>>>>>> 7e71c1ce
 
 
 def test_jackknife_resample():
