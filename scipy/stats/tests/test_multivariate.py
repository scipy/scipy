--- conflicted
+++ resolved
@@ -136,15 +136,6 @@
 
     def test_degenerate_distributions(self):
 
-<<<<<<< HEAD
-        def _sample_orthonormal_matrix(n):
-            rng = np.random.default_rng(84350250264)
-            M = rng.normal(size=(n, n))
-            u, s, v = scipy.linalg.svd(M)
-            return u
-
-=======
->>>>>>> 83426e96
         for n in range(1, 5):
             z = np.random.randn(n)
             for k in range(1, n):
