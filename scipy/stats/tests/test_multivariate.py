"""
Test functions for multivariate normal distributions.

"""
import pickle

from numpy.testing import (assert_allclose, assert_almost_equal,
                           assert_array_almost_equal, assert_equal,
                           assert_array_less, assert_)
import pytest
from pytest import raises as assert_raises

from .test_continuous_basic import check_distribution_rvs

import numpy
import numpy as np

import scipy.linalg
from scipy.stats._multivariate import (_PSD,
                                       _lnB,
                                       _cho_inv_batch,
                                       multivariate_normal_frozen)
from scipy.stats import (multivariate_normal, multivariate_hypergeom,
                         matrix_normal, special_ortho_group, ortho_group,
                         random_correlation, unitary_group, dirichlet,
                         beta, wishart, multinomial, invwishart, chi2,
                         invgamma, norm, uniform, ks_2samp, kstest, binom,
                         hypergeom, multivariate_t, cauchy, normaltest,
<<<<<<< HEAD
                         uniform_direction)
=======
                         random_table)
>>>>>>> a0b2452c
from scipy.stats import _covariance, Covariance

from scipy.integrate import romb
from scipy.special import multigammaln

from .common_tests import check_random_state_property

from unittest.mock import patch


def assert_close(res, ref, *args, **kwargs):
    res, ref = np.asarray(res), np.asarray(ref)
    assert_allclose(res, ref, *args, **kwargs)
    assert_equal(res.shape, ref.shape)


class TestCovariance:

    def test_input_validation(self):

        message = "The input `precision` must be a square, two-dimensional..."
        with pytest.raises(ValueError, match=message):
            _covariance.CovViaPrecision(np.ones(2))

        message = "`precision.shape` must equal `covariance.shape`."
        with pytest.raises(ValueError, match=message):
            _covariance.CovViaPrecision(np.eye(3), covariance=np.eye(2))

        message = "The input `diagonal` must be a one-dimensional array..."
        with pytest.raises(ValueError, match=message):
            _covariance.CovViaDiagonal("alpaca")

        message = "The input `cholesky` must be a square, two-dimensional..."
        with pytest.raises(ValueError, match=message):
            _covariance.CovViaCholesky(np.ones(2))

        message = "The input `eigenvalues` must be a one-dimensional..."
        with pytest.raises(ValueError, match=message):
            _covariance.CovViaEigendecomposition(("alpaca", np.eye(2)))

        message = "The input `eigenvectors` must be a square..."
        with pytest.raises(ValueError, match=message):
            _covariance.CovViaEigendecomposition((np.ones(2), "alpaca"))

        message = "The shapes of `eigenvalues` and `eigenvectors` must be..."
        with pytest.raises(ValueError, match=message):
            _covariance.CovViaEigendecomposition(([1, 2, 3], np.eye(2)))

    _covariance_preprocessing = {"Diagonal": np.diag,
                                 "Precision": np.linalg.inv,
                                 "Cholesky": np.linalg.cholesky,
                                 "Eigendecomposition": np.linalg.eigh,
                                 "PSD": lambda x:
                                     _PSD(x, allow_singular=True)}
    _all_covariance_types = np.array(list(_covariance_preprocessing))
    _matrices = {"diagonal full rank": np.diag([1, 2, 3]),
                 "general full rank": [[5, 1, 3], [1, 6, 4], [3, 4, 7]],
                 "diagonal singular": np.diag([1, 0, 3]),
                 "general singular": [[5, -1, 0], [-1, 5, 0], [0, 0, 0]]}
    _cov_types = {"diagonal full rank": _all_covariance_types,
                  "general full rank": _all_covariance_types[1:],
                  "diagonal singular": _all_covariance_types[[0, -2, -1]],
                  "general singular": _all_covariance_types[-2:]}

    @pytest.mark.parametrize("cov_type_name", _all_covariance_types[:-1])
    def test_factories(self, cov_type_name):
        A = np.diag([1, 2, 3])
        x = [-4, 2, 5]

        cov_type = getattr(_covariance, f"CovVia{cov_type_name}")
        preprocessing = self._covariance_preprocessing[cov_type_name]
        factory = getattr(Covariance, f"from_{cov_type_name.lower()}")

        res = factory(preprocessing(A))
        ref = cov_type(preprocessing(A))
        assert type(res) == type(ref)
        assert_allclose(res.whiten(x), ref.whiten(x))

    @pytest.mark.parametrize("matrix_type", list(_matrices))
    @pytest.mark.parametrize("cov_type_name", _all_covariance_types)
    def test_covariance(self, matrix_type, cov_type_name):
        message = (f"CovVia{cov_type_name} does not support {matrix_type} "
                   "matrices")
        if cov_type_name not in self._cov_types[matrix_type]:
            pytest.skip(message)

        A = self._matrices[matrix_type]
        cov_type = getattr(_covariance, f"CovVia{cov_type_name}")
        preprocessing = self._covariance_preprocessing[cov_type_name]

        psd = _PSD(A, allow_singular=True)

        # test properties
        cov_object = cov_type(preprocessing(A))
        assert_close(cov_object.log_pdet, psd.log_pdet)
        assert_equal(cov_object.rank, psd.rank)
        assert_equal(cov_object.shape, np.asarray(A).shape)
        assert_close(cov_object.covariance, np.asarray(A))

        # test whitening/coloring 1D x
        rng = np.random.default_rng(5292808890472453840)
        x = rng.random(size=3)
        res = cov_object.whiten(x)
        ref = x @ psd.U
        # res != ref in general; but res @ res == ref @ ref
        assert_close(res @ res, ref @ ref)
        if hasattr(cov_object, "_colorize") and "singular" not in matrix_type:
            # CovViaPSD does not have _colorize
            assert_close(cov_object.colorize(res), x)

        # test whitening/coloring 3D x
        x = rng.random(size=(2, 4, 3))
        res = cov_object.whiten(x)
        ref = x @ psd.U
        assert_close((res**2).sum(axis=-1), (ref**2).sum(axis=-1))
        if hasattr(cov_object, "_colorize") and "singular" not in matrix_type:
            assert_close(cov_object.colorize(res), x)

    @pytest.mark.parametrize("size", [None, tuple(), 1, (2, 4, 3)])
    @pytest.mark.parametrize("matrix_type", list(_matrices))
    @pytest.mark.parametrize("cov_type_name", _all_covariance_types)
    def test_mvn_with_covariance(self, size, matrix_type, cov_type_name):
        message = (f"CovVia{cov_type_name} does not support {matrix_type} "
                   "matrices")
        if cov_type_name not in self._cov_types[matrix_type]:
            pytest.skip(message)

        A = self._matrices[matrix_type]
        cov_type = getattr(_covariance, f"CovVia{cov_type_name}")
        preprocessing = self._covariance_preprocessing[cov_type_name]

        mean = [0.1, 0.2, 0.3]
        cov_object = cov_type(preprocessing(A))
        mvn = multivariate_normal
        dist0 = multivariate_normal(mean, A, allow_singular=True)
        dist1 = multivariate_normal(mean, cov_object, allow_singular=True)

        rng = np.random.default_rng(5292808890472453840)
        x = rng.multivariate_normal(mean, A, size=size)
        rng = np.random.default_rng(5292808890472453840)
        x1 = mvn.rvs(mean, cov_object, size=size, random_state=rng)
        rng = np.random.default_rng(5292808890472453840)
        x2 = mvn(mean, cov_object, seed=rng).rvs(size=size)
        if isinstance(cov_object, _covariance.CovViaPSD):
            assert_close(x1, np.squeeze(x))  # for backward compatibility
            assert_close(x2, np.squeeze(x))
        else:
            assert_equal(x1.shape, x.shape)
            assert_equal(x2.shape, x.shape)
            assert_close(x2, x1)

        assert_close(mvn.pdf(x, mean, cov_object), dist0.pdf(x))
        assert_close(dist1.pdf(x), dist0.pdf(x))
        assert_close(mvn.logpdf(x, mean, cov_object), dist0.logpdf(x))
        assert_close(dist1.logpdf(x), dist0.logpdf(x))
        assert_close(mvn.entropy(mean, cov_object), dist0.entropy())
        assert_close(dist1.entropy(), dist0.entropy())

    @pytest.mark.parametrize("size", [tuple(), (2, 4, 3)])
    @pytest.mark.parametrize("cov_type_name", _all_covariance_types)
    def test_mvn_with_covariance_cdf(self, size, cov_type_name):
        # This is split from the test above because it's slow to be running
        # with all matrix types, and there's no need because _mvn.mvnun
        # does the calculation. All Covariance needs to do is pass is
        # provide the `covariance` attribute.
        matrix_type = "diagonal full rank"
        A = self._matrices[matrix_type]
        cov_type = getattr(_covariance, f"CovVia{cov_type_name}")
        preprocessing = self._covariance_preprocessing[cov_type_name]

        mean = [0.1, 0.2, 0.3]
        cov_object = cov_type(preprocessing(A))
        mvn = multivariate_normal
        dist0 = multivariate_normal(mean, A, allow_singular=True)
        dist1 = multivariate_normal(mean, cov_object, allow_singular=True)

        rng = np.random.default_rng(5292808890472453840)
        x = rng.multivariate_normal(mean, A, size=size)

        assert_close(mvn.cdf(x, mean, cov_object), dist0.cdf(x))
        assert_close(dist1.cdf(x), dist0.cdf(x))
        assert_close(mvn.logcdf(x, mean, cov_object), dist0.logcdf(x))
        assert_close(dist1.logcdf(x), dist0.logcdf(x))

    def test_covariance_instantiation(self):
        message = "The `Covariance` class cannot be instantiated directly."
        with pytest.raises(NotImplementedError, match=message):
            Covariance()

    @pytest.mark.filterwarnings("ignore::RuntimeWarning")  # matrix not PSD
    def test_gh9942(self):
        # Originally there was a mistake in the `multivariate_normal_frozen`
        # `rvs` method that caused all covariance objects to be processed as
        # a `_CovViaPSD`. Ensure that this is resolved.
        A = np.diag([1, 2, -1e-8])
        n = A.shape[0]
        mean = np.zeros(n)

        # Error if the matrix is processed as a `_CovViaPSD`
        with pytest.raises(ValueError, match="The input matrix must be..."):
            multivariate_normal(mean, A).rvs()

        # No error if it is provided as a `CovViaEigendecomposition`
        seed = 3562050283508273023
        rng1 = np.random.default_rng(seed)
        rng2 = np.random.default_rng(seed)
        cov = Covariance.from_eigendecomposition(np.linalg.eigh(A))
        rv = multivariate_normal(mean, cov)
        res = rv.rvs(random_state=rng1)
        ref = multivariate_normal.rvs(mean, cov, random_state=rng2)
        assert_equal(res, ref)


def _sample_orthonormal_matrix(n):
    M = np.random.randn(n, n)
    u, s, v = scipy.linalg.svd(M)
    return u


class TestMultivariateNormal:
    def test_input_shape(self):
        mu = np.arange(3)
        cov = np.identity(2)
        assert_raises(ValueError, multivariate_normal.pdf, (0, 1), mu, cov)
        assert_raises(ValueError, multivariate_normal.pdf, (0, 1, 2), mu, cov)
        assert_raises(ValueError, multivariate_normal.cdf, (0, 1), mu, cov)
        assert_raises(ValueError, multivariate_normal.cdf, (0, 1, 2), mu, cov)

    def test_scalar_values(self):
        np.random.seed(1234)

        # When evaluated on scalar data, the pdf should return a scalar
        x, mean, cov = 1.5, 1.7, 2.5
        pdf = multivariate_normal.pdf(x, mean, cov)
        assert_equal(pdf.ndim, 0)

        # When evaluated on a single vector, the pdf should return a scalar
        x = np.random.randn(5)
        mean = np.random.randn(5)
        cov = np.abs(np.random.randn(5))  # Diagonal values for cov. matrix
        pdf = multivariate_normal.pdf(x, mean, cov)
        assert_equal(pdf.ndim, 0)

        # When evaluated on scalar data, the cdf should return a scalar
        x, mean, cov = 1.5, 1.7, 2.5
        cdf = multivariate_normal.cdf(x, mean, cov)
        assert_equal(cdf.ndim, 0)

        # When evaluated on a single vector, the cdf should return a scalar
        x = np.random.randn(5)
        mean = np.random.randn(5)
        cov = np.abs(np.random.randn(5))  # Diagonal values for cov. matrix
        cdf = multivariate_normal.cdf(x, mean, cov)
        assert_equal(cdf.ndim, 0)

    def test_logpdf(self):
        # Check that the log of the pdf is in fact the logpdf
        np.random.seed(1234)
        x = np.random.randn(5)
        mean = np.random.randn(5)
        cov = np.abs(np.random.randn(5))
        d1 = multivariate_normal.logpdf(x, mean, cov)
        d2 = multivariate_normal.pdf(x, mean, cov)
        assert_allclose(d1, np.log(d2))

    def test_logpdf_default_values(self):
        # Check that the log of the pdf is in fact the logpdf
        # with default parameters Mean=None and cov = 1
        np.random.seed(1234)
        x = np.random.randn(5)
        d1 = multivariate_normal.logpdf(x)
        d2 = multivariate_normal.pdf(x)
        # check whether default values are being used
        d3 = multivariate_normal.logpdf(x, None, 1)
        d4 = multivariate_normal.pdf(x, None, 1)
        assert_allclose(d1, np.log(d2))
        assert_allclose(d3, np.log(d4))

    def test_logcdf(self):
        # Check that the log of the cdf is in fact the logcdf
        np.random.seed(1234)
        x = np.random.randn(5)
        mean = np.random.randn(5)
        cov = np.abs(np.random.randn(5))
        d1 = multivariate_normal.logcdf(x, mean, cov)
        d2 = multivariate_normal.cdf(x, mean, cov)
        assert_allclose(d1, np.log(d2))

    def test_logcdf_default_values(self):
        # Check that the log of the cdf is in fact the logcdf
        # with default parameters Mean=None and cov = 1
        np.random.seed(1234)
        x = np.random.randn(5)
        d1 = multivariate_normal.logcdf(x)
        d2 = multivariate_normal.cdf(x)
        # check whether default values are being used
        d3 = multivariate_normal.logcdf(x, None, 1)
        d4 = multivariate_normal.cdf(x, None, 1)
        assert_allclose(d1, np.log(d2))
        assert_allclose(d3, np.log(d4))

    def test_rank(self):
        # Check that the rank is detected correctly.
        np.random.seed(1234)
        n = 4
        mean = np.random.randn(n)
        for expected_rank in range(1, n + 1):
            s = np.random.randn(n, expected_rank)
            cov = np.dot(s, s.T)
            distn = multivariate_normal(mean, cov, allow_singular=True)
            assert_equal(distn.cov_object.rank, expected_rank)

    def test_degenerate_distributions(self):

        for n in range(1, 5):
            z = np.random.randn(n)
            for k in range(1, n):
                # Sample a small covariance matrix.
                s = np.random.randn(k, k)
                cov_kk = np.dot(s, s.T)

                # Embed the small covariance matrix into a larger singular one.
                cov_nn = np.zeros((n, n))
                cov_nn[:k, :k] = cov_kk

                # Embed part of the vector in the same way
                x = np.zeros(n)
                x[:k] = z[:k]

                # Define a rotation of the larger low rank matrix.
                u = _sample_orthonormal_matrix(n)
                cov_rr = np.dot(u, np.dot(cov_nn, u.T))
                y = np.dot(u, x)

                # Check some identities.
                distn_kk = multivariate_normal(np.zeros(k), cov_kk,
                                               allow_singular=True)
                distn_nn = multivariate_normal(np.zeros(n), cov_nn,
                                               allow_singular=True)
                distn_rr = multivariate_normal(np.zeros(n), cov_rr,
                                               allow_singular=True)
                assert_equal(distn_kk.cov_object.rank, k)
                assert_equal(distn_nn.cov_object.rank, k)
                assert_equal(distn_rr.cov_object.rank, k)
                pdf_kk = distn_kk.pdf(x[:k])
                pdf_nn = distn_nn.pdf(x)
                pdf_rr = distn_rr.pdf(y)
                assert_allclose(pdf_kk, pdf_nn)
                assert_allclose(pdf_kk, pdf_rr)
                logpdf_kk = distn_kk.logpdf(x[:k])
                logpdf_nn = distn_nn.logpdf(x)
                logpdf_rr = distn_rr.logpdf(y)
                assert_allclose(logpdf_kk, logpdf_nn)
                assert_allclose(logpdf_kk, logpdf_rr)

                # Add an orthogonal component and find the density
                y_orth = y + u[:, -1]
                pdf_rr_orth = distn_rr.pdf(y_orth)
                logpdf_rr_orth = distn_rr.logpdf(y_orth)

                # Ensure that this has zero probability
                assert_equal(pdf_rr_orth, 0.0)
                assert_equal(logpdf_rr_orth, -np.inf)

    def test_degenerate_array(self):
        # Test that we can generate arrays of random variate from a degenerate
        # multivariate normal, and that the pdf for these samples is non-zero
        # (i.e. samples from the distribution lie on the subspace)
        k = 10
        for n in range(2, 6):
            for r in range(1, n):
                mn = np.zeros(n)
                u = _sample_orthonormal_matrix(n)[:, :r]
                vr = np.dot(u, u.T)
                X = multivariate_normal.rvs(mean=mn, cov=vr, size=k)

                pdf = multivariate_normal.pdf(X, mean=mn, cov=vr,
                                              allow_singular=True)
                assert_equal(pdf.size, k)
                assert np.all(pdf > 0.0)

                logpdf = multivariate_normal.logpdf(X, mean=mn, cov=vr,
                                                    allow_singular=True)
                assert_equal(logpdf.size, k)
                assert np.all(logpdf > -np.inf)

    def test_large_pseudo_determinant(self):
        # Check that large pseudo-determinants are handled appropriately.

        # Construct a singular diagonal covariance matrix
        # whose pseudo determinant overflows double precision.
        large_total_log = 1000.0
        npos = 100
        nzero = 2
        large_entry = np.exp(large_total_log / npos)
        n = npos + nzero
        cov = np.zeros((n, n), dtype=float)
        np.fill_diagonal(cov, large_entry)
        cov[-nzero:, -nzero:] = 0

        # Check some determinants.
        assert_equal(scipy.linalg.det(cov), 0)
        assert_equal(scipy.linalg.det(cov[:npos, :npos]), np.inf)
        assert_allclose(np.linalg.slogdet(cov[:npos, :npos]),
                        (1, large_total_log))

        # Check the pseudo-determinant.
        psd = _PSD(cov)
        assert_allclose(psd.log_pdet, large_total_log)

    def test_broadcasting(self):
        np.random.seed(1234)
        n = 4

        # Construct a random covariance matrix.
        data = np.random.randn(n, n)
        cov = np.dot(data, data.T)
        mean = np.random.randn(n)

        # Construct an ndarray which can be interpreted as
        # a 2x3 array whose elements are random data vectors.
        X = np.random.randn(2, 3, n)

        # Check that multiple data points can be evaluated at once.
        desired_pdf = multivariate_normal.pdf(X, mean, cov)
        desired_cdf = multivariate_normal.cdf(X, mean, cov)
        for i in range(2):
            for j in range(3):
                actual = multivariate_normal.pdf(X[i, j], mean, cov)
                assert_allclose(actual, desired_pdf[i,j])
                # Repeat for cdf
                actual = multivariate_normal.cdf(X[i, j], mean, cov)
                assert_allclose(actual, desired_cdf[i,j], rtol=1e-3)

    def test_normal_1D(self):
        # The probability density function for a 1D normal variable should
        # agree with the standard normal distribution in scipy.stats.distributions
        x = np.linspace(0, 2, 10)
        mean, cov = 1.2, 0.9
        scale = cov**0.5
        d1 = norm.pdf(x, mean, scale)
        d2 = multivariate_normal.pdf(x, mean, cov)
        assert_allclose(d1, d2)
        # The same should hold for the cumulative distribution function
        d1 = norm.cdf(x, mean, scale)
        d2 = multivariate_normal.cdf(x, mean, cov)
        assert_allclose(d1, d2)

    def test_marginalization(self):
        # Integrating out one of the variables of a 2D Gaussian should
        # yield a 1D Gaussian
        mean = np.array([2.5, 3.5])
        cov = np.array([[.5, 0.2], [0.2, .6]])
        n = 2 ** 8 + 1  # Number of samples
        delta = 6 / (n - 1)  # Grid spacing

        v = np.linspace(0, 6, n)
        xv, yv = np.meshgrid(v, v)
        pos = np.empty((n, n, 2))
        pos[:, :, 0] = xv
        pos[:, :, 1] = yv
        pdf = multivariate_normal.pdf(pos, mean, cov)

        # Marginalize over x and y axis
        margin_x = romb(pdf, delta, axis=0)
        margin_y = romb(pdf, delta, axis=1)

        # Compare with standard normal distribution
        gauss_x = norm.pdf(v, loc=mean[0], scale=cov[0, 0] ** 0.5)
        gauss_y = norm.pdf(v, loc=mean[1], scale=cov[1, 1] ** 0.5)
        assert_allclose(margin_x, gauss_x, rtol=1e-2, atol=1e-2)
        assert_allclose(margin_y, gauss_y, rtol=1e-2, atol=1e-2)

    def test_frozen(self):
        # The frozen distribution should agree with the regular one
        np.random.seed(1234)
        x = np.random.randn(5)
        mean = np.random.randn(5)
        cov = np.abs(np.random.randn(5))
        norm_frozen = multivariate_normal(mean, cov)
        assert_allclose(norm_frozen.pdf(x), multivariate_normal.pdf(x, mean, cov))
        assert_allclose(norm_frozen.logpdf(x),
                        multivariate_normal.logpdf(x, mean, cov))
        assert_allclose(norm_frozen.cdf(x), multivariate_normal.cdf(x, mean, cov))
        assert_allclose(norm_frozen.logcdf(x),
                        multivariate_normal.logcdf(x, mean, cov))

    def test_pseudodet_pinv(self):
        # Make sure that pseudo-inverse and pseudo-det agree on cutoff

        # Assemble random covariance matrix with large and small eigenvalues
        np.random.seed(1234)
        n = 7
        x = np.random.randn(n, n)
        cov = np.dot(x, x.T)
        s, u = scipy.linalg.eigh(cov)
        s = np.full(n, 0.5)
        s[0] = 1.0
        s[-1] = 1e-7
        cov = np.dot(u, np.dot(np.diag(s), u.T))

        # Set cond so that the lowest eigenvalue is below the cutoff
        cond = 1e-5
        psd = _PSD(cov, cond=cond)
        psd_pinv = _PSD(psd.pinv, cond=cond)

        # Check that the log pseudo-determinant agrees with the sum
        # of the logs of all but the smallest eigenvalue
        assert_allclose(psd.log_pdet, np.sum(np.log(s[:-1])))
        # Check that the pseudo-determinant of the pseudo-inverse
        # agrees with 1 / pseudo-determinant
        assert_allclose(-psd.log_pdet, psd_pinv.log_pdet)

    def test_exception_nonsquare_cov(self):
        cov = [[1, 2, 3], [4, 5, 6]]
        assert_raises(ValueError, _PSD, cov)

    def test_exception_nonfinite_cov(self):
        cov_nan = [[1, 0], [0, np.nan]]
        assert_raises(ValueError, _PSD, cov_nan)
        cov_inf = [[1, 0], [0, np.inf]]
        assert_raises(ValueError, _PSD, cov_inf)

    def test_exception_non_psd_cov(self):
        cov = [[1, 0], [0, -1]]
        assert_raises(ValueError, _PSD, cov)

    def test_exception_singular_cov(self):
        np.random.seed(1234)
        x = np.random.randn(5)
        mean = np.random.randn(5)
        cov = np.ones((5, 5))
        e = np.linalg.LinAlgError
        assert_raises(e, multivariate_normal, mean, cov)
        assert_raises(e, multivariate_normal.pdf, x, mean, cov)
        assert_raises(e, multivariate_normal.logpdf, x, mean, cov)
        assert_raises(e, multivariate_normal.cdf, x, mean, cov)
        assert_raises(e, multivariate_normal.logcdf, x, mean, cov)

        # Message used to be "singular matrix", but this is more accurate.
        # See gh-15508
        cov = [[1., 0.], [1., 1.]]
        msg = "When `allow_singular is False`, the input matrix"
        with pytest.raises(np.linalg.LinAlgError, match=msg):
            multivariate_normal(cov=cov)

    def test_R_values(self):
        # Compare the multivariate pdf with some values precomputed
        # in R version 3.0.1 (2013-05-16) on Mac OS X 10.6.

        # The values below were generated by the following R-script:
        # > library(mnormt)
        # > x <- seq(0, 2, length=5)
        # > y <- 3*x - 2
        # > z <- x + cos(y)
        # > mu <- c(1, 3, 2)
        # > Sigma <- matrix(c(1,2,0,2,5,0.5,0,0.5,3), 3, 3)
        # > r_pdf <- dmnorm(cbind(x,y,z), mu, Sigma)
        r_pdf = np.array([0.0002214706, 0.0013819953, 0.0049138692,
                          0.0103803050, 0.0140250800])

        x = np.linspace(0, 2, 5)
        y = 3 * x - 2
        z = x + np.cos(y)
        r = np.array([x, y, z]).T

        mean = np.array([1, 3, 2], 'd')
        cov = np.array([[1, 2, 0], [2, 5, .5], [0, .5, 3]], 'd')

        pdf = multivariate_normal.pdf(r, mean, cov)
        assert_allclose(pdf, r_pdf, atol=1e-10)

        # Compare the multivariate cdf with some values precomputed
        # in R version 3.3.2 (2016-10-31) on Debian GNU/Linux.

        # The values below were generated by the following R-script:
        # > library(mnormt)
        # > x <- seq(0, 2, length=5)
        # > y <- 3*x - 2
        # > z <- x + cos(y)
        # > mu <- c(1, 3, 2)
        # > Sigma <- matrix(c(1,2,0,2,5,0.5,0,0.5,3), 3, 3)
        # > r_cdf <- pmnorm(cbind(x,y,z), mu, Sigma)
        r_cdf = np.array([0.0017866215, 0.0267142892, 0.0857098761,
                          0.1063242573, 0.2501068509])

        cdf = multivariate_normal.cdf(r, mean, cov)
        assert_allclose(cdf, r_cdf, atol=2e-5)

        # Also test bivariate cdf with some values precomputed
        # in R version 3.3.2 (2016-10-31) on Debian GNU/Linux.

        # The values below were generated by the following R-script:
        # > library(mnormt)
        # > x <- seq(0, 2, length=5)
        # > y <- 3*x - 2
        # > mu <- c(1, 3)
        # > Sigma <- matrix(c(1,2,2,5), 2, 2)
        # > r_cdf2 <- pmnorm(cbind(x,y), mu, Sigma)
        r_cdf2 = np.array([0.01262147, 0.05838989, 0.18389571,
                           0.40696599, 0.66470577])

        r2 = np.array([x, y]).T

        mean2 = np.array([1, 3], 'd')
        cov2 = np.array([[1, 2], [2, 5]], 'd')

        cdf2 = multivariate_normal.cdf(r2, mean2, cov2)
        assert_allclose(cdf2, r_cdf2, atol=1e-5)

    def test_multivariate_normal_rvs_zero_covariance(self):
        mean = np.zeros(2)
        covariance = np.zeros((2, 2))
        model = multivariate_normal(mean, covariance, allow_singular=True)
        sample = model.rvs()
        assert_equal(sample, [0, 0])

    def test_rvs_shape(self):
        # Check that rvs parses the mean and covariance correctly, and returns
        # an array of the right shape
        N = 300
        d = 4
        sample = multivariate_normal.rvs(mean=np.zeros(d), cov=1, size=N)
        assert_equal(sample.shape, (N, d))

        sample = multivariate_normal.rvs(mean=None,
                                         cov=np.array([[2, .1], [.1, 1]]),
                                         size=N)
        assert_equal(sample.shape, (N, 2))

        u = multivariate_normal(mean=0, cov=1)
        sample = u.rvs(N)
        assert_equal(sample.shape, (N, ))

    def test_large_sample(self):
        # Generate large sample and compare sample mean and sample covariance
        # with mean and covariance matrix.

        np.random.seed(2846)

        n = 3
        mean = np.random.randn(n)
        M = np.random.randn(n, n)
        cov = np.dot(M, M.T)
        size = 5000

        sample = multivariate_normal.rvs(mean, cov, size)

        assert_allclose(numpy.cov(sample.T), cov, rtol=1e-1)
        assert_allclose(sample.mean(0), mean, rtol=1e-1)

    def test_entropy(self):
        np.random.seed(2846)

        n = 3
        mean = np.random.randn(n)
        M = np.random.randn(n, n)
        cov = np.dot(M, M.T)

        rv = multivariate_normal(mean, cov)

        # Check that frozen distribution agrees with entropy function
        assert_almost_equal(rv.entropy(), multivariate_normal.entropy(mean, cov))
        # Compare entropy with manually computed expression involving
        # the sum of the logs of the eigenvalues of the covariance matrix
        eigs = np.linalg.eig(cov)[0]
        desired = 1 / 2 * (n * (np.log(2 * np.pi) + 1) + np.sum(np.log(eigs)))
        assert_almost_equal(desired, rv.entropy())

    def test_lnB(self):
        alpha = np.array([1, 1, 1])
        desired = .5  # e^lnB = 1/2 for [1, 1, 1]

        assert_almost_equal(np.exp(_lnB(alpha)), desired)

    def test_cdf_with_lower_limit_arrays(self):
        # test CDF with lower limit in several dimensions
        rng = np.random.default_rng(2408071309372769818)
        mean = [0, 0]
        cov = np.eye(2)
        a = rng.random((4, 3, 2))*6 - 3
        b = rng.random((4, 3, 2))*6 - 3

        cdf1 = multivariate_normal.cdf(b, mean, cov, lower_limit=a)

        cdf2a = multivariate_normal.cdf(b, mean, cov)
        cdf2b = multivariate_normal.cdf(a, mean, cov)
        ab1 = np.concatenate((a[..., 0:1], b[..., 1:2]), axis=-1)
        ab2 = np.concatenate((a[..., 1:2], b[..., 0:1]), axis=-1)
        cdf2ab1 = multivariate_normal.cdf(ab1, mean, cov)
        cdf2ab2 = multivariate_normal.cdf(ab2, mean, cov)
        cdf2 = cdf2a + cdf2b - cdf2ab1 - cdf2ab2

        assert_allclose(cdf1, cdf2)

    def test_cdf_with_lower_limit_consistency(self):
        # check that multivariate normal CDF functions are consistent
        rng = np.random.default_rng(2408071309372769818)
        mean = rng.random(3)
        cov = rng.random((3, 3))
        cov = cov @ cov.T
        a = rng.random((2, 3))*6 - 3
        b = rng.random((2, 3))*6 - 3

        cdf1 = multivariate_normal.cdf(b, mean, cov, lower_limit=a)
        cdf2 = multivariate_normal(mean, cov).cdf(b, lower_limit=a)
        cdf3 = np.exp(multivariate_normal.logcdf(b, mean, cov, lower_limit=a))
        cdf4 = np.exp(multivariate_normal(mean, cov).logcdf(b, lower_limit=a))

        assert_allclose(cdf2, cdf1, rtol=1e-4)
        assert_allclose(cdf3, cdf1, rtol=1e-4)
        assert_allclose(cdf4, cdf1, rtol=1e-4)

    def test_cdf_signs(self):
        # check that sign of output is correct when np.any(lower > x)
        mean = np.zeros(3)
        cov = np.eye(3)
        b = [[1, 1, 1], [0, 0, 0], [1, 0, 1], [0, 1, 0]]
        a = [[0, 0, 0], [1, 1, 1], [0, 1, 0], [1, 0, 1]]
        # when odd number of elements of b < a, output is negative
        expected_signs = np.array([1, -1, -1, 1])
        cdf = multivariate_normal.cdf(b, mean, cov, lower_limit=a)
        assert_allclose(cdf, cdf[0]*expected_signs)

    def test_mean_cov(self):
        # test the interaction between a Covariance object and mean
        P = np.diag(1 / np.array([1, 2, 3]))
        cov_object = _covariance.CovViaPrecision(P)

        message = "`cov` represents a covariance matrix in 3 dimensions..."
        with pytest.raises(ValueError, match=message):
            multivariate_normal.entropy([0, 0], cov_object)

        with pytest.raises(ValueError, match=message):
            multivariate_normal([0, 0], cov_object)

        x = [0.5, 0.5, 0.5]
        ref = multivariate_normal.pdf(x, [0, 0, 0], cov_object)
        assert_equal(multivariate_normal.pdf(x, cov=cov_object), ref)

        ref = multivariate_normal.pdf(x, [1, 1, 1], cov_object)
        assert_equal(multivariate_normal.pdf(x, 1, cov=cov_object), ref)


class TestMatrixNormal:

    def test_bad_input(self):
        # Check that bad inputs raise errors
        num_rows = 4
        num_cols = 3
        M = np.full((num_rows,num_cols), 0.3)
        U = 0.5 * np.identity(num_rows) + np.full((num_rows, num_rows), 0.5)
        V = 0.7 * np.identity(num_cols) + np.full((num_cols, num_cols), 0.3)

        # Incorrect dimensions
        assert_raises(ValueError, matrix_normal, np.zeros((5,4,3)))
        assert_raises(ValueError, matrix_normal, M, np.zeros(10), V)
        assert_raises(ValueError, matrix_normal, M, U, np.zeros(10))
        assert_raises(ValueError, matrix_normal, M, U, U)
        assert_raises(ValueError, matrix_normal, M, V, V)
        assert_raises(ValueError, matrix_normal, M.T, U, V)

        e = np.linalg.LinAlgError
        # Singular covariance for the rvs method of a non-frozen instance
        assert_raises(e, matrix_normal.rvs,
                      M, U, np.ones((num_cols, num_cols)))
        assert_raises(e, matrix_normal.rvs,
                      M, np.ones((num_rows, num_rows)), V)
        # Singular covariance for a frozen instance
        assert_raises(e, matrix_normal, M, U, np.ones((num_cols, num_cols)))
        assert_raises(e, matrix_normal, M, np.ones((num_rows, num_rows)), V)

    def test_default_inputs(self):
        # Check that default argument handling works
        num_rows = 4
        num_cols = 3
        M = np.full((num_rows,num_cols), 0.3)
        U = 0.5 * np.identity(num_rows) + np.full((num_rows, num_rows), 0.5)
        V = 0.7 * np.identity(num_cols) + np.full((num_cols, num_cols), 0.3)
        Z = np.zeros((num_rows, num_cols))
        Zr = np.zeros((num_rows, 1))
        Zc = np.zeros((1, num_cols))
        Ir = np.identity(num_rows)
        Ic = np.identity(num_cols)
        I1 = np.identity(1)

        assert_equal(matrix_normal.rvs(mean=M, rowcov=U, colcov=V).shape,
                     (num_rows, num_cols))
        assert_equal(matrix_normal.rvs(mean=M).shape,
                     (num_rows, num_cols))
        assert_equal(matrix_normal.rvs(rowcov=U).shape,
                     (num_rows, 1))
        assert_equal(matrix_normal.rvs(colcov=V).shape,
                     (1, num_cols))
        assert_equal(matrix_normal.rvs(mean=M, colcov=V).shape,
                     (num_rows, num_cols))
        assert_equal(matrix_normal.rvs(mean=M, rowcov=U).shape,
                     (num_rows, num_cols))
        assert_equal(matrix_normal.rvs(rowcov=U, colcov=V).shape,
                     (num_rows, num_cols))

        assert_equal(matrix_normal(mean=M).rowcov, Ir)
        assert_equal(matrix_normal(mean=M).colcov, Ic)
        assert_equal(matrix_normal(rowcov=U).mean, Zr)
        assert_equal(matrix_normal(rowcov=U).colcov, I1)
        assert_equal(matrix_normal(colcov=V).mean, Zc)
        assert_equal(matrix_normal(colcov=V).rowcov, I1)
        assert_equal(matrix_normal(mean=M, rowcov=U).colcov, Ic)
        assert_equal(matrix_normal(mean=M, colcov=V).rowcov, Ir)
        assert_equal(matrix_normal(rowcov=U, colcov=V).mean, Z)

    def test_covariance_expansion(self):
        # Check that covariance can be specified with scalar or vector
        num_rows = 4
        num_cols = 3
        M = np.full((num_rows, num_cols), 0.3)
        Uv = np.full(num_rows, 0.2)
        Us = 0.2
        Vv = np.full(num_cols, 0.1)
        Vs = 0.1

        Ir = np.identity(num_rows)
        Ic = np.identity(num_cols)

        assert_equal(matrix_normal(mean=M, rowcov=Uv, colcov=Vv).rowcov,
                     0.2*Ir)
        assert_equal(matrix_normal(mean=M, rowcov=Uv, colcov=Vv).colcov,
                     0.1*Ic)
        assert_equal(matrix_normal(mean=M, rowcov=Us, colcov=Vs).rowcov,
                     0.2*Ir)
        assert_equal(matrix_normal(mean=M, rowcov=Us, colcov=Vs).colcov,
                     0.1*Ic)

    def test_frozen_matrix_normal(self):
        for i in range(1,5):
            for j in range(1,5):
                M = np.full((i,j), 0.3)
                U = 0.5 * np.identity(i) + np.full((i,i), 0.5)
                V = 0.7 * np.identity(j) + np.full((j,j), 0.3)

                frozen = matrix_normal(mean=M, rowcov=U, colcov=V)

                rvs1 = frozen.rvs(random_state=1234)
                rvs2 = matrix_normal.rvs(mean=M, rowcov=U, colcov=V,
                                         random_state=1234)
                assert_equal(rvs1, rvs2)

                X = frozen.rvs(random_state=1234)

                pdf1 = frozen.pdf(X)
                pdf2 = matrix_normal.pdf(X, mean=M, rowcov=U, colcov=V)
                assert_equal(pdf1, pdf2)

                logpdf1 = frozen.logpdf(X)
                logpdf2 = matrix_normal.logpdf(X, mean=M, rowcov=U, colcov=V)
                assert_equal(logpdf1, logpdf2)

    def test_matches_multivariate(self):
        # Check that the pdfs match those obtained by vectorising and
        # treating as a multivariate normal.
        for i in range(1,5):
            for j in range(1,5):
                M = np.full((i,j), 0.3)
                U = 0.5 * np.identity(i) + np.full((i,i), 0.5)
                V = 0.7 * np.identity(j) + np.full((j,j), 0.3)

                frozen = matrix_normal(mean=M, rowcov=U, colcov=V)
                X = frozen.rvs(random_state=1234)
                pdf1 = frozen.pdf(X)
                logpdf1 = frozen.logpdf(X)

                vecX = X.T.flatten()
                vecM = M.T.flatten()
                cov = np.kron(V,U)
                pdf2 = multivariate_normal.pdf(vecX, mean=vecM, cov=cov)
                logpdf2 = multivariate_normal.logpdf(vecX, mean=vecM, cov=cov)

                assert_allclose(pdf1, pdf2, rtol=1E-10)
                assert_allclose(logpdf1, logpdf2, rtol=1E-10)

    def test_array_input(self):
        # Check array of inputs has the same output as the separate entries.
        num_rows = 4
        num_cols = 3
        M = np.full((num_rows,num_cols), 0.3)
        U = 0.5 * np.identity(num_rows) + np.full((num_rows, num_rows), 0.5)
        V = 0.7 * np.identity(num_cols) + np.full((num_cols, num_cols), 0.3)
        N = 10

        frozen = matrix_normal(mean=M, rowcov=U, colcov=V)
        X1 = frozen.rvs(size=N, random_state=1234)
        X2 = frozen.rvs(size=N, random_state=4321)
        X = np.concatenate((X1[np.newaxis,:,:,:],X2[np.newaxis,:,:,:]), axis=0)
        assert_equal(X.shape, (2, N, num_rows, num_cols))

        array_logpdf = frozen.logpdf(X)
        assert_equal(array_logpdf.shape, (2, N))
        for i in range(2):
            for j in range(N):
                separate_logpdf = matrix_normal.logpdf(X[i,j], mean=M,
                                                       rowcov=U, colcov=V)
                assert_allclose(separate_logpdf, array_logpdf[i,j], 1E-10)

    def test_moments(self):
        # Check that the sample moments match the parameters
        num_rows = 4
        num_cols = 3
        M = np.full((num_rows,num_cols), 0.3)
        U = 0.5 * np.identity(num_rows) + np.full((num_rows, num_rows), 0.5)
        V = 0.7 * np.identity(num_cols) + np.full((num_cols, num_cols), 0.3)
        N = 1000

        frozen = matrix_normal(mean=M, rowcov=U, colcov=V)
        X = frozen.rvs(size=N, random_state=1234)

        sample_mean = np.mean(X,axis=0)
        assert_allclose(sample_mean, M, atol=0.1)

        sample_colcov = np.cov(X.reshape(N*num_rows,num_cols).T)
        assert_allclose(sample_colcov, V, atol=0.1)

        sample_rowcov = np.cov(np.swapaxes(X,1,2).reshape(
                                                        N*num_cols,num_rows).T)
        assert_allclose(sample_rowcov, U, atol=0.1)

    def test_samples(self):
        # Regression test to ensure that we always generate the same stream of
        # random variates.
        actual = matrix_normal.rvs(
            mean=np.array([[1, 2], [3, 4]]),
            rowcov=np.array([[4, -1], [-1, 2]]),
            colcov=np.array([[5, 1], [1, 10]]),
            random_state=np.random.default_rng(0),
            size=2
        )
        expected = np.array(
            [[[1.56228264238181, -1.24136424071189],
              [2.46865788392114, 6.22964440489445]],
             [[3.86405716144353, 10.73714311429529],
              [2.59428444080606, 5.79987854490876]]]
        )
        assert_allclose(actual, expected)


class TestDirichlet:

    def test_frozen_dirichlet(self):
        np.random.seed(2846)

        n = np.random.randint(1, 32)
        alpha = np.random.uniform(10e-10, 100, n)

        d = dirichlet(alpha)

        assert_equal(d.var(), dirichlet.var(alpha))
        assert_equal(d.mean(), dirichlet.mean(alpha))
        assert_equal(d.entropy(), dirichlet.entropy(alpha))
        num_tests = 10
        for i in range(num_tests):
            x = np.random.uniform(10e-10, 100, n)
            x /= np.sum(x)
            assert_equal(d.pdf(x[:-1]), dirichlet.pdf(x[:-1], alpha))
            assert_equal(d.logpdf(x[:-1]), dirichlet.logpdf(x[:-1], alpha))

    def test_numpy_rvs_shape_compatibility(self):
        np.random.seed(2846)
        alpha = np.array([1.0, 2.0, 3.0])
        x = np.random.dirichlet(alpha, size=7)
        assert_equal(x.shape, (7, 3))
        assert_raises(ValueError, dirichlet.pdf, x, alpha)
        assert_raises(ValueError, dirichlet.logpdf, x, alpha)
        dirichlet.pdf(x.T, alpha)
        dirichlet.pdf(x.T[:-1], alpha)
        dirichlet.logpdf(x.T, alpha)
        dirichlet.logpdf(x.T[:-1], alpha)

    def test_alpha_with_zeros(self):
        np.random.seed(2846)
        alpha = [1.0, 0.0, 3.0]
        # don't pass invalid alpha to np.random.dirichlet
        x = np.random.dirichlet(np.maximum(1e-9, alpha), size=7).T
        assert_raises(ValueError, dirichlet.pdf, x, alpha)
        assert_raises(ValueError, dirichlet.logpdf, x, alpha)

    def test_alpha_with_negative_entries(self):
        np.random.seed(2846)
        alpha = [1.0, -2.0, 3.0]
        # don't pass invalid alpha to np.random.dirichlet
        x = np.random.dirichlet(np.maximum(1e-9, alpha), size=7).T
        assert_raises(ValueError, dirichlet.pdf, x, alpha)
        assert_raises(ValueError, dirichlet.logpdf, x, alpha)

    def test_data_with_zeros(self):
        alpha = np.array([1.0, 2.0, 3.0, 4.0])
        x = np.array([0.1, 0.0, 0.2, 0.7])
        dirichlet.pdf(x, alpha)
        dirichlet.logpdf(x, alpha)
        alpha = np.array([1.0, 1.0, 1.0, 1.0])
        assert_almost_equal(dirichlet.pdf(x, alpha), 6)
        assert_almost_equal(dirichlet.logpdf(x, alpha), np.log(6))

    def test_data_with_zeros_and_small_alpha(self):
        alpha = np.array([1.0, 0.5, 3.0, 4.0])
        x = np.array([0.1, 0.0, 0.2, 0.7])
        assert_raises(ValueError, dirichlet.pdf, x, alpha)
        assert_raises(ValueError, dirichlet.logpdf, x, alpha)

    def test_data_with_negative_entries(self):
        alpha = np.array([1.0, 2.0, 3.0, 4.0])
        x = np.array([0.1, -0.1, 0.3, 0.7])
        assert_raises(ValueError, dirichlet.pdf, x, alpha)
        assert_raises(ValueError, dirichlet.logpdf, x, alpha)

    def test_data_with_too_large_entries(self):
        alpha = np.array([1.0, 2.0, 3.0, 4.0])
        x = np.array([0.1, 1.1, 0.3, 0.7])
        assert_raises(ValueError, dirichlet.pdf, x, alpha)
        assert_raises(ValueError, dirichlet.logpdf, x, alpha)

    def test_data_too_deep_c(self):
        alpha = np.array([1.0, 2.0, 3.0])
        x = np.full((2, 7, 7), 1 / 14)
        assert_raises(ValueError, dirichlet.pdf, x, alpha)
        assert_raises(ValueError, dirichlet.logpdf, x, alpha)

    def test_alpha_too_deep(self):
        alpha = np.array([[1.0, 2.0], [3.0, 4.0]])
        x = np.full((2, 2, 7), 1 / 4)
        assert_raises(ValueError, dirichlet.pdf, x, alpha)
        assert_raises(ValueError, dirichlet.logpdf, x, alpha)

    def test_alpha_correct_depth(self):
        alpha = np.array([1.0, 2.0, 3.0])
        x = np.full((3, 7), 1 / 3)
        dirichlet.pdf(x, alpha)
        dirichlet.logpdf(x, alpha)

    def test_non_simplex_data(self):
        alpha = np.array([1.0, 2.0, 3.0])
        x = np.full((3, 7), 1 / 2)
        assert_raises(ValueError, dirichlet.pdf, x, alpha)
        assert_raises(ValueError, dirichlet.logpdf, x, alpha)

    def test_data_vector_too_short(self):
        alpha = np.array([1.0, 2.0, 3.0, 4.0])
        x = np.full((2, 7), 1 / 2)
        assert_raises(ValueError, dirichlet.pdf, x, alpha)
        assert_raises(ValueError, dirichlet.logpdf, x, alpha)

    def test_data_vector_too_long(self):
        alpha = np.array([1.0, 2.0, 3.0, 4.0])
        x = np.full((5, 7), 1 / 5)
        assert_raises(ValueError, dirichlet.pdf, x, alpha)
        assert_raises(ValueError, dirichlet.logpdf, x, alpha)

    def test_mean_and_var(self):
        alpha = np.array([1., 0.8, 0.2])
        d = dirichlet(alpha)

        expected_var = [1. / 12., 0.08, 0.03]
        expected_mean = [0.5, 0.4, 0.1]

        assert_array_almost_equal(d.var(), expected_var)
        assert_array_almost_equal(d.mean(), expected_mean)

    def test_scalar_values(self):
        alpha = np.array([0.2])
        d = dirichlet(alpha)

        # For alpha of length 1, mean and var should be scalar instead of array
        assert_equal(d.mean().ndim, 0)
        assert_equal(d.var().ndim, 0)

        assert_equal(d.pdf([1.]).ndim, 0)
        assert_equal(d.logpdf([1.]).ndim, 0)

    def test_K_and_K_minus_1_calls_equal(self):
        # Test that calls with K and K-1 entries yield the same results.

        np.random.seed(2846)

        n = np.random.randint(1, 32)
        alpha = np.random.uniform(10e-10, 100, n)

        d = dirichlet(alpha)
        num_tests = 10
        for i in range(num_tests):
            x = np.random.uniform(10e-10, 100, n)
            x /= np.sum(x)
            assert_almost_equal(d.pdf(x[:-1]), d.pdf(x))

    def test_multiple_entry_calls(self):
        # Test that calls with multiple x vectors as matrix work
        np.random.seed(2846)

        n = np.random.randint(1, 32)
        alpha = np.random.uniform(10e-10, 100, n)
        d = dirichlet(alpha)

        num_tests = 10
        num_multiple = 5
        xm = None
        for i in range(num_tests):
            for m in range(num_multiple):
                x = np.random.uniform(10e-10, 100, n)
                x /= np.sum(x)
                if xm is not None:
                    xm = np.vstack((xm, x))
                else:
                    xm = x
            rm = d.pdf(xm.T)
            rs = None
            for xs in xm:
                r = d.pdf(xs)
                if rs is not None:
                    rs = np.append(rs, r)
                else:
                    rs = r
            assert_array_almost_equal(rm, rs)

    def test_2D_dirichlet_is_beta(self):
        np.random.seed(2846)

        alpha = np.random.uniform(10e-10, 100, 2)
        d = dirichlet(alpha)
        b = beta(alpha[0], alpha[1])

        num_tests = 10
        for i in range(num_tests):
            x = np.random.uniform(10e-10, 100, 2)
            x /= np.sum(x)
            assert_almost_equal(b.pdf(x), d.pdf([x]))

        assert_almost_equal(b.mean(), d.mean()[0])
        assert_almost_equal(b.var(), d.var()[0])


def test_multivariate_normal_dimensions_mismatch():
    # Regression test for GH #3493. Check that setting up a PDF with a mean of
    # length M and a covariance matrix of size (N, N), where M != N, raises a
    # ValueError with an informative error message.
    mu = np.array([0.0, 0.0])
    sigma = np.array([[1.0]])

    assert_raises(ValueError, multivariate_normal, mu, sigma)

    # A simple check that the right error message was passed along. Checking
    # that the entire message is there, word for word, would be somewhat
    # fragile, so we just check for the leading part.
    try:
        multivariate_normal(mu, sigma)
    except ValueError as e:
        msg = "Dimension mismatch"
        assert_equal(str(e)[:len(msg)], msg)


class TestWishart:
    def test_scale_dimensions(self):
        # Test that we can call the Wishart with various scale dimensions

        # Test case: dim=1, scale=1
        true_scale = np.array(1, ndmin=2)
        scales = [
            1,                    # scalar
            [1],                  # iterable
            np.array(1),          # 0-dim
            np.r_[1],             # 1-dim
            np.array(1, ndmin=2)  # 2-dim
        ]
        for scale in scales:
            w = wishart(1, scale)
            assert_equal(w.scale, true_scale)
            assert_equal(w.scale.shape, true_scale.shape)

        # Test case: dim=2, scale=[[1,0]
        #                          [0,2]
        true_scale = np.array([[1,0],
                               [0,2]])
        scales = [
            [1,2],             # iterable
            np.r_[1,2],        # 1-dim
            np.array([[1,0],   # 2-dim
                      [0,2]])
        ]
        for scale in scales:
            w = wishart(2, scale)
            assert_equal(w.scale, true_scale)
            assert_equal(w.scale.shape, true_scale.shape)

        # We cannot call with a df < dim - 1
        assert_raises(ValueError, wishart, 1, np.eye(2))

        # But we can call with dim - 1 < df < dim
        wishart(1.1, np.eye(2))  # no error
        # see gh-5562

        # We cannot call with a 3-dimension array
        scale = np.array(1, ndmin=3)
        assert_raises(ValueError, wishart, 1, scale)

    def test_quantile_dimensions(self):
        # Test that we can call the Wishart rvs with various quantile dimensions

        # If dim == 1, consider x.shape = [1,1,1]
        X = [
            1,                      # scalar
            [1],                    # iterable
            np.array(1),            # 0-dim
            np.r_[1],               # 1-dim
            np.array(1, ndmin=2),   # 2-dim
            np.array([1], ndmin=3)  # 3-dim
        ]

        w = wishart(1,1)
        density = w.pdf(np.array(1, ndmin=3))
        for x in X:
            assert_equal(w.pdf(x), density)

        # If dim == 1, consider x.shape = [1,1,*]
        X = [
            [1,2,3],                     # iterable
            np.r_[1,2,3],                # 1-dim
            np.array([1,2,3], ndmin=3)   # 3-dim
        ]

        w = wishart(1,1)
        density = w.pdf(np.array([1,2,3], ndmin=3))
        for x in X:
            assert_equal(w.pdf(x), density)

        # If dim == 2, consider x.shape = [2,2,1]
        # where x[:,:,*] = np.eye(1)*2
        X = [
            2,                    # scalar
            [2,2],                # iterable
            np.array(2),          # 0-dim
            np.r_[2,2],           # 1-dim
            np.array([[2,0],
                      [0,2]]),    # 2-dim
            np.array([[2,0],
                      [0,2]])[:,:,np.newaxis]  # 3-dim
        ]

        w = wishart(2,np.eye(2))
        density = w.pdf(np.array([[2,0],
                                  [0,2]])[:,:,np.newaxis])
        for x in X:
            assert_equal(w.pdf(x), density)

    def test_frozen(self):
        # Test that the frozen and non-frozen Wishart gives the same answers

        # Construct an arbitrary positive definite scale matrix
        dim = 4
        scale = np.diag(np.arange(dim)+1)
        scale[np.tril_indices(dim, k=-1)] = np.arange(dim * (dim-1) // 2)
        scale = np.dot(scale.T, scale)

        # Construct a collection of positive definite matrices to test the PDF
        X = []
        for i in range(5):
            x = np.diag(np.arange(dim)+(i+1)**2)
            x[np.tril_indices(dim, k=-1)] = np.arange(dim * (dim-1) // 2)
            x = np.dot(x.T, x)
            X.append(x)
        X = np.array(X).T

        # Construct a 1D and 2D set of parameters
        parameters = [
            (10, 1, np.linspace(0.1, 10, 5)),  # 1D case
            (10, scale, X)
        ]

        for (df, scale, x) in parameters:
            w = wishart(df, scale)
            assert_equal(w.var(), wishart.var(df, scale))
            assert_equal(w.mean(), wishart.mean(df, scale))
            assert_equal(w.mode(), wishart.mode(df, scale))
            assert_equal(w.entropy(), wishart.entropy(df, scale))
            assert_equal(w.pdf(x), wishart.pdf(x, df, scale))

    def test_1D_is_chisquared(self):
        # The 1-dimensional Wishart with an identity scale matrix is just a
        # chi-squared distribution.
        # Test variance, mean, entropy, pdf
        # Kolgomorov-Smirnov test for rvs
        np.random.seed(482974)

        sn = 500
        dim = 1
        scale = np.eye(dim)

        df_range = np.arange(1, 10, 2, dtype=float)
        X = np.linspace(0.1,10,num=10)
        for df in df_range:
            w = wishart(df, scale)
            c = chi2(df)

            # Statistics
            assert_allclose(w.var(), c.var())
            assert_allclose(w.mean(), c.mean())
            assert_allclose(w.entropy(), c.entropy())

            # PDF
            assert_allclose(w.pdf(X), c.pdf(X))

            # rvs
            rvs = w.rvs(size=sn)
            args = (df,)
            alpha = 0.01
            check_distribution_rvs('chi2', args, alpha, rvs)

    def test_is_scaled_chisquared(self):
        # The 2-dimensional Wishart with an arbitrary scale matrix can be
        # transformed to a scaled chi-squared distribution.
        # For :math:`S \sim W_p(V,n)` and :math:`\lambda \in \mathbb{R}^p` we have
        # :math:`\lambda' S \lambda \sim \lambda' V \lambda \times \chi^2(n)`
        np.random.seed(482974)

        sn = 500
        df = 10
        dim = 4
        # Construct an arbitrary positive definite matrix
        scale = np.diag(np.arange(4)+1)
        scale[np.tril_indices(4, k=-1)] = np.arange(6)
        scale = np.dot(scale.T, scale)
        # Use :math:`\lambda = [1, \dots, 1]'`
        lamda = np.ones((dim,1))
        sigma_lamda = lamda.T.dot(scale).dot(lamda).squeeze()
        w = wishart(df, sigma_lamda)
        c = chi2(df, scale=sigma_lamda)

        # Statistics
        assert_allclose(w.var(), c.var())
        assert_allclose(w.mean(), c.mean())
        assert_allclose(w.entropy(), c.entropy())

        # PDF
        X = np.linspace(0.1,10,num=10)
        assert_allclose(w.pdf(X), c.pdf(X))

        # rvs
        rvs = w.rvs(size=sn)
        args = (df,0,sigma_lamda)
        alpha = 0.01
        check_distribution_rvs('chi2', args, alpha, rvs)

class TestMultinomial:
    def test_logpmf(self):
        vals1 = multinomial.logpmf((3,4), 7, (0.3, 0.7))
        assert_allclose(vals1, -1.483270127243324, rtol=1e-8)

        vals2 = multinomial.logpmf([3, 4], 0, [.3, .7])
        assert_allclose(vals2, np.NAN, rtol=1e-8)

        vals3 = multinomial.logpmf([3, 4], 0, [-2, 3])
        assert_allclose(vals3, np.NAN, rtol=1e-8)

    def test_reduces_binomial(self):
        # test that the multinomial pmf reduces to the binomial pmf in the 2d
        # case
        val1 = multinomial.logpmf((3, 4), 7, (0.3, 0.7))
        val2 = binom.logpmf(3, 7, 0.3)
        assert_allclose(val1, val2, rtol=1e-8)

        val1 = multinomial.pmf((6, 8), 14, (0.1, 0.9))
        val2 = binom.pmf(6, 14, 0.1)
        assert_allclose(val1, val2, rtol=1e-8)

    def test_R(self):
        # test against the values produced by this R code
        # (https://stat.ethz.ch/R-manual/R-devel/library/stats/html/Multinom.html)
        # X <- t(as.matrix(expand.grid(0:3, 0:3))); X <- X[, colSums(X) <= 3]
        # X <- rbind(X, 3:3 - colSums(X)); dimnames(X) <- list(letters[1:3], NULL)
        # X
        # apply(X, 2, function(x) dmultinom(x, prob = c(1,2,5)))

        n, p = 3, [1./8, 2./8, 5./8]
        r_vals = {(0, 0, 3): 0.244140625, (1, 0, 2): 0.146484375,
                  (2, 0, 1): 0.029296875, (3, 0, 0): 0.001953125,
                  (0, 1, 2): 0.292968750, (1, 1, 1): 0.117187500,
                  (2, 1, 0): 0.011718750, (0, 2, 1): 0.117187500,
                  (1, 2, 0): 0.023437500, (0, 3, 0): 0.015625000}
        for x in r_vals:
            assert_allclose(multinomial.pmf(x, n, p), r_vals[x], atol=1e-14)

    def test_rvs_np(self):
        # test that .rvs agrees w/numpy
        sc_rvs = multinomial.rvs(3, [1/4.]*3, size=7, random_state=123)
        rndm = np.random.RandomState(123)
        np_rvs = rndm.multinomial(3, [1/4.]*3, size=7)
        assert_equal(sc_rvs, np_rvs)

    def test_pmf(self):
        vals0 = multinomial.pmf((5,), 5, (1,))
        assert_allclose(vals0, 1, rtol=1e-8)

        vals1 = multinomial.pmf((3,4), 7, (.3, .7))
        assert_allclose(vals1, .22689449999999994, rtol=1e-8)

        vals2 = multinomial.pmf([[[3,5],[0,8]], [[-1, 9], [1, 1]]], 8,
                (.1, .9))
        assert_allclose(vals2, [[.03306744, .43046721], [0, 0]], rtol=1e-8)

        x = np.empty((0,2), dtype=np.float64)
        vals3 = multinomial.pmf(x, 4, (.3, .7))
        assert_equal(vals3, np.empty([], dtype=np.float64))

        vals4 = multinomial.pmf([1,2], 4, (.3, .7))
        assert_allclose(vals4, 0, rtol=1e-8)

        vals5 = multinomial.pmf([3, 3, 0], 6, [2/3.0, 1/3.0, 0])
        assert_allclose(vals5, 0.219478737997, rtol=1e-8)

    def test_pmf_broadcasting(self):
        vals0 = multinomial.pmf([1, 2], 3, [[.1, .9], [.2, .8]])
        assert_allclose(vals0, [.243, .384], rtol=1e-8)

        vals1 = multinomial.pmf([1, 2], [3, 4], [.1, .9])
        assert_allclose(vals1, [.243, 0], rtol=1e-8)

        vals2 = multinomial.pmf([[[1, 2], [1, 1]]], 3, [.1, .9])
        assert_allclose(vals2, [[.243, 0]], rtol=1e-8)

        vals3 = multinomial.pmf([1, 2], [[[3], [4]]], [.1, .9])
        assert_allclose(vals3, [[[.243], [0]]], rtol=1e-8)

        vals4 = multinomial.pmf([[1, 2], [1,1]], [[[[3]]]], [.1, .9])
        assert_allclose(vals4, [[[[.243, 0]]]], rtol=1e-8)

    def test_cov(self):
        cov1 = multinomial.cov(5, (.2, .3, .5))
        cov2 = [[5*.2*.8, -5*.2*.3, -5*.2*.5],
                [-5*.3*.2, 5*.3*.7, -5*.3*.5],
                [-5*.5*.2, -5*.5*.3, 5*.5*.5]]
        assert_allclose(cov1, cov2, rtol=1e-8)

    def test_cov_broadcasting(self):
        cov1 = multinomial.cov(5, [[.1, .9], [.2, .8]])
        cov2 = [[[.45, -.45],[-.45, .45]], [[.8, -.8], [-.8, .8]]]
        assert_allclose(cov1, cov2, rtol=1e-8)

        cov3 = multinomial.cov([4, 5], [.1, .9])
        cov4 = [[[.36, -.36], [-.36, .36]], [[.45, -.45], [-.45, .45]]]
        assert_allclose(cov3, cov4, rtol=1e-8)

        cov5 = multinomial.cov([4, 5], [[.3, .7], [.4, .6]])
        cov6 = [[[4*.3*.7, -4*.3*.7], [-4*.3*.7, 4*.3*.7]],
                [[5*.4*.6, -5*.4*.6], [-5*.4*.6, 5*.4*.6]]]
        assert_allclose(cov5, cov6, rtol=1e-8)

    def test_entropy(self):
        # this is equivalent to a binomial distribution with n=2, so the
        # entropy .77899774929 is easily computed "by hand"
        ent0 = multinomial.entropy(2, [.2, .8])
        assert_allclose(ent0, binom.entropy(2, .2), rtol=1e-8)

    def test_entropy_broadcasting(self):
        ent0 = multinomial.entropy([2, 3], [.2, .3])
        assert_allclose(ent0, [binom.entropy(2, .2), binom.entropy(3, .2)],
                rtol=1e-8)

        ent1 = multinomial.entropy([7, 8], [[.3, .7], [.4, .6]])
        assert_allclose(ent1, [binom.entropy(7, .3), binom.entropy(8, .4)],
                rtol=1e-8)

        ent2 = multinomial.entropy([[7], [8]], [[.3, .7], [.4, .6]])
        assert_allclose(ent2,
                [[binom.entropy(7, .3), binom.entropy(7, .4)],
                 [binom.entropy(8, .3), binom.entropy(8, .4)]],
                rtol=1e-8)

    def test_mean(self):
        mean1 = multinomial.mean(5, [.2, .8])
        assert_allclose(mean1, [5*.2, 5*.8], rtol=1e-8)

    def test_mean_broadcasting(self):
        mean1 = multinomial.mean([5, 6], [.2, .8])
        assert_allclose(mean1, [[5*.2, 5*.8], [6*.2, 6*.8]], rtol=1e-8)

    def test_frozen(self):
        # The frozen distribution should agree with the regular one
        np.random.seed(1234)
        n = 12
        pvals = (.1, .2, .3, .4)
        x = [[0,0,0,12],[0,0,1,11],[0,1,1,10],[1,1,1,9],[1,1,2,8]]
        x = np.asarray(x, dtype=np.float64)
        mn_frozen = multinomial(n, pvals)
        assert_allclose(mn_frozen.pmf(x), multinomial.pmf(x, n, pvals))
        assert_allclose(mn_frozen.logpmf(x), multinomial.logpmf(x, n, pvals))
        assert_allclose(mn_frozen.entropy(), multinomial.entropy(n, pvals))

    def test_gh_11860(self):
        # gh-11860 reported cases in which the adjustments made by multinomial
        # to the last element of `p` can cause `nan`s even when the input is
        # essentially valid. Check that a pathological case returns a finite,
        # nonzero result. (This would fail in main before the PR.)
        n = 88
        rng = np.random.default_rng(8879715917488330089)
        p = rng.random(n)
        p[-1] = 1e-30
        p /= np.sum(p)
        x = np.ones(n)
        logpmf = multinomial.logpmf(x, n, p)
        assert np.isfinite(logpmf)

class TestInvwishart:
    def test_frozen(self):
        # Test that the frozen and non-frozen inverse Wishart gives the same
        # answers

        # Construct an arbitrary positive definite scale matrix
        dim = 4
        scale = np.diag(np.arange(dim)+1)
        scale[np.tril_indices(dim, k=-1)] = np.arange(dim*(dim-1)/2)
        scale = np.dot(scale.T, scale)

        # Construct a collection of positive definite matrices to test the PDF
        X = []
        for i in range(5):
            x = np.diag(np.arange(dim)+(i+1)**2)
            x[np.tril_indices(dim, k=-1)] = np.arange(dim*(dim-1)/2)
            x = np.dot(x.T, x)
            X.append(x)
        X = np.array(X).T

        # Construct a 1D and 2D set of parameters
        parameters = [
            (10, 1, np.linspace(0.1, 10, 5)),  # 1D case
            (10, scale, X)
        ]

        for (df, scale, x) in parameters:
            iw = invwishart(df, scale)
            assert_equal(iw.var(), invwishart.var(df, scale))
            assert_equal(iw.mean(), invwishart.mean(df, scale))
            assert_equal(iw.mode(), invwishart.mode(df, scale))
            assert_allclose(iw.pdf(x), invwishart.pdf(x, df, scale))

    def test_1D_is_invgamma(self):
        # The 1-dimensional inverse Wishart with an identity scale matrix is
        # just an inverse gamma distribution.
        # Test variance, mean, pdf
        # Kolgomorov-Smirnov test for rvs
        np.random.seed(482974)

        sn = 500
        dim = 1
        scale = np.eye(dim)

        df_range = np.arange(5, 20, 2, dtype=float)
        X = np.linspace(0.1,10,num=10)
        for df in df_range:
            iw = invwishart(df, scale)
            ig = invgamma(df/2, scale=1./2)

            # Statistics
            assert_allclose(iw.var(), ig.var())
            assert_allclose(iw.mean(), ig.mean())

            # PDF
            assert_allclose(iw.pdf(X), ig.pdf(X))

            # rvs
            rvs = iw.rvs(size=sn)
            args = (df/2, 0, 1./2)
            alpha = 0.01
            check_distribution_rvs('invgamma', args, alpha, rvs)

    def test_wishart_invwishart_2D_rvs(self):
        dim = 3
        df = 10

        # Construct a simple non-diagonal positive definite matrix
        scale = np.eye(dim)
        scale[0,1] = 0.5
        scale[1,0] = 0.5

        # Construct frozen Wishart and inverse Wishart random variables
        w = wishart(df, scale)
        iw = invwishart(df, scale)

        # Get the generated random variables from a known seed
        np.random.seed(248042)
        w_rvs = wishart.rvs(df, scale)
        np.random.seed(248042)
        frozen_w_rvs = w.rvs()
        np.random.seed(248042)
        iw_rvs = invwishart.rvs(df, scale)
        np.random.seed(248042)
        frozen_iw_rvs = iw.rvs()

        # Manually calculate what it should be, based on the Bartlett (1933)
        # decomposition of a Wishart into D A A' D', where D is the Cholesky
        # factorization of the scale matrix and A is the lower triangular matrix
        # with the square root of chi^2 variates on the diagonal and N(0,1)
        # variates in the lower triangle.
        np.random.seed(248042)
        covariances = np.random.normal(size=3)
        variances = np.r_[
            np.random.chisquare(df),
            np.random.chisquare(df-1),
            np.random.chisquare(df-2),
        ]**0.5

        # Construct the lower-triangular A matrix
        A = np.diag(variances)
        A[np.tril_indices(dim, k=-1)] = covariances

        # Wishart random variate
        D = np.linalg.cholesky(scale)
        DA = D.dot(A)
        manual_w_rvs = np.dot(DA, DA.T)

        # inverse Wishart random variate
        # Supposing that the inverse wishart has scale matrix `scale`, then the
        # random variate is the inverse of a random variate drawn from a Wishart
        # distribution with scale matrix `inv_scale = np.linalg.inv(scale)`
        iD = np.linalg.cholesky(np.linalg.inv(scale))
        iDA = iD.dot(A)
        manual_iw_rvs = np.linalg.inv(np.dot(iDA, iDA.T))

        # Test for equality
        assert_allclose(w_rvs, manual_w_rvs)
        assert_allclose(frozen_w_rvs, manual_w_rvs)
        assert_allclose(iw_rvs, manual_iw_rvs)
        assert_allclose(frozen_iw_rvs, manual_iw_rvs)

    def test_cho_inv_batch(self):
        """Regression test for gh-8844."""
        a0 = np.array([[2, 1, 0, 0.5],
                       [1, 2, 0.5, 0.5],
                       [0, 0.5, 3, 1],
                       [0.5, 0.5, 1, 2]])
        a1 = np.array([[2, -1, 0, 0.5],
                       [-1, 2, 0.5, 0.5],
                       [0, 0.5, 3, 1],
                       [0.5, 0.5, 1, 4]])
        a = np.array([a0, a1])
        ainv = a.copy()
        _cho_inv_batch(ainv)
        ident = np.eye(4)
        assert_allclose(a[0].dot(ainv[0]), ident, atol=1e-15)
        assert_allclose(a[1].dot(ainv[1]), ident, atol=1e-15)

    def test_logpdf_4x4(self):
        """Regression test for gh-8844."""
        X = np.array([[2, 1, 0, 0.5],
                      [1, 2, 0.5, 0.5],
                      [0, 0.5, 3, 1],
                      [0.5, 0.5, 1, 2]])
        Psi = np.array([[9, 7, 3, 1],
                        [7, 9, 5, 1],
                        [3, 5, 8, 2],
                        [1, 1, 2, 9]])
        nu = 6
        prob = invwishart.logpdf(X, nu, Psi)
        # Explicit calculation from the formula on wikipedia.
        p = X.shape[0]
        sig, logdetX = np.linalg.slogdet(X)
        sig, logdetPsi = np.linalg.slogdet(Psi)
        M = np.linalg.solve(X, Psi)
        expected = ((nu/2)*logdetPsi
                    - (nu*p/2)*np.log(2)
                    - multigammaln(nu/2, p)
                    - (nu + p + 1)/2*logdetX
                    - 0.5*M.trace())
        assert_allclose(prob, expected)


class TestSpecialOrthoGroup:
    def test_reproducibility(self):
        np.random.seed(514)
        x = special_ortho_group.rvs(3)
        expected = np.array([[-0.99394515, -0.04527879, 0.10011432],
                             [0.04821555, -0.99846897, 0.02711042],
                             [0.09873351, 0.03177334, 0.99460653]])
        assert_array_almost_equal(x, expected)

        random_state = np.random.RandomState(seed=514)
        x = special_ortho_group.rvs(3, random_state=random_state)
        assert_array_almost_equal(x, expected)

    def test_invalid_dim(self):
        assert_raises(ValueError, special_ortho_group.rvs, None)
        assert_raises(ValueError, special_ortho_group.rvs, (2, 2))
        assert_raises(ValueError, special_ortho_group.rvs, 1)
        assert_raises(ValueError, special_ortho_group.rvs, 2.5)

    def test_frozen_matrix(self):
        dim = 7
        frozen = special_ortho_group(dim)

        rvs1 = frozen.rvs(random_state=1234)
        rvs2 = special_ortho_group.rvs(dim, random_state=1234)

        assert_equal(rvs1, rvs2)

    def test_det_and_ortho(self):
        xs = [special_ortho_group.rvs(dim)
              for dim in range(2,12)
              for i in range(3)]

        # Test that determinants are always +1
        dets = [np.linalg.det(x) for x in xs]
        assert_allclose(dets, [1.]*30, rtol=1e-13)

        # Test that these are orthogonal matrices
        for x in xs:
            assert_array_almost_equal(np.dot(x, x.T),
                                      np.eye(x.shape[0]))

    def test_haar(self):
        # Test that the distribution is constant under rotation
        # Every column should have the same distribution
        # Additionally, the distribution should be invariant under another rotation

        # Generate samples
        dim = 5
        samples = 1000  # Not too many, or the test takes too long
        ks_prob = .05
        np.random.seed(514)
        xs = special_ortho_group.rvs(dim, size=samples)

        # Dot a few rows (0, 1, 2) with unit vectors (0, 2, 4, 3),
        #   effectively picking off entries in the matrices of xs.
        #   These projections should all have the same disribution,
        #     establishing rotational invariance. We use the two-sided
        #     KS test to confirm this.
        #   We could instead test that angles between random vectors
        #     are uniformly distributed, but the below is sufficient.
        #   It is not feasible to consider all pairs, so pick a few.
        els = ((0,0), (0,2), (1,4), (2,3))
        #proj = {(er, ec): [x[er][ec] for x in xs] for er, ec in els}
        proj = dict(((er, ec), sorted([x[er][ec] for x in xs])) for er, ec in els)
        pairs = [(e0, e1) for e0 in els for e1 in els if e0 > e1]
        ks_tests = [ks_2samp(proj[p0], proj[p1])[1] for (p0, p1) in pairs]
        assert_array_less([ks_prob]*len(pairs), ks_tests)

class TestOrthoGroup:
    def test_reproducibility(self):
        seed = 514
        np.random.seed(seed)
        x = ortho_group.rvs(3)
        x2 = ortho_group.rvs(3, random_state=seed)
        # Note this matrix has det -1, distinguishing O(N) from SO(N)
        assert_almost_equal(np.linalg.det(x), -1)
        expected = np.array([[0.381686, -0.090374, 0.919863],
                             [0.905794, -0.161537, -0.391718],
                             [-0.183993, -0.98272, -0.020204]])
        assert_array_almost_equal(x, expected)
        assert_array_almost_equal(x2, expected)

    def test_invalid_dim(self):
        assert_raises(ValueError, ortho_group.rvs, None)
        assert_raises(ValueError, ortho_group.rvs, (2, 2))
        assert_raises(ValueError, ortho_group.rvs, 1)
        assert_raises(ValueError, ortho_group.rvs, 2.5)

    def test_frozen_matrix(self):
        dim = 7
        frozen = ortho_group(dim)
        frozen_seed = ortho_group(dim, seed=1234)

        rvs1 = frozen.rvs(random_state=1234)
        rvs2 = ortho_group.rvs(dim, random_state=1234)
        rvs3 = frozen_seed.rvs(size=1)

        assert_equal(rvs1, rvs2)
        assert_equal(rvs1, rvs3)

    def test_det_and_ortho(self):
        xs = [[ortho_group.rvs(dim)
               for i in range(10)]
              for dim in range(2,12)]

        # Test that abs determinants are always +1
        dets = np.array([[np.linalg.det(x) for x in xx] for xx in xs])
        assert_allclose(np.fabs(dets), np.ones(dets.shape), rtol=1e-13)

        # Test that we get both positive and negative determinants
        # Check that we have at least one and less than 10 negative dets in a sample of 10. The rest are positive by the previous test.
        # Test each dimension separately
        assert_array_less([0]*10, [np.nonzero(d < 0)[0].shape[0] for d in dets])
        assert_array_less([np.nonzero(d < 0)[0].shape[0] for d in dets], [10]*10)

        # Test that these are orthogonal matrices
        for xx in xs:
            for x in xx:
                assert_array_almost_equal(np.dot(x, x.T),
                                          np.eye(x.shape[0]))

    def test_haar(self):
        # Test that the distribution is constant under rotation
        # Every column should have the same distribution
        # Additionally, the distribution should be invariant under another rotation

        # Generate samples
        dim = 5
        samples = 1000  # Not too many, or the test takes too long
        ks_prob = .05
        np.random.seed(518)  # Note that the test is sensitive to seed too
        xs = ortho_group.rvs(dim, size=samples)

        # Dot a few rows (0, 1, 2) with unit vectors (0, 2, 4, 3),
        #   effectively picking off entries in the matrices of xs.
        #   These projections should all have the same disribution,
        #     establishing rotational invariance. We use the two-sided
        #     KS test to confirm this.
        #   We could instead test that angles between random vectors
        #     are uniformly distributed, but the below is sufficient.
        #   It is not feasible to consider all pairs, so pick a few.
        els = ((0,0), (0,2), (1,4), (2,3))
        #proj = {(er, ec): [x[er][ec] for x in xs] for er, ec in els}
        proj = dict(((er, ec), sorted([x[er][ec] for x in xs])) for er, ec in els)
        pairs = [(e0, e1) for e0 in els for e1 in els if e0 > e1]
        ks_tests = [ks_2samp(proj[p0], proj[p1])[1] for (p0, p1) in pairs]
        assert_array_less([ks_prob]*len(pairs), ks_tests)

    @pytest.mark.slow
    def test_pairwise_distances(self):
        # Test that the distribution of pairwise distances is close to correct.
        np.random.seed(514)

        def random_ortho(dim):
            u, _s, v = np.linalg.svd(np.random.normal(size=(dim, dim)))
            return np.dot(u, v)

        for dim in range(2, 6):
            def generate_test_statistics(rvs, N=1000, eps=1e-10):
                stats = np.array([
                    np.sum((rvs(dim=dim) - rvs(dim=dim))**2)
                    for _ in range(N)
                ])
                # Add a bit of noise to account for numeric accuracy.
                stats += np.random.uniform(-eps, eps, size=stats.shape)
                return stats

            expected = generate_test_statistics(random_ortho)
            actual = generate_test_statistics(scipy.stats.ortho_group.rvs)

            _D, p = scipy.stats.ks_2samp(expected, actual)

            assert_array_less(.05, p)

class TestRandomCorrelation:
    def test_reproducibility(self):
        np.random.seed(514)
        eigs = (.5, .8, 1.2, 1.5)
        x = random_correlation.rvs(eigs)
        x2 = random_correlation.rvs(eigs, random_state=514)
        expected = np.array([[1., -0.184851, 0.109017, -0.227494],
                             [-0.184851, 1., 0.231236, 0.326669],
                             [0.109017, 0.231236, 1., -0.178912],
                             [-0.227494, 0.326669, -0.178912, 1.]])
        assert_array_almost_equal(x, expected)
        assert_array_almost_equal(x2, expected)

    def test_invalid_eigs(self):
        assert_raises(ValueError, random_correlation.rvs, None)
        assert_raises(ValueError, random_correlation.rvs, 'test')
        assert_raises(ValueError, random_correlation.rvs, 2.5)
        assert_raises(ValueError, random_correlation.rvs, [2.5])
        assert_raises(ValueError, random_correlation.rvs, [[1,2],[3,4]])
        assert_raises(ValueError, random_correlation.rvs, [2.5, -.5])
        assert_raises(ValueError, random_correlation.rvs, [1, 2, .1])

    def test_frozen_matrix(self):
        eigs = (.5, .8, 1.2, 1.5)
        frozen = random_correlation(eigs)
        frozen_seed = random_correlation(eigs, seed=514)

        rvs1 = random_correlation.rvs(eigs, random_state=514)
        rvs2 = frozen.rvs(random_state=514)
        rvs3 = frozen_seed.rvs()

        assert_equal(rvs1, rvs2)
        assert_equal(rvs1, rvs3)

    def test_definition(self):
        # Test the definition of a correlation matrix in several dimensions:
        #
        # 1. Det is product of eigenvalues (and positive by construction
        #    in examples)
        # 2. 1's on diagonal
        # 3. Matrix is symmetric

        def norm(i, e):
            return i*e/sum(e)

        np.random.seed(123)

        eigs = [norm(i, np.random.uniform(size=i)) for i in range(2, 6)]
        eigs.append([4,0,0,0])

        ones = [[1.]*len(e) for e in eigs]
        xs = [random_correlation.rvs(e) for e in eigs]

        # Test that determinants are products of eigenvalues
        #   These are positive by construction
        # Could also test that the eigenvalues themselves are correct,
        #   but this seems sufficient.
        dets = [np.fabs(np.linalg.det(x)) for x in xs]
        dets_known = [np.prod(e) for e in eigs]
        assert_allclose(dets, dets_known, rtol=1e-13, atol=1e-13)

        # Test for 1's on the diagonal
        diags = [np.diag(x) for x in xs]
        for a, b in zip(diags, ones):
            assert_allclose(a, b, rtol=1e-13)

        # Correlation matrices are symmetric
        for x in xs:
            assert_allclose(x, x.T, rtol=1e-13)

    def test_to_corr(self):
        # Check some corner cases in to_corr

        # ajj == 1
        m = np.array([[0.1, 0], [0, 1]], dtype=float)
        m = random_correlation._to_corr(m)
        assert_allclose(m, np.array([[1, 0], [0, 0.1]]))

        # Floating point overflow; fails to compute the correct
        # rotation, but should still produce some valid rotation
        # rather than infs/nans
        with np.errstate(over='ignore'):
            g = np.array([[0, 1], [-1, 0]])

            m0 = np.array([[1e300, 0], [0, np.nextafter(1, 0)]], dtype=float)
            m = random_correlation._to_corr(m0.copy())
            assert_allclose(m, g.T.dot(m0).dot(g))

            m0 = np.array([[0.9, 1e300], [1e300, 1.1]], dtype=float)
            m = random_correlation._to_corr(m0.copy())
            assert_allclose(m, g.T.dot(m0).dot(g))

        # Zero discriminant; should set the first diag entry to 1
        m0 = np.array([[2, 1], [1, 2]], dtype=float)
        m = random_correlation._to_corr(m0.copy())
        assert_allclose(m[0,0], 1)

        # Slightly negative discriminant; should be approx correct still
        m0 = np.array([[2 + 1e-7, 1], [1, 2]], dtype=float)
        m = random_correlation._to_corr(m0.copy())
        assert_allclose(m[0,0], 1)


class TestUniformDirection:
    @pytest.mark.parametrize("dim", [1, 3])
    @pytest.mark.parametrize("size", [None, 1, 5, (5, 4)])
    def test_samples(self, dim, size):
        # test that samples have correct shape and norm 1
        rng = np.random.default_rng(2777937887058094419)
        uniform_direction_dist = uniform_direction(dim, seed=rng)
        samples = uniform_direction_dist.rvs(size)
        mean, cov = np.zeros(dim), np.eye(dim)
        expected_shape = rng.multivariate_normal(mean, cov, size=size).shape
        assert samples.shape == expected_shape
        norms = np.linalg.norm(samples, axis=-1)
        assert_allclose(norms, 1.)

    @pytest.mark.parametrize("dim", [None, 0, (2, 2), 2.5])
    def test_invalid_dim(self, dim):
        message = ("Dimension of vector must be specified, "
                   "and must be an integer greater than 0.")
        with pytest.raises(ValueError, match=message):
            uniform_direction.rvs(dim)

    def test_frozen_distribution(self):
        dim = 5
        frozen = uniform_direction(dim)
        frozen_seed = uniform_direction(dim, seed=514)

        rvs1 = frozen.rvs(random_state=514)
        rvs2 = uniform_direction.rvs(dim, random_state=514)
        rvs3 = frozen_seed.rvs()

        assert_equal(rvs1, rvs2)
        assert_equal(rvs1, rvs3)

    @pytest.mark.parametrize("dim", [2, 5, 8])
    def test_uniform(self, dim):
        spherical_dist = uniform_direction(dim)
        samples = spherical_dist.rvs(size=10000, random_state=42967295)
        angles = np.arctan2(samples[:, dim - 1], samples[:, dim - 2])
        # test that angles follow a uniform distribution
        # normalize angles to range [0, 1]
        angles += np.pi
        angles /= 2*np.pi
        # perform KS test
        uniform_dist = uniform()
        kstest_result = kstest(angles, uniform_dist.cdf)
        assert kstest_result.pvalue > 0.05

class TestUnitaryGroup:
    def test_reproducibility(self):
        np.random.seed(514)
        x = unitary_group.rvs(3)
        x2 = unitary_group.rvs(3, random_state=514)

        expected = np.array([[0.308771+0.360312j, 0.044021+0.622082j, 0.160327+0.600173j],
                             [0.732757+0.297107j, 0.076692-0.4614j, -0.394349+0.022613j],
                             [-0.148844+0.357037j, -0.284602-0.557949j, 0.607051+0.299257j]])

        assert_array_almost_equal(x, expected)
        assert_array_almost_equal(x2, expected)

    def test_invalid_dim(self):
        assert_raises(ValueError, unitary_group.rvs, None)
        assert_raises(ValueError, unitary_group.rvs, (2, 2))
        assert_raises(ValueError, unitary_group.rvs, 1)
        assert_raises(ValueError, unitary_group.rvs, 2.5)

    def test_frozen_matrix(self):
        dim = 7
        frozen = unitary_group(dim)
        frozen_seed = unitary_group(dim, seed=514)

        rvs1 = frozen.rvs(random_state=514)
        rvs2 = unitary_group.rvs(dim, random_state=514)
        rvs3 = frozen_seed.rvs(size=1)

        assert_equal(rvs1, rvs2)
        assert_equal(rvs1, rvs3)

    def test_unitarity(self):
        xs = [unitary_group.rvs(dim)
              for dim in range(2,12)
              for i in range(3)]

        # Test that these are unitary matrices
        for x in xs:
            assert_allclose(np.dot(x, x.conj().T), np.eye(x.shape[0]), atol=1e-15)

    def test_haar(self):
        # Test that the eigenvalues, which lie on the unit circle in
        # the complex plane, are uncorrelated.

        # Generate samples
        dim = 5
        samples = 1000  # Not too many, or the test takes too long
        np.random.seed(514)  # Note that the test is sensitive to seed too
        xs = unitary_group.rvs(dim, size=samples)

        # The angles "x" of the eigenvalues should be uniformly distributed
        # Overall this seems to be a necessary but weak test of the distribution.
        eigs = np.vstack([scipy.linalg.eigvals(x) for x in xs])
        x = np.arctan2(eigs.imag, eigs.real)
        res = kstest(x.ravel(), uniform(-np.pi, 2*np.pi).cdf)
        assert_(res.pvalue > 0.05)


class TestMultivariateT:

    # These tests were created by running vpa(mvtpdf(...)) in MATLAB. The
    # function takes no `mu` parameter. The tests were run as
    #
    # >> ans = vpa(mvtpdf(x - mu, shape, df));
    #
    PDF_TESTS = [(
        # x
        [
            [1, 2],
            [4, 1],
            [2, 1],
            [2, 4],
            [1, 4],
            [4, 1],
            [3, 2],
            [3, 3],
            [4, 4],
            [5, 1],
        ],
        # loc
        [0, 0],
        # shape
        [
            [1, 0],
            [0, 1]
        ],
        # df
        4,
        # ans
        [
            0.013972450422333741737457302178882,
            0.0010998721906793330026219646100571,
            0.013972450422333741737457302178882,
            0.00073682844024025606101402363634634,
            0.0010998721906793330026219646100571,
            0.0010998721906793330026219646100571,
            0.0020732579600816823488240725481546,
            0.00095660371505271429414668515889275,
            0.00021831953784896498569831346792114,
            0.00037725616140301147447000396084604
        ]

    ), (
        # x
        [
            [0.9718, 0.1298, 0.8134],
            [0.4922, 0.5522, 0.7185],
            [0.3010, 0.1491, 0.5008],
            [0.5971, 0.2585, 0.8940],
            [0.5434, 0.5287, 0.9507],
        ],
        # loc
        [-1, 1, 50],
        # shape
        [
            [1.0000, 0.5000, 0.2500],
            [0.5000, 1.0000, -0.1000],
            [0.2500, -0.1000, 1.0000],
        ],
        # df
        8,
        # ans
        [
            0.00000000000000069609279697467772867405511133763,
            0.00000000000000073700739052207366474839369535934,
            0.00000000000000069522909962669171512174435447027,
            0.00000000000000074212293557998314091880208889767,
            0.00000000000000077039675154022118593323030449058,
        ]
    )]

    @pytest.mark.parametrize("x, loc, shape, df, ans", PDF_TESTS)
    def test_pdf_correctness(self, x, loc, shape, df, ans):
        dist = multivariate_t(loc, shape, df, seed=0)
        val = dist.pdf(x)
        assert_array_almost_equal(val, ans)

    @pytest.mark.parametrize("x, loc, shape, df, ans", PDF_TESTS)
    def test_logpdf_correct(self, x, loc, shape, df, ans):
        dist = multivariate_t(loc, shape, df, seed=0)
        val1 = dist.pdf(x)
        val2 = dist.logpdf(x)
        assert_array_almost_equal(np.log(val1), val2)

    # https://github.com/scipy/scipy/issues/10042#issuecomment-576795195
    def test_mvt_with_df_one_is_cauchy(self):
        x = [9, 7, 4, 1, -3, 9, 0, -3, -1, 3]
        val = multivariate_t.pdf(x, df=1)
        ans = cauchy.pdf(x)
        assert_array_almost_equal(val, ans)

    def test_mvt_with_high_df_is_approx_normal(self):
        # `normaltest` returns the chi-squared statistic and the associated
        # p-value. The null hypothesis is that `x` came from a normal
        # distribution, so a low p-value represents rejecting the null, i.e.
        # that it is unlikely that `x` came a normal distribution.
        P_VAL_MIN = 0.1

        dist = multivariate_t(0, 1, df=100000, seed=1)
        samples = dist.rvs(size=100000)
        _, p = normaltest(samples)
        assert (p > P_VAL_MIN)

        dist = multivariate_t([-2, 3], [[10, -1], [-1, 10]], df=100000,
                              seed=42)
        samples = dist.rvs(size=100000)
        _, p = normaltest(samples)
        assert ((p > P_VAL_MIN).all())

    @patch('scipy.stats.multivariate_normal._logpdf')
    def test_mvt_with_inf_df_calls_normal(self, mock):
        dist = multivariate_t(0, 1, df=np.inf, seed=7)
        assert isinstance(dist, multivariate_normal_frozen)
        multivariate_t.pdf(0, df=np.inf)
        assert mock.call_count == 1
        multivariate_t.logpdf(0, df=np.inf)
        assert mock.call_count == 2

    def test_shape_correctness(self):
        # pdf and logpdf should return scalar when the
        # number of samples in x is one.
        dim = 4
        loc = np.zeros(dim)
        shape = np.eye(dim)
        df = 4.5
        x = np.zeros(dim)
        res = multivariate_t(loc, shape, df).pdf(x)
        assert np.isscalar(res)
        res = multivariate_t(loc, shape, df).logpdf(x)
        assert np.isscalar(res)

        # pdf() and logpdf() should return probabilities of shape
        # (n_samples,) when x has n_samples.
        n_samples = 7
        x = np.random.random((n_samples, dim))
        res = multivariate_t(loc, shape, df).pdf(x)
        assert (res.shape == (n_samples,))
        res = multivariate_t(loc, shape, df).logpdf(x)
        assert (res.shape == (n_samples,))

        # rvs() should return scalar unless a size argument is applied.
        res = multivariate_t(np.zeros(1), np.eye(1), 1).rvs()
        assert np.isscalar(res)

        # rvs() should return vector of shape (size,) if size argument
        # is applied.
        size = 7
        res = multivariate_t(np.zeros(1), np.eye(1), 1).rvs(size=size)
        assert (res.shape == (size,))

    def test_default_arguments(self):
        dist = multivariate_t()
        assert_equal(dist.loc, [0])
        assert_equal(dist.shape, [[1]])
        assert (dist.df == 1)

    DEFAULT_ARGS_TESTS = [
        (None, None, None, 0, 1, 1),
        (None, None, 7, 0, 1, 7),
        (None, [[7, 0], [0, 7]], None, [0, 0], [[7, 0], [0, 7]], 1),
        (None, [[7, 0], [0, 7]], 7, [0, 0], [[7, 0], [0, 7]], 7),
        ([7, 7], None, None, [7, 7], [[1, 0], [0, 1]], 1),
        ([7, 7], None, 7, [7, 7], [[1, 0], [0, 1]], 7),
        ([7, 7], [[7, 0], [0, 7]], None, [7, 7], [[7, 0], [0, 7]], 1),
        ([7, 7], [[7, 0], [0, 7]], 7, [7, 7], [[7, 0], [0, 7]], 7)
    ]

    @pytest.mark.parametrize("loc, shape, df, loc_ans, shape_ans, df_ans", DEFAULT_ARGS_TESTS)
    def test_default_args(self, loc, shape, df, loc_ans, shape_ans, df_ans):
        dist = multivariate_t(loc=loc, shape=shape, df=df)
        assert_equal(dist.loc, loc_ans)
        assert_equal(dist.shape, shape_ans)
        assert (dist.df == df_ans)

    ARGS_SHAPES_TESTS = [
        (-1, 2, 3, [-1], [[2]], 3),
        ([-1], [2], 3, [-1], [[2]], 3),
        (np.array([-1]), np.array([2]), 3, [-1], [[2]], 3)
    ]

    @pytest.mark.parametrize("loc, shape, df, loc_ans, shape_ans, df_ans", ARGS_SHAPES_TESTS)
    def test_scalar_list_and_ndarray_arguments(self, loc, shape, df, loc_ans, shape_ans, df_ans):
        dist = multivariate_t(loc, shape, df)
        assert_equal(dist.loc, loc_ans)
        assert_equal(dist.shape, shape_ans)
        assert_equal(dist.df, df_ans)

    def test_argument_error_handling(self):
        # `loc` should be a one-dimensional vector.
        loc = [[1, 1]]
        assert_raises(ValueError,
                      multivariate_t,
                      **dict(loc=loc))

        # `shape` should be scalar or square matrix.
        shape = [[1, 1], [2, 2], [3, 3]]
        assert_raises(ValueError,
                      multivariate_t,
                      **dict(loc=loc, shape=shape))

        # `df` should be greater than zero.
        loc = np.zeros(2)
        shape = np.eye(2)
        df = -1
        assert_raises(ValueError,
                      multivariate_t,
                      **dict(loc=loc, shape=shape, df=df))
        df = 0
        assert_raises(ValueError,
                      multivariate_t,
                      **dict(loc=loc, shape=shape, df=df))

    def test_reproducibility(self):
        rng = np.random.RandomState(4)
        loc = rng.uniform(size=3)
        shape = np.eye(3)
        dist1 = multivariate_t(loc, shape, df=3, seed=2)
        dist2 = multivariate_t(loc, shape, df=3, seed=2)
        samples1 = dist1.rvs(size=10)
        samples2 = dist2.rvs(size=10)
        assert_equal(samples1, samples2)

    def test_allow_singular(self):
        # Make shape singular and verify error was raised.
        args = dict(loc=[0,0], shape=[[0,0],[0,1]], df=1, allow_singular=False)
        assert_raises(np.linalg.LinAlgError, multivariate_t, **args)

    @pytest.mark.parametrize("size", [(10, 3), (5, 6, 4, 3)])
    @pytest.mark.parametrize("dim", [2, 3, 4, 5])
    @pytest.mark.parametrize("df", [1., 2., np.inf])
    def test_rvs(self, size, dim, df):
        dist = multivariate_t(np.zeros(dim), np.eye(dim), df)
        rvs = dist.rvs(size=size)
        assert rvs.shape == size + (dim, )


class TestMultivariateHypergeom:
    @pytest.mark.parametrize(
        "x, m, n, expected",
        [
            # Ground truth value from R dmvhyper
            ([3, 4], [5, 10], 7, -1.119814),
            # test for `n=0`
            ([3, 4], [5, 10], 0, np.NINF),
            # test for `x < 0`
            ([-3, 4], [5, 10], 7, np.NINF),
            # test for `m < 0` (RuntimeWarning issue)
            ([3, 4], [-5, 10], 7, np.nan),
            # test for all `m < 0` and `x.sum() != n`
            ([[1, 2], [3, 4]], [[-4, -6], [-5, -10]],
             [3, 7], [np.nan, np.nan]),
            # test for `x < 0` and `m < 0` (RuntimeWarning issue)
            ([-3, 4], [-5, 10], 1, np.nan),
            # test for `x > m`
            ([1, 11], [10, 1], 12, np.nan),
            # test for `m < 0` (RuntimeWarning issue)
            ([1, 11], [10, -1], 12, np.nan),
            # test for `n < 0`
            ([3, 4], [5, 10], -7, np.nan),
            # test for `x.sum() != n`
            ([3, 3], [5, 10], 7, np.NINF)
        ]
    )
    def test_logpmf(self, x, m, n, expected):
        vals = multivariate_hypergeom.logpmf(x, m, n)
        assert_allclose(vals, expected, rtol=1e-6)

    def test_reduces_hypergeom(self):
        # test that the multivariate_hypergeom pmf reduces to the
        # hypergeom pmf in the 2d case.
        val1 = multivariate_hypergeom.pmf(x=[3, 1], m=[10, 5], n=4)
        val2 = hypergeom.pmf(k=3, M=15, n=4, N=10)
        assert_allclose(val1, val2, rtol=1e-8)

        val1 = multivariate_hypergeom.pmf(x=[7, 3], m=[15, 10], n=10)
        val2 = hypergeom.pmf(k=7, M=25, n=10, N=15)
        assert_allclose(val1, val2, rtol=1e-8)

    def test_rvs(self):
        # test if `rvs` is unbiased and large sample size converges
        # to the true mean.
        rv = multivariate_hypergeom(m=[3, 5], n=4)
        rvs = rv.rvs(size=1000, random_state=123)
        assert_allclose(rvs.mean(0), rv.mean(), rtol=1e-2)

    def test_rvs_broadcasting(self):
        rv = multivariate_hypergeom(m=[[3, 5], [5, 10]], n=[4, 9])
        rvs = rv.rvs(size=(1000, 2), random_state=123)
        assert_allclose(rvs.mean(0), rv.mean(), rtol=1e-2)

    @pytest.mark.parametrize('m, n', (
        ([0, 0, 20, 0, 0], 5), ([0, 0, 0, 0, 0], 0),
        ([0, 0], 0), ([0], 0)
    ))
    def test_rvs_gh16171(self, m, n):
        res = multivariate_hypergeom.rvs(m, n)
        m = np.asarray(m)
        res_ex = m.copy()
        res_ex[m != 0] = n
        assert_equal(res, res_ex)

    @pytest.mark.parametrize(
        "x, m, n, expected",
        [
            ([5], [5], 5, 1),
            ([3, 4], [5, 10], 7, 0.3263403),
            # Ground truth value from R dmvhyper
            ([[[3, 5], [0, 8]], [[-1, 9], [1, 1]]],
             [5, 10], [[8, 8], [8, 2]],
             [[0.3916084, 0.006993007], [0, 0.4761905]]),
            # test with empty arrays.
            (np.array([], np.int_), np.array([], np.int_), 0, []),
            ([1, 2], [4, 5], 5, 0),
            # Ground truth value from R dmvhyper
            ([3, 3, 0], [5, 6, 7], 6, 0.01077354)
        ]
    )
    def test_pmf(self, x, m, n, expected):
        vals = multivariate_hypergeom.pmf(x, m, n)
        assert_allclose(vals, expected, rtol=1e-7)

    @pytest.mark.parametrize(
        "x, m, n, expected",
        [
            ([3, 4], [[5, 10], [10, 15]], 7, [0.3263403, 0.3407531]),
            ([[1], [2]], [[3], [4]], [1, 3], [1., 0.]),
            ([[[1], [2]]], [[3], [4]], [1, 3], [[1., 0.]]),
            ([[1], [2]], [[[[3]]]], [1, 3], [[[1., 0.]]])
        ]
    )
    def test_pmf_broadcasting(self, x, m, n, expected):
        vals = multivariate_hypergeom.pmf(x, m, n)
        assert_allclose(vals, expected, rtol=1e-7)

    def test_cov(self):
        cov1 = multivariate_hypergeom.cov(m=[3, 7, 10], n=12)
        cov2 = [[0.64421053, -0.26526316, -0.37894737],
                [-0.26526316, 1.14947368, -0.88421053],
                [-0.37894737, -0.88421053, 1.26315789]]
        assert_allclose(cov1, cov2, rtol=1e-8)

    def test_cov_broadcasting(self):
        cov1 = multivariate_hypergeom.cov(m=[[7, 9], [10, 15]], n=[8, 12])
        cov2 = [[[1.05, -1.05], [-1.05, 1.05]],
                [[1.56, -1.56], [-1.56, 1.56]]]
        assert_allclose(cov1, cov2, rtol=1e-8)

        cov3 = multivariate_hypergeom.cov(m=[[4], [5]], n=[4, 5])
        cov4 = [[[0.]], [[0.]]]
        assert_allclose(cov3, cov4, rtol=1e-8)

        cov5 = multivariate_hypergeom.cov(m=[7, 9], n=[8, 12])
        cov6 = [[[1.05, -1.05], [-1.05, 1.05]],
                [[0.7875, -0.7875], [-0.7875, 0.7875]]]
        assert_allclose(cov5, cov6, rtol=1e-8)

    def test_var(self):
        # test with hypergeom
        var0 = multivariate_hypergeom.var(m=[10, 5], n=4)
        var1 = hypergeom.var(M=15, n=4, N=10)
        assert_allclose(var0, var1, rtol=1e-8)

    def test_var_broadcasting(self):
        var0 = multivariate_hypergeom.var(m=[10, 5], n=[4, 8])
        var1 = multivariate_hypergeom.var(m=[10, 5], n=4)
        var2 = multivariate_hypergeom.var(m=[10, 5], n=8)
        assert_allclose(var0[0], var1, rtol=1e-8)
        assert_allclose(var0[1], var2, rtol=1e-8)

        var3 = multivariate_hypergeom.var(m=[[10, 5], [10, 14]], n=[4, 8])
        var4 = [[0.6984127, 0.6984127], [1.352657, 1.352657]]
        assert_allclose(var3, var4, rtol=1e-8)

        var5 = multivariate_hypergeom.var(m=[[5], [10]], n=[5, 10])
        var6 = [[0.], [0.]]
        assert_allclose(var5, var6, rtol=1e-8)

    def test_mean(self):
        # test with hypergeom
        mean0 = multivariate_hypergeom.mean(m=[10, 5], n=4)
        mean1 = hypergeom.mean(M=15, n=4, N=10)
        assert_allclose(mean0[0], mean1, rtol=1e-8)

        mean2 = multivariate_hypergeom.mean(m=[12, 8], n=10)
        mean3 = [12.*10./20., 8.*10./20.]
        assert_allclose(mean2, mean3, rtol=1e-8)

    def test_mean_broadcasting(self):
        mean0 = multivariate_hypergeom.mean(m=[[3, 5], [10, 5]], n=[4, 8])
        mean1 = [[3.*4./8., 5.*4./8.], [10.*8./15., 5.*8./15.]]
        assert_allclose(mean0, mean1, rtol=1e-8)

    def test_mean_edge_cases(self):
        mean0 = multivariate_hypergeom.mean(m=[0, 0, 0], n=0)
        assert_equal(mean0, [0., 0., 0.])

        mean1 = multivariate_hypergeom.mean(m=[1, 0, 0], n=2)
        assert_equal(mean1, [np.nan, np.nan, np.nan])

        mean2 = multivariate_hypergeom.mean(m=[[1, 0, 0], [1, 0, 1]], n=2)
        assert_allclose(mean2, [[np.nan, np.nan, np.nan], [1., 0., 1.]],
                        rtol=1e-17)

        mean3 = multivariate_hypergeom.mean(m=np.array([], np.int_), n=0)
        assert_equal(mean3, [])
        assert_(mean3.shape == (0, ))

    def test_var_edge_cases(self):
        var0 = multivariate_hypergeom.var(m=[0, 0, 0], n=0)
        assert_allclose(var0, [0., 0., 0.], rtol=1e-16)

        var1 = multivariate_hypergeom.var(m=[1, 0, 0], n=2)
        assert_equal(var1, [np.nan, np.nan, np.nan])

        var2 = multivariate_hypergeom.var(m=[[1, 0, 0], [1, 0, 1]], n=2)
        assert_allclose(var2, [[np.nan, np.nan, np.nan], [0., 0., 0.]],
                        rtol=1e-17)

        var3 = multivariate_hypergeom.var(m=np.array([], np.int_), n=0)
        assert_equal(var3, [])
        assert_(var3.shape == (0, ))

    def test_cov_edge_cases(self):
        cov0 = multivariate_hypergeom.cov(m=[1, 0, 0], n=1)
        cov1 = [[0., 0., 0.], [0., 0., 0.], [0., 0., 0.]]
        assert_allclose(cov0, cov1, rtol=1e-17)

        cov3 = multivariate_hypergeom.cov(m=[0, 0, 0], n=0)
        cov4 = [[0., 0., 0.], [0., 0., 0.], [0., 0., 0.]]
        assert_equal(cov3, cov4)

        cov5 = multivariate_hypergeom.cov(m=np.array([], np.int_), n=0)
        cov6 = np.array([], dtype=np.float_).reshape(0, 0)
        assert_allclose(cov5, cov6, rtol=1e-17)
        assert_(cov5.shape == (0, 0))

    def test_frozen(self):
        # The frozen distribution should agree with the regular one
        np.random.seed(1234)
        n = 12
        m = [7, 9, 11, 13]
        x = [[0, 0, 0, 12], [0, 0, 1, 11], [0, 1, 1, 10],
             [1, 1, 1, 9], [1, 1, 2, 8]]
        x = np.asarray(x, dtype=np.int_)
        mhg_frozen = multivariate_hypergeom(m, n)
        assert_allclose(mhg_frozen.pmf(x),
                        multivariate_hypergeom.pmf(x, m, n))
        assert_allclose(mhg_frozen.logpmf(x),
                        multivariate_hypergeom.logpmf(x, m, n))
        assert_allclose(mhg_frozen.var(), multivariate_hypergeom.var(m, n))
        assert_allclose(mhg_frozen.cov(), multivariate_hypergeom.cov(m, n))

    def test_invalid_params(self):
        assert_raises(ValueError, multivariate_hypergeom.pmf, 5, 10, 5)
        assert_raises(ValueError, multivariate_hypergeom.pmf, 5, [10], 5)
        assert_raises(ValueError, multivariate_hypergeom.pmf, [5, 4], [10], 5)
        assert_raises(TypeError, multivariate_hypergeom.pmf, [5.5, 4.5],
                      [10, 15], 5)
        assert_raises(TypeError, multivariate_hypergeom.pmf, [5, 4],
                      [10.5, 15.5], 5)
        assert_raises(TypeError, multivariate_hypergeom.pmf, [5, 4],
                      [10, 15], 5.5)


class TestRandomTable:
    def test_process_parameters(self):
        message = "`row` must be one-dimensional"
        with pytest.raises(ValueError, match=message):
            random_table([[1, 2]], [1, 2])

        message = "`col` must be one-dimensional"
        with pytest.raises(ValueError, match=message):
            random_table([1, 2], [[1, 2]])

        message = "each element of `row` must be non-negative"
        with pytest.raises(ValueError, match=message):
            random_table([1, -1], [1, 2])

        message = "each element of `col` must be non-negative"
        with pytest.raises(ValueError, match=message):
            random_table([1, 2], [1, -2])

        message = "sums over `row` and `col` must be equal"
        with pytest.raises(ValueError, match=message):
            random_table([1, 2], [1, 0])

        message = "each element of `row` must be an integer"
        with pytest.raises(ValueError, match=message):
            random_table([2.1, 2.1], [1, 1, 2])

        message = "each element of `col` must be an integer"
        with pytest.raises(ValueError, match=message):
            random_table([1, 2], [1.1, 1.1, 1])

        row = [1, 3]
        col = [2, 1, 1]
        r, c, n = random_table._process_parameters([1, 3], [2, 1, 1])
        assert_equal(row, r)
        assert_equal(col, c)
        assert n == np.sum(row)

    def test_process_rvs_method_on_None(self):
        # TODO also test with a case where "patefield" is selected
        row = [1, 3]
        col = [2, 1, 1]

        ct = random_table
        expected = ct.rvs(row, col, method="boyett", random_state=1)
        got = ct.rvs(row, col, method=None, random_state=1)

        assert_equal(expected, got)

    def test_rvs_method(self):
        pytest.xfail("patefield will be implemented in follow-up PR")

        row = [1, 3]
        col = [2, 1, 1]

        ct = random_table
        rvs1 = ct.rvs(row, col, size=1000, method="boyett", random_state=1)
        rvs2 = ct.rvs(row, col, size=1000, method="patefield", random_state=1)

        tab1, count1 = np.unique(rvs1, axis=0, return_counts=True)
        tab2, count2 = np.unique(rvs2, axis=0, return_counts=True)

        assert_equal(tab1, tab2)
        assert_allclose(count1, count2)

    def test_process_rvs_method_bad_argument(self):
        row = [1, 3]
        col = [2, 1, 1]

        # order of items in set is random, so cannot check that
        message = "'foo' not recognized, must be one of"
        with pytest.raises(ValueError, match=message):
            random_table.rvs(row, col, method="foo")

        with pytest.raises(NotImplementedError):
            random_table.rvs(row, col, method="patefield")

    @pytest.mark.parametrize('frozen', (True, False))
    @pytest.mark.parametrize('log', (True, False))
    def test_pmf_logpmf(self, frozen, log):
        rng = np.random.default_rng(628174795866951638)
        row = [2, 6]
        col = [1, 3, 4]
        rvs = random_table.rvs(row, col, size=1000, random_state=rng)

        obj = random_table(row, col) if frozen else random_table
        method = getattr(obj, "logpmf" if log else "pmf")
        if not frozen:
            original_method = method

            def method(x):
                return original_method(x, row, col)
        pmf = (lambda x: np.exp(method(x))) if log else method

        unique_rvs, counts = np.unique(rvs, axis=0, return_counts=True)

        # rough accuracy check
        p = pmf(unique_rvs)
        assert_allclose(p * len(rvs), counts, rtol=0.1)

        # accept any iterable
        p2 = pmf(list(unique_rvs[0]))
        assert_equal(p2, p[0])

        # accept high-dimensional input and 2d input
        rvs_nd = rvs.reshape((10, 100) + rvs.shape[1:])
        p = pmf(rvs_nd)
        assert p.shape == (10, 100)
        for i in range(p.shape[0]):
            for j in range(p.shape[1]):
                pij = p[i, j]
                rvij = rvs_nd[i, j]
                qij = pmf(rvij)
                assert_equal(pij, qij)

        # probability is zero if column marginal does not match
        x = [[0, 1, 1], [2, 1, 3]]
        assert_equal(np.sum(x, axis=-1), row)
        p = pmf(x)
        assert p == 0

        # probability is zero if row marginal does not match
        x = [[0, 1, 2], [1, 2, 2]]
        assert_equal(np.sum(x, axis=-2), col)
        p = pmf(x)
        assert p == 0

        # response to invalid inputs
        message = "`x` must be at least two-dimensional"
        with pytest.raises(ValueError, match=message):
            pmf([1])

        message = "`x` must contain only integral values"
        with pytest.raises(ValueError, match=message):
            pmf([[1.1]])

        message = "`x` must contain only integral values"
        with pytest.raises(ValueError, match=message):
            pmf([[np.nan]])

        message = "`x` must contain only non-negative values"
        with pytest.raises(ValueError, match=message):
            pmf([[-1]])

        message = "shape of `x` must agree with `row`"
        with pytest.raises(ValueError, match=message):
            pmf([[1, 2, 3]])

        message = "shape of `x` must agree with `col`"
        with pytest.raises(ValueError, match=message):
            pmf([[1, 2],
                 [3, 4]])

    def test_rvs_mean(self):
        # test if `rvs` is unbiased and large sample size converges
        # to the true mean. `test_pmf` also implicitly tests `rvs`.
        rng = np.random.default_rng(628174795866951638)

        row = [2, 6]
        col = [1, 3, 4]
        rvs = random_table.rvs(row, col, size=1000, random_state=rng)
        mean = random_table.mean(row, col)
        assert_equal(np.sum(mean), np.sum(row))
        assert_allclose(rvs.mean(0), mean, atol=0.05)
        assert_equal(rvs.sum(axis=-1), np.broadcast_to(row, (1000, 2)))
        assert_equal(rvs.sum(axis=-2), np.broadcast_to(col, (1000, 3)))

    def test_rvs_size(self):
        row = [2, 6]
        col = [1, 3, 4]

        # test size `None`
        rng = np.random.default_rng(628174795866951638)
        rv = random_table.rvs(row, col, random_state=rng)
        assert rv.shape == (2, 3)

        # test size 1
        rng = np.random.default_rng(628174795866951638)
        rv2 = random_table.rvs(row, col, size=1, random_state=rng)
        assert rv2.shape == (1, 2, 3)
        assert_equal(rv, rv2[0])

        # test size 0
        rv3 = random_table.rvs(row, col, size=0, random_state=rng)
        assert rv3.shape == (0, 2, 3)

        # test other valid size
        rng = np.random.default_rng(628174795866951638)
        rv4 = random_table.rvs(row, col, size=20, random_state=rng)
        assert rv4.shape == (20, 2, 3)

        rng = np.random.default_rng(628174795866951638)
        rv5 = random_table.rvs(row, col, size=(4, 5), random_state=rng)
        assert rv5.shape == (4, 5, 2, 3)

        assert_allclose(rv5.reshape(20, 2, 3), rv4, rtol=1e-15)

        # test invalid size
        message = "`size` must be a non-negative integer or `None`"
        with pytest.raises(ValueError, match=message):
            random_table.rvs(row, col, size=-1, random_state=rng)

        with pytest.raises(ValueError, match=message):
            random_table.rvs(row, col, size=np.nan, random_state=rng)

    def test_frozen(self):
        rng1 = np.random.default_rng(628174795866951638)
        rng2 = np.random.default_rng(628174795866951638)

        row = [2, 6]
        col = [1, 3, 4]
        d = random_table(row, col, seed=rng1)
        expected = random_table.mean(row, col)
        assert_equal(expected, d.mean())

        expected = random_table.rvs(row, col, size=10, random_state=rng2)
        got = d.rvs(size=10)
        assert_equal(expected, got)


def check_pickling(distfn, args):
    # check that a distribution instance pickles and unpickles
    # pay special attention to the random_state property

    # save the random_state (restore later)
    rndm = distfn.random_state

    distfn.random_state = 1234
    distfn.rvs(*args, size=8)
    s = pickle.dumps(distfn)
    r0 = distfn.rvs(*args, size=8)

    unpickled = pickle.loads(s)
    r1 = unpickled.rvs(*args, size=8)
    assert_equal(r0, r1)

    # restore the random_state
    distfn.random_state = rndm


def test_random_state_property():
    scale = np.eye(3)
    scale[0, 1] = 0.5
    scale[1, 0] = 0.5
    dists = [
        [multivariate_normal, ()],
        [dirichlet, (np.array([1.]), )],
        [wishart, (10, scale)],
        [invwishart, (10, scale)],
        [multinomial, (5, [0.5, 0.4, 0.1])],
        [ortho_group, (2,)],
        [special_ortho_group, (2,)]
    ]
    for distfn, args in dists:
        check_random_state_property(distfn, args)
        check_pickling(distfn, args)<|MERGE_RESOLUTION|>--- conflicted
+++ resolved
@@ -26,11 +26,7 @@
                          beta, wishart, multinomial, invwishart, chi2,
                          invgamma, norm, uniform, ks_2samp, kstest, binom,
                          hypergeom, multivariate_t, cauchy, normaltest,
-<<<<<<< HEAD
-                         uniform_direction)
-=======
-                         random_table)
->>>>>>> a0b2452c
+                         random_table, uniform_direction)
 from scipy.stats import _covariance, Covariance
 
 from scipy.integrate import romb
