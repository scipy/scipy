--- conflicted
+++ resolved
@@ -1305,13 +1305,9 @@
         msg = r"`sample` is not in unit hypercube"
         with pytest.raises(ValueError, match=msg):
             sample = [[-1.1, 0], [0.1, 0.4], [1, 2]]
-<<<<<<< HEAD
             _lloyd_centroidal_voronoi_tessellation(sample)
-=======
-            lloyd_centroidal_voronoi_tessellation(sample)
 
 
 # mindist
 def l2_norm(sample):
-    return distance.pdist(sample).min()
->>>>>>> 69661a24
+    return distance.pdist(sample).min()