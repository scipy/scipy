--- conflicted
+++ resolved
@@ -12,12 +12,7 @@
 from scipy.stats._sobol import _test_find_index
 from scipy.stats import qmc
 from scipy.stats._qmc import (van_der_corput, n_primes, primes_from_2_to,
-<<<<<<< HEAD
-                              update_discrepancy, check_random_state,
-                              QMCEngine, _perturb_discrepancy)
-=======
-                              update_discrepancy, QMCEngine)
->>>>>>> 374e5bfe
+                              update_discrepancy, QMCEngine, _perturb_discrepancy)
 
 
 class TestUtils:
@@ -210,29 +205,27 @@
         with pytest.raises(ValueError, match=r"x_new is not a 1D array"):
             update_discrepancy(x_new, space_1[:-1], disc_init)
 
-<<<<<<< HEAD
-    def test_perm_discrepancy(self):
-        doe_init = np.array([[1, 3], [2, 6], [3, 2], [4, 5], [5, 1], [6, 4]])
-        doe_init = (2.0 * doe_init - 1.0) / (2.0 * 6.0)
-
-        disc_init = qmc.discrepancy(doe_init)
-
-        row_1, row_2, col = 5, 2, 1
-
-        doe = doe_init.copy()
-        doe[row_1, col], doe[row_2, col] = doe[row_2, col], doe[row_1, col]
-
-        disc_valid = qmc.discrepancy(doe)
-        disc_perm = _perturb_discrepancy(doe_init, row_1, row_2, col,
-                                         disc_init)
-
-        assert_allclose(disc_valid, disc_perm)
-=======
         x_new = [0.3, 0.1, 0]
         with pytest.raises(ValueError, match=r"x_new and sample must be "
                                              r"broadcastable"):
             update_discrepancy(x_new, space_1[:-1], disc_init)
->>>>>>> 374e5bfe
+
+    def test_perm_discrepancy(self):
+        doe_init = np.array([[1, 3], [2, 6], [3, 2], [4, 5], [5, 1], [6, 4]])
+        doe_init = (2.0 * doe_init - 1.0) / (2.0 * 6.0)
+
+        disc_init = qmc.discrepancy(doe_init)
+
+        row_1, row_2, col = 5, 2, 1
+
+        doe = doe_init.copy()
+        doe[row_1, col], doe[row_2, col] = doe[row_2, col], doe[row_1, col]
+
+        disc_valid = qmc.discrepancy(doe)
+        disc_perm = _perturb_discrepancy(doe_init, row_1, row_2, col,
+                                         disc_init)
+
+        assert_allclose(disc_valid, disc_perm)
 
     def test_discrepancy_alternative_implementation(self):
         """Alternative definitions from Matt Haberland."""
@@ -246,15 +239,9 @@
             xij = x[None, :, :]
             xkj = x[:, None, :]
             disc2 = np.sum(np.sum(np.prod(1
-<<<<<<< HEAD
-                                          + 1 / 2 * np.abs(xij - 0.5)
-                                          + 1 / 2 * np.abs(xkj - 0.5)
-                                          - 1 / 2 * np.abs(xij - xkj), axis=2),
-=======
                                           + 1/2*np.abs(xij - 0.5)
                                           + 1/2*np.abs(xkj - 0.5)
                                           - 1/2*np.abs(xij - xkj), axis=2),
->>>>>>> 374e5bfe
                                   axis=0))
             return (13 / 12) ** s - 2 / n * disc1 + 1 / n ** 2 * disc2
 
@@ -264,11 +251,7 @@
             xkj = x[:, None, :]
             disc = np.sum(np.sum(np.prod(3 / 2
                                          - np.abs(xij - xkj)
-<<<<<<< HEAD
-                                         + np.abs(xij - xkj) ** 2, axis=2),
-=======
                                          + np.abs(xij - xkj)**2, axis=2),
->>>>>>> 374e5bfe
                                  axis=0))
             return -(4 / 3) ** s + 1 / n ** 2 * disc
 
@@ -280,15 +263,6 @@
                                     - 1 / 4 * np.abs(xij - 0.5) ** 2), axis=1))
             xij = x[None, :, :]
             xkj = x[:, None, :]
-<<<<<<< HEAD
-            disc2 = np.sum(np.sum(np.prod(15 / 8
-                                          - 1 / 4 * np.abs(xij - 0.5)
-                                          - 1 / 4 * np.abs(xkj - 0.5)
-                                          - 3 / 4 * np.abs(xij - xkj)
-                                          + 1 / 2 * np.abs(xij - xkj) ** 2,
-                                          axis=2), axis=0))
-            return (19 / 12) ** s - 2 / n * disc1 + 1 / n ** 2 * disc2
-=======
             disc2 = np.sum(np.sum(np.prod(15/8
                                           - 1/4*np.abs(xij - 0.5)
                                           - 1/4*np.abs(xkj - 0.5)
@@ -296,7 +270,6 @@
                                           + 1/2*np.abs(xij - xkj)**2,
                                           axis=2), axis=0))
             return (19/12)**s - 2/n * disc1 + 1/n**2*disc2
->>>>>>> 374e5bfe
 
         def disc_star_l2(x):
             n, s = x.shape
@@ -550,13 +523,8 @@
         pytest.skip("Not applicable: not a sequence.")
 
     def test_sample(self, *args):
-<<<<<<< HEAD
-        pytest.skip(
-            "Not applicable: the value of reference sample is implementation dependent.")
-=======
         pytest.skip("Not applicable: the value of reference sample is"
                     " implementation dependent.")
->>>>>>> 374e5bfe
 
     def test_sample_stratified(self):
         d, n = 4, 20
