--- conflicted
+++ resolved
@@ -119,12 +119,8 @@
                'skewnorm', 't', 'truncweibull_min',
                'tukeylambda', 'vonmises', 'vonmises_line',
                'rv_histogram_instance', 'truncnorm', 'studentized_range',
-<<<<<<< HEAD
-               'halflogistic', 'rel_breitwigner'}
-
-=======
-               'johnsonsb', 'halflogistic'}
->>>>>>> d541c752
+               'johnsonsb', 'halflogistic', 'rel_breitwigner'}
+
 
 # rv_histogram instances, with uniform and non-uniform bins;
 # stored as (dist, arg) tuples for cases_test_cont_basic
