import pickle
import numpy as np
import numpy.testing as npt
import pytest
from pytest import raises as assert_raises
from scipy.integrate import IntegrationWarning

from scipy import stats
from scipy.special import betainc
from. common_tests import (check_normalization, check_moment, check_mean_expect,
                           check_var_expect, check_skew_expect,
                           check_kurt_expect, check_entropy,
                           check_private_entropy, check_entropy_vect_scale,
                           check_edge_support, check_named_args,
                           check_random_state_property,
                           check_meth_dtype, check_ppf_dtype, check_cmplx_deriv,
                           check_pickling, check_rvs_broadcast, check_freezing)
from scipy.stats._distr_params import distcont

"""
Test all continuous distributions.

Parameters were chosen for those distributions that pass the
Kolmogorov-Smirnov test.  This provides safe parameters for each
distributions so that we can perform further testing of class methods.

These tests currently check only/mostly for serious errors and exceptions,
not for numerically exact results.
"""

# Note that you need to add new distributions you want tested
# to _distr_params

DECIMAL = 5  # specify the precision of the tests  # increased from 0 to 5

# Last three of these fail all around. Need to be checked
distcont_extra = [
    ['betaprime', (100, 86)],
    ['fatiguelife', (5,)],
    ['invweibull', (0.58847112119264788,)],
    # burr: sample mean test fails still for c<1
    ['burr', (0.94839838075366045, 4.3820284068855795)],
    # genextreme: sample mean test, sf-logsf test fail
    ['genextreme', (3.3184017469423535,)],
]


distslow = ['kstwo', 'genexpon', 'ksone', 'recipinvgauss', 'vonmises',
            'kappa4', 'vonmises_line', 'gausshyper', 'norminvgauss',
            'geninvgauss', 'genhyperbolic']
# distslow are sorted by speed (very slow to slow)

# skip check_fit_args (test is slow)
skip_fit_test_mle = ['exponpow', 'exponweib', 'gausshyper', 'genexpon',
                     'halfgennorm', 'gompertz', 'johnsonsb', 'johnsonsu',
                     'kappa4', 'ksone', 'kstwo', 'kstwobign', 'mielke', 'ncf',
                     'nct', 'powerlognorm', 'powernorm', 'recipinvgauss',
                     'trapezoid', 'vonmises', 'vonmises_line', 'levy_stable',
                     'rv_histogram_instance']
# wrapcauchy fails because the default initial guess for the shape that is
# passed to the optimizer is 1, but 1 is not a valid parameter for the
# distribution.
fail_fit_test_mle = ['wrapcauchy']
fail_fit_fix_test_mle = ['wrapcauchy']

# these were really slow in `test_fit`.py.
# note that this list is used to skip both fit_test and fit_fix tests
slow_fit_test_mm = ['argus', 'exponpow', 'exponweib', 'gausshyper', 'genexpon',
                    'genhalflogistic', 'halfgennorm', 'gompertz', 'johnsonsb',
                    'kappa4', 'kstwobign', 'recipinvgauss', 'skewnorm',
                    'trapezoid', 'truncexpon', 'vonmises', 'vonmises_line']
# pearson3 fails due to something weird
# the first list fails due to non-finite distribution moments encountered
# most of the rest fail due to integration warnings
# pearson3 is overriden as not implemented due to gh-11746
# see note about `wrapcauchy` above
fail_fit_test_mm = (['alpha', 'betaprime', 'bradford', 'burr', 'burr12',
                     'cauchy', 'crystalball', 'f', 'fisk', 'foldcauchy',
                     'genextreme', 'genpareto', 'halfcauchy', 'invgamma',
                     'kappa3', 'levy', 'levy_l', 'loglaplace', 'lomax',
                     'mielke', 'nakagami', 'ncf', 't', 'tukeylambda',
                     'invweibull']
                     + ['ksone', 'kstwo', 'nct', 'pareto', 'powernorm',
                        'powerlognorm', 'johnsonsu']
                     + ['pearson3']
                     + ['wrapcauchy'])
skip_fit_test = {"MLE": skip_fit_test_mle + fail_fit_test_mle,
                 "MM": slow_fit_test_mm + fail_fit_test_mm}

# skip check_fit_args_fix (test is slow)
<<<<<<< HEAD
skip_fit_fix_test = ['burr', 'exponpow', 'exponweib', 'gausshyper',
                     'genexpon', 'halfgennorm', 'gompertz', 'johnsonsb',
                     'johnsonsu', 'kappa4', 'ksone', 'kstwo', 'kstwobign',
                     'levy_stable', 'mielke', 'ncf', 'ncx2', 'powerlognorm',
                     'powernorm', 'rdist', 'recipinvgauss', 'trapezoid',
                     'vonmises', 'vonmises_line']
=======
skip_fit_fix_test_mle = ['burr', 'exponpow', 'exponweib', 'gausshyper',
                         'genexpon', 'halfgennorm', 'gompertz', 'johnsonsb',
                         'johnsonsu', 'kappa4', 'ksone', 'kstwo', 'kstwobign',
                         'levy_stable', 'mielke', 'ncf', 'ncx2',
                         'powerlognorm', 'powernorm', 'rdist', 'recipinvgauss',
                         'trapezoid', 'vonmises', 'vonmises_line']
# the first list fails due to non-finite distribution moments encountered
# most of the rest fail due to integration warnings
# pearson3 is overriden as not implemented due to gh-11746
# see note about `wrapcauchy` above
fail_fit_fix_test_mm = (['alpha', 'betaprime', 'burr', 'burr12', 'cauchy',
                         'crystalball', 'f', 'fisk', 'foldcauchy',
                         'genextreme', 'genpareto', 'halfcauchy', 'invgamma',
                         'kappa3', 'levy', 'levy_l', 'loglaplace', 'lomax',
                         'mielke', 'nakagami', 'ncf', 'nct', 't', 'invweibull']
                         + ['ksone', 'kstwo', 'pareto', 'powernorm',
                            'powerlognorm', 'johnsonsu']
                         + ['pearson3']
                         + ['wrapcauchy'])
skip_fit_fix_test = {"MLE": skip_fit_fix_test_mle + fail_fit_fix_test_mle,
                     "MM": slow_fit_test_mm + fail_fit_fix_test_mm}
>>>>>>> 89ac3264

# These distributions fail the complex derivative test below.
# Here 'fail' mean produce wrong results and/or raise exceptions, depending
# on the implementation details of corresponding special functions.
# cf https://github.com/scipy/scipy/pull/4979 for a discussion.
fails_cmplx = set(['beta', 'betaprime', 'chi', 'chi2', 'dgamma', 'dweibull',
                   'erlang', 'f', 'gamma', 'gausshyper', 'gengamma',
                   'genhyperbolic', 'geninvgauss', 'gennorm', 'genpareto',
                   'halfgennorm', 'invgamma', 'ksone', 'kstwo', 'kstwobign',
                   'levy_l', 'loggamma', 'logistic', 'loguniform',
                   'maxwell', 'nakagami', 'ncf', 'nct', 'ncx2',
                   'norminvgauss', 'pearson3', 'rdist', 'reciprocal',
                   'rice', 'skewnorm', 't', 'tukeylambda', 'vonmises',
                   'vonmises_line', 'rv_histogram_instance'])

_h = np.histogram([1, 2, 2, 3, 3, 3, 4, 4, 4, 4, 5, 5, 5, 5, 5, 6,
                   6, 6, 6, 7, 7, 7, 8, 8, 9], bins=8)
histogram_test_instance = stats.rv_histogram(_h)


def cases_test_cont_basic():
    for distname, arg in distcont[:] + [(histogram_test_instance, tuple())]:
        if distname == 'levy_stable':
            continue
        elif distname in distslow:
            yield pytest.param(distname, arg, marks=pytest.mark.slow)
        else:
            yield distname, arg


@pytest.mark.parametrize('distname,arg', cases_test_cont_basic())
@pytest.mark.parametrize('sn, n_fit_samples', [(500, 200)])
def test_cont_basic(distname, arg, sn, n_fit_samples):
    # this test skips slow distributions

    if distname == 'truncnorm':
        pytest.xfail(reason=distname)

    try:
        distfn = getattr(stats, distname)
    except TypeError:
        distfn = distname
        distname = 'rv_histogram_instance'

    rng = np.random.RandomState(765456)
    rvs = distfn.rvs(size=sn, *arg, random_state=rng)
    sm = rvs.mean()
    sv = rvs.var()
    m, v = distfn.stats(*arg)

    check_sample_meanvar_(distfn, arg, m, v, sm, sv, sn, distname + 'sample mean test')
    check_cdf_ppf(distfn, arg, distname)
    check_sf_isf(distfn, arg, distname)
    check_pdf(distfn, arg, distname)
    check_pdf_logpdf(distfn, arg, distname)
    check_pdf_logpdf_at_endpoints(distfn, arg, distname)
    check_cdf_logcdf(distfn, arg, distname)
    check_sf_logsf(distfn, arg, distname)
    check_ppf_broadcast(distfn, arg, distname)

    alpha = 0.01
    if distname == 'rv_histogram_instance':
        check_distribution_rvs(distfn.cdf, arg, alpha, rvs)
    elif distname != 'geninvgauss':
        # skip kstest for geninvgauss since cdf is too slow; see test for
        # rv generation in TestGenInvGauss in test_distributions.py
        check_distribution_rvs(distname, arg, alpha, rvs)

    locscale_defaults = (0, 1)
    meths = [distfn.pdf, distfn.logpdf, distfn.cdf, distfn.logcdf,
             distfn.logsf]
    # make sure arguments are within support
    spec_x = {'weibull_max': -0.5, 'levy_l': -0.5,
              'pareto': 1.5, 'tukeylambda': 0.3,
              'rv_histogram_instance': 5.0}
    x = spec_x.get(distname, 0.5)
    if distname == 'invweibull':
        arg = (1,)
    elif distname == 'ksone':
        arg = (3,)

    check_named_args(distfn, x, arg, locscale_defaults, meths)
    check_random_state_property(distfn, arg)
    check_pickling(distfn, arg)
    check_freezing(distfn, arg)

    # Entropy
    if distname not in ['kstwobign', 'kstwo']:
        check_entropy(distfn, arg, distname)

    if distfn.numargs == 0:
        check_vecentropy(distfn, arg)

    if (distfn.__class__._entropy != stats.rv_continuous._entropy
            and distname != 'vonmises'):
        check_private_entropy(distfn, arg, stats.rv_continuous)

    with npt.suppress_warnings() as sup:
        sup.filter(IntegrationWarning, "The occurrence of roundoff error")
        sup.filter(IntegrationWarning, "Extremely bad integrand")
        sup.filter(RuntimeWarning, "invalid value")
        check_entropy_vect_scale(distfn, arg)

    check_retrieving_support(distfn, arg)
    check_edge_support(distfn, arg)

    check_meth_dtype(distfn, arg, meths)
    check_ppf_dtype(distfn, arg)

    if distname not in fails_cmplx:
        check_cmplx_deriv(distfn, arg)

    if distname != 'truncnorm':
        check_ppf_private(distfn, arg, distname)

    for method in ["MLE", "MM"]:
        if distname not in skip_fit_test[method]:
            check_fit_args(distfn, arg, rvs[:n_fit_samples], method)

        if distname not in skip_fit_fix_test[method]:
            check_fit_args_fix(distfn, arg, rvs[:n_fit_samples], method)

@pytest.mark.parametrize('distname,arg', cases_test_cont_basic())
def test_rvs_scalar(distname, arg):
    # rvs should return a scalar when given scalar arguments (gh-12428)
    try:
        distfn = getattr(stats, distname)
    except TypeError:
        distfn = distname
        distname = 'rv_histogram_instance'

    assert np.isscalar(distfn.rvs(*arg))
    assert np.isscalar(distfn.rvs(*arg, size=()))
    assert np.isscalar(distfn.rvs(*arg, size=None))

def test_levy_stable_random_state_property():
    # levy_stable only implements rvs(), so it is skipped in the
    # main loop in test_cont_basic(). Here we apply just the test
    # check_random_state_property to levy_stable.
    check_random_state_property(stats.levy_stable, (0.5, 0.1))


def cases_test_moments():
    fail_normalization = set(['vonmises'])
    fail_higher = set(['vonmises', 'ncf'])

    for distname, arg in distcont[:] + [(histogram_test_instance, tuple())]:
        if distname == 'levy_stable':
            continue

        cond1 = distname not in fail_normalization
        cond2 = distname not in fail_higher

        yield distname, arg, cond1, cond2, False

        if not cond1 or not cond2:
            # Run the distributions that have issues twice, once skipping the
            # not_ok parts, once with the not_ok parts but marked as knownfail
            yield pytest.param(distname, arg, True, True, True,
                               marks=pytest.mark.xfail)


@pytest.mark.slow
@pytest.mark.parametrize('distname,arg,normalization_ok,higher_ok,is_xfailing',
                         cases_test_moments())
def test_moments(distname, arg, normalization_ok, higher_ok, is_xfailing):
    try:
        distfn = getattr(stats, distname)
    except TypeError:
        distfn = distname
        distname = 'rv_histogram_instance'

    with npt.suppress_warnings() as sup:
        sup.filter(IntegrationWarning,
                   "The integral is probably divergent, or slowly convergent.")
        if is_xfailing:
            sup.filter(IntegrationWarning)

        m, v, s, k = distfn.stats(*arg, moments='mvsk')

        if normalization_ok:
            check_normalization(distfn, arg, distname)

        if higher_ok:
            check_mean_expect(distfn, arg, m, distname)
            check_skew_expect(distfn, arg, m, v, s, distname)
            check_var_expect(distfn, arg, m, v, distname)
            check_kurt_expect(distfn, arg, m, v, k, distname)

        check_loc_scale(distfn, arg, m, v, distname)
        check_moment(distfn, arg, m, v, distname)


@pytest.mark.parametrize('dist,shape_args', distcont)
def test_rvs_broadcast(dist, shape_args):
    if dist in ['gausshyper', 'genexpon']:
        pytest.skip("too slow")

    # If shape_only is True, it means the _rvs method of the
    # distribution uses more than one random number to generate a random
    # variate.  That means the result of using rvs with broadcasting or
    # with a nontrivial size will not necessarily be the same as using the
    # numpy.vectorize'd version of rvs(), so we can only compare the shapes
    # of the results, not the values.
    # Whether or not a distribution is in the following list is an
    # implementation detail of the distribution, not a requirement.  If
    # the implementation the rvs() method of a distribution changes, this
    # test might also have to be changed.
    shape_only = dist in ['argus', 'betaprime', 'dgamma', 'dweibull',
                          'exponnorm', 'geninvgauss', 'levy_stable', 'nct',
                          'norminvgauss', 'rice', 'skewnorm', 'semicircular',
                          'genhyperbolic']

    distfunc = getattr(stats, dist)
    loc = np.zeros(2)
    scale = np.ones((3, 1))
    nargs = distfunc.numargs
    allargs = []
    bshape = [3, 2]
    # Generate shape parameter arguments...
    for k in range(nargs):
        shp = (k + 4,) + (1,)*(k + 2)
        allargs.append(shape_args[k]*np.ones(shp))
        bshape.insert(0, k + 4)
    allargs.extend([loc, scale])
    # bshape holds the expected shape when loc, scale, and the shape
    # parameters are all broadcast together.

    check_rvs_broadcast(distfunc, dist, allargs, bshape, shape_only, 'd')


def test_rvs_gh2069_regression():
    # Regression tests for gh-2069.  In scipy 0.17 and earlier,
    # these tests would fail.
    #
    # A typical example of the broken behavior:
    # >>> norm.rvs(loc=np.zeros(5), scale=np.ones(5))
    # array([-2.49613705, -2.49613705, -2.49613705, -2.49613705, -2.49613705])
    rng = np.random.RandomState(123)
    vals = stats.norm.rvs(loc=np.zeros(5), scale=1, random_state=rng)
    d = np.diff(vals)
    npt.assert_(np.all(d != 0), "All the values are equal, but they shouldn't be!")
    vals = stats.norm.rvs(loc=0, scale=np.ones(5), random_state=rng)
    d = np.diff(vals)
    npt.assert_(np.all(d != 0), "All the values are equal, but they shouldn't be!")
    vals = stats.norm.rvs(loc=np.zeros(5), scale=np.ones(5), random_state=rng)
    d = np.diff(vals)
    npt.assert_(np.all(d != 0), "All the values are equal, but they shouldn't be!")
    vals = stats.norm.rvs(loc=np.array([[0], [0]]), scale=np.ones(5),
                          random_state=rng)
    d = np.diff(vals.ravel())
    npt.assert_(np.all(d != 0), "All the values are equal, but they shouldn't be!")

    assert_raises(ValueError, stats.norm.rvs, [[0, 0], [0, 0]],
                  [[1, 1], [1, 1]], 1)
    assert_raises(ValueError, stats.gamma.rvs, [2, 3, 4, 5], 0, 1, (2, 2))
    assert_raises(ValueError, stats.gamma.rvs, [1, 1, 1, 1], [0, 0, 0, 0],
                     [[1], [2]], (4,))

def test_nomodify_gh9900_regression():
    # Regression test for gh-9990
    # Prior to gh-9990, calls to stats.truncnorm._cdf() use what ever was
    # set inside the stats.truncnorm instance during stats.truncnorm.cdf().
    # This could cause issues wth multi-threaded code.
    # Since then, the calls to cdf() are not permitted to modify the global
    # stats.truncnorm instance.
    tn = stats.truncnorm
    # Use the right-half truncated normal
    # Check that the cdf and _cdf return the same result.
    npt.assert_almost_equal(tn.cdf(1, 0, np.inf), 0.6826894921370859)
    npt.assert_almost_equal(tn._cdf(1, 0, np.inf), 0.6826894921370859)

    # Now use the left-half truncated normal
    npt.assert_almost_equal(tn.cdf(-1, -np.inf, 0), 0.31731050786291415)
    npt.assert_almost_equal(tn._cdf(-1, -np.inf, 0), 0.31731050786291415)

    # Check that the right-half truncated normal _cdf hasn't changed
    npt.assert_almost_equal(tn._cdf(1, 0, np.inf), 0.6826894921370859)  # NOT 1.6826894921370859
    npt.assert_almost_equal(tn.cdf(1, 0, np.inf), 0.6826894921370859)

    # Check that the left-half truncated normal _cdf hasn't changed
    npt.assert_almost_equal(tn._cdf(-1, -np.inf, 0), 0.31731050786291415)  # Not -0.6826894921370859
    npt.assert_almost_equal(tn.cdf(1, -np.inf, 0), 1)                     # Not 1.6826894921370859
    npt.assert_almost_equal(tn.cdf(-1, -np.inf, 0), 0.31731050786291415)  # Not -0.6826894921370859


def test_broadcast_gh9990_regression():
    # Regression test for gh-9990
    # The x-value 7 only lies within the support of 4 of the supplied
    # distributions.  Prior to 9990, one array passed to
    # stats.reciprocal._cdf would have 4 elements, but an array
    # previously stored by stats.reciprocal_argcheck() would have 6, leading
    # to a broadcast error.
    a = np.array([1, 2, 3, 4, 5, 6])
    b = np.array([8, 16, 1, 32, 1, 48])
    ans = [stats.reciprocal.cdf(7, _a, _b) for _a, _b in zip(a,b)]
    npt.assert_array_almost_equal(stats.reciprocal.cdf(7, a, b), ans)

    ans = [stats.reciprocal.cdf(1, _a, _b) for _a, _b in zip(a,b)]
    npt.assert_array_almost_equal(stats.reciprocal.cdf(1, a, b), ans)

    ans = [stats.reciprocal.cdf(_a, _a, _b) for _a, _b in zip(a,b)]
    npt.assert_array_almost_equal(stats.reciprocal.cdf(a, a, b), ans)

    ans = [stats.reciprocal.cdf(_b, _a, _b) for _a, _b in zip(a,b)]
    npt.assert_array_almost_equal(stats.reciprocal.cdf(b, a, b), ans)


def test_broadcast_gh7933_regression():
    # Check broadcast works
    stats.truncnorm.logpdf(
        np.array([3.0, 2.0, 1.0]),
        a=(1.5 - np.array([6.0, 5.0, 4.0])) / 3.0,
        b=np.inf,
        loc=np.array([6.0, 5.0, 4.0]),
        scale=3.0
    )


def test_gh2002_regression():
    # Add a check that broadcast works in situations where only some
    # x-values are compatible with some of the shape arguments.
    x = np.r_[-2:2:101j]
    a = np.r_[-np.ones(50), np.ones(51)]
    expected = [stats.truncnorm.pdf(_x, _a, np.inf) for _x, _a in zip(x, a)]
    ans = stats.truncnorm.pdf(x, a, np.inf)
    npt.assert_array_almost_equal(ans, expected)


def test_gh1320_regression():
    # Check that the first example from gh-1320 now works.
    c = 2.62
    stats.genextreme.ppf(0.5, np.array([[c], [c + 0.5]]))
    # The other examples in gh-1320 appear to have stopped working
    # some time ago.
    # ans = stats.genextreme.moment(2, np.array([c, c + 0.5]))
    # expected = np.array([25.50105963, 115.11191437])
    # stats.genextreme.moment(5, np.array([[c], [c + 0.5]]))
    # stats.genextreme.moment(5, np.array([c, c + 0.5]))


def test_method_of_moments():
    # example from https://en.wikipedia.org/wiki/Method_of_moments_(statistics)
    np.random.seed(1234)
    x = [0, 0, 0, 0, 1]
    a = 1/5 - 2*np.sqrt(3)/5
    b = 1/5 + 2*np.sqrt(3)/5
    # force use of method of moments (uniform.fit is overriden)
    loc, scale = super(type(stats.uniform), stats.uniform).fit(x, method="MM")
    npt.assert_almost_equal(loc, a, decimal=4)
    npt.assert_almost_equal(loc+scale, b, decimal=4)


def check_sample_meanvar_(distfn, arg, m, v, sm, sv, sn, msg):
    # this did not work, skipped silently by nose
    if np.isfinite(m):
        check_sample_mean(sm, sv, sn, m)
    if np.isfinite(v):
        check_sample_var(sv, sn, v)


def check_sample_mean(sm, v, n, popmean):
    # from stats.stats.ttest_1samp(a, popmean):
    # Calculates the t-obtained for the independent samples T-test on ONE group
    # of scores a, given a population mean.
    #
    # Returns: t-value, two-tailed prob
    df = n-1
    svar = ((n-1)*v) / float(df)    # looks redundant
    t = (sm-popmean) / np.sqrt(svar*(1.0/n))
    prob = betainc(0.5*df, 0.5, df/(df + t*t))

    # return t,prob
    npt.assert_(prob > 0.01, 'mean fail, t,prob = %f, %f, m, sm=%f,%f' %
                (t, prob, popmean, sm))


def check_sample_var(sv, n, popvar):
    # two-sided chisquare test for sample variance equal to
    # hypothesized variance
    df = n-1
    chi2 = (n - 1)*sv/popvar
    pval = stats.distributions.chi2.sf(chi2, df) * 2
    npt.assert_(pval > 0.01, 'var fail, t, pval = %f, %f, v, sv=%f, %f' %
                (chi2, pval, popvar, sv))


def check_cdf_ppf(distfn, arg, msg):
    values = [0.001, 0.5, 0.999]
    npt.assert_almost_equal(distfn.cdf(distfn.ppf(values, *arg), *arg),
                            values, decimal=DECIMAL, err_msg=msg +
                            ' - cdf-ppf roundtrip')


def check_sf_isf(distfn, arg, msg):
    npt.assert_almost_equal(distfn.sf(distfn.isf([0.1, 0.5, 0.9], *arg), *arg),
                            [0.1, 0.5, 0.9], decimal=DECIMAL, err_msg=msg +
                            ' - sf-isf roundtrip')
    npt.assert_almost_equal(distfn.cdf([0.1, 0.9], *arg),
                            1.0 - distfn.sf([0.1, 0.9], *arg),
                            decimal=DECIMAL, err_msg=msg +
                            ' - cdf-sf relationship')


def check_pdf(distfn, arg, msg):
    # compares pdf at median with numerical derivative of cdf
    median = distfn.ppf(0.5, *arg)
    eps = 1e-6
    pdfv = distfn.pdf(median, *arg)
    if (pdfv < 1e-4) or (pdfv > 1e4):
        # avoid checking a case where pdf is close to zero or
        # huge (singularity)
        median = median + 0.1
        pdfv = distfn.pdf(median, *arg)
    cdfdiff = (distfn.cdf(median + eps, *arg) -
               distfn.cdf(median - eps, *arg))/eps/2.0
    # replace with better diff and better test (more points),
    # actually, this works pretty well
    msg += ' - cdf-pdf relationship'
    npt.assert_almost_equal(pdfv, cdfdiff, decimal=DECIMAL, err_msg=msg)


def check_pdf_logpdf(distfn, args, msg):
    # compares pdf at several points with the log of the pdf
    points = np.array([0.2, 0.3, 0.4, 0.5, 0.6, 0.7, 0.8])
    vals = distfn.ppf(points, *args)
    vals = vals[np.isfinite(vals)]
    pdf = distfn.pdf(vals, *args)
    logpdf = distfn.logpdf(vals, *args)
    pdf = pdf[(pdf != 0) & np.isfinite(pdf)]
    logpdf = logpdf[np.isfinite(logpdf)]
    msg += " - logpdf-log(pdf) relationship"
    npt.assert_almost_equal(np.log(pdf), logpdf, decimal=7, err_msg=msg)


def check_pdf_logpdf_at_endpoints(distfn, args, msg):
    # compares pdf with the log of the pdf at the (finite) end points
    points = np.array([0, 1])
    vals = distfn.ppf(points, *args)
    vals = vals[np.isfinite(vals)]
    with npt.suppress_warnings() as sup:
        # Several distributions incur divide by zero or encounter invalid values when computing
        # the pdf or logpdf at the endpoints.
        suppress_messsages = [
            "divide by zero encountered in true_divide",  # multiple distributions
            "divide by zero encountered in log",  # multiple distributions
            "divide by zero encountered in power",  # gengamma
            "invalid value encountered in add",  # genextreme
            "invalid value encountered in subtract",  # gengamma
            "invalid value encountered in multiply"  # recipinvgauss
            ]
        for msg in suppress_messsages:
            sup.filter(category=RuntimeWarning, message=msg)

        pdf = distfn.pdf(vals, *args)
        logpdf = distfn.logpdf(vals, *args)
        pdf = pdf[(pdf != 0) & np.isfinite(pdf)]
        logpdf = logpdf[np.isfinite(logpdf)]
        msg += " - logpdf-log(pdf) relationship"
        npt.assert_almost_equal(np.log(pdf), logpdf, decimal=7, err_msg=msg)


def check_sf_logsf(distfn, args, msg):
    # compares sf at several points with the log of the sf
    points = np.array([0.0, 0.2, 0.3, 0.4, 0.5, 0.6, 0.7, 0.8, 1.0])
    vals = distfn.ppf(points, *args)
    vals = vals[np.isfinite(vals)]
    sf = distfn.sf(vals, *args)
    logsf = distfn.logsf(vals, *args)
    sf = sf[sf != 0]
    logsf = logsf[np.isfinite(logsf)]
    msg += " - logsf-log(sf) relationship"
    npt.assert_almost_equal(np.log(sf), logsf, decimal=7, err_msg=msg)


def check_cdf_logcdf(distfn, args, msg):
    # compares cdf at several points with the log of the cdf
    points = np.array([0, 0.2, 0.3, 0.4, 0.5, 0.6, 0.7, 0.8, 1.0])
    vals = distfn.ppf(points, *args)
    vals = vals[np.isfinite(vals)]
    cdf = distfn.cdf(vals, *args)
    logcdf = distfn.logcdf(vals, *args)
    cdf = cdf[cdf != 0]
    logcdf = logcdf[np.isfinite(logcdf)]
    msg += " - logcdf-log(cdf) relationship"
    npt.assert_almost_equal(np.log(cdf), logcdf, decimal=7, err_msg=msg)


def check_ppf_broadcast(distfn, arg, msg):
    # compares ppf for multiple argsets.
    num_repeats = 5
    args = [] * num_repeats
    if arg:
        args = [np.array([_] * num_repeats) for _ in arg]

    median = distfn.ppf(0.5, *arg)
    medians = distfn.ppf(0.5, *args)
    msg += " - ppf multiple"
    npt.assert_almost_equal(medians, [median] * num_repeats, decimal=7, err_msg=msg)


def check_distribution_rvs(dist, args, alpha, rvs):
    # dist is either a cdf function or name of a distribution in scipy.stats.
    # args are the args for scipy.stats.dist(*args)
    # alpha is a significance level, ~0.01
    # rvs is array_like of random variables
    # test from scipy.stats.tests
    # this version reuses existing random variables
    D, pval = stats.kstest(rvs, dist, args=args, N=1000)
    if (pval < alpha):
        # The rvs passed in failed the K-S test, which _could_ happen
        # but is unlikely if alpha is small enough.
        # Repeat the the test with a new sample of rvs.
        # Generate 1000 rvs, perform a K-S test that the new sample of rvs
        # are distributed according to the distribution.
        D, pval = stats.kstest(dist, dist, args=args, N=1000)
        npt.assert_(pval > alpha, "D = " + str(D) + "; pval = " + str(pval) +
                    "; alpha = " + str(alpha) + "\nargs = " + str(args))


def check_vecentropy(distfn, args):
    npt.assert_equal(distfn.vecentropy(*args), distfn._entropy(*args))


def check_loc_scale(distfn, arg, m, v, msg):
    loc, scale = 10.0, 10.0
    mt, vt = distfn.stats(loc=loc, scale=scale, *arg)
    npt.assert_allclose(m*scale + loc, mt)
    npt.assert_allclose(v*scale*scale, vt)


def check_ppf_private(distfn, arg, msg):
    # fails by design for truncnorm self.nb not defined
    ppfs = distfn._ppf(np.array([0.1, 0.5, 0.9]), *arg)
    npt.assert_(not np.any(np.isnan(ppfs)), msg + 'ppf private is nan')


def check_retrieving_support(distfn, args):
    loc, scale = 1, 2
    supp = distfn.support(*args)
    supp_loc_scale = distfn.support(*args, loc=loc, scale=scale)
    npt.assert_almost_equal(np.array(supp)*scale + loc,
                            np.array(supp_loc_scale))


def check_fit_args(distfn, arg, rvs, method):
    with np.errstate(all='ignore'), npt.suppress_warnings() as sup:
        sup.filter(category=RuntimeWarning,
                   message="The shape parameter of the erlang")
        sup.filter(category=RuntimeWarning,
                   message="floating point number truncated")
        vals = distfn.fit(rvs, method=method)
        vals2 = distfn.fit(rvs, optimizer='powell', method=method)
    # Only check the length of the return; accuracy tested in test_fit.py
    npt.assert_(len(vals) == 2+len(arg))
    npt.assert_(len(vals2) == 2+len(arg))


def check_fit_args_fix(distfn, arg, rvs, method):
    with np.errstate(all='ignore'), npt.suppress_warnings() as sup:
        sup.filter(category=RuntimeWarning,
                   message="The shape parameter of the erlang")

        vals = distfn.fit(rvs, floc=0, method=method)
        vals2 = distfn.fit(rvs, fscale=1, method=method)
        npt.assert_(len(vals) == 2+len(arg))
        npt.assert_(vals[-2] == 0)
        npt.assert_(vals2[-1] == 1)
        npt.assert_(len(vals2) == 2+len(arg))
        if len(arg) > 0:
            vals3 = distfn.fit(rvs, f0=arg[0], method=method)
            npt.assert_(len(vals3) == 2+len(arg))
            npt.assert_(vals3[0] == arg[0])
        if len(arg) > 1:
            vals4 = distfn.fit(rvs, f1=arg[1], method=method)
            npt.assert_(len(vals4) == 2+len(arg))
            npt.assert_(vals4[1] == arg[1])
        if len(arg) > 2:
            vals5 = distfn.fit(rvs, f2=arg[2], method=method)
            npt.assert_(len(vals5) == 2+len(arg))
            npt.assert_(vals5[2] == arg[2])


@pytest.mark.parametrize('method', ['pdf', 'logpdf', 'cdf', 'logcdf',
                                    'sf', 'logsf', 'ppf', 'isf'])
@pytest.mark.parametrize('distname, args', distcont)
def test_methods_with_lists(method, distname, args):
    # Test that the continuous distributions can accept Python lists
    # as arguments.
    dist = getattr(stats, distname)
    f = getattr(dist, method)
    if distname == 'invweibull' and method.startswith('log'):
        x = [1.5, 2]
    else:
        x = [0.1, 0.2]

    shape2 = [[a]*2 for a in args]
    loc = [0, 0.1]
    scale = [1, 1.01]
    result = f(x, *shape2, loc=loc, scale=scale)
    npt.assert_allclose(result,
                        [f(*v) for v in zip(x, *shape2, loc, scale)],
                        rtol=1e-14, atol=5e-14)


def test_burr_fisk_moment_gh13234_regression():
    vals0 = stats.burr.moment(1, 5, 4)
    assert isinstance(vals0, float)

    vals1 = stats.fisk.moment(1, 8)
    assert isinstance(vals1, float)<|MERGE_RESOLUTION|>--- conflicted
+++ resolved
@@ -88,14 +88,6 @@
                  "MM": slow_fit_test_mm + fail_fit_test_mm}
 
 # skip check_fit_args_fix (test is slow)
-<<<<<<< HEAD
-skip_fit_fix_test = ['burr', 'exponpow', 'exponweib', 'gausshyper',
-                     'genexpon', 'halfgennorm', 'gompertz', 'johnsonsb',
-                     'johnsonsu', 'kappa4', 'ksone', 'kstwo', 'kstwobign',
-                     'levy_stable', 'mielke', 'ncf', 'ncx2', 'powerlognorm',
-                     'powernorm', 'rdist', 'recipinvgauss', 'trapezoid',
-                     'vonmises', 'vonmises_line']
-=======
 skip_fit_fix_test_mle = ['burr', 'exponpow', 'exponweib', 'gausshyper',
                          'genexpon', 'halfgennorm', 'gompertz', 'johnsonsb',
                          'johnsonsu', 'kappa4', 'ksone', 'kstwo', 'kstwobign',
@@ -117,7 +109,6 @@
                          + ['wrapcauchy'])
 skip_fit_fix_test = {"MLE": skip_fit_fix_test_mle + fail_fit_fix_test_mle,
                      "MM": slow_fit_test_mm + fail_fit_fix_test_mm}
->>>>>>> 89ac3264
 
 # These distributions fail the complex derivative test below.
 # Here 'fail' mean produce wrong results and/or raise exceptions, depending
