
import numpy as np
import numpy.testing as npt
import pytest
from pytest import raises as assert_raises
from scipy.integrate import IntegrationWarning

from scipy import stats
from scipy.special import betainc
from .common_tests import (check_normalization, check_moment, check_mean_expect,
                           check_var_expect, check_skew_expect,
                           check_kurt_expect, check_entropy,
                           check_private_entropy, check_entropy_vect_scale,
                           check_edge_support, check_named_args,
                           check_random_state_property,
                           check_meth_dtype, check_ppf_dtype, check_cmplx_deriv,
                           check_pickling, check_rvs_broadcast, check_freezing)
from scipy.stats._distr_params import distcont, invdistcont

"""
Test all continuous distributions.

Parameters were chosen for those distributions that pass the
Kolmogorov-Smirnov test.  This provides safe parameters for each
distributions so that we can perform further testing of class methods.

These tests currently check only/mostly for serious errors and exceptions,
not for numerically exact results.
"""

# Note that you need to add new distributions you want tested
# to _distr_params

DECIMAL = 5  # specify the precision of the tests  # increased from 0 to 5

distslow = ['kstwo', 'genexpon', 'ksone', 'recipinvgauss', 'vonmises',
            'kappa4', 'vonmises_line', 'gausshyper', 'norminvgauss',
            'geninvgauss', 'genhyperbolic']
# distslow are sorted by speed (very slow to slow)

# skip check_fit_args (test is slow)
skip_fit_test_mle = ['exponpow', 'exponweib', 'gausshyper', 'genexpon',
                     'halfgennorm', 'gompertz', 'johnsonsb', 'johnsonsu',
                     'kappa4', 'ksone', 'kstwo', 'kstwobign', 'mielke', 'ncf',
                     'nct', 'powerlognorm', 'powernorm', 'recipinvgauss',
                     'trapezoid', 'vonmises', 'vonmises_line', 'levy_stable',
                     'rv_histogram_instance']

# these were really slow in `test_fit`.py.
# note that this list is used to skip both fit_test and fit_fix tests
slow_fit_test_mm = ['argus', 'exponpow', 'exponweib', 'gausshyper', 'genexpon',
                    'genhalflogistic', 'halfgennorm', 'gompertz', 'johnsonsb',
                    'kappa4', 'kstwobign', 'recipinvgauss', 'skewnorm',
                    'trapezoid', 'truncexpon', 'vonmises', 'vonmises_line']
# pearson3 fails due to something weird
# the first list fails due to non-finite distribution moments encountered
# most of the rest fail due to integration warnings
# pearson3 is overriden as not implemented due to gh-11746
fail_fit_test_mm = (['alpha', 'betaprime', 'bradford', 'burr', 'burr12',
                     'cauchy', 'crystalball', 'f', 'fisk', 'foldcauchy',
                     'genextreme', 'genpareto', 'halfcauchy', 'invgamma',
                     'kappa3', 'levy', 'levy_l', 'loglaplace', 'lomax',
                     'mielke', 'nakagami', 'ncf', 'skewcauchy', 't',
                     'tukeylambda', 'invweibull']
                     + ['genhyperbolic', 'johnsonsu', 'ksone', 'kstwo',
                        'nct', 'pareto', 'powernorm', 'powerlognorm']
                     + ['pearson3'])
skip_fit_test = {"MLE": skip_fit_test_mle,
                 "MM": slow_fit_test_mm + fail_fit_test_mm}

# skip check_fit_args_fix (test is slow)
skip_fit_fix_test_mle = ['burr', 'exponpow', 'exponweib', 'gausshyper',
                         'genexpon', 'halfgennorm', 'gompertz', 'johnsonsb',
                         'johnsonsu', 'kappa4', 'ksone', 'kstwo', 'kstwobign',
                         'levy_stable', 'mielke', 'ncf', 'ncx2',
                         'powerlognorm', 'powernorm', 'rdist', 'recipinvgauss',
                         'trapezoid', 'vonmises', 'vonmises_line']
# the first list fails due to non-finite distribution moments encountered
# most of the rest fail due to integration warnings
# pearson3 is overriden as not implemented due to gh-11746
fail_fit_fix_test_mm = (['alpha', 'betaprime', 'burr', 'burr12', 'cauchy',
                         'crystalball', 'f', 'fisk', 'foldcauchy',
                         'genextreme', 'genpareto', 'halfcauchy', 'invgamma',
                         'kappa3', 'levy', 'levy_l', 'loglaplace', 'lomax',
                         'mielke', 'nakagami', 'ncf', 'nct', 'skewcauchy', 't',
                         'invweibull']
                         + ['genhyperbolic', 'johnsonsu', 'ksone', 'kstwo',
                            'pareto', 'powernorm', 'powerlognorm']
                         + ['pearson3'])
skip_fit_fix_test = {"MLE": skip_fit_fix_test_mle,
                     "MM": slow_fit_test_mm + fail_fit_fix_test_mm}

# These distributions fail the complex derivative test below.
# Here 'fail' mean produce wrong results and/or raise exceptions, depending
# on the implementation details of corresponding special functions.
# cf https://github.com/scipy/scipy/pull/4979 for a discussion.
<<<<<<< HEAD
fails_cmplx = set(['beta', 'betaprime', 'chi', 'chi2', 'dgamma', 'dweibull',
                   'erlang', 'f', 'gamma', 'gausshyper', 'gengamma',
                   'genhyperbolic', 'geninvgauss', 'gennorm', 'genpareto',
                   'halfgennorm', 'invgamma', 'ksone', 'kstwo', 'kstwobign',
                   'levy_l', 'loggamma', 'logistic', 'loguniform',
                   'maxwell', 'nakagami', 'ncf', 'nct', 'ncx2',
                   'norminvgauss', 'pearson3', 'rdist', 'reciprocal',
                   'rice', 'skewnorm', 't', 'tukeylambda', 'vonmises',
                   'vonmises_line', 'rv_histogram_instance'])
=======
fails_cmplx = set(['beta', 'betaprime', 'chi', 'chi2', 'cosine', 'dgamma',
                   'dweibull', 'erlang', 'f', 'gamma', 'gausshyper', 'gengamma',
                   'geninvgauss', 'gennorm', 'genpareto',
                   'halfgennorm', 'invgamma',
                   'ksone', 'kstwo', 'kstwobign', 'levy_l', 'loggamma',
                   'logistic', 'loguniform', 'maxwell', 'nakagami',
                   'ncf', 'nct', 'ncx2', 'norminvgauss', 'pearson3', 'rdist',
                   'reciprocal', 'rice', 'skewnorm', 't', 'tukeylambda',
                   'vonmises', 'vonmises_line', 'rv_histogram_instance'])
>>>>>>> 020d0f92

_h = np.histogram([1, 2, 2, 3, 3, 3, 4, 4, 4, 4, 5, 5, 5, 5, 5, 6,
                   6, 6, 6, 7, 7, 7, 8, 8, 9], bins=8)
histogram_test_instance = stats.rv_histogram(_h)


def cases_test_cont_basic():
    for distname, arg in distcont[:] + [(histogram_test_instance, tuple())]:
        if distname == 'levy_stable':
            continue
        elif distname in distslow:
            yield pytest.param(distname, arg, marks=pytest.mark.slow)
        else:
            yield distname, arg


@pytest.mark.parametrize('distname,arg', cases_test_cont_basic())
@pytest.mark.parametrize('sn, n_fit_samples', [(500, 200)])
def test_cont_basic(distname, arg, sn, n_fit_samples):
    # this test skips slow distributions

    if distname == 'truncnorm':
        pytest.xfail(reason=distname)

    try:
        distfn = getattr(stats, distname)
    except TypeError:
        distfn = distname
        distname = 'rv_histogram_instance'

    rng = np.random.RandomState(765456)
    rvs = distfn.rvs(size=sn, *arg, random_state=rng)
    sm = rvs.mean()
    sv = rvs.var()
    m, v = distfn.stats(*arg)

    check_sample_meanvar_(distfn, arg, m, v, sm, sv, sn, distname + 'sample mean test')
    check_cdf_ppf(distfn, arg, distname)
    check_sf_isf(distfn, arg, distname)
    check_pdf(distfn, arg, distname)
    check_pdf_logpdf(distfn, arg, distname)
    check_pdf_logpdf_at_endpoints(distfn, arg, distname)
    check_cdf_logcdf(distfn, arg, distname)
    check_sf_logsf(distfn, arg, distname)
    check_ppf_broadcast(distfn, arg, distname)

    alpha = 0.01
    if distname == 'rv_histogram_instance':
        check_distribution_rvs(distfn.cdf, arg, alpha, rvs)
    elif distname != 'geninvgauss':
        # skip kstest for geninvgauss since cdf is too slow; see test for
        # rv generation in TestGenInvGauss in test_distributions.py
        check_distribution_rvs(distname, arg, alpha, rvs)

    locscale_defaults = (0, 1)
    meths = [distfn.pdf, distfn.logpdf, distfn.cdf, distfn.logcdf,
             distfn.logsf]
    # make sure arguments are within support
    spec_x = {'weibull_max': -0.5, 'levy_l': -0.5,
              'pareto': 1.5, 'tukeylambda': 0.3,
              'rv_histogram_instance': 5.0}
    x = spec_x.get(distname, 0.5)
    if distname == 'invweibull':
        arg = (1,)
    elif distname == 'ksone':
        arg = (3,)

    check_named_args(distfn, x, arg, locscale_defaults, meths)
    check_random_state_property(distfn, arg)
    check_pickling(distfn, arg)
    check_freezing(distfn, arg)

    # Entropy
    if distname not in ['kstwobign', 'kstwo']:
        check_entropy(distfn, arg, distname)

    if distfn.numargs == 0:
        check_vecentropy(distfn, arg)

    if (distfn.__class__._entropy != stats.rv_continuous._entropy
            and distname != 'vonmises'):
        check_private_entropy(distfn, arg, stats.rv_continuous)

    with npt.suppress_warnings() as sup:
        sup.filter(IntegrationWarning, "The occurrence of roundoff error")
        sup.filter(IntegrationWarning, "Extremely bad integrand")
        sup.filter(RuntimeWarning, "invalid value")
        check_entropy_vect_scale(distfn, arg)

    check_retrieving_support(distfn, arg)
    check_edge_support(distfn, arg)

    check_meth_dtype(distfn, arg, meths)
    check_ppf_dtype(distfn, arg)

    if distname not in fails_cmplx:
        check_cmplx_deriv(distfn, arg)

    if distname != 'truncnorm':
        check_ppf_private(distfn, arg, distname)

    for method in ["MLE", "MM"]:
        if distname not in skip_fit_test[method]:
            check_fit_args(distfn, arg, rvs[:n_fit_samples], method)

        if distname not in skip_fit_fix_test[method]:
            check_fit_args_fix(distfn, arg, rvs[:n_fit_samples], method)


@pytest.mark.parametrize('distname,arg', cases_test_cont_basic())
def test_rvs_scalar(distname, arg):
    # rvs should return a scalar when given scalar arguments (gh-12428)
    try:
        distfn = getattr(stats, distname)
    except TypeError:
        distfn = distname
        distname = 'rv_histogram_instance'

    assert np.isscalar(distfn.rvs(*arg))
    assert np.isscalar(distfn.rvs(*arg, size=()))
    assert np.isscalar(distfn.rvs(*arg, size=None))


def test_levy_stable_random_state_property():
    # levy_stable only implements rvs(), so it is skipped in the
    # main loop in test_cont_basic(). Here we apply just the test
    # check_random_state_property to levy_stable.
    check_random_state_property(stats.levy_stable, (0.5, 0.1))


def cases_test_moments():
    fail_normalization = set(['vonmises'])
    fail_higher = set(['vonmises', 'ncf'])

    for distname, arg in distcont[:] + [(histogram_test_instance, tuple())]:
        if distname == 'levy_stable':
            continue

        cond1 = distname not in fail_normalization
        cond2 = distname not in fail_higher

        yield distname, arg, cond1, cond2, False

        if not cond1 or not cond2:
            # Run the distributions that have issues twice, once skipping the
            # not_ok parts, once with the not_ok parts but marked as knownfail
            yield pytest.param(distname, arg, True, True, True,
                               marks=pytest.mark.xfail)


@pytest.mark.slow
@pytest.mark.parametrize('distname,arg,normalization_ok,higher_ok,is_xfailing',
                         cases_test_moments())
def test_moments(distname, arg, normalization_ok, higher_ok, is_xfailing):
    try:
        distfn = getattr(stats, distname)
    except TypeError:
        distfn = distname
        distname = 'rv_histogram_instance'

    with npt.suppress_warnings() as sup:
        sup.filter(IntegrationWarning,
                   "The integral is probably divergent, or slowly convergent.")
        if is_xfailing:
            sup.filter(IntegrationWarning)

        m, v, s, k = distfn.stats(*arg, moments='mvsk')

        if normalization_ok:
            check_normalization(distfn, arg, distname)

        if higher_ok:
            check_mean_expect(distfn, arg, m, distname)
            check_skew_expect(distfn, arg, m, v, s, distname)
            check_var_expect(distfn, arg, m, v, distname)
            check_kurt_expect(distfn, arg, m, v, k, distname)

        check_loc_scale(distfn, arg, m, v, distname)
        check_moment(distfn, arg, m, v, distname)


@pytest.mark.parametrize('dist,shape_args', distcont)
def test_rvs_broadcast(dist, shape_args):
    if dist in ['gausshyper', 'genexpon']:
        pytest.skip("too slow")

    # If shape_only is True, it means the _rvs method of the
    # distribution uses more than one random number to generate a random
    # variate.  That means the result of using rvs with broadcasting or
    # with a nontrivial size will not necessarily be the same as using the
    # numpy.vectorize'd version of rvs(), so we can only compare the shapes
    # of the results, not the values.
    # Whether or not a distribution is in the following list is an
    # implementation detail of the distribution, not a requirement.  If
    # the implementation the rvs() method of a distribution changes, this
    # test might also have to be changed.
    shape_only = dist in ['argus', 'betaprime', 'dgamma', 'dweibull',
                          'exponnorm', 'genhyperbolic', 'geninvgauss',
                          'levy_stable', 'nct', 'norminvgauss', 'rice',
                          'skewnorm', 'semicircular']

    distfunc = getattr(stats, dist)
    loc = np.zeros(2)
    scale = np.ones((3, 1))
    nargs = distfunc.numargs
    allargs = []
    bshape = [3, 2]
    # Generate shape parameter arguments...
    for k in range(nargs):
        shp = (k + 4,) + (1,)*(k + 2)
        allargs.append(shape_args[k]*np.ones(shp))
        bshape.insert(0, k + 4)
    allargs.extend([loc, scale])
    # bshape holds the expected shape when loc, scale, and the shape
    # parameters are all broadcast together.

    check_rvs_broadcast(distfunc, dist, allargs, bshape, shape_only, 'd')


def test_rvs_gh2069_regression():
    # Regression tests for gh-2069.  In scipy 0.17 and earlier,
    # these tests would fail.
    #
    # A typical example of the broken behavior:
    # >>> norm.rvs(loc=np.zeros(5), scale=np.ones(5))
    # array([-2.49613705, -2.49613705, -2.49613705, -2.49613705, -2.49613705])
    rng = np.random.RandomState(123)
    vals = stats.norm.rvs(loc=np.zeros(5), scale=1, random_state=rng)
    d = np.diff(vals)
    npt.assert_(np.all(d != 0), "All the values are equal, but they shouldn't be!")
    vals = stats.norm.rvs(loc=0, scale=np.ones(5), random_state=rng)
    d = np.diff(vals)
    npt.assert_(np.all(d != 0), "All the values are equal, but they shouldn't be!")
    vals = stats.norm.rvs(loc=np.zeros(5), scale=np.ones(5), random_state=rng)
    d = np.diff(vals)
    npt.assert_(np.all(d != 0), "All the values are equal, but they shouldn't be!")
    vals = stats.norm.rvs(loc=np.array([[0], [0]]), scale=np.ones(5),
                          random_state=rng)
    d = np.diff(vals.ravel())
    npt.assert_(np.all(d != 0), "All the values are equal, but they shouldn't be!")

    assert_raises(ValueError, stats.norm.rvs, [[0, 0], [0, 0]],
                  [[1, 1], [1, 1]], 1)
    assert_raises(ValueError, stats.gamma.rvs, [2, 3, 4, 5], 0, 1, (2, 2))
    assert_raises(ValueError, stats.gamma.rvs, [1, 1, 1, 1], [0, 0, 0, 0],
                     [[1], [2]], (4,))


def test_nomodify_gh9900_regression():
    # Regression test for gh-9990
    # Prior to gh-9990, calls to stats.truncnorm._cdf() use what ever was
    # set inside the stats.truncnorm instance during stats.truncnorm.cdf().
    # This could cause issues wth multi-threaded code.
    # Since then, the calls to cdf() are not permitted to modify the global
    # stats.truncnorm instance.
    tn = stats.truncnorm
    # Use the right-half truncated normal
    # Check that the cdf and _cdf return the same result.
    npt.assert_almost_equal(tn.cdf(1, 0, np.inf), 0.6826894921370859)
    npt.assert_almost_equal(tn._cdf(1, 0, np.inf), 0.6826894921370859)

    # Now use the left-half truncated normal
    npt.assert_almost_equal(tn.cdf(-1, -np.inf, 0), 0.31731050786291415)
    npt.assert_almost_equal(tn._cdf(-1, -np.inf, 0), 0.31731050786291415)

    # Check that the right-half truncated normal _cdf hasn't changed
    npt.assert_almost_equal(tn._cdf(1, 0, np.inf), 0.6826894921370859)  # NOT 1.6826894921370859
    npt.assert_almost_equal(tn.cdf(1, 0, np.inf), 0.6826894921370859)

    # Check that the left-half truncated normal _cdf hasn't changed
    npt.assert_almost_equal(tn._cdf(-1, -np.inf, 0), 0.31731050786291415)  # Not -0.6826894921370859
    npt.assert_almost_equal(tn.cdf(1, -np.inf, 0), 1)                     # Not 1.6826894921370859
    npt.assert_almost_equal(tn.cdf(-1, -np.inf, 0), 0.31731050786291415)  # Not -0.6826894921370859


def test_broadcast_gh9990_regression():
    # Regression test for gh-9990
    # The x-value 7 only lies within the support of 4 of the supplied
    # distributions.  Prior to 9990, one array passed to
    # stats.reciprocal._cdf would have 4 elements, but an array
    # previously stored by stats.reciprocal_argcheck() would have 6, leading
    # to a broadcast error.
    a = np.array([1, 2, 3, 4, 5, 6])
    b = np.array([8, 16, 1, 32, 1, 48])
    ans = [stats.reciprocal.cdf(7, _a, _b) for _a, _b in zip(a,b)]
    npt.assert_array_almost_equal(stats.reciprocal.cdf(7, a, b), ans)

    ans = [stats.reciprocal.cdf(1, _a, _b) for _a, _b in zip(a,b)]
    npt.assert_array_almost_equal(stats.reciprocal.cdf(1, a, b), ans)

    ans = [stats.reciprocal.cdf(_a, _a, _b) for _a, _b in zip(a,b)]
    npt.assert_array_almost_equal(stats.reciprocal.cdf(a, a, b), ans)

    ans = [stats.reciprocal.cdf(_b, _a, _b) for _a, _b in zip(a,b)]
    npt.assert_array_almost_equal(stats.reciprocal.cdf(b, a, b), ans)


def test_broadcast_gh7933_regression():
    # Check broadcast works
    stats.truncnorm.logpdf(
        np.array([3.0, 2.0, 1.0]),
        a=(1.5 - np.array([6.0, 5.0, 4.0])) / 3.0,
        b=np.inf,
        loc=np.array([6.0, 5.0, 4.0]),
        scale=3.0
    )


def test_gh2002_regression():
    # Add a check that broadcast works in situations where only some
    # x-values are compatible with some of the shape arguments.
    x = np.r_[-2:2:101j]
    a = np.r_[-np.ones(50), np.ones(51)]
    expected = [stats.truncnorm.pdf(_x, _a, np.inf) for _x, _a in zip(x, a)]
    ans = stats.truncnorm.pdf(x, a, np.inf)
    npt.assert_array_almost_equal(ans, expected)


def test_gh1320_regression():
    # Check that the first example from gh-1320 now works.
    c = 2.62
    stats.genextreme.ppf(0.5, np.array([[c], [c + 0.5]]))
    # The other examples in gh-1320 appear to have stopped working
    # some time ago.
    # ans = stats.genextreme.moment(2, np.array([c, c + 0.5]))
    # expected = np.array([25.50105963, 115.11191437])
    # stats.genextreme.moment(5, np.array([[c], [c + 0.5]]))
    # stats.genextreme.moment(5, np.array([c, c + 0.5]))


def test_method_of_moments():
    # example from https://en.wikipedia.org/wiki/Method_of_moments_(statistics)
    np.random.seed(1234)
    x = [0, 0, 0, 0, 1]
    a = 1/5 - 2*np.sqrt(3)/5
    b = 1/5 + 2*np.sqrt(3)/5
    # force use of method of moments (uniform.fit is overriden)
    loc, scale = super(type(stats.uniform), stats.uniform).fit(x, method="MM")
    npt.assert_almost_equal(loc, a, decimal=4)
    npt.assert_almost_equal(loc+scale, b, decimal=4)


def check_sample_meanvar_(distfn, arg, m, v, sm, sv, sn, msg):
    # this did not work, skipped silently by nose
    if np.isfinite(m):
        check_sample_mean(sm, sv, sn, m)
    if np.isfinite(v):
        check_sample_var(sv, sn, v)


def check_sample_mean(sm, v, n, popmean):
    # from stats.stats.ttest_1samp(a, popmean):
    # Calculates the t-obtained for the independent samples T-test on ONE group
    # of scores a, given a population mean.
    #
    # Returns: t-value, two-tailed prob
    df = n-1
    svar = ((n-1)*v) / float(df)    # looks redundant
    t = (sm-popmean) / np.sqrt(svar*(1.0/n))
    prob = betainc(0.5*df, 0.5, df/(df + t*t))

    # return t,prob
    npt.assert_(prob > 0.01, 'mean fail, t,prob = %f, %f, m, sm=%f,%f' %
                (t, prob, popmean, sm))


def check_sample_var(sv, n, popvar):
    # two-sided chisquare test for sample variance equal to
    # hypothesized variance
    df = n-1
    chi2 = (n - 1)*sv/popvar
    pval = stats.distributions.chi2.sf(chi2, df) * 2
    npt.assert_(pval > 0.01, 'var fail, t, pval = %f, %f, v, sv=%f, %f' %
                (chi2, pval, popvar, sv))


def check_cdf_ppf(distfn, arg, msg):
    values = [0.001, 0.5, 0.999]
    npt.assert_almost_equal(distfn.cdf(distfn.ppf(values, *arg), *arg),
                            values, decimal=DECIMAL, err_msg=msg +
                            ' - cdf-ppf roundtrip')


def check_sf_isf(distfn, arg, msg):
    npt.assert_almost_equal(distfn.sf(distfn.isf([0.1, 0.5, 0.9], *arg), *arg),
                            [0.1, 0.5, 0.9], decimal=DECIMAL, err_msg=msg +
                            ' - sf-isf roundtrip')
    npt.assert_almost_equal(distfn.cdf([0.1, 0.9], *arg),
                            1.0 - distfn.sf([0.1, 0.9], *arg),
                            decimal=DECIMAL, err_msg=msg +
                            ' - cdf-sf relationship')


def check_pdf(distfn, arg, msg):
    # compares pdf at median with numerical derivative of cdf
    median = distfn.ppf(0.5, *arg)
    eps = 1e-6
    pdfv = distfn.pdf(median, *arg)
    if (pdfv < 1e-4) or (pdfv > 1e4):
        # avoid checking a case where pdf is close to zero or
        # huge (singularity)
        median = median + 0.1
        pdfv = distfn.pdf(median, *arg)
    cdfdiff = (distfn.cdf(median + eps, *arg) -
               distfn.cdf(median - eps, *arg))/eps/2.0
    # replace with better diff and better test (more points),
    # actually, this works pretty well
    msg += ' - cdf-pdf relationship'
    npt.assert_almost_equal(pdfv, cdfdiff, decimal=DECIMAL, err_msg=msg)


def check_pdf_logpdf(distfn, args, msg):
    # compares pdf at several points with the log of the pdf
    points = np.array([0.2, 0.3, 0.4, 0.5, 0.6, 0.7, 0.8])
    vals = distfn.ppf(points, *args)
    vals = vals[np.isfinite(vals)]
    pdf = distfn.pdf(vals, *args)
    logpdf = distfn.logpdf(vals, *args)
    pdf = pdf[(pdf != 0) & np.isfinite(pdf)]
    logpdf = logpdf[np.isfinite(logpdf)]
    msg += " - logpdf-log(pdf) relationship"
    npt.assert_almost_equal(np.log(pdf), logpdf, decimal=7, err_msg=msg)


def check_pdf_logpdf_at_endpoints(distfn, args, msg):
    # compares pdf with the log of the pdf at the (finite) end points
    points = np.array([0, 1])
    vals = distfn.ppf(points, *args)
    vals = vals[np.isfinite(vals)]
    with npt.suppress_warnings() as sup:
        # Several distributions incur divide by zero or encounter invalid values when computing
        # the pdf or logpdf at the endpoints.
        suppress_messsages = [
            "divide by zero encountered in true_divide",  # multiple distributions
            "divide by zero encountered in log",  # multiple distributions
            "divide by zero encountered in power",  # gengamma
            "invalid value encountered in add",  # genextreme
            "invalid value encountered in subtract",  # gengamma
            "invalid value encountered in multiply"  # recipinvgauss
            ]
        for msg in suppress_messsages:
            sup.filter(category=RuntimeWarning, message=msg)

        pdf = distfn.pdf(vals, *args)
        logpdf = distfn.logpdf(vals, *args)
        pdf = pdf[(pdf != 0) & np.isfinite(pdf)]
        logpdf = logpdf[np.isfinite(logpdf)]
        msg += " - logpdf-log(pdf) relationship"
        npt.assert_almost_equal(np.log(pdf), logpdf, decimal=7, err_msg=msg)


def check_sf_logsf(distfn, args, msg):
    # compares sf at several points with the log of the sf
    points = np.array([0.0, 0.2, 0.3, 0.4, 0.5, 0.6, 0.7, 0.8, 1.0])
    vals = distfn.ppf(points, *args)
    vals = vals[np.isfinite(vals)]
    sf = distfn.sf(vals, *args)
    logsf = distfn.logsf(vals, *args)
    sf = sf[sf != 0]
    logsf = logsf[np.isfinite(logsf)]
    msg += " - logsf-log(sf) relationship"
    npt.assert_almost_equal(np.log(sf), logsf, decimal=7, err_msg=msg)


def check_cdf_logcdf(distfn, args, msg):
    # compares cdf at several points with the log of the cdf
    points = np.array([0, 0.2, 0.3, 0.4, 0.5, 0.6, 0.7, 0.8, 1.0])
    vals = distfn.ppf(points, *args)
    vals = vals[np.isfinite(vals)]
    cdf = distfn.cdf(vals, *args)
    logcdf = distfn.logcdf(vals, *args)
    cdf = cdf[cdf != 0]
    logcdf = logcdf[np.isfinite(logcdf)]
    msg += " - logcdf-log(cdf) relationship"
    npt.assert_almost_equal(np.log(cdf), logcdf, decimal=7, err_msg=msg)


def check_ppf_broadcast(distfn, arg, msg):
    # compares ppf for multiple argsets.
    num_repeats = 5
    args = [] * num_repeats
    if arg:
        args = [np.array([_] * num_repeats) for _ in arg]

    median = distfn.ppf(0.5, *arg)
    medians = distfn.ppf(0.5, *args)
    msg += " - ppf multiple"
    npt.assert_almost_equal(medians, [median] * num_repeats, decimal=7, err_msg=msg)


def check_distribution_rvs(dist, args, alpha, rvs):
    # dist is either a cdf function or name of a distribution in scipy.stats.
    # args are the args for scipy.stats.dist(*args)
    # alpha is a significance level, ~0.01
    # rvs is array_like of random variables
    # test from scipy.stats.tests
    # this version reuses existing random variables
    D, pval = stats.kstest(rvs, dist, args=args, N=1000)
    if (pval < alpha):
        # The rvs passed in failed the K-S test, which _could_ happen
        # but is unlikely if alpha is small enough.
        # Repeat the the test with a new sample of rvs.
        # Generate 1000 rvs, perform a K-S test that the new sample of rvs
        # are distributed according to the distribution.
        D, pval = stats.kstest(dist, dist, args=args, N=1000)
        npt.assert_(pval > alpha, "D = " + str(D) + "; pval = " + str(pval) +
                    "; alpha = " + str(alpha) + "\nargs = " + str(args))


def check_vecentropy(distfn, args):
    npt.assert_equal(distfn.vecentropy(*args), distfn._entropy(*args))


def check_loc_scale(distfn, arg, m, v, msg):
    loc, scale = 10.0, 10.0
    mt, vt = distfn.stats(loc=loc, scale=scale, *arg)
    npt.assert_allclose(m*scale + loc, mt)
    npt.assert_allclose(v*scale*scale, vt)


def check_ppf_private(distfn, arg, msg):
    # fails by design for truncnorm self.nb not defined
    ppfs = distfn._ppf(np.array([0.1, 0.5, 0.9]), *arg)
    npt.assert_(not np.any(np.isnan(ppfs)), msg + 'ppf private is nan')


def check_retrieving_support(distfn, args):
    loc, scale = 1, 2
    supp = distfn.support(*args)
    supp_loc_scale = distfn.support(*args, loc=loc, scale=scale)
    npt.assert_almost_equal(np.array(supp)*scale + loc,
                            np.array(supp_loc_scale))


def check_fit_args(distfn, arg, rvs, method):
    with np.errstate(all='ignore'), npt.suppress_warnings() as sup:
        sup.filter(category=RuntimeWarning,
                   message="The shape parameter of the erlang")
        sup.filter(category=RuntimeWarning,
                   message="floating point number truncated")
        vals = distfn.fit(rvs, method=method)
        vals2 = distfn.fit(rvs, optimizer='powell', method=method)
    # Only check the length of the return; accuracy tested in test_fit.py
    npt.assert_(len(vals) == 2+len(arg))
    npt.assert_(len(vals2) == 2+len(arg))


def check_fit_args_fix(distfn, arg, rvs, method):
    with np.errstate(all='ignore'), npt.suppress_warnings() as sup:
        sup.filter(category=RuntimeWarning,
                   message="The shape parameter of the erlang")

        vals = distfn.fit(rvs, floc=0, method=method)
        vals2 = distfn.fit(rvs, fscale=1, method=method)
        npt.assert_(len(vals) == 2+len(arg))
        npt.assert_(vals[-2] == 0)
        npt.assert_(vals2[-1] == 1)
        npt.assert_(len(vals2) == 2+len(arg))
        if len(arg) > 0:
            vals3 = distfn.fit(rvs, f0=arg[0], method=method)
            npt.assert_(len(vals3) == 2+len(arg))
            npt.assert_(vals3[0] == arg[0])
        if len(arg) > 1:
            vals4 = distfn.fit(rvs, f1=arg[1], method=method)
            npt.assert_(len(vals4) == 2+len(arg))
            npt.assert_(vals4[1] == arg[1])
        if len(arg) > 2:
            vals5 = distfn.fit(rvs, f2=arg[2], method=method)
            npt.assert_(len(vals5) == 2+len(arg))
            npt.assert_(vals5[2] == arg[2])


@pytest.mark.parametrize('method', ['pdf', 'logpdf', 'cdf', 'logcdf',
                                    'sf', 'logsf', 'ppf', 'isf'])
@pytest.mark.parametrize('distname, args', distcont)
def test_methods_with_lists(method, distname, args):
    # Test that the continuous distributions can accept Python lists
    # as arguments.
    dist = getattr(stats, distname)
    f = getattr(dist, method)
    if distname == 'invweibull' and method.startswith('log'):
        x = [1.5, 2]
    else:
        x = [0.1, 0.2]

    shape2 = [[a]*2 for a in args]
    loc = [0, 0.1]
    scale = [1, 1.01]
    result = f(x, *shape2, loc=loc, scale=scale)
    npt.assert_allclose(result,
                        [f(*v) for v in zip(x, *shape2, loc, scale)],
                        rtol=1e-14, atol=5e-14)


def test_burr_fisk_moment_gh13234_regression():
    vals0 = stats.burr.moment(1, 5, 4)
    assert isinstance(vals0, float)

    vals1 = stats.fisk.moment(1, 8)
    assert isinstance(vals1, float)<|MERGE_RESOLUTION|>--- conflicted
+++ resolved
@@ -94,27 +94,16 @@
 # Here 'fail' mean produce wrong results and/or raise exceptions, depending
 # on the implementation details of corresponding special functions.
 # cf https://github.com/scipy/scipy/pull/4979 for a discussion.
-<<<<<<< HEAD
-fails_cmplx = set(['beta', 'betaprime', 'chi', 'chi2', 'dgamma', 'dweibull',
-                   'erlang', 'f', 'gamma', 'gausshyper', 'gengamma',
-                   'genhyperbolic', 'geninvgauss', 'gennorm', 'genpareto',
-                   'halfgennorm', 'invgamma', 'ksone', 'kstwo', 'kstwobign',
-                   'levy_l', 'loggamma', 'logistic', 'loguniform',
-                   'maxwell', 'nakagami', 'ncf', 'nct', 'ncx2',
-                   'norminvgauss', 'pearson3', 'rdist', 'reciprocal',
-                   'rice', 'skewnorm', 't', 'tukeylambda', 'vonmises',
-                   'vonmises_line', 'rv_histogram_instance'])
-=======
+
 fails_cmplx = set(['beta', 'betaprime', 'chi', 'chi2', 'cosine', 'dgamma',
                    'dweibull', 'erlang', 'f', 'gamma', 'gausshyper', 'gengamma',
-                   'geninvgauss', 'gennorm', 'genpareto',
+                   'genhyperbolic', 'geninvgauss', 'gennorm', 'genpareto',
                    'halfgennorm', 'invgamma',
                    'ksone', 'kstwo', 'kstwobign', 'levy_l', 'loggamma',
                    'logistic', 'loguniform', 'maxwell', 'nakagami',
                    'ncf', 'nct', 'ncx2', 'norminvgauss', 'pearson3', 'rdist',
                    'reciprocal', 'rice', 'skewnorm', 't', 'tukeylambda',
                    'vonmises', 'vonmises_line', 'rv_histogram_instance'])
->>>>>>> 020d0f92
 
 _h = np.histogram([1, 2, 2, 3, 3, 3, 4, 4, 4, 4, 5, 5, 5, 5, 5, 6,
                    6, 6, 6, 7, 7, 7, 8, 8, 9], bins=8)
