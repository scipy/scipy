--- conflicted
+++ resolved
@@ -656,8 +656,15 @@
                         rtol=1e-14, atol=5e-14)
 
 
-<<<<<<< HEAD
-def test_moments_with_array_gh12192():
+def test_burr_fisk_moment_gh13234_regression():
+    vals0 = stats.burr.moment(1, 5, 4)
+    assert isinstance(vals0, float)
+
+    vals1 = stats.fisk.moment(1, 8)
+    assert isinstance(vals1, float)
+
+
+def test_moments_with_array_gh12192_regression():
     # array loc and scalar scale
     vals0 = stats.norm.moment(n=1, loc=np.array([1, 2, 3]), scale=1)
     expected0 = np.array([1., 2., 3.])
@@ -717,7 +724,7 @@
     npt.assert_equal(vals10, expected10)
 
 
-def test_broadcasting_in_moments_gh12192():
+def test_broadcasting_in_moments_gh12192_regression():
     vals0 = stats.norm.moment(n=1, loc=np.array([1, 2, 3]), scale=[[1]])
     expected0 = np.array([[1., 2., 3.]])
     npt.assert_equal(vals0, expected0)
@@ -740,12 +747,4 @@
                           [np.nan, np.nan, 5.75994241],
                           [np.nan, np.nan, 6.78730736]])
     npt.assert_allclose(vals3, expected3, rtol=1e-8)
-    npt.assert_(vals3.shape == expected3.shape)
-=======
-def test_burr_fisk_moment_gh13234_regression():
-    vals0 = stats.burr.moment(1, 5, 4)
-    assert isinstance(vals0, float)
-
-    vals1 = stats.fisk.moment(1, 8)
-    assert isinstance(vals1, float)
->>>>>>> a08a3e38
+    npt.assert_(vals3.shape == expected3.shape)