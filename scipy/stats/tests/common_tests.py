--- conflicted
+++ resolved
@@ -327,8 +327,4 @@
         rvs = np.vectorize(lambda *allargs: distfunc.rvs(*allargs), otypes=otype)
         np.random.seed(123)
         expected = rvs(*allargs)
-<<<<<<< HEAD
-        assert_allclose(sample, expected, rtol=1e-15)
-=======
-        assert_allclose(sample, expected, rtol=1e-13)
->>>>>>> 4f0f0cf9
+        assert_allclose(sample, expected, rtol=1e-13)