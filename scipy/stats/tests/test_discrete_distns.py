--- conflicted
+++ resolved
@@ -648,7 +648,6 @@
         assert_equal(pmf, pmf_k_int32)
 
 
-<<<<<<< HEAD
 class TestPoissonBinomial:
     def test_pmf(self):
         # Test pmf against R `poisbinom` to confirm that this is indeed the Poisson
@@ -671,7 +670,9 @@
         res = poisson_binom.pmf(k, p)
         ref = [0.0343763443678060318, 0.6435428452689714307, 0.2936345519235536994,
                0.0277036647503902354, 0.0007425936892786034]
-=======
+        assert_allclose(res, ref)
+
+
 class TestRandInt:
     def test_gh19759(self):
         # test zero PMF values within the support reported by gh-19759
@@ -681,5 +682,4 @@
         res = randint.pmf(325, a, all_b_1)
         assert (res > 0).all()
         ref = 1 / (np.asarray(all_b_1, dtype=np.float64) - a)
->>>>>>> 8971d5e9
         assert_allclose(res, ref)