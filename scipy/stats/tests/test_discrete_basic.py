import numpy.testing as npt
import numpy as np
import pytest

from scipy import stats
from .common_tests import (check_normalization, check_moment, check_mean_expect,
                           check_var_expect, check_skew_expect,
                           check_kurt_expect, check_entropy,
                           check_private_entropy, check_edge_support,
                           check_named_args, check_random_state_property,
                           check_pickling, check_rvs_broadcast, check_freezing,
                           check_deprecation_warning_gh5982_moment,
                           check_deprecation_warning_gh5982_interval)
from scipy.stats._distr_params import distdiscrete, invdistdiscrete
from scipy.stats._distn_infrastructure import rv_discrete_frozen

vals = ([1, 2, 3, 4], [0.1, 0.2, 0.3, 0.4])
distdiscrete += [[stats.rv_discrete(values=vals), ()]]

# For these distributions, test_discrete_basic only runs with test mode full
distslow = {'zipfian', 'nhypergeom'}


def cases_test_discrete_basic():
    seen = set()
    for distname, arg in distdiscrete:
        if distname in distslow:
            yield pytest.param(distname, arg, distname, marks=pytest.mark.slow)
        else:
            yield distname, arg, distname not in seen
        seen.add(distname)


@pytest.mark.parametrize('distname,arg,first_case', cases_test_discrete_basic())
def test_discrete_basic(distname, arg, first_case):
    try:
        distfn = getattr(stats, distname)
    except TypeError:
        distfn = distname
        distname = 'sample distribution'
    np.random.seed(9765456)
    rvs = distfn.rvs(size=2000, *arg)
    supp = np.unique(rvs)
    m, v = distfn.stats(*arg)
    check_cdf_ppf(distfn, arg, supp, distname + ' cdf_ppf')

    check_pmf_cdf(distfn, arg, distname)
    check_oth(distfn, arg, supp, distname + ' oth')
    check_edge_support(distfn, arg)
    check_deprecation_warning_gh5982_moment(distfn, arg, distname)
    check_deprecation_warning_gh5982_interval(distfn, arg, distname)

    alpha = 0.01
    check_discrete_chisquare(distfn, arg, rvs, alpha,
           distname + ' chisquare')

    if first_case:
        locscale_defaults = (0,)
        meths = [distfn.pmf, distfn.logpmf, distfn.cdf, distfn.logcdf,
                 distfn.logsf]
        # make sure arguments are within support
        # for some distributions, this needs to be overridden
        spec_k = {'randint': 11, 'hypergeom': 4, 'bernoulli': 0,
                  'nchypergeom_wallenius': 6}
        k = spec_k.get(distname, 1)
        check_named_args(distfn, k, arg, locscale_defaults, meths)
        if distname != 'sample distribution':
            check_scale_docstring(distfn)
        check_random_state_property(distfn, arg)
        check_pickling(distfn, arg)
        check_freezing(distfn, arg)

        # Entropy
        check_entropy(distfn, arg, distname)
        if distfn.__class__._entropy != stats.rv_discrete._entropy:
            check_private_entropy(distfn, arg, stats.rv_discrete)


@pytest.mark.parametrize('distname,arg', distdiscrete)
def test_moments(distname, arg):
    try:
        distfn = getattr(stats, distname)
    except TypeError:
        distfn = distname
        distname = 'sample distribution'
    m, v, s, k = distfn.stats(*arg, moments='mvsk')
    check_normalization(distfn, arg, distname)

    # compare `stats` and `moment` methods
    check_moment(distfn, arg, m, v, distname)
    check_mean_expect(distfn, arg, m, distname)
    check_var_expect(distfn, arg, m, v, distname)
    check_skew_expect(distfn, arg, m, v, s, distname)
    if distname not in ['zipf', 'yulesimon']:
        check_kurt_expect(distfn, arg, m, v, k, distname)

    # frozen distr moments
    check_moment_frozen(distfn, arg, m, 1)
    check_moment_frozen(distfn, arg, v+m*m, 2)


@pytest.mark.parametrize('dist,shape_args', distdiscrete)
def test_rvs_broadcast(dist, shape_args):
    # If shape_only is True, it means the _rvs method of the
    # distribution uses more than one random number to generate a random
    # variate.  That means the result of using rvs with broadcasting or
    # with a nontrivial size will not necessarily be the same as using the
    # numpy.vectorize'd version of rvs(), so we can only compare the shapes
    # of the results, not the values.
    # Whether or not a distribution is in the following list is an
    # implementation detail of the distribution, not a requirement.  If
    # the implementation the rvs() method of a distribution changes, this
    # test might also have to be changed.
    shape_only = dist in ['betabinom', 'skellam', 'yulesimon', 'dlaplace',
                          'nchypergeom_fisher', 'nchypergeom_wallenius']

    try:
        distfunc = getattr(stats, dist)
    except TypeError:
        distfunc = dist
        dist = 'rv_discrete(values=(%r, %r))' % (dist.xk, dist.pk)
    loc = np.zeros(2)
    nargs = distfunc.numargs
    allargs = []
    bshape = []
    # Generate shape parameter arguments...
    for k in range(nargs):
        shp = (k + 3,) + (1,)*(k + 1)
        param_val = shape_args[k]
        allargs.append(np.full(shp, param_val))
        bshape.insert(0, shp[0])
    allargs.append(loc)
    bshape.append(loc.size)
    # bshape holds the expected shape when loc, scale, and the shape
    # parameters are all broadcast together.
    check_rvs_broadcast(distfunc, dist, allargs, bshape, shape_only, [np.int_])


@pytest.mark.parametrize('dist,args', distdiscrete)
def test_ppf_with_loc(dist, args):
    try:
        distfn = getattr(stats, dist)
    except TypeError:
        distfn = dist
    #check with a negative, no and positive relocation.
    np.random.seed(1942349)
    re_locs = [np.random.randint(-10, -1), 0, np.random.randint(1, 10)]
    _a, _b = distfn.support(*args)
    for loc in re_locs:
        npt.assert_array_equal(
            [_a-1+loc, _b+loc],
            [distfn.ppf(0.0, *args, loc=loc), distfn.ppf(1.0, *args, loc=loc)]
            )


@pytest.mark.parametrize('dist, args', distdiscrete)
def test_isf_with_loc(dist, args):
    try:
        distfn = getattr(stats, dist)
    except TypeError:
        distfn = dist
    # check with a negative, no and positive relocation.
    np.random.seed(1942349)
    re_locs = [np.random.randint(-10, -1), 0, np.random.randint(1, 10)]
    _a, _b = distfn.support(*args)
    for loc in re_locs:
        expected = _b + loc, _a - 1 + loc
        res = distfn.isf(0., *args, loc=loc), distfn.isf(1., *args, loc=loc)
        npt.assert_array_equal(expected, res)
    # test broadcasting behaviour
    re_locs = [np.random.randint(-10, -1, size=(5, 3)),
               np.zeros((5, 3)),
               np.random.randint(1, 10, size=(5, 3))]
    _a, _b = distfn.support(*args)
    for loc in re_locs:
        expected = _b + loc, _a - 1 + loc
        res = distfn.isf(0., *args, loc=loc), distfn.isf(1., *args, loc=loc)
        npt.assert_array_equal(expected, res)


def check_cdf_ppf(distfn, arg, supp, msg):
    # cdf is a step function, and ppf(q) = min{k : cdf(k) >= q, k integer}
    npt.assert_array_equal(distfn.ppf(distfn.cdf(supp, *arg), *arg),
                           supp, msg + '-roundtrip')
    npt.assert_array_equal(distfn.ppf(distfn.cdf(supp, *arg) - 1e-8, *arg),
                           supp, msg + '-roundtrip')

    if not hasattr(distfn, 'xk'):
        _a, _b = distfn.support(*arg)
        supp1 = supp[supp < _b]
        npt.assert_array_equal(distfn.ppf(distfn.cdf(supp1, *arg) + 1e-8, *arg),
                               supp1 + distfn.inc, msg + ' ppf-cdf-next')
        # -1e-8 could cause an error if pmf < 1e-8


def check_pmf_cdf(distfn, arg, distname):
    if hasattr(distfn, 'xk'):
        index = distfn.xk
    else:
        startind = int(distfn.ppf(0.01, *arg) - 1)
        index = list(range(startind, startind + 10))
    cdfs = distfn.cdf(index, *arg)
    pmfs_cum = distfn.pmf(index, *arg).cumsum()

    atol, rtol = 1e-10, 1e-10
    if distname == 'skellam':    # ncx2 accuracy
        atol, rtol = 1e-5, 1e-5
    npt.assert_allclose(cdfs - cdfs[0], pmfs_cum - pmfs_cum[0],
                        atol=atol, rtol=rtol)


def check_moment_frozen(distfn, arg, m, k):
    npt.assert_allclose(distfn(*arg).moment(k), m,
                        atol=1e-10, rtol=1e-10)


def check_oth(distfn, arg, supp, msg):
    # checking other methods of distfn
    npt.assert_allclose(distfn.sf(supp, *arg), 1. - distfn.cdf(supp, *arg),
                        atol=1e-10, rtol=1e-10)

    q = np.linspace(0.01, 0.99, 20)
    npt.assert_allclose(distfn.isf(q, *arg), distfn.ppf(1. - q, *arg),
                        atol=1e-10, rtol=1e-10)

    median_sf = distfn.isf(0.5, *arg)
    npt.assert_(distfn.sf(median_sf - 1, *arg) > 0.5)
    npt.assert_(distfn.cdf(median_sf + 1, *arg) > 0.5)


def check_discrete_chisquare(distfn, arg, rvs, alpha, msg):
    """Perform chisquare test for random sample of a discrete distribution

    Parameters
    ----------
    distname : string
        name of distribution function
    arg : sequence
        parameters of distribution
    alpha : float
        significance level, threshold for p-value

    Returns
    -------
    result : bool
        0 if test passes, 1 if test fails

    """
    wsupp = 0.05

    # construct intervals with minimum mass `wsupp`.
    # intervals are left-half-open as in a cdf difference
    _a, _b = distfn.support(*arg)
    lo = int(max(_a, -1000))
    high = int(min(_b, 1000)) + 1
    distsupport = range(lo, high)
    last = 0
    distsupp = [lo]
    distmass = []
    for ii in distsupport:
        current = distfn.cdf(ii, *arg)
        if current - last >= wsupp - 1e-14:
            distsupp.append(ii)
            distmass.append(current - last)
            last = current
            if current > (1 - wsupp):
                break
    if distsupp[-1] < _b:
        distsupp.append(_b)
        distmass.append(1 - last)
    distsupp = np.array(distsupp)
    distmass = np.array(distmass)

    # convert intervals to right-half-open as required by histogram
    histsupp = distsupp + 1e-8
    histsupp[0] = _a

    # find sample frequencies and perform chisquare test
    freq, hsupp = np.histogram(rvs, histsupp)
    chis, pval = stats.chisquare(np.array(freq), len(rvs)*distmass)

    npt.assert_(pval > alpha,
                'chisquare - test for %s at arg = %s with pval = %s' %
                (msg, str(arg), str(pval)))


def check_scale_docstring(distfn):
    if distfn.__doc__ is not None:
        # Docstrings can be stripped if interpreter is run with -OO
        npt.assert_('scale' not in distfn.__doc__)


@pytest.mark.parametrize('method', ['pmf', 'logpmf', 'cdf', 'logcdf',
                                    'sf', 'logsf', 'ppf', 'isf'])
@pytest.mark.parametrize('distname, args', distdiscrete)
def test_methods_with_lists(method, distname, args):
    # Test that the discrete distributions can accept Python lists
    # as arguments.
    try:
        dist = getattr(stats, distname)
    except TypeError:
        return
    if method in ['ppf', 'isf']:
        z = [0.1, 0.2]
    else:
        z = [0, 1]
    p2 = [[p]*2 for p in args]
    loc = [0, 1]
    result = dist.pmf(z, *p2, loc=loc)
    npt.assert_allclose(result,
                        [dist.pmf(*v) for v in zip(z, *p2, loc)],
                        rtol=1e-15, atol=1e-15)


@pytest.mark.parametrize('distname, args', invdistdiscrete)
def test_cdf_gh13280_regression(distname, args):
    # Test for nan output when shape parameters are invalid
    dist = getattr(stats, distname)
    x = np.arange(-2, 15)
    vals = dist.cdf(x, *args)
    expected = np.nan
    npt.assert_equal(vals, expected)


<<<<<<< HEAD
def cases_test_discrete_integer_shapes():
    # distributions parameters that are only allowed to be integral when
    # fitting, but are allowed to be real as input to PDF, etc.
    integrality_exceptions = {'nbinom': {'n'}}

    seen = set()
    for distname, shapes in distdiscrete:
        if distname in seen:
            continue
        seen.add(distname)

        try:
            dist = getattr(stats, distname)
        except TypeError:
            continue

        shape_info = dist._shape_info()

        for i, shape in enumerate(shape_info):
            if (shape.name in integrality_exceptions.get(distname, set()) or
                    not shape.integrality):
                continue

            yield distname, shape.name, shapes


@pytest.mark.parametrize('distname, shapename, shapes',
                         cases_test_discrete_integer_shapes())
def test_integer_shapes(distname, shapename, shapes):
    dist = getattr(stats, distname)
    shape_info = dist._shape_info()
    shape_names = [shape.name for shape in shape_info]
    i = shape_names.index(shapename)  # this element of params must be integral

    shapes_copy = list(shapes)

    valid_shape = shapes[i]
    invalid_shape = valid_shape - 0.5  # arbitrary non-integral value
    new_valid_shape = valid_shape - 1
    shapes_copy[i] = [[valid_shape], [invalid_shape], [new_valid_shape]]

    a, b = dist.support(*shapes)
    x = np.round(np.linspace(a, b, 5))

    pmf = dist.pmf(x, *shapes_copy)
    assert not np.any(np.isnan(pmf[0, :]))
    assert np.all(np.isnan(pmf[1, :]))
    assert not np.any(np.isnan(pmf[2, :]))
=======
def test_frozen_attributes():
    # gh-14827 reported that all frozen distributions had both pmf and pdf
    # attributes; continuous should have pdf and discrete should have pmf.
    message = "'rv_discrete_frozen' object has no attribute"
    with pytest.raises(AttributeError, match=message):
        stats.binom(10, 0.5).pdf
    with pytest.raises(AttributeError, match=message):
        stats.binom(10, 0.5).logpdf
    stats.binom.pdf = "herring"
    frozen_binom = stats.binom(10, 0.5)
    assert isinstance(frozen_binom, rv_discrete_frozen)
    delattr(stats.binom, 'pdf')
>>>>>>> 76fa9623
<|MERGE_RESOLUTION|>--- conflicted
+++ resolved
@@ -322,7 +322,6 @@
     npt.assert_equal(vals, expected)
 
 
-<<<<<<< HEAD
 def cases_test_discrete_integer_shapes():
     # distributions parameters that are only allowed to be integral when
     # fitting, but are allowed to be real as input to PDF, etc.
@@ -371,7 +370,8 @@
     assert not np.any(np.isnan(pmf[0, :]))
     assert np.all(np.isnan(pmf[1, :]))
     assert not np.any(np.isnan(pmf[2, :]))
-=======
+
+
 def test_frozen_attributes():
     # gh-14827 reported that all frozen distributions had both pmf and pdf
     # attributes; continuous should have pdf and discrete should have pmf.
@@ -383,5 +383,4 @@
     stats.binom.pdf = "herring"
     frozen_binom = stats.binom(10, 0.5)
     assert isinstance(frozen_binom, rv_discrete_frozen)
-    delattr(stats.binom, 'pdf')
->>>>>>> 76fa9623
+    delattr(stats.binom, 'pdf')