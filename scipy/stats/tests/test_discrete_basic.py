import numpy.testing as npt
from numpy.testing import assert_allclose

import numpy as np
import pytest

from scipy import stats
from .common_tests import (check_normalization, check_moment,
                           check_mean_expect,
                           check_var_expect, check_skew_expect,
                           check_kurt_expect, check_entropy,
                           check_private_entropy, check_edge_support,
                           check_named_args, check_random_state_property,
                           check_pickling, check_rvs_broadcast,
                           check_freezing,)
from scipy.stats._distr_params import distdiscrete, invdistdiscrete
from scipy.stats._distn_infrastructure import rv_discrete_frozen

vals = ([1, 2, 3, 4], [0.1, 0.2, 0.3, 0.4])
distdiscrete += [[stats.rv_discrete(values=vals), ()]]

# For these distributions, test_discrete_basic only runs with test mode full
distslow = {'zipfian', 'nhypergeom'}

# Override number of ULPs adjustment for `check_cdf_ppf`
roundtrip_cdf_ppf_exceptions = {'nbinom': 30}

def cases_test_discrete_basic():
    seen = set()
    for distname, arg in distdiscrete:
        if distname in distslow:
            yield pytest.param(distname, arg, distname, marks=pytest.mark.slow)
        else:
            yield distname, arg, distname not in seen
        seen.add(distname)


@pytest.mark.parametrize('distname,arg,first_case', cases_test_discrete_basic())
def test_discrete_basic(distname, arg, first_case):
    try:
        distfn = getattr(stats, distname)
    except TypeError:
        distfn = distname
        distname = 'sample distribution'
    np.random.seed(9765456)
    rvs = distfn.rvs(size=2000, *arg)
    supp = np.unique(rvs)
    m, v = distfn.stats(*arg)
    check_cdf_ppf(distfn, arg, supp, distname + ' cdf_ppf')

    check_pmf_cdf(distfn, arg, distname)
    check_oth(distfn, arg, supp, distname + ' oth')
    check_edge_support(distfn, arg)

    alpha = 0.01
    check_discrete_chisquare(distfn, arg, rvs, alpha,
                             distname + ' chisquare')

    if first_case:
        locscale_defaults = (0,)
        meths = [distfn.pmf, distfn.logpmf, distfn.cdf, distfn.logcdf,
                 distfn.logsf]
        # make sure arguments are within support
        # for some distributions, this needs to be overridden
        spec_k = {'randint': 11, 'hypergeom': 4, 'bernoulli': 0,
                  'nchypergeom_wallenius': 6}
        k = spec_k.get(distname, 1)
        check_named_args(distfn, k, arg, locscale_defaults, meths)
        if distname != 'sample distribution':
            check_scale_docstring(distfn)
        check_random_state_property(distfn, arg)
        # check_pickling(distfn, arg)
        check_freezing(distfn, arg)

        # Entropy
        check_entropy(distfn, arg, distname)
        # if distfn.__class__._entropy != stats.rv_discrete._entropy:
        #     check_private_entropy(distfn, arg, stats.rv_discrete)


@pytest.mark.parametrize('distname,arg', distdiscrete)
def test_moments(distname, arg):
    try:
        distfn = getattr(stats, distname)
    except TypeError:
        distfn = distname
        distname = 'sample distribution'
    m, v, s, k = distfn.stats(*arg, moments='mvsk')
    # check_normalization(distfn, arg, distname)

    # compare `stats` and `moment` methods
    check_moment(distfn, arg, m, v, distname)
    # check_mean_expect(distfn, arg, m, distname)
    # check_var_expect(distfn, arg, m, v, distname)
    # check_skew_expect(distfn, arg, m, v, s, distname)
    # with np.testing.suppress_warnings() as sup:
    #     if distname in ['zipf', 'betanbinom']:
    #         sup.filter(RuntimeWarning)
    #     check_kurt_expect(distfn, arg, m, v, k, distname)

    # frozen distr moments
    check_moment_frozen(distfn, arg, m, 1)
    check_moment_frozen(distfn, arg, v+m*m, 2)


@pytest.mark.parametrize('dist,shape_args', distdiscrete)
def test_rvs_broadcast(dist, shape_args):
    # If shape_only is True, it means the _rvs method of the
    # distribution uses more than one random number to generate a random
    # variate.  That means the result of using rvs with broadcasting or
    # with a nontrivial size will not necessarily be the same as using the
    # numpy.vectorize'd version of rvs(), so we can only compare the shapes
    # of the results, not the values.
    # Whether or not a distribution is in the following list is an
    # implementation detail of the distribution, not a requirement.  If
    # the implementation the rvs() method of a distribution changes, this
    # test might also have to be changed.
    shape_only = dist in ['betabinom', 'betanbinom', 'skellam', 'yulesimon',
                          'dlaplace', 'nchypergeom_fisher',
                          'nchypergeom_wallenius', 'poisson_binom']

    try:
        distfunc = getattr(stats, dist)
    except TypeError:
        distfunc = dist
        dist = f'rv_discrete(values=({dist.xk!r}, {dist.pk!r}))'
    loc = np.zeros(2)
    nargs = distfunc.numargs
    allargs = []
    bshape = []
    # # Generate shape parameter arguments...
    # for k, param_val in enumerate(shape_args):
    #     shp = (k + 3,) + (1,)*(k + 1)
    #     allargs.append(np.full(shp, param_val))
    #     bshape.insert(0, shp[0])
    # allargs.append(loc)
    # bshape.append(loc.size)
    # # bshape holds the expected shape when loc, scale, and the shape
    # # parameters are all broadcast together.
    # check_rvs_broadcast(
    #     distfunc, dist, allargs, bshape, shape_only, [np.dtype(int)]
    # )


@pytest.mark.parametrize('dist,args', distdiscrete)
def test_ppf_with_loc(dist, args):
    try:
        distfn = getattr(stats, dist)
    except TypeError:
        distfn = dist
    #check with a negative, no and positive relocation.
    np.random.seed(1942349)
    re_locs = [np.random.randint(-10, -1), 0, np.random.randint(1, 10)]
    _a, _b = distfn.support(*args)
    for loc in re_locs:
        npt.assert_array_equal(
            [_a-1+loc, _b+loc],
            [distfn.ppf(0.0, *args, loc=loc), distfn.ppf(1.0, *args, loc=loc)]
            )


@pytest.mark.parametrize('dist, args', distdiscrete)
def test_isf_with_loc(dist, args):
    try:
        distfn = getattr(stats, dist)
    except TypeError:
        distfn = dist
    # check with a negative, no and positive relocation.
    np.random.seed(1942349)
    re_locs = [np.random.randint(-10, -1), 0, np.random.randint(1, 10)]
    _a, _b = distfn.support(*args)
    for loc in re_locs:
        expected = _b + loc, _a - 1 + loc
        res = distfn.isf(0., *args, loc=loc), distfn.isf(1., *args, loc=loc)
        npt.assert_array_equal(expected, res)
    # test broadcasting behaviour
    re_locs = [np.random.randint(-10, -1, size=(5, 3)),
               np.zeros((5, 3)),
               np.random.randint(1, 10, size=(5, 3))]
    _a, _b = distfn.support(*args)
    for loc in re_locs:
        expected = _b + loc, _a - 1 + loc
        res = distfn.isf(0., *args, loc=loc), distfn.isf(1., *args, loc=loc)
        npt.assert_array_equal(expected, res)


def check_cdf_ppf(distfn, arg, supp, msg):
    # supp is assumed to be an array of integers in the support of distfn
    # (but not necessarily all the integers in the support).
    # This test assumes that the PMF of any value in the support of the
    # distribution is greater than 1e-8.

    # cdf is a step function, and ppf(q) = min{k : cdf(k) >= q, k integer}
    cdf_supp = distfn.cdf(supp, *arg)
    # In very rare cases, the finite precision calculation of ppf(cdf(supp))
    # can produce an array in which an element is off by one.  We nudge the
    # CDF values down by a few ULPs help to avoid this.
    n_ulps = roundtrip_cdf_ppf_exceptions.get(distfn.name, 15)
    cdf_supp0 = cdf_supp - n_ulps*np.spacing(cdf_supp)
    npt.assert_array_equal(distfn.ppf(cdf_supp0, *arg),
                           supp, msg + '-roundtrip')
    # Repeat the same calculation, but with the CDF values decreased by 1e-8.
    npt.assert_array_equal(distfn.ppf(distfn.cdf(supp, *arg) - 1e-8, *arg),
                           supp, msg + '-roundtrip')

    if not hasattr(distfn, 'xk'):
        _a, _b = distfn.support(*arg)
        supp1 = supp[supp < _b]
        npt.assert_array_equal(distfn.ppf(distfn.cdf(supp1, *arg) + 1e-8, *arg),
                               supp1 + distfn.inc, msg + ' ppf-cdf-next')


def check_pmf_cdf(distfn, arg, distname):
    if hasattr(distfn, 'xk'):
        index = distfn.xk
    else:
        startind = int(distfn.ppf(0.01, *arg) - 1)
        index = list(range(startind, startind + 10))
    cdfs = distfn.cdf(index, *arg)
    pmfs_cum = distfn.pmf(index, *arg).cumsum()

    atol, rtol = 1e-10, 1e-10
    if distname == 'skellam':    # ncx2 accuracy
        atol, rtol = 1e-5, 1e-5
    npt.assert_allclose(cdfs - cdfs[0], pmfs_cum - pmfs_cum[0],
                        atol=atol, rtol=rtol)

    # also check that pmf at non-integral k is zero
    k = np.asarray(index)
    k_shifted = k[:-1] + np.diff(k)/2
    npt.assert_equal(distfn.pmf(k_shifted, *arg), 0)

    # better check frozen distributions, and also when loc != 0
    loc = 0.5
    dist = distfn(loc=loc, *arg)
    npt.assert_allclose(dist.pmf(k[1:] + loc), np.diff(dist.cdf(k + loc)))
    npt.assert_equal(dist.pmf(k_shifted + loc), 0)


def check_moment_frozen(distfn, arg, m, k):
    npt.assert_allclose(distfn(*arg).moment(k), m,
                        atol=1e-10, rtol=1e-10)


def check_oth(distfn, arg, supp, msg):
    # checking other methods of distfn
    npt.assert_allclose(distfn.sf(supp, *arg), 1. - distfn.cdf(supp, *arg),
                        atol=1e-10, rtol=1e-10)

    q = np.linspace(0.01, 0.99, 20)
    npt.assert_allclose(distfn.isf(q, *arg), distfn.ppf(1. - q, *arg),
                        atol=1e-10, rtol=1e-10)

    median_sf = distfn.isf(0.5, *arg)
    npt.assert_(distfn.sf(median_sf - 1, *arg) > 0.5)
    npt.assert_(distfn.cdf(median_sf + 1, *arg) > 0.5)


def check_discrete_chisquare(distfn, arg, rvs, alpha, msg):
    """Perform chisquare test for random sample of a discrete distribution

    Parameters
    ----------
    distname : string
        name of distribution function
    arg : sequence
        parameters of distribution
    alpha : float
        significance level, threshold for p-value

    Returns
    -------
    result : bool
        0 if test passes, 1 if test fails

    """
    wsupp = 0.05

    # construct intervals with minimum mass `wsupp`.
    # intervals are left-half-open as in a cdf difference
    _a, _b = distfn.support(*arg)
    lo = int(max(_a, -1000))
    high = int(min(_b, 1000)) + 1
    distsupport = range(lo, high)
    last = 0
    distsupp = [lo]
    distmass = []
    for ii in distsupport:
        current = distfn.cdf(ii, *arg)
        if current - last >= wsupp - 1e-14:
            distsupp.append(ii)
            distmass.append(current - last)
            last = current
            if current > (1 - wsupp):
                break
    if distsupp[-1] < _b:
        distsupp.append(_b)
        distmass.append(1 - last)
    distsupp = np.array(distsupp)
    distmass = np.array(distmass)

    # convert intervals to right-half-open as required by histogram
    histsupp = distsupp + 1e-8
    histsupp[0] = _a

    # find sample frequencies and perform chisquare test
    freq, hsupp = np.histogram(rvs, histsupp)
    chis, pval = stats.chisquare(np.array(freq), len(rvs)*distmass)

    npt.assert_(
        pval > alpha,
        f'chisquare - test for {msg} at arg = {str(arg)} with pval = {str(pval)}'
    )


def check_scale_docstring(distfn):
    if distfn.__doc__ is not None:
        # Docstrings can be stripped if interpreter is run with -OO
        npt.assert_('scale' not in distfn.__doc__)


@pytest.mark.parametrize('method', ['pmf', 'logpmf', 'cdf', 'logcdf',
                                    'sf', 'logsf', 'ppf', 'isf'])
@pytest.mark.parametrize('distname, args', distdiscrete)
def test_methods_with_lists(method, distname, args):
    # Test that the discrete distributions can accept Python lists
    # as arguments.
    try:
        dist = getattr(stats, distname)
    except TypeError:
        return
<<<<<<< HEAD
    f = getattr(dist, method)
=======
    dist_method = getattr(dist, method)
>>>>>>> 87ed0cab
    if method in ['ppf', 'isf']:
        z = [0.1, 0.2]
    else:
        z = [0, 1]
    p2 = [[p]*2 for p in args]
    loc = [0, 1]
<<<<<<< HEAD
    result = f(z, *p2, loc=loc)
    npt.assert_allclose(result,
                        [f(*v) for v in zip(z, *p2, loc)],
=======
    result = dist_method(z, *p2, loc=loc)
    npt.assert_allclose(result,
                        [dist_method(*v) for v in zip(z, *p2, loc)],
>>>>>>> 87ed0cab
                        rtol=1e-15, atol=1e-15)


@pytest.mark.parametrize('distname, args', invdistdiscrete)
def test_cdf_gh13280_regression(distname, args):
    # Test for nan output when shape parameters are invalid
    dist = getattr(stats, distname)
    x = np.arange(-2, 15)
    vals = dist.cdf(x, *args)
    expected = np.nan
    npt.assert_equal(vals, expected)


def cases_test_discrete_integer_shapes():
    # distributions parameters that are only allowed to be integral when
    # fitting, but are allowed to be real as input to PDF, etc.
    integrality_exceptions = {'nbinom': {'n'}, 'betanbinom': {'n'}}

    seen = set()
    for distname, shapes in distdiscrete:
        if distname in seen:
            continue
        seen.add(distname)

        try:
            dist = getattr(stats, distname)
        except TypeError:
            continue

        shape_info = dist._shape_info()

        for i, shape in enumerate(shape_info):
            if (shape.name in integrality_exceptions.get(distname, set()) or
                    not shape.integrality):
                continue

            yield distname, shape.name, shapes


@pytest.mark.parametrize('distname, shapename, shapes',
                         cases_test_discrete_integer_shapes())
def test_integer_shapes(distname, shapename, shapes):
    dist = getattr(stats, distname)
    shape_info = dist._shape_info()
    shape_names = [shape.name for shape in shape_info]
    i = shape_names.index(shapename)  # this element of params must be integral

    shapes_copy = list(shapes)

    valid_shape = shapes[i]
    invalid_shape = valid_shape - 0.5  # arbitrary non-integral value
    new_valid_shape = valid_shape - 1
    shapes_copy[i] = [[valid_shape], [invalid_shape], [new_valid_shape]]

    a, b = dist.support(*shapes)
    x = np.round(np.linspace(a, b, 5))

    pmf = dist.pmf(x, *shapes_copy)
    assert not np.any(np.isnan(pmf[0, :]))
    assert np.all(np.isnan(pmf[1, :]))
    assert not np.any(np.isnan(pmf[2, :]))


def test_frozen_attributes():
    # gh-14827 reported that all frozen distributions had both pmf and pdf
    # attributes; continuous should have pdf and discrete should have pmf.
    message = "'rv_discrete_frozen' object has no attribute"
    with pytest.raises(AttributeError, match=message):
        stats.binom(10, 0.5).pdf
    with pytest.raises(AttributeError, match=message):
        stats.binom(10, 0.5).logpdf
    stats.binom.pdf = "herring"
    frozen_binom = stats.binom(10, 0.5)
    assert isinstance(frozen_binom, rv_discrete_frozen)
    delattr(stats.binom, 'pdf')


@pytest.mark.parametrize('distname, shapes', distdiscrete)
def test_interval(distname, shapes):
    # gh-11026 reported that `interval` returns incorrect values when
    # `confidence=1`. The values were not incorrect, but it was not intuitive
    # that the left end of the interval should extend beyond the support of the
    # distribution. Confirm that this is the behavior for all distributions.
    if isinstance(distname, str):
        dist = getattr(stats, distname)
    else:
        dist = distname
    a, b = dist.support(*shapes)
    npt.assert_equal(dist.ppf([0, 1], *shapes), (a-1, b))
    npt.assert_equal(dist.isf([1, 0], *shapes), (a-1, b))
    npt.assert_equal(dist.interval(1, *shapes), (a-1, b))


@pytest.mark.xfail_on_32bit("Sensible to machine precision")
def test_rv_sample():
    # Thoroughly test rv_sample and check that gh-3758 is resolved

    # Generate a random discrete distribution
    rng = np.random.default_rng(98430143469)
    xk = np.sort(rng.random(10) * 10)
    pk = rng.random(10)
    pk /= np.sum(pk)
    dist = stats.rv_discrete(values=(xk, pk))

    # Generate points to the left and right of xk
    xk_left = (np.array([0] + xk[:-1].tolist()) + xk)/2
    xk_right = (np.array(xk[1:].tolist() + [xk[-1]+1]) + xk)/2

    # Generate points to the left and right of cdf
    cdf2 = np.cumsum(pk)
    cdf2_left = (np.array([0] + cdf2[:-1].tolist()) + cdf2)/2
    cdf2_right = (np.array(cdf2[1:].tolist() + [1]) + cdf2)/2

    # support - leftmost and rightmost xk
    a, b = dist.support()
    assert_allclose(a, xk[0])
    assert_allclose(b, xk[-1])

    # pmf - supported only on the xk
    assert_allclose(dist.pmf(xk), pk)
    assert_allclose(dist.pmf(xk_right), 0)
    assert_allclose(dist.pmf(xk_left), 0)

    # logpmf is log of the pmf; log(0) = -np.inf
    with np.errstate(divide='ignore'):
        assert_allclose(dist.logpmf(xk), np.log(pk))
        assert_allclose(dist.logpmf(xk_right), -np.inf)
        assert_allclose(dist.logpmf(xk_left), -np.inf)

    # cdf - the cumulative sum of the pmf
    assert_allclose(dist.cdf(xk), cdf2)
    assert_allclose(dist.cdf(xk_right), cdf2)
    assert_allclose(dist.cdf(xk_left), [0]+cdf2[:-1].tolist())

    with np.errstate(divide='ignore'):
        assert_allclose(dist.logcdf(xk), np.log(dist.cdf(xk)),
                        atol=1e-15)
        assert_allclose(dist.logcdf(xk_right), np.log(dist.cdf(xk_right)),
                        atol=1e-15)
        assert_allclose(dist.logcdf(xk_left), np.log(dist.cdf(xk_left)),
                        atol=1e-15)

    # sf is 1-cdf
    assert_allclose(dist.sf(xk), 1-dist.cdf(xk))
    assert_allclose(dist.sf(xk_right), 1-dist.cdf(xk_right))
    assert_allclose(dist.sf(xk_left), 1-dist.cdf(xk_left))

    with np.errstate(divide='ignore'):
        assert_allclose(dist.logsf(xk), np.log(dist.sf(xk)),
                        atol=1e-15)
        assert_allclose(dist.logsf(xk_right), np.log(dist.sf(xk_right)),
                        atol=1e-15)
        assert_allclose(dist.logsf(xk_left), np.log(dist.sf(xk_left)),
                        atol=1e-15)

    # ppf
    assert_allclose(dist.ppf(cdf2), xk)
    assert_allclose(dist.ppf(cdf2_left), xk)
    assert_allclose(dist.ppf(cdf2_right)[:-1], xk[1:])
    assert_allclose(dist.ppf(0), a - 1)
    assert_allclose(dist.ppf(1), b)

    # isf
    sf2 = dist.sf(xk)
    assert_allclose(dist.isf(sf2), xk)
    assert_allclose(dist.isf(1-cdf2_left), dist.ppf(cdf2_left))
    assert_allclose(dist.isf(1-cdf2_right), dist.ppf(cdf2_right))
    assert_allclose(dist.isf(0), b)
    assert_allclose(dist.isf(1), a - 1)

    # interval is (ppf(alpha/2), isf(alpha/2))
    ps = np.linspace(0.01, 0.99, 10)
    int2 = dist.ppf(ps/2), dist.isf(ps/2)
    assert_allclose(dist.interval(1-ps), int2)
    assert_allclose(dist.interval(0), dist.median())
    assert_allclose(dist.interval(1), (a-1, b))

    # median is simply ppf(0.5)
    med2 = dist.ppf(0.5)
    assert_allclose(dist.median(), med2)

    # all four stats (mean, var, skew, and kurtosis) from the definitions
    mean2 = np.sum(xk*pk)
    var2 = np.sum((xk - mean2)**2 * pk)
    skew2 = np.sum((xk - mean2)**3 * pk) / var2**(3/2)
    kurt2 = np.sum((xk - mean2)**4 * pk) / var2**2 - 3
    assert_allclose(dist.mean(), mean2)
    assert_allclose(dist.std(), np.sqrt(var2))
    assert_allclose(dist.var(), var2)
    assert_allclose(dist.stats(moments='mvsk'), (mean2, var2, skew2, kurt2))

    # noncentral moment against definition
    mom3 = np.sum((xk**3) * pk)
    assert_allclose(dist.moment(3), mom3)

    # expect - check against moments
    assert_allclose(dist.expect(lambda x: 1), 1)
    assert_allclose(dist.expect(), mean2)
    assert_allclose(dist.expect(lambda x: x**3), mom3)

    # entropy is the negative of the expected value of log(p)
    with np.errstate(divide='ignore'):
        assert_allclose(-dist.expect(lambda x: dist.logpmf(x)), dist.entropy())

    # RVS is just ppf of uniform random variates
    rng = np.random.default_rng(98430143469)
    rvs = dist.rvs(size=100, random_state=rng)
    rng = np.random.default_rng(98430143469)
    rvs0 = dist.ppf(rng.random(size=100))
    assert_allclose(rvs, rvs0)<|MERGE_RESOLUTION|>--- conflicted
+++ resolved
@@ -329,26 +329,16 @@
         dist = getattr(stats, distname)
     except TypeError:
         return
-<<<<<<< HEAD
-    f = getattr(dist, method)
-=======
     dist_method = getattr(dist, method)
->>>>>>> 87ed0cab
     if method in ['ppf', 'isf']:
         z = [0.1, 0.2]
     else:
         z = [0, 1]
     p2 = [[p]*2 for p in args]
     loc = [0, 1]
-<<<<<<< HEAD
-    result = f(z, *p2, loc=loc)
-    npt.assert_allclose(result,
-                        [f(*v) for v in zip(z, *p2, loc)],
-=======
     result = dist_method(z, *p2, loc=loc)
     npt.assert_allclose(result,
                         [dist_method(*v) for v in zip(z, *p2, loc)],
->>>>>>> 87ed0cab
                         rtol=1e-15, atol=1e-15)
 
 
