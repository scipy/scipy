--- conflicted
+++ resolved
@@ -221,26 +221,6 @@
     # These fail default test or hang
     skip_basic_fit = {'argus', 'foldnorm', 'truncpareto', 'truncweibull_min',
                       'ksone', 'levy_stable', 'studentized_range', 'kstwo'}
-<<<<<<< HEAD
-    slow_basic_fit = {'burr12', 'johnsonsb', 'bradford', 'fisk', 'mielke',
-                      'exponpow', 'rdist', 'norminvgauss', 'betaprime',
-                      'powerlaw', 'pareto', 'johnsonsu', 'loglaplace',
-                      'wrapcauchy', 'weibull_max', 'arcsine', 'binom', 'rice',
-                      'uniform', 'f', 'invweibull', 'genpareto',
-                      'nbinom', 'kappa3', 'lognorm', 'halfgennorm', 'pearson3',
-                      'alpha', 't', 'crystalball', 'fatiguelife', 'nakagami',
-                      'kstwobign', 'gompertz', 'dweibull', 'lomax', 'invgauss',
-                      'recipinvgauss', 'chi', 'foldcauchy', 'powernorm',
-                      'gennorm', 'randint', 'genextreme'}
-    xslow_basic_fit = {'nchypergeom_fisher', 'nchypergeom_wallenius',
-                       'gausshyper', 'genexpon', 'gengamma', 'genhyperbolic',
-                       'geninvgauss', 'tukeylambda', 'skellam', 'ncx2',
-                       'hypergeom', 'nhypergeom', 'zipfian', 'ncf',
-                       'truncnorm', 'powerlognorm', 'beta',
-                       'loguniform', 'reciprocal', 'trapezoid', 'nct',
-                       'kappa4', 'betabinom', 'exponweib', 'genhalflogistic',
-                       'burr', 'triang', 'rel_breitwigner'}
-=======
 
     # Please keep this list in alphabetical order...
     slow_basic_fit = {'alpha', 'arcsine',
@@ -263,10 +243,9 @@
                        'hypergeom', 'kappa4', 'loguniform',
                        'ncf', 'nchypergeom_fisher', 'nchypergeom_wallenius',
                        'nct', 'ncx2', 'nhypergeom',
-                       'powerlognorm', 'reciprocal', 'skellam',
-                       'trapezoid', 'triang', 'truncnorm', 'tukeylambda',
-                       'zipfian'}
->>>>>>> e799ae4b
+                       'powerlognorm', 'reciprocal', 'rel_breitwigner',
+                       'skellam', 'trapezoid', 'triang', 'truncnorm',
+                       'tukeylambda', 'zipfian'}
 
     for dist in dict(distdiscrete + distcont):
         if dist in skip_basic_fit or not isinstance(dist, str):
@@ -291,30 +270,6 @@
                       'gausshyper', 'genhyperbolic',  # integration warnings
                       'argus',  # close, but doesn't meet tolerance
                       'vonmises'}  # can have negative CDF; doesn't play nice
-<<<<<<< HEAD
-    slow_basic_fit = {'wald', 'genextreme', 'anglit', 'semicircular',
-                      'kstwobign', 'arcsine', 'genlogistic', 'truncexpon',
-                      'fisk', 'uniform', 'exponnorm', 'maxwell', 'lomax',
-                      'laplace_asymmetric', 'lognorm', 'foldcauchy',
-                      'genpareto', 'powernorm', 'loglaplace', 'foldnorm',
-                      'recipinvgauss', 'exponpow', 'bradford', 'weibull_max',
-                      'gompertz', 'dweibull', 'truncpareto', 'weibull_min',
-                      'johnsonsu', 'loggamma', 'kappa3', 'fatiguelife',
-                      'pareto', 'invweibull', 'alpha', 'erlang', 'dgamma',
-                      'chi2', 'crystalball', 'nakagami', 'truncweibull_min',
-                      't', 'vonmises_line', 'triang', 'wrapcauchy', 'gamma',
-                      'mielke', 'chi', 'johnsonsb', 'exponweib',
-                      'genhalflogistic', 'randint', 'nhypergeom', 'hypergeom',
-                      'betabinom'}
-    xslow_basic_fit = {'burr', 'halfgennorm', 'invgamma',
-                       'invgauss', 'powerlaw', 'burr12', 'trapezoid', 'kappa4',
-                       'f', 'powerlognorm', 'ncx2', 'rdist', 'reciprocal',
-                       'loguniform', 'betaprime', 'rice', 'gennorm',
-                       'gengamma', 'truncnorm', 'ncf', 'nct', 'pearson3',
-                       'beta', 'genexpon', 'tukeylambda', 'zipfian',
-                       'nchypergeom_wallenius', 'nchypergeom_fisher',
-                       'rel_breitwigner'}
-=======
 
     # Please keep this list in alphabetical order...
     slow_basic_fit = {'alpha', 'anglit', 'arcsine', 'betabinom', 'bradford',
@@ -343,11 +298,10 @@
                        'ncf', 'nchypergeom_fisher', 'nchypergeom_wallenius',
                        'nct', 'ncx2',
                        'pearson3', 'powerlaw', 'powerlognorm',
-                       'rdist', 'reciprocal', 'rice',
+                       'rdist', 'reciprocal', 'rel_breitwigner', 'rice',
                        'trapezoid', 'truncnorm', 'tukeylambda',
                        'zipfian'}
 
->>>>>>> e799ae4b
     warns_basic_fit = {'skellam'}  # can remove mark after gh-14901 is resolved
 
     for dist in dict(distdiscrete + distcont):
