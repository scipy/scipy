import os

import numpy as np
from numpy.testing import assert_allclose, suppress_warnings
import pytest
from scipy import stats

from .test_continuous_basic import distcont

# this is not a proper statistical test for convergence, but only
# verifies that the estimate and true values don't differ by too much

fit_sizes = [1000, 5000]  # sample sizes to try

thresh_percent = 0.25  # percent of true parameters for fail cut-off
thresh_min = 0.75  # minimum difference estimate - true to fail test

mle_failing_fits = [
        'burr',
        'chi2',
        'gausshyper',
        'genexpon',
        'gengamma',
        'kappa4',
        'ksone',
        'kstwo',
        'mielke',
        'ncf',
        'ncx2',
        'pearson3',
        'powerlognorm',
        'truncexpon',
        'tukeylambda',
        'vonmises',
        'levy_stable',
        'trapezoid',
<<<<<<< HEAD
        'truncweibull_min',
=======
>>>>>>> 8538cc90
]

mm_failing_fits = ['alpha', 'betaprime', 'burr', 'burr12', 'cauchy', 'chi',
                   'chi2', 'crystalball', 'dgamma', 'dweibull', 'f',
                   'fatiguelife', 'fisk', 'foldcauchy', 'genextreme',
                   'gengamma', 'gennorm', 'genpareto', 'halfcauchy',
                   'invgamma', 'invweibull', 'johnsonsu',
                   'kappa3', 'ksone', 'kstwo', 'levy', 'levy_l',
                   'levy_stable', 'loglaplace', 'lomax', 'mielke', 'ncf',
                   'nct', 'ncx2', 'pareto', 'powerlognorm', 'powernorm',
                   'skewcauchy', 't',
                   'trapezoid', 'triang', 'tukeylambda']

# not sure if these fail, but they caused my patience to fail
mm_slow_fits = ['argus', 'exponpow', 'exponweib', 'gausshyper', 'genexpon',
                'genhalflogistic', 'halfgennorm', 'gompertz', 'johnsonsb',
                'kappa4', 'kstwobign', 'recipinvgauss', 'skewnorm',
                'truncexpon', 'vonmises', 'vonmises_line']

failing_fits = {"MM": mm_failing_fits + mm_slow_fits, "MLE": mle_failing_fits}

# Don't run the fit test on these:
skip_fit = [
    'erlang',  # Subclass of gamma, generates a warning.
]


def cases_test_cont_fit():
    # this tests the closeness of the estimated parameters to the true
    # parameters with fit method of continuous distributions
    # Note: is slow, some distributions don't converge with sample size <= 10000
    for distname, arg in distcont:
        if distname not in skip_fit:
            yield distname, arg


@pytest.mark.slow
@pytest.mark.parametrize('distname,arg', cases_test_cont_fit())
@pytest.mark.parametrize('method', ["MLE", 'MM'])
def test_cont_fit(distname, arg, method):
    if distname in failing_fits[method]:
        # Skip failing fits unless overridden
        try:
            xfail = not int(os.environ['SCIPY_XFAIL'])
        except Exception:
            xfail = True
        if xfail:
            msg = "Fitting %s doesn't work reliably yet" % distname
            msg += " [Set environment variable SCIPY_XFAIL=1 to run this test nevertheless.]"
            pytest.xfail(msg)

    distfn = getattr(stats, distname)

    truearg = np.hstack([arg, [0.0, 1.0]])
    diffthreshold = np.max(np.vstack([truearg*thresh_percent,
                                      np.full(distfn.numargs+2, thresh_min)]),
                           0)

    for fit_size in fit_sizes:
        # Note that if a fit succeeds, the other fit_sizes are skipped
        np.random.seed(1234)

        with np.errstate(all='ignore'), suppress_warnings() as sup:
            sup.filter(category=DeprecationWarning, message=".*frechet_")
            rvs = distfn.rvs(size=fit_size, *arg)
            est = distfn.fit(rvs, method=method)  # start with default values

        diff = est - truearg

        # threshold for location
        diffthreshold[-2] = np.max([np.abs(rvs.mean())*thresh_percent,thresh_min])

        if np.any(np.isnan(est)):
            raise AssertionError('nan returned in fit')
        else:
            if np.all(np.abs(diff) <= diffthreshold):
                break
    else:
        txt = 'parameter: %s\n' % str(truearg)
        txt += 'estimated: %s\n' % str(est)
        txt += 'diff     : %s\n' % str(diff)
        raise AssertionError('fit not very good in %s\n' % distfn.name + txt)


def _check_loc_scale_mle_fit(name, data, desired, atol=None):
    d = getattr(stats, name)
    actual = d.fit(data)[-2:]
    assert_allclose(actual, desired, atol=atol,
                    err_msg='poor mle fit of (loc, scale) in %s' % name)


def test_non_default_loc_scale_mle_fit():
    data = np.array([1.01, 1.78, 1.78, 1.78, 1.88, 1.88, 1.88, 2.00])
    _check_loc_scale_mle_fit('uniform', data, [1.01, 0.99], 1e-3)
    _check_loc_scale_mle_fit('expon', data, [1.01, 0.73875], 1e-3)


def test_expon_fit():
    """gh-6167"""
    data = [0, 0, 0, 0, 2, 2, 2, 2]
    phat = stats.expon.fit(data, floc=0)
    assert_allclose(phat, [0, 1.0], atol=1e-3)
<|MERGE_RESOLUTION|>--- conflicted
+++ resolved
@@ -34,10 +34,7 @@
         'vonmises',
         'levy_stable',
         'trapezoid',
-<<<<<<< HEAD
         'truncweibull_min',
-=======
->>>>>>> 8538cc90
 ]
 
 mm_failing_fits = ['alpha', 'betaprime', 'burr', 'burr12', 'cauchy', 'chi',
