from __future__ import division, print_function, absolute_import

import numpy as np
from numpy.testing import (assert_, assert_equal, assert_allclose,
                           assert_almost_equal)  # avoid new uses

import pytest
from pytest import raises as assert_raises
from scipy.stats._hypotests import (epps_singleton_2samp, cramervonmises,
<<<<<<< HEAD
                                    _cdf_cvm, barnard_exact)
=======
                                    _cdf_cvm, cramervonmises_2samp,
                                    _pval_cvm_2samp_exact)
>>>>>>> 8ce88218
import scipy.stats as stats
from scipy.stats import distributions
from .common_tests import check_named_results


class TestEppsSingleton(object):
    def test_statistic_1(self):
        # first example in Goerg & Kaiser, also in original paper of
        # Epps & Singleton. Note: values do not match exactly, the
        # value of the interquartile range varies depending on how
        # quantiles are computed
        x = np.array([-0.35, 2.55, 1.73, 0.73, 0.35,
                      2.69, 0.46, -0.94, -0.37, 12.07])
        y = np.array([-1.15, -0.15, 2.48, 3.25, 3.71,
                      4.29, 5.00, 7.74, 8.38, 8.60])
        w, p = epps_singleton_2samp(x, y)
        assert_almost_equal(w, 15.14, decimal=1)
        assert_almost_equal(p, 0.00442, decimal=3)

    def test_statistic_2(self):
        # second example in Goerg & Kaiser, again not a perfect match
        x = np.array((0, 1, 2, 2, 2, 2, 3, 3, 3, 3, 4, 5, 5, 5, 5, 6, 10,
                      10, 10, 10))
        y = np.array((10, 4, 0, 5, 10, 10, 0, 5, 6, 7, 10, 3, 1, 7, 0, 8, 1,
                      5, 8, 10))
        w, p = epps_singleton_2samp(x, y)
        assert_allclose(w, 8.900, atol=0.001)
        assert_almost_equal(p, 0.06364, decimal=3)

    def test_epps_singleton_array_like(self):
        np.random.seed(1234)
        x, y = np.arange(30), np.arange(28)

        w1, p1 = epps_singleton_2samp(list(x), list(y))
        w2, p2 = epps_singleton_2samp(tuple(x), tuple(y))
        w3, p3 = epps_singleton_2samp(x, y)

        assert_(w1 == w2 == w3)
        assert_(p1 == p2 == p3)

    def test_epps_singleton_size(self):
        # raise error if less than 5 elements
        x, y = (1, 2, 3, 4), np.arange(10)
        assert_raises(ValueError, epps_singleton_2samp, x, y)

    def test_epps_singleton_nonfinite(self):
        # raise error if there are non-finite values
        x, y = (1, 2, 3, 4, 5, np.inf), np.arange(10)
        assert_raises(ValueError, epps_singleton_2samp, x, y)
        x, y = np.arange(10), (1, 2, 3, 4, 5, np.nan)
        assert_raises(ValueError, epps_singleton_2samp, x, y)

    def test_epps_singleton_1d_input(self):
        x = np.arange(100).reshape(-1, 1)
        assert_raises(ValueError, epps_singleton_2samp, x, x)

    def test_names(self):
        x, y = np.arange(20), np.arange(30)
        res = epps_singleton_2samp(x, y)
        attributes = ('statistic', 'pvalue')
        check_named_results(res, attributes)


class TestCvm(object):
    # the expected values of the cdfs are taken from Table 1 in
    # Csorgo / Faraway: The Exact and Asymptotic Distribution of
    # Cramér-von Mises Statistics, 1996.
    def test_cdf_4(self):
        assert_allclose(
                _cdf_cvm([0.02983, 0.04111, 0.12331, 0.94251], 4),
                [0.01, 0.05, 0.5, 0.999],
                atol=1e-4)

    def test_cdf_10(self):
        assert_allclose(
                _cdf_cvm([0.02657, 0.03830, 0.12068, 0.56643], 10),
                [0.01, 0.05, 0.5, 0.975],
                atol=1e-4)

    def test_cdf_1000(self):
        assert_allclose(
                _cdf_cvm([0.02481, 0.03658, 0.11889, 1.16120], 1000),
                [0.01, 0.05, 0.5, 0.999],
                atol=1e-4)

    def test_cdf_inf(self):
        assert_allclose(
                _cdf_cvm([0.02480, 0.03656, 0.11888, 1.16204]),
                [0.01, 0.05, 0.5, 0.999],
                atol=1e-4)

    def test_cdf_support(self):
        # cdf has support on [1/(12*n), n/3]
        assert_equal(_cdf_cvm([1/(12*533), 533/3], 533), [0, 1])
        assert_equal(_cdf_cvm([1/(12*(27 + 1)), (27 + 1)/3], 27), [0, 1])

    def test_cdf_large_n(self):
        # test that asymptotic cdf and cdf for large samples are close
        assert_allclose(
                _cdf_cvm([0.02480, 0.03656, 0.11888, 1.16204, 100], 10000),
                _cdf_cvm([0.02480, 0.03656, 0.11888, 1.16204, 100]),
                atol=1e-4)

    def test_large_x(self):
        # for large values of x and n, the series used to compute the cdf
        # converges slowly.
        # this leads to bug in R package goftest and MAPLE code that is
        # the basis of the implemenation in scipy
        # note: cdf = 1 for x >= 1000/3 and n = 1000
        assert_(0.99999 < _cdf_cvm(333.3, 1000) < 1.0)
        assert_(0.99999 < _cdf_cvm(333.3) < 1.0)

    def test_low_p(self):
        # _cdf_cvm can return values larger than 1. In that case, we just
        # return a p-value of zero.
        n = 12
        res = cramervonmises(np.ones(n)*0.8, 'norm')
        assert_(_cdf_cvm(res.statistic, n) > 1.0)
        assert_equal(res.pvalue, 0)

    def test_invalid_input(self):
        x = np.arange(10).reshape((2, 5))
        assert_raises(ValueError, cramervonmises, x, "norm")
        assert_raises(ValueError, cramervonmises, [1.5], "norm")
        assert_raises(ValueError, cramervonmises, (), "norm")

    def test_values_R(self):
        # compared against R package goftest, version 1.1.1
        # goftest::cvm.test(c(-1.7, 2, 0, 1.3, 4, 0.1, 0.6), "pnorm")
        res = cramervonmises([-1.7, 2, 0, 1.3, 4, 0.1, 0.6], "norm")
        assert_allclose(res.statistic, 0.288156, atol=1e-6)
        assert_allclose(res.pvalue, 0.1453465, atol=1e-6)

        # goftest::cvm.test(c(-1.7, 2, 0, 1.3, 4, 0.1, 0.6),
        #                   "pnorm", mean = 3, sd = 1.5)
        res = cramervonmises([-1.7, 2, 0, 1.3, 4, 0.1, 0.6], "norm", (3, 1.5))
        assert_allclose(res.statistic, 0.9426685, atol=1e-6)
        assert_allclose(res.pvalue, 0.002026417, atol=1e-6)

        # goftest::cvm.test(c(1, 2, 5, 1.4, 0.14, 11, 13, 0.9, 7.5), "pexp")
        res = cramervonmises([1, 2, 5, 1.4, 0.14, 11, 13, 0.9, 7.5], "expon")
        assert_allclose(res.statistic, 0.8421854, atol=1e-6)
        assert_allclose(res.pvalue, 0.004433406, atol=1e-6)

    def test_callable_cdf(self):
        x, args = np.arange(5), (1.4, 0.7)
        r1 = cramervonmises(x, distributions.expon.cdf)
        r2 = cramervonmises(x, "expon")
        assert_equal((r1.statistic, r1.pvalue), (r2.statistic, r2.pvalue))

        r1 = cramervonmises(x, distributions.beta.cdf, args)
        r2 = cramervonmises(x, "beta", args)
        assert_equal((r1.statistic, r1.pvalue), (r2.statistic, r2.pvalue))


class TestSomersD(object):

    def test_like_kendalltau(self):
        # All tests correspond with one in test_stats.py `test_kendalltau`

        # case without ties, con-dis equal zero
        x = [5, 2, 1, 3, 6, 4, 7, 8]
        y = [5, 2, 6, 3, 1, 8, 7, 4]
        # Cross-check with result from SAS FREQ:
        expected = (0.000000000000000, 1.000000000000000)
        res = stats.somersd(x, y)
        assert_allclose(res.statistic, expected[0], atol=1e-15)
        assert_allclose(res.pvalue, expected[1], atol=1e-15)

        # case without ties, con-dis equal zero
        x = [0, 5, 2, 1, 3, 6, 4, 7, 8]
        y = [5, 2, 0, 6, 3, 1, 8, 7, 4]
        # Cross-check with result from SAS FREQ:
        expected = (0.000000000000000, 1.000000000000000)
        res = stats.somersd(x, y)
        assert_allclose(res.statistic, expected[0], atol=1e-15)
        assert_allclose(res.pvalue, expected[1], atol=1e-15)

        # case without ties, con-dis close to zero
        x = [5, 2, 1, 3, 6, 4, 7]
        y = [5, 2, 6, 3, 1, 7, 4]
        # Cross-check with result from SAS FREQ:
        expected = (-0.142857142857140, 0.630326953157670)
        res = stats.somersd(x, y)
        assert_allclose(res.statistic, expected[0], atol=1e-15)
        assert_allclose(res.pvalue, expected[1], atol=1e-15)

        # simple case without ties
        x = np.arange(10)
        y = np.arange(10)
        # Cross-check with result from SAS FREQ:
        # SAS p value is not provided.
        expected = (1.000000000000000, 0)
        res = stats.somersd(x, y)
        assert_allclose(res.statistic, expected[0], atol=1e-15)
        assert_allclose(res.pvalue, expected[1], atol=1e-15)

        # swap a couple values and a couple more
        x = np.arange(10)
        y = np.array([0, 2, 1, 3, 4, 6, 5, 7, 8, 9])
        # Cross-check with result from SAS FREQ:
        expected = (0.911111111111110, 0.000000000000000)
        res = stats.somersd(x, y)
        assert_allclose(res.statistic, expected[0], atol=1e-15)
        assert_allclose(res.pvalue, expected[1], atol=1e-15)

        # same in opposite direction
        x = np.arange(10)
        y = np.arange(10)[::-1]
        # Cross-check with result from SAS FREQ:
        # SAS p value is not provided.
        expected = (-1.000000000000000, 0)
        res = stats.somersd(x, y)
        assert_allclose(res.statistic, expected[0], atol=1e-15)
        assert_allclose(res.pvalue, expected[1], atol=1e-15)

        # swap a couple values and a couple more
        x = np.arange(10)
        y = np.array([9, 7, 8, 6, 5, 3, 4, 2, 1, 0])
        # Cross-check with result from SAS FREQ:
        expected = (-0.9111111111111111, 0.000000000000000)
        res = stats.somersd(x, y)
        assert_allclose(res.statistic, expected[0], atol=1e-15)
        assert_allclose(res.pvalue, expected[1], atol=1e-15)

        # with some ties
        x1 = [12, 2, 1, 12, 2]
        x2 = [1, 4, 7, 1, 0]
        # Cross-check with result from SAS FREQ:
        expected = (-0.500000000000000, 0.304901788178780)
        res = stats.somersd(x1, x2)
        assert_allclose(res.statistic, expected[0], atol=1e-15)
        assert_allclose(res.pvalue, expected[1], atol=1e-15)

        # with only ties in one or both inputs
        # SAS will not produce an output for these:
        # NOTE: No statistics are computed for x * y because x has fewer
        # than 2 nonmissing levels.
        # WARNING: No OUTPUT data set is produced for this table because a
        # row or column variable has fewer than 2 nonmissing levels and no
        # statistics are computed.

        res = stats.somersd([2, 2, 2], [2, 2, 2])
        assert_allclose(res.statistic, np.nan)
        assert_allclose(res.pvalue, np.nan)

        res = stats.somersd([2, 0, 2], [2, 2, 2])
        assert_allclose(res.statistic, np.nan)
        assert_allclose(res.pvalue, np.nan)

        res = stats.somersd([2, 2, 2], [2, 0, 2])
        assert_allclose(res.statistic, np.nan)
        assert_allclose(res.pvalue, np.nan)

        res = stats.somersd([0], [0])
        assert_allclose(res.statistic, np.nan)
        assert_allclose(res.pvalue, np.nan)

        # empty arrays provided as input
        res = stats.somersd([], [])
        assert_allclose(res.statistic, np.nan)
        assert_allclose(res.pvalue, np.nan)

        # test unequal length inputs
        x = np.arange(10.)
        y = np.arange(20.)
        assert_raises(ValueError, stats.somersd, x, y)

    def test_asymmetry(self):
        # test that somersd is asymmetric w.r.t. input order and that
        # convention is as described: first input is row variable & independent
        # data is from Wikipedia:
        # https://en.wikipedia.org/wiki/Somers%27_D
        # but currently that example contradicts itself - it says X is
        # independent yet take D_XY

        x = [1, 1, 1, 2, 2, 2, 2, 2, 3, 3, 1, 2,
             2, 2, 2, 2, 2, 2, 3, 3, 3, 3, 3, 3]
        y = [1, 1, 1, 1, 1, 1, 1, 1, 1, 1, 2, 2,
             2, 2, 2, 2, 2, 2, 2, 2, 2, 2, 2, 2]
        # Cross-check with result from SAS FREQ:
        d_cr = 0.272727272727270
        d_rc = 0.342857142857140
        p = 0.092891940883700  # same p-value for either direction
        res = stats.somersd(x, y)
        assert_allclose(res.statistic, d_cr, atol=1e-15)
        assert_allclose(res.pvalue, p, atol=1e-4)
        assert_equal(res.table.shape, (3, 2))
        res = stats.somersd(y, x)
        assert_allclose(res.statistic, d_rc, atol=1e-15)
        assert_allclose(res.pvalue, p, atol=1e-15)
        assert_equal(res.table.shape, (2, 3))

    def test_somers_original(self):
        # test against Somers' original paper [1]

        # Table 5A
        # Somers' convention was column IV
        table = np.array([[8, 2], [6, 5], [3, 4], [1, 3], [2, 3]])
        # Our convention (and that of SAS FREQ) is row IV
        table = table.T
        dyx = 129/340
        assert_allclose(stats.somersd(table).statistic, dyx)

        # table 7A - d_yx = 1
        table = np.array([[25, 0], [85, 0], [0, 30]])
        dxy, dyx = 3300/5425, 3300/3300
        assert_allclose(stats.somersd(table).statistic, dxy)
        assert_allclose(stats.somersd(table.T).statistic, dyx)

        # table 7B - d_yx < 0
        table = np.array([[25, 0], [0, 30], [85, 0]])
        dyx = -1800/3300
        assert_allclose(stats.somersd(table.T).statistic, dyx)

    def test_contingency_table_with_zero_rows_cols(self):
        # test that zero rows/cols in contingency table don't affect result

        N = 100
        shape = 4, 6
        size = np.prod(shape)

        np.random.seed(0)
        s = stats.multinomial.rvs(N, p=np.ones(size)/size).reshape(shape)
        res = stats.somersd(s)

        s2 = np.insert(s, 2, np.zeros(shape[1]), axis=0)
        res2 = stats.somersd(s2)

        s3 = np.insert(s, 2, np.zeros(shape[0]), axis=1)
        res3 = stats.somersd(s3)

        s4 = np.insert(s2, 2, np.zeros(shape[0]+1), axis=1)
        res4 = stats.somersd(s4)

        # Cross-check with result from SAS FREQ:
        assert_allclose(res.statistic, -0.116981132075470, atol=1e-15)
        assert_allclose(res.statistic, res2.statistic)
        assert_allclose(res.statistic, res3.statistic)
        assert_allclose(res.statistic, res4.statistic)

        assert_allclose(res.pvalue, 0.156376448188150, atol=1e-15)
        assert_allclose(res.pvalue, res2.pvalue)
        assert_allclose(res.pvalue, res3.pvalue)
        assert_allclose(res.pvalue, res4.pvalue)

    def test_invalid_contingency_tables(self):
        N = 100
        shape = 4, 6
        size = np.prod(shape)

        np.random.seed(0)
        # start with a valid contingency table
        s = stats.multinomial.rvs(N, p=np.ones(size)/size).reshape(shape)

        s5 = s - 2
        message = "All elements of the contingency table must be non-negative"
        with assert_raises(ValueError, match=message):
            stats.somersd(s5)

        s6 = s + 0.01
        message = "All elements of the contingency table must be integer"
        with assert_raises(ValueError, match=message):
            stats.somersd(s6)

        message = ("At least two elements of the contingency "
                   "table must be nonzero.")
        with assert_raises(ValueError, match=message):
            stats.somersd([[]])

        with assert_raises(ValueError, match=message):
            stats.somersd([[1]])

        s7 = np.zeros((3, 3))
        with assert_raises(ValueError, match=message):
            stats.somersd(s7)

        s7[0, 1] = 1
        with assert_raises(ValueError, match=message):
            stats.somersd(s7)

    def test_only_ranks_matter(self):
        # only ranks of input data should matter
        x = [1, 2, 3]
        x2 = [-1, 2.1, np.inf]
        y = [3, 2, 1]
        y2 = [0, -0.5, -np.inf]
        res = stats.somersd(x, y)
        res2 = stats.somersd(x2, y2)
        assert_equal(res.statistic, res2.statistic)
        assert_equal(res.pvalue, res2.pvalue)

    def test_contingency_table_return(self):
        # check that contingency table is returned
        x = np.arange(10)
        y = np.arange(10)
        res = stats.somersd(x, y)
        assert_equal(res.table, np.eye(10))


<<<<<<< HEAD
class TestBarnardExact(object):
    """Some tests to show that barnard_exact() works correctly."""

    @pytest.mark.parametrize(
        "input_sample,expected",
        [
            ([[43, 40], [10, 39]], (3.555406779643, 0.000362832367)),
            ([[100, 2], [1000, 5]], (-1.776382925679, 0.135126970878)),
            ([[2, 7], [8, 2]], (-2.518474945157, 0.019210815430)),
            ([[5, 1], [10, 10]], (1.449486150679, 0.156277546306)),
            ([[5, 15], [20, 20]], (-1.851640199545, 0.066363501421)),
            ([[5, 16], [20, 25]], (-1.609639949352, 0.116984852192)),
            ([[10, 5], [10, 1]], (-1.449486150679, 0.177536588915)),
            ([[5, 0], [1, 4]], (2.581988897472, 0.013671875000)),
            ([[0, 1], [3, 2]], (-1.095445115010, 0.509667991877)),
            ([[0, 2], [6, 4]], (-1.549193338483, 0.197019618792)),
            ([[2, 7], [8, 2]], (-2.518474945157, 0.019210815430)),
        ],
    )
    def test_precise(self, input_sample, expected):
        """The expected values have been generated by R, using a resolution
        for the nuisance parameter of 1e-6 :
        ```R
        library(Barnard)
        options(digits=10)
        barnard.test(43, 40, 10, 39, dp=1e-6, pooled=TRUE)
        ```
        """
        res = barnard_exact(input_sample)
        statistic, pvalue = res.statistic, res.pvalue
        assert_allclose([statistic, pvalue], expected)

    @pytest.mark.parametrize(
        "input_sample,expected",
        [
            ([[43, 40], [10, 39]], (3.920362887717, 0.000289470662)),
            ([[100, 2], [1000, 5]], (-1.139432816087, 0.950272080594)),
            ([[2, 7], [8, 2]], (-3.079373904042, 0.020172119141)),
            ([[5, 1], [10, 10]], (1.622375939458, 0.150599922226)),
            ([[5, 15], [20, 20]], (-1.974771239528, 0.063038448651)),
            ([[5, 16], [20, 25]], (-1.722122973346, 0.133329494287)),
            ([[10, 5], [10, 1]], (-1.765469659009, 0.250566655215)),
            ([[5, 0], [1, 4]], (5.477225575052, 0.007812500000)),
            ([[0, 1], [3, 2]], (-1.224744871392, 0.509667991877)),
            ([[0, 2], [6, 4]], (-1.732050807569, 0.197019618792)),
            ([[2, 7], [8, 2]], (-3.079373904042, 0.020172119141)),
        ],
    )
    def test_pooled_param(self, input_sample, expected):
        """The expected values have been generated by R, using a resolution
        for the nuisance parameter of 1e-6 :
        ```R
        library(Barnard)
        options(digits=10)
        barnard.test(43, 40, 10, 39, dp=1e-6, pooled=FALSE)
        ```
        """
        res = barnard_exact(input_sample, pooled=False)
        statistic, pvalue = res.statistic, res.pvalue
        assert_allclose([statistic, pvalue], expected)

    def test_raises(self):
        # test we raise an error for wrong input number of nuisances.
        error_msg = (
            "Number of points `n` must be strictly positive, found 0"
        )
        with assert_raises(ValueError, match=error_msg):
            barnard_exact([[1, 2], [3, 4]], n=0)

        # test we raise an error for wrong shape of input.
        error_msg = "The input `table` must be of shape \\(2, 2\\)."
        with assert_raises(ValueError, match=error_msg):
            barnard_exact(np.arange(6).reshape(2, 3))

        # Test all values must be positives
        error_msg = "All values in `table` must be nonnegative."
        with assert_raises(ValueError, match=error_msg):
            barnard_exact([[-1, 2], [3, 4]])

        # Test value error on wrong alternative param
        error_msg = (
            "`alternative` should be one of {'two-sided', 'less', 'greater'},"
            " found .*"
        )
        with assert_raises(ValueError, match=error_msg):
            barnard_exact([[1, 2], [3, 4]], "not-correct")

    @pytest.mark.parametrize(
        "input_sample,expected",
        [
            ([[0, 0], [4, 3]], (1.0, 0)),
        ],
    )
    def test_edge_cases(self, input_sample, expected):
        res = barnard_exact(input_sample)
        statistic, pvalue = res.statistic, res.pvalue
        assert_equal(pvalue, expected[0])
        assert_equal(statistic, expected[1])

    @pytest.mark.parametrize(
        "input_sample,expected",
        [
            ([[0, 5], [0, 10]], (1.0, np.nan)),
            ([[5, 0], [10, 0]], (1.0, np.nan)),
        ],
    )
    def test_row_or_col_zero(self, input_sample, expected):
        res = barnard_exact(input_sample)
        statistic, pvalue = res.statistic, res.pvalue
        assert_equal(pvalue, expected[0])
        assert_equal(statistic, expected[1])

    @pytest.mark.parametrize(
        "input_sample,expected",
        [
            ([[2, 7], [8, 2]], (-2.518474945157, 0.009886140845)),
            ([[7, 200], [300, 8]], (-21.320036698460, 0.0)),
            ([[21, 28], [1957, 6]], (-30.489638143953, 0.0)),
        ],
    )
    @pytest.mark.parametrize("alternative", ["greater", "less"])
    def test_less_greater(self, input_sample, expected, alternative):
        """
        "The expected values have been generated by R, using a resolution
        for the nuisance parameter of 1e-6 :
        ```R
        library(Barnard)
        options(digits=10)
        a = barnard.test(2, 7, 8, 2, dp=1e-6, pooled=TRUE)
        a$p.value[1]
        ```
        In this test, we are using the "one-sided" return value `a$p.value[1]`
        to test our pvalue.
        """
        expected_stat, less_pvalue_expect = expected

        if alternative == "greater":
            input_sample = np.array(input_sample)[:, ::-1]
            expected_stat = -expected_stat

        res = barnard_exact(input_sample, alternative=alternative)
        statistic, pvalue = res.statistic, res.pvalue
        assert_allclose(
            [statistic, pvalue], [expected_stat, less_pvalue_expect], atol=1e-7
        )
=======
class TestCvm_2samp(object):
    def test_invalid_input(self):
        x = np.arange(10).reshape((2, 5))
        y = np.arange(5)
        msg = 'The samples must be one-dimensional'
        with pytest.raises(ValueError, match=msg):
            cramervonmises_2samp(x, y)
        with pytest.raises(ValueError, match=msg):
            cramervonmises_2samp(y, x)
        msg = 'x and y must contain at least two observations.'
        with pytest.raises(ValueError, match=msg):
            cramervonmises_2samp([], y)
        with pytest.raises(ValueError, match=msg):
            cramervonmises_2samp(y, [1])
        msg = 'method must be either auto, exact or asymptotic'
        with pytest.raises(ValueError, match=msg):
            cramervonmises_2samp(y, y, 'xyz')

    def test_list_input(self):
        x = [2, 3, 4, 7, 6]
        y = [0.2, 0.7, 12, 18]
        r1 = cramervonmises_2samp(x, y)
        r2 = cramervonmises_2samp(np.array(x), np.array(y))
        assert_equal((r1.statistic, r1.pvalue), (r2.statistic, r2.pvalue))

    def test_example_conover(self):
        # Example 2 in Section 6.2 of W.J. Conover: Practical Nonparametric
        # Statistics, 1971.
        x = [7.6, 8.4, 8.6, 8.7, 9.3, 9.9, 10.1, 10.6, 11.2]
        y = [5.2, 5.7, 5.9, 6.5, 6.8, 8.2, 9.1, 9.8, 10.8, 11.3, 11.5, 12.3,
             12.5, 13.4, 14.6]
        r = cramervonmises_2samp(x, y)
        assert_allclose(r.statistic, 0.262, atol=1e-3)
        assert_allclose(r.pvalue, 0.18, atol=1e-2)

    @pytest.mark.parametrize('statistic, m, n, pval',
                             [(710, 5, 6, 48./462),
                              (1897, 7, 7, 117./1716),
                              (576, 4, 6, 2./210),
                              (1764, 6, 7, 2./1716)])
    def test_exact_pvalue(self, statistic, m, n, pval):
        # the exact values are taken from Anderson: On the distribution of the
        # two-sample Cramer-von-Mises criterion, 1962.
        # The values are taken from Table 2, 3, 4 and 5
        assert_equal(_pval_cvm_2samp_exact(statistic, m, n), pval)

    def test_large_sample(self):
        # for large samples, the statistic U gets very large
        # do a sanity check that p-value is not 0, 1 or nan
        np.random.seed(4367)
        x = distributions.norm.rvs(size=1000000)
        y = distributions.norm.rvs(size=900000)
        r = cramervonmises_2samp(x, y)
        assert_(0 < r.pvalue < 1)
        r = cramervonmises_2samp(x, y+0.1)
        assert_(0 < r.pvalue < 1)

    def test_exact_vs_asymptotic(self):
        np.random.seed(0)
        x = np.random.rand(7)
        y = np.random.rand(8)
        r1 = cramervonmises_2samp(x, y, method='exact')
        r2 = cramervonmises_2samp(x, y, method='asymptotic')
        assert_equal(r1.statistic, r2.statistic)
        assert_allclose(r1.pvalue, r2.pvalue, atol=1e-2)

    #@pytest.mark.slow
    def test_method_auto(self):
        x = np.arange(10)
        y = [0.5, 4.7, 13.1]
        r1 = cramervonmises_2samp(x, y, method='exact')
        r2 = cramervonmises_2samp(x, y, method='auto')
        assert_equal(r1.pvalue, r2.pvalue)
        # switch to asymptotic if one sample has more than 10 observations
        x = np.arange(11)
        r1 = cramervonmises_2samp(x, y, method='asymptotic')
        r2 = cramervonmises_2samp(x, y, method='auto')
        assert_equal(r1.pvalue, r2.pvalue)

    def test_same_input(self):
        # make sure trivial edge case can be handled
        # note that _cdf_cvm_inf(0) = nan. implementation avoids nan by
        # returning pvalue=1 for very small values of the statistic
        x = np.arange(15)
        res = cramervonmises_2samp(x, x)
        assert_equal((res.statistic, res.pvalue), (0.0, 1.0))
        # check exact p-value
        res = cramervonmises_2samp(x[:4], x[:4])
        assert_equal((res.statistic, res.pvalue), (0.0, 1.0))
>>>>>>> 8ce88218
<|MERGE_RESOLUTION|>--- conflicted
+++ resolved
@@ -7,12 +7,8 @@
 import pytest
 from pytest import raises as assert_raises
 from scipy.stats._hypotests import (epps_singleton_2samp, cramervonmises,
-<<<<<<< HEAD
-                                    _cdf_cvm, barnard_exact)
-=======
                                     _cdf_cvm, cramervonmises_2samp,
-                                    _pval_cvm_2samp_exact)
->>>>>>> 8ce88218
+                                    _pval_cvm_2samp_exact, barnard_exact)
 import scipy.stats as stats
 from scipy.stats import distributions
 from .common_tests import check_named_results
@@ -413,7 +409,6 @@
         assert_equal(res.table, np.eye(10))
 
 
-<<<<<<< HEAD
 class TestBarnardExact(object):
     """Some tests to show that barnard_exact() works correctly."""
 
@@ -559,7 +554,8 @@
         assert_allclose(
             [statistic, pvalue], [expected_stat, less_pvalue_expect], atol=1e-7
         )
-=======
+
+
 class TestCvm_2samp(object):
     def test_invalid_input(self):
         x = np.arange(10).reshape((2, 5))
@@ -648,5 +644,4 @@
         assert_equal((res.statistic, res.pvalue), (0.0, 1.0))
         # check exact p-value
         res = cramervonmises_2samp(x[:4], x[:4])
-        assert_equal((res.statistic, res.pvalue), (0.0, 1.0))
->>>>>>> 8ce88218
+        assert_equal((res.statistic, res.pvalue), (0.0, 1.0))