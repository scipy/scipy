# Author:  Travis Oliphant, 2002
#
# Further enhancements and tests added by numerous SciPy developers.
#
import math
import warnings
import sys
from functools import partial

import numpy as np
from numpy.random import RandomState
from numpy.testing import (assert_array_equal, assert_almost_equal,
                           assert_array_less, assert_array_almost_equal,
                           assert_, assert_allclose, assert_equal,
                           suppress_warnings)
import pytest
from pytest import raises as assert_raises
import re
from scipy import optimize, stats, special
from scipy.stats._morestats import _abw_state, _get_As_weibull, _Avals_weibull
from .common_tests import check_named_results
from .._hypotests import _get_wilcoxon_distr, _get_wilcoxon_distr2
from scipy.stats._binomtest import _binary_search_for_binom_tst
from scipy.stats._distr_params import distcont
from scipy.stats._axis_nan_policy import (SmallSampleWarning, too_small_nd_omit,
                                          too_small_1d_omit, too_small_1d_not_omit)

from scipy._lib._array_api import is_numpy
from scipy._lib._array_api_no_0d import (
    xp_assert_close,
    xp_assert_equal,
    xp_assert_less,
)


skip_xp_backends = pytest.mark.skip_xp_backends

distcont = dict(distcont)  # type: ignore

# Matplotlib is not a scipy dependency but is optionally used in probplot, so
# check if it's available
try:
    import matplotlib
    matplotlib.rcParams['backend'] = 'Agg'
    import matplotlib.pyplot as plt
    have_matplotlib = True
except Exception:
    have_matplotlib = False


# test data gear.dat from NIST for Levene and Bartlett test
# https://www.itl.nist.gov/div898/handbook/eda/section3/eda3581.htm
g1 = [1.006, 0.996, 0.998, 1.000, 0.992, 0.993, 1.002, 0.999, 0.994, 1.000]
g2 = [0.998, 1.006, 1.000, 1.002, 0.997, 0.998, 0.996, 1.000, 1.006, 0.988]
g3 = [0.991, 0.987, 0.997, 0.999, 0.995, 0.994, 1.000, 0.999, 0.996, 0.996]
g4 = [1.005, 1.002, 0.994, 1.000, 0.995, 0.994, 0.998, 0.996, 1.002, 0.996]
g5 = [0.998, 0.998, 0.982, 0.990, 1.002, 0.984, 0.996, 0.993, 0.980, 0.996]
g6 = [1.009, 1.013, 1.009, 0.997, 0.988, 1.002, 0.995, 0.998, 0.981, 0.996]
g7 = [0.990, 1.004, 0.996, 1.001, 0.998, 1.000, 1.018, 1.010, 0.996, 1.002]
g8 = [0.998, 1.000, 1.006, 1.000, 1.002, 0.996, 0.998, 0.996, 1.002, 1.006]
g9 = [1.002, 0.998, 0.996, 0.995, 0.996, 1.004, 1.004, 0.998, 0.999, 0.991]
g10 = [0.991, 0.995, 0.984, 0.994, 0.997, 0.997, 0.991, 0.998, 1.004, 0.997]


# The loggamma RVS stream is changing due to gh-13349; this version
# preserves the old stream so that tests don't change.
def _old_loggamma_rvs(*args, **kwargs):
    return np.log(stats.gamma.rvs(*args, **kwargs))


class TestBayes_mvs:
    def test_basic(self):
        # Expected values in this test simply taken from the function.  For
        # some checks regarding correctness of implementation, see review in
        # gh-674
        data = [6, 9, 12, 7, 8, 8, 13]
        mean, var, std = stats.bayes_mvs(data)
        assert_almost_equal(mean.statistic, 9.0)
        assert_allclose(mean.minmax, (7.103650222492964, 10.896349777507034),
                        rtol=1e-6)

        assert_almost_equal(var.statistic, 10.0)
        assert_allclose(var.minmax, (3.1767242068607087, 24.45910381334018),
                        rtol=1e-09)

        assert_almost_equal(std.statistic, 2.9724954732045084, decimal=14)
        assert_allclose(std.minmax, (1.7823367265645145, 4.9456146050146312),
                        rtol=1e-14)

    def test_empty_input(self):
        assert_raises(ValueError, stats.bayes_mvs, [])

    def test_result_attributes(self):
        x = np.arange(15)
        attributes = ('statistic', 'minmax')
        res = stats.bayes_mvs(x)

        for i in res:
            check_named_results(i, attributes)


class TestMvsdist:
    def test_basic(self):
        data = [6, 9, 12, 7, 8, 8, 13]
        mean, var, std = stats.mvsdist(data)
        assert_almost_equal(mean.mean(), 9.0)
        assert_allclose(mean.interval(0.9), (7.103650222492964,
                                             10.896349777507034), rtol=1e-14)

        assert_almost_equal(var.mean(), 10.0)
        assert_allclose(var.interval(0.9), (3.1767242068607087,
                                            24.45910381334018), rtol=1e-09)

        assert_almost_equal(std.mean(), 2.9724954732045084, decimal=14)
        assert_allclose(std.interval(0.9), (1.7823367265645145,
                                            4.9456146050146312), rtol=1e-14)

    def test_empty_input(self):
        assert_raises(ValueError, stats.mvsdist, [])

    def test_bad_arg(self):
        # Raise ValueError if fewer than two data points are given.
        data = [1]
        assert_raises(ValueError, stats.mvsdist, data)

    def test_warns(self):
        # regression test for gh-5270
        # make sure there are no spurious divide-by-zero warnings
        with warnings.catch_warnings():
            warnings.simplefilter('error', RuntimeWarning)
            [x.mean() for x in stats.mvsdist([1, 2, 3])]
            [x.mean() for x in stats.mvsdist([1, 2, 3, 4, 5])]


class TestShapiro:
    def test_basic(self):
        x1 = [0.11, 7.87, 4.61, 10.14, 7.95, 3.14, 0.46,
              4.43, 0.21, 4.75, 0.71, 1.52, 3.24,
              0.93, 0.42, 4.97, 9.53, 4.55, 0.47, 6.66]
        w, pw = stats.shapiro(x1)
        shapiro_test = stats.shapiro(x1)
        assert_almost_equal(w, 0.90047299861907959, decimal=6)
        assert_almost_equal(shapiro_test.statistic, 0.90047299861907959, decimal=6)
        assert_almost_equal(pw, 0.042089745402336121, decimal=6)
        assert_almost_equal(shapiro_test.pvalue, 0.042089745402336121, decimal=6)

        x2 = [1.36, 1.14, 2.92, 2.55, 1.46, 1.06, 5.27, -1.11,
              3.48, 1.10, 0.88, -0.51, 1.46, 0.52, 6.20, 1.69,
              0.08, 3.67, 2.81, 3.49]
        w, pw = stats.shapiro(x2)
        shapiro_test = stats.shapiro(x2)
        assert_almost_equal(w, 0.9590270, decimal=6)
        assert_almost_equal(shapiro_test.statistic, 0.9590270, decimal=6)
        assert_almost_equal(pw, 0.52460, decimal=3)
        assert_almost_equal(shapiro_test.pvalue, 0.52460, decimal=3)

        # Verified against R
        x3 = stats.norm.rvs(loc=5, scale=3, size=100, random_state=12345678)
        w, pw = stats.shapiro(x3)
        shapiro_test = stats.shapiro(x3)
        assert_almost_equal(w, 0.9772805571556091, decimal=6)
        assert_almost_equal(shapiro_test.statistic, 0.9772805571556091, decimal=6)
        assert_almost_equal(pw, 0.08144091814756393, decimal=3)
        assert_almost_equal(shapiro_test.pvalue, 0.08144091814756393, decimal=3)

        # Extracted from original paper
        x4 = [0.139, 0.157, 0.175, 0.256, 0.344, 0.413, 0.503, 0.577, 0.614,
              0.655, 0.954, 1.392, 1.557, 1.648, 1.690, 1.994, 2.174, 2.206,
              3.245, 3.510, 3.571, 4.354, 4.980, 6.084, 8.351]
        W_expected = 0.83467
        p_expected = 0.000914
        w, pw = stats.shapiro(x4)
        shapiro_test = stats.shapiro(x4)
        assert_almost_equal(w, W_expected, decimal=4)
        assert_almost_equal(shapiro_test.statistic, W_expected, decimal=4)
        assert_almost_equal(pw, p_expected, decimal=5)
        assert_almost_equal(shapiro_test.pvalue, p_expected, decimal=5)

    def test_2d(self):
        x1 = [[0.11, 7.87, 4.61, 10.14, 7.95, 3.14, 0.46,
              4.43, 0.21, 4.75], [0.71, 1.52, 3.24,
              0.93, 0.42, 4.97, 9.53, 4.55, 0.47, 6.66]]
        w, pw = stats.shapiro(x1)
        shapiro_test = stats.shapiro(x1)
        assert_almost_equal(w, 0.90047299861907959, decimal=6)
        assert_almost_equal(shapiro_test.statistic, 0.90047299861907959, decimal=6)
        assert_almost_equal(pw, 0.042089745402336121, decimal=6)
        assert_almost_equal(shapiro_test.pvalue, 0.042089745402336121, decimal=6)

        x2 = [[1.36, 1.14, 2.92, 2.55, 1.46, 1.06, 5.27, -1.11,
              3.48, 1.10], [0.88, -0.51, 1.46, 0.52, 6.20, 1.69,
              0.08, 3.67, 2.81, 3.49]]
        w, pw = stats.shapiro(x2)
        shapiro_test = stats.shapiro(x2)
        assert_almost_equal(w, 0.9590270, decimal=6)
        assert_almost_equal(shapiro_test.statistic, 0.9590270, decimal=6)
        assert_almost_equal(pw, 0.52460, decimal=3)
        assert_almost_equal(shapiro_test.pvalue, 0.52460, decimal=3)

    @pytest.mark.parametrize('x', ([], [1], [1, 2]))
    def test_not_enough_values(self, x):
        with pytest.warns(SmallSampleWarning, match=too_small_1d_not_omit):
            res = stats.shapiro(x)
            assert_equal(res.statistic, np.nan)
            assert_equal(res.pvalue, np.nan)

    def test_nan_input(self):
        x = np.arange(10.)
        x[9] = np.nan

        w, pw = stats.shapiro(x)
        shapiro_test = stats.shapiro(x)
        assert_equal(w, np.nan)
        assert_equal(shapiro_test.statistic, np.nan)
        # Originally, shapiro returned a p-value of 1 in this case,
        # but there is no way to produce a numerical p-value if the
        # statistic is not a number. NaN is more appropriate.
        assert_almost_equal(pw, np.nan)
        assert_almost_equal(shapiro_test.pvalue, np.nan)

    def test_gh14462(self):
        # shapiro is theoretically location-invariant, but when the magnitude
        # of the values is much greater than the variance, there can be
        # numerical issues. Fixed by subtracting median from the data.
        # See gh-14462.

        trans_val, maxlog = stats.boxcox([122500, 474400, 110400])
        res = stats.shapiro(trans_val)

        # Reference from R:
        # options(digits=16)
        # x = c(0.00000000e+00, 3.39996924e-08, -6.35166875e-09)
        # shapiro.test(x)
        ref = (0.86468431705371, 0.2805581751566)

        assert_allclose(res, ref, rtol=1e-5)

    def test_length_3_gh18322(self):
        # gh-18322 reported that the p-value could be negative for input of
        # length 3. Check that this is resolved.
        res = stats.shapiro([0.6931471805599453, 0.0, 0.0])
        assert res.pvalue >= 0

        # R `shapiro.test` doesn't produce an accurate p-value in the case
        # above. Check that the formula used in `stats.shapiro` is not wrong.
        # options(digits=16)
        # x = c(-0.7746653110021126, -0.4344432067942129, 1.8157053280290931)
        # shapiro.test(x)
        x = [-0.7746653110021126, -0.4344432067942129, 1.8157053280290931]
        res = stats.shapiro(x)
        assert_allclose(res.statistic, 0.84658770645509)
        assert_allclose(res.pvalue, 0.2313666489882, rtol=1e-6)


class TestAnderson:
    def test_normal(self):
        rs = RandomState(1234567890)
        x1 = rs.standard_exponential(size=50)
        x2 = rs.standard_normal(size=50)
        A, crit, sig = stats.anderson(x1)
        assert_array_less(crit[:-1], A)
        A, crit, sig = stats.anderson(x2)
        assert_array_less(A, crit[-2:])

        v = np.ones(10)
        v[0] = 0
        A, crit, sig = stats.anderson(v)
        # The expected statistic 3.208057 was computed independently of scipy.
        # For example, in R:
        #   > library(nortest)
        #   > v <- rep(1, 10)
        #   > v[1] <- 0
        #   > result <- ad.test(v)
        #   > result$statistic
        #          A
        #   3.208057
        assert_allclose(A, 3.208057)

    def test_expon(self):
        rs = RandomState(1234567890)
        x1 = rs.standard_exponential(size=50)
        x2 = rs.standard_normal(size=50)
        A, crit, sig = stats.anderson(x1, 'expon')
        assert_array_less(A, crit[-2:])
        with np.errstate(all='ignore'):
            A, crit, sig = stats.anderson(x2, 'expon')
        assert_(A > crit[-1])

    def test_gumbel(self):
        # Regression test for gh-6306.  Before that issue was fixed,
        # this case would return a2=inf.
        v = np.ones(100)
        v[0] = 0.0
        a2, crit, sig = stats.anderson(v, 'gumbel')
        # A brief reimplementation of the calculation of the statistic.
        n = len(v)
        xbar, s = stats.gumbel_l.fit(v)
        logcdf = stats.gumbel_l.logcdf(v, xbar, s)
        logsf = stats.gumbel_l.logsf(v, xbar, s)
        i = np.arange(1, n+1)
        expected_a2 = -n - np.mean((2*i - 1) * (logcdf + logsf[::-1]))

        assert_allclose(a2, expected_a2)

    def test_bad_arg(self):
        assert_raises(ValueError, stats.anderson, [1], dist='plate_of_shrimp')

    def test_result_attributes(self):
        rs = RandomState(1234567890)
        x = rs.standard_exponential(size=50)
        res = stats.anderson(x)
        attributes = ('statistic', 'critical_values', 'significance_level')
        check_named_results(res, attributes)

    def test_gumbel_l(self):
        # gh-2592, gh-6337
        # Adds support to 'gumbel_r' and 'gumbel_l' as valid inputs for dist.
        rs = RandomState(1234567890)
        x = rs.gumbel(size=100)
        A1, crit1, sig1 = stats.anderson(x, 'gumbel')
        A2, crit2, sig2 = stats.anderson(x, 'gumbel_l')

        assert_allclose(A2, A1)

    def test_gumbel_r(self):
        # gh-2592, gh-6337
        # Adds support to 'gumbel_r' and 'gumbel_l' as valid inputs for dist.
        rs = RandomState(1234567890)
        x1 = rs.gumbel(size=100)
        x2 = np.ones(100)
        # A constant array is a degenerate case and breaks gumbel_r.fit, so
        # change one value in x2.
        x2[0] = 0.996
        A1, crit1, sig1 = stats.anderson(x1, 'gumbel_r')
        A2, crit2, sig2 = stats.anderson(x2, 'gumbel_r')

        assert_array_less(A1, crit1[-2:])
        assert_(A2 > crit2[-1])

    def test_weibull_min_case_A(self):
        # data and reference values from `anderson` reference [7]
        x = np.array([225, 171, 198, 189, 189, 135, 162, 135, 117, 162])
        res = stats.anderson(x, 'weibull_min')
        m, loc, scale = res.fit_result.params
        assert_allclose((m, loc, scale), (2.38, 99.02, 78.23), rtol=2e-3)
        assert_allclose(res.statistic, 0.260, rtol=1e-3)
        assert res.statistic < res.critical_values[0]

        c = 1 / m  # ~0.42
        assert_allclose(c, 1/2.38, rtol=2e-3)
        # interpolate between rows for c=0.4 and c=0.45, indices -3 and -2
        As40 = _Avals_weibull[-3]
        As45 = _Avals_weibull[-2]
        As_ref = As40 + (c - 0.4)/(0.45 - 0.4) * (As45 - As40)
        # atol=1e-3 because results are rounded up to the next third decimal
        assert np.all(res.critical_values > As_ref)
        assert_allclose(res.critical_values, As_ref, atol=1e-3)

    def test_weibull_min_case_B(self):
        # From `anderson` reference [7]
        x = np.array([74, 57, 48, 29, 502, 12, 70, 21,
                      29, 386, 59, 27, 153, 26, 326])
        message = "Maximum likelihood estimation has converged to "
        with pytest.raises(ValueError, match=message):
            stats.anderson(x, 'weibull_min')

    def test_weibull_warning_error(self):
        # Check for warning message when there are too few observations
        # This is also an example in which an error occurs during fitting
        x = -np.array([225, 75, 57, 168, 107, 12, 61, 43, 29])
        wmessage = "Critical values of the test statistic are given for the..."
        emessage = "An error occurred while fitting the Weibull distribution..."
        wcontext = pytest.warns(UserWarning, match=wmessage)
        econtext = pytest.raises(ValueError, match=emessage)
        with wcontext, econtext:
            stats.anderson(x, 'weibull_min')

    @pytest.mark.parametrize('distname',
                             ['norm', 'expon', 'gumbel_l', 'extreme1',
                              'gumbel', 'gumbel_r', 'logistic', 'weibull_min'])
    def test_anderson_fit_params(self, distname):
        # check that anderson now returns a FitResult
        rng = np.random.default_rng(330691555377792039)
        real_distname = ('gumbel_l' if distname in {'extreme1', 'gumbel'}
                         else distname)
        dist = getattr(stats, real_distname)
        params = distcont[real_distname]
        x = dist.rvs(*params, size=1000, random_state=rng)
        res = stats.anderson(x, distname)
        assert res.fit_result.success

    def test_anderson_weibull_As(self):
        m = 1  # "when mi < 2, so that c > 0.5, the last line...should be used"
        assert_equal(_get_As_weibull(1/m), _Avals_weibull[-1])
        m = np.inf
        assert_equal(_get_As_weibull(1/m), _Avals_weibull[0])


class TestAndersonKSamp:
    def test_example1a(self):
        # Example data from Scholz & Stephens (1987), originally
        # published in Lehmann (1995, Nonparametrics, Statistical
        # Methods Based on Ranks, p. 309)
        # Pass a mixture of lists and arrays
        t1 = [38.7, 41.5, 43.8, 44.5, 45.5, 46.0, 47.7, 58.0]
        t2 = np.array([39.2, 39.3, 39.7, 41.4, 41.8, 42.9, 43.3, 45.8])
        t3 = np.array([34.0, 35.0, 39.0, 40.0, 43.0, 43.0, 44.0, 45.0])
        t4 = np.array([34.0, 34.8, 34.8, 35.4, 37.2, 37.8, 41.2, 42.8])

        Tk, tm, p = stats.anderson_ksamp((t1, t2, t3, t4), midrank=False)

        assert_almost_equal(Tk, 4.449, 3)
        assert_array_almost_equal([0.4985, 1.3237, 1.9158, 2.4930, 3.2459],
                                  tm[0:5], 4)
        assert_allclose(p, 0.0021, atol=0.00025)

    def test_example1b(self):
        # Example data from Scholz & Stephens (1987), originally
        # published in Lehmann (1995, Nonparametrics, Statistical
        # Methods Based on Ranks, p. 309)
        # Pass arrays
        t1 = np.array([38.7, 41.5, 43.8, 44.5, 45.5, 46.0, 47.7, 58.0])
        t2 = np.array([39.2, 39.3, 39.7, 41.4, 41.8, 42.9, 43.3, 45.8])
        t3 = np.array([34.0, 35.0, 39.0, 40.0, 43.0, 43.0, 44.0, 45.0])
        t4 = np.array([34.0, 34.8, 34.8, 35.4, 37.2, 37.8, 41.2, 42.8])
        Tk, tm, p = stats.anderson_ksamp((t1, t2, t3, t4), midrank=True)

        assert_almost_equal(Tk, 4.480, 3)
        assert_array_almost_equal([0.4985, 1.3237, 1.9158, 2.4930, 3.2459],
                                  tm[0:5], 4)
        assert_allclose(p, 0.0020, atol=0.00025)

    @pytest.mark.xslow
    def test_example2a(self):
        # Example data taken from an earlier technical report of
        # Scholz and Stephens
        # Pass lists instead of arrays
        t1 = [194, 15, 41, 29, 33, 181]
        t2 = [413, 14, 58, 37, 100, 65, 9, 169, 447, 184, 36, 201, 118]
        t3 = [34, 31, 18, 18, 67, 57, 62, 7, 22, 34]
        t4 = [90, 10, 60, 186, 61, 49, 14, 24, 56, 20, 79, 84, 44, 59, 29,
              118, 25, 156, 310, 76, 26, 44, 23, 62]
        t5 = [130, 208, 70, 101, 208]
        t6 = [74, 57, 48, 29, 502, 12, 70, 21, 29, 386, 59, 27]
        t7 = [55, 320, 56, 104, 220, 239, 47, 246, 176, 182, 33]
        t8 = [23, 261, 87, 7, 120, 14, 62, 47, 225, 71, 246, 21, 42, 20, 5,
              12, 120, 11, 3, 14, 71, 11, 14, 11, 16, 90, 1, 16, 52, 95]
        t9 = [97, 51, 11, 4, 141, 18, 142, 68, 77, 80, 1, 16, 106, 206, 82,
              54, 31, 216, 46, 111, 39, 63, 18, 191, 18, 163, 24]
        t10 = [50, 44, 102, 72, 22, 39, 3, 15, 197, 188, 79, 88, 46, 5, 5, 36,
               22, 139, 210, 97, 30, 23, 13, 14]
        t11 = [359, 9, 12, 270, 603, 3, 104, 2, 438]
        t12 = [50, 254, 5, 283, 35, 12]
        t13 = [487, 18, 100, 7, 98, 5, 85, 91, 43, 230, 3, 130]
        t14 = [102, 209, 14, 57, 54, 32, 67, 59, 134, 152, 27, 14, 230, 66,
               61, 34]

        samples = (t1, t2, t3, t4, t5, t6, t7, t8, t9, t10, t11, t12, t13, t14)
        Tk, tm, p = stats.anderson_ksamp(samples, midrank=False)
        assert_almost_equal(Tk, 3.288, 3)
        assert_array_almost_equal([0.5990, 1.3269, 1.8052, 2.2486, 2.8009],
                                  tm[0:5], 4)
        assert_allclose(p, 0.0041, atol=0.00025)

        rng = np.random.default_rng(6989860141921615054)
        method = stats.PermutationMethod(n_resamples=9999, rng=rng)
        res = stats.anderson_ksamp(samples, midrank=False, method=method)
        assert_array_equal(res.statistic, Tk)
        assert_array_equal(res.critical_values, tm)
        assert_allclose(res.pvalue, p, atol=6e-4)

    def test_example2b(self):
        # Example data taken from an earlier technical report of
        # Scholz and Stephens
        t1 = [194, 15, 41, 29, 33, 181]
        t2 = [413, 14, 58, 37, 100, 65, 9, 169, 447, 184, 36, 201, 118]
        t3 = [34, 31, 18, 18, 67, 57, 62, 7, 22, 34]
        t4 = [90, 10, 60, 186, 61, 49, 14, 24, 56, 20, 79, 84, 44, 59, 29,
              118, 25, 156, 310, 76, 26, 44, 23, 62]
        t5 = [130, 208, 70, 101, 208]
        t6 = [74, 57, 48, 29, 502, 12, 70, 21, 29, 386, 59, 27]
        t7 = [55, 320, 56, 104, 220, 239, 47, 246, 176, 182, 33]
        t8 = [23, 261, 87, 7, 120, 14, 62, 47, 225, 71, 246, 21, 42, 20, 5,
              12, 120, 11, 3, 14, 71, 11, 14, 11, 16, 90, 1, 16, 52, 95]
        t9 = [97, 51, 11, 4, 141, 18, 142, 68, 77, 80, 1, 16, 106, 206, 82,
              54, 31, 216, 46, 111, 39, 63, 18, 191, 18, 163, 24]
        t10 = [50, 44, 102, 72, 22, 39, 3, 15, 197, 188, 79, 88, 46, 5, 5, 36,
               22, 139, 210, 97, 30, 23, 13, 14]
        t11 = [359, 9, 12, 270, 603, 3, 104, 2, 438]
        t12 = [50, 254, 5, 283, 35, 12]
        t13 = [487, 18, 100, 7, 98, 5, 85, 91, 43, 230, 3, 130]
        t14 = [102, 209, 14, 57, 54, 32, 67, 59, 134, 152, 27, 14, 230, 66,
               61, 34]

        Tk, tm, p = stats.anderson_ksamp((t1, t2, t3, t4, t5, t6, t7, t8,
                                          t9, t10, t11, t12, t13, t14),
                                         midrank=True)

        assert_almost_equal(Tk, 3.294, 3)
        assert_array_almost_equal([0.5990, 1.3269, 1.8052, 2.2486, 2.8009],
                                  tm[0:5], 4)
        assert_allclose(p, 0.0041, atol=0.00025)

    @pytest.mark.thread_unsafe
    def test_R_kSamples(self):
        # test values generates with R package kSamples
        # package version 1.2-6 (2017-06-14)
        # r1 = 1:100
        # continuous case (no ties) --> version  1
        # res <- kSamples::ad.test(r1, r1 + 40.5)
        # res$ad[1, "T.AD"] #  41.105
        # res$ad[1, " asympt. P-value"] #  5.8399e-18
        #
        # discrete case (ties allowed) --> version  2 (here: midrank=True)
        # res$ad[2, "T.AD"] #  41.235
        #
        # res <- kSamples::ad.test(r1, r1 + .5)
        # res$ad[1, "T.AD"] #  -1.2824
        # res$ad[1, " asympt. P-value"] #  1
        # res$ad[2, "T.AD"] #  -1.2944
        #
        # res <- kSamples::ad.test(r1, r1 + 7.5)
        # res$ad[1, "T.AD"] # 1.4923
        # res$ad[1, " asympt. P-value"] # 0.077501
        #
        # res <- kSamples::ad.test(r1, r1 + 6)
        # res$ad[2, "T.AD"] # 0.63892
        # res$ad[2, " asympt. P-value"] # 0.17981
        #
        # res <- kSamples::ad.test(r1, r1 + 11.5)
        # res$ad[1, "T.AD"] # 4.5042
        # res$ad[1, " asympt. P-value"] # 0.00545
        #
        # res <- kSamples::ad.test(r1, r1 + 13.5)
        # res$ad[1, "T.AD"] # 6.2982
        # res$ad[1, " asympt. P-value"] # 0.00118

        x1 = np.linspace(1, 100, 100)
        # test case: different distributions;p-value floored at 0.001
        # test case for issue #5493 / #8536
        with suppress_warnings() as sup:
            sup.filter(UserWarning, message='p-value floored')
            s, _, p = stats.anderson_ksamp([x1, x1 + 40.5], midrank=False)
        assert_almost_equal(s, 41.105, 3)
        assert_equal(p, 0.001)

        with suppress_warnings() as sup:
            sup.filter(UserWarning, message='p-value floored')
            s, _, p = stats.anderson_ksamp([x1, x1 + 40.5])
        assert_almost_equal(s, 41.235, 3)
        assert_equal(p, 0.001)

        # test case: similar distributions --> p-value capped at 0.25
        with suppress_warnings() as sup:
            sup.filter(UserWarning, message='p-value capped')
            s, _, p = stats.anderson_ksamp([x1, x1 + .5], midrank=False)
        assert_almost_equal(s, -1.2824, 4)
        assert_equal(p, 0.25)

        with suppress_warnings() as sup:
            sup.filter(UserWarning, message='p-value capped')
            s, _, p = stats.anderson_ksamp([x1, x1 + .5])
        assert_almost_equal(s, -1.2944, 4)
        assert_equal(p, 0.25)

        # test case: check interpolated p-value in [0.01, 0.25] (no ties)
        s, _, p = stats.anderson_ksamp([x1, x1 + 7.5], midrank=False)
        assert_almost_equal(s, 1.4923, 4)
        assert_allclose(p, 0.0775, atol=0.005, rtol=0)

        # test case: check interpolated p-value in [0.01, 0.25] (w/ ties)
        s, _, p = stats.anderson_ksamp([x1, x1 + 6])
        assert_almost_equal(s, 0.6389, 4)
        assert_allclose(p, 0.1798, atol=0.005, rtol=0)

        # test extended critical values for p=0.001 and p=0.005
        s, _, p = stats.anderson_ksamp([x1, x1 + 11.5], midrank=False)
        assert_almost_equal(s, 4.5042, 4)
        assert_allclose(p, 0.00545, atol=0.0005, rtol=0)

        s, _, p = stats.anderson_ksamp([x1, x1 + 13.5], midrank=False)
        assert_almost_equal(s, 6.2982, 4)
        assert_allclose(p, 0.00118, atol=0.0001, rtol=0)

    def test_not_enough_samples(self):
        assert_raises(ValueError, stats.anderson_ksamp, np.ones(5))

    def test_no_distinct_observations(self):
        assert_raises(ValueError, stats.anderson_ksamp,
                      (np.ones(5), np.ones(5)))

    def test_empty_sample(self):
        assert_raises(ValueError, stats.anderson_ksamp, (np.ones(5), []))

    def test_result_attributes(self):
        # Pass a mixture of lists and arrays
        t1 = [38.7, 41.5, 43.8, 44.5, 45.5, 46.0, 47.7, 58.0]
        t2 = np.array([39.2, 39.3, 39.7, 41.4, 41.8, 42.9, 43.3, 45.8])
        res = stats.anderson_ksamp((t1, t2), midrank=False)

        attributes = ('statistic', 'critical_values', 'significance_level')
        check_named_results(res, attributes)

        assert_equal(res.significance_level, res.pvalue)


class TestAnsari:

    def test_small(self):
        x = [1, 2, 3, 3, 4]
        y = [3, 2, 6, 1, 6, 1, 4, 1]
        with suppress_warnings() as sup:
            sup.filter(UserWarning, "Ties preclude use of exact statistic.")
            W, pval = stats.ansari(x, y)
        assert_almost_equal(W, 23.5, 11)
        assert_almost_equal(pval, 0.13499256881897437, 11)

    def test_approx(self):
        ramsay = np.array((111, 107, 100, 99, 102, 106, 109, 108, 104, 99,
                           101, 96, 97, 102, 107, 113, 116, 113, 110, 98))
        parekh = np.array((107, 108, 106, 98, 105, 103, 110, 105, 104,
                           100, 96, 108, 103, 104, 114, 114, 113, 108,
                           106, 99))

        with suppress_warnings() as sup:
            sup.filter(UserWarning, "Ties preclude use of exact statistic.")
            W, pval = stats.ansari(ramsay, parekh)

        assert_almost_equal(W, 185.5, 11)
        assert_almost_equal(pval, 0.18145819972867083, 11)

    def test_exact(self):
        W, pval = stats.ansari([1, 2, 3, 4], [15, 5, 20, 8, 10, 12])
        assert_almost_equal(W, 10.0, 11)
        assert_almost_equal(pval, 0.533333333333333333, 7)

    @pytest.mark.parametrize('args', [([], [1]), ([1], [])])
    def test_bad_arg(self, args):
        with pytest.warns(SmallSampleWarning, match=too_small_1d_not_omit):
            res = stats.ansari(*args)
            assert_equal(res.statistic, np.nan)
            assert_equal(res.pvalue, np.nan)

    def test_result_attributes(self):
        x = [1, 2, 3, 3, 4]
        y = [3, 2, 6, 1, 6, 1, 4, 1]
        with suppress_warnings() as sup:
            sup.filter(UserWarning, "Ties preclude use of exact statistic.")
            res = stats.ansari(x, y)
        attributes = ('statistic', 'pvalue')
        check_named_results(res, attributes)

    def test_bad_alternative(self):
        # invalid value for alternative must raise a ValueError
        x1 = [1, 2, 3, 4]
        x2 = [5, 6, 7, 8]
        match = "'alternative' must be 'two-sided'"
        with assert_raises(ValueError, match=match):
            stats.ansari(x1, x2, alternative='foo')

    def test_alternative_exact(self):
        x1 = [-5, 1, 5, 10, 15, 20, 25]  # high scale, loc=10
        x2 = [7.5, 8.5, 9.5, 10.5, 11.5, 12.5]  # low scale, loc=10
        # ratio of scales is greater than 1. So, the
        # p-value must be high when `alternative='less'`
        # and low when `alternative='greater'`.
        statistic, pval = stats.ansari(x1, x2)
        pval_l = stats.ansari(x1, x2, alternative='less').pvalue
        pval_g = stats.ansari(x1, x2, alternative='greater').pvalue
        assert pval_l > 0.95
        assert pval_g < 0.05  # level of significance.
        # also check if the p-values sum up to 1 plus the probability
        # mass under the calculated statistic.
        prob = _abw_state.a.pmf(statistic, len(x1), len(x2))
        assert_allclose(pval_g + pval_l, 1 + prob, atol=1e-12)
        # also check if one of the one-sided p-value equals half the
        # two-sided p-value and the other one-sided p-value is its
        # compliment.
        assert_allclose(pval_g, pval/2, atol=1e-12)
        assert_allclose(pval_l, 1+prob-pval/2, atol=1e-12)
        # sanity check. The result should flip if
        # we exchange x and y.
        pval_l_reverse = stats.ansari(x2, x1, alternative='less').pvalue
        pval_g_reverse = stats.ansari(x2, x1, alternative='greater').pvalue
        assert pval_l_reverse < 0.05
        assert pval_g_reverse > 0.95

    @pytest.mark.parametrize(
        'x, y, alternative, expected',
        # the tests are designed in such a way that the
        # if else statement in ansari test for exact
        # mode is covered.
        [([1, 2, 3, 4], [5, 6, 7, 8], 'less', 0.6285714285714),
         ([1, 2, 3, 4], [5, 6, 7, 8], 'greater', 0.6285714285714),
         ([1, 2, 3], [4, 5, 6, 7, 8], 'less', 0.8928571428571),
         ([1, 2, 3], [4, 5, 6, 7, 8], 'greater', 0.2857142857143),
         ([1, 2, 3, 4, 5], [6, 7, 8], 'less', 0.2857142857143),
         ([1, 2, 3, 4, 5], [6, 7, 8], 'greater', 0.8928571428571)]
    )
    def test_alternative_exact_with_R(self, x, y, alternative, expected):
        # testing with R on arbitrary data
        # Sample R code used for the third test case above:
        # ```R
        # > options(digits=16)
        # > x <- c(1,2,3)
        # > y <- c(4,5,6,7,8)
        # > ansari.test(x, y, alternative='less', exact=TRUE)
        #
        #     Ansari-Bradley test
        #
        # data:  x and y
        # AB = 6, p-value = 0.8928571428571
        # alternative hypothesis: true ratio of scales is less than 1
        #
        # ```
        pval = stats.ansari(x, y, alternative=alternative).pvalue
        assert_allclose(pval, expected, atol=1e-12)

    def test_alternative_approx(self):
        # intuitive tests for approximation
        x1 = stats.norm.rvs(0, 5, size=100, random_state=123)
        x2 = stats.norm.rvs(0, 2, size=100, random_state=123)
        # for m > 55 or n > 55, the test should automatically
        # switch to approximation.
        pval_l = stats.ansari(x1, x2, alternative='less').pvalue
        pval_g = stats.ansari(x1, x2, alternative='greater').pvalue
        assert_allclose(pval_l, 1.0, atol=1e-12)
        assert_allclose(pval_g, 0.0, atol=1e-12)
        # also check if one of the one-sided p-value equals half the
        # two-sided p-value and the other one-sided p-value is its
        # compliment.
        x1 = stats.norm.rvs(0, 2, size=60, random_state=123)
        x2 = stats.norm.rvs(0, 1.5, size=60, random_state=123)
        pval = stats.ansari(x1, x2).pvalue
        pval_l = stats.ansari(x1, x2, alternative='less').pvalue
        pval_g = stats.ansari(x1, x2, alternative='greater').pvalue
        assert_allclose(pval_g, pval/2, atol=1e-12)
        assert_allclose(pval_l, 1-pval/2, atol=1e-12)


class TestBartlett:
    def test_data(self, xp):
        # https://www.itl.nist.gov/div898/handbook/eda/section3/eda357.htm
        args = [g1, g2, g3, g4, g5, g6, g7, g8, g9, g10]
        args = [xp.asarray(arg) for arg in args]
        T, pval = stats.bartlett(*args)
        xp_assert_close(T, xp.asarray(20.78587342806484))
        xp_assert_close(pval, xp.asarray(0.0136358632781))

    def test_too_few_args(self, xp):
        message = "Must enter at least two input sample vectors."
        with pytest.raises(ValueError, match=message):
            stats.bartlett(xp.asarray([1.]))

    def test_result_attributes(self, xp):
        args = [g1, g2, g3, g4, g5, g6, g7, g8, g9, g10]
        args = [xp.asarray(arg) for arg in args]
        res = stats.bartlett(*args)
        attributes = ('statistic', 'pvalue')
        check_named_results(res, attributes, xp=xp)

<<<<<<< HEAD
    @skip_xp_backends("jax.numpy",
                      reason='`var` incorrect when `correction > n` (google/jax#21330)')
=======
>>>>>>> 52a09130
    @pytest.mark.filterwarnings("ignore:invalid value encountered in divide")
    def test_empty_arg(self, xp):
        args = (g1, g2, g3, g4, g5, g6, g7, g8, g9, g10, [])
        args = [xp.asarray(arg) for arg in args]
        if is_numpy(xp):
            with pytest.warns(SmallSampleWarning, match=too_small_1d_not_omit):
                res = stats.bartlett(*args)
        else:
            with np.testing.suppress_warnings() as sup:
                # torch/array_api_strict
                sup.filter(RuntimeWarning, "invalid value encountered")
                sup.filter(UserWarning, r"var\(\): degrees of freedom is <= 0.")
                sup.filter(RuntimeWarning, "Degrees of freedom <= 0 for slice")
                res = stats.bartlett(*args)
        NaN = xp.asarray(xp.nan)
        xp_assert_equal(res.statistic, NaN)
        xp_assert_equal(res.pvalue, NaN)

    def test_negative_pvalue_gh21152(self, xp):
        a = xp.asarray([10.1, 10.2, 10.3, 10.4], dtype=xp.float32)
        b = xp.asarray([10.15, 10.25, 10.35, 10.45], dtype=xp.float32)
        c = xp.asarray([10.05, 10.15, 10.25, 10.35], dtype=xp.float32)
        res = stats.bartlett(a, b, c)
        assert xp.all(res.statistic >= 0)


class TestLevene:

    def test_data(self):
        # https://www.itl.nist.gov/div898/handbook/eda/section3/eda35a.htm
        args = [g1, g2, g3, g4, g5, g6, g7, g8, g9, g10]
        W, pval = stats.levene(*args)
        assert_almost_equal(W, 1.7059176930008939, 7)
        assert_almost_equal(pval, 0.0990829755522, 7)

    def test_trimmed1(self):
        # Test that center='trimmed' gives the same result as center='mean'
        # when proportiontocut=0.
        W1, pval1 = stats.levene(g1, g2, g3, center='mean')
        W2, pval2 = stats.levene(g1, g2, g3, center='trimmed',
                                 proportiontocut=0.0)
        assert_almost_equal(W1, W2)
        assert_almost_equal(pval1, pval2)

    def test_trimmed2(self):
        x = [1.2, 2.0, 3.0, 4.0, 5.0, 6.0, 7.0, 100.0]
        y = [0.0, 3.0, 3.5, 4.0, 4.5, 5.0, 5.5, 200.0]
        np.random.seed(1234)
        x2 = np.random.permutation(x)

        # Use center='trimmed'
        W0, pval0 = stats.levene(x, y, center='trimmed',
                                 proportiontocut=0.125)
        W1, pval1 = stats.levene(x2, y, center='trimmed',
                                 proportiontocut=0.125)
        # Trim the data here, and use center='mean'
        W2, pval2 = stats.levene(x[1:-1], y[1:-1], center='mean')
        # Result should be the same.
        assert_almost_equal(W0, W2)
        assert_almost_equal(W1, W2)
        assert_almost_equal(pval1, pval2)

    def test_equal_mean_median(self):
        x = np.linspace(-1, 1, 21)
        np.random.seed(1234)
        x2 = np.random.permutation(x)
        y = x**3
        W1, pval1 = stats.levene(x, y, center='mean')
        W2, pval2 = stats.levene(x2, y, center='median')
        assert_almost_equal(W1, W2)
        assert_almost_equal(pval1, pval2)

    def test_bad_keyword(self):
        x = np.linspace(-1, 1, 21)
        assert_raises(TypeError, stats.levene, x, x, portiontocut=0.1)

    def test_bad_center_value(self):
        x = np.linspace(-1, 1, 21)
        assert_raises(ValueError, stats.levene, x, x, center='trim')

    def test_too_few_args(self):
        assert_raises(ValueError, stats.levene, [1])

    def test_result_attributes(self):
        args = [g1, g2, g3, g4, g5, g6, g7, g8, g9, g10]
        res = stats.levene(*args)
        attributes = ('statistic', 'pvalue')
        check_named_results(res, attributes)

    # temporary fix for issue #9252: only accept 1d input
    def test_1d_input(self):
        x = np.array([[1, 2], [3, 4]])
        assert_raises(ValueError, stats.levene, g1, x)


class TestBinomTest:
    """Tests for stats.binomtest."""

    # Expected results here are from R binom.test, e.g.
    # options(digits=16)
    # binom.test(484, 967, p=0.48)
    #
    def test_two_sided_pvalues1(self):
        # `tol` could be stricter on most architectures, but the value
        # here is limited by accuracy of `binom.cdf` for large inputs on
        # Linux_Python_37_32bit_full and aarch64
        rtol = 1e-10  # aarch64 observed rtol: 1.5e-11
        res = stats.binomtest(10079999, 21000000, 0.48)
        assert_allclose(res.pvalue, 1.0, rtol=rtol)
        res = stats.binomtest(10079990, 21000000, 0.48)
        assert_allclose(res.pvalue, 0.9966892187965, rtol=rtol)
        res = stats.binomtest(10080009, 21000000, 0.48)
        assert_allclose(res.pvalue, 0.9970377203856, rtol=rtol)
        res = stats.binomtest(10080017, 21000000, 0.48)
        assert_allclose(res.pvalue, 0.9940754817328, rtol=1e-9)

    def test_two_sided_pvalues2(self):
        rtol = 1e-10  # no aarch64 failure with 1e-15, preemptive bump
        res = stats.binomtest(9, n=21, p=0.48)
        assert_allclose(res.pvalue, 0.6689672431939, rtol=rtol)
        res = stats.binomtest(4, 21, 0.48)
        assert_allclose(res.pvalue, 0.008139563452106, rtol=rtol)
        res = stats.binomtest(11, 21, 0.48)
        assert_allclose(res.pvalue, 0.8278629664608, rtol=rtol)
        res = stats.binomtest(7, 21, 0.48)
        assert_allclose(res.pvalue, 0.1966772901718, rtol=rtol)
        res = stats.binomtest(3, 10, .5)
        assert_allclose(res.pvalue, 0.34375, rtol=rtol)
        res = stats.binomtest(2, 2, .4)
        assert_allclose(res.pvalue, 0.16, rtol=rtol)
        res = stats.binomtest(2, 4, .3)
        assert_allclose(res.pvalue, 0.5884, rtol=rtol)

    def test_edge_cases(self):
        rtol = 1e-10  # aarch64 observed rtol: 1.33e-15
        res = stats.binomtest(484, 967, 0.5)
        assert_allclose(res.pvalue, 1, rtol=rtol)
        res = stats.binomtest(3, 47, 3/47)
        assert_allclose(res.pvalue, 1, rtol=rtol)
        res = stats.binomtest(13, 46, 13/46)
        assert_allclose(res.pvalue, 1, rtol=rtol)
        res = stats.binomtest(15, 44, 15/44)
        assert_allclose(res.pvalue, 1, rtol=rtol)
        res = stats.binomtest(7, 13, 0.5)
        assert_allclose(res.pvalue, 1, rtol=rtol)
        res = stats.binomtest(6, 11, 0.5)
        assert_allclose(res.pvalue, 1, rtol=rtol)

    def test_binary_srch_for_binom_tst(self):
        # Test that old behavior of binomtest is maintained
        # by the new binary search method in cases where d
        # exactly equals the input on one side.
        n = 10
        p = 0.5
        k = 3
        # First test for the case where k > mode of PMF
        i = np.arange(np.ceil(p * n), n+1)
        d = stats.binom.pmf(k, n, p)
        # Old way of calculating y, probably consistent with R.
        y1 = np.sum(stats.binom.pmf(i, n, p) <= d, axis=0)
        # New way with binary search.
        ix = _binary_search_for_binom_tst(lambda x1:
                                          -stats.binom.pmf(x1, n, p),
                                          -d, np.ceil(p * n), n)
        y2 = n - ix + int(d == stats.binom.pmf(ix, n, p))
        assert_allclose(y1, y2, rtol=1e-9)
        # Now test for the other side.
        k = 7
        i = np.arange(np.floor(p * n) + 1)
        d = stats.binom.pmf(k, n, p)
        # Old way of calculating y.
        y1 = np.sum(stats.binom.pmf(i, n, p) <= d, axis=0)
        # New way with binary search.
        ix = _binary_search_for_binom_tst(lambda x1:
                                          stats.binom.pmf(x1, n, p),
                                          d, 0, np.floor(p * n))
        y2 = ix + 1
        assert_allclose(y1, y2, rtol=1e-9)

    # Expected results here are from R 3.6.2 binom.test
    @pytest.mark.parametrize('alternative, pval, ci_low, ci_high',
                             [('less', 0.148831050443,
                               0.0, 0.2772002496709138),
                              ('greater', 0.9004695898947,
                               0.1366613252458672, 1.0),
                              ('two-sided', 0.2983720970096,
                               0.1266555521019559, 0.2918426890886281)])
    def test_confidence_intervals1(self, alternative, pval, ci_low, ci_high):
        res = stats.binomtest(20, n=100, p=0.25, alternative=alternative)
        assert_allclose(res.pvalue, pval, rtol=1e-12)
        assert_equal(res.statistic, 0.2)
        ci = res.proportion_ci(confidence_level=0.95)
        assert_allclose((ci.low, ci.high), (ci_low, ci_high), rtol=1e-12)

    # Expected results here are from R 3.6.2 binom.test.
    @pytest.mark.parametrize('alternative, pval, ci_low, ci_high',
                             [('less',
                               0.005656361, 0.0, 0.1872093),
                              ('greater',
                               0.9987146, 0.008860761, 1.0),
                              ('two-sided',
                               0.01191714, 0.006872485, 0.202706269)])
    def test_confidence_intervals2(self, alternative, pval, ci_low, ci_high):
        res = stats.binomtest(3, n=50, p=0.2, alternative=alternative)
        assert_allclose(res.pvalue, pval, rtol=1e-6)
        assert_equal(res.statistic, 0.06)
        ci = res.proportion_ci(confidence_level=0.99)
        assert_allclose((ci.low, ci.high), (ci_low, ci_high), rtol=1e-6)

    # Expected results here are from R 3.6.2 binom.test.
    @pytest.mark.parametrize('alternative, pval, ci_high',
                             [('less', 0.05631351, 0.2588656),
                              ('greater', 1.0, 1.0),
                              ('two-sided', 0.07604122, 0.3084971)])
    def test_confidence_interval_exact_k0(self, alternative, pval, ci_high):
        # Test with k=0, n = 10.
        res = stats.binomtest(0, 10, p=0.25, alternative=alternative)
        assert_allclose(res.pvalue, pval, rtol=1e-6)
        ci = res.proportion_ci(confidence_level=0.95)
        assert_equal(ci.low, 0.0)
        assert_allclose(ci.high, ci_high, rtol=1e-6)

    # Expected results here are from R 3.6.2 binom.test.
    @pytest.mark.parametrize('alternative, pval, ci_low',
                             [('less', 1.0, 0.0),
                              ('greater', 9.536743e-07, 0.7411344),
                              ('two-sided', 9.536743e-07, 0.6915029)])
    def test_confidence_interval_exact_k_is_n(self, alternative, pval, ci_low):
        # Test with k = n = 10.
        res = stats.binomtest(10, 10, p=0.25, alternative=alternative)
        assert_allclose(res.pvalue, pval, rtol=1e-6)
        ci = res.proportion_ci(confidence_level=0.95)
        assert_equal(ci.high, 1.0)
        assert_allclose(ci.low, ci_low, rtol=1e-6)

    # Expected results are from the prop.test function in R 3.6.2.
    @pytest.mark.parametrize(
        'k, alternative, corr, conf, ci_low, ci_high',
        [[3, 'two-sided', True, 0.95, 0.08094782, 0.64632928],
         [3, 'two-sided', True, 0.99, 0.0586329, 0.7169416],
         [3, 'two-sided', False, 0.95, 0.1077913, 0.6032219],
         [3, 'two-sided', False, 0.99, 0.07956632, 0.6799753],
         [3, 'less', True, 0.95, 0.0, 0.6043476],
         [3, 'less', True, 0.99, 0.0, 0.6901811],
         [3, 'less', False, 0.95, 0.0, 0.5583002],
         [3, 'less', False, 0.99, 0.0, 0.6507187],
         [3, 'greater', True, 0.95, 0.09644904, 1.0],
         [3, 'greater', True, 0.99, 0.06659141, 1.0],
         [3, 'greater', False, 0.95, 0.1268766, 1.0],
         [3, 'greater', False, 0.99, 0.08974147, 1.0],

         [0, 'two-sided', True, 0.95, 0.0, 0.3445372],
         [0, 'two-sided', False, 0.95, 0.0, 0.2775328],
         [0, 'less', True, 0.95, 0.0, 0.2847374],
         [0, 'less', False, 0.95, 0.0, 0.212942],
         [0, 'greater', True, 0.95, 0.0, 1.0],
         [0, 'greater', False, 0.95, 0.0, 1.0],

         [10, 'two-sided', True, 0.95, 0.6554628, 1.0],
         [10, 'two-sided', False, 0.95, 0.7224672, 1.0],
         [10, 'less', True, 0.95, 0.0, 1.0],
         [10, 'less', False, 0.95, 0.0, 1.0],
         [10, 'greater', True, 0.95, 0.7152626, 1.0],
         [10, 'greater', False, 0.95, 0.787058, 1.0]]
    )
    def test_ci_wilson_method(self, k, alternative, corr, conf,
                              ci_low, ci_high):
        res = stats.binomtest(k, n=10, p=0.1, alternative=alternative)
        if corr:
            method = 'wilsoncc'
        else:
            method = 'wilson'
        ci = res.proportion_ci(confidence_level=conf, method=method)
        assert_allclose((ci.low, ci.high), (ci_low, ci_high), rtol=1e-6)

    def test_estimate_equals_hypothesized_prop(self):
        # Test the special case where the estimated proportion equals
        # the hypothesized proportion.  When alternative is 'two-sided',
        # the p-value is 1.
        res = stats.binomtest(4, 16, 0.25)
        assert_equal(res.statistic, 0.25)
        assert_equal(res.pvalue, 1.0)

    @pytest.mark.parametrize('k, n', [(0, 0), (-1, 2)])
    def test_invalid_k_n(self, k, n):
        with pytest.raises(ValueError,
                           match="must be an integer not less than"):
            stats.binomtest(k, n)

    def test_invalid_k_too_big(self):
        with pytest.raises(ValueError,
                           match=r"k \(11\) must not be greater than n \(10\)."):
            stats.binomtest(11, 10, 0.25)

    def test_invalid_k_wrong_type(self):
        with pytest.raises(TypeError,
                           match="k must be an integer."):
            stats.binomtest([10, 11], 21, 0.25)

    def test_invalid_p_range(self):
        message = r'p \(-0.5\) must be in range...'
        with pytest.raises(ValueError, match=message):
            stats.binomtest(50, 150, p=-0.5)
        message = r'p \(1.5\) must be in range...'
        with pytest.raises(ValueError, match=message):
            stats.binomtest(50, 150, p=1.5)

    def test_invalid_confidence_level(self):
        res = stats.binomtest(3, n=10, p=0.1)
        message = r"confidence_level \(-1\) must be in the interval"
        with pytest.raises(ValueError, match=message):
            res.proportion_ci(confidence_level=-1)

    def test_invalid_ci_method(self):
        res = stats.binomtest(3, n=10, p=0.1)
        with pytest.raises(ValueError, match=r"method \('plate of shrimp'\) must be"):
            res.proportion_ci(method="plate of shrimp")

    def test_invalid_alternative(self):
        with pytest.raises(ValueError, match=r"alternative \('ekki'\) not..."):
            stats.binomtest(3, n=10, p=0.1, alternative='ekki')

    def test_alias(self):
        res = stats.binomtest(3, n=10, p=0.1)
        assert_equal(res.proportion_estimate, res.statistic)

    @pytest.mark.skipif(sys.maxsize <= 2**32, reason="32-bit does not overflow")
    def test_boost_overflow_raises(self):
        # Boost.Math error policy should raise exceptions in Python
        with pytest.raises(OverflowError, match='Error in function...'):
            stats.binomtest(5, 6, p=sys.float_info.min)


class TestFligner:

    def test_data(self):
        # numbers from R: fligner.test in package stats
        x1 = np.arange(5)
        assert_array_almost_equal(stats.fligner(x1, x1**2),
                                  (3.2282229927203536, 0.072379187848207877),
                                  11)

    def test_trimmed1(self):
        # Perturb input to break ties in the transformed data
        # See https://github.com/scipy/scipy/pull/8042 for more details
        rs = np.random.RandomState(123)

        def _perturb(g):
            return (np.asarray(g) + 1e-10 * rs.randn(len(g))).tolist()

        g1_ = _perturb(g1)
        g2_ = _perturb(g2)
        g3_ = _perturb(g3)
        # Test that center='trimmed' gives the same result as center='mean'
        # when proportiontocut=0.
        Xsq1, pval1 = stats.fligner(g1_, g2_, g3_, center='mean')
        Xsq2, pval2 = stats.fligner(g1_, g2_, g3_, center='trimmed',
                                    proportiontocut=0.0)
        assert_almost_equal(Xsq1, Xsq2)
        assert_almost_equal(pval1, pval2)

    def test_trimmed2(self):
        x = [1.2, 2.0, 3.0, 4.0, 5.0, 6.0, 7.0, 100.0]
        y = [0.0, 3.0, 3.5, 4.0, 4.5, 5.0, 5.5, 200.0]
        # Use center='trimmed'
        Xsq1, pval1 = stats.fligner(x, y, center='trimmed',
                                    proportiontocut=0.125)
        # Trim the data here, and use center='mean'
        Xsq2, pval2 = stats.fligner(x[1:-1], y[1:-1], center='mean')
        # Result should be the same.
        assert_almost_equal(Xsq1, Xsq2)
        assert_almost_equal(pval1, pval2)

    # The following test looks reasonable at first, but fligner() uses the
    # function stats.rankdata(), and in one of the cases in this test,
    # there are ties, while in the other (because of normal rounding
    # errors) there are not.  This difference leads to differences in the
    # third significant digit of W.
    #
    #def test_equal_mean_median(self):
    #    x = np.linspace(-1,1,21)
    #    y = x**3
    #    W1, pval1 = stats.fligner(x, y, center='mean')
    #    W2, pval2 = stats.fligner(x, y, center='median')
    #    assert_almost_equal(W1, W2)
    #    assert_almost_equal(pval1, pval2)

    def test_bad_keyword(self):
        x = np.linspace(-1, 1, 21)
        assert_raises(TypeError, stats.fligner, x, x, portiontocut=0.1)

    def test_bad_center_value(self):
        x = np.linspace(-1, 1, 21)
        assert_raises(ValueError, stats.fligner, x, x, center='trim')

    def test_bad_num_args(self):
        # Too few args raises ValueError.
        assert_raises(ValueError, stats.fligner, [1])

    def test_empty_arg(self):
        x = np.arange(5)
        with pytest.warns(SmallSampleWarning, match=too_small_1d_not_omit):
            res = stats.fligner(x, x**2, [])
            assert_equal(res.statistic, np.nan)
            assert_equal(res.pvalue, np.nan)


def mood_cases_with_ties():
    # Generate random `x` and `y` arrays with ties both between and within the
    # samples. Expected results are (statistic, pvalue) from SAS.
    expected_results = [(-1.76658511464992, .0386488678399305),
                        (-.694031428192304, .2438312498647250),
                        (-1.15093525352151, .1248794365836150)]
    seeds = [23453254, 1298352315, 987234597]
    for si, seed in enumerate(seeds):
        rng = np.random.default_rng(seed)
        xy = rng.random(100)
        # Generate random indices to make ties
        tie_ind = rng.integers(low=0, high=99, size=5)
        # Generate a random number of ties for each index.
        num_ties_per_ind = rng.integers(low=1, high=5, size=5)
        # At each `tie_ind`, mark the next `n` indices equal to that value.
        for i, n in zip(tie_ind, num_ties_per_ind):
            for j in range(i + 1, i + n):
                xy[j] = xy[i]
        # scramble order of xy before splitting into `x, y`
        rng.shuffle(xy)
        x, y = np.split(xy, 2)
        yield x, y, 'less', *expected_results[si]


class TestMood:
    @pytest.mark.parametrize("x,y,alternative,stat_expect,p_expect",
                             mood_cases_with_ties())
    def test_against_SAS(self, x, y, alternative, stat_expect, p_expect):
        """
        Example code used to generate SAS output:
        DATA myData;
        INPUT X Y;
        CARDS;
        1 0
        1 1
        1 2
        1 3
        1 4
        2 0
        2 1
        2 4
        2 9
        2 16
        ods graphics on;
        proc npar1way mood data=myData ;
           class X;
            ods output  MoodTest=mt;
        proc contents data=mt;
        proc print data=mt;
          format     Prob1 17.16 Prob2 17.16 Statistic 17.16 Z 17.16 ;
            title "Mood Two-Sample Test";
        proc print data=myData;
            title "Data for above results";
          run;
        """
        statistic, pvalue = stats.mood(x, y, alternative=alternative)
        assert_allclose(stat_expect, statistic, atol=1e-16)
        assert_allclose(p_expect, pvalue, atol=1e-16)

    @pytest.mark.parametrize("alternative, expected",
                             [('two-sided', (1.019938533549930,
                                             .3077576129778760)),
                              ('less', (1.019938533549930,
                                        1 - .1538788064889380)),
                              ('greater', (1.019938533549930,
                                           .1538788064889380))])
    def test_against_SAS_2(self, alternative, expected):
        # Code to run in SAS in above function
        x = [111, 107, 100, 99, 102, 106, 109, 108, 104, 99,
             101, 96, 97, 102, 107, 113, 116, 113, 110, 98]
        y = [107, 108, 106, 98, 105, 103, 110, 105, 104, 100,
             96, 108, 103, 104, 114, 114, 113, 108, 106, 99]
        res = stats.mood(x, y, alternative=alternative)
        assert_allclose(res, expected)

    def test_mood_order_of_args(self):
        # z should change sign when the order of arguments changes, pvalue
        # should not change
        np.random.seed(1234)
        x1 = np.random.randn(10, 1)
        x2 = np.random.randn(15, 1)
        z1, p1 = stats.mood(x1, x2)
        z2, p2 = stats.mood(x2, x1)
        assert_array_almost_equal([z1, p1], [-z2, p2])

    def test_mood_with_axis_none(self):
        # Test with axis = None, compare with results from R
        x1 = [-0.626453810742332, 0.183643324222082, -0.835628612410047,
              1.59528080213779, 0.329507771815361, -0.820468384118015,
              0.487429052428485, 0.738324705129217, 0.575781351653492,
              -0.305388387156356, 1.51178116845085, 0.389843236411431,
              -0.621240580541804, -2.2146998871775, 1.12493091814311,
              -0.0449336090152309, -0.0161902630989461, 0.943836210685299,
              0.821221195098089, 0.593901321217509]

        x2 = [-0.896914546624981, 0.184849184646742, 1.58784533120882,
              -1.13037567424629, -0.0802517565509893, 0.132420284381094,
              0.707954729271733, -0.23969802417184, 1.98447393665293,
              -0.138787012119665, 0.417650750792556, 0.981752777463662,
              -0.392695355503813, -1.03966897694891, 1.78222896030858,
              -2.31106908460517, 0.878604580921265, 0.035806718015226,
              1.01282869212708, 0.432265154539617, 2.09081920524915,
              -1.19992581964387, 1.58963820029007, 1.95465164222325,
              0.00493777682814261, -2.45170638784613, 0.477237302613617,
              -0.596558168631403, 0.792203270299649, 0.289636710177348]

        x1 = np.array(x1)
        x2 = np.array(x2)
        x1.shape = (10, 2)
        x2.shape = (15, 2)
        assert_array_almost_equal(stats.mood(x1, x2, axis=None),
                                  [-1.31716607555, 0.18778296257])

    def test_mood_2d(self):
        # Test if the results of mood test in 2-D case are consistent with the
        # R result for the same inputs.  Numbers from R mood.test().
        ny = 5
        np.random.seed(1234)
        x1 = np.random.randn(10, ny)
        x2 = np.random.randn(15, ny)
        z_vectest, pval_vectest = stats.mood(x1, x2)

        for j in range(ny):
            assert_array_almost_equal([z_vectest[j], pval_vectest[j]],
                                      stats.mood(x1[:, j], x2[:, j]))

        # inverse order of dimensions
        x1 = x1.transpose()
        x2 = x2.transpose()
        z_vectest, pval_vectest = stats.mood(x1, x2, axis=1)

        for i in range(ny):
            # check axis handling is self consistent
            assert_array_almost_equal([z_vectest[i], pval_vectest[i]],
                                      stats.mood(x1[i, :], x2[i, :]))

    def test_mood_3d(self):
        shape = (10, 5, 6)
        np.random.seed(1234)
        x1 = np.random.randn(*shape)
        x2 = np.random.randn(*shape)

        for axis in range(3):
            z_vectest, pval_vectest = stats.mood(x1, x2, axis=axis)
            # Tests that result for 3-D arrays is equal to that for the
            # same calculation on a set of 1-D arrays taken from the
            # 3-D array
            axes_idx = ([1, 2], [0, 2], [0, 1])  # the two axes != axis
            for i in range(shape[axes_idx[axis][0]]):
                for j in range(shape[axes_idx[axis][1]]):
                    if axis == 0:
                        slice1 = x1[:, i, j]
                        slice2 = x2[:, i, j]
                    elif axis == 1:
                        slice1 = x1[i, :, j]
                        slice2 = x2[i, :, j]
                    else:
                        slice1 = x1[i, j, :]
                        slice2 = x2[i, j, :]

                    assert_array_almost_equal([z_vectest[i, j],
                                               pval_vectest[i, j]],
                                              stats.mood(slice1, slice2))

    def test_mood_bad_arg(self):
        # Warns when the sum of the lengths of the args is less than 3
        with pytest.warns(SmallSampleWarning, match=too_small_1d_not_omit):
            res = stats.mood([1], [])
            assert_equal(res.statistic, np.nan)
            assert_equal(res.pvalue, np.nan)

    def test_mood_alternative(self):

        rng = np.random.RandomState(0)
        x = stats.norm.rvs(scale=0.75, size=100, random_state=rng)
        y = stats.norm.rvs(scale=1.25, size=100, random_state=rng)

        stat1, p1 = stats.mood(x, y, alternative='two-sided')
        stat2, p2 = stats.mood(x, y, alternative='less')
        stat3, p3 = stats.mood(x, y, alternative='greater')

        assert stat1 == stat2 == stat3
        assert_allclose(p1, 0, atol=1e-7)
        assert_allclose(p2, p1/2)
        assert_allclose(p3, 1 - p1/2)

        with pytest.raises(ValueError, match="`alternative` must be..."):
            stats.mood(x, y, alternative='ekki-ekki')

    @pytest.mark.parametrize("alternative", ['two-sided', 'less', 'greater'])
    def test_result(self, alternative):
        rng = np.random.default_rng(265827767938813079281100964083953437622)
        x1 = rng.standard_normal((10, 1))
        x2 = rng.standard_normal((15, 1))

        res = stats.mood(x1, x2, alternative=alternative)
        assert_equal((res.statistic, res.pvalue), res)


class TestProbplot:

    def test_basic(self):
        x = stats.norm.rvs(size=20, random_state=12345)
        osm, osr = stats.probplot(x, fit=False)
        osm_expected = [-1.8241636, -1.38768012, -1.11829229, -0.91222575,
                        -0.73908135, -0.5857176, -0.44506467, -0.31273668,
                        -0.18568928, -0.06158146, 0.06158146, 0.18568928,
                        0.31273668, 0.44506467, 0.5857176, 0.73908135,
                        0.91222575, 1.11829229, 1.38768012, 1.8241636]
        assert_allclose(osr, np.sort(x))
        assert_allclose(osm, osm_expected)

        res, res_fit = stats.probplot(x, fit=True)
        res_fit_expected = [1.05361841, 0.31297795, 0.98741609]
        assert_allclose(res_fit, res_fit_expected)

    def test_sparams_keyword(self):
        x = stats.norm.rvs(size=100, random_state=123456)
        # Check that None, () and 0 (loc=0, for normal distribution) all work
        # and give the same results
        osm1, osr1 = stats.probplot(x, sparams=None, fit=False)
        osm2, osr2 = stats.probplot(x, sparams=0, fit=False)
        osm3, osr3 = stats.probplot(x, sparams=(), fit=False)
        assert_allclose(osm1, osm2)
        assert_allclose(osm1, osm3)
        assert_allclose(osr1, osr2)
        assert_allclose(osr1, osr3)
        # Check giving (loc, scale) params for normal distribution
        osm, osr = stats.probplot(x, sparams=(), fit=False)

    def test_dist_keyword(self):
        x = stats.norm.rvs(size=20, random_state=12345)
        osm1, osr1 = stats.probplot(x, fit=False, dist='t', sparams=(3,))
        osm2, osr2 = stats.probplot(x, fit=False, dist=stats.t, sparams=(3,))
        assert_allclose(osm1, osm2)
        assert_allclose(osr1, osr2)

        assert_raises(ValueError, stats.probplot, x, dist='wrong-dist-name')
        assert_raises(AttributeError, stats.probplot, x, dist=[])

        class custom_dist:
            """Some class that looks just enough like a distribution."""
            def ppf(self, q):
                return stats.norm.ppf(q, loc=2)

        osm1, osr1 = stats.probplot(x, sparams=(2,), fit=False)
        osm2, osr2 = stats.probplot(x, dist=custom_dist(), fit=False)
        assert_allclose(osm1, osm2)
        assert_allclose(osr1, osr2)

    @pytest.mark.thread_unsafe
    @pytest.mark.skipif(not have_matplotlib, reason="no matplotlib")
    def test_plot_kwarg(self):
        fig = plt.figure()
        fig.add_subplot(111)
        x = stats.t.rvs(3, size=100, random_state=7654321)
        res1, fitres1 = stats.probplot(x, plot=plt)
        plt.close()
        res2, fitres2 = stats.probplot(x, plot=None)
        res3 = stats.probplot(x, fit=False, plot=plt)
        plt.close()
        res4 = stats.probplot(x, fit=False, plot=None)
        # Check that results are consistent between combinations of `fit` and
        # `plot` keywords.
        assert_(len(res1) == len(res2) == len(res3) == len(res4) == 2)
        assert_allclose(res1, res2)
        assert_allclose(res1, res3)
        assert_allclose(res1, res4)
        assert_allclose(fitres1, fitres2)

        # Check that a Matplotlib Axes object is accepted
        fig = plt.figure()
        ax = fig.add_subplot(111)
        stats.probplot(x, fit=False, plot=ax)
        plt.close()

    def test_probplot_bad_args(self):
        # Raise ValueError when given an invalid distribution.
        assert_raises(ValueError, stats.probplot, [1], dist="plate_of_shrimp")

    def test_empty(self):
        assert_equal(stats.probplot([], fit=False),
                     (np.array([]), np.array([])))
        assert_equal(stats.probplot([], fit=True),
                     ((np.array([]), np.array([])),
                      (np.nan, np.nan, 0.0)))

    def test_array_of_size_one(self):
        message = "One or more sample arguments is too small..."
        with (np.errstate(invalid='ignore'),
              pytest.warns(SmallSampleWarning, match=message)):
            assert_equal(stats.probplot([1], fit=True),
                         ((np.array([0.]), np.array([1])),
                          (np.nan, np.nan, np.nan)))


class TestWilcoxon:
    def test_wilcoxon_bad_arg(self):
        # Raise ValueError when two args of different lengths are given or
        # zero_method is unknown.
        assert_raises(ValueError, stats.wilcoxon, [1, 2], [1, 2], "dummy")
        assert_raises(ValueError, stats.wilcoxon, [1, 2], [1, 2],
                      alternative="dummy")
        assert_raises(ValueError, stats.wilcoxon, [1]*10, method="xyz")

    def test_zero_diff(self):
        x = np.arange(20)
        # pratt and wilcox do not work if x - y == 0 and method == "asymptotic"
        # => warning may be emitted and p-value is nan
        with np.errstate(invalid="ignore"):
            w, p = stats.wilcoxon(x, x, "wilcox", method="asymptotic")
            assert_equal((w, p), (0.0, np.nan))
            w, p = stats.wilcoxon(x, x, "pratt", method="asymptotic")
            assert_equal((w, p), (0.0, np.nan))
        # ranksum is n*(n+1)/2, split in half if zero_method == "zsplit"
        assert_equal(stats.wilcoxon(x, x, "zsplit", method="asymptotic"),
                     (20*21/4, 1.0))

    def test_pratt(self):
        # regression test for gh-6805: p-value matches value from R package
        # coin (wilcoxsign_test) reported in the issue
        x = [1, 2, 3, 4]
        y = [1, 2, 3, 5]
        res = stats.wilcoxon(x, y, zero_method="pratt", method="asymptotic",
                             correction=False)
        assert_allclose(res, (0.0, 0.31731050786291415))

    def test_wilcoxon_arg_type(self):
        # Should be able to accept list as arguments.
        # Address issue 6070.
        arr = [1, 2, 3, 0, -1, 3, 1, 2, 1, 1, 2]

        _ = stats.wilcoxon(arr, zero_method="pratt", method="asymptotic")
        _ = stats.wilcoxon(arr, zero_method="zsplit", method="asymptotic")
        _ = stats.wilcoxon(arr, zero_method="wilcox", method="asymptotic")

    def test_accuracy_wilcoxon(self):
        freq = [1, 4, 16, 15, 8, 4, 5, 1, 2]
        nums = range(-4, 5)
        x = np.concatenate([[u] * v for u, v in zip(nums, freq)])
        y = np.zeros(x.size)

        T, p = stats.wilcoxon(x, y, "pratt", method="asymptotic",
                              correction=False)
        assert_allclose(T, 423)
        assert_allclose(p, 0.0031724568006762576)

        T, p = stats.wilcoxon(x, y, "zsplit", method="asymptotic",
                              correction=False)
        assert_allclose(T, 441)
        assert_allclose(p, 0.0032145343172473055)

        T, p = stats.wilcoxon(x, y, "wilcox", method="asymptotic",
                              correction=False)
        assert_allclose(T, 327)
        assert_allclose(p, 0.00641346115861)

        # Test the 'correction' option, using values computed in R with:
        # > wilcox.test(x, y, paired=TRUE, exact=FALSE, correct={FALSE,TRUE})
        x = np.array([120, 114, 181, 188, 180, 146, 121, 191, 132, 113, 127, 112])
        y = np.array([133, 143, 119, 189, 112, 199, 198, 113, 115, 121, 142, 187])
        T, p = stats.wilcoxon(x, y, correction=False, method="asymptotic")
        assert_equal(T, 34)
        assert_allclose(p, 0.6948866, rtol=1e-6)
        T, p = stats.wilcoxon(x, y, correction=True, method="asymptotic")
        assert_equal(T, 34)
        assert_allclose(p, 0.7240817, rtol=1e-6)

    def test_approx_mode(self):
        # Check that `mode` is still an alias of keyword `method`,
        # and `"approx"` is still an alias of argument `"asymptotic"`
        x = np.array([3, 5, 23, 7, 243, 58, 98, 2, 8, -3, 9, 11])
        y = np.array([2, -2, 1, 23, 0, 5, 12, 18, 99, 12, 17, 27])
        res1 = stats.wilcoxon(x, y, "wilcox", method="approx")
        res2 = stats.wilcoxon(x, y, "wilcox", method="asymptotic")
        res3 = stats.wilcoxon(x, y, "wilcox", mode="approx")
        res4 = stats.wilcoxon(x, y, "wilcox", mode="asymptotic")
        assert res1 == res2 == res3 == res4

    def test_wilcoxon_result_attributes(self):
        x = np.array([120, 114, 181, 188, 180, 146, 121, 191, 132, 113, 127, 112])
        y = np.array([133, 143, 119, 189, 112, 199, 198, 113, 115, 121, 142, 187])
        res = stats.wilcoxon(x, y, correction=False, method="asymptotic")
        attributes = ('statistic', 'pvalue')
        check_named_results(res, attributes)

    def test_wilcoxon_has_zstatistic(self):
        rng = np.random.default_rng(89426135444)
        x, y = rng.random(15), rng.random(15)

        res = stats.wilcoxon(x, y, method="asymptotic")
        ref = stats.norm.ppf(res.pvalue/2)
        assert_allclose(res.zstatistic, ref)

        res = stats.wilcoxon(x, y, method="exact")
        assert not hasattr(res, 'zstatistic')

        res = stats.wilcoxon(x, y)
        assert not hasattr(res, 'zstatistic')

    def test_wilcoxon_tie(self):
        # Regression test for gh-2391.
        # Corresponding R code is:
        #   > result = wilcox.test(rep(0.1, 10), exact=FALSE, correct=FALSE)
        #   > result$p.value
        #   [1] 0.001565402
        #   > result = wilcox.test(rep(0.1, 10), exact=FALSE, correct=TRUE)
        #   > result$p.value
        #   [1] 0.001904195
        stat, p = stats.wilcoxon([0.1] * 10, method="asymptotic",
                                 correction=False)
        expected_p = 0.001565402
        assert_equal(stat, 0)
        assert_allclose(p, expected_p, rtol=1e-6)

        stat, p = stats.wilcoxon([0.1] * 10, correction=True,
                                 method="asymptotic")
        expected_p = 0.001904195
        assert_equal(stat, 0)
        assert_allclose(p, expected_p, rtol=1e-6)

    def test_onesided(self):
        # tested against "R version 3.4.1 (2017-06-30)"
        # x <- c(125, 115, 130, 140, 140, 115, 140, 125, 140, 135)
        # y <- c(110, 122, 125, 120, 140, 124, 123, 137, 135, 145)
        # cfg <- list(x = x, y = y, paired = TRUE, exact = FALSE)
        # do.call(wilcox.test, c(cfg, list(alternative = "less", correct = FALSE)))
        # do.call(wilcox.test, c(cfg, list(alternative = "less", correct = TRUE)))
        # do.call(wilcox.test, c(cfg, list(alternative = "greater", correct = FALSE)))
        # do.call(wilcox.test, c(cfg, list(alternative = "greater", correct = TRUE)))
        x = [125, 115, 130, 140, 140, 115, 140, 125, 140, 135]
        y = [110, 122, 125, 120, 140, 124, 123, 137, 135, 145]

        w, p = stats.wilcoxon(x, y, alternative="less", method="asymptotic",
                              correction=False)
        assert_equal(w, 27)
        assert_almost_equal(p, 0.7031847, decimal=6)

        w, p = stats.wilcoxon(x, y, alternative="less", correction=True,
                              method="asymptotic")
        assert_equal(w, 27)
        assert_almost_equal(p, 0.7233656, decimal=6)

        w, p = stats.wilcoxon(x, y, alternative="greater",
                              method="asymptotic", correction=False)
        assert_equal(w, 27)
        assert_almost_equal(p, 0.2968153, decimal=6)

        w, p = stats.wilcoxon(x, y, alternative="greater",
                              correction=True, method="asymptotic")
        assert_equal(w, 27)
        assert_almost_equal(p, 0.3176447, decimal=6)

    def test_exact_basic(self):
        for n in range(1, 51):
            pmf1 = _get_wilcoxon_distr(n)
            pmf2 = _get_wilcoxon_distr2(n)
            assert_equal(n*(n+1)/2 + 1, len(pmf1))
            assert_equal(sum(pmf1), 1)
            assert_array_almost_equal(pmf1, pmf2)

    def test_exact_pval(self):
        # expected values computed with "R version 3.4.1 (2017-06-30)"
        x = np.array([1.81, 0.82, 1.56, -0.48, 0.81, 1.28, -1.04, 0.23,
                      -0.75, 0.14])
        y = np.array([0.71, 0.65, -0.2, 0.85, -1.1, -0.45, -0.84, -0.24,
                      -0.68, -0.76])
        _, p = stats.wilcoxon(x, y, alternative="two-sided", method="exact")
        assert_almost_equal(p, 0.1054688, decimal=6)
        _, p = stats.wilcoxon(x, y, alternative="less", method="exact")
        assert_almost_equal(p, 0.9580078, decimal=6)
        _, p = stats.wilcoxon(x, y, alternative="greater", method="exact")
        assert_almost_equal(p, 0.05273438, decimal=6)

        x = np.arange(0, 20) + 0.5
        y = np.arange(20, 0, -1)
        _, p = stats.wilcoxon(x, y, alternative="two-sided", method="exact")
        assert_almost_equal(p, 0.8694878, decimal=6)
        _, p = stats.wilcoxon(x, y, alternative="less", method="exact")
        assert_almost_equal(p, 0.4347439, decimal=6)
        _, p = stats.wilcoxon(x, y, alternative="greater", method="exact")
        assert_almost_equal(p, 0.5795889, decimal=6)

    # These inputs were chosen to give a W statistic that is either the
    # center of the distribution (when the length of the support is odd), or
    # the value to the left of the center (when the length of the support is
    # even).  Also, the numbers are chosen so that the W statistic is the
    # sum of the positive values.

    @pytest.mark.parametrize('x', [[-1, -2, 3],
                                   [-1, 2, -3, -4, 5],
                                   [-1, -2, 3, -4, -5, -6, 7, 8]])
    def test_exact_p_1(self, x):
        w, p = stats.wilcoxon(x)
        x = np.array(x)
        wtrue = x[x > 0].sum()
        assert_equal(w, wtrue)
        assert_equal(p, 1)

    def test_auto(self):
        # auto default to exact if there are no ties and n <= 50
        x = np.arange(0, 50) + 0.5
        y = np.arange(50, 0, -1)
        assert_equal(stats.wilcoxon(x, y),
                     stats.wilcoxon(x, y, method="exact"))

        # n <= 50: if there are zeros in d = x-y, use PermutationMethod
        pm = stats.PermutationMethod()
        d = np.arange(-2, 5)
        w, p = stats.wilcoxon(d)
        # rerunning the test gives the same results since n_resamples
        # is large enough to get deterministic results if n <= 13
        # so we do not need to use a seed. to avoid longer runtimes of the
        # test, use n=7 only. For n=13, see test_auto_permutation_edge_case
        assert_equal((w, p), stats.wilcoxon(d, method=pm))

        # for larger vectors (n > 13) with ties/zeros, use asymptotic test
        d = np.arange(-5, 9)  # zero
        w, p = stats.wilcoxon(d)
        assert_equal((w, p), stats.wilcoxon(d, method="asymptotic"))

        d[d == 0] = 1  # tie
        w, p = stats.wilcoxon(d)
        assert_equal((w, p), stats.wilcoxon(d, method="asymptotic"))

        # use approximation for samples > 50
        d = np.arange(1, 52)
        assert_equal(stats.wilcoxon(d), stats.wilcoxon(d, method="asymptotic"))

    @pytest.mark.xslow
    def test_auto_permutation_edge_case(self):
        # Check that `PermutationMethod()` is used and results are deterministic when
        # `method='auto'`, there are zeros or ties in `d = x-y`, and `len(d) <= 13`.
        d = np.arange(-5, 8)  # zero
        res = stats.wilcoxon(d)
        ref = (27.5, 0.3955078125)  # stats.wilcoxon(d, method=PermutationMethod())
        assert_equal(res, ref)

        d[d == 0] = 1  # tie
        res = stats.wilcoxon(d)
        ref = (32, 0.3779296875)  # stats.wilcoxon(d, method=PermutationMethod())
        assert_equal(res, ref)

    @pytest.mark.parametrize('size', [3, 5, 10])
    def test_permutation_method(self, size):
        rng = np.random.default_rng(92348034828501345)
        x = rng.random(size=size)
        res = stats.wilcoxon(x, method=stats.PermutationMethod())
        ref = stats.wilcoxon(x, method='exact')
        assert_equal(res.statistic, ref.statistic)
        assert_equal(res.pvalue, ref.pvalue)

        x = rng.random(size=size*10)
        rng = np.random.default_rng(59234803482850134)
        pm = stats.PermutationMethod(n_resamples=99, rng=rng)
        ref = stats.wilcoxon(x, method=pm)
        # preserve use of old random_state during SPEC 7 transition
        rng = np.random.default_rng(59234803482850134)
        pm = stats.PermutationMethod(n_resamples=99, random_state=rng)
        res = stats.wilcoxon(x, method=pm)

        assert_equal(np.round(res.pvalue, 2), res.pvalue)  # n_resamples used
        assert_equal(res.pvalue, ref.pvalue)  # rng/random_state used

    def test_method_auto_nan_propagate_ND_length_gt_50_gh20591(self):
        # When method!='asymptotic', nan_policy='propagate', and a slice of
        # a >1 dimensional array input contained NaN, the result object of
        # `wilcoxon` could (under yet other conditions) return `zstatistic`
        # for some slices but not others. This resulted in an error because
        # `apply_along_axis` would have to create a ragged array.
        # Check that this is resolved.
        rng = np.random.default_rng(235889269872456)
        A = rng.normal(size=(51, 2))  # length along slice > exact threshold
        A[5, 1] = np.nan
        res = stats.wilcoxon(A)
        ref = stats.wilcoxon(A, method='asymptotic')
        assert_allclose(res, ref)
        assert hasattr(ref, 'zstatistic')
        assert not hasattr(res, 'zstatistic')

    @pytest.mark.parametrize('method', ['exact', 'asymptotic'])
    def test_symmetry_gh19872_gh20752(self, method):
        # Check that one-sided exact tests obey required symmetry. Bug reported
        # in gh-19872 and again in gh-20752; example from gh-19872 is more concise:
        var1 = [62, 66, 61, 68, 74, 62, 68, 62, 55, 59]
        var2 = [71, 71, 69, 61, 75, 71, 77, 72, 62, 65]
        ref = stats.wilcoxon(var1, var2, alternative='less', method=method)
        res = stats.wilcoxon(var2, var1, alternative='greater', method=method)
        max_statistic = len(var1) * (len(var1) + 1) / 2
        assert int(res.statistic) != res.statistic
        assert_allclose(max_statistic - res.statistic, ref.statistic, rtol=1e-15)
        assert_allclose(res.pvalue, ref.pvalue, rtol=1e-15)

    @pytest.mark.parametrize("method", ('exact', stats.PermutationMethod()))
    def test_all_zeros_exact(self, method):
        # previously, this raised a RuntimeWarning when calculating Z, even
        # when the Z value was not needed. Confirm that this no longer
        # occurs when `method` is 'exact' or a `PermutationMethod`.
        res = stats.wilcoxon(np.zeros(5), method=method)
        assert_allclose(res, [0, 1])

    def test_wilcoxon_axis_broadcasting_errors_gh22051(self):
        # In previous versions of SciPy, `wilcoxon` gave an incorrect error
        # message when `AxisError` was not found in the base NumPy namespace.
        # Check that this is resolved with and without the ANP decorator.
        message = "Array shapes are incompatible for broadcasting."
        with pytest.raises(ValueError, match=message):
            stats.wilcoxon([1, 2, 3], [4, 5])

        message = "operands could not be broadcast together with..."
        with pytest.raises(ValueError, match=message):
            stats.wilcoxon([1, 2, 3], [4, 5], _no_deco=True)

        AxisError = getattr(np, 'AxisError', None) or np.exceptions.AxisError
        message = "source: axis 3 is out of bounds for array of dimension 1"
        with pytest.raises(AxisError, match=message):
            stats.wilcoxon([1, 2, 3], [4, 5, 6], axis=3)

        message = "`axis` must be compatible with the shape..."
        with pytest.raises(AxisError, match=message):
            stats.wilcoxon([1, 2, 3], [4, 5, 6], axis=3, _no_deco=True)


# data for k-statistics tests from
# https://cran.r-project.org/web/packages/kStatistics/kStatistics.pdf
# see nKS "Examples"
x_kstat = [16.34, 10.76, 11.84, 13.55, 15.85, 18.20, 7.51, 10.22, 12.52, 14.68,
           16.08, 19.43, 8.12, 11.20, 12.95, 14.77, 16.83, 19.80, 8.55, 11.58,
           12.10, 15.02, 16.83, 16.98, 19.92, 9.47, 11.68, 13.41, 15.35, 19.11]


class TestKstat:
    def test_moments_normal_distribution(self, xp):
        rng = np.random.RandomState(32149)
        data = xp.asarray(rng.randn(12345), dtype=xp.float64)
        moments = xp.asarray([stats.kstat(data, n) for n in [1, 2, 3, 4]])

        expected = xp.asarray([0.011315, 1.017931, 0.05811052, 0.0754134],
                              dtype=data.dtype)
        xp_assert_close(moments, expected, rtol=1e-4)

        # test equivalence with `stats.moment`
        m1 = stats.moment(data, order=1)
        m2 = stats.moment(data, order=2)
        m3 = stats.moment(data, order=3)
        xp_assert_close(xp.asarray((m1, m2, m3)), expected[:-1], atol=0.02, rtol=1e-2)

    @pytest.mark.filterwarnings("ignore:invalid value encountered in scalar divide")
    def test_empty_input(self, xp):
        if is_numpy(xp):
            with pytest.warns(SmallSampleWarning, match=too_small_1d_not_omit):
                res = stats.kstat(xp.asarray([]))
        else:
            with np.errstate(invalid='ignore'):  # for array_api_strict
                res = stats.kstat(xp.asarray([]))
        xp_assert_equal(res, xp.asarray(xp.nan))

    def test_nan_input(self, xp):
        data = xp.arange(10.)
        data = xp.where(data == 6, xp.asarray(xp.nan), data)

        xp_assert_equal(stats.kstat(data), xp.asarray(xp.nan))

    @pytest.mark.parametrize('n', [0, 4.001])
    def test_kstat_bad_arg(self, n, xp):
        # Raise ValueError if n > 4 or n < 1.
        data = xp.arange(10)
        message = 'k-statistics only supported for 1<=n<=4'
        with pytest.raises(ValueError, match=message):
            stats.kstat(data, n=n)

    @pytest.mark.parametrize('case', [(1, 14.02166666666667),
                                      (2, 12.65006954022974),
                                      (3, -1.447059503280798),
                                      (4, -141.6682291883626)])
    def test_against_R(self, case, xp):
        # Test against reference values computed with R kStatistics, e.g.
        # options(digits=16)
        # library(kStatistics)
        # data <-c (16.34, 10.76, 11.84, 13.55, 15.85, 18.20, 7.51, 10.22,
        #           12.52, 14.68, 16.08, 19.43, 8.12, 11.20, 12.95, 14.77,
        #           16.83, 19.80, 8.55, 11.58, 12.10, 15.02, 16.83, 16.98,
        #           19.92, 9.47, 11.68, 13.41, 15.35, 19.11)
        # nKS(4, data)
        n, ref = case
        res = stats.kstat(xp.asarray(x_kstat), n)
        xp_assert_close(res, xp.asarray(ref))


class TestKstatVar:
    @pytest.mark.filterwarnings("ignore:invalid value encountered in scalar divide")
    def test_empty_input(self, xp):
        x = xp.asarray([])
        if is_numpy(xp):
            with pytest.warns(SmallSampleWarning, match=too_small_1d_not_omit):
                res = stats.kstatvar(x)
        else:
            with np.errstate(invalid='ignore'):  # for array_api_strict
                res = stats.kstatvar(x)
        xp_assert_equal(res, xp.asarray(xp.nan))

    def test_nan_input(self, xp):
        data = xp.arange(10.)
        data = xp.where(data == 6, xp.asarray(xp.nan), data)

        xp_assert_equal(stats.kstat(data), xp.asarray(xp.nan))

    @skip_xp_backends(np_only=True,
                      reason='input validation of `n` does not depend on backend')
    def test_bad_arg(self, xp):
        # Raise ValueError is n is not 1 or 2.
        data = [1]
        n = 10
        message = 'Only n=1 or n=2 supported.'
        with pytest.raises(ValueError, match=message):
            stats.kstatvar(data, n=n)

    def test_against_R_mathworld(self, xp):
        # Test against reference values computed using formulas exactly as
        # they appear at https://mathworld.wolfram.com/k-Statistic.html
        # This is *really* similar to how they appear in the implementation,
        # but that could change, and this should not.
        n = len(x_kstat)
        k2 = 12.65006954022974  # see source code in TestKstat
        k4 = -141.6682291883626

        res = stats.kstatvar(xp.asarray(x_kstat), 1)
        ref = k2 / n
        xp_assert_close(res, xp.asarray(ref))

        res = stats.kstatvar(xp.asarray(x_kstat), 2)
        # *unbiased estimator* for var(k2)
        ref = (2*k2**2*n + (n-1)*k4) / (n * (n+1))
        xp_assert_close(res, xp.asarray(ref))


class TestPpccPlot:
    def setup_method(self):
        self.x = _old_loggamma_rvs(5, size=500, random_state=7654321) + 5

    def test_basic(self):
        N = 5
        svals, ppcc = stats.ppcc_plot(self.x, -10, 10, N=N)
        ppcc_expected = [0.21139644, 0.21384059, 0.98766719, 0.97980182,
                         0.93519298]
        assert_allclose(svals, np.linspace(-10, 10, num=N))
        assert_allclose(ppcc, ppcc_expected)

    def test_dist(self):
        # Test that we can specify distributions both by name and as objects.
        svals1, ppcc1 = stats.ppcc_plot(self.x, -10, 10, dist='tukeylambda')
        svals2, ppcc2 = stats.ppcc_plot(self.x, -10, 10,
                                        dist=stats.tukeylambda)
        assert_allclose(svals1, svals2, rtol=1e-20)
        assert_allclose(ppcc1, ppcc2, rtol=1e-20)
        # Test that 'tukeylambda' is the default dist
        svals3, ppcc3 = stats.ppcc_plot(self.x, -10, 10)
        assert_allclose(svals1, svals3, rtol=1e-20)
        assert_allclose(ppcc1, ppcc3, rtol=1e-20)

    @pytest.mark.skipif(not have_matplotlib, reason="no matplotlib")
    def test_plot_kwarg(self):
        # Check with the matplotlib.pyplot module
        fig = plt.figure()
        ax = fig.add_subplot(111)
        stats.ppcc_plot(self.x, -20, 20, plot=plt)
        fig.delaxes(ax)

        # Check that a Matplotlib Axes object is accepted
        ax = fig.add_subplot(111)
        stats.ppcc_plot(self.x, -20, 20, plot=ax)
        plt.close()

    def test_invalid_inputs(self):
        # `b` has to be larger than `a`
        assert_raises(ValueError, stats.ppcc_plot, self.x, 1, 0)

        # Raise ValueError when given an invalid distribution.
        assert_raises(ValueError, stats.ppcc_plot, [1, 2, 3], 0, 1,
                      dist="plate_of_shrimp")

    def test_empty(self):
        # For consistency with probplot return for one empty array,
        # ppcc contains all zeros and svals is the same as for normal array
        # input.
        svals, ppcc = stats.ppcc_plot([], 0, 1)
        assert_allclose(svals, np.linspace(0, 1, num=80))
        assert_allclose(ppcc, np.zeros(80, dtype=float))


class TestPpccMax:
    def test_ppcc_max_bad_arg(self):
        # Raise ValueError when given an invalid distribution.
        data = [1]
        assert_raises(ValueError, stats.ppcc_max, data, dist="plate_of_shrimp")

    def test_ppcc_max_basic(self):
        x = stats.tukeylambda.rvs(-0.7, loc=2, scale=0.5, size=10000,
                                  random_state=1234567) + 1e4
        assert_almost_equal(stats.ppcc_max(x), -0.71215366521264145, decimal=7)

    def test_dist(self):
        x = stats.tukeylambda.rvs(-0.7, loc=2, scale=0.5, size=10000,
                                  random_state=1234567) + 1e4

        # Test that we can specify distributions both by name and as objects.
        max1 = stats.ppcc_max(x, dist='tukeylambda')
        max2 = stats.ppcc_max(x, dist=stats.tukeylambda)
        assert_almost_equal(max1, -0.71215366521264145, decimal=5)
        assert_almost_equal(max2, -0.71215366521264145, decimal=5)

        # Test that 'tukeylambda' is the default dist
        max3 = stats.ppcc_max(x)
        assert_almost_equal(max3, -0.71215366521264145, decimal=5)

    def test_brack(self):
        x = stats.tukeylambda.rvs(-0.7, loc=2, scale=0.5, size=10000,
                                  random_state=1234567) + 1e4
        assert_raises(ValueError, stats.ppcc_max, x, brack=(0.0, 1.0, 0.5))

        assert_almost_equal(stats.ppcc_max(x, brack=(0, 1)),
                            -0.71215366521264145, decimal=7)

        assert_almost_equal(stats.ppcc_max(x, brack=(-2, 2)),
                            -0.71215366521264145, decimal=7)


class TestBoxcox_llf:

    @pytest.mark.parametrize("dtype", ["float32", "float64"])
    def test_basic(self, dtype, xp):
        dt = getattr(xp, dtype)
        x = stats.norm.rvs(size=10000, loc=10, random_state=54321)
        lmbda = 1
        llf = stats.boxcox_llf(lmbda, xp.asarray(x, dtype=dt))
        llf_expected = -x.size / 2. * np.log(np.sum(x.std()**2))
        xp_assert_close(llf, xp.asarray(llf_expected, dtype=dt))

    @skip_xp_backends(np_only=True,
                      reason='array-likes only accepted for NumPy backend.')
    def test_array_like(self, xp):
        x = stats.norm.rvs(size=100, loc=10, random_state=54321)
        lmbda = 1
        llf = stats.boxcox_llf(lmbda, x)
        llf2 = stats.boxcox_llf(lmbda, list(x))
        xp_assert_close(llf, llf2, rtol=1e-12)

    def test_2d_input(self, xp):
        # Note: boxcox_llf() was already working with 2-D input (sort of), so
        # keep it like that.  boxcox() doesn't work with 2-D input though, due
        # to brent() returning a scalar.
        x = stats.norm.rvs(size=100, loc=10, random_state=54321)
        lmbda = 1
        llf = stats.boxcox_llf(lmbda, x)
        llf2 = stats.boxcox_llf(lmbda, np.vstack([x, x]).T)
        xp_assert_close(xp.asarray([llf, llf]), xp.asarray(llf2), rtol=1e-12)

    def test_empty(self, xp):
        assert xp.isnan(xp.asarray(stats.boxcox_llf(1, xp.asarray([]))))

    def test_gh_6873(self, xp):
        # Regression test for gh-6873.
        # This example was taken from gh-7534, a duplicate of gh-6873.
        data = xp.asarray([198.0, 233.0, 233.0, 392.0])
        llf = stats.boxcox_llf(-8, data)
        # The expected value was computed with mpmath.
        xp_assert_close(llf, xp.asarray(-17.93934208579061))

    def test_instability_gh20021(self, xp):
        data = xp.asarray([2003, 1950, 1997, 2000, 2009])
        llf = stats.boxcox_llf(1e-8, data)
        # The expected value was computed with mpsci, set mpmath.mp.dps=100
        # expect float64 output for integer input
        xp_assert_close(llf, xp.asarray(-15.32401272869016598, dtype=xp.float64))


# This is the data from GitHub user Qukaiyi, given as an example
# of a data set that caused boxcox to fail.
_boxcox_data = [
    15957, 112079, 1039553, 711775, 173111, 307382, 183155, 53366, 760875,
    207500, 160045, 473714, 40194, 440319, 133261, 265444, 155590, 36660,
    904939, 55108, 138391, 339146, 458053, 63324, 1377727, 1342632, 41575,
    68685, 172755, 63323, 368161, 199695, 538214, 167760, 388610, 398855,
    1001873, 364591, 1320518, 194060, 194324, 2318551, 196114, 64225, 272000,
    198668, 123585, 86420, 1925556, 695798, 88664, 46199, 759135, 28051,
    345094, 1977752, 51778, 82746, 638126, 2560910, 45830, 140576, 1603787,
    57371, 548730, 5343629, 2298913, 998813, 2156812, 423966, 68350, 145237,
    131935, 1600305, 342359, 111398, 1409144, 281007, 60314, 242004, 113418,
    246211, 61940, 95858, 957805, 40909, 307955, 174159, 124278, 241193,
    872614, 304180, 146719, 64361, 87478, 509360, 167169, 933479, 620561,
    483333, 97416, 143518, 286905, 597837, 2556043, 89065, 69944, 196858,
    88883, 49379, 916265, 1527392, 626954, 54415, 89013, 2883386, 106096,
    402697, 45578, 349852, 140379, 34648, 757343, 1305442, 2054757, 121232,
    606048, 101492, 51426, 1820833, 83412, 136349, 1379924, 505977, 1303486,
    95853, 146451, 285422, 2205423, 259020, 45864, 684547, 182014, 784334,
    174793, 563068, 170745, 1195531, 63337, 71833, 199978, 2330904, 227335,
    898280, 75294, 2011361, 116771, 157489, 807147, 1321443, 1148635, 2456524,
    81839, 1228251, 97488, 1051892, 75397, 3009923, 2732230, 90923, 39735,
    132433, 225033, 337555, 1204092, 686588, 1062402, 40362, 1361829, 1497217,
    150074, 551459, 2019128, 39581, 45349, 1117187, 87845, 1877288, 164448,
    10338362, 24942, 64737, 769946, 2469124, 2366997, 259124, 2667585, 29175,
    56250, 74450, 96697, 5920978, 838375, 225914, 119494, 206004, 430907,
    244083, 219495, 322239, 407426, 618748, 2087536, 2242124, 4736149, 124624,
    406305, 240921, 2675273, 4425340, 821457, 578467, 28040, 348943, 48795,
    145531, 52110, 1645730, 1768364, 348363, 85042, 2673847, 81935, 169075,
    367733, 135474, 383327, 1207018, 93481, 5934183, 352190, 636533, 145870,
    55659, 146215, 73191, 248681, 376907, 1606620, 169381, 81164, 246390,
    236093, 885778, 335969, 49266, 381430, 307437, 350077, 34346, 49340,
    84715, 527120, 40163, 46898, 4609439, 617038, 2239574, 159905, 118337,
    120357, 430778, 3799158, 3516745, 54198, 2970796, 729239, 97848, 6317375,
    887345, 58198, 88111, 867595, 210136, 1572103, 1420760, 574046, 845988,
    509743, 397927, 1119016, 189955, 3883644, 291051, 126467, 1239907, 2556229,
    411058, 657444, 2025234, 1211368, 93151, 577594, 4842264, 1531713, 305084,
    479251, 20591, 1466166, 137417, 897756, 594767, 3606337, 32844, 82426,
    1294831, 57174, 290167, 322066, 813146, 5671804, 4425684, 895607, 450598,
    1048958, 232844, 56871, 46113, 70366, 701618, 97739, 157113, 865047,
    194810, 1501615, 1765727, 38125, 2733376, 40642, 437590, 127337, 106310,
    4167579, 665303, 809250, 1210317, 45750, 1853687, 348954, 156786, 90793,
    1885504, 281501, 3902273, 359546, 797540, 623508, 3672775, 55330, 648221,
    266831, 90030, 7118372, 735521, 1009925, 283901, 806005, 2434897, 94321,
    309571, 4213597, 2213280, 120339, 64403, 8155209, 1686948, 4327743,
    1868312, 135670, 3189615, 1569446, 706058, 58056, 2438625, 520619, 105201,
    141961, 179990, 1351440, 3148662, 2804457, 2760144, 70775, 33807, 1926518,
    2362142, 186761, 240941, 97860, 1040429, 1431035, 78892, 484039, 57845,
    724126, 3166209, 175913, 159211, 1182095, 86734, 1921472, 513546, 326016,
    1891609
]


class TestBoxcox:

    def test_fixed_lmbda(self):
        x = _old_loggamma_rvs(5, size=50, random_state=12345) + 5
        xt = stats.boxcox(x, lmbda=1)
        assert_allclose(xt, x - 1)
        xt = stats.boxcox(x, lmbda=-1)
        assert_allclose(xt, 1 - 1/x)

        xt = stats.boxcox(x, lmbda=0)
        assert_allclose(xt, np.log(x))

        # Also test that array_like input works
        xt = stats.boxcox(list(x), lmbda=0)
        assert_allclose(xt, np.log(x))

        # test that constant input is accepted; see gh-12225
        xt = stats.boxcox(np.ones(10), 2)
        assert_equal(xt, np.zeros(10))

    def test_lmbda_None(self):
        # Start from normal rv's, do inverse transform to check that
        # optimization function gets close to the right answer.
        lmbda = 2.5
        x = stats.norm.rvs(loc=10, size=50000, random_state=1245)
        x_inv = (x * lmbda + 1)**(-lmbda)
        xt, maxlog = stats.boxcox(x_inv)

        assert_almost_equal(maxlog, -1 / lmbda, decimal=2)

    def test_alpha(self):
        rng = np.random.RandomState(1234)
        x = _old_loggamma_rvs(5, size=50, random_state=rng) + 5

        # Some regular values for alpha, on a small sample size
        _, _, interval = stats.boxcox(x, alpha=0.75)
        assert_allclose(interval, [4.004485780226041, 5.138756355035744])
        _, _, interval = stats.boxcox(x, alpha=0.05)
        assert_allclose(interval, [1.2138178554857557, 8.209033272375663])

        # Try some extreme values, see we don't hit the N=500 limit
        x = _old_loggamma_rvs(7, size=500, random_state=rng) + 15
        _, _, interval = stats.boxcox(x, alpha=0.001)
        assert_allclose(interval, [0.3988867, 11.40553131])
        _, _, interval = stats.boxcox(x, alpha=0.999)
        assert_allclose(interval, [5.83316246, 5.83735292])

    def test_boxcox_bad_arg(self):
        # Raise ValueError if any data value is negative.
        x = np.array([-1, 2])
        assert_raises(ValueError, stats.boxcox, x)
        # Raise ValueError if data is constant.
        assert_raises(ValueError, stats.boxcox, np.array([1]))
        # Raise ValueError if data is not 1-dimensional.
        assert_raises(ValueError, stats.boxcox, np.array([[1], [2]]))

    def test_empty(self):
        assert_(stats.boxcox([]).shape == (0,))

    def test_gh_6873(self):
        # Regression test for gh-6873.
        y, lam = stats.boxcox(_boxcox_data)
        # The expected value of lam was computed with the function
        # powerTransform in the R library 'car'.  I trust that value
        # to only about five significant digits.
        assert_allclose(lam, -0.051654, rtol=1e-5)

    @pytest.mark.parametrize("bounds", [(-1, 1), (1.1, 2), (-2, -1.1)])
    def test_bounded_optimizer_within_bounds(self, bounds):
        # Define custom optimizer with bounds.
        def optimizer(fun):
            return optimize.minimize_scalar(fun, bounds=bounds,
                                            method="bounded")

        _, lmbda = stats.boxcox(_boxcox_data, lmbda=None, optimizer=optimizer)
        assert bounds[0] < lmbda < bounds[1]

    def test_bounded_optimizer_against_unbounded_optimizer(self):
        # Test whether setting bounds on optimizer excludes solution from
        # unbounded optimizer.

        # Get unbounded solution.
        _, lmbda = stats.boxcox(_boxcox_data, lmbda=None)

        # Set tolerance and bounds around solution.
        bounds = (lmbda + 0.1, lmbda + 1)
        options = {'xatol': 1e-12}

        def optimizer(fun):
            return optimize.minimize_scalar(fun, bounds=bounds,
                                            method="bounded", options=options)

        # Check bounded solution. Lower bound should be active.
        _, lmbda_bounded = stats.boxcox(_boxcox_data, lmbda=None,
                                        optimizer=optimizer)
        assert lmbda_bounded != lmbda
        assert_allclose(lmbda_bounded, bounds[0])

    @pytest.mark.parametrize("optimizer", ["str", (1, 2), 0.1])
    def test_bad_optimizer_type_raises_error(self, optimizer):
        # Check if error is raised if string, tuple or float is passed
        with pytest.raises(ValueError, match="`optimizer` must be a callable"):
            stats.boxcox(_boxcox_data, lmbda=None, optimizer=optimizer)

    def test_bad_optimizer_value_raises_error(self):
        # Check if error is raised if `optimizer` function does not return
        # `OptimizeResult` object

        # Define test function that always returns 1
        def optimizer(fun):
            return 1

        message = "return an object containing the optimal `lmbda`"
        with pytest.raises(ValueError, match=message):
            stats.boxcox(_boxcox_data, lmbda=None, optimizer=optimizer)

    @pytest.mark.parametrize(
            "bad_x", [np.array([1, -42, 12345.6]), np.array([np.nan, 42, 1])]
        )
    def test_negative_x_value_raises_error(self, bad_x):
        """Test boxcox_normmax raises ValueError if x contains non-positive values."""
        message = "only positive, finite, real numbers"
        with pytest.raises(ValueError, match=message):
            stats.boxcox_normmax(bad_x)

    @pytest.mark.parametrize('x', [
        # Attempt to trigger overflow in power expressions.
        np.array([2003.0, 1950.0, 1997.0, 2000.0, 2009.0,
                  2009.0, 1980.0, 1999.0, 2007.0, 1991.0]),
        # Attempt to trigger overflow with a large optimal lambda.
        np.array([2003.0, 1950.0, 1997.0, 2000.0, 2009.0]),
        # Attempt to trigger overflow with large data.
        np.array([2003.0e200, 1950.0e200, 1997.0e200, 2000.0e200, 2009.0e200])
    ])
    def test_overflow(self, x):
        with pytest.warns(UserWarning, match="The optimal lambda is"):
            xt_bc, lam_bc = stats.boxcox(x)
            assert np.all(np.isfinite(xt_bc))


class TestBoxcoxNormmax:
    def setup_method(self):
        self.x = _old_loggamma_rvs(5, size=50, random_state=12345) + 5

    def test_pearsonr(self):
        maxlog = stats.boxcox_normmax(self.x)
        assert_allclose(maxlog, 1.804465, rtol=1e-6)

    def test_mle(self):
        maxlog = stats.boxcox_normmax(self.x, method='mle')
        assert_allclose(maxlog, 1.758101, rtol=1e-6)

        # Check that boxcox() uses 'mle'
        _, maxlog_boxcox = stats.boxcox(self.x)
        assert_allclose(maxlog_boxcox, maxlog)

    def test_all(self):
        maxlog_all = stats.boxcox_normmax(self.x, method='all')
        assert_allclose(maxlog_all, [1.804465, 1.758101], rtol=1e-6)

    @pytest.mark.parametrize("method", ["mle", "pearsonr", "all"])
    @pytest.mark.parametrize("bounds", [(-1, 1), (1.1, 2), (-2, -1.1)])
    def test_bounded_optimizer_within_bounds(self, method, bounds):

        def optimizer(fun):
            return optimize.minimize_scalar(fun, bounds=bounds,
                                            method="bounded")

        maxlog = stats.boxcox_normmax(self.x, method=method,
                                      optimizer=optimizer)
        assert np.all(bounds[0] < maxlog)
        assert np.all(maxlog < bounds[1])

    @pytest.mark.slow
    def test_user_defined_optimizer(self):
        # tests an optimizer that is not based on scipy.optimize.minimize
        lmbda = stats.boxcox_normmax(self.x)
        lmbda_rounded = np.round(lmbda, 5)
        lmbda_range = np.linspace(lmbda_rounded-0.01, lmbda_rounded+0.01, 1001)

        class MyResult:
            pass

        def optimizer(fun):
            # brute force minimum over the range
            objs = []
            for lmbda in lmbda_range:
                objs.append(fun(lmbda))
            res = MyResult()
            res.x = lmbda_range[np.argmin(objs)]
            return res

        lmbda2 = stats.boxcox_normmax(self.x, optimizer=optimizer)
        assert lmbda2 != lmbda                 # not identical
        assert_allclose(lmbda2, lmbda, 1e-5)   # but as close as it should be

    def test_user_defined_optimizer_and_brack_raises_error(self):
        optimizer = optimize.minimize_scalar

        # Using default `brack=None` with user-defined `optimizer` works as
        # expected.
        stats.boxcox_normmax(self.x, brack=None, optimizer=optimizer)

        # Using user-defined `brack` with user-defined `optimizer` is expected
        # to throw an error. Instead, users should specify
        # optimizer-specific parameters in the optimizer function itself.
        with pytest.raises(ValueError, match="`brack` must be None if "
                                             "`optimizer` is given"):

            stats.boxcox_normmax(self.x, brack=(-2.0, 2.0),
                                 optimizer=optimizer)

    @pytest.mark.parametrize(
        'x', ([2003.0, 1950.0, 1997.0, 2000.0, 2009.0],
              [0.50000471, 0.50004979, 0.50005902, 0.50009312, 0.50001632]))
    def test_overflow(self, x):
        message = "The optimal lambda is..."
        with pytest.warns(UserWarning, match=message):
            lmbda = stats.boxcox_normmax(x, method='mle')
        assert np.isfinite(special.boxcox(x, lmbda)).all()
        # 10000 is safety factor used in boxcox_normmax
        ymax = np.finfo(np.float64).max / 10000
        x_treme = np.max(x) if lmbda > 0 else np.min(x)
        y_extreme = special.boxcox(x_treme, lmbda)
        assert_allclose(y_extreme, ymax * np.sign(lmbda))

    def test_negative_ymax(self):
        with pytest.raises(ValueError, match="`ymax` must be strictly positive"):
            stats.boxcox_normmax(self.x, ymax=-1)

    @pytest.mark.parametrize("x", [
        # positive overflow in float64
        np.array([2003.0, 1950.0, 1997.0, 2000.0, 2009.0],
                 dtype=np.float64),
        # negative overflow in float64
        np.array([0.50000471, 0.50004979, 0.50005902, 0.50009312, 0.50001632],
                 dtype=np.float64),
        # positive overflow in float32
        np.array([200.3, 195.0, 199.7, 200.0, 200.9],
                 dtype=np.float32),
        # negative overflow in float32
        np.array([2e-30, 1e-30, 1e-30, 1e-30, 1e-30, 1e-30],
                 dtype=np.float32),
    ])
    @pytest.mark.parametrize("ymax", [1e10, 1e30, None])
    # TODO: add method "pearsonr" after fix overflow issue
    @pytest.mark.parametrize("method", ["mle"])
    def test_user_defined_ymax_input_float64_32(self, x, ymax, method):
        # Test the maximum of the transformed data close to ymax
        with pytest.warns(UserWarning, match="The optimal lambda is"):
            kwarg = {'ymax': ymax} if ymax is not None else {}
            lmb = stats.boxcox_normmax(x, method=method, **kwarg)
            x_treme = [np.min(x), np.max(x)]
            ymax_res = max(abs(stats.boxcox(x_treme, lmb)))
            if ymax is None:
                # 10000 is safety factor used in boxcox_normmax
                ymax = np.finfo(x.dtype).max / 10000
            assert_allclose(ymax, ymax_res, rtol=1e-5)

    @pytest.mark.parametrize("x", [
        # positive overflow in float32 but not float64
        [200.3, 195.0, 199.7, 200.0, 200.9],
        # negative overflow in float32 but not float64
        [2e-30, 1e-30, 1e-30, 1e-30, 1e-30, 1e-30],
    ])
    # TODO: add method "pearsonr" after fix overflow issue
    @pytest.mark.parametrize("method", ["mle"])
    def test_user_defined_ymax_inf(self, x, method):
        x_32 = np.asarray(x, dtype=np.float32)
        x_64 = np.asarray(x, dtype=np.float64)

        # assert overflow with float32 but not float64
        with pytest.warns(UserWarning, match="The optimal lambda is"):
            stats.boxcox_normmax(x_32, method=method)
        stats.boxcox_normmax(x_64, method=method)

        # compute the true optimal lambda then compare them
        lmb_32 = stats.boxcox_normmax(x_32, ymax=np.inf, method=method)
        lmb_64 = stats.boxcox_normmax(x_64, ymax=np.inf, method=method)
        assert_allclose(lmb_32, lmb_64, rtol=1e-2)


class TestBoxcoxNormplot:
    def setup_method(self):
        self.x = _old_loggamma_rvs(5, size=500, random_state=7654321) + 5

    def test_basic(self):
        N = 5
        lmbdas, ppcc = stats.boxcox_normplot(self.x, -10, 10, N=N)
        ppcc_expected = [0.57783375, 0.83610988, 0.97524311, 0.99756057,
                         0.95843297]
        assert_allclose(lmbdas, np.linspace(-10, 10, num=N))
        assert_allclose(ppcc, ppcc_expected)

    @pytest.mark.skipif(not have_matplotlib, reason="no matplotlib")
    def test_plot_kwarg(self):
        # Check with the matplotlib.pyplot module
        fig = plt.figure()
        ax = fig.add_subplot(111)
        stats.boxcox_normplot(self.x, -20, 20, plot=plt)
        fig.delaxes(ax)

        # Check that a Matplotlib Axes object is accepted
        ax = fig.add_subplot(111)
        stats.boxcox_normplot(self.x, -20, 20, plot=ax)
        plt.close()

    def test_invalid_inputs(self):
        # `lb` has to be larger than `la`
        assert_raises(ValueError, stats.boxcox_normplot, self.x, 1, 0)
        # `x` can not contain negative values
        assert_raises(ValueError, stats.boxcox_normplot, [-1, 1], 0, 1)

    def test_empty(self):
        assert_(stats.boxcox_normplot([], 0, 1).size == 0)


class TestYeojohnson_llf:

    def test_array_like(self):
        x = stats.norm.rvs(size=100, loc=0, random_state=54321)
        lmbda = 1
        llf = stats.yeojohnson_llf(lmbda, x)
        llf2 = stats.yeojohnson_llf(lmbda, list(x))
        assert_allclose(llf, llf2, rtol=1e-12)

    def test_2d_input(self):
        x = stats.norm.rvs(size=100, loc=10, random_state=54321)
        lmbda = 1
        llf = stats.yeojohnson_llf(lmbda, x)
        llf2 = stats.yeojohnson_llf(lmbda, np.vstack([x, x]).T)
        assert_allclose([llf, llf], llf2, rtol=1e-12)

    def test_empty(self):
        assert_(np.isnan(stats.yeojohnson_llf(1, [])))


class TestYeojohnson:

    def test_fixed_lmbda(self):
        rng = np.random.RandomState(12345)

        # Test positive input
        x = _old_loggamma_rvs(5, size=50, random_state=rng) + 5
        assert np.all(x > 0)
        xt = stats.yeojohnson(x, lmbda=1)
        assert_allclose(xt, x)
        xt = stats.yeojohnson(x, lmbda=-1)
        assert_allclose(xt, 1 - 1 / (x + 1))
        xt = stats.yeojohnson(x, lmbda=0)
        assert_allclose(xt, np.log(x + 1))
        xt = stats.yeojohnson(x, lmbda=1)
        assert_allclose(xt, x)

        # Test negative input
        x = _old_loggamma_rvs(5, size=50, random_state=rng) - 5
        assert np.all(x < 0)
        xt = stats.yeojohnson(x, lmbda=2)
        assert_allclose(xt, -np.log(-x + 1))
        xt = stats.yeojohnson(x, lmbda=1)
        assert_allclose(xt, x)
        xt = stats.yeojohnson(x, lmbda=3)
        assert_allclose(xt, 1 / (-x + 1) - 1)

        # test both positive and negative input
        x = _old_loggamma_rvs(5, size=50, random_state=rng) - 2
        assert not np.all(x < 0)
        assert not np.all(x >= 0)
        pos = x >= 0
        xt = stats.yeojohnson(x, lmbda=1)
        assert_allclose(xt[pos], x[pos])
        xt = stats.yeojohnson(x, lmbda=-1)
        assert_allclose(xt[pos], 1 - 1 / (x[pos] + 1))
        xt = stats.yeojohnson(x, lmbda=0)
        assert_allclose(xt[pos], np.log(x[pos] + 1))
        xt = stats.yeojohnson(x, lmbda=1)
        assert_allclose(xt[pos], x[pos])

        neg = ~pos
        xt = stats.yeojohnson(x, lmbda=2)
        assert_allclose(xt[neg], -np.log(-x[neg] + 1))
        xt = stats.yeojohnson(x, lmbda=1)
        assert_allclose(xt[neg], x[neg])
        xt = stats.yeojohnson(x, lmbda=3)
        assert_allclose(xt[neg], 1 / (-x[neg] + 1) - 1)

    @pytest.mark.parametrize('lmbda', [0, .1, .5, 2])
    def test_lmbda_None(self, lmbda):
        # Start from normal rv's, do inverse transform to check that
        # optimization function gets close to the right answer.

        def _inverse_transform(x, lmbda):
            x_inv = np.zeros(x.shape, dtype=x.dtype)
            pos = x >= 0

            # when x >= 0
            if abs(lmbda) < np.spacing(1.):
                x_inv[pos] = np.exp(x[pos]) - 1
            else:  # lmbda != 0
                x_inv[pos] = np.power(x[pos] * lmbda + 1, 1 / lmbda) - 1

            # when x < 0
            if abs(lmbda - 2) > np.spacing(1.):
                x_inv[~pos] = 1 - np.power(-(2 - lmbda) * x[~pos] + 1,
                                           1 / (2 - lmbda))
            else:  # lmbda == 2
                x_inv[~pos] = 1 - np.exp(-x[~pos])

            return x_inv

        n_samples = 20000
        rng = np.random.RandomState(1234567)
        x = rng.normal(loc=0, scale=1, size=(n_samples))

        x_inv = _inverse_transform(x, lmbda)
        xt, maxlog = stats.yeojohnson(x_inv)

        assert_allclose(maxlog, lmbda, atol=1e-2)

        assert_almost_equal(0, np.linalg.norm(x - xt) / n_samples, decimal=2)
        assert_almost_equal(0, xt.mean(), decimal=1)
        assert_almost_equal(1, xt.std(), decimal=1)

    def test_empty(self):
        assert_(stats.yeojohnson([]).shape == (0,))

    def test_array_like(self):
        x = stats.norm.rvs(size=100, loc=0, random_state=54321)
        xt1, _ = stats.yeojohnson(x)
        xt2, _ = stats.yeojohnson(list(x))
        assert_allclose(xt1, xt2, rtol=1e-12)

    @pytest.mark.parametrize('dtype', [np.complex64, np.complex128])
    def test_input_dtype_complex(self, dtype):
        x = np.arange(6, dtype=dtype)
        err_msg = ('Yeo-Johnson transformation is not defined for complex '
                   'numbers.')
        with pytest.raises(ValueError, match=err_msg):
            stats.yeojohnson(x)

    @pytest.mark.parametrize('dtype', [np.int8, np.uint8, np.int16, np.int32])
    def test_input_dtype_integer(self, dtype):
        x_int = np.arange(8, dtype=dtype)
        x_float = np.arange(8, dtype=np.float64)
        xt_int, lmbda_int = stats.yeojohnson(x_int)
        xt_float, lmbda_float = stats.yeojohnson(x_float)
        assert_allclose(xt_int, xt_float, rtol=1e-7)
        assert_allclose(lmbda_int, lmbda_float, rtol=1e-7)

    def test_input_high_variance(self):
        # non-regression test for gh-10821
        x = np.array([3251637.22, 620695.44, 11642969.00, 2223468.22,
                      85307500.00, 16494389.89, 917215.88, 11642969.00,
                      2145773.87, 4962000.00, 620695.44, 651234.50,
                      1907876.71, 4053297.88, 3251637.22, 3259103.08,
                      9547969.00, 20631286.23, 12807072.08, 2383819.84,
                      90114500.00, 17209575.46, 12852969.00, 2414609.99,
                      2170368.23])
        xt_yeo, lam_yeo = stats.yeojohnson(x)
        xt_box, lam_box = stats.boxcox(x + 1)
        assert_allclose(xt_yeo, xt_box, rtol=1e-6)
        assert_allclose(lam_yeo, lam_box, rtol=1e-6)

    @pytest.mark.parametrize('x', [
        np.array([1.0, float("nan"), 2.0]),
        np.array([1.0, float("inf"), 2.0]),
        np.array([1.0, -float("inf"), 2.0]),
        np.array([-1.0, float("nan"), float("inf"), -float("inf"), 1.0])
    ])
    def test_nonfinite_input(self, x):
        with pytest.raises(ValueError, match='Yeo-Johnson input must be finite'):
            xt_yeo, lam_yeo = stats.yeojohnson(x)

    @pytest.mark.parametrize('x', [
        # Attempt to trigger overflow in power expressions.
        np.array([2003.0, 1950.0, 1997.0, 2000.0, 2009.0,
                  2009.0, 1980.0, 1999.0, 2007.0, 1991.0]),
        # Attempt to trigger overflow with a large optimal lambda.
        np.array([2003.0, 1950.0, 1997.0, 2000.0, 2009.0]),
        # Attempt to trigger overflow with large data.
        np.array([2003.0e200, 1950.0e200, 1997.0e200, 2000.0e200, 2009.0e200])
    ])
    def test_overflow(self, x):
        # non-regression test for gh-18389

        def optimizer(fun, lam_yeo):
            out = optimize.fminbound(fun, -lam_yeo, lam_yeo, xtol=1.48e-08)
            result = optimize.OptimizeResult()
            result.x = out
            return result

        with np.errstate(all="raise"):
            xt_yeo, lam_yeo = stats.yeojohnson(x)
            xt_box, lam_box = stats.boxcox(
                x + 1, optimizer=partial(optimizer, lam_yeo=lam_yeo))
            assert np.isfinite(np.var(xt_yeo))
            assert np.isfinite(np.var(xt_box))
            assert_allclose(lam_yeo, lam_box, rtol=1e-6)
            assert_allclose(xt_yeo, xt_box, rtol=1e-4)

    @pytest.mark.parametrize('x', [
        np.array([2003.0, 1950.0, 1997.0, 2000.0, 2009.0,
                  2009.0, 1980.0, 1999.0, 2007.0, 1991.0]),
        np.array([2003.0, 1950.0, 1997.0, 2000.0, 2009.0])
    ])
    @pytest.mark.parametrize('scale', [1, 1e-12, 1e-32, 1e-150, 1e32, 1e200])
    @pytest.mark.parametrize('sign', [1, -1])
    def test_overflow_underflow_signed_data(self, x, scale, sign):
        # non-regression test for gh-18389
        with np.errstate(all="raise"):
            xt_yeo, lam_yeo = stats.yeojohnson(sign * x * scale)
            assert np.all(np.sign(sign * x) == np.sign(xt_yeo))
            assert np.isfinite(lam_yeo)
            assert np.isfinite(np.var(xt_yeo))

    @pytest.mark.parametrize('x', [
        np.array([0, 1, 2, 3]),
        np.array([0, -1, 2, -3]),
        np.array([0, 0, 0])
    ])
    @pytest.mark.parametrize('sign', [1, -1])
    @pytest.mark.parametrize('brack', [None, (-2, 2)])
    def test_integer_signed_data(self, x, sign, brack):
        with np.errstate(all="raise"):
            x_int = sign * x
            x_float = x_int.astype(np.float64)
            lam_yeo_int = stats.yeojohnson_normmax(x_int, brack=brack)
            xt_yeo_int = stats.yeojohnson(x_int, lmbda=lam_yeo_int)
            lam_yeo_float = stats.yeojohnson_normmax(x_float, brack=brack)
            xt_yeo_float = stats.yeojohnson(x_float, lmbda=lam_yeo_float)
            assert np.all(np.sign(x_int) == np.sign(xt_yeo_int))
            assert np.isfinite(lam_yeo_int)
            assert np.isfinite(np.var(xt_yeo_int))
            assert lam_yeo_int == lam_yeo_float
            assert np.all(xt_yeo_int == xt_yeo_float)


class TestYeojohnsonNormmax:
    def setup_method(self):
        self.x = _old_loggamma_rvs(5, size=50, random_state=12345) + 5

    def test_mle(self):
        maxlog = stats.yeojohnson_normmax(self.x)
        assert_allclose(maxlog, 1.876393, rtol=1e-6)

    def test_darwin_example(self):
        # test from original paper "A new family of power transformations to
        # improve normality or symmetry" by Yeo and Johnson.
        x = [6.1, -8.4, 1.0, 2.0, 0.7, 2.9, 3.5, 5.1, 1.8, 3.6, 7.0, 3.0, 9.3,
             7.5, -6.0]
        lmbda = stats.yeojohnson_normmax(x)
        assert np.allclose(lmbda, 1.305, atol=1e-3)


class TestCircFuncs:
    # In gh-5747, the R package `circular` was used to calculate reference
    # values for the circular variance, e.g.:
    # library(circular)
    # options(digits=16)
    # x = c(0, 2*pi/3, 5*pi/3)
    # var.circular(x)
    @pytest.mark.parametrize("test_func,expected",
                             [(stats.circmean, 0.167690146),
                              (stats.circvar, 0.006455174000787767),
                              (stats.circstd, 6.520702116)])
    def test_circfuncs(self, test_func, expected, xp):
        x = xp.asarray([355., 5., 2., 359., 10., 350.])
        xp_assert_close(test_func(x, high=360), xp.asarray(expected))

    def test_circfuncs_small(self, xp):
        # Default tolerances won't work here because the reference values
        # are approximations. Ensure all array types work in float64 to
        # avoid needing separate float32 and float64 tolerances.
        x = xp.asarray([20, 21, 22, 18, 19, 20.5, 19.2], dtype=xp.float64)
        M1 = xp.mean(x)
        M2 = stats.circmean(x, high=360)
        xp_assert_close(M2, M1, rtol=1e-5)

        V1 = xp.var(x*xp.pi/180, correction=0)
        # for small variations, circvar is approximately half the
        # linear variance
        V1 = V1 / 2.
        V2 = stats.circvar(x, high=360)
        xp_assert_close(V2, V1, rtol=1e-4)

        S1 = xp.std(x, correction=0)
        S2 = stats.circstd(x, high=360)
        xp_assert_close(S2, S1, rtol=1e-4)

    @pytest.mark.parametrize("test_func, numpy_func",
                             [(stats.circmean, np.mean),
                              (stats.circvar, np.var),
                              (stats.circstd, np.std)])
    def test_circfuncs_close(self, test_func, numpy_func, xp):
        # circfuncs should handle very similar inputs (gh-12740)
        x = np.asarray([0.12675364631578953] * 10 + [0.12675365920187928] * 100)
        circstat = test_func(xp.asarray(x))
        normal = xp.asarray(numpy_func(x))
        xp_assert_close(circstat, normal, atol=2e-8)

    @pytest.mark.parametrize('circfunc', [stats.circmean,
                                          stats.circvar,
                                          stats.circstd])
    def test_circmean_axis(self, xp, circfunc):
        x = xp.asarray([[355, 5, 2, 359, 10, 350],
                        [351, 7, 4, 352, 9, 349],
                        [357, 9, 8, 358, 4, 356.]])
        res = circfunc(x, high=360)
        ref = circfunc(xp.reshape(x, (-1,)), high=360)
        xp_assert_close(res, xp.asarray(ref))

        res = circfunc(x, high=360, axis=1)
        ref = [circfunc(x[i, :], high=360) for i in range(x.shape[0])]
        xp_assert_close(res, xp.asarray(ref))

        res = circfunc(x, high=360, axis=0)
        ref = [circfunc(x[:, i], high=360) for i in range(x.shape[1])]
        xp_assert_close(res, xp.asarray(ref))

    @pytest.mark.parametrize("test_func,expected",
                             [(stats.circmean, 0.167690146),
                              (stats.circvar, 0.006455174270186603),
                              (stats.circstd, 6.520702116)])
    def test_circfuncs_array_like(self, test_func, expected, xp):
        x = xp.asarray([355, 5, 2, 359, 10, 350.])
        xp_assert_close(test_func(x, high=360), xp.asarray(expected))

    @pytest.mark.parametrize("test_func", [stats.circmean, stats.circvar,
                                           stats.circstd])
    def test_empty(self, test_func, xp):
        dtype = xp.float64
        x = xp.asarray([], dtype=dtype)
        if is_numpy(xp):
            with pytest.warns(SmallSampleWarning, match=too_small_1d_not_omit):
                res = test_func(x)
        else:
            with np.testing.suppress_warnings() as sup:
                # for array_api_strict
                sup.filter(RuntimeWarning, "Mean of empty slice")
                sup.filter(RuntimeWarning, "invalid value encountered")
                res = test_func(x)
        xp_assert_equal(res, xp.asarray(xp.nan, dtype=dtype))

    @pytest.mark.parametrize("test_func", [stats.circmean, stats.circvar,
                                           stats.circstd])
    def test_nan_propagate(self, test_func, xp):
        x = xp.asarray([355, 5, 2, 359, 10, 350, np.nan])
        xp_assert_equal(test_func(x, high=360), xp.asarray(xp.nan))

    @skip_xp_backends('cupy', reason='cupy/cupy#8391')
    @pytest.mark.parametrize("test_func,expected",
                             [(stats.circmean,
                               {None: np.nan, 0: 355.66582264, 1: 0.28725053}),
                              (stats.circvar,
                               {None: np.nan,
                                0: 0.002570671054089924,
                                1: 0.005545914017677123}),
                              (stats.circstd,
                               {None: np.nan, 0: 4.11093193, 1: 6.04265394})])
    def test_nan_propagate_array(self, test_func, expected, xp):
        x = xp.asarray([[355, 5, 2, 359, 10, 350, 1],
                        [351, 7, 4, 352, 9, 349, np.nan],
                        [1, np.nan, np.nan, np.nan, np.nan, np.nan, np.nan]])
        for axis in expected.keys():
            out = test_func(x, high=360, axis=axis)
            if axis is None:
                xp_assert_equal(out, xp.asarray(xp.nan))
            else:
                xp_assert_close(out[0], xp.asarray(expected[axis]))
                xp_assert_equal(out[1:], xp.full_like(out[1:], xp.nan))

    def test_circmean_scalar(self, xp):
        x = xp.asarray(1.)[()]
        M1 = x
        M2 = stats.circmean(x)
        xp_assert_close(M2, M1, rtol=1e-5)

    def test_circmean_range(self, xp):
        # regression test for gh-6420: circmean(..., high, low) must be
        # between `high` and `low`
        m = stats.circmean(xp.arange(0, 2, 0.1), xp.pi, -xp.pi)
        xp_assert_less(m, xp.asarray(xp.pi))
        xp_assert_less(-m, xp.asarray(xp.pi))

    def test_circfuncs_uint8(self, xp):
        # regression test for gh-7255: overflow when working with
        # numpy uint8 data type
        x = xp.asarray([150, 10], dtype=xp.uint8)
        xp_assert_close(stats.circmean(x, high=180), xp.asarray(170.0))
        xp_assert_close(stats.circvar(x, high=180), xp.asarray(0.2339555554617))
        xp_assert_close(stats.circstd(x, high=180), xp.asarray(20.91551378))

    def test_circstd_zero(self, xp):
        # circstd() of a single number should return positive zero.
        y = stats.circstd(xp.asarray([0]))
        assert math.copysign(1.0, y) == 1.0

    def test_circmean_accuracy_tiny_input(self, xp):
        # For tiny x such that sin(x) == x and cos(x) == 1.0 numerically,
        # circmean(x) should return x because atan2(sin(x), cos(x)) == x.
        # This test verifies this.
        #
        # The purpose of this test is not to show that circmean() is
        # accurate in the last digit for certain input, because this is
        # neither guaranteed not particularly useful.  Rather, it is a
        # "white-box" sanity check that no undue loss of precision is
        # introduced by conversion between (high - low) and (2 * pi).

        x = xp.linspace(1e-9, 6e-9, 50)
        assert xp.all(xp.sin(x) == x) and xp.all(xp.cos(x) == 1.0)

        m = (x * (2 * xp.pi) / (2 * xp.pi)) != x
        assert xp.any(m)
        x = x[m]

        y = stats.circmean(x[:, None], axis=1)
        assert xp.all(y == x)

    def test_circmean_accuracy_huge_input(self, xp):
        # White-box test that circmean() does not introduce undue loss of
        # numerical accuracy by eagerly rotating the input.  This is detected
        # by supplying a huge input x such that (x - low) == x numerically.
        x = xp.asarray(1e17, dtype=xp.float64)
        y = math.atan2(xp.sin(x), xp.cos(x))  # -2.6584887370946806
        expected = xp.asarray(y, dtype=xp.float64)
        actual = stats.circmean(x, high=xp.pi, low=-xp.pi)
        xp_assert_close(actual, expected, rtol=1e-15, atol=0.0)


class TestCircFuncsNanPolicy:
    # `nan_policy` is implemented by the `_axis_nan_policy` decorator, which is
    # not yet array-API compatible. When it is array-API compatible, the generic
    # tests run on every function will be much stronger than these, so these
    # will not be necessary. So I don't see a need to make these array-API compatible;
    # when the time comes, they can just be removed.
    @pytest.mark.parametrize("test_func,expected",
                             [(stats.circmean,
                               {None: 359.4178026893944,
                                0: np.array([353.0, 6.0, 3.0, 355.5, 9.5,
                                             349.5]),
                                1: np.array([0.16769015, 358.66510252])}),
                              (stats.circvar,
                               {None: 0.008396678483192477,
                                0: np.array([1.9997969, 0.4999873, 0.4999873,
                                             6.1230956, 0.1249992, 0.1249992]
                                            )*(np.pi/180)**2,
                                1: np.array([0.006455174270186603,
                                             0.01016767581393285])}),
                              (stats.circstd,
                               {None: 7.440570778057074,
                                0: np.array([2.00020313, 1.00002539, 1.00002539,
                                             3.50108929, 0.50000317,
                                             0.50000317]),
                                1: np.array([6.52070212, 8.19138093])})])
    def test_nan_omit_array(self, test_func, expected):
        x = np.array([[355, 5, 2, 359, 10, 350, np.nan],
                      [351, 7, 4, 352, 9, 349, np.nan],
                      [np.nan, np.nan, np.nan, np.nan, np.nan, np.nan, np.nan]])
        for axis in expected.keys():
            if axis is None:
                out = test_func(x, high=360, nan_policy='omit', axis=axis)
                assert_allclose(out, expected[axis], rtol=1e-7)
            else:
                with pytest.warns(SmallSampleWarning, match=too_small_nd_omit):
                    out = test_func(x, high=360, nan_policy='omit', axis=axis)
                    assert_allclose(out[:-1], expected[axis], rtol=1e-7)
                    assert_(np.isnan(out[-1]))

    @pytest.mark.parametrize("test_func,expected",
                             [(stats.circmean, 0.167690146),
                              (stats.circvar, 0.006455174270186603),
                              (stats.circstd, 6.520702116)])
    def test_nan_omit(self, test_func, expected):
        x = [355, 5, 2, 359, 10, 350, np.nan]
        assert_allclose(test_func(x, high=360, nan_policy='omit'),
                        expected, rtol=1e-7)

    @pytest.mark.parametrize("test_func", [stats.circmean, stats.circvar,
                                           stats.circstd])
    def test_nan_omit_all(self, test_func):
        x = [np.nan, np.nan, np.nan, np.nan, np.nan]
        with pytest.warns(SmallSampleWarning, match=too_small_1d_omit):
            assert_(np.isnan(test_func(x, nan_policy='omit')))

    @pytest.mark.parametrize("test_func", [stats.circmean, stats.circvar,
                                           stats.circstd])
    def test_nan_omit_all_axis(self, test_func):
        with pytest.warns(SmallSampleWarning, match=too_small_nd_omit):
            x = np.array([[np.nan, np.nan, np.nan, np.nan, np.nan],
                          [np.nan, np.nan, np.nan, np.nan, np.nan]])
            out = test_func(x, nan_policy='omit', axis=1)
            assert_(np.isnan(out).all())
            assert_(len(out) == 2)

    @pytest.mark.parametrize("x",
                             [[355, 5, 2, 359, 10, 350, np.nan],
                              np.array([[355, 5, 2, 359, 10, 350, np.nan],
                                        [351, 7, 4, 352, np.nan, 9, 349]])])
    @pytest.mark.parametrize("test_func", [stats.circmean, stats.circvar,
                                           stats.circstd])
    def test_nan_raise(self, test_func, x):
        assert_raises(ValueError, test_func, x, high=360, nan_policy='raise')

    @pytest.mark.parametrize("x",
                             [[355, 5, 2, 359, 10, 350, np.nan],
                              np.array([[355, 5, 2, 359, 10, 350, np.nan],
                                        [351, 7, 4, 352, np.nan, 9, 349]])])
    @pytest.mark.parametrize("test_func", [stats.circmean, stats.circvar,
                                           stats.circstd])
    def test_bad_nan_policy(self, test_func, x):
        assert_raises(ValueError, test_func, x, high=360, nan_policy='foobar')


class TestMedianTest:

    def test_bad_n_samples(self):
        # median_test requires at least two samples.
        assert_raises(ValueError, stats.median_test, [1, 2, 3])

    def test_empty_sample(self):
        # Each sample must contain at least one value.
        assert_raises(ValueError, stats.median_test, [], [1, 2, 3])

    def test_empty_when_ties_ignored(self):
        # The grand median is 1, and all values in the first argument are
        # equal to the grand median.  With ties="ignore", those values are
        # ignored, which results in the first sample being (in effect) empty.
        # This should raise a ValueError.
        assert_raises(ValueError, stats.median_test,
                      [1, 1, 1, 1], [2, 0, 1], [2, 0], ties="ignore")

    def test_empty_contingency_row(self):
        # The grand median is 1, and with the default ties="below", all the
        # values in the samples are counted as being below the grand median.
        # This would result a row of zeros in the contingency table, which is
        # an error.
        assert_raises(ValueError, stats.median_test, [1, 1, 1], [1, 1, 1])

        # With ties="above", all the values are counted as above the
        # grand median.
        assert_raises(ValueError, stats.median_test, [1, 1, 1], [1, 1, 1],
                      ties="above")

    def test_bad_ties(self):
        assert_raises(ValueError, stats.median_test, [1, 2, 3], [4, 5],
                      ties="foo")

    def test_bad_nan_policy(self):
        assert_raises(ValueError, stats.median_test, [1, 2, 3], [4, 5],
                      nan_policy='foobar')

    def test_bad_keyword(self):
        assert_raises(TypeError, stats.median_test, [1, 2, 3], [4, 5],
                      foo="foo")

    def test_simple(self):
        x = [1, 2, 3]
        y = [1, 2, 3]
        stat, p, med, tbl = stats.median_test(x, y)

        # The median is floating point, but this equality test should be safe.
        assert_equal(med, 2.0)

        assert_array_equal(tbl, [[1, 1], [2, 2]])

        # The expected values of the contingency table equal the contingency
        # table, so the statistic should be 0 and the p-value should be 1.
        assert_equal(stat, 0)
        assert_equal(p, 1)

    def test_ties_options(self):
        # Test the contingency table calculation.
        x = [1, 2, 3, 4]
        y = [5, 6]
        z = [7, 8, 9]
        # grand median is 5.

        # Default 'ties' option is "below".
        stat, p, m, tbl = stats.median_test(x, y, z)
        assert_equal(m, 5)
        assert_equal(tbl, [[0, 1, 3], [4, 1, 0]])

        stat, p, m, tbl = stats.median_test(x, y, z, ties="ignore")
        assert_equal(m, 5)
        assert_equal(tbl, [[0, 1, 3], [4, 0, 0]])

        stat, p, m, tbl = stats.median_test(x, y, z, ties="above")
        assert_equal(m, 5)
        assert_equal(tbl, [[0, 2, 3], [4, 0, 0]])

    def test_nan_policy_options(self):
        x = [1, 2, np.nan]
        y = [4, 5, 6]
        mt1 = stats.median_test(x, y, nan_policy='propagate')
        s, p, m, t = stats.median_test(x, y, nan_policy='omit')

        assert_equal(mt1, (np.nan, np.nan, np.nan, None))
        assert_allclose(s, 0.31250000000000006)
        assert_allclose(p, 0.57615012203057869)
        assert_equal(m, 4.0)
        assert_equal(t, np.array([[0, 2], [2, 1]]))
        assert_raises(ValueError, stats.median_test, x, y, nan_policy='raise')

    def test_basic(self):
        # median_test calls chi2_contingency to compute the test statistic
        # and p-value.  Make sure it hasn't screwed up the call...

        x = [1, 2, 3, 4, 5]
        y = [2, 4, 6, 8]

        stat, p, m, tbl = stats.median_test(x, y)
        assert_equal(m, 4)
        assert_equal(tbl, [[1, 2], [4, 2]])

        exp_stat, exp_p, dof, e = stats.chi2_contingency(tbl)
        assert_allclose(stat, exp_stat)
        assert_allclose(p, exp_p)

        stat, p, m, tbl = stats.median_test(x, y, lambda_=0)
        assert_equal(m, 4)
        assert_equal(tbl, [[1, 2], [4, 2]])

        exp_stat, exp_p, dof, e = stats.chi2_contingency(tbl, lambda_=0)
        assert_allclose(stat, exp_stat)
        assert_allclose(p, exp_p)

        stat, p, m, tbl = stats.median_test(x, y, correction=False)
        assert_equal(m, 4)
        assert_equal(tbl, [[1, 2], [4, 2]])

        exp_stat, exp_p, dof, e = stats.chi2_contingency(tbl, correction=False)
        assert_allclose(stat, exp_stat)
        assert_allclose(p, exp_p)

    @pytest.mark.parametrize("correction", [False, True])
    def test_result(self, correction):
        x = [1, 2, 3]
        y = [1, 2, 3]

        res = stats.median_test(x, y, correction=correction)
        assert_equal((res.statistic, res.pvalue, res.median, res.table), res)

class TestDirectionalStats:
    # Reference implementations are not available
    def test_directional_stats_correctness(self, xp):
        # Data from Fisher: Dispersion on a sphere, 1953 and
        # Mardia and Jupp, Directional Statistics.
        decl = -np.deg2rad(np.array([343.2, 62., 36.9, 27., 359.,
                                     5.7, 50.4, 357.6, 44.]))
        incl = -np.deg2rad(np.array([66.1, 68.7, 70.1, 82.1, 79.5,
                                     73., 69.3, 58.8, 51.4]))
        data = np.stack((np.cos(incl) * np.cos(decl),
                         np.cos(incl) * np.sin(decl),
                         np.sin(incl)),
                        axis=1)

        decl = xp.asarray(decl.tolist())
        incl = xp.asarray(incl.tolist())
        data = xp.asarray(data.tolist())

        dirstats = stats.directional_stats(data)
        directional_mean = dirstats.mean_direction

        reference_mean = xp.asarray([0.2984, -0.1346, -0.9449])
        xp_assert_close(directional_mean, reference_mean, atol=1e-4)

    @pytest.mark.parametrize('angles, ref', [
        ([-np.pi/2, np.pi/2], 1.),
        ([0, 2 * np.pi], 0.)
    ])
    def test_directional_stats_2d_special_cases(self, angles, ref, xp):
        angles = xp.asarray(angles)
        ref = xp.asarray(ref)
        data = xp.stack([xp.cos(angles), xp.sin(angles)], axis=1)
        res = 1 - stats.directional_stats(data).mean_resultant_length
        xp_assert_close(res, ref)

    def test_directional_stats_2d(self, xp):
        # Test that for circular data directional_stats
        # yields the same result as circmean/circvar
        rng = np.random.default_rng(0xec9a6899d5a2830e0d1af479dbe1fd0c)
        testdata = xp.asarray(2 * xp.pi * rng.random((1000, )))
        testdata_vector = xp.stack((xp.cos(testdata),
                                    xp.sin(testdata)),
                                   axis=1)
        dirstats = stats.directional_stats(testdata_vector)
        directional_mean = dirstats.mean_direction
        directional_mean_angle = xp.atan2(directional_mean[1], directional_mean[0])
        directional_mean_angle = directional_mean_angle % (2 * xp.pi)
        circmean = stats.circmean(testdata)
        xp_assert_close(directional_mean_angle, circmean)

        directional_var = 1. - dirstats.mean_resultant_length
        circular_var = stats.circvar(testdata)
        xp_assert_close(directional_var, circular_var)

    def test_directional_mean_higher_dim(self, xp):
        # test that directional_stats works for higher dimensions
        # here a 4D array is reduced over axis = 2
        data = xp.asarray([[0.8660254, 0.5, 0.],
                           [0.8660254, -0.5, 0.]])
        full_array = xp.asarray(xp.tile(data, (2, 2, 2, 1)))
        expected = xp.asarray([[[1., 0., 0.],
                                [1., 0., 0.]],
                               [[1., 0., 0.],
                                [1., 0., 0.]]])
        dirstats = stats.directional_stats(full_array, axis=2)
        xp_assert_close(dirstats.mean_direction, expected)

    @skip_xp_backends(np_only=True, reason='checking array-like input')
    def test_directional_stats_list_ndarray_input(self, xp):
        # test that list and numpy array inputs yield same results
        data = [[0.8660254, 0.5, 0.], [0.8660254, -0.5, 0]]
        data_array = xp.asarray(data, dtype=xp.float64)
        ref = stats.directional_stats(data)
        res = stats.directional_stats(data_array)
        xp_assert_close(res.mean_direction,
                        xp.asarray(ref.mean_direction))
        xp_assert_close(res.mean_resultant_length,
                        xp.asarray(res.mean_resultant_length))

    def test_directional_stats_1d_error(self, xp):
        # test that one-dimensional data raises ValueError
        data = xp.ones((5, ))
        message = (r"samples must at least be two-dimensional. "
                   r"Instead samples has shape: (5,)")
        with pytest.raises(ValueError, match=re.escape(message)):
            stats.directional_stats(data)

    @pytest.mark.parametrize("dtype", ["float32", "float64"])
    def test_directional_stats_normalize(self, dtype, xp):
        # test that directional stats calculations yield same results
        # for unnormalized input with normalize=True and normalized
        # input with normalize=False
        data = np.array([[0.8660254, 0.5, 0.],
                         [1.7320508, -1., 0.]], dtype=dtype)
        res = stats.directional_stats(xp.asarray(data), normalize=True)
        normalized_data = data / np.linalg.norm(data, axis=-1,
                                                keepdims=True)
        ref = stats.directional_stats(normalized_data, normalize=False)
        xp_assert_close(res.mean_direction,
                        xp.asarray(ref.mean_direction))
        xp_assert_close(res.mean_resultant_length,
                        xp.asarray(ref.mean_resultant_length))


class TestFDRControl:
    def test_input_validation(self):
        message = "`ps` must include only numbers between 0 and 1"
        with pytest.raises(ValueError, match=message):
            stats.false_discovery_control([-1, 0.5, 0.7])
        with pytest.raises(ValueError, match=message):
            stats.false_discovery_control([0.5, 0.7, 2])
        with pytest.raises(ValueError, match=message):
            stats.false_discovery_control([0.5, 0.7, np.nan])

        message = "Unrecognized `method` 'YAK'"
        with pytest.raises(ValueError, match=message):
            stats.false_discovery_control([0.5, 0.7, 0.9], method='YAK')

        message = "`axis` must be an integer or `None`"
        with pytest.raises(ValueError, match=message):
            stats.false_discovery_control([0.5, 0.7, 0.9], axis=1.5)
        with pytest.raises(ValueError, match=message):
            stats.false_discovery_control([0.5, 0.7, 0.9], axis=(1, 2))

    def test_against_TileStats(self):
        # See reference [3] of false_discovery_control
        ps = [0.005, 0.009, 0.019, 0.022, 0.051, 0.101, 0.361, 0.387]
        res = stats.false_discovery_control(ps)
        ref = [0.036, 0.036, 0.044, 0.044, 0.082, 0.135, 0.387, 0.387]
        assert_allclose(res, ref, atol=1e-3)

    @pytest.mark.parametrize("case",
                             [([0.24617028, 0.01140030, 0.05652047, 0.06841983,
                                0.07989886, 0.01841490, 0.17540784, 0.06841983,
                                0.06841983, 0.25464082], 'bh'),
                              ([0.72102493, 0.03339112, 0.16554665, 0.20039952,
                                0.23402122, 0.05393666, 0.51376399, 0.20039952,
                                0.20039952, 0.74583488], 'by')])
    def test_against_R(self, case):
        # Test against p.adjust, e.g.
        # p = c(0.22155325, 0.00114003,..., 0.0364813 , 0.25464082)
        # p.adjust(p, "BY")
        ref, method = case
        rng = np.random.default_rng(6134137338861652935)
        ps = stats.loguniform.rvs(1e-3, 0.5, size=10, random_state=rng)
        ps[3] = ps[7]  # force a tie
        res = stats.false_discovery_control(ps, method=method)
        assert_allclose(res, ref, atol=1e-6)

    def test_axis_None(self):
        rng = np.random.default_rng(6134137338861652935)
        ps = stats.loguniform.rvs(1e-3, 0.5, size=(3, 4, 5), random_state=rng)
        res = stats.false_discovery_control(ps, axis=None)
        ref = stats.false_discovery_control(ps.ravel())
        assert_equal(res, ref)

    @pytest.mark.parametrize("axis", [0, 1, -1])
    def test_axis(self, axis):
        rng = np.random.default_rng(6134137338861652935)
        ps = stats.loguniform.rvs(1e-3, 0.5, size=(3, 4, 5), random_state=rng)
        res = stats.false_discovery_control(ps, axis=axis)
        ref = np.apply_along_axis(stats.false_discovery_control, axis, ps)
        assert_equal(res, ref)

    def test_edge_cases(self):
        assert_array_equal(stats.false_discovery_control([0.25]), [0.25])
        assert_array_equal(stats.false_discovery_control(0.25), 0.25)
        assert_array_equal(stats.false_discovery_control([]), [])


class TestCommonAxis:
    # More thorough testing of `axis` in `test_axis_nan_policy`,
    # but those tests aren't run with array API yet. This class
    # is in `test_morestats` instead of `test_axis_nan_policy`
    # because there is no reason to run `test_axis_nan_policy`
    # with the array API CI job right now.

    @pytest.mark.parametrize('case', [(stats.sem, {}),
                                      (stats.kstat, {'n': 4}),
                                      (stats.kstat, {'n': 2}),
                                      (stats.variation, {})])
    def test_axis(self, case, xp):
        fun, kwargs = case
        rng = np.random.default_rng(24598245982345)
        x = xp.asarray(rng.random((6, 7)))

        res = fun(x, **kwargs, axis=0)
        ref = xp.asarray([fun(x[:, i], **kwargs) for i in range(x.shape[1])])
        xp_assert_close(res, ref)

        res = fun(x, **kwargs, axis=1)
        ref = xp.asarray([fun(x[i, :], **kwargs) for i in range(x.shape[0])])
        xp_assert_close(res, ref)

        res = fun(x, **kwargs, axis=None)
        ref = fun(xp.reshape(x, (-1,)), **kwargs)
        xp_assert_close(res, ref)<|MERGE_RESOLUTION|>--- conflicted
+++ resolved
@@ -759,11 +759,6 @@
         attributes = ('statistic', 'pvalue')
         check_named_results(res, attributes, xp=xp)
 
-<<<<<<< HEAD
-    @skip_xp_backends("jax.numpy",
-                      reason='`var` incorrect when `correction > n` (google/jax#21330)')
-=======
->>>>>>> 52a09130
     @pytest.mark.filterwarnings("ignore:invalid value encountered in divide")
     def test_empty_arg(self, xp):
         args = (g1, g2, g3, g4, g5, g6, g7, g8, g9, g10, [])
