# Author:  Travis Oliphant, 2002
#
# Further enhancements and tests added by numerous SciPy developers.
#
import warnings
import sys

import numpy as np
from numpy.random import RandomState
from numpy.testing import (assert_array_equal,
    assert_almost_equal, assert_array_less, assert_array_almost_equal,
    assert_, assert_allclose, assert_equal, suppress_warnings)
import pytest
from pytest import raises as assert_raises
import re
from scipy import optimize
from scipy import stats
from scipy.stats._morestats import _abw_state, _get_As_weibull, _Avals_weibull
from .common_tests import check_named_results
from .._hypotests import _get_wilcoxon_distr, _get_wilcoxon_distr2
from scipy.stats._binomtest import _binary_search_for_binom_tst
from scipy.stats._distr_params import distcont

<<<<<<< HEAD

distcont = dict(distcont)
=======
distcont = dict(distcont)  # type: ignore
>>>>>>> 6fb21ed0

# Matplotlib is not a scipy dependency but is optionally used in probplot, so
# check if it's available
try:
    import matplotlib
    matplotlib.rcParams['backend'] = 'Agg'
    import matplotlib.pyplot as plt
    have_matplotlib = True
except Exception:
    have_matplotlib = False


# test data gear.dat from NIST for Levene and Bartlett test
# https://www.itl.nist.gov/div898/handbook/eda/section3/eda3581.htm
g1 = [1.006, 0.996, 0.998, 1.000, 0.992, 0.993, 1.002, 0.999, 0.994, 1.000]
g2 = [0.998, 1.006, 1.000, 1.002, 0.997, 0.998, 0.996, 1.000, 1.006, 0.988]
g3 = [0.991, 0.987, 0.997, 0.999, 0.995, 0.994, 1.000, 0.999, 0.996, 0.996]
g4 = [1.005, 1.002, 0.994, 1.000, 0.995, 0.994, 0.998, 0.996, 1.002, 0.996]
g5 = [0.998, 0.998, 0.982, 0.990, 1.002, 0.984, 0.996, 0.993, 0.980, 0.996]
g6 = [1.009, 1.013, 1.009, 0.997, 0.988, 1.002, 0.995, 0.998, 0.981, 0.996]
g7 = [0.990, 1.004, 0.996, 1.001, 0.998, 1.000, 1.018, 1.010, 0.996, 1.002]
g8 = [0.998, 1.000, 1.006, 1.000, 1.002, 0.996, 0.998, 0.996, 1.002, 1.006]
g9 = [1.002, 0.998, 0.996, 0.995, 0.996, 1.004, 1.004, 0.998, 0.999, 0.991]
g10 = [0.991, 0.995, 0.984, 0.994, 0.997, 0.997, 0.991, 0.998, 1.004, 0.997]


# The loggamma RVS stream is changing due to gh-13349; this version
# preserves the old stream so that tests don't change.
def _old_loggamma_rvs(*args, **kwargs):
    return np.log(stats.gamma.rvs(*args, **kwargs))


class TestBayes_mvs:
    def test_basic(self):
        # Expected values in this test simply taken from the function.  For
        # some checks regarding correctness of implementation, see review in
        # gh-674
        data = [6, 9, 12, 7, 8, 8, 13]
        mean, var, std = stats.bayes_mvs(data)
        assert_almost_equal(mean.statistic, 9.0)
        assert_allclose(mean.minmax, (7.1036502226125329, 10.896349777387467),
                        rtol=1e-14)

        assert_almost_equal(var.statistic, 10.0)
        assert_allclose(var.minmax, (3.1767242068607087, 24.45910381334018),
                        rtol=1e-09)

        assert_almost_equal(std.statistic, 2.9724954732045084, decimal=14)
        assert_allclose(std.minmax, (1.7823367265645145, 4.9456146050146312),
                        rtol=1e-14)

    def test_empty_input(self):
        assert_raises(ValueError, stats.bayes_mvs, [])

    def test_result_attributes(self):
        x = np.arange(15)
        attributes = ('statistic', 'minmax')
        res = stats.bayes_mvs(x)

        for i in res:
            check_named_results(i, attributes)


class TestMvsdist:
    def test_basic(self):
        data = [6, 9, 12, 7, 8, 8, 13]
        mean, var, std = stats.mvsdist(data)
        assert_almost_equal(mean.mean(), 9.0)
        assert_allclose(mean.interval(0.9), (7.1036502226125329,
                                             10.896349777387467), rtol=1e-14)

        assert_almost_equal(var.mean(), 10.0)
        assert_allclose(var.interval(0.9), (3.1767242068607087,
                                            24.45910381334018), rtol=1e-09)

        assert_almost_equal(std.mean(), 2.9724954732045084, decimal=14)
        assert_allclose(std.interval(0.9), (1.7823367265645145,
                                            4.9456146050146312), rtol=1e-14)

    def test_empty_input(self):
        assert_raises(ValueError, stats.mvsdist, [])

    def test_bad_arg(self):
        # Raise ValueError if fewer than two data points are given.
        data = [1]
        assert_raises(ValueError, stats.mvsdist, data)

    def test_warns(self):
        # regression test for gh-5270
        # make sure there are no spurious divide-by-zero warnings
        with warnings.catch_warnings():
            warnings.simplefilter('error', RuntimeWarning)
            [x.mean() for x in stats.mvsdist([1, 2, 3])]
            [x.mean() for x in stats.mvsdist([1, 2, 3, 4, 5])]


class TestShapiro:
    def test_basic(self):
        x1 = [0.11, 7.87, 4.61, 10.14, 7.95, 3.14, 0.46,
              4.43, 0.21, 4.75, 0.71, 1.52, 3.24,
              0.93, 0.42, 4.97, 9.53, 4.55, 0.47, 6.66]
        w, pw = stats.shapiro(x1)
        shapiro_test = stats.shapiro(x1)
        assert_almost_equal(w, 0.90047299861907959, decimal=6)
        assert_almost_equal(shapiro_test.statistic, 0.90047299861907959, decimal=6)
        assert_almost_equal(pw, 0.042089745402336121, decimal=6)
        assert_almost_equal(shapiro_test.pvalue, 0.042089745402336121, decimal=6)

        x2 = [1.36, 1.14, 2.92, 2.55, 1.46, 1.06, 5.27, -1.11,
              3.48, 1.10, 0.88, -0.51, 1.46, 0.52, 6.20, 1.69,
              0.08, 3.67, 2.81, 3.49]
        w, pw = stats.shapiro(x2)
        shapiro_test = stats.shapiro(x2)
        assert_almost_equal(w, 0.9590270, decimal=6)
        assert_almost_equal(shapiro_test.statistic, 0.9590270, decimal=6)
        assert_almost_equal(pw, 0.52460, decimal=3)
        assert_almost_equal(shapiro_test.pvalue, 0.52460, decimal=3)

        # Verified against R
        x3 = stats.norm.rvs(loc=5, scale=3, size=100, random_state=12345678)
        w, pw = stats.shapiro(x3)
        shapiro_test = stats.shapiro(x3)
        assert_almost_equal(w, 0.9772805571556091, decimal=6)
        assert_almost_equal(shapiro_test.statistic, 0.9772805571556091, decimal=6)
        assert_almost_equal(pw, 0.08144091814756393, decimal=3)
        assert_almost_equal(shapiro_test.pvalue, 0.08144091814756393, decimal=3)

        # Extracted from original paper
        x4 = [0.139, 0.157, 0.175, 0.256, 0.344, 0.413, 0.503, 0.577, 0.614,
              0.655, 0.954, 1.392, 1.557, 1.648, 1.690, 1.994, 2.174, 2.206,
              3.245, 3.510, 3.571, 4.354, 4.980, 6.084, 8.351]
        W_expected = 0.83467
        p_expected = 0.000914
        w, pw = stats.shapiro(x4)
        shapiro_test = stats.shapiro(x4)
        assert_almost_equal(w, W_expected, decimal=4)
        assert_almost_equal(shapiro_test.statistic, W_expected, decimal=4)
        assert_almost_equal(pw, p_expected, decimal=5)
        assert_almost_equal(shapiro_test.pvalue, p_expected, decimal=5)

    def test_2d(self):
        x1 = [[0.11, 7.87, 4.61, 10.14, 7.95, 3.14, 0.46,
              4.43, 0.21, 4.75], [0.71, 1.52, 3.24,
              0.93, 0.42, 4.97, 9.53, 4.55, 0.47, 6.66]]
        w, pw = stats.shapiro(x1)
        shapiro_test = stats.shapiro(x1)
        assert_almost_equal(w, 0.90047299861907959, decimal=6)
        assert_almost_equal(shapiro_test.statistic, 0.90047299861907959, decimal=6)
        assert_almost_equal(pw, 0.042089745402336121, decimal=6)
        assert_almost_equal(shapiro_test.pvalue, 0.042089745402336121, decimal=6)

        x2 = [[1.36, 1.14, 2.92, 2.55, 1.46, 1.06, 5.27, -1.11,
              3.48, 1.10], [0.88, -0.51, 1.46, 0.52, 6.20, 1.69,
              0.08, 3.67, 2.81, 3.49]]
        w, pw = stats.shapiro(x2)
        shapiro_test = stats.shapiro(x2)
        assert_almost_equal(w, 0.9590270, decimal=6)
        assert_almost_equal(shapiro_test.statistic, 0.9590270, decimal=6)
        assert_almost_equal(pw, 0.52460, decimal=3)
        assert_almost_equal(shapiro_test.pvalue, 0.52460, decimal=3)

    def test_empty_input(self):
        assert_raises(ValueError, stats.shapiro, [])
        assert_raises(ValueError, stats.shapiro, [[], [], []])

    def test_not_enough_values(self):
        assert_raises(ValueError, stats.shapiro, [1, 2])
        assert_raises(ValueError, stats.shapiro, np.array([[], [2]], dtype=object))

    def test_bad_arg(self):
        # Length of x is less than 3.
        x = [1]
        assert_raises(ValueError, stats.shapiro, x)

    def test_nan_input(self):
        x = np.arange(10.)
        x[9] = np.nan

        w, pw = stats.shapiro(x)
        shapiro_test = stats.shapiro(x)
        assert_equal(w, np.nan)
        assert_equal(shapiro_test.statistic, np.nan)
        assert_almost_equal(pw, 1.0)
        assert_almost_equal(shapiro_test.pvalue, 1.0)

    def test_gh14462(self):
        # shapiro is theoretically location-invariant, but when the magnitude
        # of the values is much greater than the variance, there can be
        # numerical issues. Fixed by subtracting median from the data.
        # See gh-14462.

        trans_val, maxlog = stats.boxcox([122500, 474400, 110400])
        res = stats.shapiro(trans_val)

        # Reference from R:
        # options(digits=16)
        # x = c(0.00000000e+00, 3.39996924e-08, -6.35166875e-09)
        # shapiro.test(x)
        ref = (0.86468431705371, 0.2805581751566)

        assert_allclose(res, ref, rtol=1e-5)


class TestAnderson:
    def test_normal(self):
        rs = RandomState(1234567890)
        x1 = rs.standard_exponential(size=50)
        x2 = rs.standard_normal(size=50)
        A, crit, sig = stats.anderson(x1)
        assert_array_less(crit[:-1], A)
        A, crit, sig = stats.anderson(x2)
        assert_array_less(A, crit[-2:])

        v = np.ones(10)
        v[0] = 0
        A, crit, sig = stats.anderson(v)
        # The expected statistic 3.208057 was computed independently of scipy.
        # For example, in R:
        #   > library(nortest)
        #   > v <- rep(1, 10)
        #   > v[1] <- 0
        #   > result <- ad.test(v)
        #   > result$statistic
        #          A
        #   3.208057
        assert_allclose(A, 3.208057)

    def test_expon(self):
        rs = RandomState(1234567890)
        x1 = rs.standard_exponential(size=50)
        x2 = rs.standard_normal(size=50)
        A, crit, sig = stats.anderson(x1, 'expon')
        assert_array_less(A, crit[-2:])
        with np.errstate(all='ignore'):
            A, crit, sig = stats.anderson(x2, 'expon')
        assert_(A > crit[-1])

    def test_gumbel(self):
        # Regression test for gh-6306.  Before that issue was fixed,
        # this case would return a2=inf.
        v = np.ones(100)
        v[0] = 0.0
        a2, crit, sig = stats.anderson(v, 'gumbel')
        # A brief reimplementation of the calculation of the statistic.
        n = len(v)
        xbar, s = stats.gumbel_l.fit(v)
        logcdf = stats.gumbel_l.logcdf(v, xbar, s)
        logsf = stats.gumbel_l.logsf(v, xbar, s)
        i = np.arange(1, n+1)
        expected_a2 = -n - np.mean((2*i - 1) * (logcdf + logsf[::-1]))

        assert_allclose(a2, expected_a2)

    def test_bad_arg(self):
        assert_raises(ValueError, stats.anderson, [1], dist='plate_of_shrimp')

    def test_result_attributes(self):
        rs = RandomState(1234567890)
        x = rs.standard_exponential(size=50)
        res = stats.anderson(x)
        attributes = ('statistic', 'critical_values', 'significance_level')
        check_named_results(res, attributes)

    def test_gumbel_l(self):
        # gh-2592, gh-6337
        # Adds support to 'gumbel_r' and 'gumbel_l' as valid inputs for dist.
        rs = RandomState(1234567890)
        x = rs.gumbel(size=100)
        A1, crit1, sig1 = stats.anderson(x, 'gumbel')
        A2, crit2, sig2 = stats.anderson(x, 'gumbel_l')

        assert_allclose(A2, A1)

    def test_gumbel_r(self):
        # gh-2592, gh-6337
        # Adds support to 'gumbel_r' and 'gumbel_l' as valid inputs for dist.
        rs = RandomState(1234567890)
        x1 = rs.gumbel(size=100)
        x2 = np.ones(100)
        # A constant array is a degenerate case and breaks gumbel_r.fit, so
        # change one value in x2.
        x2[0] = 0.996
        A1, crit1, sig1 = stats.anderson(x1, 'gumbel_r')
        A2, crit2, sig2 = stats.anderson(x2, 'gumbel_r')

        assert_array_less(A1, crit1[-2:])
        assert_(A2 > crit2[-1])

<<<<<<< HEAD
    def test_weibull_min_case_A(self):
        # data and reference values from `anderson` reference [7]
        x = np.array([225, 171, 198, 189, 189, 135, 162, 135, 117, 162])
        res = stats.anderson(x, 'weibull_min')
        m, loc, scale = res.fit_result.params
        assert_allclose((m, loc, scale), (2.38, 99.02, 78.23), rtol=2e-3)
        assert_allclose(res.statistic, 0.260, rtol=1e-3)
        assert res.statistic < res.critical_values[0]

        c = 1 / m  # ~0.42
        assert_allclose(c, 1/2.38, rtol=2e-3)
        # interpolate between rows for c=0.4 and c=0.45, indices -3 and -2
        As40 = _Avals_weibull[-3]
        As45 = _Avals_weibull[-2]
        As_ref = As40 + (c - 0.4)/(0.45 - 0.4) * (As45 - As40)
        # atol=1e-3 because results are rounded up to the next third decimal
        assert np.all(res.critical_values > As_ref)
        assert_allclose(res.critical_values, As_ref, atol=1e-3)

    def test_weibull_min_case_B(self):
        # From `anderson` reference [7]
        x = np.array([74, 57, 48, 29, 502, 12, 70, 21,
                      29, 386, 59, 27, 153, 26, 326])
        res = stats.anderson(x, 'weibull_min')
        assert_allclose(res.fit_result.params, (0.763, 9.313, 93.5), rtol=1e-3)
        assert_allclose(res.statistic, 0.54, rtol=1e-1)
        assert res.statistic > res.critical_values[0]

    def test_weibull_error(self):
        # Check for helpful error message when Anderson test for Weibull fails
        rng = np.random.default_rng(2044208699473992917)
        c, loc, scale = 5, 0, 1
        x = stats.weibull_min.rvs(c, loc, scale, size=100, random_state=rng)
        message = "An error occured while fitting the Weibull distribution..."
        with (pytest.raises(ValueError, match=message),
              pytest.raises(FloatingPointError)):
            stats.anderson(x, 'weibull_min')

    def test_weibull_warning(self):
        # Check for warning message when there are too few observations
        x = [225, 75, 57, 168, 107, 12, 61, 43, 29]
        message = "Critical values of the test statistic are given for the..."
        with pytest.warns(UserWarning, match=message):
            stats.anderson(x, 'weibull_min')

    @pytest.mark.parametrize('distname',
                             ['norm', 'expon', 'gumbel_l', 'extreme1',
                              'gumbel', 'gumbel_r', 'logistic', 'weibull_min'])
=======
    @pytest.mark.parametrize('distname',
                             ['norm', 'expon', 'gumbel_l', 'extreme1',
                              'gumbel', 'gumbel_r', 'logistic'])
>>>>>>> 6fb21ed0
    def test_anderson_fit_params(self, distname):
        # check that anderson now returns a FitResult
        rng = np.random.default_rng(330691555377792039)
        real_distname = ('gumbel_l' if distname in {'extreme1', 'gumbel'}
                         else distname)
        dist = getattr(stats, real_distname)
        params = distcont[real_distname]
        x = dist.rvs(*params, size=1000, random_state=rng)
        res = stats.anderson(x, distname)
        assert res.fit_result.success

<<<<<<< HEAD
    def test_anderson_weibull_As(self):
        m = 1  # "when mi < 2, so that c > 0.5, the last line...should be used"
        assert_equal(_get_As_weibull(1/m), _Avals_weibull[-1])
        m = np.inf
        assert_equal(_get_As_weibull(1/m), _Avals_weibull[0])

=======
>>>>>>> 6fb21ed0

class TestAndersonKSamp:
    def test_example1a(self):
        # Example data from Scholz & Stephens (1987), originally
        # published in Lehmann (1995, Nonparametrics, Statistical
        # Methods Based on Ranks, p. 309)
        # Pass a mixture of lists and arrays
        t1 = [38.7, 41.5, 43.8, 44.5, 45.5, 46.0, 47.7, 58.0]
        t2 = np.array([39.2, 39.3, 39.7, 41.4, 41.8, 42.9, 43.3, 45.8])
        t3 = np.array([34.0, 35.0, 39.0, 40.0, 43.0, 43.0, 44.0, 45.0])
        t4 = np.array([34.0, 34.8, 34.8, 35.4, 37.2, 37.8, 41.2, 42.8])

        Tk, tm, p = stats.anderson_ksamp((t1, t2, t3, t4), midrank=False)

        assert_almost_equal(Tk, 4.449, 3)
        assert_array_almost_equal([0.4985, 1.3237, 1.9158, 2.4930, 3.2459],
                                  tm[0:5], 4)
        assert_allclose(p, 0.0021, atol=0.00025)

    def test_example1b(self):
        # Example data from Scholz & Stephens (1987), originally
        # published in Lehmann (1995, Nonparametrics, Statistical
        # Methods Based on Ranks, p. 309)
        # Pass arrays
        t1 = np.array([38.7, 41.5, 43.8, 44.5, 45.5, 46.0, 47.7, 58.0])
        t2 = np.array([39.2, 39.3, 39.7, 41.4, 41.8, 42.9, 43.3, 45.8])
        t3 = np.array([34.0, 35.0, 39.0, 40.0, 43.0, 43.0, 44.0, 45.0])
        t4 = np.array([34.0, 34.8, 34.8, 35.4, 37.2, 37.8, 41.2, 42.8])
        Tk, tm, p = stats.anderson_ksamp((t1, t2, t3, t4), midrank=True)

        assert_almost_equal(Tk, 4.480, 3)
        assert_array_almost_equal([0.4985, 1.3237, 1.9158, 2.4930, 3.2459],
                                  tm[0:5], 4)
        assert_allclose(p, 0.0020, atol=0.00025)

    def test_example2a(self):
        # Example data taken from an earlier technical report of
        # Scholz and Stephens
        # Pass lists instead of arrays
        t1 = [194, 15, 41, 29, 33, 181]
        t2 = [413, 14, 58, 37, 100, 65, 9, 169, 447, 184, 36, 201, 118]
        t3 = [34, 31, 18, 18, 67, 57, 62, 7, 22, 34]
        t4 = [90, 10, 60, 186, 61, 49, 14, 24, 56, 20, 79, 84, 44, 59, 29,
              118, 25, 156, 310, 76, 26, 44, 23, 62]
        t5 = [130, 208, 70, 101, 208]
        t6 = [74, 57, 48, 29, 502, 12, 70, 21, 29, 386, 59, 27]
        t7 = [55, 320, 56, 104, 220, 239, 47, 246, 176, 182, 33]
        t8 = [23, 261, 87, 7, 120, 14, 62, 47, 225, 71, 246, 21, 42, 20, 5,
              12, 120, 11, 3, 14, 71, 11, 14, 11, 16, 90, 1, 16, 52, 95]
        t9 = [97, 51, 11, 4, 141, 18, 142, 68, 77, 80, 1, 16, 106, 206, 82,
              54, 31, 216, 46, 111, 39, 63, 18, 191, 18, 163, 24]
        t10 = [50, 44, 102, 72, 22, 39, 3, 15, 197, 188, 79, 88, 46, 5, 5, 36,
               22, 139, 210, 97, 30, 23, 13, 14]
        t11 = [359, 9, 12, 270, 603, 3, 104, 2, 438]
        t12 = [50, 254, 5, 283, 35, 12]
        t13 = [487, 18, 100, 7, 98, 5, 85, 91, 43, 230, 3, 130]
        t14 = [102, 209, 14, 57, 54, 32, 67, 59, 134, 152, 27, 14, 230, 66,
               61, 34]

        Tk, tm, p = stats.anderson_ksamp((t1, t2, t3, t4, t5, t6, t7, t8,
                                          t9, t10, t11, t12, t13, t14),
                                         midrank=False)
        assert_almost_equal(Tk, 3.288, 3)
        assert_array_almost_equal([0.5990, 1.3269, 1.8052, 2.2486, 2.8009],
                                  tm[0:5], 4)
        assert_allclose(p, 0.0041, atol=0.00025)

    def test_example2b(self):
        # Example data taken from an earlier technical report of
        # Scholz and Stephens
        t1 = [194, 15, 41, 29, 33, 181]
        t2 = [413, 14, 58, 37, 100, 65, 9, 169, 447, 184, 36, 201, 118]
        t3 = [34, 31, 18, 18, 67, 57, 62, 7, 22, 34]
        t4 = [90, 10, 60, 186, 61, 49, 14, 24, 56, 20, 79, 84, 44, 59, 29,
              118, 25, 156, 310, 76, 26, 44, 23, 62]
        t5 = [130, 208, 70, 101, 208]
        t6 = [74, 57, 48, 29, 502, 12, 70, 21, 29, 386, 59, 27]
        t7 = [55, 320, 56, 104, 220, 239, 47, 246, 176, 182, 33]
        t8 = [23, 261, 87, 7, 120, 14, 62, 47, 225, 71, 246, 21, 42, 20, 5,
              12, 120, 11, 3, 14, 71, 11, 14, 11, 16, 90, 1, 16, 52, 95]
        t9 = [97, 51, 11, 4, 141, 18, 142, 68, 77, 80, 1, 16, 106, 206, 82,
              54, 31, 216, 46, 111, 39, 63, 18, 191, 18, 163, 24]
        t10 = [50, 44, 102, 72, 22, 39, 3, 15, 197, 188, 79, 88, 46, 5, 5, 36,
               22, 139, 210, 97, 30, 23, 13, 14]
        t11 = [359, 9, 12, 270, 603, 3, 104, 2, 438]
        t12 = [50, 254, 5, 283, 35, 12]
        t13 = [487, 18, 100, 7, 98, 5, 85, 91, 43, 230, 3, 130]
        t14 = [102, 209, 14, 57, 54, 32, 67, 59, 134, 152, 27, 14, 230, 66,
               61, 34]

        Tk, tm, p = stats.anderson_ksamp((t1, t2, t3, t4, t5, t6, t7, t8,
                                          t9, t10, t11, t12, t13, t14),
                                         midrank=True)

        assert_almost_equal(Tk, 3.294, 3)
        assert_array_almost_equal([0.5990, 1.3269, 1.8052, 2.2486, 2.8009],
                                  tm[0:5], 4)
        assert_allclose(p, 0.0041, atol=0.00025)

    def test_R_kSamples(self):
        # test values generates with R package kSamples
        # package version 1.2-6 (2017-06-14)
        # r1 = 1:100
        # continuous case (no ties) --> version  1
        # res <- kSamples::ad.test(r1, r1 + 40.5)
        # res$ad[1, "T.AD"] #  41.105
        # res$ad[1, " asympt. P-value"] #  5.8399e-18
        #
        # discrete case (ties allowed) --> version  2 (here: midrank=True)
        # res$ad[2, "T.AD"] #  41.235
        #
        # res <- kSamples::ad.test(r1, r1 + .5)
        # res$ad[1, "T.AD"] #  -1.2824
        # res$ad[1, " asympt. P-value"] #  1
        # res$ad[2, "T.AD"] #  -1.2944
        #
        # res <- kSamples::ad.test(r1, r1 + 7.5)
        # res$ad[1, "T.AD"] # 1.4923
        # res$ad[1, " asympt. P-value"] # 0.077501
        #
        # res <- kSamples::ad.test(r1, r1 + 6)
        # res$ad[2, "T.AD"] # 0.63892
        # res$ad[2, " asympt. P-value"] # 0.17981
        #
        # res <- kSamples::ad.test(r1, r1 + 11.5)
        # res$ad[1, "T.AD"] # 4.5042
        # res$ad[1, " asympt. P-value"] # 0.00545
        #
        # res <- kSamples::ad.test(r1, r1 + 13.5)
        # res$ad[1, "T.AD"] # 6.2982
        # res$ad[1, " asympt. P-value"] # 0.00118

        x1 = np.linspace(1, 100, 100)
        # test case: different distributions;p-value floored at 0.001
        # test case for issue #5493 / #8536
        with suppress_warnings() as sup:
            sup.filter(UserWarning, message='p-value floored')
            s, _, p = stats.anderson_ksamp([x1, x1 + 40.5], midrank=False)
        assert_almost_equal(s, 41.105, 3)
        assert_equal(p, 0.001)

        with suppress_warnings() as sup:
            sup.filter(UserWarning, message='p-value floored')
            s, _, p = stats.anderson_ksamp([x1, x1 + 40.5])
        assert_almost_equal(s, 41.235, 3)
        assert_equal(p, 0.001)

        # test case: similar distributions --> p-value capped at 0.25
        with suppress_warnings() as sup:
            sup.filter(UserWarning, message='p-value capped')
            s, _, p = stats.anderson_ksamp([x1, x1 + .5], midrank=False)
        assert_almost_equal(s, -1.2824, 4)
        assert_equal(p, 0.25)

        with suppress_warnings() as sup:
            sup.filter(UserWarning, message='p-value capped')
            s, _, p = stats.anderson_ksamp([x1, x1 + .5])
        assert_almost_equal(s, -1.2944, 4)
        assert_equal(p, 0.25)

        # test case: check interpolated p-value in [0.01, 0.25] (no ties)
        s, _, p = stats.anderson_ksamp([x1, x1 + 7.5], midrank=False)
        assert_almost_equal(s, 1.4923, 4)
        assert_allclose(p, 0.0775, atol=0.005, rtol=0)

        # test case: check interpolated p-value in [0.01, 0.25] (w/ ties)
        s, _, p = stats.anderson_ksamp([x1, x1 + 6])
        assert_almost_equal(s, 0.6389, 4)
        assert_allclose(p, 0.1798, atol=0.005, rtol=0)

        # test extended critical values for p=0.001 and p=0.005
        s, _, p = stats.anderson_ksamp([x1, x1 + 11.5], midrank=False)
        assert_almost_equal(s, 4.5042, 4)
        assert_allclose(p, 0.00545, atol=0.0005, rtol=0)

        s, _, p = stats.anderson_ksamp([x1, x1 + 13.5], midrank=False)
        assert_almost_equal(s, 6.2982, 4)
        assert_allclose(p, 0.00118, atol=0.0001, rtol=0)

    def test_not_enough_samples(self):
        assert_raises(ValueError, stats.anderson_ksamp, np.ones(5))

    def test_no_distinct_observations(self):
        assert_raises(ValueError, stats.anderson_ksamp,
                      (np.ones(5), np.ones(5)))

    def test_empty_sample(self):
        assert_raises(ValueError, stats.anderson_ksamp, (np.ones(5), []))

    def test_result_attributes(self):
        # Pass a mixture of lists and arrays
        t1 = [38.7, 41.5, 43.8, 44.5, 45.5, 46.0, 47.7, 58.0]
        t2 = np.array([39.2, 39.3, 39.7, 41.4, 41.8, 42.9, 43.3, 45.8])
        res = stats.anderson_ksamp((t1, t2), midrank=False)

        attributes = ('statistic', 'critical_values', 'significance_level')
        check_named_results(res, attributes)

        assert_equal(res.significance_level, res.pvalue)


class TestAnsari:

    def test_small(self):
        x = [1, 2, 3, 3, 4]
        y = [3, 2, 6, 1, 6, 1, 4, 1]
        with suppress_warnings() as sup:
            sup.filter(UserWarning, "Ties preclude use of exact statistic.")
            W, pval = stats.ansari(x, y)
        assert_almost_equal(W, 23.5, 11)
        assert_almost_equal(pval, 0.13499256881897437, 11)

    def test_approx(self):
        ramsay = np.array((111, 107, 100, 99, 102, 106, 109, 108, 104, 99,
                           101, 96, 97, 102, 107, 113, 116, 113, 110, 98))
        parekh = np.array((107, 108, 106, 98, 105, 103, 110, 105, 104,
                           100, 96, 108, 103, 104, 114, 114, 113, 108,
                           106, 99))

        with suppress_warnings() as sup:
            sup.filter(UserWarning, "Ties preclude use of exact statistic.")
            W, pval = stats.ansari(ramsay, parekh)

        assert_almost_equal(W, 185.5, 11)
        assert_almost_equal(pval, 0.18145819972867083, 11)

    def test_exact(self):
        W, pval = stats.ansari([1, 2, 3, 4], [15, 5, 20, 8, 10, 12])
        assert_almost_equal(W, 10.0, 11)
        assert_almost_equal(pval, 0.533333333333333333, 7)

    def test_bad_arg(self):
        assert_raises(ValueError, stats.ansari, [], [1])
        assert_raises(ValueError, stats.ansari, [1], [])

    def test_result_attributes(self):
        x = [1, 2, 3, 3, 4]
        y = [3, 2, 6, 1, 6, 1, 4, 1]
        with suppress_warnings() as sup:
            sup.filter(UserWarning, "Ties preclude use of exact statistic.")
            res = stats.ansari(x, y)
        attributes = ('statistic', 'pvalue')
        check_named_results(res, attributes)

    def test_bad_alternative(self):
        # invalid value for alternative must raise a ValueError
        x1 = [1, 2, 3, 4]
        x2 = [5, 6, 7, 8]
        match = "'alternative' must be 'two-sided'"
        with assert_raises(ValueError, match=match):
            stats.ansari(x1, x2, alternative='foo')

    def test_alternative_exact(self):
        x1 = [-5, 1, 5, 10, 15, 20, 25]  # high scale, loc=10
        x2 = [7.5, 8.5, 9.5, 10.5, 11.5, 12.5]  # low scale, loc=10
        # ratio of scales is greater than 1. So, the
        # p-value must be high when `alternative='less'`
        # and low when `alternative='greater'`.
        statistic, pval = stats.ansari(x1, x2)
        pval_l = stats.ansari(x1, x2, alternative='less').pvalue
        pval_g = stats.ansari(x1, x2, alternative='greater').pvalue
        assert pval_l > 0.95
        assert pval_g < 0.05  # level of significance.
        # also check if the p-values sum up to 1 plus the the probability
        # mass under the calculated statistic.
        prob = _abw_state.pmf(statistic, len(x1), len(x2))
        assert_allclose(pval_g + pval_l, 1 + prob, atol=1e-12)
        # also check if one of the one-sided p-value equals half the
        # two-sided p-value and the other one-sided p-value is its
        # compliment.
        assert_allclose(pval_g, pval/2, atol=1e-12)
        assert_allclose(pval_l, 1+prob-pval/2, atol=1e-12)
        # sanity check. The result should flip if
        # we exchange x and y.
        pval_l_reverse = stats.ansari(x2, x1, alternative='less').pvalue
        pval_g_reverse = stats.ansari(x2, x1, alternative='greater').pvalue
        assert pval_l_reverse < 0.05
        assert pval_g_reverse > 0.95

    @pytest.mark.parametrize(
        'x, y, alternative, expected',
        # the tests are designed in such a way that the
        # if else statement in ansari test for exact
        # mode is covered.
        [([1, 2, 3, 4], [5, 6, 7, 8], 'less', 0.6285714285714),
         ([1, 2, 3, 4], [5, 6, 7, 8], 'greater', 0.6285714285714),
         ([1, 2, 3], [4, 5, 6, 7, 8], 'less', 0.8928571428571),
         ([1, 2, 3], [4, 5, 6, 7, 8], 'greater', 0.2857142857143),
         ([1, 2, 3, 4, 5], [6, 7, 8], 'less', 0.2857142857143),
         ([1, 2, 3, 4, 5], [6, 7, 8], 'greater', 0.8928571428571)]
    )
    def test_alternative_exact_with_R(self, x, y, alternative, expected):
        # testing with R on arbitrary data
        # Sample R code used for the third test case above:
        # ```R
        # > options(digits=16)
        # > x <- c(1,2,3)
        # > y <- c(4,5,6,7,8)
        # > ansari.test(x, y, alternative='less', exact=TRUE)
        #
        #     Ansari-Bradley test
        #
        # data:  x and y
        # AB = 6, p-value = 0.8928571428571
        # alternative hypothesis: true ratio of scales is less than 1
        #
        # ```
        pval = stats.ansari(x, y, alternative=alternative).pvalue
        assert_allclose(pval, expected, atol=1e-12)

    def test_alternative_approx(self):
        # intuitive tests for approximation
        x1 = stats.norm.rvs(0, 5, size=100, random_state=123)
        x2 = stats.norm.rvs(0, 2, size=100, random_state=123)
        # for m > 55 or n > 55, the test should automatically
        # switch to approximation.
        pval_l = stats.ansari(x1, x2, alternative='less').pvalue
        pval_g = stats.ansari(x1, x2, alternative='greater').pvalue
        assert_allclose(pval_l, 1.0, atol=1e-12)
        assert_allclose(pval_g, 0.0, atol=1e-12)
        # also check if one of the one-sided p-value equals half the
        # two-sided p-value and the other one-sided p-value is its
        # compliment.
        x1 = stats.norm.rvs(0, 2, size=60, random_state=123)
        x2 = stats.norm.rvs(0, 1.5, size=60, random_state=123)
        pval = stats.ansari(x1, x2).pvalue
        pval_l = stats.ansari(x1, x2, alternative='less').pvalue
        pval_g = stats.ansari(x1, x2, alternative='greater').pvalue
        assert_allclose(pval_g, pval/2, atol=1e-12)
        assert_allclose(pval_l, 1-pval/2, atol=1e-12)


class TestBartlett:

    def test_data(self):
        # https://www.itl.nist.gov/div898/handbook/eda/section3/eda357.htm
        args = [g1, g2, g3, g4, g5, g6, g7, g8, g9, g10]
        T, pval = stats.bartlett(*args)
        assert_almost_equal(T, 20.78587342806484, 7)
        assert_almost_equal(pval, 0.0136358632781, 7)

    def test_bad_arg(self):
        # Too few args raises ValueError.
        assert_raises(ValueError, stats.bartlett, [1])

    def test_result_attributes(self):
        args = [g1, g2, g3, g4, g5, g6, g7, g8, g9, g10]
        res = stats.bartlett(*args)
        attributes = ('statistic', 'pvalue')
        check_named_results(res, attributes)

    def test_empty_arg(self):
        args = (g1, g2, g3, g4, g5, g6, g7, g8, g9, g10, [])
        assert_equal((np.nan, np.nan), stats.bartlett(*args))

    # temporary fix for issue #9252: only accept 1d input
    def test_1d_input(self):
        x = np.array([[1, 2], [3, 4]])
        assert_raises(ValueError, stats.bartlett, g1, x)


class TestLevene:

    def test_data(self):
        # https://www.itl.nist.gov/div898/handbook/eda/section3/eda35a.htm
        args = [g1, g2, g3, g4, g5, g6, g7, g8, g9, g10]
        W, pval = stats.levene(*args)
        assert_almost_equal(W, 1.7059176930008939, 7)
        assert_almost_equal(pval, 0.0990829755522, 7)

    def test_trimmed1(self):
        # Test that center='trimmed' gives the same result as center='mean'
        # when proportiontocut=0.
        W1, pval1 = stats.levene(g1, g2, g3, center='mean')
        W2, pval2 = stats.levene(g1, g2, g3, center='trimmed',
                                 proportiontocut=0.0)
        assert_almost_equal(W1, W2)
        assert_almost_equal(pval1, pval2)

    def test_trimmed2(self):
        x = [1.2, 2.0, 3.0, 4.0, 5.0, 6.0, 7.0, 100.0]
        y = [0.0, 3.0, 3.5, 4.0, 4.5, 5.0, 5.5, 200.0]
        np.random.seed(1234)
        x2 = np.random.permutation(x)

        # Use center='trimmed'
        W0, pval0 = stats.levene(x, y, center='trimmed',
                                 proportiontocut=0.125)
        W1, pval1 = stats.levene(x2, y, center='trimmed',
                                 proportiontocut=0.125)
        # Trim the data here, and use center='mean'
        W2, pval2 = stats.levene(x[1:-1], y[1:-1], center='mean')
        # Result should be the same.
        assert_almost_equal(W0, W2)
        assert_almost_equal(W1, W2)
        assert_almost_equal(pval1, pval2)

    def test_equal_mean_median(self):
        x = np.linspace(-1, 1, 21)
        np.random.seed(1234)
        x2 = np.random.permutation(x)
        y = x**3
        W1, pval1 = stats.levene(x, y, center='mean')
        W2, pval2 = stats.levene(x2, y, center='median')
        assert_almost_equal(W1, W2)
        assert_almost_equal(pval1, pval2)

    def test_bad_keyword(self):
        x = np.linspace(-1, 1, 21)
        assert_raises(TypeError, stats.levene, x, x, portiontocut=0.1)

    def test_bad_center_value(self):
        x = np.linspace(-1, 1, 21)
        assert_raises(ValueError, stats.levene, x, x, center='trim')

    def test_too_few_args(self):
        assert_raises(ValueError, stats.levene, [1])

    def test_result_attributes(self):
        args = [g1, g2, g3, g4, g5, g6, g7, g8, g9, g10]
        res = stats.levene(*args)
        attributes = ('statistic', 'pvalue')
        check_named_results(res, attributes)

    # temporary fix for issue #9252: only accept 1d input
    def test_1d_input(self):
        x = np.array([[1, 2], [3, 4]])
        assert_raises(ValueError, stats.levene, g1, x)


class TestBinomTestP:
    """
    Tests for stats.binomtest as a replacement for deprecated stats.binom_test.
    """
    @staticmethod
    def binom_test_func(x, n=None, p=0.5, alternative='two-sided'):
        # This processing of x and n is copied from from binom_test.
        x = np.atleast_1d(x).astype(np.int_)
        if len(x) == 2:
            n = x[1] + x[0]
            x = x[0]
        elif len(x) == 1:
            x = x[0]
            if n is None or n < x:
                raise ValueError("n must be >= x")
            n = np.int_(n)
        else:
            raise ValueError("Incorrect length for x.")

        result = stats.binomtest(x, n, p=p, alternative=alternative)
        return result.pvalue

    def test_data(self):
        pval = self.binom_test_func(100, 250)
        assert_almost_equal(pval, 0.0018833009350757682, 11)
        pval = self.binom_test_func(201, 405)
        assert_almost_equal(pval, 0.92085205962670713, 11)
        pval = self.binom_test_func([682, 243], p=3/4)
        assert_almost_equal(pval, 0.38249155957481695, 11)

    def test_bad_len_x(self):
        # Length of x must be 1 or 2.
        assert_raises(ValueError, self.binom_test_func, [1, 2, 3])

    def test_bad_n(self):
        # len(x) is 1, but n is invalid.
        # Missing n
        assert_raises(ValueError, self.binom_test_func, [100])
        # n less than x[0]
        assert_raises(ValueError, self.binom_test_func, [100], n=50)

    def test_bad_p(self):
        assert_raises(ValueError,
                      self.binom_test_func, [50, 50], p=2.0)

    def test_alternatives(self):
        res = self.binom_test_func(51, 235, p=1/6, alternative='less')
        assert_almost_equal(res, 0.982022657605858)

        res = self.binom_test_func(51, 235, p=1/6, alternative='greater')
        assert_almost_equal(res, 0.02654424571169085)

        res = self.binom_test_func(51, 235, p=1/6, alternative='two-sided')
        assert_almost_equal(res, 0.0437479701823997)

    @pytest.mark.skipif(sys.maxsize <= 2**32, reason="32-bit does not overflow")
    def test_boost_overflow_raises(self):
        # Boost.Math error policy should raise exceptions in Python
        assert_raises(OverflowError, self.binom_test_func, 5.0, 6, p=sys.float_info.min)


class TestBinomTest:
    """Tests for stats.binomtest."""

    # Expected results here are from R binom.test, e.g.
    # options(digits=16)
    # binom.test(484, 967, p=0.48)
    #
    def test_two_sided_pvalues1(self):
        # `tol` could be stricter on most architectures, but the value
        # here is limited by accuracy of `binom.cdf` for large inputs on
        # Linux_Python_37_32bit_full and aarch64
        rtol = 1e-10  # aarch64 observed rtol: 1.5e-11
        res = stats.binomtest(10079999, 21000000, 0.48)
        assert_allclose(res.pvalue, 1.0, rtol=rtol)
        res = stats.binomtest(10079990, 21000000, 0.48)
        assert_allclose(res.pvalue, 0.9966892187965, rtol=rtol)
        res = stats.binomtest(10080009, 21000000, 0.48)
        assert_allclose(res.pvalue, 0.9970377203856, rtol=rtol)
        res = stats.binomtest(10080017, 21000000, 0.48)
        assert_allclose(res.pvalue, 0.9940754817328, rtol=1e-9)

    def test_two_sided_pvalues2(self):
        rtol = 1e-10  # no aarch64 failure with 1e-15, preemptive bump
        res = stats.binomtest(9, n=21, p=0.48)
        assert_allclose(res.pvalue, 0.6689672431939, rtol=rtol)
        res = stats.binomtest(4, 21, 0.48)
        assert_allclose(res.pvalue, 0.008139563452106, rtol=rtol)
        res = stats.binomtest(11, 21, 0.48)
        assert_allclose(res.pvalue, 0.8278629664608, rtol=rtol)
        res = stats.binomtest(7, 21, 0.48)
        assert_allclose(res.pvalue, 0.1966772901718, rtol=rtol)
        res = stats.binomtest(3, 10, .5)
        assert_allclose(res.pvalue, 0.34375, rtol=rtol)
        res = stats.binomtest(2, 2, .4)
        assert_allclose(res.pvalue, 0.16, rtol=rtol)
        res = stats.binomtest(2, 4, .3)
        assert_allclose(res.pvalue, 0.5884, rtol=rtol)

    def test_edge_cases(self):
        rtol = 1e-10  # aarch64 observed rtol: 1.33e-15
        res = stats.binomtest(484, 967, 0.5)
        assert_allclose(res.pvalue, 1, rtol=rtol)
        res = stats.binomtest(3, 47, 3/47)
        assert_allclose(res.pvalue, 1, rtol=rtol)
        res = stats.binomtest(13, 46, 13/46)
        assert_allclose(res.pvalue, 1, rtol=rtol)
        res = stats.binomtest(15, 44, 15/44)
        assert_allclose(res.pvalue, 1, rtol=rtol)
        res = stats.binomtest(7, 13, 0.5)
        assert_allclose(res.pvalue, 1, rtol=rtol)
        res = stats.binomtest(6, 11, 0.5)
        assert_allclose(res.pvalue, 1, rtol=rtol)

    def test_binary_srch_for_binom_tst(self):
        # Test that old behavior of binomtest is maintained
        # by the new binary search method in cases where d
        # exactly equals the input on one side.
        n = 10
        p = 0.5
        k = 3
        # First test for the case where k > mode of PMF
        i = np.arange(np.ceil(p * n), n+1)
        d = stats.binom.pmf(k, n, p)
        # Old way of calculating y, probably consistent with R.
        y1 = np.sum(stats.binom.pmf(i, n, p) <= d, axis=0)
        # New way with binary search.
        ix = _binary_search_for_binom_tst(lambda x1:
                                          -stats.binom.pmf(x1, n, p),
                                          -d, np.ceil(p * n), n)
        y2 = n - ix + int(d == stats.binom.pmf(ix, n, p))
        assert_allclose(y1, y2, rtol=1e-9)
        # Now test for the other side.
        k = 7
        i = np.arange(np.floor(p * n) + 1)
        d = stats.binom.pmf(k, n, p)
        # Old way of calculating y.
        y1 = np.sum(stats.binom.pmf(i, n, p) <= d, axis=0)
        # New way with binary search.
        ix = _binary_search_for_binom_tst(lambda x1:
                                          stats.binom.pmf(x1, n, p),
                                          d, 0, np.floor(p * n))
        y2 = ix + 1
        assert_allclose(y1, y2, rtol=1e-9)

    # Expected results here are from R 3.6.2 binom.test
    @pytest.mark.parametrize('alternative, pval, ci_low, ci_high',
                             [('less', 0.148831050443,
                               0.0, 0.2772002496709138),
                              ('greater', 0.9004695898947,
                               0.1366613252458672, 1.0),
                              ('two-sided', 0.2983720970096,
                               0.1266555521019559, 0.2918426890886281)])
    def test_confidence_intervals1(self, alternative, pval, ci_low, ci_high):
        res = stats.binomtest(20, n=100, p=0.25, alternative=alternative)
        assert_allclose(res.pvalue, pval, rtol=1e-12)
        assert_equal(res.statistic, 0.2)
        ci = res.proportion_ci(confidence_level=0.95)
        assert_allclose((ci.low, ci.high), (ci_low, ci_high), rtol=1e-12)

    # Expected results here are from R 3.6.2 binom.test.
    @pytest.mark.parametrize('alternative, pval, ci_low, ci_high',
                             [('less',
                               0.005656361, 0.0, 0.1872093),
                              ('greater',
                               0.9987146, 0.008860761, 1.0),
                              ('two-sided',
                               0.01191714, 0.006872485, 0.202706269)])
    def test_confidence_intervals2(self, alternative, pval, ci_low, ci_high):
        res = stats.binomtest(3, n=50, p=0.2, alternative=alternative)
        assert_allclose(res.pvalue, pval, rtol=1e-6)
        assert_equal(res.statistic, 0.06)
        ci = res.proportion_ci(confidence_level=0.99)
        assert_allclose((ci.low, ci.high), (ci_low, ci_high), rtol=1e-6)

    # Expected results here are from R 3.6.2 binom.test.
    @pytest.mark.parametrize('alternative, pval, ci_high',
                             [('less', 0.05631351, 0.2588656),
                              ('greater', 1.0, 1.0),
                              ('two-sided', 0.07604122, 0.3084971)])
    def test_confidence_interval_exact_k0(self, alternative, pval, ci_high):
        # Test with k=0, n = 10.
        res = stats.binomtest(0, 10, p=0.25, alternative=alternative)
        assert_allclose(res.pvalue, pval, rtol=1e-6)
        ci = res.proportion_ci(confidence_level=0.95)
        assert_equal(ci.low, 0.0)
        assert_allclose(ci.high, ci_high, rtol=1e-6)

    # Expected results here are from R 3.6.2 binom.test.
    @pytest.mark.parametrize('alternative, pval, ci_low',
                             [('less', 1.0, 0.0),
                              ('greater', 9.536743e-07, 0.7411344),
                              ('two-sided', 9.536743e-07, 0.6915029)])
    def test_confidence_interval_exact_k_is_n(self, alternative, pval, ci_low):
        # Test with k = n = 10.
        res = stats.binomtest(10, 10, p=0.25, alternative=alternative)
        assert_allclose(res.pvalue, pval, rtol=1e-6)
        ci = res.proportion_ci(confidence_level=0.95)
        assert_equal(ci.high, 1.0)
        assert_allclose(ci.low, ci_low, rtol=1e-6)

    # Expected results are from the prop.test function in R 3.6.2.
    @pytest.mark.parametrize(
        'k, alternative, corr, conf, ci_low, ci_high',
        [[3, 'two-sided', True, 0.95, 0.08094782, 0.64632928],
         [3, 'two-sided', True, 0.99, 0.0586329, 0.7169416],
         [3, 'two-sided', False, 0.95, 0.1077913, 0.6032219],
         [3, 'two-sided', False, 0.99, 0.07956632, 0.6799753],
         [3, 'less', True, 0.95, 0.0, 0.6043476],
         [3, 'less', True, 0.99, 0.0, 0.6901811],
         [3, 'less', False, 0.95, 0.0, 0.5583002],
         [3, 'less', False, 0.99, 0.0, 0.6507187],
         [3, 'greater', True, 0.95, 0.09644904, 1.0],
         [3, 'greater', True, 0.99, 0.06659141, 1.0],
         [3, 'greater', False, 0.95, 0.1268766, 1.0],
         [3, 'greater', False, 0.99, 0.08974147, 1.0],

         [0, 'two-sided', True, 0.95, 0.0, 0.3445372],
         [0, 'two-sided', False, 0.95, 0.0, 0.2775328],
         [0, 'less', True, 0.95, 0.0, 0.2847374],
         [0, 'less', False, 0.95, 0.0, 0.212942],
         [0, 'greater', True, 0.95, 0.0, 1.0],
         [0, 'greater', False, 0.95, 0.0, 1.0],

         [10, 'two-sided', True, 0.95, 0.6554628, 1.0],
         [10, 'two-sided', False, 0.95, 0.7224672, 1.0],
         [10, 'less', True, 0.95, 0.0, 1.0],
         [10, 'less', False, 0.95, 0.0, 1.0],
         [10, 'greater', True, 0.95, 0.7152626, 1.0],
         [10, 'greater', False, 0.95, 0.787058, 1.0]]
    )
    def test_ci_wilson_method(self, k, alternative, corr, conf,
                              ci_low, ci_high):
        res = stats.binomtest(k, n=10, p=0.1, alternative=alternative)
        if corr:
            method = 'wilsoncc'
        else:
            method = 'wilson'
        ci = res.proportion_ci(confidence_level=conf, method=method)
        assert_allclose((ci.low, ci.high), (ci_low, ci_high), rtol=1e-6)

    def test_estimate_equals_hypothesized_prop(self):
        # Test the special case where the estimated proportion equals
        # the hypothesized proportion.  When alternative is 'two-sided',
        # the p-value is 1.
        res = stats.binomtest(4, 16, 0.25)
        assert_equal(res.statistic, 0.25)
        assert_equal(res.pvalue, 1.0)

    @pytest.mark.parametrize('k, n', [(0, 0), (-1, 2)])
    def test_invalid_k_n(self, k, n):
        with pytest.raises(ValueError,
                           match="must be an integer not less than"):
            stats.binomtest(k, n)

    def test_invalid_k_too_big(self):
        with pytest.raises(ValueError,
                           match="k must not be greater than n"):
            stats.binomtest(11, 10, 0.25)

    def test_invalid_confidence_level(self):
        res = stats.binomtest(3, n=10, p=0.1)
        with pytest.raises(ValueError, match="must be in the interval"):
            res.proportion_ci(confidence_level=-1)

    def test_invalid_ci_method(self):
        res = stats.binomtest(3, n=10, p=0.1)
        with pytest.raises(ValueError, match="method must be"):
            res.proportion_ci(method="plate of shrimp")

    def test_alias(self):
        res = stats.binomtest(3, n=10, p=0.1)
        assert_equal(res.proportion_estimate, res.statistic)


class TestFligner:

    def test_data(self):
        # numbers from R: fligner.test in package stats
        x1 = np.arange(5)
        assert_array_almost_equal(stats.fligner(x1, x1**2),
                                  (3.2282229927203536, 0.072379187848207877),
                                  11)

    def test_trimmed1(self):
        # Perturb input to break ties in the transformed data
        # See https://github.com/scipy/scipy/pull/8042 for more details
        rs = np.random.RandomState(123)
        _perturb = lambda g: (np.asarray(g) + 1e-10*rs.randn(len(g))).tolist()
        g1_ = _perturb(g1)
        g2_ = _perturb(g2)
        g3_ = _perturb(g3)
        # Test that center='trimmed' gives the same result as center='mean'
        # when proportiontocut=0.
        Xsq1, pval1 = stats.fligner(g1_, g2_, g3_, center='mean')
        Xsq2, pval2 = stats.fligner(g1_, g2_, g3_, center='trimmed',
                                    proportiontocut=0.0)
        assert_almost_equal(Xsq1, Xsq2)
        assert_almost_equal(pval1, pval2)

    def test_trimmed2(self):
        x = [1.2, 2.0, 3.0, 4.0, 5.0, 6.0, 7.0, 100.0]
        y = [0.0, 3.0, 3.5, 4.0, 4.5, 5.0, 5.5, 200.0]
        # Use center='trimmed'
        Xsq1, pval1 = stats.fligner(x, y, center='trimmed',
                                    proportiontocut=0.125)
        # Trim the data here, and use center='mean'
        Xsq2, pval2 = stats.fligner(x[1:-1], y[1:-1], center='mean')
        # Result should be the same.
        assert_almost_equal(Xsq1, Xsq2)
        assert_almost_equal(pval1, pval2)

    # The following test looks reasonable at first, but fligner() uses the
    # function stats.rankdata(), and in one of the cases in this test,
    # there are ties, while in the other (because of normal rounding
    # errors) there are not.  This difference leads to differences in the
    # third significant digit of W.
    #
    #def test_equal_mean_median(self):
    #    x = np.linspace(-1,1,21)
    #    y = x**3
    #    W1, pval1 = stats.fligner(x, y, center='mean')
    #    W2, pval2 = stats.fligner(x, y, center='median')
    #    assert_almost_equal(W1, W2)
    #    assert_almost_equal(pval1, pval2)

    def test_bad_keyword(self):
        x = np.linspace(-1, 1, 21)
        assert_raises(TypeError, stats.fligner, x, x, portiontocut=0.1)

    def test_bad_center_value(self):
        x = np.linspace(-1, 1, 21)
        assert_raises(ValueError, stats.fligner, x, x, center='trim')

    def test_bad_num_args(self):
        # Too few args raises ValueError.
        assert_raises(ValueError, stats.fligner, [1])

    def test_empty_arg(self):
        x = np.arange(5)
        assert_equal((np.nan, np.nan), stats.fligner(x, x**2, []))


def mood_cases_with_ties():
    # Generate random `x` and `y` arrays with ties both between and within the
    # samples. Expected results are (statistic, pvalue) from SAS.
    expected_results = [(-1.76658511464992, .0386488678399305),
                        (-.694031428192304, .2438312498647250),
                        (-1.15093525352151, .1248794365836150)]
    seeds = [23453254, 1298352315, 987234597]
    for si, seed in enumerate(seeds):
        rng = np.random.default_rng(seed)
        xy = rng.random(100)
        # Generate random indices to make ties
        tie_ind = rng.integers(low=0, high=99, size=5)
        # Generate a random number of ties for each index.
        num_ties_per_ind = rng.integers(low=1, high=5, size=5)
        # At each `tie_ind`, mark the next `n` indices equal to that value.
        for i, n in zip(tie_ind, num_ties_per_ind):
            for j in range(i + 1, i + n):
                xy[j] = xy[i]
        # scramble order of xy before splitting into `x, y`
        rng.shuffle(xy)
        x, y = np.split(xy, 2)
        yield x, y, 'less', *expected_results[si]

class TestMood:
    @pytest.mark.parametrize("x,y,alternative,stat_expect,p_expect",
                             mood_cases_with_ties())
    def test_against_SAS(self, x, y, alternative, stat_expect, p_expect):
        """
        Example code used to generate SAS output:
        DATA myData;
        INPUT X Y;
        CARDS;
        1 0
        1 1
        1 2
        1 3
        1 4
        2 0
        2 1
        2 4
        2 9
        2 16
        ods graphics on;
        proc npar1way mood data=myData ;
           class X;
            ods output  MoodTest=mt;
        proc contents data=mt;
        proc print data=mt;
          format     Prob1 17.16 Prob2 17.16 Statistic 17.16 Z 17.16 ;
            title "Mood Two-Sample Test";
        proc print data=myData;
            title "Data for above results";
          run;
        """
        statistic, pvalue = stats.mood(x, y, alternative=alternative)
        assert_allclose(stat_expect, statistic, atol=1e-16)
        assert_allclose(p_expect, pvalue, atol=1e-16)

    @pytest.mark.parametrize("alternative, expected",
                             [('two-sided', (1.019938533549930,
                                             .3077576129778760)),
                              ('less', (1.019938533549930,
                                        1 - .1538788064889380)),
                              ('greater', (1.019938533549930,
                                           .1538788064889380))])
    def test_against_SAS_2(self, alternative, expected):
        # Code to run in SAS in above function
        x = [111, 107, 100, 99, 102, 106, 109, 108, 104, 99,
             101, 96, 97, 102, 107, 113, 116, 113, 110, 98]
        y = [107, 108, 106, 98, 105, 103, 110, 105, 104, 100,
             96, 108, 103, 104, 114, 114, 113, 108, 106, 99]
        res = stats.mood(x, y, alternative=alternative)
        assert_allclose(res, expected)

    def test_mood_order_of_args(self):
        # z should change sign when the order of arguments changes, pvalue
        # should not change
        np.random.seed(1234)
        x1 = np.random.randn(10, 1)
        x2 = np.random.randn(15, 1)
        z1, p1 = stats.mood(x1, x2)
        z2, p2 = stats.mood(x2, x1)
        assert_array_almost_equal([z1, p1], [-z2, p2])

    def test_mood_with_axis_none(self):
        # Test with axis = None, compare with results from R
        x1 = [-0.626453810742332, 0.183643324222082, -0.835628612410047,
               1.59528080213779, 0.329507771815361, -0.820468384118015,
               0.487429052428485, 0.738324705129217, 0.575781351653492,
              -0.305388387156356, 1.51178116845085, 0.389843236411431,
              -0.621240580541804, -2.2146998871775, 1.12493091814311,
              -0.0449336090152309, -0.0161902630989461, 0.943836210685299,
               0.821221195098089, 0.593901321217509]

        x2 = [-0.896914546624981, 0.184849184646742, 1.58784533120882,
              -1.13037567424629, -0.0802517565509893, 0.132420284381094,
               0.707954729271733, -0.23969802417184, 1.98447393665293,
              -0.138787012119665, 0.417650750792556, 0.981752777463662,
              -0.392695355503813, -1.03966897694891, 1.78222896030858,
              -2.31106908460517, 0.878604580921265, 0.035806718015226,
               1.01282869212708, 0.432265154539617, 2.09081920524915,
              -1.19992581964387, 1.58963820029007, 1.95465164222325,
               0.00493777682814261, -2.45170638784613, 0.477237302613617,
              -0.596558168631403, 0.792203270299649, 0.289636710177348]

        x1 = np.array(x1)
        x2 = np.array(x2)
        x1.shape = (10, 2)
        x2.shape = (15, 2)
        assert_array_almost_equal(stats.mood(x1, x2, axis=None),
                                  [-1.31716607555, 0.18778296257])

    def test_mood_2d(self):
        # Test if the results of mood test in 2-D case are consistent with the
        # R result for the same inputs.  Numbers from R mood.test().
        ny = 5
        np.random.seed(1234)
        x1 = np.random.randn(10, ny)
        x2 = np.random.randn(15, ny)
        z_vectest, pval_vectest = stats.mood(x1, x2)

        for j in range(ny):
            assert_array_almost_equal([z_vectest[j], pval_vectest[j]],
                                      stats.mood(x1[:, j], x2[:, j]))

        # inverse order of dimensions
        x1 = x1.transpose()
        x2 = x2.transpose()
        z_vectest, pval_vectest = stats.mood(x1, x2, axis=1)

        for i in range(ny):
            # check axis handling is self consistent
            assert_array_almost_equal([z_vectest[i], pval_vectest[i]],
                                      stats.mood(x1[i, :], x2[i, :]))

    def test_mood_3d(self):
        shape = (10, 5, 6)
        np.random.seed(1234)
        x1 = np.random.randn(*shape)
        x2 = np.random.randn(*shape)

        for axis in range(3):
            z_vectest, pval_vectest = stats.mood(x1, x2, axis=axis)
            # Tests that result for 3-D arrays is equal to that for the
            # same calculation on a set of 1-D arrays taken from the
            # 3-D array
            axes_idx = ([1, 2], [0, 2], [0, 1])  # the two axes != axis
            for i in range(shape[axes_idx[axis][0]]):
                for j in range(shape[axes_idx[axis][1]]):
                    if axis == 0:
                        slice1 = x1[:, i, j]
                        slice2 = x2[:, i, j]
                    elif axis == 1:
                        slice1 = x1[i, :, j]
                        slice2 = x2[i, :, j]
                    else:
                        slice1 = x1[i, j, :]
                        slice2 = x2[i, j, :]

                    assert_array_almost_equal([z_vectest[i, j],
                                               pval_vectest[i, j]],
                                              stats.mood(slice1, slice2))

    def test_mood_bad_arg(self):
        # Raise ValueError when the sum of the lengths of the args is
        # less than 3
        assert_raises(ValueError, stats.mood, [1], [])

    def test_mood_alternative(self):

        np.random.seed(0)
        x = stats.norm.rvs(scale=0.75, size=100)
        y = stats.norm.rvs(scale=1.25, size=100)

        stat1, p1 = stats.mood(x, y, alternative='two-sided')
        stat2, p2 = stats.mood(x, y, alternative='less')
        stat3, p3 = stats.mood(x, y, alternative='greater')

        assert stat1 == stat2 == stat3
        assert_allclose(p1, 0, atol=1e-7)
        assert_allclose(p2, p1/2)
        assert_allclose(p3, 1 - p1/2)

        with pytest.raises(ValueError, match="alternative must be..."):
            stats.mood(x, y, alternative='ekki-ekki')

    @pytest.mark.parametrize("alternative", ['two-sided', 'less', 'greater'])
    def test_result(self, alternative):
        rng = np.random.default_rng(265827767938813079281100964083953437622)
        x1 = rng.standard_normal((10, 1))
        x2 = rng.standard_normal((15, 1))

        res = stats.mood(x1, x2, alternative=alternative)
        assert_equal((res.statistic, res.pvalue), res)


class TestProbplot:

    def test_basic(self):
        x = stats.norm.rvs(size=20, random_state=12345)
        osm, osr = stats.probplot(x, fit=False)
        osm_expected = [-1.8241636, -1.38768012, -1.11829229, -0.91222575,
                        -0.73908135, -0.5857176, -0.44506467, -0.31273668,
                        -0.18568928, -0.06158146, 0.06158146, 0.18568928,
                        0.31273668, 0.44506467, 0.5857176, 0.73908135,
                        0.91222575, 1.11829229, 1.38768012, 1.8241636]
        assert_allclose(osr, np.sort(x))
        assert_allclose(osm, osm_expected)

        res, res_fit = stats.probplot(x, fit=True)
        res_fit_expected = [1.05361841, 0.31297795, 0.98741609]
        assert_allclose(res_fit, res_fit_expected)

    def test_sparams_keyword(self):
        x = stats.norm.rvs(size=100, random_state=123456)
        # Check that None, () and 0 (loc=0, for normal distribution) all work
        # and give the same results
        osm1, osr1 = stats.probplot(x, sparams=None, fit=False)
        osm2, osr2 = stats.probplot(x, sparams=0, fit=False)
        osm3, osr3 = stats.probplot(x, sparams=(), fit=False)
        assert_allclose(osm1, osm2)
        assert_allclose(osm1, osm3)
        assert_allclose(osr1, osr2)
        assert_allclose(osr1, osr3)
        # Check giving (loc, scale) params for normal distribution
        osm, osr = stats.probplot(x, sparams=(), fit=False)

    def test_dist_keyword(self):
        x = stats.norm.rvs(size=20, random_state=12345)
        osm1, osr1 = stats.probplot(x, fit=False, dist='t', sparams=(3,))
        osm2, osr2 = stats.probplot(x, fit=False, dist=stats.t, sparams=(3,))
        assert_allclose(osm1, osm2)
        assert_allclose(osr1, osr2)

        assert_raises(ValueError, stats.probplot, x, dist='wrong-dist-name')
        assert_raises(AttributeError, stats.probplot, x, dist=[])

        class custom_dist:
            """Some class that looks just enough like a distribution."""
            def ppf(self, q):
                return stats.norm.ppf(q, loc=2)

        osm1, osr1 = stats.probplot(x, sparams=(2,), fit=False)
        osm2, osr2 = stats.probplot(x, dist=custom_dist(), fit=False)
        assert_allclose(osm1, osm2)
        assert_allclose(osr1, osr2)

    @pytest.mark.skipif(not have_matplotlib, reason="no matplotlib")
    def test_plot_kwarg(self):
        fig = plt.figure()
        fig.add_subplot(111)
        x = stats.t.rvs(3, size=100, random_state=7654321)
        res1, fitres1 = stats.probplot(x, plot=plt)
        plt.close()
        res2, fitres2 = stats.probplot(x, plot=None)
        res3 = stats.probplot(x, fit=False, plot=plt)
        plt.close()
        res4 = stats.probplot(x, fit=False, plot=None)
        # Check that results are consistent between combinations of `fit` and
        # `plot` keywords.
        assert_(len(res1) == len(res2) == len(res3) == len(res4) == 2)
        assert_allclose(res1, res2)
        assert_allclose(res1, res3)
        assert_allclose(res1, res4)
        assert_allclose(fitres1, fitres2)

        # Check that a Matplotlib Axes object is accepted
        fig = plt.figure()
        ax = fig.add_subplot(111)
        stats.probplot(x, fit=False, plot=ax)
        plt.close()

    def test_probplot_bad_args(self):
        # Raise ValueError when given an invalid distribution.
        assert_raises(ValueError, stats.probplot, [1], dist="plate_of_shrimp")

    def test_empty(self):
        assert_equal(stats.probplot([], fit=False),
                     (np.array([]), np.array([])))
        assert_equal(stats.probplot([], fit=True),
                     ((np.array([]), np.array([])),
                      (np.nan, np.nan, 0.0)))

    def test_array_of_size_one(self):
        with np.errstate(invalid='ignore'):
            assert_equal(stats.probplot([1], fit=True),
                         ((np.array([0.]), np.array([1])),
                          (np.nan, np.nan, 0.0)))


class TestWilcoxon:
    def test_wilcoxon_bad_arg(self):
        # Raise ValueError when two args of different lengths are given or
        # zero_method is unknown.
        assert_raises(ValueError, stats.wilcoxon, [1], [1, 2])
        assert_raises(ValueError, stats.wilcoxon, [1, 2], [1, 2], "dummy")
        assert_raises(ValueError, stats.wilcoxon, [1, 2], [1, 2],
                      alternative="dummy")
        assert_raises(ValueError, stats.wilcoxon, [1]*10, mode="xyz")

    def test_zero_diff(self):
        x = np.arange(20)
        # pratt and wilcox do not work if x - y == 0
        assert_raises(ValueError, stats.wilcoxon, x, x, "wilcox",
                      mode="approx")
        assert_raises(ValueError, stats.wilcoxon, x, x, "pratt",
                      mode="approx")
        # ranksum is n*(n+1)/2, split in half if zero_method == "zsplit"
        assert_equal(stats.wilcoxon(x, x, "zsplit", mode="approx"),
                     (20*21/4, 1.0))

    def test_pratt(self):
        # regression test for gh-6805: p-value matches value from R package
        # coin (wilcoxsign_test) reported in the issue
        x = [1, 2, 3, 4]
        y = [1, 2, 3, 5]
        with suppress_warnings() as sup:
            sup.filter(UserWarning, message="Sample size too small")
            res = stats.wilcoxon(x, y, zero_method="pratt", mode="approx")
        assert_allclose(res, (0.0, 0.31731050786291415))

    def test_wilcoxon_arg_type(self):
        # Should be able to accept list as arguments.
        # Address issue 6070.
        arr = [1, 2, 3, 0, -1, 3, 1, 2, 1, 1, 2]

        _ = stats.wilcoxon(arr, zero_method="pratt", mode="approx")
        _ = stats.wilcoxon(arr, zero_method="zsplit", mode="approx")
        _ = stats.wilcoxon(arr, zero_method="wilcox", mode="approx")

    def test_accuracy_wilcoxon(self):
        freq = [1, 4, 16, 15, 8, 4, 5, 1, 2]
        nums = range(-4, 5)
        x = np.concatenate([[u] * v for u, v in zip(nums, freq)])
        y = np.zeros(x.size)

        T, p = stats.wilcoxon(x, y, "pratt", mode="approx")
        assert_allclose(T, 423)
        assert_allclose(p, 0.0031724568006762576)

        T, p = stats.wilcoxon(x, y, "zsplit", mode="approx")
        assert_allclose(T, 441)
        assert_allclose(p, 0.0032145343172473055)

        T, p = stats.wilcoxon(x, y, "wilcox", mode="approx")
        assert_allclose(T, 327)
        assert_allclose(p, 0.00641346115861)

        # Test the 'correction' option, using values computed in R with:
        # > wilcox.test(x, y, paired=TRUE, exact=FALSE, correct={FALSE,TRUE})
        x = np.array([120, 114, 181, 188, 180, 146, 121, 191, 132, 113, 127, 112])
        y = np.array([133, 143, 119, 189, 112, 199, 198, 113, 115, 121, 142, 187])
        T, p = stats.wilcoxon(x, y, correction=False, mode="approx")
        assert_equal(T, 34)
        assert_allclose(p, 0.6948866, rtol=1e-6)
        T, p = stats.wilcoxon(x, y, correction=True, mode="approx")
        assert_equal(T, 34)
        assert_allclose(p, 0.7240817, rtol=1e-6)

    def test_wilcoxon_result_attributes(self):
        x = np.array([120, 114, 181, 188, 180, 146, 121, 191, 132, 113, 127, 112])
        y = np.array([133, 143, 119, 189, 112, 199, 198, 113, 115, 121, 142, 187])
        res = stats.wilcoxon(x, y, correction=False, mode="approx")
        attributes = ('statistic', 'pvalue')
        check_named_results(res, attributes)

    def test_wilcoxon_has_zstatistic(self):
        rng = np.random.default_rng(89426135444)
        x, y = rng.random(15), rng.random(15)

        res = stats.wilcoxon(x, y, mode="approx")
        ref = stats.norm.ppf(res.pvalue/2)
        assert_allclose(res.zstatistic, ref)

        res = stats.wilcoxon(x, y, mode="exact")
        assert not hasattr(res, 'zstatistic')

        res = stats.wilcoxon(x, y)
        assert not hasattr(res, 'zstatistic')

    def test_wilcoxon_tie(self):
        # Regression test for gh-2391.
        # Corresponding R code is:
        #   > result = wilcox.test(rep(0.1, 10), exact=FALSE, correct=FALSE)
        #   > result$p.value
        #   [1] 0.001565402
        #   > result = wilcox.test(rep(0.1, 10), exact=FALSE, correct=TRUE)
        #   > result$p.value
        #   [1] 0.001904195
        stat, p = stats.wilcoxon([0.1] * 10, mode="approx")
        expected_p = 0.001565402
        assert_equal(stat, 0)
        assert_allclose(p, expected_p, rtol=1e-6)

        stat, p = stats.wilcoxon([0.1] * 10, correction=True, mode="approx")
        expected_p = 0.001904195
        assert_equal(stat, 0)
        assert_allclose(p, expected_p, rtol=1e-6)

    def test_onesided(self):
        # tested against "R version 3.4.1 (2017-06-30)"
        # x <- c(125, 115, 130, 140, 140, 115, 140, 125, 140, 135)
        # y <- c(110, 122, 125, 120, 140, 124, 123, 137, 135, 145)
        # cfg <- list(x = x, y = y, paired = TRUE, exact = FALSE)
        # do.call(wilcox.test, c(cfg, list(alternative = "less", correct = FALSE)))
        # do.call(wilcox.test, c(cfg, list(alternative = "less", correct = TRUE)))
        # do.call(wilcox.test, c(cfg, list(alternative = "greater", correct = FALSE)))
        # do.call(wilcox.test, c(cfg, list(alternative = "greater", correct = TRUE)))
        x = [125, 115, 130, 140, 140, 115, 140, 125, 140, 135]
        y = [110, 122, 125, 120, 140, 124, 123, 137, 135, 145]

        with suppress_warnings() as sup:
            sup.filter(UserWarning, message="Sample size too small")
            w, p = stats.wilcoxon(x, y, alternative="less", mode="approx")
        assert_equal(w, 27)
        assert_almost_equal(p, 0.7031847, decimal=6)

        with suppress_warnings() as sup:
            sup.filter(UserWarning, message="Sample size too small")
            w, p = stats.wilcoxon(x, y, alternative="less", correction=True,
                                  mode="approx")
        assert_equal(w, 27)
        assert_almost_equal(p, 0.7233656, decimal=6)

        with suppress_warnings() as sup:
            sup.filter(UserWarning, message="Sample size too small")
            w, p = stats.wilcoxon(x, y, alternative="greater", mode="approx")
        assert_equal(w, 27)
        assert_almost_equal(p, 0.2968153, decimal=6)

        with suppress_warnings() as sup:
            sup.filter(UserWarning, message="Sample size too small")
            w, p = stats.wilcoxon(x, y, alternative="greater", correction=True,
                                  mode="approx")
        assert_equal(w, 27)
        assert_almost_equal(p, 0.3176447, decimal=6)

    def test_exact_basic(self):
        for n in range(1, 51):
            pmf1 = _get_wilcoxon_distr(n)
            pmf2 = _get_wilcoxon_distr2(n)
            assert_equal(n*(n+1)/2 + 1, len(pmf1))
            assert_equal(sum(pmf1), 1)
            assert_array_almost_equal(pmf1, pmf2)

    def test_exact_pval(self):
        # expected values computed with "R version 3.4.1 (2017-06-30)"
        x = np.array([1.81, 0.82, 1.56, -0.48, 0.81, 1.28, -1.04, 0.23,
                      -0.75, 0.14])
        y = np.array([0.71, 0.65, -0.2, 0.85, -1.1, -0.45, -0.84, -0.24,
                      -0.68, -0.76])
        _, p = stats.wilcoxon(x, y, alternative="two-sided", mode="exact")
        assert_almost_equal(p, 0.1054688, decimal=6)
        _, p = stats.wilcoxon(x, y, alternative="less", mode="exact")
        assert_almost_equal(p, 0.9580078, decimal=6)
        _, p = stats.wilcoxon(x, y, alternative="greater", mode="exact")
        assert_almost_equal(p, 0.05273438, decimal=6)

        x = np.arange(0, 20) + 0.5
        y = np.arange(20, 0, -1)
        _, p = stats.wilcoxon(x, y, alternative="two-sided", mode="exact")
        assert_almost_equal(p, 0.8694878, decimal=6)
        _, p = stats.wilcoxon(x, y, alternative="less", mode="exact")
        assert_almost_equal(p, 0.4347439, decimal=6)
        _, p = stats.wilcoxon(x, y, alternative="greater", mode="exact")
        assert_almost_equal(p, 0.5795889, decimal=6)

    # These inputs were chosen to give a W statistic that is either the
    # center of the distribution (when the length of the support is odd), or
    # the value to the left of the center (when the length of the support is
    # even).  Also, the numbers are chosen so that the W statistic is the
    # sum of the positive values.

    @pytest.mark.parametrize('x', [[-1, -2, 3],
                                   [-1, 2, -3, -4, 5],
                                   [-1, -2, 3, -4, -5, -6, 7, 8]])
    def test_exact_p_1(self, x):
        w, p = stats.wilcoxon(x)
        x = np.array(x)
        wtrue = x[x > 0].sum()
        assert_equal(w, wtrue)
        assert_equal(p, 1)

    def test_auto(self):
        # auto default to exact if there are no ties and n<= 25
        x = np.arange(0, 25) + 0.5
        y = np.arange(25, 0, -1)
        assert_equal(stats.wilcoxon(x, y),
                     stats.wilcoxon(x, y, mode="exact"))

        # if there are ties (i.e. zeros in d = x-y), then switch to approx
        d = np.arange(0, 13)
        with suppress_warnings() as sup:
            sup.filter(UserWarning, message="Exact p-value calculation")
            w, p = stats.wilcoxon(d)
        assert_equal(stats.wilcoxon(d, mode="approx"), (w, p))

        # use approximation for samples > 25
        d = np.arange(1, 52)
        assert_equal(stats.wilcoxon(d), stats.wilcoxon(d, mode="approx"))


class TestKstat:
    def test_moments_normal_distribution(self):
        np.random.seed(32149)
        data = np.random.randn(12345)
        moments = [stats.kstat(data, n) for n in [1, 2, 3, 4]]

        expected = [0.011315, 1.017931, 0.05811052, 0.0754134]
        assert_allclose(moments, expected, rtol=1e-4)

        # test equivalence with `stats.moment`
        m1 = stats.moment(data, moment=1)
        m2 = stats.moment(data, moment=2)
        m3 = stats.moment(data, moment=3)
        assert_allclose((m1, m2, m3), expected[:-1], atol=0.02, rtol=1e-2)

    def test_empty_input(self):
        assert_raises(ValueError, stats.kstat, [])

    def test_nan_input(self):
        data = np.arange(10.)
        data[6] = np.nan

        assert_equal(stats.kstat(data), np.nan)

    def test_kstat_bad_arg(self):
        # Raise ValueError if n > 4 or n < 1.
        data = np.arange(10)
        for n in [0, 4.001]:
            assert_raises(ValueError, stats.kstat, data, n=n)


class TestKstatVar:
    def test_empty_input(self):
        assert_raises(ValueError, stats.kstatvar, [])

    def test_nan_input(self):
        data = np.arange(10.)
        data[6] = np.nan

        assert_equal(stats.kstat(data), np.nan)

    def test_bad_arg(self):
        # Raise ValueError is n is not 1 or 2.
        data = [1]
        n = 10
        assert_raises(ValueError, stats.kstatvar, data, n=n)


class TestPpccPlot:
    def setup_method(self):
        self.x = _old_loggamma_rvs(5, size=500, random_state=7654321) + 5

    def test_basic(self):
        N = 5
        svals, ppcc = stats.ppcc_plot(self.x, -10, 10, N=N)
        ppcc_expected = [0.21139644, 0.21384059, 0.98766719, 0.97980182,
                         0.93519298]
        assert_allclose(svals, np.linspace(-10, 10, num=N))
        assert_allclose(ppcc, ppcc_expected)

    def test_dist(self):
        # Test that we can specify distributions both by name and as objects.
        svals1, ppcc1 = stats.ppcc_plot(self.x, -10, 10, dist='tukeylambda')
        svals2, ppcc2 = stats.ppcc_plot(self.x, -10, 10,
                                        dist=stats.tukeylambda)
        assert_allclose(svals1, svals2, rtol=1e-20)
        assert_allclose(ppcc1, ppcc2, rtol=1e-20)
        # Test that 'tukeylambda' is the default dist
        svals3, ppcc3 = stats.ppcc_plot(self.x, -10, 10)
        assert_allclose(svals1, svals3, rtol=1e-20)
        assert_allclose(ppcc1, ppcc3, rtol=1e-20)

    @pytest.mark.skipif(not have_matplotlib, reason="no matplotlib")
    def test_plot_kwarg(self):
        # Check with the matplotlib.pyplot module
        fig = plt.figure()
        ax = fig.add_subplot(111)
        stats.ppcc_plot(self.x, -20, 20, plot=plt)
        fig.delaxes(ax)

        # Check that a Matplotlib Axes object is accepted
        ax = fig.add_subplot(111)
        stats.ppcc_plot(self.x, -20, 20, plot=ax)
        plt.close()

    def test_invalid_inputs(self):
        # `b` has to be larger than `a`
        assert_raises(ValueError, stats.ppcc_plot, self.x, 1, 0)

        # Raise ValueError when given an invalid distribution.
        assert_raises(ValueError, stats.ppcc_plot, [1, 2, 3], 0, 1,
                      dist="plate_of_shrimp")

    def test_empty(self):
        # For consistency with probplot return for one empty array,
        # ppcc contains all zeros and svals is the same as for normal array
        # input.
        svals, ppcc = stats.ppcc_plot([], 0, 1)
        assert_allclose(svals, np.linspace(0, 1, num=80))
        assert_allclose(ppcc, np.zeros(80, dtype=float))


class TestPpccMax:
    def test_ppcc_max_bad_arg(self):
        # Raise ValueError when given an invalid distribution.
        data = [1]
        assert_raises(ValueError, stats.ppcc_max, data, dist="plate_of_shrimp")

    def test_ppcc_max_basic(self):
        x = stats.tukeylambda.rvs(-0.7, loc=2, scale=0.5, size=10000,
                                  random_state=1234567) + 1e4
        assert_almost_equal(stats.ppcc_max(x), -0.71215366521264145, decimal=7)

    def test_dist(self):
        x = stats.tukeylambda.rvs(-0.7, loc=2, scale=0.5, size=10000,
                                  random_state=1234567) + 1e4

        # Test that we can specify distributions both by name and as objects.
        max1 = stats.ppcc_max(x, dist='tukeylambda')
        max2 = stats.ppcc_max(x, dist=stats.tukeylambda)
        assert_almost_equal(max1, -0.71215366521264145, decimal=5)
        assert_almost_equal(max2, -0.71215366521264145, decimal=5)

        # Test that 'tukeylambda' is the default dist
        max3 = stats.ppcc_max(x)
        assert_almost_equal(max3, -0.71215366521264145, decimal=5)

    def test_brack(self):
        x = stats.tukeylambda.rvs(-0.7, loc=2, scale=0.5, size=10000,
                                  random_state=1234567) + 1e4
        assert_raises(ValueError, stats.ppcc_max, x, brack=(0.0, 1.0, 0.5))

        assert_almost_equal(stats.ppcc_max(x, brack=(0, 1)),
                            -0.71215366521264145, decimal=7)

        assert_almost_equal(stats.ppcc_max(x, brack=(-2, 2)),
                            -0.71215366521264145, decimal=7)


class TestBoxcox_llf:

    def test_basic(self):
        x = stats.norm.rvs(size=10000, loc=10, random_state=54321)
        lmbda = 1
        llf = stats.boxcox_llf(lmbda, x)
        llf_expected = -x.size / 2. * np.log(np.sum(x.std()**2))
        assert_allclose(llf, llf_expected)

    def test_array_like(self):
        x = stats.norm.rvs(size=100, loc=10, random_state=54321)
        lmbda = 1
        llf = stats.boxcox_llf(lmbda, x)
        llf2 = stats.boxcox_llf(lmbda, list(x))
        assert_allclose(llf, llf2, rtol=1e-12)

    def test_2d_input(self):
        # Note: boxcox_llf() was already working with 2-D input (sort of), so
        # keep it like that.  boxcox() doesn't work with 2-D input though, due
        # to brent() returning a scalar.
        x = stats.norm.rvs(size=100, loc=10, random_state=54321)
        lmbda = 1
        llf = stats.boxcox_llf(lmbda, x)
        llf2 = stats.boxcox_llf(lmbda, np.vstack([x, x]).T)
        assert_allclose([llf, llf], llf2, rtol=1e-12)

    def test_empty(self):
        assert_(np.isnan(stats.boxcox_llf(1, [])))

    def test_gh_6873(self):
        # Regression test for gh-6873.
        # This example was taken from gh-7534, a duplicate of gh-6873.
        data = [198.0, 233.0, 233.0, 392.0]
        llf = stats.boxcox_llf(-8, data)
        # The expected value was computed with mpmath.
        assert_allclose(llf, -17.93934208579061)


# This is the data from github user Qukaiyi, given as an example
# of a data set that caused boxcox to fail.
_boxcox_data = [
    15957, 112079, 1039553, 711775, 173111, 307382, 183155, 53366, 760875,
    207500, 160045, 473714, 40194, 440319, 133261, 265444, 155590, 36660,
    904939, 55108, 138391, 339146, 458053, 63324, 1377727, 1342632, 41575,
    68685, 172755, 63323, 368161, 199695, 538214, 167760, 388610, 398855,
    1001873, 364591, 1320518, 194060, 194324, 2318551, 196114, 64225, 272000,
    198668, 123585, 86420, 1925556, 695798, 88664, 46199, 759135, 28051,
    345094, 1977752, 51778, 82746, 638126, 2560910, 45830, 140576, 1603787,
    57371, 548730, 5343629, 2298913, 998813, 2156812, 423966, 68350, 145237,
    131935, 1600305, 342359, 111398, 1409144, 281007, 60314, 242004, 113418,
    246211, 61940, 95858, 957805, 40909, 307955, 174159, 124278, 241193,
    872614, 304180, 146719, 64361, 87478, 509360, 167169, 933479, 620561,
    483333, 97416, 143518, 286905, 597837, 2556043, 89065, 69944, 196858,
    88883, 49379, 916265, 1527392, 626954, 54415, 89013, 2883386, 106096,
    402697, 45578, 349852, 140379, 34648, 757343, 1305442, 2054757, 121232,
    606048, 101492, 51426, 1820833, 83412, 136349, 1379924, 505977, 1303486,
    95853, 146451, 285422, 2205423, 259020, 45864, 684547, 182014, 784334,
    174793, 563068, 170745, 1195531, 63337, 71833, 199978, 2330904, 227335,
    898280, 75294, 2011361, 116771, 157489, 807147, 1321443, 1148635, 2456524,
    81839, 1228251, 97488, 1051892, 75397, 3009923, 2732230, 90923, 39735,
    132433, 225033, 337555, 1204092, 686588, 1062402, 40362, 1361829, 1497217,
    150074, 551459, 2019128, 39581, 45349, 1117187, 87845, 1877288, 164448,
    10338362, 24942, 64737, 769946, 2469124, 2366997, 259124, 2667585, 29175,
    56250, 74450, 96697, 5920978, 838375, 225914, 119494, 206004, 430907,
    244083, 219495, 322239, 407426, 618748, 2087536, 2242124, 4736149, 124624,
    406305, 240921, 2675273, 4425340, 821457, 578467, 28040, 348943, 48795,
    145531, 52110, 1645730, 1768364, 348363, 85042, 2673847, 81935, 169075,
    367733, 135474, 383327, 1207018, 93481, 5934183, 352190, 636533, 145870,
    55659, 146215, 73191, 248681, 376907, 1606620, 169381, 81164, 246390,
    236093, 885778, 335969, 49266, 381430, 307437, 350077, 34346, 49340,
    84715, 527120, 40163, 46898, 4609439, 617038, 2239574, 159905, 118337,
    120357, 430778, 3799158, 3516745, 54198, 2970796, 729239, 97848, 6317375,
    887345, 58198, 88111, 867595, 210136, 1572103, 1420760, 574046, 845988,
    509743, 397927, 1119016, 189955, 3883644, 291051, 126467, 1239907, 2556229,
    411058, 657444, 2025234, 1211368, 93151, 577594, 4842264, 1531713, 305084,
    479251, 20591, 1466166, 137417, 897756, 594767, 3606337, 32844, 82426,
    1294831, 57174, 290167, 322066, 813146, 5671804, 4425684, 895607, 450598,
    1048958, 232844, 56871, 46113, 70366, 701618, 97739, 157113, 865047,
    194810, 1501615, 1765727, 38125, 2733376, 40642, 437590, 127337, 106310,
    4167579, 665303, 809250, 1210317, 45750, 1853687, 348954, 156786, 90793,
    1885504, 281501, 3902273, 359546, 797540, 623508, 3672775, 55330, 648221,
    266831, 90030, 7118372, 735521, 1009925, 283901, 806005, 2434897, 94321,
    309571, 4213597, 2213280, 120339, 64403, 8155209, 1686948, 4327743,
    1868312, 135670, 3189615, 1569446, 706058, 58056, 2438625, 520619, 105201,
    141961, 179990, 1351440, 3148662, 2804457, 2760144, 70775, 33807, 1926518,
    2362142, 186761, 240941, 97860, 1040429, 1431035, 78892, 484039, 57845,
    724126, 3166209, 175913, 159211, 1182095, 86734, 1921472, 513546, 326016,
    1891609
]

class TestBoxcox:

    def test_fixed_lmbda(self):
        x = _old_loggamma_rvs(5, size=50, random_state=12345) + 5
        xt = stats.boxcox(x, lmbda=1)
        assert_allclose(xt, x - 1)
        xt = stats.boxcox(x, lmbda=-1)
        assert_allclose(xt, 1 - 1/x)

        xt = stats.boxcox(x, lmbda=0)
        assert_allclose(xt, np.log(x))

        # Also test that array_like input works
        xt = stats.boxcox(list(x), lmbda=0)
        assert_allclose(xt, np.log(x))

        # test that constant input is accepted; see gh-12225
        xt = stats.boxcox(np.ones(10), 2)
        assert_equal(xt, np.zeros(10))

    def test_lmbda_None(self):
        # Start from normal rv's, do inverse transform to check that
        # optimization function gets close to the right answer.
        lmbda = 2.5
        x = stats.norm.rvs(loc=10, size=50000, random_state=1245)
        x_inv = (x * lmbda + 1)**(-lmbda)
        xt, maxlog = stats.boxcox(x_inv)

        assert_almost_equal(maxlog, -1 / lmbda, decimal=2)

    def test_alpha(self):
        rng = np.random.RandomState(1234)
        x = _old_loggamma_rvs(5, size=50, random_state=rng) + 5

        # Some regular values for alpha, on a small sample size
        _, _, interval = stats.boxcox(x, alpha=0.75)
        assert_allclose(interval, [4.004485780226041, 5.138756355035744])
        _, _, interval = stats.boxcox(x, alpha=0.05)
        assert_allclose(interval, [1.2138178554857557, 8.209033272375663])

        # Try some extreme values, see we don't hit the N=500 limit
        x = _old_loggamma_rvs(7, size=500, random_state=rng) + 15
        _, _, interval = stats.boxcox(x, alpha=0.001)
        assert_allclose(interval, [0.3988867, 11.40553131])
        _, _, interval = stats.boxcox(x, alpha=0.999)
        assert_allclose(interval, [5.83316246, 5.83735292])

    def test_boxcox_bad_arg(self):
        # Raise ValueError if any data value is negative.
        x = np.array([-1, 2])
        assert_raises(ValueError, stats.boxcox, x)
        # Raise ValueError if data is constant.
        assert_raises(ValueError, stats.boxcox, np.array([1]))
        # Raise ValueError if data is not 1-dimensional.
        assert_raises(ValueError, stats.boxcox, np.array([[1], [2]]))

    def test_empty(self):
        assert_(stats.boxcox([]).shape == (0,))

    def test_gh_6873(self):
        # Regression test for gh-6873.
        y, lam = stats.boxcox(_boxcox_data)
        # The expected value of lam was computed with the function
        # powerTransform in the R library 'car'.  I trust that value
        # to only about five significant digits.
        assert_allclose(lam, -0.051654, rtol=1e-5)

    @pytest.mark.parametrize("bounds", [(-1, 1), (1.1, 2), (-2, -1.1)])
    def test_bounded_optimizer_within_bounds(self, bounds):
        # Define custom optimizer with bounds.
        def optimizer(fun):
            return optimize.minimize_scalar(fun, bounds=bounds,
                                            method="bounded")

        _, lmbda = stats.boxcox(_boxcox_data, lmbda=None, optimizer=optimizer)
        assert bounds[0] < lmbda < bounds[1]

    def test_bounded_optimizer_against_unbounded_optimizer(self):
        # Test whether setting bounds on optimizer excludes solution from
        # unbounded optimizer.

        # Get unbounded solution.
        _, lmbda = stats.boxcox(_boxcox_data, lmbda=None)

        # Set tolerance and bounds around solution.
        bounds = (lmbda + 0.1, lmbda + 1)
        options = {'xatol': 1e-12}

        def optimizer(fun):
            return optimize.minimize_scalar(fun, bounds=bounds,
                                            method="bounded", options=options)

        # Check bounded solution. Lower bound should be active.
        _, lmbda_bounded = stats.boxcox(_boxcox_data, lmbda=None,
                                        optimizer=optimizer)
        assert lmbda_bounded != lmbda
        assert_allclose(lmbda_bounded, bounds[0])

    @pytest.mark.parametrize("optimizer", ["str", (1, 2), 0.1])
    def test_bad_optimizer_type_raises_error(self, optimizer):
        # Check if error is raised if string, tuple or float is passed
        with pytest.raises(ValueError, match="`optimizer` must be a callable"):
            stats.boxcox(_boxcox_data, lmbda=None, optimizer=optimizer)

    def test_bad_optimizer_value_raises_error(self):
        # Check if error is raised if `optimizer` function does not return
        # `OptimizeResult` object

        # Define test function that always returns 1
        def optimizer(fun):
            return 1

        message = "`optimizer` must return an object containing the optimal..."
        with pytest.raises(ValueError, match=message):
            stats.boxcox(_boxcox_data, lmbda=None, optimizer=optimizer)


class TestBoxcoxNormmax:
    def setup_method(self):
        self.x = _old_loggamma_rvs(5, size=50, random_state=12345) + 5

    def test_pearsonr(self):
        maxlog = stats.boxcox_normmax(self.x)
        assert_allclose(maxlog, 1.804465, rtol=1e-6)

    def test_mle(self):
        maxlog = stats.boxcox_normmax(self.x, method='mle')
        assert_allclose(maxlog, 1.758101, rtol=1e-6)

        # Check that boxcox() uses 'mle'
        _, maxlog_boxcox = stats.boxcox(self.x)
        assert_allclose(maxlog_boxcox, maxlog)

    def test_all(self):
        maxlog_all = stats.boxcox_normmax(self.x, method='all')
        assert_allclose(maxlog_all, [1.804465, 1.758101], rtol=1e-6)

    @pytest.mark.parametrize("method", ["mle", "pearsonr", "all"])
    @pytest.mark.parametrize("bounds", [(-1, 1), (1.1, 2), (-2, -1.1)])
    def test_bounded_optimizer_within_bounds(self, method, bounds):

        def optimizer(fun):
            return optimize.minimize_scalar(fun, bounds=bounds,
                                            method="bounded")

        maxlog = stats.boxcox_normmax(self.x, method=method,
                                      optimizer=optimizer)
        assert np.all(bounds[0] < maxlog)
        assert np.all(maxlog < bounds[1])

    def test_user_defined_optimizer(self):
        # tests an optimizer that is not based on scipy.optimize.minimize
        lmbda = stats.boxcox_normmax(self.x)
        lmbda_rounded = np.round(lmbda, 5)
        lmbda_range = np.linspace(lmbda_rounded-0.01, lmbda_rounded+0.01, 1001)

        class MyResult:
            pass

        def optimizer(fun):
            # brute force minimum over the range
            objs = []
            for lmbda in lmbda_range:
                objs.append(fun(lmbda))
            res = MyResult()
            res.x = lmbda_range[np.argmin(objs)]
            return res

        lmbda2 = stats.boxcox_normmax(self.x, optimizer=optimizer)
        assert lmbda2 != lmbda                 # not identical
        assert_allclose(lmbda2, lmbda, 1e-5)   # but as close as it should be

    def test_user_defined_optimizer_and_brack_raises_error(self):
        optimizer = optimize.minimize_scalar

        # Using default `brack=None` with user-defined `optimizer` works as
        # expected.
        stats.boxcox_normmax(self.x, brack=None, optimizer=optimizer)

        # Using user-defined `brack` with user-defined `optimizer` is expected
        # to throw an error. Instead, users should specify
        # optimizer-specific parameters in the optimizer function itself.
        with pytest.raises(ValueError, match="`brack` must be None if "
                                             "`optimizer` is given"):

            stats.boxcox_normmax(self.x, brack=(-2.0, 2.0),
                                 optimizer=optimizer)


class TestBoxcoxNormplot:
    def setup_method(self):
        self.x = _old_loggamma_rvs(5, size=500, random_state=7654321) + 5

    def test_basic(self):
        N = 5
        lmbdas, ppcc = stats.boxcox_normplot(self.x, -10, 10, N=N)
        ppcc_expected = [0.57783375, 0.83610988, 0.97524311, 0.99756057,
                         0.95843297]
        assert_allclose(lmbdas, np.linspace(-10, 10, num=N))
        assert_allclose(ppcc, ppcc_expected)

    @pytest.mark.skipif(not have_matplotlib, reason="no matplotlib")
    def test_plot_kwarg(self):
        # Check with the matplotlib.pyplot module
        fig = plt.figure()
        ax = fig.add_subplot(111)
        stats.boxcox_normplot(self.x, -20, 20, plot=plt)
        fig.delaxes(ax)

        # Check that a Matplotlib Axes object is accepted
        ax = fig.add_subplot(111)
        stats.boxcox_normplot(self.x, -20, 20, plot=ax)
        plt.close()

    def test_invalid_inputs(self):
        # `lb` has to be larger than `la`
        assert_raises(ValueError, stats.boxcox_normplot, self.x, 1, 0)
        # `x` can not contain negative values
        assert_raises(ValueError, stats.boxcox_normplot, [-1, 1], 0, 1)

    def test_empty(self):
        assert_(stats.boxcox_normplot([], 0, 1).size == 0)


class TestYeojohnson_llf:

    def test_array_like(self):
        x = stats.norm.rvs(size=100, loc=0, random_state=54321)
        lmbda = 1
        llf = stats.yeojohnson_llf(lmbda, x)
        llf2 = stats.yeojohnson_llf(lmbda, list(x))
        assert_allclose(llf, llf2, rtol=1e-12)

    def test_2d_input(self):
        x = stats.norm.rvs(size=100, loc=10, random_state=54321)
        lmbda = 1
        llf = stats.yeojohnson_llf(lmbda, x)
        llf2 = stats.yeojohnson_llf(lmbda, np.vstack([x, x]).T)
        assert_allclose([llf, llf], llf2, rtol=1e-12)

    def test_empty(self):
        assert_(np.isnan(stats.yeojohnson_llf(1, [])))


class TestYeojohnson:

    def test_fixed_lmbda(self):
        rng = np.random.RandomState(12345)

        # Test positive input
        x = _old_loggamma_rvs(5, size=50, random_state=rng) + 5
        assert np.all(x > 0)
        xt = stats.yeojohnson(x, lmbda=1)
        assert_allclose(xt, x)
        xt = stats.yeojohnson(x, lmbda=-1)
        assert_allclose(xt, 1 - 1 / (x + 1))
        xt = stats.yeojohnson(x, lmbda=0)
        assert_allclose(xt, np.log(x + 1))
        xt = stats.yeojohnson(x, lmbda=1)
        assert_allclose(xt, x)

        # Test negative input
        x = _old_loggamma_rvs(5, size=50, random_state=rng) - 5
        assert np.all(x < 0)
        xt = stats.yeojohnson(x, lmbda=2)
        assert_allclose(xt, -np.log(-x + 1))
        xt = stats.yeojohnson(x, lmbda=1)
        assert_allclose(xt, x)
        xt = stats.yeojohnson(x, lmbda=3)
        assert_allclose(xt, 1 / (-x + 1) - 1)

        # test both positive and negative input
        x = _old_loggamma_rvs(5, size=50, random_state=rng) - 2
        assert not np.all(x < 0)
        assert not np.all(x >= 0)
        pos = x >= 0
        xt = stats.yeojohnson(x, lmbda=1)
        assert_allclose(xt[pos], x[pos])
        xt = stats.yeojohnson(x, lmbda=-1)
        assert_allclose(xt[pos], 1 - 1 / (x[pos] + 1))
        xt = stats.yeojohnson(x, lmbda=0)
        assert_allclose(xt[pos], np.log(x[pos] + 1))
        xt = stats.yeojohnson(x, lmbda=1)
        assert_allclose(xt[pos], x[pos])

        neg = ~pos
        xt = stats.yeojohnson(x, lmbda=2)
        assert_allclose(xt[neg], -np.log(-x[neg] + 1))
        xt = stats.yeojohnson(x, lmbda=1)
        assert_allclose(xt[neg], x[neg])
        xt = stats.yeojohnson(x, lmbda=3)
        assert_allclose(xt[neg], 1 / (-x[neg] + 1) - 1)

    @pytest.mark.parametrize('lmbda', [0, .1, .5, 2])
    def test_lmbda_None(self, lmbda):
        # Start from normal rv's, do inverse transform to check that
        # optimization function gets close to the right answer.

        def _inverse_transform(x, lmbda):
            x_inv = np.zeros(x.shape, dtype=x.dtype)
            pos = x >= 0

            # when x >= 0
            if abs(lmbda) < np.spacing(1.):
                x_inv[pos] = np.exp(x[pos]) - 1
            else:  # lmbda != 0
                x_inv[pos] = np.power(x[pos] * lmbda + 1, 1 / lmbda) - 1

            # when x < 0
            if abs(lmbda - 2) > np.spacing(1.):
                x_inv[~pos] = 1 - np.power(-(2 - lmbda) * x[~pos] + 1,
                                           1 / (2 - lmbda))
            else:  # lmbda == 2
                x_inv[~pos] = 1 - np.exp(-x[~pos])

            return x_inv

        n_samples = 20000
        np.random.seed(1234567)
        x = np.random.normal(loc=0, scale=1, size=(n_samples))

        x_inv = _inverse_transform(x, lmbda)
        xt, maxlog = stats.yeojohnson(x_inv)

        assert_allclose(maxlog, lmbda, atol=1e-2)

        assert_almost_equal(0, np.linalg.norm(x - xt) / n_samples, decimal=2)
        assert_almost_equal(0, xt.mean(), decimal=1)
        assert_almost_equal(1, xt.std(), decimal=1)

    def test_empty(self):
        assert_(stats.yeojohnson([]).shape == (0,))

    def test_array_like(self):
        x = stats.norm.rvs(size=100, loc=0, random_state=54321)
        xt1, _ = stats.yeojohnson(x)
        xt2, _ = stats.yeojohnson(list(x))
        assert_allclose(xt1, xt2, rtol=1e-12)

    @pytest.mark.parametrize('dtype', [np.complex64, np.complex128])
    def test_input_dtype_complex(self, dtype):
        x = np.arange(6, dtype=dtype)
        err_msg = ('Yeo-Johnson transformation is not defined for complex '
                   'numbers.')
        with pytest.raises(ValueError, match=err_msg):
            stats.yeojohnson(x)

    @pytest.mark.parametrize('dtype', [np.int8, np.uint8, np.int16, np.int32])
    def test_input_dtype_integer(self, dtype):
        x_int = np.arange(8, dtype=dtype)
        x_float = np.arange(8, dtype=np.float64)
        xt_int, lmbda_int = stats.yeojohnson(x_int)
        xt_float, lmbda_float = stats.yeojohnson(x_float)
        assert_allclose(xt_int, xt_float, rtol=1e-7)
        assert_allclose(lmbda_int, lmbda_float, rtol=1e-7)

    def test_input_high_variance(self):
        # non-regression test for gh-10821
        x = np.array([3251637.22, 620695.44, 11642969.00, 2223468.22,
                      85307500.00, 16494389.89, 917215.88, 11642969.00,
                      2145773.87, 4962000.00, 620695.44, 651234.50,
                      1907876.71, 4053297.88, 3251637.22, 3259103.08,
                      9547969.00, 20631286.23, 12807072.08, 2383819.84,
                      90114500.00, 17209575.46, 12852969.00, 2414609.99,
                      2170368.23])
        xt_yeo, lam_yeo = stats.yeojohnson(x)
        xt_box, lam_box = stats.boxcox(x + 1)
        assert_allclose(xt_yeo, xt_box, rtol=1e-6)
        assert_allclose(lam_yeo, lam_box, rtol=1e-6)


class TestYeojohnsonNormmax:
    def setup_method(self):
        self.x = _old_loggamma_rvs(5, size=50, random_state=12345) + 5

    def test_mle(self):
        maxlog = stats.yeojohnson_normmax(self.x)
        assert_allclose(maxlog, 1.876393, rtol=1e-6)

    def test_darwin_example(self):
        # test from original paper "A new family of power transformations to
        # improve normality or symmetry" by Yeo and Johnson.
        x = [6.1, -8.4, 1.0, 2.0, 0.7, 2.9, 3.5, 5.1, 1.8, 3.6, 7.0, 3.0, 9.3,
             7.5, -6.0]
        lmbda = stats.yeojohnson_normmax(x)
        assert np.allclose(lmbda, 1.305, atol=1e-3)


class TestCircFuncs:
    # In gh-5747, the R package `circular` was used to calculate reference
    # values for the circular variance, e.g.:
    # library(circular)
    # options(digits=16)
    # x = c(0, 2*pi/3, 5*pi/3)
    # var.circular(x)
    @pytest.mark.parametrize("test_func,expected",
                             [(stats.circmean, 0.167690146),
                              (stats.circvar, 0.006455174270186603),
                              (stats.circstd, 6.520702116)])
    def test_circfuncs(self, test_func, expected):
        x = np.array([355, 5, 2, 359, 10, 350])
        assert_allclose(test_func(x, high=360), expected, rtol=1e-7)

    def test_circfuncs_small(self):
        x = np.array([20, 21, 22, 18, 19, 20.5, 19.2])
        M1 = x.mean()
        M2 = stats.circmean(x, high=360)
        assert_allclose(M2, M1, rtol=1e-5)

        V1 = (x*np.pi/180).var()
        # for small variations, circvar is approximately half the
        # linear variance
        V1 = V1 / 2.
        V2 = stats.circvar(x, high=360)
        assert_allclose(V2, V1, rtol=1e-4)

        S1 = x.std()
        S2 = stats.circstd(x, high=360)
        assert_allclose(S2, S1, rtol=1e-4)

    @pytest.mark.parametrize("test_func, numpy_func",
                             [(stats.circmean, np.mean),
                              (stats.circvar, np.var),
                              (stats.circstd, np.std)])
    def test_circfuncs_close(self, test_func, numpy_func):
        # circfuncs should handle very similar inputs (gh-12740)
        x = np.array([0.12675364631578953] * 10 + [0.12675365920187928] * 100)
        circstat = test_func(x)
        normal = numpy_func(x)
        assert_allclose(circstat, normal, atol=2e-8)

    def test_circmean_axis(self):
        x = np.array([[355, 5, 2, 359, 10, 350],
                      [351, 7, 4, 352, 9, 349],
                      [357, 9, 8, 358, 4, 356]])
        M1 = stats.circmean(x, high=360)
        M2 = stats.circmean(x.ravel(), high=360)
        assert_allclose(M1, M2, rtol=1e-14)

        M1 = stats.circmean(x, high=360, axis=1)
        M2 = [stats.circmean(x[i], high=360) for i in range(x.shape[0])]
        assert_allclose(M1, M2, rtol=1e-14)

        M1 = stats.circmean(x, high=360, axis=0)
        M2 = [stats.circmean(x[:, i], high=360) for i in range(x.shape[1])]
        assert_allclose(M1, M2, rtol=1e-14)

    def test_circvar_axis(self):
        x = np.array([[355, 5, 2, 359, 10, 350],
                      [351, 7, 4, 352, 9, 349],
                      [357, 9, 8, 358, 4, 356]])

        V1 = stats.circvar(x, high=360)
        V2 = stats.circvar(x.ravel(), high=360)
        assert_allclose(V1, V2, rtol=1e-11)

        V1 = stats.circvar(x, high=360, axis=1)
        V2 = [stats.circvar(x[i], high=360) for i in range(x.shape[0])]
        assert_allclose(V1, V2, rtol=1e-11)

        V1 = stats.circvar(x, high=360, axis=0)
        V2 = [stats.circvar(x[:, i], high=360) for i in range(x.shape[1])]
        assert_allclose(V1, V2, rtol=1e-11)

    def test_circstd_axis(self):
        x = np.array([[355, 5, 2, 359, 10, 350],
                      [351, 7, 4, 352, 9, 349],
                      [357, 9, 8, 358, 4, 356]])

        S1 = stats.circstd(x, high=360)
        S2 = stats.circstd(x.ravel(), high=360)
        assert_allclose(S1, S2, rtol=1e-11)

        S1 = stats.circstd(x, high=360, axis=1)
        S2 = [stats.circstd(x[i], high=360) for i in range(x.shape[0])]
        assert_allclose(S1, S2, rtol=1e-11)

        S1 = stats.circstd(x, high=360, axis=0)
        S2 = [stats.circstd(x[:, i], high=360) for i in range(x.shape[1])]
        assert_allclose(S1, S2, rtol=1e-11)

    @pytest.mark.parametrize("test_func,expected",
                             [(stats.circmean, 0.167690146),
                              (stats.circvar, 0.006455174270186603),
                              (stats.circstd, 6.520702116)])
    def test_circfuncs_array_like(self, test_func, expected):
        x = [355, 5, 2, 359, 10, 350]
        assert_allclose(test_func(x, high=360), expected, rtol=1e-7)

    @pytest.mark.parametrize("test_func", [stats.circmean, stats.circvar,
                                           stats.circstd])
    def test_empty(self, test_func):
        assert_(np.isnan(test_func([])))

    @pytest.mark.parametrize("test_func", [stats.circmean, stats.circvar,
                                           stats.circstd])
    def test_nan_propagate(self, test_func):
        x = [355, 5, 2, 359, 10, 350, np.nan]
        assert_(np.isnan(test_func(x, high=360)))

    @pytest.mark.parametrize("test_func,expected",
                             [(stats.circmean,
                               {None: np.nan, 0: 355.66582264, 1: 0.28725053}),
                              (stats.circvar,
                               {None: np.nan,
                                0: 0.002570671054089924,
                                1: 0.005545914017677123}),
                              (stats.circstd,
                               {None: np.nan, 0: 4.11093193, 1: 6.04265394})])
    def test_nan_propagate_array(self, test_func, expected):
        x = np.array([[355, 5, 2, 359, 10, 350, 1],
                      [351, 7, 4, 352, 9, 349, np.nan],
                      [1, np.nan, np.nan, np.nan, np.nan, np.nan, np.nan]])
        for axis in expected.keys():
            out = test_func(x, high=360, axis=axis)
            if axis is None:
                assert_(np.isnan(out))
            else:
                assert_allclose(out[0], expected[axis], rtol=1e-7)
                assert_(np.isnan(out[1:]).all())

    @pytest.mark.parametrize("test_func,expected",
                             [(stats.circmean,
                               {None: 359.4178026893944,
                                0: np.array([353.0, 6.0, 3.0, 355.5, 9.5,
                                             349.5]),
                                1: np.array([0.16769015, 358.66510252])}),
                              (stats.circvar,
                               {None: 0.008396678483192477,
                                0: np.array([1.9997969, 0.4999873, 0.4999873,
                                             6.1230956, 0.1249992, 0.1249992]
                                            )*(np.pi/180)**2,
                                1: np.array([0.006455174270186603,
                                             0.01016767581393285])}),
                              (stats.circstd,
                               {None: 7.440570778057074,
                                0: np.array([2.00020313, 1.00002539, 1.00002539,
                                             3.50108929, 0.50000317,
                                             0.50000317]),
                                1: np.array([6.52070212, 8.19138093])})])
    def test_nan_omit_array(self, test_func, expected):
        x = np.array([[355, 5, 2, 359, 10, 350, np.nan],
                      [351, 7, 4, 352, 9, 349, np.nan],
                      [np.nan, np.nan, np.nan, np.nan, np.nan, np.nan, np.nan]])
        for axis in expected.keys():
            out = test_func(x, high=360, nan_policy='omit', axis=axis)
            if axis is None:
                assert_allclose(out, expected[axis], rtol=1e-7)
            else:
                assert_allclose(out[:-1], expected[axis], rtol=1e-7)
                assert_(np.isnan(out[-1]))

    @pytest.mark.parametrize("test_func,expected",
                             [(stats.circmean, 0.167690146),
                              (stats.circvar, 0.006455174270186603),
                              (stats.circstd, 6.520702116)])
    def test_nan_omit(self, test_func, expected):
        x = [355, 5, 2, 359, 10, 350, np.nan]
        assert_allclose(test_func(x, high=360, nan_policy='omit'),
                        expected, rtol=1e-7)

    @pytest.mark.parametrize("test_func", [stats.circmean, stats.circvar,
                                           stats.circstd])
    def test_nan_omit_all(self, test_func):
        x = [np.nan, np.nan, np.nan, np.nan, np.nan]
        assert_(np.isnan(test_func(x, nan_policy='omit')))

    @pytest.mark.parametrize("test_func", [stats.circmean, stats.circvar,
                                           stats.circstd])
    def test_nan_omit_all_axis(self, test_func):
        x = np.array([[np.nan, np.nan, np.nan, np.nan, np.nan],
                      [np.nan, np.nan, np.nan, np.nan, np.nan]])
        out = test_func(x, nan_policy='omit', axis=1)
        assert_(np.isnan(out).all())
        assert_(len(out) == 2)

    @pytest.mark.parametrize("x",
                             [[355, 5, 2, 359, 10, 350, np.nan],
                              np.array([[355, 5, 2, 359, 10, 350, np.nan],
                                        [351, 7, 4, 352, np.nan, 9, 349]])])
    @pytest.mark.parametrize("test_func", [stats.circmean, stats.circvar,
                                           stats.circstd])
    def test_nan_raise(self, test_func, x):
        assert_raises(ValueError, test_func, x, high=360, nan_policy='raise')

    @pytest.mark.parametrize("x",
                             [[355, 5, 2, 359, 10, 350, np.nan],
                              np.array([[355, 5, 2, 359, 10, 350, np.nan],
                                        [351, 7, 4, 352, np.nan, 9, 349]])])
    @pytest.mark.parametrize("test_func", [stats.circmean, stats.circvar,
                                           stats.circstd])
    def test_bad_nan_policy(self, test_func, x):
        assert_raises(ValueError, test_func, x, high=360, nan_policy='foobar')

    def test_circmean_scalar(self):
        x = 1.
        M1 = x
        M2 = stats.circmean(x)
        assert_allclose(M2, M1, rtol=1e-5)

    def test_circmean_range(self):
        # regression test for gh-6420: circmean(..., high, low) must be
        # between `high` and `low`
        m = stats.circmean(np.arange(0, 2, 0.1), np.pi, -np.pi)
        assert_(m < np.pi)
        assert_(m > -np.pi)

    def test_circfuncs_uint8(self):
        # regression test for gh-7255: overflow when working with
        # numpy uint8 data type
        x = np.array([150, 10], dtype='uint8')
        assert_equal(stats.circmean(x, high=180), 170.0)
        assert_allclose(stats.circvar(x, high=180), 0.2339555554617, rtol=1e-7)
        assert_allclose(stats.circstd(x, high=180), 20.91551378, rtol=1e-7)


class TestMedianTest:

    def test_bad_n_samples(self):
        # median_test requires at least two samples.
        assert_raises(ValueError, stats.median_test, [1, 2, 3])

    def test_empty_sample(self):
        # Each sample must contain at least one value.
        assert_raises(ValueError, stats.median_test, [], [1, 2, 3])

    def test_empty_when_ties_ignored(self):
        # The grand median is 1, and all values in the first argument are
        # equal to the grand median.  With ties="ignore", those values are
        # ignored, which results in the first sample being (in effect) empty.
        # This should raise a ValueError.
        assert_raises(ValueError, stats.median_test,
                      [1, 1, 1, 1], [2, 0, 1], [2, 0], ties="ignore")

    def test_empty_contingency_row(self):
        # The grand median is 1, and with the default ties="below", all the
        # values in the samples are counted as being below the grand median.
        # This would result a row of zeros in the contingency table, which is
        # an error.
        assert_raises(ValueError, stats.median_test, [1, 1, 1], [1, 1, 1])

        # With ties="above", all the values are counted as above the
        # grand median.
        assert_raises(ValueError, stats.median_test, [1, 1, 1], [1, 1, 1],
                      ties="above")

    def test_bad_ties(self):
        assert_raises(ValueError, stats.median_test, [1, 2, 3], [4, 5],
                      ties="foo")

    def test_bad_nan_policy(self):
        assert_raises(ValueError, stats.median_test, [1, 2, 3], [4, 5], nan_policy='foobar')

    def test_bad_keyword(self):
        assert_raises(TypeError, stats.median_test, [1, 2, 3], [4, 5],
                      foo="foo")

    def test_simple(self):
        x = [1, 2, 3]
        y = [1, 2, 3]
        stat, p, med, tbl = stats.median_test(x, y)

        # The median is floating point, but this equality test should be safe.
        assert_equal(med, 2.0)

        assert_array_equal(tbl, [[1, 1], [2, 2]])

        # The expected values of the contingency table equal the contingency
        # table, so the statistic should be 0 and the p-value should be 1.
        assert_equal(stat, 0)
        assert_equal(p, 1)

    def test_ties_options(self):
        # Test the contingency table calculation.
        x = [1, 2, 3, 4]
        y = [5, 6]
        z = [7, 8, 9]
        # grand median is 5.

        # Default 'ties' option is "below".
        stat, p, m, tbl = stats.median_test(x, y, z)
        assert_equal(m, 5)
        assert_equal(tbl, [[0, 1, 3], [4, 1, 0]])

        stat, p, m, tbl = stats.median_test(x, y, z, ties="ignore")
        assert_equal(m, 5)
        assert_equal(tbl, [[0, 1, 3], [4, 0, 0]])

        stat, p, m, tbl = stats.median_test(x, y, z, ties="above")
        assert_equal(m, 5)
        assert_equal(tbl, [[0, 2, 3], [4, 0, 0]])

    def test_nan_policy_options(self):
        x = [1, 2, np.nan]
        y = [4, 5, 6]
        mt1 = stats.median_test(x, y, nan_policy='propagate')
        s, p, m, t = stats.median_test(x, y, nan_policy='omit')

        assert_equal(mt1, (np.nan, np.nan, np.nan, None))
        assert_allclose(s, 0.31250000000000006)
        assert_allclose(p, 0.57615012203057869)
        assert_equal(m, 4.0)
        assert_equal(t, np.array([[0, 2],[2, 1]]))
        assert_raises(ValueError, stats.median_test, x, y, nan_policy='raise')

    def test_basic(self):
        # median_test calls chi2_contingency to compute the test statistic
        # and p-value.  Make sure it hasn't screwed up the call...

        x = [1, 2, 3, 4, 5]
        y = [2, 4, 6, 8]

        stat, p, m, tbl = stats.median_test(x, y)
        assert_equal(m, 4)
        assert_equal(tbl, [[1, 2], [4, 2]])

        exp_stat, exp_p, dof, e = stats.chi2_contingency(tbl)
        assert_allclose(stat, exp_stat)
        assert_allclose(p, exp_p)

        stat, p, m, tbl = stats.median_test(x, y, lambda_=0)
        assert_equal(m, 4)
        assert_equal(tbl, [[1, 2], [4, 2]])

        exp_stat, exp_p, dof, e = stats.chi2_contingency(tbl, lambda_=0)
        assert_allclose(stat, exp_stat)
        assert_allclose(p, exp_p)

        stat, p, m, tbl = stats.median_test(x, y, correction=False)
        assert_equal(m, 4)
        assert_equal(tbl, [[1, 2], [4, 2]])

        exp_stat, exp_p, dof, e = stats.chi2_contingency(tbl, correction=False)
        assert_allclose(stat, exp_stat)
        assert_allclose(p, exp_p)

    @pytest.mark.parametrize("correction", [False, True])
    def test_result(self, correction):
        x = [1, 2, 3]
        y = [1, 2, 3]

        res = stats.median_test(x, y, correction=correction)
        assert_equal((res.statistic, res.pvalue, res.median, res.table), res)


class TestDirectionalFuncs:
    # Reference implementations are not available
    def test_directionalmean_correctness(self):
        # Data from Fisher: Dispersion on a sphere, 1953 and
        # Mardia and Jupp, Directional Statistics.
        # For x coordinate, result for spherical mean does not agree with
        # Mardia & Jupp, probably due to rounding errors in reference, that's
        # why the first entry of the spherical mean reference is different
        # than in the book.

        decl = -np.deg2rad(np.array([343.2, 62., 36.9, 27., 359.,
                                     5.7, 50.4, 357.6, 44.]))
        incl = -np.deg2rad(np.array([66.1, 68.7, 70.1, 82.1, 79.5,
                                     73., 69.3, 58.8, 51.4]))
        data = np.stack((np.cos(incl) * np.cos(decl),
                         np.cos(incl) * np.sin(decl),
                         np.sin(incl)),
                        axis=1)

        directional_mean = stats.directionalmean(data)
        mean_rounded = np.round(directional_mean, 3)

        reference_mean = np.array([0.298, -0.135, -0.945])
        assert_allclose(mean_rounded, reference_mean)

    def test_directionalmean_2d(self):
        # Test that for circular data directionalmean yields
        # same result as circmean
        rng = np.random.default_rng(0xec9a6899d5a2830e0d1af479dbe1fd0c)
        testdata = 2 * np.pi * rng.random((1000, ))
        testdata_vector = np.stack((np.cos(testdata),
                                    np.sin(testdata)),
                                   axis=1)
        directional_mean = stats.directionalmean(testdata_vector)
        directional_mean_angle = np.arctan2(directional_mean[1],
                                            directional_mean[0])
        directional_mean_angle = directional_mean_angle % (2*np.pi)

        circmean = stats.circmean(testdata)
        assert_allclose(circmean, directional_mean_angle)

    def test_directionalmean_higher_dim(self):
        # test that directionalmean works for higher dimensions
        # here a 4D array is reduced over axis = 2
        data = np.array([[0.8660254, 0.5, 0.],
                         [0.8660254, -0.5, 0.]])
        full_array = np.tile(data, (2, 2, 2, 1))
        expected = np.array([[[1., 0., 0.],
                              [1., 0., 0.]],
                             [[1., 0., 0.],
                              [1., 0., 0.]]])
        directionalmean = stats.directionalmean(full_array, axis=2)
        assert_allclose(expected, directionalmean)

    def test_directionalmean_list_ndarray_input(self):
        # test that list and numpy array inputs yield same results
        data = [[0.8660254, 0.5, 0.], [0.8660254, -0.5, 0]]
        data_array = np.asarray(data)
        directional_mean = stats.directionalmean(data)
        directional_mean_array = stats.directionalmean(data_array)
        assert_allclose(directional_mean, directional_mean_array)

    def test_directionalmean_1d_error(self):
        # test that one-dimensional data raises ValueError
        data = np.ones((5, ))
        message = (r"samples must at least be two-dimensional. "
                   r"Instead samples has shape: (5,)")
        with pytest.raises(ValueError, match=re.escape(message)):
            stats.directionalmean(data)

    def test_directionalmean_normalize(self):
        # test that unit vectors get properly normalized before
        # directionalmean calculation
        data = np.array([[0.8660254, 0.5, 0.],
                         [1.7320508, -1., 0.]])
        expected = np.array([1., 0., 0.])
        directional_mean = stats.directionalmean(data)
        assert_allclose(expected, directional_mean)

    def test_directionalmean_normalize_false(self):
        # test that for already normalized unit vectors
        # normalize=False returns same result as default
        data = np.array([[0.8660254, 0.5, 0.],
                         [0.8660254, -0.5, 0]])
        expected = np.array([1., 0., 0.])
        directional_mean_default = stats.directionalmean(data)
        directional_mean = stats.directionalmean(data,
                                                 normalize=False)
        assert_allclose(expected, directional_mean)
        assert_allclose(directional_mean_default, directional_mean)<|MERGE_RESOLUTION|>--- conflicted
+++ resolved
@@ -21,12 +21,7 @@
 from scipy.stats._binomtest import _binary_search_for_binom_tst
 from scipy.stats._distr_params import distcont
 
-<<<<<<< HEAD
-
-distcont = dict(distcont)
-=======
 distcont = dict(distcont)  # type: ignore
->>>>>>> 6fb21ed0
 
 # Matplotlib is not a scipy dependency but is optionally used in probplot, so
 # check if it's available
@@ -315,7 +310,6 @@
         assert_array_less(A1, crit1[-2:])
         assert_(A2 > crit2[-1])
 
-<<<<<<< HEAD
     def test_weibull_min_case_A(self):
         # data and reference values from `anderson` reference [7]
         x = np.array([225, 171, 198, 189, 189, 135, 162, 135, 117, 162])
@@ -364,11 +358,7 @@
     @pytest.mark.parametrize('distname',
                              ['norm', 'expon', 'gumbel_l', 'extreme1',
                               'gumbel', 'gumbel_r', 'logistic', 'weibull_min'])
-=======
-    @pytest.mark.parametrize('distname',
-                             ['norm', 'expon', 'gumbel_l', 'extreme1',
-                              'gumbel', 'gumbel_r', 'logistic'])
->>>>>>> 6fb21ed0
+
     def test_anderson_fit_params(self, distname):
         # check that anderson now returns a FitResult
         rng = np.random.default_rng(330691555377792039)
@@ -380,15 +370,12 @@
         res = stats.anderson(x, distname)
         assert res.fit_result.success
 
-<<<<<<< HEAD
     def test_anderson_weibull_As(self):
         m = 1  # "when mi < 2, so that c > 0.5, the last line...should be used"
         assert_equal(_get_As_weibull(1/m), _Avals_weibull[-1])
         m = np.inf
         assert_equal(_get_As_weibull(1/m), _Avals_weibull[0])
 
-=======
->>>>>>> 6fb21ed0
 
 class TestAndersonKSamp:
     def test_example1a(self):
