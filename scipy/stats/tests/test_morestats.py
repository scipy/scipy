# Author:  Travis Oliphant, 2002
#
# Further enhancements and tests added by numerous SciPy developers.
#
import warnings
import sys
from functools import partial

import numpy as np
from numpy.random import RandomState
from numpy.testing import (assert_array_equal, assert_almost_equal,
                           assert_array_less, assert_array_almost_equal,
                           assert_, assert_allclose, assert_equal,
                           suppress_warnings)
import pytest
from pytest import raises as assert_raises
import re
from scipy import optimize, stats, special
from scipy.stats._morestats import _abw_state, _get_As_weibull, _Avals_weibull
from .common_tests import check_named_results
from .._hypotests import _get_wilcoxon_distr, _get_wilcoxon_distr2
from scipy.stats._binomtest import _binary_search_for_binom_tst
from scipy.stats._distr_params import distcont

distcont = dict(distcont)  # type: ignore

# Matplotlib is not a scipy dependency but is optionally used in probplot, so
# check if it's available
try:
    import matplotlib
    matplotlib.rcParams['backend'] = 'Agg'
    import matplotlib.pyplot as plt
    have_matplotlib = True
except Exception:
    have_matplotlib = False


# test data gear.dat from NIST for Levene and Bartlett test
# https://www.itl.nist.gov/div898/handbook/eda/section3/eda3581.htm
g1 = [1.006, 0.996, 0.998, 1.000, 0.992, 0.993, 1.002, 0.999, 0.994, 1.000]
g2 = [0.998, 1.006, 1.000, 1.002, 0.997, 0.998, 0.996, 1.000, 1.006, 0.988]
g3 = [0.991, 0.987, 0.997, 0.999, 0.995, 0.994, 1.000, 0.999, 0.996, 0.996]
g4 = [1.005, 1.002, 0.994, 1.000, 0.995, 0.994, 0.998, 0.996, 1.002, 0.996]
g5 = [0.998, 0.998, 0.982, 0.990, 1.002, 0.984, 0.996, 0.993, 0.980, 0.996]
g6 = [1.009, 1.013, 1.009, 0.997, 0.988, 1.002, 0.995, 0.998, 0.981, 0.996]
g7 = [0.990, 1.004, 0.996, 1.001, 0.998, 1.000, 1.018, 1.010, 0.996, 1.002]
g8 = [0.998, 1.000, 1.006, 1.000, 1.002, 0.996, 0.998, 0.996, 1.002, 1.006]
g9 = [1.002, 0.998, 0.996, 0.995, 0.996, 1.004, 1.004, 0.998, 0.999, 0.991]
g10 = [0.991, 0.995, 0.984, 0.994, 0.997, 0.997, 0.991, 0.998, 1.004, 0.997]


# The loggamma RVS stream is changing due to gh-13349; this version
# preserves the old stream so that tests don't change.
def _old_loggamma_rvs(*args, **kwargs):
    return np.log(stats.gamma.rvs(*args, **kwargs))


class TestBayes_mvs:
    def test_basic(self):
        # Expected values in this test simply taken from the function.  For
        # some checks regarding correctness of implementation, see review in
        # gh-674
        data = [6, 9, 12, 7, 8, 8, 13]
        mean, var, std = stats.bayes_mvs(data)
        assert_almost_equal(mean.statistic, 9.0)
        assert_allclose(mean.minmax, (7.1036502226125329, 10.896349777387467),
                        rtol=1e-14)

        assert_almost_equal(var.statistic, 10.0)
        assert_allclose(var.minmax, (3.1767242068607087, 24.45910381334018),
                        rtol=1e-09)

        assert_almost_equal(std.statistic, 2.9724954732045084, decimal=14)
        assert_allclose(std.minmax, (1.7823367265645145, 4.9456146050146312),
                        rtol=1e-14)

    def test_empty_input(self):
        assert_raises(ValueError, stats.bayes_mvs, [])

    def test_result_attributes(self):
        x = np.arange(15)
        attributes = ('statistic', 'minmax')
        res = stats.bayes_mvs(x)

        for i in res:
            check_named_results(i, attributes)


class TestMvsdist:
    def test_basic(self):
        data = [6, 9, 12, 7, 8, 8, 13]
        mean, var, std = stats.mvsdist(data)
        assert_almost_equal(mean.mean(), 9.0)
        assert_allclose(mean.interval(0.9), (7.1036502226125329,
                                             10.896349777387467), rtol=1e-14)

        assert_almost_equal(var.mean(), 10.0)
        assert_allclose(var.interval(0.9), (3.1767242068607087,
                                            24.45910381334018), rtol=1e-09)

        assert_almost_equal(std.mean(), 2.9724954732045084, decimal=14)
        assert_allclose(std.interval(0.9), (1.7823367265645145,
                                            4.9456146050146312), rtol=1e-14)

    def test_empty_input(self):
        assert_raises(ValueError, stats.mvsdist, [])

    def test_bad_arg(self):
        # Raise ValueError if fewer than two data points are given.
        data = [1]
        assert_raises(ValueError, stats.mvsdist, data)

    def test_warns(self):
        # regression test for gh-5270
        # make sure there are no spurious divide-by-zero warnings
        with warnings.catch_warnings():
            warnings.simplefilter('error', RuntimeWarning)
            [x.mean() for x in stats.mvsdist([1, 2, 3])]
            [x.mean() for x in stats.mvsdist([1, 2, 3, 4, 5])]


class TestShapiro:
    def test_basic(self):
        x1 = [0.11, 7.87, 4.61, 10.14, 7.95, 3.14, 0.46,
              4.43, 0.21, 4.75, 0.71, 1.52, 3.24,
              0.93, 0.42, 4.97, 9.53, 4.55, 0.47, 6.66]
        w, pw = stats.shapiro(x1)
        shapiro_test = stats.shapiro(x1)
        assert_almost_equal(w, 0.90047299861907959, decimal=6)
        assert_almost_equal(shapiro_test.statistic, 0.90047299861907959, decimal=6)
        assert_almost_equal(pw, 0.042089745402336121, decimal=6)
        assert_almost_equal(shapiro_test.pvalue, 0.042089745402336121, decimal=6)

        x2 = [1.36, 1.14, 2.92, 2.55, 1.46, 1.06, 5.27, -1.11,
              3.48, 1.10, 0.88, -0.51, 1.46, 0.52, 6.20, 1.69,
              0.08, 3.67, 2.81, 3.49]
        w, pw = stats.shapiro(x2)
        shapiro_test = stats.shapiro(x2)
        assert_almost_equal(w, 0.9590270, decimal=6)
        assert_almost_equal(shapiro_test.statistic, 0.9590270, decimal=6)
        assert_almost_equal(pw, 0.52460, decimal=3)
        assert_almost_equal(shapiro_test.pvalue, 0.52460, decimal=3)

        # Verified against R
        x3 = stats.norm.rvs(loc=5, scale=3, size=100, random_state=12345678)
        w, pw = stats.shapiro(x3)
        shapiro_test = stats.shapiro(x3)
        assert_almost_equal(w, 0.9772805571556091, decimal=6)
        assert_almost_equal(shapiro_test.statistic, 0.9772805571556091, decimal=6)
        assert_almost_equal(pw, 0.08144091814756393, decimal=3)
        assert_almost_equal(shapiro_test.pvalue, 0.08144091814756393, decimal=3)

        # Extracted from original paper
        x4 = [0.139, 0.157, 0.175, 0.256, 0.344, 0.413, 0.503, 0.577, 0.614,
              0.655, 0.954, 1.392, 1.557, 1.648, 1.690, 1.994, 2.174, 2.206,
              3.245, 3.510, 3.571, 4.354, 4.980, 6.084, 8.351]
        W_expected = 0.83467
        p_expected = 0.000914
        w, pw = stats.shapiro(x4)
        shapiro_test = stats.shapiro(x4)
        assert_almost_equal(w, W_expected, decimal=4)
        assert_almost_equal(shapiro_test.statistic, W_expected, decimal=4)
        assert_almost_equal(pw, p_expected, decimal=5)
        assert_almost_equal(shapiro_test.pvalue, p_expected, decimal=5)

    def test_2d(self):
        x1 = [[0.11, 7.87, 4.61, 10.14, 7.95, 3.14, 0.46,
              4.43, 0.21, 4.75], [0.71, 1.52, 3.24,
              0.93, 0.42, 4.97, 9.53, 4.55, 0.47, 6.66]]
        w, pw = stats.shapiro(x1)
        shapiro_test = stats.shapiro(x1)
        assert_almost_equal(w, 0.90047299861907959, decimal=6)
        assert_almost_equal(shapiro_test.statistic, 0.90047299861907959, decimal=6)
        assert_almost_equal(pw, 0.042089745402336121, decimal=6)
        assert_almost_equal(shapiro_test.pvalue, 0.042089745402336121, decimal=6)

        x2 = [[1.36, 1.14, 2.92, 2.55, 1.46, 1.06, 5.27, -1.11,
              3.48, 1.10], [0.88, -0.51, 1.46, 0.52, 6.20, 1.69,
              0.08, 3.67, 2.81, 3.49]]
        w, pw = stats.shapiro(x2)
        shapiro_test = stats.shapiro(x2)
        assert_almost_equal(w, 0.9590270, decimal=6)
        assert_almost_equal(shapiro_test.statistic, 0.9590270, decimal=6)
        assert_almost_equal(pw, 0.52460, decimal=3)
        assert_almost_equal(shapiro_test.pvalue, 0.52460, decimal=3)

    def test_empty_input(self):
        assert_raises(ValueError, stats.shapiro, [])
        assert_raises(ValueError, stats.shapiro, [[], [], []])

    def test_not_enough_values(self):
        assert_raises(ValueError, stats.shapiro, [1, 2])
        assert_raises(ValueError, stats.shapiro, np.array([[], [2]], dtype=object))

    def test_bad_arg(self):
        # Length of x is less than 3.
        x = [1]
        assert_raises(ValueError, stats.shapiro, x)

    def test_nan_input(self):
        x = np.arange(10.)
        x[9] = np.nan

        w, pw = stats.shapiro(x)
        shapiro_test = stats.shapiro(x)
        assert_equal(w, np.nan)
        assert_equal(shapiro_test.statistic, np.nan)
        # Originally, shapiro returned a p-value of 1 in this case,
        # but there is no way to produce a numerical p-value if the
        # statistic is not a number. NaN is more appropriate.
        assert_almost_equal(pw, np.nan)
        assert_almost_equal(shapiro_test.pvalue, np.nan)

    def test_gh14462(self):
        # shapiro is theoretically location-invariant, but when the magnitude
        # of the values is much greater than the variance, there can be
        # numerical issues. Fixed by subtracting median from the data.
        # See gh-14462.

        trans_val, maxlog = stats.boxcox([122500, 474400, 110400])
        res = stats.shapiro(trans_val)

        # Reference from R:
        # options(digits=16)
        # x = c(0.00000000e+00, 3.39996924e-08, -6.35166875e-09)
        # shapiro.test(x)
        ref = (0.86468431705371, 0.2805581751566)

        assert_allclose(res, ref, rtol=1e-5)

    def test_length_3_gh18322(self):
        # gh-18322 reported that the p-value could be negative for input of
        # length 3. Check that this is resolved.
        res = stats.shapiro([0.6931471805599453, 0.0, 0.0])
        assert res.pvalue >= 0

        # R `shapiro.test` doesn't produce an accurate p-value in the case
        # above. Check that the formula used in `stats.shapiro` is not wrong.
        # options(digits=16)
        # x = c(-0.7746653110021126, -0.4344432067942129, 1.8157053280290931)
        # shapiro.test(x)
        x = [-0.7746653110021126, -0.4344432067942129, 1.8157053280290931]
        res = stats.shapiro(x)
        assert_allclose(res.statistic, 0.84658770645509)
        assert_allclose(res.pvalue, 0.2313666489882, rtol=1e-6)


class TestAnderson:
    def test_normal(self):
        rs = RandomState(1234567890)
        x1 = rs.standard_exponential(size=50)
        x2 = rs.standard_normal(size=50)
        A, crit, sig = stats.anderson(x1)
        assert_array_less(crit[:-1], A)
        A, crit, sig = stats.anderson(x2)
        assert_array_less(A, crit[-2:])

        v = np.ones(10)
        v[0] = 0
        A, crit, sig = stats.anderson(v)
        # The expected statistic 3.208057 was computed independently of scipy.
        # For example, in R:
        #   > library(nortest)
        #   > v <- rep(1, 10)
        #   > v[1] <- 0
        #   > result <- ad.test(v)
        #   > result$statistic
        #          A
        #   3.208057
        assert_allclose(A, 3.208057)

    def test_expon(self):
        rs = RandomState(1234567890)
        x1 = rs.standard_exponential(size=50)
        x2 = rs.standard_normal(size=50)
        A, crit, sig = stats.anderson(x1, 'expon')
        assert_array_less(A, crit[-2:])
        with np.errstate(all='ignore'):
            A, crit, sig = stats.anderson(x2, 'expon')
        assert_(A > crit[-1])

    def test_gumbel(self):
        # Regression test for gh-6306.  Before that issue was fixed,
        # this case would return a2=inf.
        v = np.ones(100)
        v[0] = 0.0
        a2, crit, sig = stats.anderson(v, 'gumbel')
        # A brief reimplementation of the calculation of the statistic.
        n = len(v)
        xbar, s = stats.gumbel_l.fit(v)
        logcdf = stats.gumbel_l.logcdf(v, xbar, s)
        logsf = stats.gumbel_l.logsf(v, xbar, s)
        i = np.arange(1, n+1)
        expected_a2 = -n - np.mean((2*i - 1) * (logcdf + logsf[::-1]))

        assert_allclose(a2, expected_a2)

    def test_bad_arg(self):
        assert_raises(ValueError, stats.anderson, [1], dist='plate_of_shrimp')

    def test_result_attributes(self):
        rs = RandomState(1234567890)
        x = rs.standard_exponential(size=50)
        res = stats.anderson(x)
        attributes = ('statistic', 'critical_values', 'significance_level')
        check_named_results(res, attributes)

    def test_gumbel_l(self):
        # gh-2592, gh-6337
        # Adds support to 'gumbel_r' and 'gumbel_l' as valid inputs for dist.
        rs = RandomState(1234567890)
        x = rs.gumbel(size=100)
        A1, crit1, sig1 = stats.anderson(x, 'gumbel')
        A2, crit2, sig2 = stats.anderson(x, 'gumbel_l')

        assert_allclose(A2, A1)

    def test_gumbel_r(self):
        # gh-2592, gh-6337
        # Adds support to 'gumbel_r' and 'gumbel_l' as valid inputs for dist.
        rs = RandomState(1234567890)
        x1 = rs.gumbel(size=100)
        x2 = np.ones(100)
        # A constant array is a degenerate case and breaks gumbel_r.fit, so
        # change one value in x2.
        x2[0] = 0.996
        A1, crit1, sig1 = stats.anderson(x1, 'gumbel_r')
        A2, crit2, sig2 = stats.anderson(x2, 'gumbel_r')

        assert_array_less(A1, crit1[-2:])
        assert_(A2 > crit2[-1])

    def test_weibull_min_case_A(self):
        # data and reference values from `anderson` reference [7]
        x = np.array([225, 171, 198, 189, 189, 135, 162, 135, 117, 162])
        res = stats.anderson(x, 'weibull_min')
        m, loc, scale = res.fit_result.params
        assert_allclose((m, loc, scale), (2.38, 99.02, 78.23), rtol=2e-3)
        assert_allclose(res.statistic, 0.260, rtol=1e-3)
        assert res.statistic < res.critical_values[0]

        c = 1 / m  # ~0.42
        assert_allclose(c, 1/2.38, rtol=2e-3)
        # interpolate between rows for c=0.4 and c=0.45, indices -3 and -2
        As40 = _Avals_weibull[-3]
        As45 = _Avals_weibull[-2]
        As_ref = As40 + (c - 0.4)/(0.45 - 0.4) * (As45 - As40)
        # atol=1e-3 because results are rounded up to the next third decimal
        assert np.all(res.critical_values > As_ref)
        assert_allclose(res.critical_values, As_ref, atol=1e-3)

    def test_weibull_min_case_B(self):
        # From `anderson` reference [7]
        x = np.array([74, 57, 48, 29, 502, 12, 70, 21,
                      29, 386, 59, 27, 153, 26, 326])
        message = "Maximum likelihood estimation has converged to "
        with pytest.raises(ValueError, match=message):
            stats.anderson(x, 'weibull_min')

    def test_weibull_warning_error(self):
        # Check for warning message when there are too few observations
        # This is also an example in which an error occurs during fitting
        x = -np.array([225, 75, 57, 168, 107, 12, 61, 43, 29])
        wmessage = "Critical values of the test statistic are given for the..."
        emessage = "An error occurred while fitting the Weibull distribution..."
        wcontext = pytest.warns(UserWarning, match=wmessage)
        econtext = pytest.raises(ValueError, match=emessage)
        with wcontext, econtext:
            stats.anderson(x, 'weibull_min')

    @pytest.mark.parametrize('distname',
                             ['norm', 'expon', 'gumbel_l', 'extreme1',
                              'gumbel', 'gumbel_r', 'logistic', 'weibull_min'])
    def test_anderson_fit_params(self, distname):
        # check that anderson now returns a FitResult
        rng = np.random.default_rng(330691555377792039)
        real_distname = ('gumbel_l' if distname in {'extreme1', 'gumbel'}
                         else distname)
        dist = getattr(stats, real_distname)
        params = distcont[real_distname]
        x = dist.rvs(*params, size=1000, random_state=rng)
        res = stats.anderson(x, distname)
        assert res.fit_result.success

    def test_anderson_weibull_As(self):
        m = 1  # "when mi < 2, so that c > 0.5, the last line...should be used"
        assert_equal(_get_As_weibull(1/m), _Avals_weibull[-1])
        m = np.inf
        assert_equal(_get_As_weibull(1/m), _Avals_weibull[0])


class TestAndersonKSamp:
    def test_example1a(self):
        # Example data from Scholz & Stephens (1987), originally
        # published in Lehmann (1995, Nonparametrics, Statistical
        # Methods Based on Ranks, p. 309)
        # Pass a mixture of lists and arrays
        t1 = [38.7, 41.5, 43.8, 44.5, 45.5, 46.0, 47.7, 58.0]
        t2 = np.array([39.2, 39.3, 39.7, 41.4, 41.8, 42.9, 43.3, 45.8])
        t3 = np.array([34.0, 35.0, 39.0, 40.0, 43.0, 43.0, 44.0, 45.0])
        t4 = np.array([34.0, 34.8, 34.8, 35.4, 37.2, 37.8, 41.2, 42.8])

        Tk, tm, p = stats.anderson_ksamp((t1, t2, t3, t4), midrank=False)

        assert_almost_equal(Tk, 4.449, 3)
        assert_array_almost_equal([0.4985, 1.3237, 1.9158, 2.4930, 3.2459],
                                  tm[0:5], 4)
        assert_allclose(p, 0.0021, atol=0.00025)

    def test_example1b(self):
        # Example data from Scholz & Stephens (1987), originally
        # published in Lehmann (1995, Nonparametrics, Statistical
        # Methods Based on Ranks, p. 309)
        # Pass arrays
        t1 = np.array([38.7, 41.5, 43.8, 44.5, 45.5, 46.0, 47.7, 58.0])
        t2 = np.array([39.2, 39.3, 39.7, 41.4, 41.8, 42.9, 43.3, 45.8])
        t3 = np.array([34.0, 35.0, 39.0, 40.0, 43.0, 43.0, 44.0, 45.0])
        t4 = np.array([34.0, 34.8, 34.8, 35.4, 37.2, 37.8, 41.2, 42.8])
        Tk, tm, p = stats.anderson_ksamp((t1, t2, t3, t4), midrank=True)

        assert_almost_equal(Tk, 4.480, 3)
        assert_array_almost_equal([0.4985, 1.3237, 1.9158, 2.4930, 3.2459],
                                  tm[0:5], 4)
        assert_allclose(p, 0.0020, atol=0.00025)

    @pytest.mark.slow
    def test_example2a(self):
        # Example data taken from an earlier technical report of
        # Scholz and Stephens
        # Pass lists instead of arrays
        t1 = [194, 15, 41, 29, 33, 181]
        t2 = [413, 14, 58, 37, 100, 65, 9, 169, 447, 184, 36, 201, 118]
        t3 = [34, 31, 18, 18, 67, 57, 62, 7, 22, 34]
        t4 = [90, 10, 60, 186, 61, 49, 14, 24, 56, 20, 79, 84, 44, 59, 29,
              118, 25, 156, 310, 76, 26, 44, 23, 62]
        t5 = [130, 208, 70, 101, 208]
        t6 = [74, 57, 48, 29, 502, 12, 70, 21, 29, 386, 59, 27]
        t7 = [55, 320, 56, 104, 220, 239, 47, 246, 176, 182, 33]
        t8 = [23, 261, 87, 7, 120, 14, 62, 47, 225, 71, 246, 21, 42, 20, 5,
              12, 120, 11, 3, 14, 71, 11, 14, 11, 16, 90, 1, 16, 52, 95]
        t9 = [97, 51, 11, 4, 141, 18, 142, 68, 77, 80, 1, 16, 106, 206, 82,
              54, 31, 216, 46, 111, 39, 63, 18, 191, 18, 163, 24]
        t10 = [50, 44, 102, 72, 22, 39, 3, 15, 197, 188, 79, 88, 46, 5, 5, 36,
               22, 139, 210, 97, 30, 23, 13, 14]
        t11 = [359, 9, 12, 270, 603, 3, 104, 2, 438]
        t12 = [50, 254, 5, 283, 35, 12]
        t13 = [487, 18, 100, 7, 98, 5, 85, 91, 43, 230, 3, 130]
        t14 = [102, 209, 14, 57, 54, 32, 67, 59, 134, 152, 27, 14, 230, 66,
               61, 34]

        samples = (t1, t2, t3, t4, t5, t6, t7, t8, t9, t10, t11, t12, t13, t14)
        Tk, tm, p = stats.anderson_ksamp(samples, midrank=False)
        assert_almost_equal(Tk, 3.288, 3)
        assert_array_almost_equal([0.5990, 1.3269, 1.8052, 2.2486, 2.8009],
                                  tm[0:5], 4)
        assert_allclose(p, 0.0041, atol=0.00025)

        rng = np.random.default_rng(6989860141921615054)
        method = stats.PermutationMethod(n_resamples=9999, random_state=rng)
        res = stats.anderson_ksamp(samples, midrank=False, method=method)
        assert_array_equal(res.statistic, Tk)
        assert_array_equal(res.critical_values, tm)
        assert_allclose(res.pvalue, p, atol=6e-4)

    def test_example2b(self):
        # Example data taken from an earlier technical report of
        # Scholz and Stephens
        t1 = [194, 15, 41, 29, 33, 181]
        t2 = [413, 14, 58, 37, 100, 65, 9, 169, 447, 184, 36, 201, 118]
        t3 = [34, 31, 18, 18, 67, 57, 62, 7, 22, 34]
        t4 = [90, 10, 60, 186, 61, 49, 14, 24, 56, 20, 79, 84, 44, 59, 29,
              118, 25, 156, 310, 76, 26, 44, 23, 62]
        t5 = [130, 208, 70, 101, 208]
        t6 = [74, 57, 48, 29, 502, 12, 70, 21, 29, 386, 59, 27]
        t7 = [55, 320, 56, 104, 220, 239, 47, 246, 176, 182, 33]
        t8 = [23, 261, 87, 7, 120, 14, 62, 47, 225, 71, 246, 21, 42, 20, 5,
              12, 120, 11, 3, 14, 71, 11, 14, 11, 16, 90, 1, 16, 52, 95]
        t9 = [97, 51, 11, 4, 141, 18, 142, 68, 77, 80, 1, 16, 106, 206, 82,
              54, 31, 216, 46, 111, 39, 63, 18, 191, 18, 163, 24]
        t10 = [50, 44, 102, 72, 22, 39, 3, 15, 197, 188, 79, 88, 46, 5, 5, 36,
               22, 139, 210, 97, 30, 23, 13, 14]
        t11 = [359, 9, 12, 270, 603, 3, 104, 2, 438]
        t12 = [50, 254, 5, 283, 35, 12]
        t13 = [487, 18, 100, 7, 98, 5, 85, 91, 43, 230, 3, 130]
        t14 = [102, 209, 14, 57, 54, 32, 67, 59, 134, 152, 27, 14, 230, 66,
               61, 34]

        Tk, tm, p = stats.anderson_ksamp((t1, t2, t3, t4, t5, t6, t7, t8,
                                          t9, t10, t11, t12, t13, t14),
                                         midrank=True)

        assert_almost_equal(Tk, 3.294, 3)
        assert_array_almost_equal([0.5990, 1.3269, 1.8052, 2.2486, 2.8009],
                                  tm[0:5], 4)
        assert_allclose(p, 0.0041, atol=0.00025)

    def test_R_kSamples(self):
        # test values generates with R package kSamples
        # package version 1.2-6 (2017-06-14)
        # r1 = 1:100
        # continuous case (no ties) --> version  1
        # res <- kSamples::ad.test(r1, r1 + 40.5)
        # res$ad[1, "T.AD"] #  41.105
        # res$ad[1, " asympt. P-value"] #  5.8399e-18
        #
        # discrete case (ties allowed) --> version  2 (here: midrank=True)
        # res$ad[2, "T.AD"] #  41.235
        #
        # res <- kSamples::ad.test(r1, r1 + .5)
        # res$ad[1, "T.AD"] #  -1.2824
        # res$ad[1, " asympt. P-value"] #  1
        # res$ad[2, "T.AD"] #  -1.2944
        #
        # res <- kSamples::ad.test(r1, r1 + 7.5)
        # res$ad[1, "T.AD"] # 1.4923
        # res$ad[1, " asympt. P-value"] # 0.077501
        #
        # res <- kSamples::ad.test(r1, r1 + 6)
        # res$ad[2, "T.AD"] # 0.63892
        # res$ad[2, " asympt. P-value"] # 0.17981
        #
        # res <- kSamples::ad.test(r1, r1 + 11.5)
        # res$ad[1, "T.AD"] # 4.5042
        # res$ad[1, " asympt. P-value"] # 0.00545
        #
        # res <- kSamples::ad.test(r1, r1 + 13.5)
        # res$ad[1, "T.AD"] # 6.2982
        # res$ad[1, " asympt. P-value"] # 0.00118

        x1 = np.linspace(1, 100, 100)
        # test case: different distributions;p-value floored at 0.001
        # test case for issue #5493 / #8536
        with suppress_warnings() as sup:
            sup.filter(UserWarning, message='p-value floored')
            s, _, p = stats.anderson_ksamp([x1, x1 + 40.5], midrank=False)
        assert_almost_equal(s, 41.105, 3)
        assert_equal(p, 0.001)

        with suppress_warnings() as sup:
            sup.filter(UserWarning, message='p-value floored')
            s, _, p = stats.anderson_ksamp([x1, x1 + 40.5])
        assert_almost_equal(s, 41.235, 3)
        assert_equal(p, 0.001)

        # test case: similar distributions --> p-value capped at 0.25
        with suppress_warnings() as sup:
            sup.filter(UserWarning, message='p-value capped')
            s, _, p = stats.anderson_ksamp([x1, x1 + .5], midrank=False)
        assert_almost_equal(s, -1.2824, 4)
        assert_equal(p, 0.25)

        with suppress_warnings() as sup:
            sup.filter(UserWarning, message='p-value capped')
            s, _, p = stats.anderson_ksamp([x1, x1 + .5])
        assert_almost_equal(s, -1.2944, 4)
        assert_equal(p, 0.25)

        # test case: check interpolated p-value in [0.01, 0.25] (no ties)
        s, _, p = stats.anderson_ksamp([x1, x1 + 7.5], midrank=False)
        assert_almost_equal(s, 1.4923, 4)
        assert_allclose(p, 0.0775, atol=0.005, rtol=0)

        # test case: check interpolated p-value in [0.01, 0.25] (w/ ties)
        s, _, p = stats.anderson_ksamp([x1, x1 + 6])
        assert_almost_equal(s, 0.6389, 4)
        assert_allclose(p, 0.1798, atol=0.005, rtol=0)

        # test extended critical values for p=0.001 and p=0.005
        s, _, p = stats.anderson_ksamp([x1, x1 + 11.5], midrank=False)
        assert_almost_equal(s, 4.5042, 4)
        assert_allclose(p, 0.00545, atol=0.0005, rtol=0)

        s, _, p = stats.anderson_ksamp([x1, x1 + 13.5], midrank=False)
        assert_almost_equal(s, 6.2982, 4)
        assert_allclose(p, 0.00118, atol=0.0001, rtol=0)

    def test_not_enough_samples(self):
        assert_raises(ValueError, stats.anderson_ksamp, np.ones(5))

    def test_no_distinct_observations(self):
        assert_raises(ValueError, stats.anderson_ksamp,
                      (np.ones(5), np.ones(5)))

    def test_empty_sample(self):
        assert_raises(ValueError, stats.anderson_ksamp, (np.ones(5), []))

    def test_result_attributes(self):
        # Pass a mixture of lists and arrays
        t1 = [38.7, 41.5, 43.8, 44.5, 45.5, 46.0, 47.7, 58.0]
        t2 = np.array([39.2, 39.3, 39.7, 41.4, 41.8, 42.9, 43.3, 45.8])
        res = stats.anderson_ksamp((t1, t2), midrank=False)

        attributes = ('statistic', 'critical_values', 'significance_level')
        check_named_results(res, attributes)

        assert_equal(res.significance_level, res.pvalue)


class TestAnsari:

    def test_small(self):
        x = [1, 2, 3, 3, 4]
        y = [3, 2, 6, 1, 6, 1, 4, 1]
        with suppress_warnings() as sup:
            sup.filter(UserWarning, "Ties preclude use of exact statistic.")
            W, pval = stats.ansari(x, y)
        assert_almost_equal(W, 23.5, 11)
        assert_almost_equal(pval, 0.13499256881897437, 11)

    def test_approx(self):
        ramsay = np.array((111, 107, 100, 99, 102, 106, 109, 108, 104, 99,
                           101, 96, 97, 102, 107, 113, 116, 113, 110, 98))
        parekh = np.array((107, 108, 106, 98, 105, 103, 110, 105, 104,
                           100, 96, 108, 103, 104, 114, 114, 113, 108,
                           106, 99))

        with suppress_warnings() as sup:
            sup.filter(UserWarning, "Ties preclude use of exact statistic.")
            W, pval = stats.ansari(ramsay, parekh)

        assert_almost_equal(W, 185.5, 11)
        assert_almost_equal(pval, 0.18145819972867083, 11)

    def test_exact(self):
        W, pval = stats.ansari([1, 2, 3, 4], [15, 5, 20, 8, 10, 12])
        assert_almost_equal(W, 10.0, 11)
        assert_almost_equal(pval, 0.533333333333333333, 7)

    def test_bad_arg(self):
        assert_raises(ValueError, stats.ansari, [], [1])
        assert_raises(ValueError, stats.ansari, [1], [])

    def test_result_attributes(self):
        x = [1, 2, 3, 3, 4]
        y = [3, 2, 6, 1, 6, 1, 4, 1]
        with suppress_warnings() as sup:
            sup.filter(UserWarning, "Ties preclude use of exact statistic.")
            res = stats.ansari(x, y)
        attributes = ('statistic', 'pvalue')
        check_named_results(res, attributes)

    def test_bad_alternative(self):
        # invalid value for alternative must raise a ValueError
        x1 = [1, 2, 3, 4]
        x2 = [5, 6, 7, 8]
        match = "'alternative' must be 'two-sided'"
        with assert_raises(ValueError, match=match):
            stats.ansari(x1, x2, alternative='foo')

    def test_alternative_exact(self):
        x1 = [-5, 1, 5, 10, 15, 20, 25]  # high scale, loc=10
        x2 = [7.5, 8.5, 9.5, 10.5, 11.5, 12.5]  # low scale, loc=10
        # ratio of scales is greater than 1. So, the
        # p-value must be high when `alternative='less'`
        # and low when `alternative='greater'`.
        statistic, pval = stats.ansari(x1, x2)
        pval_l = stats.ansari(x1, x2, alternative='less').pvalue
        pval_g = stats.ansari(x1, x2, alternative='greater').pvalue
        assert pval_l > 0.95
        assert pval_g < 0.05  # level of significance.
        # also check if the p-values sum up to 1 plus the probability
        # mass under the calculated statistic.
        prob = _abw_state.pmf(statistic, len(x1), len(x2))
        assert_allclose(pval_g + pval_l, 1 + prob, atol=1e-12)
        # also check if one of the one-sided p-value equals half the
        # two-sided p-value and the other one-sided p-value is its
        # compliment.
        assert_allclose(pval_g, pval/2, atol=1e-12)
        assert_allclose(pval_l, 1+prob-pval/2, atol=1e-12)
        # sanity check. The result should flip if
        # we exchange x and y.
        pval_l_reverse = stats.ansari(x2, x1, alternative='less').pvalue
        pval_g_reverse = stats.ansari(x2, x1, alternative='greater').pvalue
        assert pval_l_reverse < 0.05
        assert pval_g_reverse > 0.95

    @pytest.mark.parametrize(
        'x, y, alternative, expected',
        # the tests are designed in such a way that the
        # if else statement in ansari test for exact
        # mode is covered.
        [([1, 2, 3, 4], [5, 6, 7, 8], 'less', 0.6285714285714),
         ([1, 2, 3, 4], [5, 6, 7, 8], 'greater', 0.6285714285714),
         ([1, 2, 3], [4, 5, 6, 7, 8], 'less', 0.8928571428571),
         ([1, 2, 3], [4, 5, 6, 7, 8], 'greater', 0.2857142857143),
         ([1, 2, 3, 4, 5], [6, 7, 8], 'less', 0.2857142857143),
         ([1, 2, 3, 4, 5], [6, 7, 8], 'greater', 0.8928571428571)]
    )
    def test_alternative_exact_with_R(self, x, y, alternative, expected):
        # testing with R on arbitrary data
        # Sample R code used for the third test case above:
        # ```R
        # > options(digits=16)
        # > x <- c(1,2,3)
        # > y <- c(4,5,6,7,8)
        # > ansari.test(x, y, alternative='less', exact=TRUE)
        #
        #     Ansari-Bradley test
        #
        # data:  x and y
        # AB = 6, p-value = 0.8928571428571
        # alternative hypothesis: true ratio of scales is less than 1
        #
        # ```
        pval = stats.ansari(x, y, alternative=alternative).pvalue
        assert_allclose(pval, expected, atol=1e-12)

    def test_alternative_approx(self):
        # intuitive tests for approximation
        x1 = stats.norm.rvs(0, 5, size=100, random_state=123)
        x2 = stats.norm.rvs(0, 2, size=100, random_state=123)
        # for m > 55 or n > 55, the test should automatically
        # switch to approximation.
        pval_l = stats.ansari(x1, x2, alternative='less').pvalue
        pval_g = stats.ansari(x1, x2, alternative='greater').pvalue
        assert_allclose(pval_l, 1.0, atol=1e-12)
        assert_allclose(pval_g, 0.0, atol=1e-12)
        # also check if one of the one-sided p-value equals half the
        # two-sided p-value and the other one-sided p-value is its
        # compliment.
        x1 = stats.norm.rvs(0, 2, size=60, random_state=123)
        x2 = stats.norm.rvs(0, 1.5, size=60, random_state=123)
        pval = stats.ansari(x1, x2).pvalue
        pval_l = stats.ansari(x1, x2, alternative='less').pvalue
        pval_g = stats.ansari(x1, x2, alternative='greater').pvalue
        assert_allclose(pval_g, pval/2, atol=1e-12)
        assert_allclose(pval_l, 1-pval/2, atol=1e-12)


class TestBartlett:

    def test_data(self):
        # https://www.itl.nist.gov/div898/handbook/eda/section3/eda357.htm
        args = [g1, g2, g3, g4, g5, g6, g7, g8, g9, g10]
        T, pval = stats.bartlett(*args)
        assert_almost_equal(T, 20.78587342806484, 7)
        assert_almost_equal(pval, 0.0136358632781, 7)

    def test_bad_arg(self):
        # Too few args raises ValueError.
        assert_raises(ValueError, stats.bartlett, [1])

    def test_result_attributes(self):
        args = [g1, g2, g3, g4, g5, g6, g7, g8, g9, g10]
        res = stats.bartlett(*args)
        attributes = ('statistic', 'pvalue')
        check_named_results(res, attributes)

    def test_empty_arg(self):
        args = (g1, g2, g3, g4, g5, g6, g7, g8, g9, g10, [])
        assert_equal((np.nan, np.nan), stats.bartlett(*args))

    # temporary fix for issue #9252: only accept 1d input
    def test_1d_input(self):
        x = np.array([[1, 2], [3, 4]])
        assert_raises(ValueError, stats.bartlett, g1, x)


class TestLevene:

    def test_data(self):
        # https://www.itl.nist.gov/div898/handbook/eda/section3/eda35a.htm
        args = [g1, g2, g3, g4, g5, g6, g7, g8, g9, g10]
        W, pval = stats.levene(*args)
        assert_almost_equal(W, 1.7059176930008939, 7)
        assert_almost_equal(pval, 0.0990829755522, 7)

    def test_trimmed1(self):
        # Test that center='trimmed' gives the same result as center='mean'
        # when proportiontocut=0.
        W1, pval1 = stats.levene(g1, g2, g3, center='mean')
        W2, pval2 = stats.levene(g1, g2, g3, center='trimmed',
                                 proportiontocut=0.0)
        assert_almost_equal(W1, W2)
        assert_almost_equal(pval1, pval2)

    def test_trimmed2(self):
        x = [1.2, 2.0, 3.0, 4.0, 5.0, 6.0, 7.0, 100.0]
        y = [0.0, 3.0, 3.5, 4.0, 4.5, 5.0, 5.5, 200.0]
        np.random.seed(1234)
        x2 = np.random.permutation(x)

        # Use center='trimmed'
        W0, pval0 = stats.levene(x, y, center='trimmed',
                                 proportiontocut=0.125)
        W1, pval1 = stats.levene(x2, y, center='trimmed',
                                 proportiontocut=0.125)
        # Trim the data here, and use center='mean'
        W2, pval2 = stats.levene(x[1:-1], y[1:-1], center='mean')
        # Result should be the same.
        assert_almost_equal(W0, W2)
        assert_almost_equal(W1, W2)
        assert_almost_equal(pval1, pval2)

    def test_equal_mean_median(self):
        x = np.linspace(-1, 1, 21)
        np.random.seed(1234)
        x2 = np.random.permutation(x)
        y = x**3
        W1, pval1 = stats.levene(x, y, center='mean')
        W2, pval2 = stats.levene(x2, y, center='median')
        assert_almost_equal(W1, W2)
        assert_almost_equal(pval1, pval2)

    def test_bad_keyword(self):
        x = np.linspace(-1, 1, 21)
        assert_raises(TypeError, stats.levene, x, x, portiontocut=0.1)

    def test_bad_center_value(self):
        x = np.linspace(-1, 1, 21)
        assert_raises(ValueError, stats.levene, x, x, center='trim')

    def test_too_few_args(self):
        assert_raises(ValueError, stats.levene, [1])

    def test_result_attributes(self):
        args = [g1, g2, g3, g4, g5, g6, g7, g8, g9, g10]
        res = stats.levene(*args)
        attributes = ('statistic', 'pvalue')
        check_named_results(res, attributes)

    # temporary fix for issue #9252: only accept 1d input
    def test_1d_input(self):
        x = np.array([[1, 2], [3, 4]])
        assert_raises(ValueError, stats.levene, g1, x)


class TestBinomTest:
    """Tests for stats.binomtest."""

    # Expected results here are from R binom.test, e.g.
    # options(digits=16)
    # binom.test(484, 967, p=0.48)
    #
    def test_two_sided_pvalues1(self):
        # `tol` could be stricter on most architectures, but the value
        # here is limited by accuracy of `binom.cdf` for large inputs on
        # Linux_Python_37_32bit_full and aarch64
        rtol = 1e-10  # aarch64 observed rtol: 1.5e-11
        res = stats.binomtest(10079999, 21000000, 0.48)
        assert_allclose(res.pvalue, 1.0, rtol=rtol)
        res = stats.binomtest(10079990, 21000000, 0.48)
        assert_allclose(res.pvalue, 0.9966892187965, rtol=rtol)
        res = stats.binomtest(10080009, 21000000, 0.48)
        assert_allclose(res.pvalue, 0.9970377203856, rtol=rtol)
        res = stats.binomtest(10080017, 21000000, 0.48)
        assert_allclose(res.pvalue, 0.9940754817328, rtol=1e-9)

    def test_two_sided_pvalues2(self):
        rtol = 1e-10  # no aarch64 failure with 1e-15, preemptive bump
        res = stats.binomtest(9, n=21, p=0.48)
        assert_allclose(res.pvalue, 0.6689672431939, rtol=rtol)
        res = stats.binomtest(4, 21, 0.48)
        assert_allclose(res.pvalue, 0.008139563452106, rtol=rtol)
        res = stats.binomtest(11, 21, 0.48)
        assert_allclose(res.pvalue, 0.8278629664608, rtol=rtol)
        res = stats.binomtest(7, 21, 0.48)
        assert_allclose(res.pvalue, 0.1966772901718, rtol=rtol)
        res = stats.binomtest(3, 10, .5)
        assert_allclose(res.pvalue, 0.34375, rtol=rtol)
        res = stats.binomtest(2, 2, .4)
        assert_allclose(res.pvalue, 0.16, rtol=rtol)
        res = stats.binomtest(2, 4, .3)
        assert_allclose(res.pvalue, 0.5884, rtol=rtol)

    def test_edge_cases(self):
        rtol = 1e-10  # aarch64 observed rtol: 1.33e-15
        res = stats.binomtest(484, 967, 0.5)
        assert_allclose(res.pvalue, 1, rtol=rtol)
        res = stats.binomtest(3, 47, 3/47)
        assert_allclose(res.pvalue, 1, rtol=rtol)
        res = stats.binomtest(13, 46, 13/46)
        assert_allclose(res.pvalue, 1, rtol=rtol)
        res = stats.binomtest(15, 44, 15/44)
        assert_allclose(res.pvalue, 1, rtol=rtol)
        res = stats.binomtest(7, 13, 0.5)
        assert_allclose(res.pvalue, 1, rtol=rtol)
        res = stats.binomtest(6, 11, 0.5)
        assert_allclose(res.pvalue, 1, rtol=rtol)

    def test_binary_srch_for_binom_tst(self):
        # Test that old behavior of binomtest is maintained
        # by the new binary search method in cases where d
        # exactly equals the input on one side.
        n = 10
        p = 0.5
        k = 3
        # First test for the case where k > mode of PMF
        i = np.arange(np.ceil(p * n), n+1)
        d = stats.binom.pmf(k, n, p)
        # Old way of calculating y, probably consistent with R.
        y1 = np.sum(stats.binom.pmf(i, n, p) <= d, axis=0)
        # New way with binary search.
        ix = _binary_search_for_binom_tst(lambda x1:
                                          -stats.binom.pmf(x1, n, p),
                                          -d, np.ceil(p * n), n)
        y2 = n - ix + int(d == stats.binom.pmf(ix, n, p))
        assert_allclose(y1, y2, rtol=1e-9)
        # Now test for the other side.
        k = 7
        i = np.arange(np.floor(p * n) + 1)
        d = stats.binom.pmf(k, n, p)
        # Old way of calculating y.
        y1 = np.sum(stats.binom.pmf(i, n, p) <= d, axis=0)
        # New way with binary search.
        ix = _binary_search_for_binom_tst(lambda x1:
                                          stats.binom.pmf(x1, n, p),
                                          d, 0, np.floor(p * n))
        y2 = ix + 1
        assert_allclose(y1, y2, rtol=1e-9)

    # Expected results here are from R 3.6.2 binom.test
    @pytest.mark.parametrize('alternative, pval, ci_low, ci_high',
                             [('less', 0.148831050443,
                               0.0, 0.2772002496709138),
                              ('greater', 0.9004695898947,
                               0.1366613252458672, 1.0),
                              ('two-sided', 0.2983720970096,
                               0.1266555521019559, 0.2918426890886281)])
    def test_confidence_intervals1(self, alternative, pval, ci_low, ci_high):
        res = stats.binomtest(20, n=100, p=0.25, alternative=alternative)
        assert_allclose(res.pvalue, pval, rtol=1e-12)
        assert_equal(res.statistic, 0.2)
        ci = res.proportion_ci(confidence_level=0.95)
        assert_allclose((ci.low, ci.high), (ci_low, ci_high), rtol=1e-12)

    # Expected results here are from R 3.6.2 binom.test.
    @pytest.mark.parametrize('alternative, pval, ci_low, ci_high',
                             [('less',
                               0.005656361, 0.0, 0.1872093),
                              ('greater',
                               0.9987146, 0.008860761, 1.0),
                              ('two-sided',
                               0.01191714, 0.006872485, 0.202706269)])
    def test_confidence_intervals2(self, alternative, pval, ci_low, ci_high):
        res = stats.binomtest(3, n=50, p=0.2, alternative=alternative)
        assert_allclose(res.pvalue, pval, rtol=1e-6)
        assert_equal(res.statistic, 0.06)
        ci = res.proportion_ci(confidence_level=0.99)
        assert_allclose((ci.low, ci.high), (ci_low, ci_high), rtol=1e-6)

    # Expected results here are from R 3.6.2 binom.test.
    @pytest.mark.parametrize('alternative, pval, ci_high',
                             [('less', 0.05631351, 0.2588656),
                              ('greater', 1.0, 1.0),
                              ('two-sided', 0.07604122, 0.3084971)])
    def test_confidence_interval_exact_k0(self, alternative, pval, ci_high):
        # Test with k=0, n = 10.
        res = stats.binomtest(0, 10, p=0.25, alternative=alternative)
        assert_allclose(res.pvalue, pval, rtol=1e-6)
        ci = res.proportion_ci(confidence_level=0.95)
        assert_equal(ci.low, 0.0)
        assert_allclose(ci.high, ci_high, rtol=1e-6)

    # Expected results here are from R 3.6.2 binom.test.
    @pytest.mark.parametrize('alternative, pval, ci_low',
                             [('less', 1.0, 0.0),
                              ('greater', 9.536743e-07, 0.7411344),
                              ('two-sided', 9.536743e-07, 0.6915029)])
    def test_confidence_interval_exact_k_is_n(self, alternative, pval, ci_low):
        # Test with k = n = 10.
        res = stats.binomtest(10, 10, p=0.25, alternative=alternative)
        assert_allclose(res.pvalue, pval, rtol=1e-6)
        ci = res.proportion_ci(confidence_level=0.95)
        assert_equal(ci.high, 1.0)
        assert_allclose(ci.low, ci_low, rtol=1e-6)

    # Expected results are from the prop.test function in R 3.6.2.
    @pytest.mark.parametrize(
        'k, alternative, corr, conf, ci_low, ci_high',
        [[3, 'two-sided', True, 0.95, 0.08094782, 0.64632928],
         [3, 'two-sided', True, 0.99, 0.0586329, 0.7169416],
         [3, 'two-sided', False, 0.95, 0.1077913, 0.6032219],
         [3, 'two-sided', False, 0.99, 0.07956632, 0.6799753],
         [3, 'less', True, 0.95, 0.0, 0.6043476],
         [3, 'less', True, 0.99, 0.0, 0.6901811],
         [3, 'less', False, 0.95, 0.0, 0.5583002],
         [3, 'less', False, 0.99, 0.0, 0.6507187],
         [3, 'greater', True, 0.95, 0.09644904, 1.0],
         [3, 'greater', True, 0.99, 0.06659141, 1.0],
         [3, 'greater', False, 0.95, 0.1268766, 1.0],
         [3, 'greater', False, 0.99, 0.08974147, 1.0],

         [0, 'two-sided', True, 0.95, 0.0, 0.3445372],
         [0, 'two-sided', False, 0.95, 0.0, 0.2775328],
         [0, 'less', True, 0.95, 0.0, 0.2847374],
         [0, 'less', False, 0.95, 0.0, 0.212942],
         [0, 'greater', True, 0.95, 0.0, 1.0],
         [0, 'greater', False, 0.95, 0.0, 1.0],

         [10, 'two-sided', True, 0.95, 0.6554628, 1.0],
         [10, 'two-sided', False, 0.95, 0.7224672, 1.0],
         [10, 'less', True, 0.95, 0.0, 1.0],
         [10, 'less', False, 0.95, 0.0, 1.0],
         [10, 'greater', True, 0.95, 0.7152626, 1.0],
         [10, 'greater', False, 0.95, 0.787058, 1.0]]
    )
    def test_ci_wilson_method(self, k, alternative, corr, conf,
                              ci_low, ci_high):
        res = stats.binomtest(k, n=10, p=0.1, alternative=alternative)
        if corr:
            method = 'wilsoncc'
        else:
            method = 'wilson'
        ci = res.proportion_ci(confidence_level=conf, method=method)
        assert_allclose((ci.low, ci.high), (ci_low, ci_high), rtol=1e-6)

    def test_estimate_equals_hypothesized_prop(self):
        # Test the special case where the estimated proportion equals
        # the hypothesized proportion.  When alternative is 'two-sided',
        # the p-value is 1.
        res = stats.binomtest(4, 16, 0.25)
        assert_equal(res.statistic, 0.25)
        assert_equal(res.pvalue, 1.0)

    @pytest.mark.parametrize('k, n', [(0, 0), (-1, 2)])
    def test_invalid_k_n(self, k, n):
        with pytest.raises(ValueError,
                           match="must be an integer not less than"):
            stats.binomtest(k, n)

    def test_invalid_k_too_big(self):
        with pytest.raises(ValueError,
                           match=r"k \(11\) must not be greater than n \(10\)."):
            stats.binomtest(11, 10, 0.25)

    def test_invalid_k_wrong_type(self):
        with pytest.raises(TypeError,
                           match="k must be an integer."):
            stats.binomtest([10, 11], 21, 0.25)

    def test_invalid_p_range(self):
        message = r'p \(-0.5\) must be in range...'
        with pytest.raises(ValueError, match=message):
            stats.binomtest(50, 150, p=-0.5)
        message = r'p \(1.5\) must be in range...'
        with pytest.raises(ValueError, match=message):
            stats.binomtest(50, 150, p=1.5)

    def test_invalid_confidence_level(self):
        res = stats.binomtest(3, n=10, p=0.1)
        message = r"confidence_level \(-1\) must be in the interval"
        with pytest.raises(ValueError, match=message):
            res.proportion_ci(confidence_level=-1)

    def test_invalid_ci_method(self):
        res = stats.binomtest(3, n=10, p=0.1)
        with pytest.raises(ValueError, match=r"method \('plate of shrimp'\) must be"):
            res.proportion_ci(method="plate of shrimp")

    def test_invalid_alternative(self):
        with pytest.raises(ValueError, match=r"alternative \('ekki'\) not..."):
            stats.binomtest(3, n=10, p=0.1, alternative='ekki')

    def test_alias(self):
        res = stats.binomtest(3, n=10, p=0.1)
        assert_equal(res.proportion_estimate, res.statistic)

    @pytest.mark.skipif(sys.maxsize <= 2**32, reason="32-bit does not overflow")
    def test_boost_overflow_raises(self):
        # Boost.Math error policy should raise exceptions in Python
        with pytest.raises(OverflowError, match='Error in function...'):
            stats.binomtest(5, 6, p=sys.float_info.min)


class TestFligner:

    def test_data(self):
        # numbers from R: fligner.test in package stats
        x1 = np.arange(5)
        assert_array_almost_equal(stats.fligner(x1, x1**2),
                                  (3.2282229927203536, 0.072379187848207877),
                                  11)

    def test_trimmed1(self):
        # Perturb input to break ties in the transformed data
        # See https://github.com/scipy/scipy/pull/8042 for more details
        rs = np.random.RandomState(123)

        def _perturb(g):
            return (np.asarray(g) + 1e-10 * rs.randn(len(g))).tolist()

        g1_ = _perturb(g1)
        g2_ = _perturb(g2)
        g3_ = _perturb(g3)
        # Test that center='trimmed' gives the same result as center='mean'
        # when proportiontocut=0.
        Xsq1, pval1 = stats.fligner(g1_, g2_, g3_, center='mean')
        Xsq2, pval2 = stats.fligner(g1_, g2_, g3_, center='trimmed',
                                    proportiontocut=0.0)
        assert_almost_equal(Xsq1, Xsq2)
        assert_almost_equal(pval1, pval2)

    def test_trimmed2(self):
        x = [1.2, 2.0, 3.0, 4.0, 5.0, 6.0, 7.0, 100.0]
        y = [0.0, 3.0, 3.5, 4.0, 4.5, 5.0, 5.5, 200.0]
        # Use center='trimmed'
        Xsq1, pval1 = stats.fligner(x, y, center='trimmed',
                                    proportiontocut=0.125)
        # Trim the data here, and use center='mean'
        Xsq2, pval2 = stats.fligner(x[1:-1], y[1:-1], center='mean')
        # Result should be the same.
        assert_almost_equal(Xsq1, Xsq2)
        assert_almost_equal(pval1, pval2)

    # The following test looks reasonable at first, but fligner() uses the
    # function stats.rankdata(), and in one of the cases in this test,
    # there are ties, while in the other (because of normal rounding
    # errors) there are not.  This difference leads to differences in the
    # third significant digit of W.
    #
    #def test_equal_mean_median(self):
    #    x = np.linspace(-1,1,21)
    #    y = x**3
    #    W1, pval1 = stats.fligner(x, y, center='mean')
    #    W2, pval2 = stats.fligner(x, y, center='median')
    #    assert_almost_equal(W1, W2)
    #    assert_almost_equal(pval1, pval2)

    def test_bad_keyword(self):
        x = np.linspace(-1, 1, 21)
        assert_raises(TypeError, stats.fligner, x, x, portiontocut=0.1)

    def test_bad_center_value(self):
        x = np.linspace(-1, 1, 21)
        assert_raises(ValueError, stats.fligner, x, x, center='trim')

    def test_bad_num_args(self):
        # Too few args raises ValueError.
        assert_raises(ValueError, stats.fligner, [1])

    def test_empty_arg(self):
        x = np.arange(5)
        assert_equal((np.nan, np.nan), stats.fligner(x, x**2, []))


def mood_cases_with_ties():
    # Generate random `x` and `y` arrays with ties both between and within the
    # samples. Expected results are (statistic, pvalue) from SAS.
    expected_results = [(-1.76658511464992, .0386488678399305),
                        (-.694031428192304, .2438312498647250),
                        (-1.15093525352151, .1248794365836150)]
    seeds = [23453254, 1298352315, 987234597]
    for si, seed in enumerate(seeds):
        rng = np.random.default_rng(seed)
        xy = rng.random(100)
        # Generate random indices to make ties
        tie_ind = rng.integers(low=0, high=99, size=5)
        # Generate a random number of ties for each index.
        num_ties_per_ind = rng.integers(low=1, high=5, size=5)
        # At each `tie_ind`, mark the next `n` indices equal to that value.
        for i, n in zip(tie_ind, num_ties_per_ind):
            for j in range(i + 1, i + n):
                xy[j] = xy[i]
        # scramble order of xy before splitting into `x, y`
        rng.shuffle(xy)
        x, y = np.split(xy, 2)
        yield x, y, 'less', *expected_results[si]


class TestMood:
    @pytest.mark.parametrize("x,y,alternative,stat_expect,p_expect",
                             mood_cases_with_ties())
    def test_against_SAS(self, x, y, alternative, stat_expect, p_expect):
        """
        Example code used to generate SAS output:
        DATA myData;
        INPUT X Y;
        CARDS;
        1 0
        1 1
        1 2
        1 3
        1 4
        2 0
        2 1
        2 4
        2 9
        2 16
        ods graphics on;
        proc npar1way mood data=myData ;
           class X;
            ods output  MoodTest=mt;
        proc contents data=mt;
        proc print data=mt;
          format     Prob1 17.16 Prob2 17.16 Statistic 17.16 Z 17.16 ;
            title "Mood Two-Sample Test";
        proc print data=myData;
            title "Data for above results";
          run;
        """
        statistic, pvalue = stats.mood(x, y, alternative=alternative)
        assert_allclose(stat_expect, statistic, atol=1e-16)
        assert_allclose(p_expect, pvalue, atol=1e-16)

    @pytest.mark.parametrize("alternative, expected",
                             [('two-sided', (1.019938533549930,
                                             .3077576129778760)),
                              ('less', (1.019938533549930,
                                        1 - .1538788064889380)),
                              ('greater', (1.019938533549930,
                                           .1538788064889380))])
    def test_against_SAS_2(self, alternative, expected):
        # Code to run in SAS in above function
        x = [111, 107, 100, 99, 102, 106, 109, 108, 104, 99,
             101, 96, 97, 102, 107, 113, 116, 113, 110, 98]
        y = [107, 108, 106, 98, 105, 103, 110, 105, 104, 100,
             96, 108, 103, 104, 114, 114, 113, 108, 106, 99]
        res = stats.mood(x, y, alternative=alternative)
        assert_allclose(res, expected)

    def test_mood_order_of_args(self):
        # z should change sign when the order of arguments changes, pvalue
        # should not change
        np.random.seed(1234)
        x1 = np.random.randn(10, 1)
        x2 = np.random.randn(15, 1)
        z1, p1 = stats.mood(x1, x2)
        z2, p2 = stats.mood(x2, x1)
        assert_array_almost_equal([z1, p1], [-z2, p2])

    def test_mood_with_axis_none(self):
        # Test with axis = None, compare with results from R
        x1 = [-0.626453810742332, 0.183643324222082, -0.835628612410047,
              1.59528080213779, 0.329507771815361, -0.820468384118015,
              0.487429052428485, 0.738324705129217, 0.575781351653492,
              -0.305388387156356, 1.51178116845085, 0.389843236411431,
              -0.621240580541804, -2.2146998871775, 1.12493091814311,
              -0.0449336090152309, -0.0161902630989461, 0.943836210685299,
              0.821221195098089, 0.593901321217509]

        x2 = [-0.896914546624981, 0.184849184646742, 1.58784533120882,
              -1.13037567424629, -0.0802517565509893, 0.132420284381094,
              0.707954729271733, -0.23969802417184, 1.98447393665293,
              -0.138787012119665, 0.417650750792556, 0.981752777463662,
              -0.392695355503813, -1.03966897694891, 1.78222896030858,
              -2.31106908460517, 0.878604580921265, 0.035806718015226,
              1.01282869212708, 0.432265154539617, 2.09081920524915,
              -1.19992581964387, 1.58963820029007, 1.95465164222325,
              0.00493777682814261, -2.45170638784613, 0.477237302613617,
              -0.596558168631403, 0.792203270299649, 0.289636710177348]

        x1 = np.array(x1)
        x2 = np.array(x2)
        x1.shape = (10, 2)
        x2.shape = (15, 2)
        assert_array_almost_equal(stats.mood(x1, x2, axis=None),
                                  [-1.31716607555, 0.18778296257])

    def test_mood_2d(self):
        # Test if the results of mood test in 2-D case are consistent with the
        # R result for the same inputs.  Numbers from R mood.test().
        ny = 5
        np.random.seed(1234)
        x1 = np.random.randn(10, ny)
        x2 = np.random.randn(15, ny)
        z_vectest, pval_vectest = stats.mood(x1, x2)

        for j in range(ny):
            assert_array_almost_equal([z_vectest[j], pval_vectest[j]],
                                      stats.mood(x1[:, j], x2[:, j]))

        # inverse order of dimensions
        x1 = x1.transpose()
        x2 = x2.transpose()
        z_vectest, pval_vectest = stats.mood(x1, x2, axis=1)

        for i in range(ny):
            # check axis handling is self consistent
            assert_array_almost_equal([z_vectest[i], pval_vectest[i]],
                                      stats.mood(x1[i, :], x2[i, :]))

    def test_mood_3d(self):
        shape = (10, 5, 6)
        np.random.seed(1234)
        x1 = np.random.randn(*shape)
        x2 = np.random.randn(*shape)

        for axis in range(3):
            z_vectest, pval_vectest = stats.mood(x1, x2, axis=axis)
            # Tests that result for 3-D arrays is equal to that for the
            # same calculation on a set of 1-D arrays taken from the
            # 3-D array
            axes_idx = ([1, 2], [0, 2], [0, 1])  # the two axes != axis
            for i in range(shape[axes_idx[axis][0]]):
                for j in range(shape[axes_idx[axis][1]]):
                    if axis == 0:
                        slice1 = x1[:, i, j]
                        slice2 = x2[:, i, j]
                    elif axis == 1:
                        slice1 = x1[i, :, j]
                        slice2 = x2[i, :, j]
                    else:
                        slice1 = x1[i, j, :]
                        slice2 = x2[i, j, :]

                    assert_array_almost_equal([z_vectest[i, j],
                                               pval_vectest[i, j]],
                                              stats.mood(slice1, slice2))

    def test_mood_bad_arg(self):
        # Raise ValueError when the sum of the lengths of the args is
        # less than 3
        assert_raises(ValueError, stats.mood, [1], [])

    def test_mood_alternative(self):

        np.random.seed(0)
        x = stats.norm.rvs(scale=0.75, size=100)
        y = stats.norm.rvs(scale=1.25, size=100)

        stat1, p1 = stats.mood(x, y, alternative='two-sided')
        stat2, p2 = stats.mood(x, y, alternative='less')
        stat3, p3 = stats.mood(x, y, alternative='greater')

        assert stat1 == stat2 == stat3
        assert_allclose(p1, 0, atol=1e-7)
        assert_allclose(p2, p1/2)
        assert_allclose(p3, 1 - p1/2)

        with pytest.raises(ValueError, match="alternative must be..."):
            stats.mood(x, y, alternative='ekki-ekki')

    @pytest.mark.parametrize("alternative", ['two-sided', 'less', 'greater'])
    def test_result(self, alternative):
        rng = np.random.default_rng(265827767938813079281100964083953437622)
        x1 = rng.standard_normal((10, 1))
        x2 = rng.standard_normal((15, 1))

        res = stats.mood(x1, x2, alternative=alternative)
        assert_equal((res.statistic, res.pvalue), res)


class TestProbplot:

    def test_basic(self):
        x = stats.norm.rvs(size=20, random_state=12345)
        osm, osr = stats.probplot(x, fit=False)
        osm_expected = [-1.8241636, -1.38768012, -1.11829229, -0.91222575,
                        -0.73908135, -0.5857176, -0.44506467, -0.31273668,
                        -0.18568928, -0.06158146, 0.06158146, 0.18568928,
                        0.31273668, 0.44506467, 0.5857176, 0.73908135,
                        0.91222575, 1.11829229, 1.38768012, 1.8241636]
        assert_allclose(osr, np.sort(x))
        assert_allclose(osm, osm_expected)

        res, res_fit = stats.probplot(x, fit=True)
        res_fit_expected = [1.05361841, 0.31297795, 0.98741609]
        assert_allclose(res_fit, res_fit_expected)

    def test_sparams_keyword(self):
        x = stats.norm.rvs(size=100, random_state=123456)
        # Check that None, () and 0 (loc=0, for normal distribution) all work
        # and give the same results
        osm1, osr1 = stats.probplot(x, sparams=None, fit=False)
        osm2, osr2 = stats.probplot(x, sparams=0, fit=False)
        osm3, osr3 = stats.probplot(x, sparams=(), fit=False)
        assert_allclose(osm1, osm2)
        assert_allclose(osm1, osm3)
        assert_allclose(osr1, osr2)
        assert_allclose(osr1, osr3)
        # Check giving (loc, scale) params for normal distribution
        osm, osr = stats.probplot(x, sparams=(), fit=False)

    def test_dist_keyword(self):
        x = stats.norm.rvs(size=20, random_state=12345)
        osm1, osr1 = stats.probplot(x, fit=False, dist='t', sparams=(3,))
        osm2, osr2 = stats.probplot(x, fit=False, dist=stats.t, sparams=(3,))
        assert_allclose(osm1, osm2)
        assert_allclose(osr1, osr2)

        assert_raises(ValueError, stats.probplot, x, dist='wrong-dist-name')
        assert_raises(AttributeError, stats.probplot, x, dist=[])

        class custom_dist:
            """Some class that looks just enough like a distribution."""
            def ppf(self, q):
                return stats.norm.ppf(q, loc=2)

        osm1, osr1 = stats.probplot(x, sparams=(2,), fit=False)
        osm2, osr2 = stats.probplot(x, dist=custom_dist(), fit=False)
        assert_allclose(osm1, osm2)
        assert_allclose(osr1, osr2)

    @pytest.mark.skipif(not have_matplotlib, reason="no matplotlib")
    def test_plot_kwarg(self):
        fig = plt.figure()
        fig.add_subplot(111)
        x = stats.t.rvs(3, size=100, random_state=7654321)
        res1, fitres1 = stats.probplot(x, plot=plt)
        plt.close()
        res2, fitres2 = stats.probplot(x, plot=None)
        res3 = stats.probplot(x, fit=False, plot=plt)
        plt.close()
        res4 = stats.probplot(x, fit=False, plot=None)
        # Check that results are consistent between combinations of `fit` and
        # `plot` keywords.
        assert_(len(res1) == len(res2) == len(res3) == len(res4) == 2)
        assert_allclose(res1, res2)
        assert_allclose(res1, res3)
        assert_allclose(res1, res4)
        assert_allclose(fitres1, fitres2)

        # Check that a Matplotlib Axes object is accepted
        fig = plt.figure()
        ax = fig.add_subplot(111)
        stats.probplot(x, fit=False, plot=ax)
        plt.close()

    def test_probplot_bad_args(self):
        # Raise ValueError when given an invalid distribution.
        assert_raises(ValueError, stats.probplot, [1], dist="plate_of_shrimp")

    def test_empty(self):
        assert_equal(stats.probplot([], fit=False),
                     (np.array([]), np.array([])))
        assert_equal(stats.probplot([], fit=True),
                     ((np.array([]), np.array([])),
                      (np.nan, np.nan, 0.0)))

    def test_array_of_size_one(self):
        with np.errstate(invalid='ignore'):
            assert_equal(stats.probplot([1], fit=True),
                         ((np.array([0.]), np.array([1])),
                          (np.nan, np.nan, 0.0)))


class TestWilcoxon:
    def test_wilcoxon_bad_arg(self):
        # Raise ValueError when two args of different lengths are given or
        # zero_method is unknown.
        assert_raises(ValueError, stats.wilcoxon, [1], [1, 2])
        assert_raises(ValueError, stats.wilcoxon, [1, 2], [1, 2], "dummy")
        assert_raises(ValueError, stats.wilcoxon, [1, 2], [1, 2],
                      alternative="dummy")
        assert_raises(ValueError, stats.wilcoxon, [1]*10, mode="xyz")

    def test_zero_diff(self):
        x = np.arange(20)
        # pratt and wilcox do not work if x - y == 0
        assert_raises(ValueError, stats.wilcoxon, x, x, "wilcox",
                      mode="approx")
        assert_raises(ValueError, stats.wilcoxon, x, x, "pratt",
                      mode="approx")
        # ranksum is n*(n+1)/2, split in half if zero_method == "zsplit"
        assert_equal(stats.wilcoxon(x, x, "zsplit", mode="approx"),
                     (20*21/4, 1.0))

    def test_pratt(self):
        # regression test for gh-6805: p-value matches value from R package
        # coin (wilcoxsign_test) reported in the issue
        x = [1, 2, 3, 4]
        y = [1, 2, 3, 5]
        with suppress_warnings() as sup:
            sup.filter(UserWarning, message="Sample size too small")
            res = stats.wilcoxon(x, y, zero_method="pratt", mode="approx")
        assert_allclose(res, (0.0, 0.31731050786291415))

    def test_wilcoxon_arg_type(self):
        # Should be able to accept list as arguments.
        # Address issue 6070.
        arr = [1, 2, 3, 0, -1, 3, 1, 2, 1, 1, 2]

        _ = stats.wilcoxon(arr, zero_method="pratt", mode="approx")
        _ = stats.wilcoxon(arr, zero_method="zsplit", mode="approx")
        _ = stats.wilcoxon(arr, zero_method="wilcox", mode="approx")

    def test_accuracy_wilcoxon(self):
        freq = [1, 4, 16, 15, 8, 4, 5, 1, 2]
        nums = range(-4, 5)
        x = np.concatenate([[u] * v for u, v in zip(nums, freq)])
        y = np.zeros(x.size)

        T, p = stats.wilcoxon(x, y, "pratt", mode="approx")
        assert_allclose(T, 423)
        assert_allclose(p, 0.0031724568006762576)

        T, p = stats.wilcoxon(x, y, "zsplit", mode="approx")
        assert_allclose(T, 441)
        assert_allclose(p, 0.0032145343172473055)

        T, p = stats.wilcoxon(x, y, "wilcox", mode="approx")
        assert_allclose(T, 327)
        assert_allclose(p, 0.00641346115861)

        # Test the 'correction' option, using values computed in R with:
        # > wilcox.test(x, y, paired=TRUE, exact=FALSE, correct={FALSE,TRUE})
        x = np.array([120, 114, 181, 188, 180, 146, 121, 191, 132, 113, 127, 112])
        y = np.array([133, 143, 119, 189, 112, 199, 198, 113, 115, 121, 142, 187])
        T, p = stats.wilcoxon(x, y, correction=False, mode="approx")
        assert_equal(T, 34)
        assert_allclose(p, 0.6948866, rtol=1e-6)
        T, p = stats.wilcoxon(x, y, correction=True, mode="approx")
        assert_equal(T, 34)
        assert_allclose(p, 0.7240817, rtol=1e-6)

    def test_wilcoxon_result_attributes(self):
        x = np.array([120, 114, 181, 188, 180, 146, 121, 191, 132, 113, 127, 112])
        y = np.array([133, 143, 119, 189, 112, 199, 198, 113, 115, 121, 142, 187])
        res = stats.wilcoxon(x, y, correction=False, mode="approx")
        attributes = ('statistic', 'pvalue')
        check_named_results(res, attributes)

    def test_wilcoxon_has_zstatistic(self):
        rng = np.random.default_rng(89426135444)
        x, y = rng.random(15), rng.random(15)

        res = stats.wilcoxon(x, y, mode="approx")
        ref = stats.norm.ppf(res.pvalue/2)
        assert_allclose(res.zstatistic, ref)

        res = stats.wilcoxon(x, y, mode="exact")
        assert not hasattr(res, 'zstatistic')

        res = stats.wilcoxon(x, y)
        assert not hasattr(res, 'zstatistic')

    def test_wilcoxon_tie(self):
        # Regression test for gh-2391.
        # Corresponding R code is:
        #   > result = wilcox.test(rep(0.1, 10), exact=FALSE, correct=FALSE)
        #   > result$p.value
        #   [1] 0.001565402
        #   > result = wilcox.test(rep(0.1, 10), exact=FALSE, correct=TRUE)
        #   > result$p.value
        #   [1] 0.001904195
        stat, p = stats.wilcoxon([0.1] * 10, mode="approx")
        expected_p = 0.001565402
        assert_equal(stat, 0)
        assert_allclose(p, expected_p, rtol=1e-6)

        stat, p = stats.wilcoxon([0.1] * 10, correction=True, mode="approx")
        expected_p = 0.001904195
        assert_equal(stat, 0)
        assert_allclose(p, expected_p, rtol=1e-6)

    def test_onesided(self):
        # tested against "R version 3.4.1 (2017-06-30)"
        # x <- c(125, 115, 130, 140, 140, 115, 140, 125, 140, 135)
        # y <- c(110, 122, 125, 120, 140, 124, 123, 137, 135, 145)
        # cfg <- list(x = x, y = y, paired = TRUE, exact = FALSE)
        # do.call(wilcox.test, c(cfg, list(alternative = "less", correct = FALSE)))
        # do.call(wilcox.test, c(cfg, list(alternative = "less", correct = TRUE)))
        # do.call(wilcox.test, c(cfg, list(alternative = "greater", correct = FALSE)))
        # do.call(wilcox.test, c(cfg, list(alternative = "greater", correct = TRUE)))
        x = [125, 115, 130, 140, 140, 115, 140, 125, 140, 135]
        y = [110, 122, 125, 120, 140, 124, 123, 137, 135, 145]

        with suppress_warnings() as sup:
            sup.filter(UserWarning, message="Sample size too small")
            w, p = stats.wilcoxon(x, y, alternative="less", mode="approx")
        assert_equal(w, 27)
        assert_almost_equal(p, 0.7031847, decimal=6)

        with suppress_warnings() as sup:
            sup.filter(UserWarning, message="Sample size too small")
            w, p = stats.wilcoxon(x, y, alternative="less", correction=True,
                                  mode="approx")
        assert_equal(w, 27)
        assert_almost_equal(p, 0.7233656, decimal=6)

        with suppress_warnings() as sup:
            sup.filter(UserWarning, message="Sample size too small")
            w, p = stats.wilcoxon(x, y, alternative="greater", mode="approx")
        assert_equal(w, 27)
        assert_almost_equal(p, 0.2968153, decimal=6)

        with suppress_warnings() as sup:
            sup.filter(UserWarning, message="Sample size too small")
            w, p = stats.wilcoxon(x, y, alternative="greater", correction=True,
                                  mode="approx")
        assert_equal(w, 27)
        assert_almost_equal(p, 0.3176447, decimal=6)

    def test_exact_basic(self):
        for n in range(1, 51):
            pmf1 = _get_wilcoxon_distr(n)
            pmf2 = _get_wilcoxon_distr2(n)
            assert_equal(n*(n+1)/2 + 1, len(pmf1))
            assert_equal(sum(pmf1), 1)
            assert_array_almost_equal(pmf1, pmf2)

    def test_exact_pval(self):
        # expected values computed with "R version 3.4.1 (2017-06-30)"
        x = np.array([1.81, 0.82, 1.56, -0.48, 0.81, 1.28, -1.04, 0.23,
                      -0.75, 0.14])
        y = np.array([0.71, 0.65, -0.2, 0.85, -1.1, -0.45, -0.84, -0.24,
                      -0.68, -0.76])
        _, p = stats.wilcoxon(x, y, alternative="two-sided", mode="exact")
        assert_almost_equal(p, 0.1054688, decimal=6)
        _, p = stats.wilcoxon(x, y, alternative="less", mode="exact")
        assert_almost_equal(p, 0.9580078, decimal=6)
        _, p = stats.wilcoxon(x, y, alternative="greater", mode="exact")
        assert_almost_equal(p, 0.05273438, decimal=6)

        x = np.arange(0, 20) + 0.5
        y = np.arange(20, 0, -1)
        _, p = stats.wilcoxon(x, y, alternative="two-sided", mode="exact")
        assert_almost_equal(p, 0.8694878, decimal=6)
        _, p = stats.wilcoxon(x, y, alternative="less", mode="exact")
        assert_almost_equal(p, 0.4347439, decimal=6)
        _, p = stats.wilcoxon(x, y, alternative="greater", mode="exact")
        assert_almost_equal(p, 0.5795889, decimal=6)

    # These inputs were chosen to give a W statistic that is either the
    # center of the distribution (when the length of the support is odd), or
    # the value to the left of the center (when the length of the support is
    # even).  Also, the numbers are chosen so that the W statistic is the
    # sum of the positive values.

    @pytest.mark.parametrize('x', [[-1, -2, 3],
                                   [-1, 2, -3, -4, 5],
                                   [-1, -2, 3, -4, -5, -6, 7, 8]])
    def test_exact_p_1(self, x):
        w, p = stats.wilcoxon(x)
        x = np.array(x)
        wtrue = x[x > 0].sum()
        assert_equal(w, wtrue)
        assert_equal(p, 1)

    def test_auto(self):
        # auto default to exact if there are no ties and n<= 25
        x = np.arange(0, 25) + 0.5
        y = np.arange(25, 0, -1)
        assert_equal(stats.wilcoxon(x, y),
                     stats.wilcoxon(x, y, mode="exact"))

        # if there are ties (i.e. zeros in d = x-y), then switch to approx
        d = np.arange(0, 13)
        with suppress_warnings() as sup:
            sup.filter(UserWarning, message="Exact p-value calculation")
            w, p = stats.wilcoxon(d)
        assert_equal(stats.wilcoxon(d, mode="approx"), (w, p))

        # use approximation for samples > 25
        d = np.arange(1, 52)
        assert_equal(stats.wilcoxon(d), stats.wilcoxon(d, mode="approx"))


class TestKstat:
    def test_moments_normal_distribution(self):
        np.random.seed(32149)
        data = np.random.randn(12345)
        moments = [stats.kstat(data, n) for n in [1, 2, 3, 4]]

        expected = [0.011315, 1.017931, 0.05811052, 0.0754134]
        assert_allclose(moments, expected, rtol=1e-4)

        # test equivalence with `stats.moment`
        m1 = stats.moment(data, moment=1)
        m2 = stats.moment(data, moment=2)
        m3 = stats.moment(data, moment=3)
        assert_allclose((m1, m2, m3), expected[:-1], atol=0.02, rtol=1e-2)

    def test_empty_input(self):
        assert_raises(ValueError, stats.kstat, [])

    def test_nan_input(self):
        data = np.arange(10.)
        data[6] = np.nan

        assert_equal(stats.kstat(data), np.nan)

    def test_kstat_bad_arg(self):
        # Raise ValueError if n > 4 or n < 1.
        data = np.arange(10)
        for n in [0, 4.001]:
            assert_raises(ValueError, stats.kstat, data, n=n)


class TestKstatVar:
    def test_empty_input(self):
        assert_raises(ValueError, stats.kstatvar, [])

    def test_nan_input(self):
        data = np.arange(10.)
        data[6] = np.nan

        assert_equal(stats.kstat(data), np.nan)

    def test_bad_arg(self):
        # Raise ValueError is n is not 1 or 2.
        data = [1]
        n = 10
        assert_raises(ValueError, stats.kstatvar, data, n=n)


class TestPpccPlot:
    def setup_method(self):
        self.x = _old_loggamma_rvs(5, size=500, random_state=7654321) + 5

    def test_basic(self):
        N = 5
        svals, ppcc = stats.ppcc_plot(self.x, -10, 10, N=N)
        ppcc_expected = [0.21139644, 0.21384059, 0.98766719, 0.97980182,
                         0.93519298]
        assert_allclose(svals, np.linspace(-10, 10, num=N))
        assert_allclose(ppcc, ppcc_expected)

    def test_dist(self):
        # Test that we can specify distributions both by name and as objects.
        svals1, ppcc1 = stats.ppcc_plot(self.x, -10, 10, dist='tukeylambda')
        svals2, ppcc2 = stats.ppcc_plot(self.x, -10, 10,
                                        dist=stats.tukeylambda)
        assert_allclose(svals1, svals2, rtol=1e-20)
        assert_allclose(ppcc1, ppcc2, rtol=1e-20)
        # Test that 'tukeylambda' is the default dist
        svals3, ppcc3 = stats.ppcc_plot(self.x, -10, 10)
        assert_allclose(svals1, svals3, rtol=1e-20)
        assert_allclose(ppcc1, ppcc3, rtol=1e-20)

    @pytest.mark.skipif(not have_matplotlib, reason="no matplotlib")
    def test_plot_kwarg(self):
        # Check with the matplotlib.pyplot module
        fig = plt.figure()
        ax = fig.add_subplot(111)
        stats.ppcc_plot(self.x, -20, 20, plot=plt)
        fig.delaxes(ax)

        # Check that a Matplotlib Axes object is accepted
        ax = fig.add_subplot(111)
        stats.ppcc_plot(self.x, -20, 20, plot=ax)
        plt.close()

    def test_invalid_inputs(self):
        # `b` has to be larger than `a`
        assert_raises(ValueError, stats.ppcc_plot, self.x, 1, 0)

        # Raise ValueError when given an invalid distribution.
        assert_raises(ValueError, stats.ppcc_plot, [1, 2, 3], 0, 1,
                      dist="plate_of_shrimp")

    def test_empty(self):
        # For consistency with probplot return for one empty array,
        # ppcc contains all zeros and svals is the same as for normal array
        # input.
        svals, ppcc = stats.ppcc_plot([], 0, 1)
        assert_allclose(svals, np.linspace(0, 1, num=80))
        assert_allclose(ppcc, np.zeros(80, dtype=float))


class TestPpccMax:
    def test_ppcc_max_bad_arg(self):
        # Raise ValueError when given an invalid distribution.
        data = [1]
        assert_raises(ValueError, stats.ppcc_max, data, dist="plate_of_shrimp")

    def test_ppcc_max_basic(self):
        x = stats.tukeylambda.rvs(-0.7, loc=2, scale=0.5, size=10000,
                                  random_state=1234567) + 1e4
        assert_almost_equal(stats.ppcc_max(x), -0.71215366521264145, decimal=7)

    def test_dist(self):
        x = stats.tukeylambda.rvs(-0.7, loc=2, scale=0.5, size=10000,
                                  random_state=1234567) + 1e4

        # Test that we can specify distributions both by name and as objects.
        max1 = stats.ppcc_max(x, dist='tukeylambda')
        max2 = stats.ppcc_max(x, dist=stats.tukeylambda)
        assert_almost_equal(max1, -0.71215366521264145, decimal=5)
        assert_almost_equal(max2, -0.71215366521264145, decimal=5)

        # Test that 'tukeylambda' is the default dist
        max3 = stats.ppcc_max(x)
        assert_almost_equal(max3, -0.71215366521264145, decimal=5)

    def test_brack(self):
        x = stats.tukeylambda.rvs(-0.7, loc=2, scale=0.5, size=10000,
                                  random_state=1234567) + 1e4
        assert_raises(ValueError, stats.ppcc_max, x, brack=(0.0, 1.0, 0.5))

        assert_almost_equal(stats.ppcc_max(x, brack=(0, 1)),
                            -0.71215366521264145, decimal=7)

        assert_almost_equal(stats.ppcc_max(x, brack=(-2, 2)),
                            -0.71215366521264145, decimal=7)


class TestBoxcox_llf:

    def test_basic(self):
        x = stats.norm.rvs(size=10000, loc=10, random_state=54321)
        lmbda = 1
        llf = stats.boxcox_llf(lmbda, x)
        llf_expected = -x.size / 2. * np.log(np.sum(x.std()**2))
        assert_allclose(llf, llf_expected)

    def test_array_like(self):
        x = stats.norm.rvs(size=100, loc=10, random_state=54321)
        lmbda = 1
        llf = stats.boxcox_llf(lmbda, x)
        llf2 = stats.boxcox_llf(lmbda, list(x))
        assert_allclose(llf, llf2, rtol=1e-12)

    def test_2d_input(self):
        # Note: boxcox_llf() was already working with 2-D input (sort of), so
        # keep it like that.  boxcox() doesn't work with 2-D input though, due
        # to brent() returning a scalar.
        x = stats.norm.rvs(size=100, loc=10, random_state=54321)
        lmbda = 1
        llf = stats.boxcox_llf(lmbda, x)
        llf2 = stats.boxcox_llf(lmbda, np.vstack([x, x]).T)
        assert_allclose([llf, llf], llf2, rtol=1e-12)

    def test_empty(self):
        assert_(np.isnan(stats.boxcox_llf(1, [])))

    def test_gh_6873(self):
        # Regression test for gh-6873.
        # This example was taken from gh-7534, a duplicate of gh-6873.
        data = [198.0, 233.0, 233.0, 392.0]
        llf = stats.boxcox_llf(-8, data)
        # The expected value was computed with mpmath.
        assert_allclose(llf, -17.93934208579061)


# This is the data from github user Qukaiyi, given as an example
# of a data set that caused boxcox to fail.
_boxcox_data = [
    15957, 112079, 1039553, 711775, 173111, 307382, 183155, 53366, 760875,
    207500, 160045, 473714, 40194, 440319, 133261, 265444, 155590, 36660,
    904939, 55108, 138391, 339146, 458053, 63324, 1377727, 1342632, 41575,
    68685, 172755, 63323, 368161, 199695, 538214, 167760, 388610, 398855,
    1001873, 364591, 1320518, 194060, 194324, 2318551, 196114, 64225, 272000,
    198668, 123585, 86420, 1925556, 695798, 88664, 46199, 759135, 28051,
    345094, 1977752, 51778, 82746, 638126, 2560910, 45830, 140576, 1603787,
    57371, 548730, 5343629, 2298913, 998813, 2156812, 423966, 68350, 145237,
    131935, 1600305, 342359, 111398, 1409144, 281007, 60314, 242004, 113418,
    246211, 61940, 95858, 957805, 40909, 307955, 174159, 124278, 241193,
    872614, 304180, 146719, 64361, 87478, 509360, 167169, 933479, 620561,
    483333, 97416, 143518, 286905, 597837, 2556043, 89065, 69944, 196858,
    88883, 49379, 916265, 1527392, 626954, 54415, 89013, 2883386, 106096,
    402697, 45578, 349852, 140379, 34648, 757343, 1305442, 2054757, 121232,
    606048, 101492, 51426, 1820833, 83412, 136349, 1379924, 505977, 1303486,
    95853, 146451, 285422, 2205423, 259020, 45864, 684547, 182014, 784334,
    174793, 563068, 170745, 1195531, 63337, 71833, 199978, 2330904, 227335,
    898280, 75294, 2011361, 116771, 157489, 807147, 1321443, 1148635, 2456524,
    81839, 1228251, 97488, 1051892, 75397, 3009923, 2732230, 90923, 39735,
    132433, 225033, 337555, 1204092, 686588, 1062402, 40362, 1361829, 1497217,
    150074, 551459, 2019128, 39581, 45349, 1117187, 87845, 1877288, 164448,
    10338362, 24942, 64737, 769946, 2469124, 2366997, 259124, 2667585, 29175,
    56250, 74450, 96697, 5920978, 838375, 225914, 119494, 206004, 430907,
    244083, 219495, 322239, 407426, 618748, 2087536, 2242124, 4736149, 124624,
    406305, 240921, 2675273, 4425340, 821457, 578467, 28040, 348943, 48795,
    145531, 52110, 1645730, 1768364, 348363, 85042, 2673847, 81935, 169075,
    367733, 135474, 383327, 1207018, 93481, 5934183, 352190, 636533, 145870,
    55659, 146215, 73191, 248681, 376907, 1606620, 169381, 81164, 246390,
    236093, 885778, 335969, 49266, 381430, 307437, 350077, 34346, 49340,
    84715, 527120, 40163, 46898, 4609439, 617038, 2239574, 159905, 118337,
    120357, 430778, 3799158, 3516745, 54198, 2970796, 729239, 97848, 6317375,
    887345, 58198, 88111, 867595, 210136, 1572103, 1420760, 574046, 845988,
    509743, 397927, 1119016, 189955, 3883644, 291051, 126467, 1239907, 2556229,
    411058, 657444, 2025234, 1211368, 93151, 577594, 4842264, 1531713, 305084,
    479251, 20591, 1466166, 137417, 897756, 594767, 3606337, 32844, 82426,
    1294831, 57174, 290167, 322066, 813146, 5671804, 4425684, 895607, 450598,
    1048958, 232844, 56871, 46113, 70366, 701618, 97739, 157113, 865047,
    194810, 1501615, 1765727, 38125, 2733376, 40642, 437590, 127337, 106310,
    4167579, 665303, 809250, 1210317, 45750, 1853687, 348954, 156786, 90793,
    1885504, 281501, 3902273, 359546, 797540, 623508, 3672775, 55330, 648221,
    266831, 90030, 7118372, 735521, 1009925, 283901, 806005, 2434897, 94321,
    309571, 4213597, 2213280, 120339, 64403, 8155209, 1686948, 4327743,
    1868312, 135670, 3189615, 1569446, 706058, 58056, 2438625, 520619, 105201,
    141961, 179990, 1351440, 3148662, 2804457, 2760144, 70775, 33807, 1926518,
    2362142, 186761, 240941, 97860, 1040429, 1431035, 78892, 484039, 57845,
    724126, 3166209, 175913, 159211, 1182095, 86734, 1921472, 513546, 326016,
    1891609
]


class TestBoxcox:

    def test_fixed_lmbda(self):
        x = _old_loggamma_rvs(5, size=50, random_state=12345) + 5
        xt = stats.boxcox(x, lmbda=1)
        assert_allclose(xt, x - 1)
        xt = stats.boxcox(x, lmbda=-1)
        assert_allclose(xt, 1 - 1/x)

        xt = stats.boxcox(x, lmbda=0)
        assert_allclose(xt, np.log(x))

        # Also test that array_like input works
        xt = stats.boxcox(list(x), lmbda=0)
        assert_allclose(xt, np.log(x))

        # test that constant input is accepted; see gh-12225
        xt = stats.boxcox(np.ones(10), 2)
        assert_equal(xt, np.zeros(10))

    def test_lmbda_None(self):
        # Start from normal rv's, do inverse transform to check that
        # optimization function gets close to the right answer.
        lmbda = 2.5
        x = stats.norm.rvs(loc=10, size=50000, random_state=1245)
        x_inv = (x * lmbda + 1)**(-lmbda)
        xt, maxlog = stats.boxcox(x_inv)

        assert_almost_equal(maxlog, -1 / lmbda, decimal=2)

    def test_alpha(self):
        rng = np.random.RandomState(1234)
        x = _old_loggamma_rvs(5, size=50, random_state=rng) + 5

        # Some regular values for alpha, on a small sample size
        _, _, interval = stats.boxcox(x, alpha=0.75)
        assert_allclose(interval, [4.004485780226041, 5.138756355035744])
        _, _, interval = stats.boxcox(x, alpha=0.05)
        assert_allclose(interval, [1.2138178554857557, 8.209033272375663])

        # Try some extreme values, see we don't hit the N=500 limit
        x = _old_loggamma_rvs(7, size=500, random_state=rng) + 15
        _, _, interval = stats.boxcox(x, alpha=0.001)
        assert_allclose(interval, [0.3988867, 11.40553131])
        _, _, interval = stats.boxcox(x, alpha=0.999)
        assert_allclose(interval, [5.83316246, 5.83735292])

    def test_boxcox_bad_arg(self):
        # Raise ValueError if any data value is negative.
        x = np.array([-1, 2])
        assert_raises(ValueError, stats.boxcox, x)
        # Raise ValueError if data is constant.
        assert_raises(ValueError, stats.boxcox, np.array([1]))
        # Raise ValueError if data is not 1-dimensional.
        assert_raises(ValueError, stats.boxcox, np.array([[1], [2]]))

    def test_empty(self):
        assert_(stats.boxcox([]).shape == (0,))

    def test_gh_6873(self):
        # Regression test for gh-6873.
        y, lam = stats.boxcox(_boxcox_data)
        # The expected value of lam was computed with the function
        # powerTransform in the R library 'car'.  I trust that value
        # to only about five significant digits.
        assert_allclose(lam, -0.051654, rtol=1e-5)

    @pytest.mark.parametrize("bounds", [(-1, 1), (1.1, 2), (-2, -1.1)])
    def test_bounded_optimizer_within_bounds(self, bounds):
        # Define custom optimizer with bounds.
        def optimizer(fun):
            return optimize.minimize_scalar(fun, bounds=bounds,
                                            method="bounded")

        _, lmbda = stats.boxcox(_boxcox_data, lmbda=None, optimizer=optimizer)
        assert bounds[0] < lmbda < bounds[1]

    def test_bounded_optimizer_against_unbounded_optimizer(self):
        # Test whether setting bounds on optimizer excludes solution from
        # unbounded optimizer.

        # Get unbounded solution.
        _, lmbda = stats.boxcox(_boxcox_data, lmbda=None)

        # Set tolerance and bounds around solution.
        bounds = (lmbda + 0.1, lmbda + 1)
        options = {'xatol': 1e-12}

        def optimizer(fun):
            return optimize.minimize_scalar(fun, bounds=bounds,
                                            method="bounded", options=options)

        # Check bounded solution. Lower bound should be active.
        _, lmbda_bounded = stats.boxcox(_boxcox_data, lmbda=None,
                                        optimizer=optimizer)
        assert lmbda_bounded != lmbda
        assert_allclose(lmbda_bounded, bounds[0])

    @pytest.mark.parametrize("optimizer", ["str", (1, 2), 0.1])
    def test_bad_optimizer_type_raises_error(self, optimizer):
        # Check if error is raised if string, tuple or float is passed
        with pytest.raises(ValueError, match="`optimizer` must be a callable"):
            stats.boxcox(_boxcox_data, lmbda=None, optimizer=optimizer)

    def test_bad_optimizer_value_raises_error(self):
        # Check if error is raised if `optimizer` function does not return
        # `OptimizeResult` object

        # Define test function that always returns 1
        def optimizer(fun):
            return 1

        message = "return an object containing the optimal `lmbda`"
        with pytest.raises(ValueError, match=message):
            stats.boxcox(_boxcox_data, lmbda=None, optimizer=optimizer)

    @pytest.mark.parametrize(
            "bad_x", [np.array([1, -42, 12345.6]), np.array([np.nan, 42, 1])]
        )
    def test_negative_x_value_raises_error(self, bad_x):
        """Test boxcox_normmax raises ValueError if x contains non-positive values."""
        message = "only positive, finite, real numbers"
        with pytest.raises(ValueError, match=message):
            stats.boxcox_normmax(bad_x)

    @pytest.mark.parametrize('x', [
        # Attempt to trigger overflow in power expressions.
        np.array([2003.0, 1950.0, 1997.0, 2000.0, 2009.0,
                  2009.0, 1980.0, 1999.0, 2007.0, 1991.0]),
        # Attempt to trigger overflow with a large optimal lambda.
        np.array([2003.0, 1950.0, 1997.0, 2000.0, 2009.0]),
        # Attempt to trigger overflow with large data.
        np.array([2003.0e200, 1950.0e200, 1997.0e200, 2000.0e200, 2009.0e200])
    ])
    def test_overflow(self, x):
        with pytest.warns(UserWarning, match="The optimal lambda is"):
            xt_bc, lam_bc = stats.boxcox(x)
            assert np.all(np.isfinite(xt_bc))


class TestBoxcoxNormmax:
    def setup_method(self):
        self.x = _old_loggamma_rvs(5, size=50, random_state=12345) + 5

    def test_pearsonr(self):
        maxlog = stats.boxcox_normmax(self.x)
        assert_allclose(maxlog, 1.804465, rtol=1e-6)

    def test_mle(self):
        maxlog = stats.boxcox_normmax(self.x, method='mle')
        assert_allclose(maxlog, 1.758101, rtol=1e-6)

        # Check that boxcox() uses 'mle'
        _, maxlog_boxcox = stats.boxcox(self.x)
        assert_allclose(maxlog_boxcox, maxlog)

    def test_all(self):
        maxlog_all = stats.boxcox_normmax(self.x, method='all')
        assert_allclose(maxlog_all, [1.804465, 1.758101], rtol=1e-6)

    @pytest.mark.parametrize("method", ["mle", "pearsonr", "all"])
    @pytest.mark.parametrize("bounds", [(-1, 1), (1.1, 2), (-2, -1.1)])
    def test_bounded_optimizer_within_bounds(self, method, bounds):

        def optimizer(fun):
            return optimize.minimize_scalar(fun, bounds=bounds,
                                            method="bounded")

        maxlog = stats.boxcox_normmax(self.x, method=method,
                                      optimizer=optimizer)
        assert np.all(bounds[0] < maxlog)
        assert np.all(maxlog < bounds[1])

    def test_user_defined_optimizer(self):
        # tests an optimizer that is not based on scipy.optimize.minimize
        lmbda = stats.boxcox_normmax(self.x)
        lmbda_rounded = np.round(lmbda, 5)
        lmbda_range = np.linspace(lmbda_rounded-0.01, lmbda_rounded+0.01, 1001)

        class MyResult:
            pass

        def optimizer(fun):
            # brute force minimum over the range
            objs = []
            for lmbda in lmbda_range:
                objs.append(fun(lmbda))
            res = MyResult()
            res.x = lmbda_range[np.argmin(objs)]
            return res

        lmbda2 = stats.boxcox_normmax(self.x, optimizer=optimizer)
        assert lmbda2 != lmbda                 # not identical
        assert_allclose(lmbda2, lmbda, 1e-5)   # but as close as it should be

    def test_user_defined_optimizer_and_brack_raises_error(self):
        optimizer = optimize.minimize_scalar

        # Using default `brack=None` with user-defined `optimizer` works as
        # expected.
        stats.boxcox_normmax(self.x, brack=None, optimizer=optimizer)

        # Using user-defined `brack` with user-defined `optimizer` is expected
        # to throw an error. Instead, users should specify
        # optimizer-specific parameters in the optimizer function itself.
        with pytest.raises(ValueError, match="`brack` must be None if "
                                             "`optimizer` is given"):

            stats.boxcox_normmax(self.x, brack=(-2.0, 2.0),
                                 optimizer=optimizer)

<<<<<<< HEAD
    def test_negative_ymax(self):
        with pytest.raises(ValueError, match="`ymax` must be strictly positive"):
            stats.boxcox_normmax(self.x, ymax=-1)

    @pytest.mark.parametrize("x", [
        # Attempt to trigger overflow in power expressions.
        np.array([2003.0, 1950.0, 1997.0, 2000.0, 2009.0,
                  2009.0, 1980.0, 1999.0, 2007.0, 1991.0],
                 dtype=np.float64),
        # Attempt to trigger overflow with a large optimal lambda.
        np.array([2003.0, 1950.0, 1997.0, 2000.0, 2009.0],
                 dtype=np.float64),
        # Attempt to trigger overflow with large data.
        np.array([2003.0e200, 1950.0e200, 1997.0e200, 2000.0e200, 2009.0e200],
                 dtype=np.float64)
    ])
    @pytest.mark.parametrize("ymax", [1e10, 1e100, None])
    # TODO: add method "pearsonr" after fix overflow issue
    @pytest.mark.parametrize("method", ["mle"])
    def test_user_defined_ymax_input_float64(self, x, ymax, method):
        # Test the maximum of the transformed data close to ymax
        with pytest.warns(UserWarning, match="The optimal lambda is"):
            kwarg = {'ymax': ymax} if ymax is not None else {}
            lmb = stats.boxcox_normmax(x, method=method, **kwarg)
            ymax_res = stats.boxcox(np.max(x), lmb)
            if ymax is None:
                ymax = np.finfo(x.dtype).max / 100
            assert_allclose(ymax, ymax_res, rtol=1e-1)

    @pytest.mark.parametrize("x", [
        np.array([2003.0, 1950.0, 1997.0, 2000.0, 2009.0,
                  2009.0, 1980.0, 1999.0, 2007.0, 1991.0],
                 dtype=np.float32),
        np.array([200.3, 195.0, 199.7, 200.0, 200.9,
                  200.9, 198.0, 199.9, 200.7, 199.1],
                 dtype=np.float32),
        np.array([2003.0, 1950.0, 1997.0, 2000.0, 2009.0],
                 dtype=np.float32),
        np.array([200.3, 195.0, 199.7, 200.0, 200.9],
                 dtype=np.float32)
    ])
    @pytest.mark.parametrize("ymax", [1e8, 1e30, None])
    # TODO: add method "pearsonr" after fix overflow issue
    @pytest.mark.parametrize("method", ["mle"])
    def test_user_defined_ymax_input_float32(self, x, ymax, method):
        # Test the maximum of the transformed data close to ymax
        with pytest.warns(UserWarning, match="The optimal lambda is"):
            kwarg = {'ymax': ymax} if ymax is not None else {}
            lmb = stats.boxcox_normmax(x, method=method, **kwarg)
            ymax_res = stats.boxcox(np.max(x), lmb)
            if ymax is None:
                ymax = np.finfo(x.dtype).max / 100
            assert_allclose(ymax, ymax_res, rtol=1e-1)

    @pytest.mark.parametrize("x", [
        np.array([200.3, 195.0, 199.7, 200.0, 200.9,
                  200.9, 198.0, 199.9, 200.7, 199.1]),
        np.array([200.3, 195.0, 199.7, 200.0, 200.9])
    ])
    # TODO: add method "pearsonr" after fix overflow issue
    @pytest.mark.parametrize("method", ["mle"])
    def test_user_defined_ymax_inf(self, x, method):
        x_32 = np.asarray(x, dtype=np.float32)
        x_64 = np.asarray(x, dtype=np.float64)

        # assert overflow with float32 but not float64
        with pytest.warns(UserWarning, match="The optimal lambda is"):
            stats.boxcox_normmax(x_32, method=method)
        stats.boxcox_normmax(x_64, method=method)

        # compute the true optimal lambda then compare them
        lmb_32 = stats.boxcox_normmax(x_32, ymax=np.inf, method=method)
        lmb_64 = stats.boxcox_normmax(x_64, ymax=np.inf, method=method)
        assert_allclose(lmb_32, lmb_64, rtol=1e-2)
=======
    @pytest.mark.parametrize(
        'x', ([2003.0, 1950.0, 1997.0, 2000.0, 2009.0],
              [0.50000471, 0.50004979, 0.50005902, 0.50009312, 0.50001632]))
    def test_overflow(self, x):
        message = "The optimal lambda is..."
        with pytest.warns(UserWarning, match=message):
            lmbda = stats.boxcox_normmax(x, method='mle')
        assert np.isfinite(special.boxcox(x, lmbda)).all()
        # 10000 is safety factor used in boxcox_normmax
        ymax = np.finfo(np.float64).max / 10000
        x_treme = np.max(x) if lmbda > 0 else np.min(x)
        y_extreme = special.boxcox(x_treme, lmbda)
        assert_allclose(y_extreme, ymax * np.sign(lmbda))
>>>>>>> a725b5ae


class TestBoxcoxNormplot:
    def setup_method(self):
        self.x = _old_loggamma_rvs(5, size=500, random_state=7654321) + 5

    def test_basic(self):
        N = 5
        lmbdas, ppcc = stats.boxcox_normplot(self.x, -10, 10, N=N)
        ppcc_expected = [0.57783375, 0.83610988, 0.97524311, 0.99756057,
                         0.95843297]
        assert_allclose(lmbdas, np.linspace(-10, 10, num=N))
        assert_allclose(ppcc, ppcc_expected)

    @pytest.mark.skipif(not have_matplotlib, reason="no matplotlib")
    def test_plot_kwarg(self):
        # Check with the matplotlib.pyplot module
        fig = plt.figure()
        ax = fig.add_subplot(111)
        stats.boxcox_normplot(self.x, -20, 20, plot=plt)
        fig.delaxes(ax)

        # Check that a Matplotlib Axes object is accepted
        ax = fig.add_subplot(111)
        stats.boxcox_normplot(self.x, -20, 20, plot=ax)
        plt.close()

    def test_invalid_inputs(self):
        # `lb` has to be larger than `la`
        assert_raises(ValueError, stats.boxcox_normplot, self.x, 1, 0)
        # `x` can not contain negative values
        assert_raises(ValueError, stats.boxcox_normplot, [-1, 1], 0, 1)

    def test_empty(self):
        assert_(stats.boxcox_normplot([], 0, 1).size == 0)


class TestYeojohnson_llf:

    def test_array_like(self):
        x = stats.norm.rvs(size=100, loc=0, random_state=54321)
        lmbda = 1
        llf = stats.yeojohnson_llf(lmbda, x)
        llf2 = stats.yeojohnson_llf(lmbda, list(x))
        assert_allclose(llf, llf2, rtol=1e-12)

    def test_2d_input(self):
        x = stats.norm.rvs(size=100, loc=10, random_state=54321)
        lmbda = 1
        llf = stats.yeojohnson_llf(lmbda, x)
        llf2 = stats.yeojohnson_llf(lmbda, np.vstack([x, x]).T)
        assert_allclose([llf, llf], llf2, rtol=1e-12)

    def test_empty(self):
        assert_(np.isnan(stats.yeojohnson_llf(1, [])))


class TestYeojohnson:

    def test_fixed_lmbda(self):
        rng = np.random.RandomState(12345)

        # Test positive input
        x = _old_loggamma_rvs(5, size=50, random_state=rng) + 5
        assert np.all(x > 0)
        xt = stats.yeojohnson(x, lmbda=1)
        assert_allclose(xt, x)
        xt = stats.yeojohnson(x, lmbda=-1)
        assert_allclose(xt, 1 - 1 / (x + 1))
        xt = stats.yeojohnson(x, lmbda=0)
        assert_allclose(xt, np.log(x + 1))
        xt = stats.yeojohnson(x, lmbda=1)
        assert_allclose(xt, x)

        # Test negative input
        x = _old_loggamma_rvs(5, size=50, random_state=rng) - 5
        assert np.all(x < 0)
        xt = stats.yeojohnson(x, lmbda=2)
        assert_allclose(xt, -np.log(-x + 1))
        xt = stats.yeojohnson(x, lmbda=1)
        assert_allclose(xt, x)
        xt = stats.yeojohnson(x, lmbda=3)
        assert_allclose(xt, 1 / (-x + 1) - 1)

        # test both positive and negative input
        x = _old_loggamma_rvs(5, size=50, random_state=rng) - 2
        assert not np.all(x < 0)
        assert not np.all(x >= 0)
        pos = x >= 0
        xt = stats.yeojohnson(x, lmbda=1)
        assert_allclose(xt[pos], x[pos])
        xt = stats.yeojohnson(x, lmbda=-1)
        assert_allclose(xt[pos], 1 - 1 / (x[pos] + 1))
        xt = stats.yeojohnson(x, lmbda=0)
        assert_allclose(xt[pos], np.log(x[pos] + 1))
        xt = stats.yeojohnson(x, lmbda=1)
        assert_allclose(xt[pos], x[pos])

        neg = ~pos
        xt = stats.yeojohnson(x, lmbda=2)
        assert_allclose(xt[neg], -np.log(-x[neg] + 1))
        xt = stats.yeojohnson(x, lmbda=1)
        assert_allclose(xt[neg], x[neg])
        xt = stats.yeojohnson(x, lmbda=3)
        assert_allclose(xt[neg], 1 / (-x[neg] + 1) - 1)

    @pytest.mark.parametrize('lmbda', [0, .1, .5, 2])
    def test_lmbda_None(self, lmbda):
        # Start from normal rv's, do inverse transform to check that
        # optimization function gets close to the right answer.

        def _inverse_transform(x, lmbda):
            x_inv = np.zeros(x.shape, dtype=x.dtype)
            pos = x >= 0

            # when x >= 0
            if abs(lmbda) < np.spacing(1.):
                x_inv[pos] = np.exp(x[pos]) - 1
            else:  # lmbda != 0
                x_inv[pos] = np.power(x[pos] * lmbda + 1, 1 / lmbda) - 1

            # when x < 0
            if abs(lmbda - 2) > np.spacing(1.):
                x_inv[~pos] = 1 - np.power(-(2 - lmbda) * x[~pos] + 1,
                                           1 / (2 - lmbda))
            else:  # lmbda == 2
                x_inv[~pos] = 1 - np.exp(-x[~pos])

            return x_inv

        n_samples = 20000
        np.random.seed(1234567)
        x = np.random.normal(loc=0, scale=1, size=(n_samples))

        x_inv = _inverse_transform(x, lmbda)
        xt, maxlog = stats.yeojohnson(x_inv)

        assert_allclose(maxlog, lmbda, atol=1e-2)

        assert_almost_equal(0, np.linalg.norm(x - xt) / n_samples, decimal=2)
        assert_almost_equal(0, xt.mean(), decimal=1)
        assert_almost_equal(1, xt.std(), decimal=1)

    def test_empty(self):
        assert_(stats.yeojohnson([]).shape == (0,))

    def test_array_like(self):
        x = stats.norm.rvs(size=100, loc=0, random_state=54321)
        xt1, _ = stats.yeojohnson(x)
        xt2, _ = stats.yeojohnson(list(x))
        assert_allclose(xt1, xt2, rtol=1e-12)

    @pytest.mark.parametrize('dtype', [np.complex64, np.complex128])
    def test_input_dtype_complex(self, dtype):
        x = np.arange(6, dtype=dtype)
        err_msg = ('Yeo-Johnson transformation is not defined for complex '
                   'numbers.')
        with pytest.raises(ValueError, match=err_msg):
            stats.yeojohnson(x)

    @pytest.mark.parametrize('dtype', [np.int8, np.uint8, np.int16, np.int32])
    def test_input_dtype_integer(self, dtype):
        x_int = np.arange(8, dtype=dtype)
        x_float = np.arange(8, dtype=np.float64)
        xt_int, lmbda_int = stats.yeojohnson(x_int)
        xt_float, lmbda_float = stats.yeojohnson(x_float)
        assert_allclose(xt_int, xt_float, rtol=1e-7)
        assert_allclose(lmbda_int, lmbda_float, rtol=1e-7)

    def test_input_high_variance(self):
        # non-regression test for gh-10821
        x = np.array([3251637.22, 620695.44, 11642969.00, 2223468.22,
                      85307500.00, 16494389.89, 917215.88, 11642969.00,
                      2145773.87, 4962000.00, 620695.44, 651234.50,
                      1907876.71, 4053297.88, 3251637.22, 3259103.08,
                      9547969.00, 20631286.23, 12807072.08, 2383819.84,
                      90114500.00, 17209575.46, 12852969.00, 2414609.99,
                      2170368.23])
        xt_yeo, lam_yeo = stats.yeojohnson(x)
        xt_box, lam_box = stats.boxcox(x + 1)
        assert_allclose(xt_yeo, xt_box, rtol=1e-6)
        assert_allclose(lam_yeo, lam_box, rtol=1e-6)

    @pytest.mark.parametrize('x', [
        np.array([1.0, float("nan"), 2.0]),
        np.array([1.0, float("inf"), 2.0]),
        np.array([1.0, -float("inf"), 2.0]),
        np.array([-1.0, float("nan"), float("inf"), -float("inf"), 1.0])
    ])
    def test_nonfinite_input(self, x):
        with pytest.raises(ValueError, match='Yeo-Johnson input must be finite'):
            xt_yeo, lam_yeo = stats.yeojohnson(x)

    @pytest.mark.parametrize('x', [
        # Attempt to trigger overflow in power expressions.
        np.array([2003.0, 1950.0, 1997.0, 2000.0, 2009.0,
                  2009.0, 1980.0, 1999.0, 2007.0, 1991.0]),
        # Attempt to trigger overflow with a large optimal lambda.
        np.array([2003.0, 1950.0, 1997.0, 2000.0, 2009.0]),
        # Attempt to trigger overflow with large data.
        np.array([2003.0e200, 1950.0e200, 1997.0e200, 2000.0e200, 2009.0e200])
    ])
    def test_overflow(self, x):
        # non-regression test for gh-18389

        def optimizer(fun, lam_yeo):
            out = optimize.fminbound(fun, -lam_yeo, lam_yeo, xtol=1.48e-08)
            result = optimize.OptimizeResult()
            result.x = out
            return result

        with np.errstate(all="raise"):
            xt_yeo, lam_yeo = stats.yeojohnson(x)
            xt_box, lam_box = stats.boxcox(
                x + 1, optimizer=partial(optimizer, lam_yeo=lam_yeo))
            assert np.isfinite(np.var(xt_yeo))
            assert np.isfinite(np.var(xt_box))
            assert_allclose(lam_yeo, lam_box, rtol=1e-6)
            assert_allclose(xt_yeo, xt_box, rtol=1e-4)

    @pytest.mark.parametrize('x', [
        np.array([2003.0, 1950.0, 1997.0, 2000.0, 2009.0,
                  2009.0, 1980.0, 1999.0, 2007.0, 1991.0]),
        np.array([2003.0, 1950.0, 1997.0, 2000.0, 2009.0])
    ])
    @pytest.mark.parametrize('scale', [1, 1e-12, 1e-32, 1e-150, 1e32, 1e200])
    @pytest.mark.parametrize('sign', [1, -1])
    def test_overflow_underflow_signed_data(self, x, scale, sign):
        # non-regression test for gh-18389
        with np.errstate(all="raise"):
            xt_yeo, lam_yeo = stats.yeojohnson(sign * x * scale)
            assert np.all(np.sign(sign * x) == np.sign(xt_yeo))
            assert np.isfinite(lam_yeo)
            assert np.isfinite(np.var(xt_yeo))

    @pytest.mark.parametrize('x', [
        np.array([0, 1, 2, 3]),
        np.array([0, -1, 2, -3]),
        np.array([0, 0, 0])
    ])
    @pytest.mark.parametrize('sign', [1, -1])
    @pytest.mark.parametrize('brack', [None, (-2, 2)])
    def test_integer_signed_data(self, x, sign, brack):
        with np.errstate(all="raise"):
            x_int = sign * x
            x_float = x_int.astype(np.float64)
            lam_yeo_int = stats.yeojohnson_normmax(x_int, brack=brack)
            xt_yeo_int = stats.yeojohnson(x_int, lmbda=lam_yeo_int)
            lam_yeo_float = stats.yeojohnson_normmax(x_float, brack=brack)
            xt_yeo_float = stats.yeojohnson(x_float, lmbda=lam_yeo_float)
            assert np.all(np.sign(x_int) == np.sign(xt_yeo_int))
            assert np.isfinite(lam_yeo_int)
            assert np.isfinite(np.var(xt_yeo_int))
            assert lam_yeo_int == lam_yeo_float
            assert np.all(xt_yeo_int == xt_yeo_float)


class TestYeojohnsonNormmax:
    def setup_method(self):
        self.x = _old_loggamma_rvs(5, size=50, random_state=12345) + 5

    def test_mle(self):
        maxlog = stats.yeojohnson_normmax(self.x)
        assert_allclose(maxlog, 1.876393, rtol=1e-6)

    def test_darwin_example(self):
        # test from original paper "A new family of power transformations to
        # improve normality or symmetry" by Yeo and Johnson.
        x = [6.1, -8.4, 1.0, 2.0, 0.7, 2.9, 3.5, 5.1, 1.8, 3.6, 7.0, 3.0, 9.3,
             7.5, -6.0]
        lmbda = stats.yeojohnson_normmax(x)
        assert np.allclose(lmbda, 1.305, atol=1e-3)


class TestCircFuncs:
    # In gh-5747, the R package `circular` was used to calculate reference
    # values for the circular variance, e.g.:
    # library(circular)
    # options(digits=16)
    # x = c(0, 2*pi/3, 5*pi/3)
    # var.circular(x)
    @pytest.mark.parametrize("test_func,expected",
                             [(stats.circmean, 0.167690146),
                              (stats.circvar, 0.006455174270186603),
                              (stats.circstd, 6.520702116)])
    def test_circfuncs(self, test_func, expected):
        x = np.array([355, 5, 2, 359, 10, 350])
        assert_allclose(test_func(x, high=360), expected, rtol=1e-7)

    def test_circfuncs_small(self):
        x = np.array([20, 21, 22, 18, 19, 20.5, 19.2])
        M1 = x.mean()
        M2 = stats.circmean(x, high=360)
        assert_allclose(M2, M1, rtol=1e-5)

        V1 = (x*np.pi/180).var()
        # for small variations, circvar is approximately half the
        # linear variance
        V1 = V1 / 2.
        V2 = stats.circvar(x, high=360)
        assert_allclose(V2, V1, rtol=1e-4)

        S1 = x.std()
        S2 = stats.circstd(x, high=360)
        assert_allclose(S2, S1, rtol=1e-4)

    @pytest.mark.parametrize("test_func, numpy_func",
                             [(stats.circmean, np.mean),
                              (stats.circvar, np.var),
                              (stats.circstd, np.std)])
    def test_circfuncs_close(self, test_func, numpy_func):
        # circfuncs should handle very similar inputs (gh-12740)
        x = np.array([0.12675364631578953] * 10 + [0.12675365920187928] * 100)
        circstat = test_func(x)
        normal = numpy_func(x)
        assert_allclose(circstat, normal, atol=2e-8)

    def test_circmean_axis(self):
        x = np.array([[355, 5, 2, 359, 10, 350],
                      [351, 7, 4, 352, 9, 349],
                      [357, 9, 8, 358, 4, 356]])
        M1 = stats.circmean(x, high=360)
        M2 = stats.circmean(x.ravel(), high=360)
        assert_allclose(M1, M2, rtol=1e-14)

        M1 = stats.circmean(x, high=360, axis=1)
        M2 = [stats.circmean(x[i], high=360) for i in range(x.shape[0])]
        assert_allclose(M1, M2, rtol=1e-14)

        M1 = stats.circmean(x, high=360, axis=0)
        M2 = [stats.circmean(x[:, i], high=360) for i in range(x.shape[1])]
        assert_allclose(M1, M2, rtol=1e-14)

    def test_circvar_axis(self):
        x = np.array([[355, 5, 2, 359, 10, 350],
                      [351, 7, 4, 352, 9, 349],
                      [357, 9, 8, 358, 4, 356]])

        V1 = stats.circvar(x, high=360)
        V2 = stats.circvar(x.ravel(), high=360)
        assert_allclose(V1, V2, rtol=1e-11)

        V1 = stats.circvar(x, high=360, axis=1)
        V2 = [stats.circvar(x[i], high=360) for i in range(x.shape[0])]
        assert_allclose(V1, V2, rtol=1e-11)

        V1 = stats.circvar(x, high=360, axis=0)
        V2 = [stats.circvar(x[:, i], high=360) for i in range(x.shape[1])]
        assert_allclose(V1, V2, rtol=1e-11)

    def test_circstd_axis(self):
        x = np.array([[355, 5, 2, 359, 10, 350],
                      [351, 7, 4, 352, 9, 349],
                      [357, 9, 8, 358, 4, 356]])

        S1 = stats.circstd(x, high=360)
        S2 = stats.circstd(x.ravel(), high=360)
        assert_allclose(S1, S2, rtol=1e-11)

        S1 = stats.circstd(x, high=360, axis=1)
        S2 = [stats.circstd(x[i], high=360) for i in range(x.shape[0])]
        assert_allclose(S1, S2, rtol=1e-11)

        S1 = stats.circstd(x, high=360, axis=0)
        S2 = [stats.circstd(x[:, i], high=360) for i in range(x.shape[1])]
        assert_allclose(S1, S2, rtol=1e-11)

    @pytest.mark.parametrize("test_func,expected",
                             [(stats.circmean, 0.167690146),
                              (stats.circvar, 0.006455174270186603),
                              (stats.circstd, 6.520702116)])
    def test_circfuncs_array_like(self, test_func, expected):
        x = [355, 5, 2, 359, 10, 350]
        assert_allclose(test_func(x, high=360), expected, rtol=1e-7)

    @pytest.mark.parametrize("test_func", [stats.circmean, stats.circvar,
                                           stats.circstd])
    def test_empty(self, test_func):
        assert_(np.isnan(test_func([])))

    @pytest.mark.parametrize("test_func", [stats.circmean, stats.circvar,
                                           stats.circstd])
    def test_nan_propagate(self, test_func):
        x = [355, 5, 2, 359, 10, 350, np.nan]
        assert_(np.isnan(test_func(x, high=360)))

    @pytest.mark.parametrize("test_func,expected",
                             [(stats.circmean,
                               {None: np.nan, 0: 355.66582264, 1: 0.28725053}),
                              (stats.circvar,
                               {None: np.nan,
                                0: 0.002570671054089924,
                                1: 0.005545914017677123}),
                              (stats.circstd,
                               {None: np.nan, 0: 4.11093193, 1: 6.04265394})])
    def test_nan_propagate_array(self, test_func, expected):
        x = np.array([[355, 5, 2, 359, 10, 350, 1],
                      [351, 7, 4, 352, 9, 349, np.nan],
                      [1, np.nan, np.nan, np.nan, np.nan, np.nan, np.nan]])
        for axis in expected.keys():
            out = test_func(x, high=360, axis=axis)
            if axis is None:
                assert_(np.isnan(out))
            else:
                assert_allclose(out[0], expected[axis], rtol=1e-7)
                assert_(np.isnan(out[1:]).all())

    @pytest.mark.parametrize("test_func,expected",
                             [(stats.circmean,
                               {None: 359.4178026893944,
                                0: np.array([353.0, 6.0, 3.0, 355.5, 9.5,
                                             349.5]),
                                1: np.array([0.16769015, 358.66510252])}),
                              (stats.circvar,
                               {None: 0.008396678483192477,
                                0: np.array([1.9997969, 0.4999873, 0.4999873,
                                             6.1230956, 0.1249992, 0.1249992]
                                            )*(np.pi/180)**2,
                                1: np.array([0.006455174270186603,
                                             0.01016767581393285])}),
                              (stats.circstd,
                               {None: 7.440570778057074,
                                0: np.array([2.00020313, 1.00002539, 1.00002539,
                                             3.50108929, 0.50000317,
                                             0.50000317]),
                                1: np.array([6.52070212, 8.19138093])})])
    def test_nan_omit_array(self, test_func, expected):
        x = np.array([[355, 5, 2, 359, 10, 350, np.nan],
                      [351, 7, 4, 352, 9, 349, np.nan],
                      [np.nan, np.nan, np.nan, np.nan, np.nan, np.nan, np.nan]])
        for axis in expected.keys():
            out = test_func(x, high=360, nan_policy='omit', axis=axis)
            if axis is None:
                assert_allclose(out, expected[axis], rtol=1e-7)
            else:
                assert_allclose(out[:-1], expected[axis], rtol=1e-7)
                assert_(np.isnan(out[-1]))

    @pytest.mark.parametrize("test_func,expected",
                             [(stats.circmean, 0.167690146),
                              (stats.circvar, 0.006455174270186603),
                              (stats.circstd, 6.520702116)])
    def test_nan_omit(self, test_func, expected):
        x = [355, 5, 2, 359, 10, 350, np.nan]
        assert_allclose(test_func(x, high=360, nan_policy='omit'),
                        expected, rtol=1e-7)

    @pytest.mark.parametrize("test_func", [stats.circmean, stats.circvar,
                                           stats.circstd])
    def test_nan_omit_all(self, test_func):
        x = [np.nan, np.nan, np.nan, np.nan, np.nan]
        assert_(np.isnan(test_func(x, nan_policy='omit')))

    @pytest.mark.parametrize("test_func", [stats.circmean, stats.circvar,
                                           stats.circstd])
    def test_nan_omit_all_axis(self, test_func):
        x = np.array([[np.nan, np.nan, np.nan, np.nan, np.nan],
                      [np.nan, np.nan, np.nan, np.nan, np.nan]])
        out = test_func(x, nan_policy='omit', axis=1)
        assert_(np.isnan(out).all())
        assert_(len(out) == 2)

    @pytest.mark.parametrize("x",
                             [[355, 5, 2, 359, 10, 350, np.nan],
                              np.array([[355, 5, 2, 359, 10, 350, np.nan],
                                        [351, 7, 4, 352, np.nan, 9, 349]])])
    @pytest.mark.parametrize("test_func", [stats.circmean, stats.circvar,
                                           stats.circstd])
    def test_nan_raise(self, test_func, x):
        assert_raises(ValueError, test_func, x, high=360, nan_policy='raise')

    @pytest.mark.parametrize("x",
                             [[355, 5, 2, 359, 10, 350, np.nan],
                              np.array([[355, 5, 2, 359, 10, 350, np.nan],
                                        [351, 7, 4, 352, np.nan, 9, 349]])])
    @pytest.mark.parametrize("test_func", [stats.circmean, stats.circvar,
                                           stats.circstd])
    def test_bad_nan_policy(self, test_func, x):
        assert_raises(ValueError, test_func, x, high=360, nan_policy='foobar')

    def test_circmean_scalar(self):
        x = 1.
        M1 = x
        M2 = stats.circmean(x)
        assert_allclose(M2, M1, rtol=1e-5)

    def test_circmean_range(self):
        # regression test for gh-6420: circmean(..., high, low) must be
        # between `high` and `low`
        m = stats.circmean(np.arange(0, 2, 0.1), np.pi, -np.pi)
        assert_(m < np.pi)
        assert_(m > -np.pi)

    def test_circfuncs_uint8(self):
        # regression test for gh-7255: overflow when working with
        # numpy uint8 data type
        x = np.array([150, 10], dtype='uint8')
        assert_equal(stats.circmean(x, high=180), 170.0)
        assert_allclose(stats.circvar(x, high=180), 0.2339555554617, rtol=1e-7)
        assert_allclose(stats.circstd(x, high=180), 20.91551378, rtol=1e-7)


class TestMedianTest:

    def test_bad_n_samples(self):
        # median_test requires at least two samples.
        assert_raises(ValueError, stats.median_test, [1, 2, 3])

    def test_empty_sample(self):
        # Each sample must contain at least one value.
        assert_raises(ValueError, stats.median_test, [], [1, 2, 3])

    def test_empty_when_ties_ignored(self):
        # The grand median is 1, and all values in the first argument are
        # equal to the grand median.  With ties="ignore", those values are
        # ignored, which results in the first sample being (in effect) empty.
        # This should raise a ValueError.
        assert_raises(ValueError, stats.median_test,
                      [1, 1, 1, 1], [2, 0, 1], [2, 0], ties="ignore")

    def test_empty_contingency_row(self):
        # The grand median is 1, and with the default ties="below", all the
        # values in the samples are counted as being below the grand median.
        # This would result a row of zeros in the contingency table, which is
        # an error.
        assert_raises(ValueError, stats.median_test, [1, 1, 1], [1, 1, 1])

        # With ties="above", all the values are counted as above the
        # grand median.
        assert_raises(ValueError, stats.median_test, [1, 1, 1], [1, 1, 1],
                      ties="above")

    def test_bad_ties(self):
        assert_raises(ValueError, stats.median_test, [1, 2, 3], [4, 5],
                      ties="foo")

    def test_bad_nan_policy(self):
        assert_raises(ValueError, stats.median_test, [1, 2, 3], [4, 5],
                      nan_policy='foobar')

    def test_bad_keyword(self):
        assert_raises(TypeError, stats.median_test, [1, 2, 3], [4, 5],
                      foo="foo")

    def test_simple(self):
        x = [1, 2, 3]
        y = [1, 2, 3]
        stat, p, med, tbl = stats.median_test(x, y)

        # The median is floating point, but this equality test should be safe.
        assert_equal(med, 2.0)

        assert_array_equal(tbl, [[1, 1], [2, 2]])

        # The expected values of the contingency table equal the contingency
        # table, so the statistic should be 0 and the p-value should be 1.
        assert_equal(stat, 0)
        assert_equal(p, 1)

    def test_ties_options(self):
        # Test the contingency table calculation.
        x = [1, 2, 3, 4]
        y = [5, 6]
        z = [7, 8, 9]
        # grand median is 5.

        # Default 'ties' option is "below".
        stat, p, m, tbl = stats.median_test(x, y, z)
        assert_equal(m, 5)
        assert_equal(tbl, [[0, 1, 3], [4, 1, 0]])

        stat, p, m, tbl = stats.median_test(x, y, z, ties="ignore")
        assert_equal(m, 5)
        assert_equal(tbl, [[0, 1, 3], [4, 0, 0]])

        stat, p, m, tbl = stats.median_test(x, y, z, ties="above")
        assert_equal(m, 5)
        assert_equal(tbl, [[0, 2, 3], [4, 0, 0]])

    def test_nan_policy_options(self):
        x = [1, 2, np.nan]
        y = [4, 5, 6]
        mt1 = stats.median_test(x, y, nan_policy='propagate')
        s, p, m, t = stats.median_test(x, y, nan_policy='omit')

        assert_equal(mt1, (np.nan, np.nan, np.nan, None))
        assert_allclose(s, 0.31250000000000006)
        assert_allclose(p, 0.57615012203057869)
        assert_equal(m, 4.0)
        assert_equal(t, np.array([[0, 2], [2, 1]]))
        assert_raises(ValueError, stats.median_test, x, y, nan_policy='raise')

    def test_basic(self):
        # median_test calls chi2_contingency to compute the test statistic
        # and p-value.  Make sure it hasn't screwed up the call...

        x = [1, 2, 3, 4, 5]
        y = [2, 4, 6, 8]

        stat, p, m, tbl = stats.median_test(x, y)
        assert_equal(m, 4)
        assert_equal(tbl, [[1, 2], [4, 2]])

        exp_stat, exp_p, dof, e = stats.chi2_contingency(tbl)
        assert_allclose(stat, exp_stat)
        assert_allclose(p, exp_p)

        stat, p, m, tbl = stats.median_test(x, y, lambda_=0)
        assert_equal(m, 4)
        assert_equal(tbl, [[1, 2], [4, 2]])

        exp_stat, exp_p, dof, e = stats.chi2_contingency(tbl, lambda_=0)
        assert_allclose(stat, exp_stat)
        assert_allclose(p, exp_p)

        stat, p, m, tbl = stats.median_test(x, y, correction=False)
        assert_equal(m, 4)
        assert_equal(tbl, [[1, 2], [4, 2]])

        exp_stat, exp_p, dof, e = stats.chi2_contingency(tbl, correction=False)
        assert_allclose(stat, exp_stat)
        assert_allclose(p, exp_p)

    @pytest.mark.parametrize("correction", [False, True])
    def test_result(self, correction):
        x = [1, 2, 3]
        y = [1, 2, 3]

        res = stats.median_test(x, y, correction=correction)
        assert_equal((res.statistic, res.pvalue, res.median, res.table), res)


class TestDirectionalStats:
    # Reference implementations are not available
    def test_directional_stats_correctness(self):
        # Data from Fisher: Dispersion on a sphere, 1953 and
        # Mardia and Jupp, Directional Statistics.

        decl = -np.deg2rad(np.array([343.2, 62., 36.9, 27., 359.,
                                     5.7, 50.4, 357.6, 44.]))
        incl = -np.deg2rad(np.array([66.1, 68.7, 70.1, 82.1, 79.5,
                                     73., 69.3, 58.8, 51.4]))
        data = np.stack((np.cos(incl) * np.cos(decl),
                         np.cos(incl) * np.sin(decl),
                         np.sin(incl)),
                        axis=1)

        dirstats = stats.directional_stats(data)
        directional_mean = dirstats.mean_direction
        mean_rounded = np.round(directional_mean, 4)

        reference_mean = np.array([0.2984, -0.1346, -0.9449])
        assert_allclose(mean_rounded, reference_mean)

    @pytest.mark.parametrize('angles, ref', [
        ([-np.pi/2, np.pi/2], 1.),
        ([0, 2*np.pi], 0.)
    ])
    def test_directional_stats_2d_special_cases(self, angles, ref):
        if callable(ref):
            ref = ref(angles)
        data = np.stack([np.cos(angles), np.sin(angles)], axis=1)
        res = 1 - stats.directional_stats(data).mean_resultant_length
        assert_allclose(res, ref)

    def test_directional_stats_2d(self):
        # Test that for circular data directional_stats
        # yields the same result as circmean/circvar
        rng = np.random.default_rng(0xec9a6899d5a2830e0d1af479dbe1fd0c)
        testdata = 2 * np.pi * rng.random((1000, ))
        testdata_vector = np.stack((np.cos(testdata),
                                    np.sin(testdata)),
                                   axis=1)
        dirstats = stats.directional_stats(testdata_vector)
        directional_mean = dirstats.mean_direction
        directional_mean_angle = np.arctan2(directional_mean[1],
                                            directional_mean[0])
        directional_mean_angle = directional_mean_angle % (2*np.pi)
        circmean = stats.circmean(testdata)
        assert_allclose(circmean, directional_mean_angle)

        directional_var = 1 - dirstats.mean_resultant_length
        circular_var = stats.circvar(testdata)
        assert_allclose(directional_var, circular_var)

    def test_directional_mean_higher_dim(self):
        # test that directional_stats works for higher dimensions
        # here a 4D array is reduced over axis = 2
        data = np.array([[0.8660254, 0.5, 0.],
                         [0.8660254, -0.5, 0.]])
        full_array = np.tile(data, (2, 2, 2, 1))
        expected = np.array([[[1., 0., 0.],
                              [1., 0., 0.]],
                             [[1., 0., 0.],
                              [1., 0., 0.]]])
        dirstats = stats.directional_stats(full_array, axis=2)
        assert_allclose(expected, dirstats.mean_direction)

    def test_directional_stats_list_ndarray_input(self):
        # test that list and numpy array inputs yield same results
        data = [[0.8660254, 0.5, 0.], [0.8660254, -0.5, 0]]
        data_array = np.asarray(data)
        res = stats.directional_stats(data)
        ref = stats.directional_stats(data_array)
        assert_allclose(res.mean_direction, ref.mean_direction)
        assert_allclose(res.mean_resultant_length,
                        res.mean_resultant_length)

    def test_directional_stats_1d_error(self):
        # test that one-dimensional data raises ValueError
        data = np.ones((5, ))
        message = (r"samples must at least be two-dimensional. "
                   r"Instead samples has shape: (5,)")
        with pytest.raises(ValueError, match=re.escape(message)):
            stats.directional_stats(data)

    def test_directional_stats_normalize(self):
        # test that directional stats calculations yield same results
        # for unnormalized input with normalize=True and normalized
        # input with normalize=False
        data = np.array([[0.8660254, 0.5, 0.],
                         [1.7320508, -1., 0.]])
        res = stats.directional_stats(data, normalize=True)
        normalized_data = data / np.linalg.norm(data, axis=-1,
                                                keepdims=True)
        ref = stats.directional_stats(normalized_data,
                                      normalize=False)
        assert_allclose(res.mean_direction, ref.mean_direction)
        assert_allclose(res.mean_resultant_length,
                        ref.mean_resultant_length)


class TestFDRControl:
    def test_input_validation(self):
        message = "`ps` must include only numbers between 0 and 1"
        with pytest.raises(ValueError, match=message):
            stats.false_discovery_control([-1, 0.5, 0.7])
        with pytest.raises(ValueError, match=message):
            stats.false_discovery_control([0.5, 0.7, 2])
        with pytest.raises(ValueError, match=message):
            stats.false_discovery_control([0.5, 0.7, np.nan])

        message = "Unrecognized `method` 'YAK'"
        with pytest.raises(ValueError, match=message):
            stats.false_discovery_control([0.5, 0.7, 0.9], method='YAK')

        message = "`axis` must be an integer or `None`"
        with pytest.raises(ValueError, match=message):
            stats.false_discovery_control([0.5, 0.7, 0.9], axis=1.5)
        with pytest.raises(ValueError, match=message):
            stats.false_discovery_control([0.5, 0.7, 0.9], axis=(1, 2))

    def test_against_TileStats(self):
        # See reference [3] of false_discovery_control
        ps = [0.005, 0.009, 0.019, 0.022, 0.051, 0.101, 0.361, 0.387]
        res = stats.false_discovery_control(ps)
        ref = [0.036, 0.036, 0.044, 0.044, 0.082, 0.135, 0.387, 0.387]
        assert_allclose(res, ref, atol=1e-3)

    @pytest.mark.parametrize("case",
                             [([0.24617028, 0.01140030, 0.05652047, 0.06841983,
                                0.07989886, 0.01841490, 0.17540784, 0.06841983,
                                0.06841983, 0.25464082], 'bh'),
                              ([0.72102493, 0.03339112, 0.16554665, 0.20039952,
                                0.23402122, 0.05393666, 0.51376399, 0.20039952,
                                0.20039952, 0.74583488], 'by')])
    def test_against_R(self, case):
        # Test against p.adjust, e.g.
        # p = c(0.22155325, 0.00114003,..., 0.0364813 , 0.25464082)
        # p.adjust(p, "BY")
        ref, method = case
        rng = np.random.default_rng(6134137338861652935)
        ps = stats.loguniform.rvs(1e-3, 0.5, size=10, random_state=rng)
        ps[3] = ps[7]  # force a tie
        res = stats.false_discovery_control(ps, method=method)
        assert_allclose(res, ref, atol=1e-6)

    def test_axis_None(self):
        rng = np.random.default_rng(6134137338861652935)
        ps = stats.loguniform.rvs(1e-3, 0.5, size=(3, 4, 5), random_state=rng)
        res = stats.false_discovery_control(ps, axis=None)
        ref = stats.false_discovery_control(ps.ravel())
        assert_equal(res, ref)

    @pytest.mark.parametrize("axis", [0, 1, -1])
    def test_axis(self, axis):
        rng = np.random.default_rng(6134137338861652935)
        ps = stats.loguniform.rvs(1e-3, 0.5, size=(3, 4, 5), random_state=rng)
        res = stats.false_discovery_control(ps, axis=axis)
        ref = np.apply_along_axis(stats.false_discovery_control, axis, ps)
        assert_equal(res, ref)

    def test_edge_cases(self):
        assert_array_equal(stats.false_discovery_control([0.25]), [0.25])
        assert_array_equal(stats.false_discovery_control(0.25), 0.25)
        assert_array_equal(stats.false_discovery_control([]), [])<|MERGE_RESOLUTION|>--- conflicted
+++ resolved
@@ -2078,82 +2078,6 @@
             stats.boxcox_normmax(self.x, brack=(-2.0, 2.0),
                                  optimizer=optimizer)
 
-<<<<<<< HEAD
-    def test_negative_ymax(self):
-        with pytest.raises(ValueError, match="`ymax` must be strictly positive"):
-            stats.boxcox_normmax(self.x, ymax=-1)
-
-    @pytest.mark.parametrize("x", [
-        # Attempt to trigger overflow in power expressions.
-        np.array([2003.0, 1950.0, 1997.0, 2000.0, 2009.0,
-                  2009.0, 1980.0, 1999.0, 2007.0, 1991.0],
-                 dtype=np.float64),
-        # Attempt to trigger overflow with a large optimal lambda.
-        np.array([2003.0, 1950.0, 1997.0, 2000.0, 2009.0],
-                 dtype=np.float64),
-        # Attempt to trigger overflow with large data.
-        np.array([2003.0e200, 1950.0e200, 1997.0e200, 2000.0e200, 2009.0e200],
-                 dtype=np.float64)
-    ])
-    @pytest.mark.parametrize("ymax", [1e10, 1e100, None])
-    # TODO: add method "pearsonr" after fix overflow issue
-    @pytest.mark.parametrize("method", ["mle"])
-    def test_user_defined_ymax_input_float64(self, x, ymax, method):
-        # Test the maximum of the transformed data close to ymax
-        with pytest.warns(UserWarning, match="The optimal lambda is"):
-            kwarg = {'ymax': ymax} if ymax is not None else {}
-            lmb = stats.boxcox_normmax(x, method=method, **kwarg)
-            ymax_res = stats.boxcox(np.max(x), lmb)
-            if ymax is None:
-                ymax = np.finfo(x.dtype).max / 100
-            assert_allclose(ymax, ymax_res, rtol=1e-1)
-
-    @pytest.mark.parametrize("x", [
-        np.array([2003.0, 1950.0, 1997.0, 2000.0, 2009.0,
-                  2009.0, 1980.0, 1999.0, 2007.0, 1991.0],
-                 dtype=np.float32),
-        np.array([200.3, 195.0, 199.7, 200.0, 200.9,
-                  200.9, 198.0, 199.9, 200.7, 199.1],
-                 dtype=np.float32),
-        np.array([2003.0, 1950.0, 1997.0, 2000.0, 2009.0],
-                 dtype=np.float32),
-        np.array([200.3, 195.0, 199.7, 200.0, 200.9],
-                 dtype=np.float32)
-    ])
-    @pytest.mark.parametrize("ymax", [1e8, 1e30, None])
-    # TODO: add method "pearsonr" after fix overflow issue
-    @pytest.mark.parametrize("method", ["mle"])
-    def test_user_defined_ymax_input_float32(self, x, ymax, method):
-        # Test the maximum of the transformed data close to ymax
-        with pytest.warns(UserWarning, match="The optimal lambda is"):
-            kwarg = {'ymax': ymax} if ymax is not None else {}
-            lmb = stats.boxcox_normmax(x, method=method, **kwarg)
-            ymax_res = stats.boxcox(np.max(x), lmb)
-            if ymax is None:
-                ymax = np.finfo(x.dtype).max / 100
-            assert_allclose(ymax, ymax_res, rtol=1e-1)
-
-    @pytest.mark.parametrize("x", [
-        np.array([200.3, 195.0, 199.7, 200.0, 200.9,
-                  200.9, 198.0, 199.9, 200.7, 199.1]),
-        np.array([200.3, 195.0, 199.7, 200.0, 200.9])
-    ])
-    # TODO: add method "pearsonr" after fix overflow issue
-    @pytest.mark.parametrize("method", ["mle"])
-    def test_user_defined_ymax_inf(self, x, method):
-        x_32 = np.asarray(x, dtype=np.float32)
-        x_64 = np.asarray(x, dtype=np.float64)
-
-        # assert overflow with float32 but not float64
-        with pytest.warns(UserWarning, match="The optimal lambda is"):
-            stats.boxcox_normmax(x_32, method=method)
-        stats.boxcox_normmax(x_64, method=method)
-
-        # compute the true optimal lambda then compare them
-        lmb_32 = stats.boxcox_normmax(x_32, ymax=np.inf, method=method)
-        lmb_64 = stats.boxcox_normmax(x_64, ymax=np.inf, method=method)
-        assert_allclose(lmb_32, lmb_64, rtol=1e-2)
-=======
     @pytest.mark.parametrize(
         'x', ([2003.0, 1950.0, 1997.0, 2000.0, 2009.0],
               [0.50000471, 0.50004979, 0.50005902, 0.50009312, 0.50001632]))
@@ -2167,7 +2091,78 @@
         x_treme = np.max(x) if lmbda > 0 else np.min(x)
         y_extreme = special.boxcox(x_treme, lmbda)
         assert_allclose(y_extreme, ymax * np.sign(lmbda))
->>>>>>> a725b5ae
+
+    def test_negative_ymax(self):
+        with pytest.raises(ValueError, match="`ymax` must be strictly positive"):
+            stats.boxcox_normmax(self.x, ymax=-1)
+
+    @pytest.mark.parametrize("x", [
+        # positive overflow in float64
+        np.array([2003.0, 1950.0, 1997.0, 2000.0, 2009.0],
+                 dtype=np.float64),
+        # negative overflow in float64
+        np.array([0.50000471, 0.50004979, 0.50005902, 0.50009312, 0.50001632],
+                 dtype=np.float64),
+    ])
+    @pytest.mark.parametrize("ymax", [1e10, 1e100, None])
+    # TODO: add method "pearsonr" after fix overflow issue
+    @pytest.mark.parametrize("method", ["mle"])
+    def test_user_defined_ymax_input_float64(self, x, ymax, method):
+        # Test the maximum of the transformed data close to ymax
+        with pytest.warns(UserWarning, match="The optimal lambda is"):
+            kwarg = {'ymax': ymax} if ymax is not None else {}
+            lmb = stats.boxcox_normmax(x, method=method, **kwarg)
+            x_treme = [np.min(x), np.max(x)]
+            ymax_res = max(abs(stats.boxcox(x_treme, lmb)))
+            if ymax is None:
+                # 10000 is safety factor used in boxcox_normmax
+                ymax = np.finfo(x.dtype).max / 10000
+            assert_allclose(ymax, ymax_res, rtol=1e-1)
+
+    @pytest.mark.parametrize("x", [
+        # positive overflow in float32
+        np.array([200.3, 195.0, 199.7, 200.0, 200.9],
+                 dtype=np.float32),
+        # negative overflow in float32
+        np.array([2e-30, 1e-30, 1e-30, 1e-30, 1e-30, 1e-30],
+                 dtype=np.float32),
+    ])
+    @pytest.mark.parametrize("ymax", [1e8, 1e30, None])
+    # TODO: add method "pearsonr" after fix overflow issue
+    @pytest.mark.parametrize("method", ["mle"])
+    def test_user_defined_ymax_input_float32(self, x, ymax, method):
+        # Test the maximum of the transformed data close to ymax
+        with pytest.warns(UserWarning, match="The optimal lambda is"):
+            kwarg = {'ymax': ymax} if ymax is not None else {}
+            lmb = stats.boxcox_normmax(x, method=method, **kwarg)
+            x_treme = [np.min(x), np.max(x)]
+            ymax_res = max(abs(stats.boxcox(x_treme, lmb)))
+            if ymax is None:
+                # 10000 is safety factor used in boxcox_normmax
+                ymax = np.finfo(x.dtype).max / 10000
+            assert_allclose(ymax, ymax_res, rtol=1e-1)
+
+    @pytest.mark.parametrize("x", [
+        # positive overflow in float32 but not float64
+        [200.3, 195.0, 199.7, 200.0, 200.9],
+        # negative overflow in float32 but not float64
+        [2e-30, 1e-30, 1e-30, 1e-30, 1e-30, 1e-30],
+    ])
+    # TODO: add method "pearsonr" after fix overflow issue
+    @pytest.mark.parametrize("method", ["mle"])
+    def test_user_defined_ymax_inf(self, x, method):
+        x_32 = np.asarray(x, dtype=np.float32)
+        x_64 = np.asarray(x, dtype=np.float64)
+
+        # assert overflow with float32 but not float64
+        with pytest.warns(UserWarning, match="The optimal lambda is"):
+            stats.boxcox_normmax(x_32, method=method)
+        stats.boxcox_normmax(x_64, method=method)
+
+        # compute the true optimal lambda then compare them
+        lmb_32 = stats.boxcox_normmax(x_32, ymax=np.inf, method=method)
+        lmb_64 = stats.boxcox_normmax(x_64, ymax=np.inf, method=method)
+        assert_allclose(lmb_32, lmb_64, rtol=1e-2)
 
 
 class TestBoxcoxNormplot:
