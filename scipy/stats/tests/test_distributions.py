"""
Test functions for stats module
"""
import warnings
import re
import sys
import pickle
import os

from numpy.testing import (assert_equal, assert_array_equal,
                           assert_almost_equal, assert_array_almost_equal,
                           assert_allclose, assert_, assert_warns,
                           assert_array_less, suppress_warnings)
import pytest
from pytest import raises as assert_raises

import numpy
import numpy as np
from numpy import typecodes, array
from numpy.lib.recfunctions import rec_append_fields
from scipy import special
from scipy._lib._util import check_random_state
from scipy.integrate import IntegrationWarning, quad, trapezoid
import scipy.stats as stats
from scipy.stats._distn_infrastructure import argsreduce
import scipy.stats.distributions

from scipy.special import xlogy, polygamma, entr
from .test_continuous_basic import distcont, invdistcont
from .test_discrete_basic import distdiscrete, invdistdiscrete
from scipy.stats._continuous_distns import FitDataError
from scipy.optimize import root, fmin

# python -OO strips docstrings
DOCSTRINGS_STRIPPED = sys.flags.optimize > 1

# distributions to skip while testing the fix for the support method
# introduced in gh-13294. These distributions are skipped as they
# always return a non-nan support for every parametrization.
skip_test_support_gh13294_regression = ['tukeylambda', 'pearson3']


def _assert_hasattr(a, b, msg=None):
    if msg is None:
        msg = '%s does not have attribute %s' % (a, b)
    assert_(hasattr(a, b), msg=msg)


def test_api_regression():
    # https://github.com/scipy/scipy/issues/3802
    _assert_hasattr(scipy.stats.distributions, 'f_gen')


def check_vonmises_pdf_periodic(k, L, s, x):
    vm = stats.vonmises(k, loc=L, scale=s)
    assert_almost_equal(vm.pdf(x), vm.pdf(x % (2*numpy.pi*s)))


def check_vonmises_cdf_periodic(k, L, s, x):
    vm = stats.vonmises(k, loc=L, scale=s)
    assert_almost_equal(vm.cdf(x) % 1, vm.cdf(x % (2*numpy.pi*s)) % 1)


def test_vonmises_pdf_periodic():
    for k in [0.1, 1, 101]:
        for x in [0, 1, numpy.pi, 10, 100]:
            check_vonmises_pdf_periodic(k, 0, 1, x)
            check_vonmises_pdf_periodic(k, 1, 1, x)
            check_vonmises_pdf_periodic(k, 0, 10, x)

            check_vonmises_cdf_periodic(k, 0, 1, x)
            check_vonmises_cdf_periodic(k, 1, 1, x)
            check_vonmises_cdf_periodic(k, 0, 10, x)


def test_vonmises_line_support():
    assert_equal(stats.vonmises_line.a, -np.pi)
    assert_equal(stats.vonmises_line.b, np.pi)


def test_vonmises_numerical():
    vm = stats.vonmises(800)
    assert_almost_equal(vm.cdf(0), 0.5)


# Expected values of the vonmises PDF were computed using
# mpmath with 50 digits of precision:
#
# def vmpdf_mp(x, kappa):
#     x = mpmath.mpf(x)
#     kappa = mpmath.mpf(kappa)
#     num = mpmath.exp(kappa*mpmath.cos(x))
#     den = 2 * mpmath.pi * mpmath.besseli(0, kappa)
#     return num/den
#
@pytest.mark.parametrize('x, kappa, expected_pdf',
                         [(0.1, 0.01, 0.16074242744907072),
                          (0.1, 25.0, 1.7515464099118245),
                          (0.1, 800, 0.2073272544458798),
                          (2.0, 0.01, 0.15849003875385817),
                          (2.0, 25.0, 8.356882934278192e-16),
                          (2.0, 800, 0.0)])
def test_vonmises_pdf(x, kappa, expected_pdf):
    pdf = stats.vonmises.pdf(x, kappa)
    assert_allclose(pdf, expected_pdf, rtol=1e-15)


def _assert_less_or_close_loglike(dist, data, func, **kwds):
    """
    This utility function checks that the log-likelihood (computed by
    func) of the result computed using dist.fit() is less than or equal
    to the result computed using the generic fit method.  Because of
    normal numerical imprecision, the "equality" check is made using
    `np.allclose` with a relative tolerance of 1e-15.
    """
    mle_analytical = dist.fit(data, **kwds)
    numerical_opt = super(type(dist), dist).fit(data, **kwds)
    ll_mle_analytical = func(mle_analytical, data)
    ll_numerical_opt = func(numerical_opt, data)
    assert (ll_mle_analytical <= ll_numerical_opt or
            np.allclose(ll_mle_analytical, ll_numerical_opt, rtol=1e-15))


def assert_fit_warnings(dist):
    param = ['floc', 'fscale']
    if dist.shapes:
        nshapes = len(dist.shapes.split(","))
        param += ['f0', 'f1', 'f2'][:nshapes]
    all_fixed = dict(zip(param, np.arange(len(param))))
    data = [1, 2, 3]
    with pytest.raises(RuntimeError,
                       match="All parameters fixed. There is nothing "
                       "to optimize."):
        dist.fit(data, **all_fixed)
    with pytest.raises(RuntimeError,
                       match="The data contains non-finite values"):
        dist.fit([np.nan])
    with pytest.raises(RuntimeError,
                       match="The data contains non-finite values"):
        dist.fit([np.inf])
    with pytest.raises(TypeError, match="Unknown keyword arguments:"):
        dist.fit(data, extra_keyword=2)
    with pytest.raises(TypeError, match="Too many positional arguments."):
        dist.fit(data, *[1]*(len(param) - 1))


@pytest.mark.parametrize('dist',
                         ['alpha', 'betaprime',
                          'fatiguelife', 'invgamma', 'invgauss', 'invweibull',
                          'johnsonsb', 'levy', 'levy_l', 'lognorm', 'gilbrat',
                          'powerlognorm', 'rayleigh', 'wald'])
def test_support(dist):
    """gh-6235"""
    dct = dict(distcont)
    args = dct[dist]

    dist = getattr(stats, dist)

    assert_almost_equal(dist.pdf(dist.a, *args), 0)
    assert_equal(dist.logpdf(dist.a, *args), -np.inf)
    assert_almost_equal(dist.pdf(dist.b, *args), 0)
    assert_equal(dist.logpdf(dist.b, *args), -np.inf)


class TestRandInt:
    def setup_method(self):
        np.random.seed(1234)

    def test_rvs(self):
        vals = stats.randint.rvs(5, 30, size=100)
        assert_(numpy.all(vals < 30) & numpy.all(vals >= 5))
        assert_(len(vals) == 100)
        vals = stats.randint.rvs(5, 30, size=(2, 50))
        assert_(numpy.shape(vals) == (2, 50))
        assert_(vals.dtype.char in typecodes['AllInteger'])
        val = stats.randint.rvs(15, 46)
        assert_((val >= 15) & (val < 46))
        assert_(isinstance(val, numpy.ScalarType), msg=repr(type(val)))
        val = stats.randint(15, 46).rvs(3)
        assert_(val.dtype.char in typecodes['AllInteger'])

    def test_pdf(self):
        k = numpy.r_[0:36]
        out = numpy.where((k >= 5) & (k < 30), 1.0/(30-5), 0)
        vals = stats.randint.pmf(k, 5, 30)
        assert_array_almost_equal(vals, out)

    def test_cdf(self):
        x = np.linspace(0, 36, 100)
        k = numpy.floor(x)
        out = numpy.select([k >= 30, k >= 5], [1.0, (k-5.0+1)/(30-5.0)], 0)
        vals = stats.randint.cdf(x, 5, 30)
        assert_array_almost_equal(vals, out, decimal=12)


class TestBinom:
    def setup_method(self):
        np.random.seed(1234)

    def test_rvs(self):
        vals = stats.binom.rvs(10, 0.75, size=(2, 50))
        assert_(numpy.all(vals >= 0) & numpy.all(vals <= 10))
        assert_(numpy.shape(vals) == (2, 50))
        assert_(vals.dtype.char in typecodes['AllInteger'])
        val = stats.binom.rvs(10, 0.75)
        assert_(isinstance(val, int))
        val = stats.binom(10, 0.75).rvs(3)
        assert_(isinstance(val, numpy.ndarray))
        assert_(val.dtype.char in typecodes['AllInteger'])

    def test_pmf(self):
        # regression test for Ticket #1842
        vals1 = stats.binom.pmf(100, 100, 1)
        vals2 = stats.binom.pmf(0, 100, 0)
        assert_allclose(vals1, 1.0, rtol=1e-15, atol=0)
        assert_allclose(vals2, 1.0, rtol=1e-15, atol=0)

    def test_entropy(self):
        # Basic entropy tests.
        b = stats.binom(2, 0.5)
        expected_p = np.array([0.25, 0.5, 0.25])
        expected_h = -sum(xlogy(expected_p, expected_p))
        h = b.entropy()
        assert_allclose(h, expected_h)

        b = stats.binom(2, 0.0)
        h = b.entropy()
        assert_equal(h, 0.0)

        b = stats.binom(2, 1.0)
        h = b.entropy()
        assert_equal(h, 0.0)

    def test_warns_p0(self):
        # no spurious warnigns are generated for p=0; gh-3817
        with warnings.catch_warnings():
            warnings.simplefilter("error", RuntimeWarning)
            assert_equal(stats.binom(n=2, p=0).mean(), 0)
            assert_equal(stats.binom(n=2, p=0).std(), 0)


class TestArcsine:

    def test_endpoints(self):
        # Regression test for gh-13697.  The following calculation
        # should not generate a warning.
        p = stats.arcsine.pdf([0, 1])
        assert_equal(p, [np.inf, np.inf])


class TestBernoulli:
    def setup_method(self):
        np.random.seed(1234)

    def test_rvs(self):
        vals = stats.bernoulli.rvs(0.75, size=(2, 50))
        assert_(numpy.all(vals >= 0) & numpy.all(vals <= 1))
        assert_(numpy.shape(vals) == (2, 50))
        assert_(vals.dtype.char in typecodes['AllInteger'])
        val = stats.bernoulli.rvs(0.75)
        assert_(isinstance(val, int))
        val = stats.bernoulli(0.75).rvs(3)
        assert_(isinstance(val, numpy.ndarray))
        assert_(val.dtype.char in typecodes['AllInteger'])

    def test_entropy(self):
        # Simple tests of entropy.
        b = stats.bernoulli(0.25)
        expected_h = -0.25*np.log(0.25) - 0.75*np.log(0.75)
        h = b.entropy()
        assert_allclose(h, expected_h)

        b = stats.bernoulli(0.0)
        h = b.entropy()
        assert_equal(h, 0.0)

        b = stats.bernoulli(1.0)
        h = b.entropy()
        assert_equal(h, 0.0)


class TestBradford:
    # gh-6216
    def test_cdf_ppf(self):
        c = 0.1
        x = np.logspace(-20, -4)
        q = stats.bradford.cdf(x, c)
        xx = stats.bradford.ppf(q, c)
        assert_allclose(x, xx)


class TestNBinom:
    def setup_method(self):
        np.random.seed(1234)

    def test_rvs(self):
        vals = stats.nbinom.rvs(10, 0.75, size=(2, 50))
        assert_(numpy.all(vals >= 0))
        assert_(numpy.shape(vals) == (2, 50))
        assert_(vals.dtype.char in typecodes['AllInteger'])
        val = stats.nbinom.rvs(10, 0.75)
        assert_(isinstance(val, int))
        val = stats.nbinom(10, 0.75).rvs(3)
        assert_(isinstance(val, numpy.ndarray))
        assert_(val.dtype.char in typecodes['AllInteger'])

    def test_pmf(self):
        # regression test for ticket 1779
        assert_allclose(np.exp(stats.nbinom.logpmf(700, 721, 0.52)),
                        stats.nbinom.pmf(700, 721, 0.52))
        # logpmf(0,1,1) shouldn't return nan (regression test for gh-4029)
        val = scipy.stats.nbinom.logpmf(0, 1, 1)
        assert_equal(val, 0)


class TestGenInvGauss:
    def setup_method(self):
        np.random.seed(1234)

    @pytest.mark.slow
    def test_rvs_with_mode_shift(self):
        # ratio_unif w/ mode shift
        gig = stats.geninvgauss(2.3, 1.5)
        _, p = stats.kstest(gig.rvs(size=1500, random_state=1234), gig.cdf)
        assert_equal(p > 0.05, True)

    @pytest.mark.slow
    def test_rvs_without_mode_shift(self):
        # ratio_unif w/o mode shift
        gig = stats.geninvgauss(0.9, 0.75)
        _, p = stats.kstest(gig.rvs(size=1500, random_state=1234), gig.cdf)
        assert_equal(p > 0.05, True)

    @pytest.mark.slow
    def test_rvs_new_method(self):
        # new algorithm of Hoermann / Leydold
        gig = stats.geninvgauss(0.1, 0.2)
        _, p = stats.kstest(gig.rvs(size=1500, random_state=1234), gig.cdf)
        assert_equal(p > 0.05, True)

    @pytest.mark.slow
    def test_rvs_p_zero(self):
        def my_ks_check(p, b):
            gig = stats.geninvgauss(p, b)
            rvs = gig.rvs(size=1500, random_state=1234)
            return stats.kstest(rvs, gig.cdf)[1] > 0.05
        # boundary cases when p = 0
        assert_equal(my_ks_check(0, 0.2), True)  # new algo
        assert_equal(my_ks_check(0, 0.9), True)  # ratio_unif w/o shift
        assert_equal(my_ks_check(0, 1.5), True)  # ratio_unif with shift

    def test_rvs_negative_p(self):
        # if p negative, return inverse
        assert_equal(
                stats.geninvgauss(-1.5, 2).rvs(size=10, random_state=1234),
                1 / stats.geninvgauss(1.5, 2).rvs(size=10, random_state=1234))

    def test_invgauss(self):
        # test that invgauss is special case
        ig = stats.geninvgauss.rvs(size=1500, p=-0.5, b=1, random_state=1234)
        assert_equal(stats.kstest(ig, 'invgauss', args=[1])[1] > 0.15, True)
        # test pdf and cdf
        mu, x = 100, np.linspace(0.01, 1, 10)
        pdf_ig = stats.geninvgauss.pdf(x, p=-0.5, b=1 / mu, scale=mu)
        assert_allclose(pdf_ig, stats.invgauss(mu).pdf(x))
        cdf_ig = stats.geninvgauss.cdf(x, p=-0.5, b=1 / mu, scale=mu)
        assert_allclose(cdf_ig, stats.invgauss(mu).cdf(x))

    def test_pdf_R(self):
        # test against R package GIGrvg
        # x <- seq(0.01, 5, length.out = 10)
        # GIGrvg::dgig(x, 0.5, 1, 1)
        vals_R = np.array([2.081176820e-21, 4.488660034e-01, 3.747774338e-01,
                           2.693297528e-01, 1.905637275e-01, 1.351476913e-01,
                           9.636538981e-02, 6.909040154e-02, 4.978006801e-02,
                           3.602084467e-02])
        x = np.linspace(0.01, 5, 10)
        assert_allclose(vals_R, stats.geninvgauss.pdf(x, 0.5, 1))

    def test_pdf_zero(self):
        # pdf at 0 is 0, needs special treatment to avoid 1/x in pdf
        assert_equal(stats.geninvgauss.pdf(0, 0.5, 0.5), 0)
        # if x is large and p is moderate, make sure that pdf does not
        # overflow because of x**(p-1); exp(-b*x) forces pdf to zero
        assert_equal(stats.geninvgauss.pdf(2e6, 50, 2), 0)


<<<<<<< HEAD
class TestGenHyperbolic(object):
    def setup_method(self):
        np.random.seed(1234)

    def test_pdf_r(self):
        # test against R package GeneralizedHyperbolic
        # x <- seq(-10, 10, length.out = 10)
        # GeneralizedHyperbolic::dghyp(
        #    x = x, lambda = 2, alpha = 2, beta = 1, delta = 1.5, mu = 0.5
        # )
        vals_R = np.array([
            2.94895678275316e-13, 1.75746848647696e-10, 9.48149804073045e-08,
            4.17862521692026e-05, 0.0103947630463822, 0.240864958986839,
            0.162833527161649, 0.0374609592899472, 0.00634894847327781,
            0.000941920705790324
            ])

        lmbda, alpha, beta = 2, 2, 1
        mu, delta = 0.5, 1.5
        args = (lmbda, alpha*delta, beta*delta)

        gh = stats.genhyperbolic(*args, loc=mu, scale=delta)
        x = np.linspace(-10, 10, 10)

        assert_allclose(gh.pdf(x), vals_R, atol=0, rtol=1e-13)

    def test_cdf_r(self):
        # test against R package GeneralizedHyperbolic
        # q <- seq(-10, 10, length.out = 10)
        # GeneralizedHyperbolic::pghyp(
        #   q = q, lambda = 2, alpha = 2, beta = 1, delta = 1.5, mu = 0.5
        # )
        vals_R = np.array([
            1.01881590921421e-13, 6.13697274983578e-11, 3.37504977637992e-08,
            1.55258698166181e-05, 0.00447005453832497, 0.228935323956347,
            0.755759458895243, 0.953061062884484, 0.992598013917513,
            0.998942646586662
            ])

        lmbda, alpha, beta = 2, 2, 1
        mu, delta = 0.5, 1.5
        args = (lmbda, alpha*delta, beta*delta)

        gh = stats.genhyperbolic(*args, loc=mu, scale=delta)
        x = np.linspace(-10, 10, 10)

        assert_allclose(gh.cdf(x), vals_R, atol=0, rtol=1e-6)

    def test_moments_r(self):
        # test against R package GeneralizedHyperbolic
        # sapply(1:4,
        #    function(x) GeneralizedHyperbolic::ghypMom(
        #        order = x, lambda = 2, alpha = 2,
        #        beta = 1, delta = 1.5, mu = 0.5,
        #        momType = 'raw')
        # )

        vals_R = [
            np.array([2.36848366948115]), np.array([8.4739346779246]),
            np.array([37.8870502710066]), np.array([205.76608511485])
            ]

        lmbda, alpha, beta = 2, 2, 1
        mu, delta = 0.5, 1.5
        args = (lmbda, alpha*delta, beta*delta)

        vals_us = [
            stats.genhyperbolic(*args, loc=mu, scale=delta).moment(i)
            for i in range(1, 5)
            ]

        assert_allclose(vals_us, vals_R, atol=0, rtol=1e-13)

    def test_rvs(self):
        # Kolmogorov-Smirnov test to ensure alignemnt
        # of analytical and empirical cdfs

        lmbda, alpha, beta = 2, 2, 1
        mu, delta = 0.5, 1.5
        args = (lmbda, alpha*delta, beta*delta)

        gh = stats.genhyperbolic(*args, loc=mu, scale=delta)
        _, p = stats.kstest(gh.rvs(size=1500, random_state=1234), gh.cdf)

        assert_equal(p > 0.05, True)

    def test_pdf_t(self):
        # Test Against T-Student with 1 - 30 df
        df = np.linspace(1, 30, 10)

        # in principle alpha should be zero in practice for big lmbdas
        # alpha cannot be too small else pdf does not integrate
        alpha, beta = np.float_power(df, 2)*np.finfo(np.float32).eps, 0
        mu, delta = 0, np.sqrt(df)
        args = (-df/2, alpha, beta)

        gh = stats.genhyperbolic(*args, loc=mu, scale=delta)
        x = np.linspace(gh.ppf(0.01), gh.ppf(0.99), 50)[:, np.newaxis]

        assert_allclose(
            gh.pdf(x), stats.t.pdf(x, df),
            atol=0, rtol=1e-6
            )

    def test_pdf_cauchy(self):
        # Test Against Cauchy distribution

        # in principle alpha should be zero in practice for big lmbdas
        # alpha cannot be too small else pdf does not integrate
        lmbda, alpha, beta = -0.5, np.finfo(np.float32).eps, 0
        mu, delta = 0, 1
        args = (lmbda, alpha, beta)

        gh = stats.genhyperbolic(*args, loc=mu, scale=delta)
        x = np.linspace(gh.ppf(0.01), gh.ppf(0.99), 50)[:, np.newaxis]

        assert_allclose(
            gh.pdf(x), stats.cauchy.pdf(x),
            atol=0, rtol=1e-6
            )

    def test_pdf_laplace(self):
        # Test Against Laplace with location param [-10, 10]
        loc = np.linspace(-10, 10, 10)

        # in principle delta should be zero in practice for big loc delta
        # cannot be too small else pdf does not integrate
        delta = np.finfo(np.float32).eps

        lmbda, alpha, beta = 1, 1, 0
        args = (lmbda, alpha*delta, beta*delta)

        # ppf does not integrate for scale < 5e-4
        # therefore using simple linspace to define the support
        gh = stats.genhyperbolic(*args, loc=loc, scale=delta)
        x = np.linspace(-20, 20, 50)[:, np.newaxis]

        assert_allclose(
            gh.pdf(x), stats.laplace.pdf(x, loc=loc, scale=1),
            atol=0, rtol=1e-11
            )

    def test_pdf_norminvgauss(self):
        # Test Against NIG with varying alpha/beta/delta/mu

        alpha, beta, delta, mu = (
                np.linspace(1, 20, 10),
                np.linspace(0, 19, 10)*np.float_power(-1, range(10)),
                np.linspace(1, 1, 10),
                np.linspace(-100, 100, 10)
                )

        lmbda = - 0.5
        args = (lmbda, alpha * delta, beta * delta)

        gh = stats.genhyperbolic(*args, loc=mu, scale=delta)
        x = np.linspace(gh.ppf(0.01), gh.ppf(0.99), 50)[:, np.newaxis]

        assert_allclose(
            gh.pdf(x), stats.norminvgauss.pdf(
                x, a=alpha, b=beta, loc=mu, scale=delta),
            atol=0, rtol=1e-13
            )


class TestNormInvGauss(object):
=======
class TestNormInvGauss:
>>>>>>> 020d0f92
    def setup_method(self):
        np.random.seed(1234)

    def test_cdf_R(self):
        # test pdf and cdf vals against R
        # require("GeneralizedHyperbolic")
        # x_test <- c(-7, -5, 0, 8, 15)
        # r_cdf <- GeneralizedHyperbolic::pnig(x_test, mu = 0, a = 1, b = 0.5)
        # r_pdf <- GeneralizedHyperbolic::dnig(x_test, mu = 0, a = 1, b = 0.5)
        r_cdf = np.array([8.034920282e-07, 2.512671945e-05, 3.186661051e-01,
                          9.988650664e-01, 9.999848769e-01])
        x_test = np.array([-7, -5, 0, 8, 15])
        vals_cdf = stats.norminvgauss.cdf(x_test, a=1, b=0.5)
        assert_allclose(vals_cdf, r_cdf, atol=1e-9)

    def test_pdf_R(self):
        # values from R as defined in test_cdf_R
        r_pdf = np.array([1.359600783e-06, 4.413878805e-05, 4.555014266e-01,
                          7.450485342e-04, 8.917889931e-06])
        x_test = np.array([-7, -5, 0, 8, 15])
        vals_pdf = stats.norminvgauss.pdf(x_test, a=1, b=0.5)
        assert_allclose(vals_pdf, r_pdf, atol=1e-9)

    def test_stats(self):
        a, b = 1, 0.5
        gamma = np.sqrt(a**2 - b**2)
        v_stats = (b / gamma, a**2 / gamma**3, 3.0 * b / (a * np.sqrt(gamma)),
                   3.0 * (1 + 4 * b**2 / a**2) / gamma)
        assert_equal(v_stats, stats.norminvgauss.stats(a, b, moments='mvsk'))

    def test_ppf(self):
        a, b = 1, 0.5
        x_test = np.array([0.001, 0.5, 0.999])
        vals = stats.norminvgauss.ppf(x_test, a, b)
        assert_allclose(x_test, stats.norminvgauss.cdf(vals, a, b))


class TestGeom:
    def setup_method(self):
        np.random.seed(1234)

    def test_rvs(self):
        vals = stats.geom.rvs(0.75, size=(2, 50))
        assert_(numpy.all(vals >= 0))
        assert_(numpy.shape(vals) == (2, 50))
        assert_(vals.dtype.char in typecodes['AllInteger'])
        val = stats.geom.rvs(0.75)
        assert_(isinstance(val, int))
        val = stats.geom(0.75).rvs(3)
        assert_(isinstance(val, numpy.ndarray))
        assert_(val.dtype.char in typecodes['AllInteger'])

    def test_pmf(self):
        vals = stats.geom.pmf([1, 2, 3], 0.5)
        assert_array_almost_equal(vals, [0.5, 0.25, 0.125])

    def test_logpmf(self):
        # regression test for ticket 1793
        vals1 = np.log(stats.geom.pmf([1, 2, 3], 0.5))
        vals2 = stats.geom.logpmf([1, 2, 3], 0.5)
        assert_allclose(vals1, vals2, rtol=1e-15, atol=0)

        # regression test for gh-4028
        val = stats.geom.logpmf(1, 1)
        assert_equal(val, 0.0)

    def test_cdf_sf(self):
        vals = stats.geom.cdf([1, 2, 3], 0.5)
        vals_sf = stats.geom.sf([1, 2, 3], 0.5)
        expected = array([0.5, 0.75, 0.875])
        assert_array_almost_equal(vals, expected)
        assert_array_almost_equal(vals_sf, 1-expected)

    def test_logcdf_logsf(self):
        vals = stats.geom.logcdf([1, 2, 3], 0.5)
        vals_sf = stats.geom.logsf([1, 2, 3], 0.5)
        expected = array([0.5, 0.75, 0.875])
        assert_array_almost_equal(vals, np.log(expected))
        assert_array_almost_equal(vals_sf, np.log1p(-expected))

    def test_ppf(self):
        vals = stats.geom.ppf([0.5, 0.75, 0.875], 0.5)
        expected = array([1.0, 2.0, 3.0])
        assert_array_almost_equal(vals, expected)

    def test_ppf_underflow(self):
        # this should not underflow
        assert_allclose(stats.geom.ppf(1e-20, 1e-20), 1.0, atol=1e-14)


class TestPlanck:
    def setup_method(self):
        np.random.seed(1234)

    def test_sf(self):
        vals = stats.planck.sf([1, 2, 3], 5.)
        expected = array([4.5399929762484854e-05,
                          3.0590232050182579e-07,
                          2.0611536224385579e-09])
        assert_array_almost_equal(vals, expected)

    def test_logsf(self):
        vals = stats.planck.logsf([1000., 2000., 3000.], 1000.)
        expected = array([-1001000., -2001000., -3001000.])
        assert_array_almost_equal(vals, expected)


class TestGennorm:
    def test_laplace(self):
        # test against Laplace (special case for beta=1)
        points = [1, 2, 3]
        pdf1 = stats.gennorm.pdf(points, 1)
        pdf2 = stats.laplace.pdf(points)
        assert_almost_equal(pdf1, pdf2)

    def test_norm(self):
        # test against normal (special case for beta=2)
        points = [1, 2, 3]
        pdf1 = stats.gennorm.pdf(points, 2)
        pdf2 = stats.norm.pdf(points, scale=2**-.5)
        assert_almost_equal(pdf1, pdf2)


class TestHalfgennorm:
    def test_expon(self):
        # test against exponential (special case for beta=1)
        points = [1, 2, 3]
        pdf1 = stats.halfgennorm.pdf(points, 1)
        pdf2 = stats.expon.pdf(points)
        assert_almost_equal(pdf1, pdf2)

    def test_halfnorm(self):
        # test against half normal (special case for beta=2)
        points = [1, 2, 3]
        pdf1 = stats.halfgennorm.pdf(points, 2)
        pdf2 = stats.halfnorm.pdf(points, scale=2**-.5)
        assert_almost_equal(pdf1, pdf2)

    def test_gennorm(self):
        # test against generalized normal
        points = [1, 2, 3]
        pdf1 = stats.halfgennorm.pdf(points, .497324)
        pdf2 = stats.gennorm.pdf(points, .497324)
        assert_almost_equal(pdf1, 2*pdf2)


class TestLaplaceasymmetric:
    def test_laplace(self):
        # test against Laplace (special case for kappa=1)
        points = np.array([1, 2, 3])
        pdf1 = stats.laplace_asymmetric.pdf(points, 1)
        pdf2 = stats.laplace.pdf(points)
        assert_allclose(pdf1, pdf2)

    def test_asymmetric_laplace_pdf(self):
        # test assymetric Laplace
        points = np.array([1, 2, 3])
        kappa = 2
        kapinv = 1/kappa
        pdf1 = stats.laplace_asymmetric.pdf(points, kappa)
        pdf2 = stats.laplace_asymmetric.pdf(points*(kappa**2), kapinv)
        assert_allclose(pdf1, pdf2)

    def test_asymmetric_laplace_log_10_16(self):
        # test assymetric Laplace
        points = np.array([-np.log(16), np.log(10)])
        kappa = 2
        pdf1 = stats.laplace_asymmetric.pdf(points, kappa)
        cdf1 = stats.laplace_asymmetric.cdf(points, kappa)
        sf1 = stats.laplace_asymmetric.sf(points, kappa)
        pdf2 = np.array([1/10, 1/250])
        cdf2 = np.array([1/5, 1 - 1/500])
        sf2 = np.array([4/5, 1/500])
        ppf1 = stats.laplace_asymmetric.ppf(cdf2, kappa)
        ppf2 = points
        isf1 = stats.laplace_asymmetric.isf(sf2, kappa)
        isf2 = points
        assert_allclose(np.concatenate((pdf1, cdf1, sf1, ppf1, isf1)),
                        np.concatenate((pdf2, cdf2, sf2, ppf2, isf2)))


class TestTruncnorm:
    def setup_method(self):
        np.random.seed(1234)

    def test_ppf_ticket1131(self):
        vals = stats.truncnorm.ppf([-0.5, 0, 1e-4, 0.5, 1-1e-4, 1, 2], -1., 1.,
                                   loc=[3]*7, scale=2)
        expected = np.array([np.nan, 1, 1.00056419, 3, 4.99943581, 5, np.nan])
        assert_array_almost_equal(vals, expected)

    def test_isf_ticket1131(self):
        vals = stats.truncnorm.isf([-0.5, 0, 1e-4, 0.5, 1-1e-4, 1, 2], -1., 1.,
                                   loc=[3]*7, scale=2)
        expected = np.array([np.nan, 5, 4.99943581, 3, 1.00056419, 1, np.nan])
        assert_array_almost_equal(vals, expected)

    def test_gh_2477_small_values(self):
        # Check a case that worked in the original issue.
        low, high = -11, -10
        x = stats.truncnorm.rvs(low, high, 0, 1, size=10)
        assert_(low < x.min() < x.max() < high)
        # Check a case that failed in the original issue.
        low, high = 10, 11
        x = stats.truncnorm.rvs(low, high, 0, 1, size=10)
        assert_(low < x.min() < x.max() < high)

    def test_gh_2477_large_values(self):
        # Check a case that used to fail because of extreme tailness.
        low, high = 100, 101
        x = stats.truncnorm.rvs(low, high, 0, 1, size=10)
        assert_(low <= x.min() <= x.max() <= high), str([low, high, x])

        # Check some additional extreme tails
        low, high = 1000, 1001
        x = stats.truncnorm.rvs(low, high, 0, 1, size=10)
        assert_(low < x.min() < x.max() < high)

        low, high = 10000, 10001
        x = stats.truncnorm.rvs(low, high, 0, 1, size=10)
        assert_(low < x.min() < x.max() < high)

        low, high = -10001, -10000
        x = stats.truncnorm.rvs(low, high, 0, 1, size=10)
        assert_(low < x.min() < x.max() < high)

    def test_gh_9403_nontail_values(self):
        for low, high in [[3, 4], [-4, -3]]:
            xvals = np.array([-np.inf, low, high, np.inf])
            xmid = (high+low)/2.0
            cdfs = stats.truncnorm.cdf(xvals, low, high)
            sfs = stats.truncnorm.sf(xvals, low, high)
            pdfs = stats.truncnorm.pdf(xvals, low, high)
            expected_cdfs = np.array([0, 0, 1, 1])
            expected_sfs = np.array([1.0, 1.0, 0.0, 0.0])
            expected_pdfs = np.array([0, 3.3619772, 0.1015229, 0])
            if low < 0:
                expected_pdfs = np.array([0, 0.1015229, 3.3619772, 0])
            assert_almost_equal(cdfs, expected_cdfs)
            assert_almost_equal(sfs, expected_sfs)
            assert_almost_equal(pdfs, expected_pdfs)
            assert_almost_equal(np.log(expected_pdfs[1]/expected_pdfs[2]),
                                low + 0.5)
            pvals = np.array([0, 0.5, 1.0])
            ppfs = stats.truncnorm.ppf(pvals, low, high)
            expected_ppfs = np.array([low, np.sign(low)*3.1984741, high])
            assert_almost_equal(ppfs, expected_ppfs)

            if low < 0:
                assert_almost_equal(stats.truncnorm.sf(xmid, low, high),
                                    0.8475544278436675)
                assert_almost_equal(stats.truncnorm.cdf(xmid, low, high),
                                    0.1524455721563326)
            else:
                assert_almost_equal(stats.truncnorm.cdf(xmid, low, high),
                                    0.8475544278436675)
                assert_almost_equal(stats.truncnorm.sf(xmid, low, high),
                                    0.1524455721563326)
            pdf = stats.truncnorm.pdf(xmid, low, high)
            assert_almost_equal(np.log(pdf/expected_pdfs[2]), (xmid+0.25)/2)

    def test_gh_9403_medium_tail_values(self):
        for low, high in [[39, 40], [-40, -39]]:
            xvals = np.array([-np.inf, low, high, np.inf])
            xmid = (high+low)/2.0
            cdfs = stats.truncnorm.cdf(xvals, low, high)
            sfs = stats.truncnorm.sf(xvals, low, high)
            pdfs = stats.truncnorm.pdf(xvals, low, high)
            expected_cdfs = np.array([0, 0, 1, 1])
            expected_sfs = np.array([1.0, 1.0, 0.0, 0.0])
            expected_pdfs = np.array([0, 3.90256074e+01, 2.73349092e-16, 0])
            if low < 0:
                expected_pdfs = np.array([0, 2.73349092e-16,
                                          3.90256074e+01, 0])
            assert_almost_equal(cdfs, expected_cdfs)
            assert_almost_equal(sfs, expected_sfs)
            assert_almost_equal(pdfs, expected_pdfs)
            assert_almost_equal(np.log(expected_pdfs[1]/expected_pdfs[2]),
                                low + 0.5)
            pvals = np.array([0, 0.5, 1.0])
            ppfs = stats.truncnorm.ppf(pvals, low, high)
            expected_ppfs = np.array([low, np.sign(low)*39.01775731, high])
            assert_almost_equal(ppfs, expected_ppfs)
            cdfs = stats.truncnorm.cdf(ppfs, low, high)
            assert_almost_equal(cdfs, pvals)

            if low < 0:
                assert_almost_equal(stats.truncnorm.sf(xmid, low, high),
                                    0.9999999970389126)
                assert_almost_equal(stats.truncnorm.cdf(xmid, low, high),
                                    2.961048103554866e-09)
            else:
                assert_almost_equal(stats.truncnorm.cdf(xmid, low, high),
                                    0.9999999970389126)
                assert_almost_equal(stats.truncnorm.sf(xmid, low, high),
                                    2.961048103554866e-09)
            pdf = stats.truncnorm.pdf(xmid, low, high)
            assert_almost_equal(np.log(pdf/expected_pdfs[2]), (xmid+0.25)/2)

            xvals = np.linspace(low, high, 11)
            xvals2 = -xvals[::-1]
            assert_almost_equal(stats.truncnorm.cdf(xvals, low, high),
                                stats.truncnorm.sf(xvals2, -high, -low)[::-1])
            assert_almost_equal(stats.truncnorm.sf(xvals, low, high),
                                stats.truncnorm.cdf(xvals2, -high, -low)[::-1])
            assert_almost_equal(stats.truncnorm.pdf(xvals, low, high),
                                stats.truncnorm.pdf(xvals2, -high, -low)[::-1])

    def _test_moments_one_range(self, a, b, expected, decimal_s=7):
        m0, v0, s0, k0 = expected[:4]
        m, v, s, k = stats.truncnorm.stats(a, b, moments='mvsk')
        assert_almost_equal(m, m0)
        assert_almost_equal(v, v0)
        assert_almost_equal(s, s0, decimal=decimal_s)
        assert_almost_equal(k, k0)

    @pytest.mark.xfail_on_32bit("reduced accuracy with 32bit platforms.")
    def test_moments(self):
        # Values validated by changing TRUNCNORM_TAIL_X so as to evaluate
        # using both the _norm_XXX() and _norm_logXXX() functions, and by
        # removing the _stats and _munp methods in truncnorm tp force
        # numerical quadrature.
        # For m,v,s,k expect k to have the largest error as it is
        # constructed from powers of lower moments

        self._test_moments_one_range(-30, 30, [0, 1, 0.0, 0.0])
        self._test_moments_one_range(-10, 10, [0, 1, 0.0, 0.0])
        self._test_moments_one_range(-3, 3, [0.0, 0.9733369246625415,
                                             0.0, -0.1711144363977444])
        self._test_moments_one_range(-2, 2, [0.0, 0.7737413035499232,
                                             0.0, -0.6344632828703505])

        self._test_moments_one_range(0, np.inf, [0.7978845608028654,
                                                 0.3633802276324186,
                                                 0.9952717464311565,
                                                 0.8691773036059725])
        self._test_moments_one_range(-np.inf, 0, [-0.7978845608028654,
                                                  0.3633802276324186,
                                                  -0.9952717464311565,
                                                  0.8691773036059725])

        self._test_moments_one_range(-1, 3, [0.2827861107271540,
                                             0.6161417353578292,
                                             0.5393018494027878,
                                             -0.2058206513527461])
        self._test_moments_one_range(-3, 1, [-0.2827861107271540,
                                             0.6161417353578292,
                                             -0.5393018494027878,
                                             -0.2058206513527461])

        self._test_moments_one_range(-10, -9, [-9.1084562880124764,
                                               0.0114488058210104,
                                               -1.8985607337519652,
                                               5.0733457094223553])
        self._test_moments_one_range(-20, -19, [-19.0523439459766628,
                                                0.0027250730180314,
                                                -1.9838694022629291,
                                                5.8717850028287586])
        self._test_moments_one_range(-30, -29, [-29.0344012377394698,
                                                0.0011806603928891,
                                                -1.9930304534611458,
                                                5.8854062968996566],
                                     decimal_s=6)
        self._test_moments_one_range(-40, -39, [-39.0256074199326264,
                                                0.0006548826719649,
                                                -1.9963146354109957,
                                                5.6167758371700494])
        self._test_moments_one_range(39, 40, [39.0256074199326264,
                                              0.0006548826719649,
                                              1.9963146354109957,
                                              5.6167758371700494])

    def test_9902_moments(self):
        m, v = stats.truncnorm.stats(0, np.inf, moments='mv')
        assert_almost_equal(m, 0.79788456)
        assert_almost_equal(v, 0.36338023)

    def test_gh_1489_trac_962_rvs(self):
        # Check the original example.
        low, high = 10, 15
        x = stats.truncnorm.rvs(low, high, 0, 1, size=10)
        assert_(low < x.min() < x.max() < high)

    def test_gh_11299_rvs(self):
        # Arose from investigating gh-11299
        # Test multiple shape parameters simultaneously.
        low = [-10, 10, -np.inf, -5, -np.inf, -np.inf, -45, -45, 40, -10, 40]
        high = [-5, 11, 5, np.inf, 40, -40, 40, -40, 45, np.inf, np.inf]
        x = stats.truncnorm.rvs(low, high, size=(5, len(low)))
        assert np.shape(x) == (5, len(low))
        assert_(np.all(low <= x.min(axis=0)))
        assert_(np.all(x.max(axis=0) <= high))

    def test_rvs_Generator(self):
        # check that rvs can use a Generator
        if hasattr(np.random, "default_rng"):
            stats.truncnorm.rvs(-10, -5, size=5,
                                random_state=np.random.default_rng())


class TestGenLogistic:

    # Expected values computed with mpmath with 50 digits of precision.
    @pytest.mark.parametrize('x, expected', [(-1000, -1499.5945348918917),
                                             (-125, -187.09453489189184),
                                             (0, -1.3274028432916989),
                                             (100, -99.59453489189184),
                                             (1000, -999.5945348918918)])
    def test_logpdf(self, x, expected):
        c = 1.5
        logp = stats.genlogistic.logpdf(x, c)
        assert_allclose(logp, expected, rtol=1e-13)


class TestHypergeom:
    def setup_method(self):
        np.random.seed(1234)

    def test_rvs(self):
        vals = stats.hypergeom.rvs(20, 10, 3, size=(2, 50))
        assert_(numpy.all(vals >= 0) &
                numpy.all(vals <= 3))
        assert_(numpy.shape(vals) == (2, 50))
        assert_(vals.dtype.char in typecodes['AllInteger'])
        val = stats.hypergeom.rvs(20, 3, 10)
        assert_(isinstance(val, int))
        val = stats.hypergeom(20, 3, 10).rvs(3)
        assert_(isinstance(val, numpy.ndarray))
        assert_(val.dtype.char in typecodes['AllInteger'])

    def test_precision(self):
        # comparison number from mpmath
        M = 2500
        n = 50
        N = 500
        tot = M
        good = n
        hgpmf = stats.hypergeom.pmf(2, tot, good, N)
        assert_almost_equal(hgpmf, 0.0010114963068932233, 11)

    def test_args(self):
        # test correct output for corner cases of arguments
        # see gh-2325
        assert_almost_equal(stats.hypergeom.pmf(0, 2, 1, 0), 1.0, 11)
        assert_almost_equal(stats.hypergeom.pmf(1, 2, 1, 0), 0.0, 11)

        assert_almost_equal(stats.hypergeom.pmf(0, 2, 0, 2), 1.0, 11)
        assert_almost_equal(stats.hypergeom.pmf(1, 2, 1, 0), 0.0, 11)

    def test_cdf_above_one(self):
        # for some values of parameters, hypergeom cdf was >1, see gh-2238
        assert_(0 <= stats.hypergeom.cdf(30, 13397950, 4363, 12390) <= 1.0)

    def test_precision2(self):
        # Test hypergeom precision for large numbers.  See #1218.
        # Results compared with those from R.
        oranges = 9.9e4
        pears = 1.1e5
        fruits_eaten = np.array([3, 3.8, 3.9, 4, 4.1, 4.2, 5]) * 1e4
        quantile = 2e4
        res = [stats.hypergeom.sf(quantile, oranges + pears, oranges, eaten)
               for eaten in fruits_eaten]
        expected = np.array([0, 1.904153e-114, 2.752693e-66, 4.931217e-32,
                             8.265601e-11, 0.1237904, 1])
        assert_allclose(res, expected, atol=0, rtol=5e-7)

        # Test with array_like first argument
        quantiles = [1.9e4, 2e4, 2.1e4, 2.15e4]
        res2 = stats.hypergeom.sf(quantiles, oranges + pears, oranges, 4.2e4)
        expected2 = [1, 0.1237904, 6.511452e-34, 3.277667e-69]
        assert_allclose(res2, expected2, atol=0, rtol=5e-7)

    def test_entropy(self):
        # Simple tests of entropy.
        hg = stats.hypergeom(4, 1, 1)
        h = hg.entropy()
        expected_p = np.array([0.75, 0.25])
        expected_h = -np.sum(xlogy(expected_p, expected_p))
        assert_allclose(h, expected_h)

        hg = stats.hypergeom(1, 1, 1)
        h = hg.entropy()
        assert_equal(h, 0.0)

    def test_logsf(self):
        # Test logsf for very large numbers. See issue #4982
        # Results compare with those from R (v3.2.0):
        # phyper(k, n, M-n, N, lower.tail=FALSE, log.p=TRUE)
        # -2239.771

        k = 1e4
        M = 1e7
        n = 1e6
        N = 5e4

        result = stats.hypergeom.logsf(k, M, n, N)
        expected = -2239.771   # From R
        assert_almost_equal(result, expected, decimal=3)

        k = 1
        M = 1600
        n = 600
        N = 300

        result = stats.hypergeom.logsf(k, M, n, N)
        expected = -2.566567e-68   # From R
        assert_almost_equal(result, expected, decimal=15)

    def test_logcdf(self):
        # Test logcdf for very large numbers. See issue #8692
        # Results compare with those from R (v3.3.2):
        # phyper(k, n, M-n, N, lower.tail=TRUE, log.p=TRUE)
        # -5273.335

        k = 1
        M = 1e7
        n = 1e6
        N = 5e4

        result = stats.hypergeom.logcdf(k, M, n, N)
        expected = -5273.335   # From R
        assert_almost_equal(result, expected, decimal=3)

        # Same example as in issue #8692
        k = 40
        M = 1600
        n = 50
        N = 300

        result = stats.hypergeom.logcdf(k, M, n, N)
        expected = -7.565148879229e-23    # From R
        assert_almost_equal(result, expected, decimal=15)

        k = 125
        M = 1600
        n = 250
        N = 500

        result = stats.hypergeom.logcdf(k, M, n, N)
        expected = -4.242688e-12    # From R
        assert_almost_equal(result, expected, decimal=15)

        # test broadcasting robustness based on reviewer
        # concerns in PR 9603; using an array version of
        # the example from issue #8692
        k = np.array([40, 40, 40])
        M = 1600
        n = 50
        N = 300

        result = stats.hypergeom.logcdf(k, M, n, N)
        expected = np.full(3, -7.565148879229e-23)  # filled from R result
        assert_almost_equal(result, expected, decimal=15)


class TestLoggamma:

    # Expected sf values were computed with mpmath. For given x and c,
    #     x = mpmath.mpf(x)
    #     c = mpmath.mpf(c)
    #     sf = mpmath.gammainc(c, mpmath.exp(x), mpmath.inf,
    #                          regularized=True)
    @pytest.mark.parametrize('x, c, sf', [(4, 1.5, 1.6341528919488565e-23),
                                          (6, 100, 8.23836829202024e-74)])
    def test_sf_isf(self, x, c, sf):
        s = stats.loggamma.sf(x, c)
        assert_allclose(s, sf, rtol=1e-12)
        y = stats.loggamma.isf(s, c)
        assert_allclose(y, x, rtol=1e-12)

    def test_logpdf(self):
        # Test logpdf with x=-500, c=2.  ln(gamma(2)) = 0, and
        # exp(-500) ~= 7e-218, which is far smaller than the ULP
        # of c*x=-1000, so logpdf(-500, 2) = c*x - exp(x) - ln(gamma(2))
        # should give -1000.0.
        lp = stats.loggamma.logpdf(-500, 2)
        assert_allclose(lp, -1000.0, rtol=1e-14)

    def test_stats(self):
        # The following precomputed values are from the table in section 2.2
        # of "A Statistical Study of Log-Gamma Distribution", by Ping Shing
        # Chan (thesis, McMaster University, 1993).
        table = np.array([
                # c,    mean,   var,    skew,    exc. kurt.
                0.5, -1.9635, 4.9348, -1.5351, 4.0000,
                1.0, -0.5772, 1.6449, -1.1395, 2.4000,
                12.0, 2.4427, 0.0869, -0.2946, 0.1735,
            ]).reshape(-1, 5)
        for c, mean, var, skew, kurt in table:
            computed = stats.loggamma.stats(c, moments='msvk')
            assert_array_almost_equal(computed, [mean, var, skew, kurt],
                                      decimal=4)


class TestLogistic:
    # gh-6226
    def test_cdf_ppf(self):
        x = np.linspace(-20, 20)
        y = stats.logistic.cdf(x)
        xx = stats.logistic.ppf(y)
        assert_allclose(x, xx)

    def test_sf_isf(self):
        x = np.linspace(-20, 20)
        y = stats.logistic.sf(x)
        xx = stats.logistic.isf(y)
        assert_allclose(x, xx)

    def test_extreme_values(self):
        # p is chosen so that 1 - (1 - p) == p in double precision
        p = 9.992007221626409e-16
        desired = 34.53957599234088
        assert_allclose(stats.logistic.ppf(1 - p), desired)
        assert_allclose(stats.logistic.isf(p), desired)

    def test_logpdf_basic(self):
        logp = stats.logistic.logpdf([-15, 0, 10])
        # Expected values computed with mpmath with 50 digits of precision.
        expected = [-15.000000611804547,
                    -1.3862943611198906,
                    -10.000090797798434]
        assert_allclose(logp, expected, rtol=1e-13)

    def test_logpdf_extreme_values(self):
        logp = stats.logistic.logpdf([800, -800])
        # For such large arguments, logpdf(x) = -abs(x) when computed
        # with 64 bit floating point.
        assert_equal(logp, [-800, -800])

    @pytest.mark.parametrize("loc_rvs,scale_rvs", [np.random.rand(2)])
    def test_fit(self, loc_rvs, scale_rvs):
        data = stats.logistic.rvs(size=100, loc=loc_rvs, scale=scale_rvs)

        # test that result of fit method is the same as optimization
        def func(input, data):
            a, b = input
            n = len(data)
            x1 = np.sum(np.exp((data - a) / b) /
                        (1 + np.exp((data - a) / b))) - n / 2
            x2 = np.sum(((data - a) / b) *
                        ((np.exp((data - a) / b) - 1) /
                         (np.exp((data - a) / b) + 1))) - n
            return x1, x2

        expected_solution = root(func, stats.logistic._fitstart(data), args=(
            data,)).x
        fit_method = stats.logistic.fit(data)

        # other than computational variances, the fit method and the solution
        # to this system of equations are equal
        assert_allclose(fit_method, expected_solution, atol=1e-30)

    @pytest.mark.parametrize("loc_rvs,scale_rvs", [np.random.rand(2)])
    def test_fit_comp_optimizer(self, loc_rvs, scale_rvs):
        data = stats.logistic.rvs(size=100, loc=loc_rvs, scale=scale_rvs)

        # obtain objective function to compare results of the fit methods
        args = [data, (stats.logistic._fitstart(data),)]
        func = stats.logistic._reduce_func(args, {})[1]

        _assert_less_or_close_loglike(stats.logistic, data, func)


class TestLogser:
    def setup_method(self):
        np.random.seed(1234)

    def test_rvs(self):
        vals = stats.logser.rvs(0.75, size=(2, 50))
        assert_(numpy.all(vals >= 1))
        assert_(numpy.shape(vals) == (2, 50))
        assert_(vals.dtype.char in typecodes['AllInteger'])
        val = stats.logser.rvs(0.75)
        assert_(isinstance(val, int))
        val = stats.logser(0.75).rvs(3)
        assert_(isinstance(val, numpy.ndarray))
        assert_(val.dtype.char in typecodes['AllInteger'])

    def test_pmf_small_p(self):
        m = stats.logser.pmf(4, 1e-20)
        # The expected value was computed using mpmath:
        #   >>> import mpmath
        #   >>> mpmath.mp.dps = 64
        #   >>> k = 4
        #   >>> p = mpmath.mpf('1e-20')
        #   >>> float(-(p**k)/k/mpmath.log(1-p))
        #   2.5e-61
        # It is also clear from noticing that for very small p,
        # log(1-p) is approximately -p, and the formula becomes
        #    p**(k-1) / k
        assert_allclose(m, 2.5e-61)

    def test_mean_small_p(self):
        m = stats.logser.mean(1e-8)
        # The expected mean was computed using mpmath:
        #   >>> import mpmath
        #   >>> mpmath.dps = 60
        #   >>> p = mpmath.mpf('1e-8')
        #   >>> float(-p / ((1 - p)*mpmath.log(1 - p)))
        #   1.000000005
        assert_allclose(m, 1.000000005)


class TestGumbel_r_l:
    def setup_method(self):
        np.random.seed(1234)

    @pytest.mark.parametrize("dist", [stats.gumbel_r, stats.gumbel_l])
    @pytest.mark.parametrize("loc_rvs,scale_rvs", ([np.random.rand(2)]))
    def test_fit_comp_optimizer(self, dist, loc_rvs, scale_rvs):
        data = dist.rvs(size=100, loc=loc_rvs, scale=scale_rvs)

        # obtain objective function to compare results of the fit methods
        args = [data, (dist._fitstart(data),)]
        func = dist._reduce_func(args, {})[1]

        # test that the gumbel_* fit method is better than super method
        _assert_less_or_close_loglike(dist, data, func)

    @pytest.mark.parametrize("dist, sgn", [(stats.gumbel_r, 1),
                                           (stats.gumbel_l, -1)])
    def test_fit(self, dist, sgn):
        z = sgn*np.array([3, 3, 3, 3, 3, 3, 3, 3.00000001])
        loc, scale = dist.fit(z)
        # The expected values were computed with mpmath with 60 digits
        # of precision.
        assert_allclose(loc, sgn*3.0000000001667906)
        assert_allclose(scale, 1.2495222465145514e-09, rtol=1e-6)


class TestPareto:
    def test_stats(self):
        # Check the stats() method with some simple values. Also check
        # that the calculations do not trigger RuntimeWarnings.
        with warnings.catch_warnings():
            warnings.simplefilter("error", RuntimeWarning)

            m, v, s, k = stats.pareto.stats(0.5, moments='mvsk')
            assert_equal(m, np.inf)
            assert_equal(v, np.inf)
            assert_equal(s, np.nan)
            assert_equal(k, np.nan)

            m, v, s, k = stats.pareto.stats(1.0, moments='mvsk')
            assert_equal(m, np.inf)
            assert_equal(v, np.inf)
            assert_equal(s, np.nan)
            assert_equal(k, np.nan)

            m, v, s, k = stats.pareto.stats(1.5, moments='mvsk')
            assert_equal(m, 3.0)
            assert_equal(v, np.inf)
            assert_equal(s, np.nan)
            assert_equal(k, np.nan)

            m, v, s, k = stats.pareto.stats(2.0, moments='mvsk')
            assert_equal(m, 2.0)
            assert_equal(v, np.inf)
            assert_equal(s, np.nan)
            assert_equal(k, np.nan)

            m, v, s, k = stats.pareto.stats(2.5, moments='mvsk')
            assert_allclose(m, 2.5 / 1.5)
            assert_allclose(v, 2.5 / (1.5*1.5*0.5))
            assert_equal(s, np.nan)
            assert_equal(k, np.nan)

            m, v, s, k = stats.pareto.stats(3.0, moments='mvsk')
            assert_allclose(m, 1.5)
            assert_allclose(v, 0.75)
            assert_equal(s, np.nan)
            assert_equal(k, np.nan)

            m, v, s, k = stats.pareto.stats(3.5, moments='mvsk')
            assert_allclose(m, 3.5 / 2.5)
            assert_allclose(v, 3.5 / (2.5*2.5*1.5))
            assert_allclose(s, (2*4.5/0.5)*np.sqrt(1.5/3.5))
            assert_equal(k, np.nan)

            m, v, s, k = stats.pareto.stats(4.0, moments='mvsk')
            assert_allclose(m, 4.0 / 3.0)
            assert_allclose(v, 4.0 / 18.0)
            assert_allclose(s, 2*(1+4.0)/(4.0-3) * np.sqrt((4.0-2)/4.0))
            assert_equal(k, np.nan)

            m, v, s, k = stats.pareto.stats(4.5, moments='mvsk')
            assert_allclose(m, 4.5 / 3.5)
            assert_allclose(v, 4.5 / (3.5*3.5*2.5))
            assert_allclose(s, (2*5.5/1.5) * np.sqrt(2.5/4.5))
            assert_allclose(k, 6*(4.5**3 + 4.5**2 - 6*4.5 - 2)/(4.5*1.5*0.5))

    def test_sf(self):
        x = 1e9
        b = 2
        scale = 1.5
        p = stats.pareto.sf(x, b, loc=0, scale=scale)
        expected = (scale/x)**b   # 2.25e-18
        assert_allclose(p, expected)

    @pytest.mark.filterwarnings("ignore:invalid value encountered in "
                                "double_scalars")
    @pytest.mark.parametrize("rvs_shape", [1, 2])
    @pytest.mark.parametrize("rvs_loc", [0, 2])
    @pytest.mark.parametrize("rvs_scale", [1, 5])
    def test_fit(self, rvs_shape, rvs_loc, rvs_scale):
        data = stats.pareto.rvs(size=100, b=rvs_shape, scale=rvs_scale,
                                loc=rvs_loc)

        # shape can still be fixed with multiple names
        shape_mle_analytical1 = stats.pareto.fit(data, floc=0, f0=1.04)[0]
        shape_mle_analytical2 = stats.pareto.fit(data, floc=0, fix_b=1.04)[0]
        shape_mle_analytical3 = stats.pareto.fit(data, floc=0, fb=1.04)[0]
        assert (shape_mle_analytical1 == shape_mle_analytical2 ==
                shape_mle_analytical3 == 1.04)

        # data can be shifted with changes to `loc`
        data = stats.pareto.rvs(size=100, b=rvs_shape, scale=rvs_scale,
                                loc=(rvs_loc + 2))
        shape_mle_a, loc_mle_a, scale_mle_a = stats.pareto.fit(data, floc=2)
        assert_equal(scale_mle_a + 2, data.min())
        assert_equal(shape_mle_a, 1/((1/len(data - 2)) *
                                     np.sum(np.log((data
                                                    - 2)/(data.min() - 2)))))
        assert_equal(loc_mle_a, 2)

    @pytest.mark.filterwarnings("ignore:invalid value encountered in "
                                "double_scalars")
    @pytest.mark.parametrize("rvs_shape", [1, 2])
    @pytest.mark.parametrize("rvs_loc", [0, 2])
    @pytest.mark.parametrize("rvs_scale", [1, 5])
    def test_fit_MLE_comp_optimzer(self, rvs_shape, rvs_loc, rvs_scale):
        data = stats.pareto.rvs(size=100, b=rvs_shape, scale=rvs_scale,
                                loc=rvs_loc)
        args = [data, (stats.pareto._fitstart(data), )]
        func = stats.pareto._reduce_func(args, {})[1]

        # fixed `floc` to actual location provides a better fit than the
        # super method
        _assert_less_or_close_loglike(stats.pareto, data, func, floc=rvs_loc)

        # fixing `floc` to an arbitrary number, 0, still provides a better
        # fit than the super method
        _assert_less_or_close_loglike(stats.pareto, data, func, floc=0)

        # fixed shape still uses MLE formula and provides a better fit than
        # the super method
        _assert_less_or_close_loglike(stats.pareto, data, func, floc=0, f0=4)

        # valid fixed fscale still uses MLE formulas and provides a better
        # fit than the super method
        _assert_less_or_close_loglike(stats.pareto, data, func, floc=0,
                                      fscale=rvs_scale/2)

    def test_fit_warnings(self):
        assert_fit_warnings(stats.pareto)
        # `floc` that causes invalid negative data
        assert_raises(FitDataError, stats.pareto.fit, [1, 2, 3], floc=2)
        # `floc` and `fscale` combination causes invalid data
        assert_raises(FitDataError, stats.pareto.fit, [5, 2, 3], floc=1,
                      fscale=3)


class TestGenpareto:
    def test_ab(self):
        # c >= 0: a, b = [0, inf]
        for c in [1., 0.]:
            c = np.asarray(c)
            a, b = stats.genpareto._get_support(c)
            assert_equal(a, 0.)
            assert_(np.isposinf(b))

        # c < 0: a=0, b=1/|c|
        c = np.asarray(-2.)
        a, b = stats.genpareto._get_support(c)
        assert_allclose([a, b], [0., 0.5])

    def test_c0(self):
        # with c=0, genpareto reduces to the exponential distribution
        # rv = stats.genpareto(c=0.)
        rv = stats.genpareto(c=0.)
        x = np.linspace(0, 10., 30)
        assert_allclose(rv.pdf(x), stats.expon.pdf(x))
        assert_allclose(rv.cdf(x), stats.expon.cdf(x))
        assert_allclose(rv.sf(x), stats.expon.sf(x))

        q = np.linspace(0., 1., 10)
        assert_allclose(rv.ppf(q), stats.expon.ppf(q))

    def test_cm1(self):
        # with c=-1, genpareto reduces to the uniform distr on [0, 1]
        rv = stats.genpareto(c=-1.)
        x = np.linspace(0, 10., 30)
        assert_allclose(rv.pdf(x), stats.uniform.pdf(x))
        assert_allclose(rv.cdf(x), stats.uniform.cdf(x))
        assert_allclose(rv.sf(x), stats.uniform.sf(x))

        q = np.linspace(0., 1., 10)
        assert_allclose(rv.ppf(q), stats.uniform.ppf(q))

        # logpdf(1., c=-1) should be zero
        assert_allclose(rv.logpdf(1), 0)

    def test_x_inf(self):
        # make sure x=inf is handled gracefully
        rv = stats.genpareto(c=0.1)
        assert_allclose([rv.pdf(np.inf), rv.cdf(np.inf)], [0., 1.])
        assert_(np.isneginf(rv.logpdf(np.inf)))

        rv = stats.genpareto(c=0.)
        assert_allclose([rv.pdf(np.inf), rv.cdf(np.inf)], [0., 1.])
        assert_(np.isneginf(rv.logpdf(np.inf)))

        rv = stats.genpareto(c=-1.)
        assert_allclose([rv.pdf(np.inf), rv.cdf(np.inf)], [0., 1.])
        assert_(np.isneginf(rv.logpdf(np.inf)))

    def test_c_continuity(self):
        # pdf is continuous at c=0, -1
        x = np.linspace(0, 10, 30)
        for c in [0, -1]:
            pdf0 = stats.genpareto.pdf(x, c)
            for dc in [1e-14, -1e-14]:
                pdfc = stats.genpareto.pdf(x, c + dc)
                assert_allclose(pdf0, pdfc, atol=1e-12)

            cdf0 = stats.genpareto.cdf(x, c)
            for dc in [1e-14, 1e-14]:
                cdfc = stats.genpareto.cdf(x, c + dc)
                assert_allclose(cdf0, cdfc, atol=1e-12)

    def test_c_continuity_ppf(self):
        q = np.r_[np.logspace(1e-12, 0.01, base=0.1),
                  np.linspace(0.01, 1, 30, endpoint=False),
                  1. - np.logspace(1e-12, 0.01, base=0.1)]
        for c in [0., -1.]:
            ppf0 = stats.genpareto.ppf(q, c)
            for dc in [1e-14, -1e-14]:
                ppfc = stats.genpareto.ppf(q, c + dc)
                assert_allclose(ppf0, ppfc, atol=1e-12)

    def test_c_continuity_isf(self):
        q = np.r_[np.logspace(1e-12, 0.01, base=0.1),
                  np.linspace(0.01, 1, 30, endpoint=False),
                  1. - np.logspace(1e-12, 0.01, base=0.1)]
        for c in [0., -1.]:
            isf0 = stats.genpareto.isf(q, c)
            for dc in [1e-14, -1e-14]:
                isfc = stats.genpareto.isf(q, c + dc)
                assert_allclose(isf0, isfc, atol=1e-12)

    def test_cdf_ppf_roundtrip(self):
        # this should pass with machine precision. hat tip @pbrod
        q = np.r_[np.logspace(1e-12, 0.01, base=0.1),
                  np.linspace(0.01, 1, 30, endpoint=False),
                  1. - np.logspace(1e-12, 0.01, base=0.1)]
        for c in [1e-8, -1e-18, 1e-15, -1e-15]:
            assert_allclose(stats.genpareto.cdf(stats.genpareto.ppf(q, c), c),
                            q, atol=1e-15)

    def test_logsf(self):
        logp = stats.genpareto.logsf(1e10, .01, 0, 1)
        assert_allclose(logp, -1842.0680753952365)

    # Values in 'expected_stats' are
    # [mean, variance, skewness, excess kurtosis].
    @pytest.mark.parametrize(
        'c, expected_stats',
        [(0, [1, 1, 2, 6]),
         (1/4, [4/3, 32/9, 10/np.sqrt(2), np.nan]),
         (1/9, [9/8, (81/64)*(9/7), (10/9)*np.sqrt(7), 754/45]),
         (-1, [1/2, 1/12, 0, -6/5])])
    def test_stats(self, c, expected_stats):
        result = stats.genpareto.stats(c, moments='mvsk')
        assert_allclose(result, expected_stats, rtol=1e-13, atol=1e-15)

    def test_var(self):
        # Regression test for gh-11168.
        v = stats.genpareto.var(1e-8)
        assert_allclose(v, 1.000000040000001, rtol=1e-13)


class TestPearson3:
    def setup_method(self):
        np.random.seed(1234)

    def test_rvs(self):
        vals = stats.pearson3.rvs(0.1, size=(2, 50))
        assert_(numpy.shape(vals) == (2, 50))
        assert_(vals.dtype.char in typecodes['AllFloat'])
        val = stats.pearson3.rvs(0.5)
        assert_(isinstance(val, float))
        val = stats.pearson3(0.5).rvs(3)
        assert_(isinstance(val, numpy.ndarray))
        assert_(val.dtype.char in typecodes['AllFloat'])
        assert_(len(val) == 3)

    def test_pdf(self):
        vals = stats.pearson3.pdf(2, [0.0, 0.1, 0.2])
        assert_allclose(vals, np.array([0.05399097, 0.05555481, 0.05670246]),
                        atol=1e-6)
        vals = stats.pearson3.pdf(-3, 0.1)
        assert_allclose(vals, np.array([0.00313791]), atol=1e-6)
        vals = stats.pearson3.pdf([-3, -2, -1, 0, 1], 0.1)
        assert_allclose(vals, np.array([0.00313791, 0.05192304, 0.25028092,
                                        0.39885918, 0.23413173]), atol=1e-6)

    def test_cdf(self):
        vals = stats.pearson3.cdf(2, [0.0, 0.1, 0.2])
        assert_allclose(vals, np.array([0.97724987, 0.97462004, 0.97213626]),
                        atol=1e-6)
        vals = stats.pearson3.cdf(-3, 0.1)
        assert_allclose(vals, [0.00082256], atol=1e-6)
        vals = stats.pearson3.cdf([-3, -2, -1, 0, 1], 0.1)
        assert_allclose(vals, [8.22563821e-04, 1.99860448e-02, 1.58550710e-01,
                               5.06649130e-01, 8.41442111e-01], atol=1e-6)

    def test_negative_cdf_bug_11186(self):
        # incorrect CDFs for negative skews in gh-11186; fixed in gh-12640
        # Also check vectorization w/ negative, zero, and positive skews
        skews = [-3, -1, 0, 0.5]
        x_eval = 0.5
        neg_inf = -30  # avoid RuntimeWarning caused by np.log(0)
        cdfs = stats.pearson3.cdf(x_eval, skews)
        int_pdfs = [quad(stats.pearson3(skew).pdf, neg_inf, x_eval)[0]
                    for skew in skews]
        assert_allclose(cdfs, int_pdfs)

    def test_return_array_bug_11746(self):
        # pearson3.moment was returning size 0 or 1 array instead of float
        # The first moment is equal to the loc, which defaults to zero
        moment = stats.pearson3.moment(1, 2)
        assert_equal(moment, 0)
        assert_equal(type(moment), float)

        moment = stats.pearson3.moment(1, 0.000001)
        assert_equal(moment, 0)
        assert_equal(type(moment), float)


class TestKappa4:
    def test_cdf_genpareto(self):
        # h = 1 and k != 0 is generalized Pareto
        x = [0.0, 0.1, 0.2, 0.5]
        h = 1.0
        for k in [-1.9, -1.0, -0.5, -0.2, -0.1, 0.1, 0.2, 0.5, 1.0,
                  1.9]:
            vals = stats.kappa4.cdf(x, h, k)
            # shape parameter is opposite what is expected
            vals_comp = stats.genpareto.cdf(x, -k)
            assert_allclose(vals, vals_comp)

    def test_cdf_genextreme(self):
        # h = 0 and k != 0 is generalized extreme value
        x = np.linspace(-5, 5, 10)
        h = 0.0
        k = np.linspace(-3, 3, 10)
        vals = stats.kappa4.cdf(x, h, k)
        vals_comp = stats.genextreme.cdf(x, k)
        assert_allclose(vals, vals_comp)

    def test_cdf_expon(self):
        # h = 1 and k = 0 is exponential
        x = np.linspace(0, 10, 10)
        h = 1.0
        k = 0.0
        vals = stats.kappa4.cdf(x, h, k)
        vals_comp = stats.expon.cdf(x)
        assert_allclose(vals, vals_comp)

    def test_cdf_gumbel_r(self):
        # h = 0 and k = 0 is gumbel_r
        x = np.linspace(-5, 5, 10)
        h = 0.0
        k = 0.0
        vals = stats.kappa4.cdf(x, h, k)
        vals_comp = stats.gumbel_r.cdf(x)
        assert_allclose(vals, vals_comp)

    def test_cdf_logistic(self):
        # h = -1 and k = 0 is logistic
        x = np.linspace(-5, 5, 10)
        h = -1.0
        k = 0.0
        vals = stats.kappa4.cdf(x, h, k)
        vals_comp = stats.logistic.cdf(x)
        assert_allclose(vals, vals_comp)

    def test_cdf_uniform(self):
        # h = 1 and k = 1 is uniform
        x = np.linspace(-5, 5, 10)
        h = 1.0
        k = 1.0
        vals = stats.kappa4.cdf(x, h, k)
        vals_comp = stats.uniform.cdf(x)
        assert_allclose(vals, vals_comp)

    def test_integers_ctor(self):
        # regression test for gh-7416: _argcheck fails for integer h and k
        # in numpy 1.12
        stats.kappa4(1, 2)


class TestPoisson:
    def setup_method(self):
        np.random.seed(1234)

    def test_pmf_basic(self):
        # Basic case
        ln2 = np.log(2)
        vals = stats.poisson.pmf([0, 1, 2], ln2)
        expected = [0.5, ln2/2, ln2**2/4]
        assert_allclose(vals, expected)

    def test_mu0(self):
        # Edge case: mu=0
        vals = stats.poisson.pmf([0, 1, 2], 0)
        expected = [1, 0, 0]
        assert_array_equal(vals, expected)

        interval = stats.poisson.interval(0.95, 0)
        assert_equal(interval, (0, 0))

    def test_rvs(self):
        vals = stats.poisson.rvs(0.5, size=(2, 50))
        assert_(numpy.all(vals >= 0))
        assert_(numpy.shape(vals) == (2, 50))
        assert_(vals.dtype.char in typecodes['AllInteger'])
        val = stats.poisson.rvs(0.5)
        assert_(isinstance(val, int))
        val = stats.poisson(0.5).rvs(3)
        assert_(isinstance(val, numpy.ndarray))
        assert_(val.dtype.char in typecodes['AllInteger'])

    def test_stats(self):
        mu = 16.0
        result = stats.poisson.stats(mu, moments='mvsk')
        assert_allclose(result, [mu, mu, np.sqrt(1.0/mu), 1.0/mu])

        mu = np.array([0.0, 1.0, 2.0])
        result = stats.poisson.stats(mu, moments='mvsk')
        expected = (mu, mu, [np.inf, 1, 1/np.sqrt(2)], [np.inf, 1, 0.5])
        assert_allclose(result, expected)


class TestKSTwo:
    def setup_method(self):
        np.random.seed(1234)

    def test_cdf(self):
        for n in [1, 2, 3, 10, 100, 1000]:
            # Test x-values:
            #  0, 1/2n, where the cdf should be 0
            #  1/n, where the cdf should be n!/n^n
            #  0.5, where the cdf should match ksone.cdf
            # 1-1/n, where cdf = 1-2/n^n
            # 1, where cdf == 1
            # (E.g. Exact values given by Eqn 1 in Simard / L'Ecuyer)
            x = np.array([0, 0.5/n, 1/n, 0.5, 1-1.0/n, 1])
            v1 = (1.0/n)**n
            lg = scipy.special.gammaln(n+1)
            elg = (np.exp(lg) if v1 != 0 else 0)
            expected = np.array([0, 0, v1 * elg,
                                 1 - 2*stats.ksone.sf(0.5, n),
                                 max(1 - 2*v1, 0.0),
                                 1.0])
            vals_cdf = stats.kstwo.cdf(x, n)
            assert_allclose(vals_cdf, expected)

    def test_sf(self):
        x = np.linspace(0, 1, 11)
        for n in [1, 2, 3, 10, 100, 1000]:
            # Same x values as in test_cdf, and use sf = 1 - cdf
            x = np.array([0, 0.5/n, 1/n, 0.5, 1-1.0/n, 1])
            v1 = (1.0/n)**n
            lg = scipy.special.gammaln(n+1)
            elg = (np.exp(lg) if v1 != 0 else 0)
            expected = np.array([1.0, 1.0,
                                 1 - v1 * elg,
                                 2*stats.ksone.sf(0.5, n),
                                 min(2*v1, 1.0), 0])
            vals_sf = stats.kstwo.sf(x, n)
            assert_allclose(vals_sf, expected)

    def test_cdf_sqrtn(self):
        # For fixed a, cdf(a/sqrt(n), n) -> kstwobign(a) as n->infinity
        # cdf(a/sqrt(n), n) is an increasing function of n (and a)
        # Check that the function is indeed increasing (allowing for some
        # small floating point and algorithm differences.)
        x = np.linspace(0, 2, 11)[1:]
        ns = [50, 100, 200, 400, 1000, 2000]
        for _x in x:
            xn = _x / np.sqrt(ns)
            probs = stats.kstwo.cdf(xn, ns)
            diffs = np.diff(probs)
            assert_array_less(diffs, 1e-8)

    def test_cdf_sf(self):
        x = np.linspace(0, 1, 11)
        for n in [1, 2, 3, 10, 100, 1000]:
            vals_cdf = stats.kstwo.cdf(x, n)
            vals_sf = stats.kstwo.sf(x, n)
            assert_array_almost_equal(vals_cdf, 1 - vals_sf)

    def test_cdf_sf_sqrtn(self):
        x = np.linspace(0, 1, 11)
        for n in [1, 2, 3, 10, 100, 1000]:
            xn = x / np.sqrt(n)
            vals_cdf = stats.kstwo.cdf(xn, n)
            vals_sf = stats.kstwo.sf(xn, n)
            assert_array_almost_equal(vals_cdf, 1 - vals_sf)

    def test_ppf_of_cdf(self):
        x = np.linspace(0, 1, 11)
        for n in [1, 2, 3, 10, 100, 1000]:
            xn = x[x > 0.5/n]
            vals_cdf = stats.kstwo.cdf(xn, n)
            # CDFs close to 1 are better dealt with using the SF
            cond = (0 < vals_cdf) & (vals_cdf < 0.99)
            vals = stats.kstwo.ppf(vals_cdf, n)
            assert_allclose(vals[cond], xn[cond], rtol=1e-4)

    def test_isf_of_sf(self):
        x = np.linspace(0, 1, 11)
        for n in [1, 2, 3, 10, 100, 1000]:
            xn = x[x > 0.5/n]
            vals_isf = stats.kstwo.isf(xn, n)
            cond = (0 < vals_isf) & (vals_isf < 1.0)
            vals = stats.kstwo.sf(vals_isf, n)
            assert_allclose(vals[cond], xn[cond], rtol=1e-4)

    def test_ppf_of_cdf_sqrtn(self):
        x = np.linspace(0, 1, 11)
        for n in [1, 2, 3, 10, 100, 1000]:
            xn = (x / np.sqrt(n))[x > 0.5/n]
            vals_cdf = stats.kstwo.cdf(xn, n)
            cond = (0 < vals_cdf) & (vals_cdf < 1.0)
            vals = stats.kstwo.ppf(vals_cdf, n)
            assert_allclose(vals[cond], xn[cond])

    def test_isf_of_sf_sqrtn(self):
        x = np.linspace(0, 1, 11)
        for n in [1, 2, 3, 10, 100, 1000]:
            xn = (x / np.sqrt(n))[x > 0.5/n]
            vals_sf = stats.kstwo.sf(xn, n)
            # SFs close to 1 are better dealt with using the CDF
            cond = (0 < vals_sf) & (vals_sf < 0.95)
            vals = stats.kstwo.isf(vals_sf, n)
            assert_allclose(vals[cond], xn[cond])

    def test_ppf(self):
        probs = np.linspace(0, 1, 11)[1:]
        for n in [1, 2, 3, 10, 100, 1000]:
            xn = stats.kstwo.ppf(probs, n)
            vals_cdf = stats.kstwo.cdf(xn, n)
            assert_allclose(vals_cdf, probs)

    def test_simard_lecuyer_table1(self):
        # Compute the cdf for values near the mean of the distribution.
        # The mean u ~ log(2)*sqrt(pi/(2n))
        # Compute for x in [u/4, u/3, u/2, u, 2u, 3u]
        # This is the computation of Table 1 of Simard, R., L'Ecuyer, P. (2011)
        #  "Computing the Two-Sided Kolmogorov-Smirnov Distribution".
        # Except that the values below are not from the published table, but
        # were generated using an independent SageMath implementation of
        # Durbin's algorithm (with the exponentiation and scaling of
        # Marsaglia/Tsang/Wang's version) using 500 bit arithmetic.
        # Some of the values in the published table have relative
        # errors greater than 1e-4.
        ns = [10, 50, 100, 200, 500, 1000]
        ratios = np.array([1.0/4, 1.0/3, 1.0/2, 1, 2, 3])
        expected = np.array([
            [1.92155292e-08, 5.72933228e-05, 2.15233226e-02, 6.31566589e-01,
             9.97685592e-01, 9.99999942e-01],
            [2.28096224e-09, 1.99142563e-05, 1.42617934e-02, 5.95345542e-01,
             9.96177701e-01, 9.99998662e-01],
            [1.00201886e-09, 1.32673079e-05, 1.24608594e-02, 5.86163220e-01,
             9.95866877e-01, 9.99998240e-01],
            [4.93313022e-10, 9.52658029e-06, 1.12123138e-02, 5.79486872e-01,
             9.95661824e-01, 9.99997964e-01],
            [2.37049293e-10, 6.85002458e-06, 1.01309221e-02, 5.73427224e-01,
             9.95491207e-01, 9.99997750e-01],
            [1.56990874e-10, 5.71738276e-06, 9.59725430e-03, 5.70322692e-01,
             9.95409545e-01, 9.99997657e-01]
        ])
        for idx, n in enumerate(ns):
            x = ratios * np.log(2) * np.sqrt(np.pi/2/n)
            vals_cdf = stats.kstwo.cdf(x, n)
            assert_allclose(vals_cdf, expected[idx], rtol=1e-5)


class TestZipf:
    def setup_method(self):
        np.random.seed(1234)

    def test_rvs(self):
        vals = stats.zipf.rvs(1.5, size=(2, 50))
        assert_(numpy.all(vals >= 1))
        assert_(numpy.shape(vals) == (2, 50))
        assert_(vals.dtype.char in typecodes['AllInteger'])
        val = stats.zipf.rvs(1.5)
        assert_(isinstance(val, int))
        val = stats.zipf(1.5).rvs(3)
        assert_(isinstance(val, numpy.ndarray))
        assert_(val.dtype.char in typecodes['AllInteger'])

    def test_moments(self):
        # n-th moment is finite iff a > n + 1
        m, v = stats.zipf.stats(a=2.8)
        assert_(np.isfinite(m))
        assert_equal(v, np.inf)

        s, k = stats.zipf.stats(a=4.8, moments='sk')
        assert_(not np.isfinite([s, k]).all())


class TestDLaplace:
    def setup_method(self):
        np.random.seed(1234)

    def test_rvs(self):
        vals = stats.dlaplace.rvs(1.5, size=(2, 50))
        assert_(numpy.shape(vals) == (2, 50))
        assert_(vals.dtype.char in typecodes['AllInteger'])
        val = stats.dlaplace.rvs(1.5)
        assert_(isinstance(val, int))
        val = stats.dlaplace(1.5).rvs(3)
        assert_(isinstance(val, numpy.ndarray))
        assert_(val.dtype.char in typecodes['AllInteger'])
        assert_(stats.dlaplace.rvs(0.8) is not None)

    def test_stats(self):
        # compare the explicit formulas w/ direct summation using pmf
        a = 1.
        dl = stats.dlaplace(a)
        m, v, s, k = dl.stats('mvsk')

        N = 37
        xx = np.arange(-N, N+1)
        pp = dl.pmf(xx)
        m2, m4 = np.sum(pp*xx**2), np.sum(pp*xx**4)
        assert_equal((m, s), (0, 0))
        assert_allclose((v, k), (m2, m4/m2**2 - 3.), atol=1e-14, rtol=1e-8)

    def test_stats2(self):
        a = np.log(2.)
        dl = stats.dlaplace(a)
        m, v, s, k = dl.stats('mvsk')
        assert_equal((m, s), (0., 0.))
        assert_allclose((v, k), (4., 3.25))


class TestInvgauss:
    def setup_method(self):
        np.random.seed(1234)

    @pytest.mark.parametrize("rvs_mu,rvs_loc,rvs_scale",
                             [(2, 0, 1), (np.random.rand(3)*10)])
    def test_fit(self, rvs_mu, rvs_loc, rvs_scale):
        data = stats.invgauss.rvs(size=100, mu=rvs_mu,
                                  loc=rvs_loc, scale=rvs_scale)
        # Analytical MLEs are calculated with formula when `floc` is fixed
        mu, loc, scale = stats.invgauss.fit(data, floc=rvs_loc)

        data = data - rvs_loc
        mu_temp = np.mean(data)
        scale_mle = len(data) / (np.sum(data**(-1) - mu_temp**(-1)))
        mu_mle = mu_temp/scale_mle

        # `mu` and `scale` match analytical formula
        assert_allclose(mu_mle, mu, atol=1e-15, rtol=1e-15)
        assert_allclose(scale_mle, scale, atol=1e-15, rtol=1e-15)
        assert_equal(loc, rvs_loc)
        data = stats.invgauss.rvs(size=100, mu=rvs_mu,
                                  loc=rvs_loc, scale=rvs_scale)
        # fixed parameters are returned
        mu, loc, scale = stats.invgauss.fit(data, floc=rvs_loc - 1,
                                            fscale=rvs_scale + 1)
        assert_equal(rvs_scale + 1, scale)
        assert_equal(rvs_loc - 1, loc)

        # shape can still be fixed with multiple names
        shape_mle1 = stats.invgauss.fit(data, fmu=1.04)[0]
        shape_mle2 = stats.invgauss.fit(data, fix_mu=1.04)[0]
        shape_mle3 = stats.invgauss.fit(data, f0=1.04)[0]
        assert shape_mle1 == shape_mle2 == shape_mle3 == 1.04

    @pytest.mark.parametrize("rvs_mu,rvs_loc,rvs_scale",
                             [(2, 0, 1), (np.random.rand(3)*10)])
    def test_fit_MLE_comp_optimzer(self, rvs_mu, rvs_loc, rvs_scale):
        data = stats.invgauss.rvs(size=100, mu=rvs_mu,
                                  loc=rvs_loc, scale=rvs_scale)

        super_fit = super(type(stats.invgauss), stats.invgauss).fit
        # fitting without `floc` uses superclass fit method
        super_fitted = super_fit(data)
        invgauss_fit = stats.invgauss.fit(data)
        assert_equal(super_fitted, invgauss_fit)

        # fitting with `fmu` is uses superclass fit method
        super_fitted = super_fit(data, floc=0, fmu=2)
        invgauss_fit = stats.invgauss.fit(data, floc=0, fmu=2)
        assert_equal(super_fitted, invgauss_fit)

        # obtain log-likelihood objective function to compare results
        args = [data, (stats.invgauss._fitstart(data), )]
        func = stats.invgauss._reduce_func(args, {})[1]

        # fixed `floc` uses analytical formula and provides better fit than
        # super method
        _assert_less_or_close_loglike(stats.invgauss, data, func, floc=rvs_loc)

        # fixed `floc` not resulting in invalid data < 0 uses analytical
        # formulas and provides a better fit than the super method
        assert np.all((data - (rvs_loc - 1)) > 0)
        _assert_less_or_close_loglike(stats.invgauss, data, func,
                                      floc=rvs_loc - 1)

        # fixed `floc` to an arbitrary number, 0, still provides a better fit
        # than the super method
        _assert_less_or_close_loglike(stats.invgauss, data, func, floc=0)

        # fixed `fscale` to an arbitrary number still provides a better fit
        # than the super method
        _assert_less_or_close_loglike(stats.invgauss, data, func, floc=rvs_loc,
                                      fscale=np.random.rand(1)[0])

    def test_fit_raise_errors(self):
        assert_fit_warnings(stats.invgauss)
        # FitDataError is raised when negative invalid data
        with pytest.raises(FitDataError):
            stats.invgauss.fit([1, 2, 3], floc=2)

    def test_cdf_sf(self):
        # Regression tests for gh-13614.
        # Ground truth from R's statmod library (pinvgauss), e.g.
        # library(statmod)
        # options(digits=15)
        # mu = c(4.17022005e-04, 7.20324493e-03, 1.14374817e-06,
        #        3.02332573e-03, 1.46755891e-03)
        # print(pinvgauss(5, mu, 1))

        # make sure a finite value is returned when mu is very small. see
        # GH-13614
        mu = [4.17022005e-04, 7.20324493e-03, 1.14374817e-06,
              3.02332573e-03, 1.46755891e-03]
        expected = [1, 1, 1, 1, 1]
        actual = stats.invgauss.cdf(0.4, mu=mu)
        assert_equal(expected, actual)

        # test if the function can distinguish small left/right tail
        # probabilities from zero.
        cdf_actual = stats.invgauss.cdf(0.001, mu=1.05)
        assert_allclose(cdf_actual, 4.65246506892667e-219)
        sf_actual = stats.invgauss.sf(110, mu=1.05)
        assert_allclose(sf_actual, 4.12851625944048e-25)

        # test if x does not cause numerical issues when mu is very small
        # and x is close to mu in value.

        # slightly smaller than mu
        actual = stats.invgauss.cdf(0.00009, 0.0001)
        assert_allclose(actual, 2.9458022894924e-26)

        # slightly bigger than mu
        actual = stats.invgauss.cdf(0.000102, 0.0001)
        assert_allclose(actual, 0.976445540507925)

    def test_logcdf_logsf(self):
        # Regression tests for improvements made in gh-13616.
        # Ground truth from R's statmod library (pinvgauss), e.g.
        # library(statmod)
        # options(digits=15)
        # print(pinvgauss(0.001, 1.05, 1, log.p=TRUE, lower.tail=FALSE))

        # test if logcdf and logsf can compute values too small to
        # be represented on the unlogged scale. See: gh-13616
        logcdf = stats.invgauss.logcdf(0.0001, mu=1.05)
        assert_allclose(logcdf, -5003.87872590367)
        logcdf = stats.invgauss.logcdf(110, 1.05)
        assert_allclose(logcdf, -4.12851625944087e-25)
        logsf = stats.invgauss.logsf(0.001, mu=1.05)
        assert_allclose(logsf, -4.65246506892676e-219)
        logsf = stats.invgauss.logsf(110, 1.05)
        assert_allclose(logsf, -56.1467092416426)


class TestLaplace:
    @pytest.mark.parametrize("rvs_loc", [-5, 0, 1, 2])
    @pytest.mark.parametrize("rvs_scale", [1, 2, 3, 10])
    def test_fit(self, rvs_loc, rvs_scale):
        # tests that various inputs follow expected behavior
        # for a variety of `loc` and `scale`.
        data = stats.laplace.rvs(size=100, loc=rvs_loc, scale=rvs_scale)

        # MLE estimates are given by
        loc_mle = np.median(data)
        scale_mle = np.sum(np.abs(data - loc_mle)) / len(data)

        # standard outputs should match analytical MLE formulas
        loc, scale = stats.laplace.fit(data)
        assert_allclose(loc, loc_mle, atol=1e-15, rtol=1e-15)
        assert_allclose(scale, scale_mle, atol=1e-15, rtol=1e-15)

        # fixed parameter should use analytical formula for other
        loc, scale = stats.laplace.fit(data, floc=loc_mle)
        assert_allclose(scale, scale_mle, atol=1e-15, rtol=1e-15)
        loc, scale = stats.laplace.fit(data, fscale=scale_mle)
        assert_allclose(loc, loc_mle)

        # test with non-mle fixed parameter
        # create scale with non-median loc
        loc = rvs_loc * 2
        scale_mle = np.sum(np.abs(data - loc)) / len(data)

        # fixed loc to non median, scale should match
        # scale calculation with modified loc
        loc, scale = stats.laplace.fit(data, floc=loc)
        assert_equal(scale_mle, scale)

        # fixed scale created with non median loc,
        # loc output should still be the data median.
        loc, scale = stats.laplace.fit(data, fscale=scale_mle)
        assert_equal(loc_mle, loc)

        # error raised when both `floc` and `fscale` are fixed
        assert_raises(RuntimeError, stats.laplace.fit, data, floc=loc_mle,
                      fscale=scale_mle)

        # error is raised with non-finite values
        assert_raises(RuntimeError, stats.laplace.fit, [np.nan])
        assert_raises(RuntimeError, stats.laplace.fit, [np.inf])

    @pytest.mark.parametrize("rvs_scale,rvs_loc", [(10, -5),
                                                   (5, 10),
                                                   (.2, .5)])
    def test_fit_MLE_comp_optimzer(self, rvs_loc, rvs_scale):
        data = stats.laplace.rvs(size=1000, loc=rvs_loc, scale=rvs_scale)

        # the log-likelihood function for laplace is given by
        def ll(loc, scale, data):
            return -1 * (- (len(data)) * np.log(2*scale) -
                         (1/scale)*np.sum(np.abs(data - loc)))

        # test that the objective function result of the analytical MLEs is
        # less than or equal to that of the numerically optimized estimate
        loc, scale = stats.laplace.fit(data)
        loc_opt, scale_opt = super(type(stats.laplace),
                                   stats.laplace).fit(data)
        ll_mle = ll(loc, scale, data)
        ll_opt = ll(loc_opt, scale_opt, data)
        assert ll_mle < ll_opt or np.allclose(ll_mle, ll_opt,
                                              atol=1e-15, rtol=1e-15)

    def test_fit_simple_non_random_data(self):
        data = np.array([1.0, 1.0, 3.0, 5.0, 8.0, 14.0])
        # with `floc` fixed to 6, scale should be 4.
        loc, scale = stats.laplace.fit(data, floc=6)
        assert_allclose(scale, 4, atol=1e-15, rtol=1e-15)
        # with `fscale` fixed to 6, loc should be 4.
        loc, scale = stats.laplace.fit(data, fscale=6)
        assert_allclose(loc, 4, atol=1e-15, rtol=1e-15)

    def test_sf_cdf_extremes(self):
        # These calculations should not generate warnings.
        x = 1000
        p0 = stats.laplace.cdf(-x)
        # The exact value is smaller than can be represented with
        # 64 bit floating point, so the exected result is 0.
        assert p0 == 0.0
        # The closest 64 bit floating point representation of the
        # exact value is 1.0.
        p1 = stats.laplace.cdf(x)
        assert p1 == 1.0

        p0 = stats.laplace.sf(x)
        # The exact value is smaller than can be represented with
        # 64 bit floating point, so the exected result is 0.
        assert p0 == 0.0
        # The closest 64 bit floating point representation of the
        # exact value is 1.0.
        p1 = stats.laplace.sf(-x)
        assert p1 == 1.0

    def test_sf(self):
        x = 200
        p = stats.laplace.sf(x)
        assert_allclose(p, np.exp(-x)/2, rtol=1e-13)

    def test_isf(self):
        p = 1e-25
        x = stats.laplace.isf(p)
        assert_allclose(x, -np.log(2*p), rtol=1e-13)


class TestInvGamma:
    def test_invgamma_inf_gh_1866(self):
        # invgamma's moments are only finite for a>n
        # specific numbers checked w/ boost 1.54
        with warnings.catch_warnings():
            warnings.simplefilter('error', RuntimeWarning)
            mvsk = stats.invgamma.stats(a=19.31, moments='mvsk')
            expected = [0.05461496450, 0.0001723162534, 1.020362676,
                        2.055616582]
            assert_allclose(mvsk, expected)

            a = [1.1, 3.1, 5.6]
            mvsk = stats.invgamma.stats(a=a, moments='mvsk')
            expected = ([10., 0.476190476, 0.2173913043],       # mmm
                        [np.inf, 0.2061430632, 0.01312749422],  # vvv
                        [np.nan, 41.95235392, 2.919025532],     # sss
                        [np.nan, np.nan, 24.51923076])          # kkk
            for x, y in zip(mvsk, expected):
                assert_almost_equal(x, y)

    def test_cdf_ppf(self):
        # gh-6245
        x = np.logspace(-2.6, 0)
        y = stats.invgamma.cdf(x, 1)
        xx = stats.invgamma.ppf(y, 1)
        assert_allclose(x, xx)

    def test_sf_isf(self):
        # gh-6245
        if sys.maxsize > 2**32:
            x = np.logspace(2, 100)
        else:
            # Invgamme roundtrip on 32-bit systems has relative accuracy
            # ~1e-15 until x=1e+15, and becomes inf above x=1e+18
            x = np.logspace(2, 18)

        y = stats.invgamma.sf(x, 1)
        xx = stats.invgamma.isf(y, 1)
        assert_allclose(x, xx, rtol=1.0)


class TestF:
    def test_endpoints(self):
        # Compute the pdf at the left endpoint dst.a.
        data = [[stats.f, (2, 1), 1.0]]
        for _f, _args, _correct in data:
            ans = _f.pdf(_f.a, *_args)

        ans = [_f.pdf(_f.a, *_args) for _f, _args, _ in data]
        correct = [_correct_ for _f, _args, _correct_ in data]
        assert_array_almost_equal(ans, correct)

    def test_f_moments(self):
        # n-th moment of F distributions is only finite for n < dfd / 2
        m, v, s, k = stats.f.stats(11, 6.5, moments='mvsk')
        assert_(np.isfinite(m))
        assert_(np.isfinite(v))
        assert_(np.isfinite(s))
        assert_(not np.isfinite(k))

    def test_moments_warnings(self):
        # no warnings should be generated for dfd = 2, 4, 6, 8 (div by zero)
        with warnings.catch_warnings():
            warnings.simplefilter('error', RuntimeWarning)
            stats.f.stats(dfn=[11]*4, dfd=[2, 4, 6, 8], moments='mvsk')

    def test_stats_broadcast(self):
        dfn = np.array([[3], [11]])
        dfd = np.array([11, 12])
        m, v, s, k = stats.f.stats(dfn=dfn, dfd=dfd, moments='mvsk')
        m2 = [dfd / (dfd - 2)]*2
        assert_allclose(m, m2)
        v2 = 2 * dfd**2 * (dfn + dfd - 2) / dfn / (dfd - 2)**2 / (dfd - 4)
        assert_allclose(v, v2)
        s2 = ((2*dfn + dfd - 2) * np.sqrt(8*(dfd - 4)) /
              ((dfd - 6) * np.sqrt(dfn*(dfn + dfd - 2))))
        assert_allclose(s, s2)
        k2num = 12 * (dfn * (5*dfd - 22) * (dfn + dfd - 2) +
                      (dfd - 4) * (dfd - 2)**2)
        k2den = dfn * (dfd - 6) * (dfd - 8) * (dfn + dfd - 2)
        k2 = k2num / k2den
        assert_allclose(k, k2)


def test_rvgeneric_std():
    # Regression test for #1191
    assert_array_almost_equal(stats.t.std([5, 6]), [1.29099445, 1.22474487])


def test_moments_t():
    # regression test for #8786
    assert_equal(stats.t.stats(df=1, moments='mvsk'),
                 (np.inf, np.nan, np.nan, np.nan))
    assert_equal(stats.t.stats(df=1.01, moments='mvsk'),
                 (0.0, np.inf, np.nan, np.nan))
    assert_equal(stats.t.stats(df=2, moments='mvsk'),
                 (0.0, np.inf, np.nan, np.nan))
    assert_equal(stats.t.stats(df=2.01, moments='mvsk'),
                 (0.0, 2.01/(2.01-2.0), np.nan, np.inf))
    assert_equal(stats.t.stats(df=3, moments='sk'), (np.nan, np.inf))
    assert_equal(stats.t.stats(df=3.01, moments='sk'), (0.0, np.inf))
    assert_equal(stats.t.stats(df=4, moments='sk'), (0.0, np.inf))
    assert_equal(stats.t.stats(df=4.01, moments='sk'), (0.0, 6.0/(4.01 - 4.0)))


def test_t_entropy():
    df = [1, 2, 25, 100]
    # Expected values were computed with mpmath.
    expected = [2.5310242469692907, 1.9602792291600821,
                1.459327578078393, 1.4289633653182439]
    assert_allclose(stats.t.entropy(df), expected, rtol=1e-13)


class TestRvDiscrete:
    def setup_method(self):
        np.random.seed(1234)

    def test_rvs(self):
        states = [-1, 0, 1, 2, 3, 4]
        probability = [0.0, 0.3, 0.4, 0.0, 0.3, 0.0]
        samples = 1000
        r = stats.rv_discrete(name='sample', values=(states, probability))
        x = r.rvs(size=samples)
        assert_(isinstance(x, numpy.ndarray))

        for s, p in zip(states, probability):
            assert_(abs(sum(x == s)/float(samples) - p) < 0.05)

        x = r.rvs()
        assert_(isinstance(x, int))

    def test_entropy(self):
        # Basic tests of entropy.
        pvals = np.array([0.25, 0.45, 0.3])
        p = stats.rv_discrete(values=([0, 1, 2], pvals))
        expected_h = -sum(xlogy(pvals, pvals))
        h = p.entropy()
        assert_allclose(h, expected_h)

        p = stats.rv_discrete(values=([0, 1, 2], [1.0, 0, 0]))
        h = p.entropy()
        assert_equal(h, 0.0)

    def test_pmf(self):
        xk = [1, 2, 4]
        pk = [0.5, 0.3, 0.2]
        rv = stats.rv_discrete(values=(xk, pk))

        x = [[1., 4.],
             [3., 2]]
        assert_allclose(rv.pmf(x),
                        [[0.5, 0.2],
                         [0., 0.3]], atol=1e-14)

    def test_cdf(self):
        xk = [1, 2, 4]
        pk = [0.5, 0.3, 0.2]
        rv = stats.rv_discrete(values=(xk, pk))

        x_values = [-2, 1., 1.1, 1.5, 2.0, 3.0, 4, 5]
        expected = [0, 0.5, 0.5, 0.5, 0.8, 0.8, 1, 1]
        assert_allclose(rv.cdf(x_values), expected, atol=1e-14)

        # also check scalar arguments
        assert_allclose([rv.cdf(xx) for xx in x_values],
                        expected, atol=1e-14)

    def test_ppf(self):
        xk = [1, 2, 4]
        pk = [0.5, 0.3, 0.2]
        rv = stats.rv_discrete(values=(xk, pk))

        q_values = [0.1, 0.5, 0.6, 0.8, 0.9, 1.]
        expected = [1, 1, 2, 2, 4, 4]
        assert_allclose(rv.ppf(q_values), expected, atol=1e-14)

        # also check scalar arguments
        assert_allclose([rv.ppf(q) for q in q_values],
                        expected, atol=1e-14)

    def test_cdf_ppf_next(self):
        # copied and special cased from test_discrete_basic
        vals = ([1, 2, 4, 7, 8], [0.1, 0.2, 0.3, 0.3, 0.1])
        rv = stats.rv_discrete(values=vals)

        assert_array_equal(rv.ppf(rv.cdf(rv.xk[:-1]) + 1e-8),
                           rv.xk[1:])

    def test_multidimension(self):
        xk = np.arange(12).reshape((3, 4))
        pk = np.array([[0.1, 0.1, 0.15, 0.05],
                       [0.1, 0.1, 0.05, 0.05],
                       [0.1, 0.1, 0.05, 0.05]])
        rv = stats.rv_discrete(values=(xk, pk))

        assert_allclose(rv.expect(), np.sum(rv.xk * rv.pk), atol=1e-14)

    def test_bad_input(self):
        xk = [1, 2, 3]
        pk = [0.5, 0.5]
        assert_raises(ValueError, stats.rv_discrete, **dict(values=(xk, pk)))

        pk = [1, 2, 3]
        assert_raises(ValueError, stats.rv_discrete, **dict(values=(xk, pk)))

        xk = [1, 2, 3]
        pk = [0.5, 1.2, -0.7]
        assert_raises(ValueError, stats.rv_discrete, **dict(values=(xk, pk)))

        xk = [1, 2, 3, 4, 5]
        pk = [0.3, 0.3, 0.3, 0.3, -0.2]
        assert_raises(ValueError, stats.rv_discrete, **dict(values=(xk, pk)))

    def test_shape_rv_sample(self):
        # tests added for gh-9565

        # mismatch of 2d inputs
        xk, pk = np.arange(4).reshape((2, 2)), np.full((2, 3), 1/6)
        assert_raises(ValueError, stats.rv_discrete, **dict(values=(xk, pk)))

        # same number of elements, but shapes not compatible
        xk, pk = np.arange(6).reshape((3, 2)), np.full((2, 3), 1/6)
        assert_raises(ValueError, stats.rv_discrete, **dict(values=(xk, pk)))

        # same shapes => no error
        xk, pk = np.arange(6).reshape((3, 2)), np.full((3, 2), 1/6)
        assert_equal(stats.rv_discrete(values=(xk, pk)).pmf(0), 1/6)

    def test_expect1(self):
        xk = [1, 2, 4, 6, 7, 11]
        pk = [0.1, 0.2, 0.2, 0.2, 0.2, 0.1]
        rv = stats.rv_discrete(values=(xk, pk))

        assert_allclose(rv.expect(), np.sum(rv.xk * rv.pk), atol=1e-14)

    def test_expect2(self):
        # rv_sample should override _expect. Bug report from
        # https://stackoverflow.com/questions/63199792
        y = [200.0, 300.0, 400.0, 500.0, 600.0, 700.0, 800.0, 900.0, 1000.0,
             1100.0, 1200.0, 1300.0, 1400.0, 1500.0, 1600.0, 1700.0, 1800.0,
             1900.0, 2000.0, 2100.0, 2200.0, 2300.0, 2400.0, 2500.0, 2600.0,
             2700.0, 2800.0, 2900.0, 3000.0, 3100.0, 3200.0, 3300.0, 3400.0,
             3500.0, 3600.0, 3700.0, 3800.0, 3900.0, 4000.0, 4100.0, 4200.0,
             4300.0, 4400.0, 4500.0, 4600.0, 4700.0, 4800.0]

        py = [0.0004, 0.0, 0.0033, 0.006500000000000001, 0.0, 0.0,
              0.004399999999999999, 0.6862, 0.0, 0.0, 0.0,
              0.00019999999999997797, 0.0006000000000000449,
              0.024499999999999966, 0.006400000000000072,
              0.0043999999999999595, 0.019499999999999962,
              0.03770000000000007, 0.01759999999999995, 0.015199999999999991,
              0.018100000000000005, 0.04500000000000004, 0.0025999999999999357,
              0.0, 0.0041000000000001036, 0.005999999999999894,
              0.0042000000000000925, 0.0050000000000000044,
              0.0041999999999999815, 0.0004999999999999449,
              0.009199999999999986, 0.008200000000000096,
              0.0, 0.0, 0.0046999999999999265, 0.0019000000000000128,
              0.0006000000000000449, 0.02510000000000001, 0.0,
              0.007199999999999984, 0.0, 0.012699999999999934, 0.0, 0.0,
              0.008199999999999985, 0.005600000000000049, 0.0]

        rv = stats.rv_discrete(values=(y, py))

        # check the mean
        assert_allclose(rv.expect(), rv.mean(), atol=1e-14)
        assert_allclose(rv.expect(),
                        sum(v * w for v, w in zip(y, py)), atol=1e-14)

        # also check the second moment
        assert_allclose(rv.expect(lambda x: x**2),
                        sum(v**2 * w for v, w in zip(y, py)), atol=1e-14)


class TestSkewCauchy:
    def test_cauchy(self):
        x = np.linspace(-5, 5, 100)
        assert_array_almost_equal(stats.skewcauchy.pdf(x, a=0),
                                  stats.cauchy.pdf(x))
        assert_array_almost_equal(stats.skewcauchy.cdf(x, a=0),
                                  stats.cauchy.cdf(x))
        assert_array_almost_equal(stats.skewcauchy.ppf(x, a=0),
                                  stats.cauchy.ppf(x))

    def test_skewcauchy_R(self):
        # options(digits=16)
        # library(sgt)
        # # lmbda, x contain the values generated for a, x below
        # lmbda <- c(0.0976270078546495, 0.430378732744839, 0.2055267521432877,
        #            0.0897663659937937, -0.15269040132219, 0.2917882261333122,
        #            -0.12482557747462, 0.7835460015641595, 0.9273255210020589,
        #            -0.2331169623484446)
        # x <- c(2.917250380826646, 0.2889491975290444, 0.6804456109393229,
        #        4.25596638292661, -4.289639418021131, -4.1287070029845925,
        #        -4.797816025596743, 3.32619845547938, 2.7815675094985046,
        #        3.700121482468191)
        # pdf = dsgt(x, mu=0, lambda=lambda, sigma=1, q=1/2, mean.cent=FALSE,
        #            var.adj = sqrt(2))
        # cdf = psgt(x, mu=0, lambda=lambda, sigma=1, q=1/2, mean.cent=FALSE,
        #            var.adj = sqrt(2))
        # qsgt(cdf, mu=0, lambda=lambda, sigma=1, q=1/2, mean.cent=FALSE,
        #      var.adj = sqrt(2))

        np.random.seed(0)
        a = np.random.rand(10) * 2 - 1
        x = np.random.rand(10) * 10 - 5
        pdf = [0.039473975217333909, 0.305829714049903223, 0.24140158118994162,
               0.019585772402693054, 0.021436553695989482, 0.00909817103867518,
               0.01658423410016873, 0.071083288030394126, 0.103250045941454524,
               0.013110230778426242]
        cdf = [0.87426677718213752, 0.37556468910780882, 0.59442096496538066,
               0.91304659850890202, 0.09631964100300605, 0.03829624330921733,
               0.08245240578402535, 0.72057062945510386, 0.62826415852515449,
               0.95011308463898292]
        assert_allclose(stats.skewcauchy.pdf(x, a), pdf)
        assert_allclose(stats.skewcauchy.cdf(x, a), cdf)
        assert_allclose(stats.skewcauchy.ppf(cdf, a), x)


class TestSkewNorm:
    def setup_method(self):
        self.rng = check_random_state(1234)

    def test_normal(self):
        # When the skewness is 0 the distribution is normal
        x = np.linspace(-5, 5, 100)
        assert_array_almost_equal(stats.skewnorm.pdf(x, a=0),
                                  stats.norm.pdf(x))

    def test_rvs(self):
        shape = (3, 4, 5)
        x = stats.skewnorm.rvs(a=0.75, size=shape, random_state=self.rng)
        assert_equal(shape, x.shape)

        x = stats.skewnorm.rvs(a=-3, size=shape, random_state=self.rng)
        assert_equal(shape, x.shape)

    def test_moments(self):
        X = stats.skewnorm.rvs(a=4, size=int(1e6), loc=5, scale=2,
                               random_state=self.rng)
        expected = [np.mean(X), np.var(X), stats.skew(X), stats.kurtosis(X)]
        computed = stats.skewnorm.stats(a=4, loc=5, scale=2, moments='mvsk')
        assert_array_almost_equal(computed, expected, decimal=2)

        X = stats.skewnorm.rvs(a=-4, size=int(1e6), loc=5, scale=2,
                               random_state=self.rng)
        expected = [np.mean(X), np.var(X), stats.skew(X), stats.kurtosis(X)]
        computed = stats.skewnorm.stats(a=-4, loc=5, scale=2, moments='mvsk')
        assert_array_almost_equal(computed, expected, decimal=2)

    def test_cdf_large_x(self):
        # Regression test for gh-7746.
        # The x values are large enough that the closest 64 bit floating
        # point representation of the exact CDF is 1.0.
        p = stats.skewnorm.cdf([10, 20, 30], -1)
        assert_allclose(p, np.ones(3), rtol=1e-14)
        p = stats.skewnorm.cdf(25, 2.5)
        assert_allclose(p, 1.0, rtol=1e-14)

    def test_cdf_sf_small_values(self):
        # Triples are [x, a, cdf(x, a)].  These values were computed
        # using CDF[SkewNormDistribution[0, 1, a], x] in Wolfram Alpha.
        cdfvals = [
            [-8, 1, 3.870035046664392611e-31],
            [-4, 2, 8.1298399188811398e-21],
            [-2, 5, 1.55326826787106273e-26],
            [-9, -1, 2.257176811907681295e-19],
            [-10, -4, 1.523970604832105213e-23],
        ]
        for x, a, cdfval in cdfvals:
            p = stats.skewnorm.cdf(x, a)
            assert_allclose(p, cdfval, rtol=1e-8)
            # For the skew normal distribution, sf(-x, -a) = cdf(x, a).
            p = stats.skewnorm.sf(-x, -a)
            assert_allclose(p, cdfval, rtol=1e-8)


class TestExpon:
    def test_zero(self):
        assert_equal(stats.expon.pdf(0), 1)

    def test_tail(self):  # Regression test for ticket 807
        assert_equal(stats.expon.cdf(1e-18), 1e-18)
        assert_equal(stats.expon.isf(stats.expon.sf(40)), 40)

    def test_nan_raises_error(self):
        # see gh-issue 10300
        x = np.array([1.6483, 2.7169, 2.4667, 1.1791, 3.5433, np.nan])
        assert_raises(RuntimeError, stats.expon.fit, x)

    def test_inf_raises_error(self):
        # see gh-issue 10300
        x = np.array([1.6483, 2.7169, 2.4667, 1.1791, 3.5433, np.inf])
        assert_raises(RuntimeError, stats.expon.fit, x)


class TestNorm:
    def test_nan_raises_error(self):
        # see gh-issue 10300
        x = np.array([1.6483, 2.7169, 2.4667, 1.1791, 3.5433, np.nan])
        assert_raises(RuntimeError, stats.norm.fit, x)

    def test_inf_raises_error(self):
        # see gh-issue 10300
        x = np.array([1.6483, 2.7169, 2.4667, 1.1791, 3.5433, np.inf])
        assert_raises(RuntimeError, stats.norm.fit, x)

    def test_bad_keyword_arg(self):
        x = [1, 2, 3]
        assert_raises(TypeError, stats.norm.fit, x, plate="shrimp")


class TestUniform:
    """gh-10300"""
    def test_nan_raises_error(self):
        # see gh-issue 10300
        x = np.array([1.6483, 2.7169, 2.4667, 1.1791, 3.5433, np.nan])
        assert_raises(RuntimeError, stats.uniform.fit, x)

    def test_inf_raises_error(self):
        # see gh-issue 10300
        x = np.array([1.6483, 2.7169, 2.4667, 1.1791, 3.5433, np.inf])
        assert_raises(RuntimeError, stats.uniform.fit, x)


class TestExponNorm:
    def test_moments(self):
        # Some moment test cases based on non-loc/scaled formula
        def get_moms(lam, sig, mu):
            # See wikipedia for these formulae
            #  where it is listed as an exponentially modified gaussian
            opK2 = 1.0 + 1 / (lam*sig)**2
            exp_skew = 2 / (lam * sig)**3 * opK2**(-1.5)
            exp_kurt = 6.0 * (1 + (lam * sig)**2)**(-2)
            return [mu + 1/lam, sig*sig + 1.0/(lam*lam), exp_skew, exp_kurt]

        mu, sig, lam = 0, 1, 1
        K = 1.0 / (lam * sig)
        sts = stats.exponnorm.stats(K, loc=mu, scale=sig, moments='mvsk')
        assert_almost_equal(sts, get_moms(lam, sig, mu))
        mu, sig, lam = -3, 2, 0.1
        K = 1.0 / (lam * sig)
        sts = stats.exponnorm.stats(K, loc=mu, scale=sig, moments='mvsk')
        assert_almost_equal(sts, get_moms(lam, sig, mu))
        mu, sig, lam = 0, 3, 1
        K = 1.0 / (lam * sig)
        sts = stats.exponnorm.stats(K, loc=mu, scale=sig, moments='mvsk')
        assert_almost_equal(sts, get_moms(lam, sig, mu))
        mu, sig, lam = -5, 11, 3.5
        K = 1.0 / (lam * sig)
        sts = stats.exponnorm.stats(K, loc=mu, scale=sig, moments='mvsk')
        assert_almost_equal(sts, get_moms(lam, sig, mu))

    def test_nan_raises_error(self):
        # see gh-issue 10300
        x = np.array([1.6483, 2.7169, 2.4667, 1.1791, 3.5433, np.nan])
        assert_raises(RuntimeError, stats.exponnorm.fit, x, floc=0, fscale=1)

    def test_inf_raises_error(self):
        # see gh-issue 10300
        x = np.array([1.6483, 2.7169, 2.4667, 1.1791, 3.5433, np.inf])
        assert_raises(RuntimeError, stats.exponnorm.fit, x, floc=0, fscale=1)

    def test_extremes_x(self):
        # Test for extreme values against overflows
        assert_almost_equal(stats.exponnorm.pdf(-900, 1), 0.0)
        assert_almost_equal(stats.exponnorm.pdf(+900, 1), 0.0)
        assert_almost_equal(stats.exponnorm.pdf(-900, 0.01), 0.0)
        assert_almost_equal(stats.exponnorm.pdf(+900, 0.01), 0.0)

    # Expected values for the PDF were computed with mpmath, with
    # the following function, and with mpmath.mp.dps = 50.
    #
    #   def exponnorm_stdpdf(x, K):
    #       x = mpmath.mpf(x)
    #       K = mpmath.mpf(K)
    #       t1 = mpmath.exp(1/(2*K**2) - x/K)
    #       erfcarg = -(x - 1/K)/mpmath.sqrt(2)
    #       t2 = mpmath.erfc(erfcarg)
    #       return t1 * t2 / (2*K)
    #
    @pytest.mark.parametrize('x, K, expected',
                             [(20, 0.01, 6.90010764753618e-88),
                              (1, 0.01, 0.24438994313247364),
                              (-1, 0.01, 0.23955149623472075),
                              (-20, 0.01, 4.6004708690125477e-88),
                              (10, 1, 7.48518298877006e-05),
                              (10, 10000, 9.990005048283775e-05)])
    def test_std_pdf(self, x, K, expected):
        assert_allclose(stats.exponnorm.pdf(x, K), expected, rtol=1e-12)

    # Expected values for the CDF were computed with mpmath using
    # the following function and with mpmath.mp.dps = 60:
    #
    #   def mp_exponnorm_cdf(x, K, loc=0, scale=1):
    #       x = mpmath.mpf(x)
    #       K = mpmath.mpf(K)
    #       loc = mpmath.mpf(loc)
    #       scale = mpmath.mpf(scale)
    #       z = (x - loc)/scale
    #       return (mpmath.ncdf(z)
    #               - mpmath.exp((1/(2*K) - z)/K)*mpmath.ncdf(z - 1/K))
    #
    @pytest.mark.parametrize('x, K, scale, expected',
                             [[0, 0.01, 1, 0.4960109760186432],
                              [-5, 0.005, 1, 2.7939945412195734e-07],
                              [-1e4, 0.01, 100, 0.0],
                              [-1e4, 0.01, 1000, 6.920401854427357e-24],
                              [5, 0.001, 1, 0.9999997118542392]])
    def test_cdf_small_K(self, x, K, scale, expected):
        p = stats.exponnorm.cdf(x, K, scale=scale)
        if expected == 0.0:
            assert p == 0.0
        else:
            assert_allclose(p, expected, rtol=1e-13)

    # Expected values for the SF were computed with mpmath using
    # the following function and with mpmath.mp.dps = 60:
    #
    #   def mp_exponnorm_sf(x, K, loc=0, scale=1):
    #       x = mpmath.mpf(x)
    #       K = mpmath.mpf(K)
    #       loc = mpmath.mpf(loc)
    #       scale = mpmath.mpf(scale)
    #       z = (x - loc)/scale
    #       return (mpmath.ncdf(-z)
    #               + mpmath.exp((1/(2*K) - z)/K)*mpmath.ncdf(z - 1/K))
    #
    @pytest.mark.parametrize('x, K, scale, expected',
                             [[10, 0.01, 1, 8.474702916146657e-24],
                              [2, 0.005, 1, 0.02302280664231312],
                              [5, 0.005, 0.5, 8.024820681931086e-24],
                              [10, 0.005, 0.5, 3.0603340062892486e-89],
                              [20, 0.005, 0.5, 0.0],
                              [-3, 0.001, 1, 0.9986545205566117]])
    def test_sf_small_K(self, x, K, scale, expected):
        p = stats.exponnorm.sf(x, K, scale=scale)
        if expected == 0.0:
            assert p == 0.0
        else:
            assert_allclose(p, expected, rtol=5e-13)


class TestGenExpon:
    def test_pdf_unity_area(self):
        from scipy.integrate import simps
        # PDF should integrate to one
        p = stats.genexpon.pdf(numpy.arange(0, 10, 0.01), 0.5, 0.5, 2.0)
        assert_almost_equal(simps(p, dx=0.01), 1, 1)

    def test_cdf_bounds(self):
        # CDF should always be positive
        cdf = stats.genexpon.cdf(numpy.arange(0, 10, 0.01), 0.5, 0.5, 2.0)
        assert_(numpy.all((0 <= cdf) & (cdf <= 1)))

    def test_sf_tail(self):
        # Expected value computed with mpmath. This script
        #     import mpmath
        #     mpmath.mp.dps = 80
        #     x = mpmath.mpf('15.0')
        #     a = mpmath.mpf('1.0')
        #     b = mpmath.mpf('2.0')
        #     c = mpmath.mpf('1.5')
        #     print(float(mpmath.exp((-a-b)*x + (b/c)*-mpmath.expm1(-c*x))))
        # prints
        #     1.0859444834514553e-19
        s = stats.genexpon.sf(15, 1, 2, 1.5)
        assert_allclose(s, 1.0859444834514553e-19, rtol=1e-13)


class TestExponpow:
    def test_tail(self):
        assert_almost_equal(stats.exponpow.cdf(1e-10, 2.), 1e-20)
        assert_almost_equal(stats.exponpow.isf(stats.exponpow.sf(5, .8), .8),
                            5)


class TestSkellam:
    def test_pmf(self):
        # comparison to R
        k = numpy.arange(-10, 15)
        mu1, mu2 = 10, 5
        skpmfR = numpy.array(
                   [4.2254582961926893e-005, 1.1404838449648488e-004,
                    2.8979625801752660e-004, 6.9177078182101231e-004,
                    1.5480716105844708e-003, 3.2412274963433889e-003,
                    6.3373707175123292e-003, 1.1552351566696643e-002,
                    1.9606152375042644e-002, 3.0947164083410337e-002,
                    4.5401737566767360e-002, 6.1894328166820688e-002,
                    7.8424609500170578e-002, 9.2418812533573133e-002,
                    1.0139793148019728e-001, 1.0371927988298846e-001,
                    9.9076583077406091e-002, 8.8546660073089561e-002,
                    7.4187842052486810e-002, 5.8392772862200251e-002,
                    4.3268692953013159e-002, 3.0248159818374226e-002,
                    1.9991434305603021e-002, 1.2516877303301180e-002,
                    7.4389876226229707e-003])

        assert_almost_equal(stats.skellam.pmf(k, mu1, mu2), skpmfR, decimal=15)

    def test_cdf(self):
        # comparison to R, only 5 decimals
        k = numpy.arange(-10, 15)
        mu1, mu2 = 10, 5
        skcdfR = numpy.array(
                   [6.4061475386192104e-005, 1.7810985988267694e-004,
                    4.6790611790020336e-004, 1.1596768997212152e-003,
                    2.7077485103056847e-003, 5.9489760066490718e-003,
                    1.2286346724161398e-002, 2.3838698290858034e-002,
                    4.3444850665900668e-002, 7.4392014749310995e-002,
                    1.1979375231607835e-001, 1.8168808048289900e-001,
                    2.6011268998306952e-001, 3.5253150251664261e-001,
                    4.5392943399683988e-001, 5.5764871387982828e-001,
                    6.5672529695723436e-001, 7.4527195703032389e-001,
                    8.1945979908281064e-001, 8.7785257194501087e-001,
                    9.2112126489802404e-001, 9.5136942471639818e-001,
                    9.7136085902200120e-001, 9.8387773632530240e-001,
                    9.9131672394792536e-001])

        assert_almost_equal(stats.skellam.cdf(k, mu1, mu2), skcdfR, decimal=5)


class TestLognorm:
    def test_pdf(self):
        # Regression test for Ticket #1471: avoid nan with 0/0 situation
        # Also make sure there are no warnings at x=0, cf gh-5202
        with warnings.catch_warnings():
            warnings.simplefilter('error', RuntimeWarning)
            pdf = stats.lognorm.pdf([0, 0.5, 1], 1)
            assert_array_almost_equal(pdf, [0.0, 0.62749608, 0.39894228])

    def test_logcdf(self):
        # Regression test for gh-5940: sf et al would underflow too early
        x2, mu, sigma = 201.68, 195, 0.149
        assert_allclose(stats.lognorm.sf(x2-mu, s=sigma),
                        stats.norm.sf(np.log(x2-mu)/sigma))
        assert_allclose(stats.lognorm.logsf(x2-mu, s=sigma),
                        stats.norm.logsf(np.log(x2-mu)/sigma))


class TestBeta:
    def test_logpdf(self):
        # Regression test for Ticket #1326: avoid nan with 0*log(0) situation
        logpdf = stats.beta.logpdf(0, 1, 0.5)
        assert_almost_equal(logpdf, -0.69314718056)
        logpdf = stats.beta.logpdf(0, 0.5, 1)
        assert_almost_equal(logpdf, np.inf)

    def test_logpdf_ticket_1866(self):
        alpha, beta = 267, 1472
        x = np.array([0.2, 0.5, 0.6])
        b = stats.beta(alpha, beta)
        assert_allclose(b.logpdf(x).sum(), -1201.699061824062)
        assert_allclose(b.pdf(x), np.exp(b.logpdf(x)))

    def test_fit_bad_keyword_args(self):
        x = [0.1, 0.5, 0.6]
        assert_raises(TypeError, stats.beta.fit, x, floc=0, fscale=1,
                      plate="shrimp")

    def test_fit_duplicated_fixed_parameter(self):
        # At most one of 'f0', 'fa' or 'fix_a' can be given to the fit method.
        # More than one raises a ValueError.
        x = [0.1, 0.5, 0.6]
        assert_raises(ValueError, stats.beta.fit, x, fa=0.5, fix_a=0.5)


class TestBetaPrime:
    def test_logpdf(self):
        alpha, beta = 267, 1472
        x = np.array([0.2, 0.5, 0.6])
        b = stats.betaprime(alpha, beta)
        assert_(np.isfinite(b.logpdf(x)).all())
        assert_allclose(b.pdf(x), np.exp(b.logpdf(x)))

    def test_cdf(self):
        # regression test for gh-4030: Implementation of
        # scipy.stats.betaprime.cdf()
        x = stats.betaprime.cdf(0, 0.2, 0.3)
        assert_equal(x, 0.0)

        alpha, beta = 267, 1472
        x = np.array([0.2, 0.5, 0.6])
        cdfs = stats.betaprime.cdf(x, alpha, beta)
        assert_(np.isfinite(cdfs).all())

        # check the new cdf implementation vs generic one:
        gen_cdf = stats.rv_continuous._cdf_single
        cdfs_g = [gen_cdf(stats.betaprime, val, alpha, beta) for val in x]
        assert_allclose(cdfs, cdfs_g, atol=0, rtol=2e-12)


class TestGamma:
    def test_pdf(self):
        # a few test cases to compare with R
        pdf = stats.gamma.pdf(90, 394, scale=1./5)
        assert_almost_equal(pdf, 0.002312341)

        pdf = stats.gamma.pdf(3, 10, scale=1./5)
        assert_almost_equal(pdf, 0.1620358)

    def test_logpdf(self):
        # Regression test for Ticket #1326: cornercase avoid nan with 0*log(0)
        # situation
        logpdf = stats.gamma.logpdf(0, 1)
        assert_almost_equal(logpdf, 0)

    def test_fit_bad_keyword_args(self):
        x = [0.1, 0.5, 0.6]
        assert_raises(TypeError, stats.gamma.fit, x, floc=0, plate="shrimp")

    def test_isf(self):
        # Test cases for when the probability is very small. See gh-13664.
        # The expected values can be checked with mpmath.  With mpmath,
        # the survival function sf(x, k) can be computed as
        #
        #     mpmath.gammainc(k, x, mpmath.inf, regularized=True)
        #
        # Here we have:
        #
        # >>> mpmath.mp.dps = 60
        # >>> float(mpmath.gammainc(1, 39.14394658089878, mpmath.inf,
        # ...                       regularized=True))
        # 9.99999999999999e-18
        # >>> float(mpmath.gammainc(100, 330.6557590436547, mpmath.inf,
        #                           regularized=True))
        # 1.000000000000028e-50
        #
        assert np.isclose(stats.gamma.isf(1e-17, 1),
                          39.14394658089878, atol=1e-14)
        assert np.isclose(stats.gamma.isf(1e-50, 100),
                          330.6557590436547, atol=1e-13)


class TestChi2:
    # regression tests after precision improvements, ticket:1041, not verified
    def test_precision(self):
        assert_almost_equal(stats.chi2.pdf(1000, 1000), 8.919133934753128e-003,
                            decimal=14)
        assert_almost_equal(stats.chi2.pdf(100, 100), 0.028162503162596778,
                            decimal=14)

    def test_ppf(self):
        # Expected values computed with mpmath.
        df = 4.8
        x = stats.chi2.ppf(2e-47, df)
        assert_allclose(x, 1.098472479575179840604902808e-19, rtol=1e-10)
        x = stats.chi2.ppf(0.5, df)
        assert_allclose(x, 4.15231407598589358660093156, rtol=1e-10)

        df = 13
        x = stats.chi2.ppf(2e-77, df)
        assert_allclose(x, 1.0106330688195199050507943e-11, rtol=1e-10)
        x = stats.chi2.ppf(0.1, df)
        assert_allclose(x, 7.041504580095461859307179763, rtol=1e-10)


class TestGumbelL:
    # gh-6228
    def test_cdf_ppf(self):
        x = np.linspace(-100, -4)
        y = stats.gumbel_l.cdf(x)
        xx = stats.gumbel_l.ppf(y)
        assert_allclose(x, xx)

    def test_logcdf_logsf(self):
        x = np.linspace(-100, -4)
        y = stats.gumbel_l.logcdf(x)
        z = stats.gumbel_l.logsf(x)
        u = np.exp(y)
        v = -special.expm1(z)
        assert_allclose(u, v)

    def test_sf_isf(self):
        x = np.linspace(-20, 5)
        y = stats.gumbel_l.sf(x)
        xx = stats.gumbel_l.isf(y)
        assert_allclose(x, xx)


class TestGumbelR:

    def test_sf(self):
        # Expected value computed with mpmath:
        #   >>> import mpmath
        #   >>> mpmath.mp.dps = 40
        #   >>> float(mpmath.mp.one - mpmath.exp(-mpmath.exp(-50)))
        #   1.9287498479639178e-22
        assert_allclose(stats.gumbel_r.sf(50), 1.9287498479639178e-22,
                        rtol=1e-14)

    def test_isf(self):
        # Expected value computed with mpmath:
        #   >>> import mpmath
        #   >>> mpmath.mp.dps = 40
        #   >>> float(-mpmath.log(-mpmath.log(mpmath.mp.one - 1e-17)))
        #   39.14394658089878
        assert_allclose(stats.gumbel_r.isf(1e-17), 39.14394658089878,
                        rtol=1e-14)


class TestLevyStable:

    def test_fit(self):
        # construct data to have percentiles that match
        # example in McCulloch 1986.
        x = [-.05413, -.05413,
             0., 0., 0., 0.,
             .00533, .00533, .00533, .00533, .00533,
             .03354, .03354, .03354, .03354, .03354,
             .05309, .05309, .05309, .05309, .05309]
        alpha1, beta1, loc1, scale1 = stats.levy_stable._fitstart(x)
        assert_allclose(alpha1, 1.48, rtol=0, atol=0.01)
        assert_almost_equal(beta1, -.22, 2)
        assert_almost_equal(scale1, 0.01717, 4)
        # to 2 dps due to rounding error in McCulloch86
        assert_almost_equal(loc1, 0.00233, 2)

        # cover alpha=2 scenario
        x2 = x + [.05309, .05309, .05309, .05309, .05309]
        alpha2, beta2, loc2, scale2 = stats.levy_stable._fitstart(x2)
        assert_equal(alpha2, 2)
        assert_equal(beta2, -1)
        assert_almost_equal(scale2, .02503, 4)
        assert_almost_equal(loc2, .03354, 4)

    @pytest.mark.slow
    def test_pdf_nolan_samples(self):
        """ Test pdf values against Nolan's stablec.exe output
            see - http://fs2.american.edu/jpnolan/www/stable/stable.html

            There's a known limitation of Nolan's executable for alpha < 0.2.

            Repeat following with beta = -1, -.5, 0, .5 and 1
                stablec.exe <<
                1 # pdf
                1 # Nolan S equivalent to S0 in scipy
                .25,2,.25 # alpha
                -1,-1,0 # beta
                -10,10,1 # x
                1,0 # gamma, delta
                2 # output file
        """
        fn = os.path.abspath(os.path.join(os.path.dirname(__file__),
                                          'data/stable-pdf-sample-data.npy'))
        data = np.load(fn)

        data = np.core.records.fromarrays(data.T, names='x,p,alpha,beta')

        # support numpy 1.8.2 for travis
        npisin = np.isin if hasattr(np, "isin") else np.in1d

        tests = [
            # best selects
            ['best', None, 8, None],

            # quadrature is accurate for most alpha except 0.25; perhaps
            # limitation of Nolan stablec?
            # we reduce size of x to speed up computation as numerical
            # integration slow.
            ['quadrature', None, 8,
             lambda r: ((r['alpha'] > 0.25) &
                        (npisin(r['x'], [-10, -5, 0, 5, 10])))],

            # zolatarev is accurate except at alpha==1, beta != 0
            ['zolotarev', None, 8, lambda r: r['alpha'] != 1],
            ['zolotarev', None, 8,
             lambda r: (r['alpha'] == 1) & (r['beta'] == 0)],
            ['zolotarev', None, 1,
             lambda r: (r['alpha'] == 1) & (r['beta'] != 0)],

            # fft accuracy reduces as alpha decreases, fails at low values of
            # alpha and x=0
            ['fft', 0, 4, lambda r: r['alpha'] > 1],
            ['fft', 0, 3, lambda r: (r['alpha'] < 1) & (r['alpha'] > 0.25)],
            # not useful here
            ['fft', 0, 1, lambda r: (r['alpha'] == 0.25) & (r['x'] != 0)],
        ]
        for ix, (default_method, fft_min_points,
                 decimal_places, filter_func) in enumerate(tests):
            stats.levy_stable.pdf_default_method = default_method
            stats.levy_stable.pdf_fft_min_points_threshold = fft_min_points
            subdata = (data[filter_func(data)] if filter_func is not None else
                       data)
            with suppress_warnings() as sup:
                sup.record(RuntimeWarning,
                           "Density calculation unstable for alpha=1 "
                           "and beta!=0.*")
                sup.record(RuntimeWarning,
                           "Density calculations experimental for FFT "
                           "method.*")
                p = stats.levy_stable.pdf(subdata['x'], subdata['alpha'],
                                          subdata['beta'], scale=1, loc=0)
                subdata2 = rec_append_fields(subdata, 'calc', p)
                padiff = np.abs(p-subdata['p'])
                failures = subdata2[(padiff >= 1.5*10.**(-decimal_places)) |
                                    np.isnan(p)]
                assert_almost_equal(p, subdata['p'], decimal_places,
                                    ("pdf test %s failed with method '%s'\n%s"
                                     % (ix, default_method, failures)),
                                    verbose=False)

    @pytest.mark.slow
    def test_cdf_nolan_samples(self):
        """ Test cdf values against Nolan's stablec.exe output
            see - http://fs2.american.edu/jpnolan/www/stable/stable.html

            There's a known limitation of Nolan's executable for alpha < 0.2.

            Repeat following with beta = -1, -.5, 0, .5 and 1
                stablec.exe <<
                2 # cdf
                1 # Nolan S equivalent to S0 in scipy
                .25,2,.25 # alpha
                -1,-1,0 # beta
                -10,10,1 # x
                1,0 # gamma, delta
                2 # output file
        """
        fn = os.path.abspath(os.path.join(os.path.dirname(__file__),
                                          'data/stable-cdf-sample-data.npy'))
        data = np.load(fn)

        data = np.core.records.fromarrays(data.T, names='x,p,alpha,beta')

        tests = [
            # zolatarev is accurate for all values
            ['zolotarev', None, 8, None],

            # fft accuracy poor, very poor alpha < 1
            ['fft', 0, 2, lambda r: r['alpha'] > 1],
        ]
        for ix, (default_method, fft_min_points, decimal_places,
                 filter_func) in enumerate(tests):
            stats.levy_stable.pdf_default_method = default_method
            stats.levy_stable.pdf_fft_min_points_threshold = fft_min_points
            subdata = (data[filter_func(data)] if filter_func is not None else
                       data)
            with suppress_warnings() as sup:
                sup.record(RuntimeWarning, 'FFT method is considered ' +
                           'experimental for cumulative distribution ' +
                           'function evaluations.*')
                p = stats.levy_stable.cdf(subdata['x'], subdata['alpha'],
                                          subdata['beta'], scale=1, loc=0)
                subdata2 = rec_append_fields(subdata, 'calc', p)
                padiff = np.abs(p - subdata['p'])
                failures = subdata2[(padiff >= 1.5*10.**(-decimal_places)) |
                                    np.isnan(p)]
                assert_almost_equal(p, subdata['p'], decimal_places,
                                    ("cdf test %s failed with method '%s'\n%s"
                                     % (ix, default_method, failures)),
                                    verbose=False)

    def test_pdf_alpha_equals_one_beta_non_zero(self):
        """
        sample points extracted from Tables and Graphs of Stable Probability
        Density Functions - Donald R Holt - 1973 - p 187.
        """
        xs = np.array([0, 0, 0, 0,
                       1, 1, 1, 1,
                       2, 2, 2, 2,
                       3, 3, 3, 3,
                       4, 4, 4, 4])
        density = np.array([.3183, .3096, .2925, .2622,
                            .1591, .1587, .1599, .1635,
                            .0637, .0729, .0812, .0955,
                            .0318, .0390, .0458, .0586,
                            .0187, .0236, .0285, .0384])
        betas = np.array([0, .25, .5, 1,
                          0, .25, .5, 1,
                          0, .25, .5, 1,
                          0, .25, .5, 1,
                          0, .25, .5, 1])

        tests = [
            ['quadrature', None, 4],
            ['zolotarev', None, 1],
        ]

        with np.errstate(all='ignore'), suppress_warnings() as sup:
            sup.filter(category=RuntimeWarning,
                       message="Density calculation unstable.*")
            for default_method, fft_min_points, decimal_places in tests:
                stats.levy_stable.pdf_default_method = default_method
                stats.levy_stable.pdf_fft_min_points_threshold = fft_min_points
                pdf = stats.levy_stable.pdf(xs, 1, betas, scale=1, loc=0)
                assert_almost_equal(pdf, density, decimal_places,
                                    default_method)

    def test_stats(self):
        param_sets = [
            [(1.48, -.22, 0, 1), (0, np.inf, np.NaN, np.NaN)],
            [(2, .9, 10, 1.5), (10, 4.5, 0, 0)]
        ]
        for args, exp_stats in param_sets:
            calc_stats = stats.levy_stable.stats(args[0], args[1],
                                                 loc=args[2], scale=args[3],
                                                 moments='mvsk')
            assert_almost_equal(calc_stats, exp_stats)


class TestArrayArgument:  # test for ticket:992
    def setup_method(self):
        np.random.seed(1234)

    def test_noexception(self):
        rvs = stats.norm.rvs(loc=(np.arange(5)), scale=np.ones(5),
                             size=(10, 5))
        assert_equal(rvs.shape, (10, 5))


class TestDocstring:
    def test_docstrings(self):
        # See ticket #761
        if stats.rayleigh.__doc__ is not None:
            assert_("rayleigh" in stats.rayleigh.__doc__.lower())
        if stats.bernoulli.__doc__ is not None:
            assert_("bernoulli" in stats.bernoulli.__doc__.lower())

    def test_no_name_arg(self):
        # If name is not given, construction shouldn't fail.  See #1508.
        stats.rv_continuous()
        stats.rv_discrete()


class TestEntropy:
    def test_entropy_positive(self):
        # See ticket #497
        pk = [0.5, 0.2, 0.3]
        qk = [0.1, 0.25, 0.65]
        eself = stats.entropy(pk, pk)
        edouble = stats.entropy(pk, qk)
        assert_(0.0 == eself)
        assert_(edouble >= 0.0)

    def test_entropy_base(self):
        pk = np.ones(16, float)
        S = stats.entropy(pk, base=2.)
        assert_(abs(S - 4.) < 1.e-5)

        qk = np.ones(16, float)
        qk[:8] = 2.
        S = stats.entropy(pk, qk)
        S2 = stats.entropy(pk, qk, base=2.)
        assert_(abs(S/S2 - np.log(2.)) < 1.e-5)

    def test_entropy_zero(self):
        # Test for PR-479
        assert_almost_equal(stats.entropy([0, 1, 2]), 0.63651416829481278,
                            decimal=12)

    def test_entropy_2d(self):
        pk = [[0.1, 0.2], [0.6, 0.3], [0.3, 0.5]]
        qk = [[0.2, 0.1], [0.3, 0.6], [0.5, 0.3]]
        assert_array_almost_equal(stats.entropy(pk, qk),
                                  [0.1933259, 0.18609809])

    def test_entropy_2d_zero(self):
        pk = [[0.1, 0.2], [0.6, 0.3], [0.3, 0.5]]
        qk = [[0.0, 0.1], [0.3, 0.6], [0.5, 0.3]]
        assert_array_almost_equal(stats.entropy(pk, qk),
                                  [np.inf, 0.18609809])

        pk[0][0] = 0.0
        assert_array_almost_equal(stats.entropy(pk, qk),
                                  [0.17403988, 0.18609809])

    def test_entropy_base_2d_nondefault_axis(self):
        pk = [[0.1, 0.2], [0.6, 0.3], [0.3, 0.5]]
        assert_array_almost_equal(stats.entropy(pk, axis=1),
                                  [0.63651417, 0.63651417, 0.66156324])

    def test_entropy_2d_nondefault_axis(self):
        pk = [[0.1, 0.2], [0.6, 0.3], [0.3, 0.5]]
        qk = [[0.2, 0.1], [0.3, 0.6], [0.5, 0.3]]
        assert_array_almost_equal(stats.entropy(pk, qk, axis=1),
                                  [0.231049, 0.231049, 0.127706])

    def test_entropy_raises_value_error(self):
        pk = [[0.1, 0.2], [0.6, 0.3], [0.3, 0.5]]
        qk = [[0.1, 0.2], [0.6, 0.3]]
        assert_raises(ValueError, stats.entropy, pk, qk)

    def test_base_entropy_with_axis_0_is_equal_to_default(self):
        pk = [[0.1, 0.2], [0.6, 0.3], [0.3, 0.5]]
        assert_array_almost_equal(stats.entropy(pk, axis=0),
                                  stats.entropy(pk))

    def test_entropy_with_axis_0_is_equal_to_default(self):
        pk = [[0.1, 0.2], [0.6, 0.3], [0.3, 0.5]]
        qk = [[0.2, 0.1], [0.3, 0.6], [0.5, 0.3]]
        assert_array_almost_equal(stats.entropy(pk, qk, axis=0),
                                  stats.entropy(pk, qk))

    def test_base_entropy_transposed(self):
        pk = np.array([[0.1, 0.2], [0.6, 0.3], [0.3, 0.5]])
        assert_array_almost_equal(stats.entropy(pk.T).T,
                                  stats.entropy(pk, axis=1))

    def test_entropy_transposed(self):
        pk = np.array([[0.1, 0.2], [0.6, 0.3], [0.3, 0.5]])
        qk = np.array([[0.2, 0.1], [0.3, 0.6], [0.5, 0.3]])
        assert_array_almost_equal(stats.entropy(pk.T, qk.T).T,
                                  stats.entropy(pk, qk, axis=1))


def TestArgsreduce():
    a = array([1, 3, 2, 1, 2, 3, 3])
    b, c = argsreduce(a > 1, a, 2)

    assert_array_equal(b, [3, 2, 2, 3, 3])
    assert_array_equal(c, [2, 2, 2, 2, 2])

    b, c = argsreduce(2 > 1, a, 2)
    assert_array_equal(b, a[0])
    assert_array_equal(c, [2])

    b, c = argsreduce(a > 0, a, 2)
    assert_array_equal(b, a)
    assert_array_equal(c, [2] * numpy.size(a))


class TestFitMethod:
    skip = ['ncf', 'ksone', 'kstwo']

    def setup_method(self):
        np.random.seed(1234)

    # skip these b/c deprecated, or only loc and scale arguments
    fitSkipNonFinite = ['expon', 'norm', 'uniform']

    @pytest.mark.parametrize('dist,args', distcont)
    def test_fit_w_non_finite_data_values(self, dist, args):
        """gh-10300"""
        if dist in self.fitSkipNonFinite:
            pytest.skip("%s fit known to fail or deprecated" % dist)
        x = np.array([1.6483, 2.7169, 2.4667, 1.1791, 3.5433, np.nan])
        y = np.array([1.6483, 2.7169, 2.4667, 1.1791, 3.5433, np.inf])
        distfunc = getattr(stats, dist)
        assert_raises(RuntimeError, distfunc.fit, x, floc=0, fscale=1)
        assert_raises(RuntimeError, distfunc.fit, y, floc=0, fscale=1)

    def test_fix_fit_2args_lognorm(self):
        # Regression test for #1551.
        np.random.seed(12345)
        with np.errstate(all='ignore'):
            x = stats.lognorm.rvs(0.25, 0., 20.0, size=20)
            expected_shape = np.sqrt(((np.log(x) - np.log(20))**2).mean())
            assert_allclose(np.array(stats.lognorm.fit(x, floc=0, fscale=20)),
                            [expected_shape, 0, 20], atol=1e-8)

    def test_fix_fit_norm(self):
        x = np.arange(1, 6)

        loc, scale = stats.norm.fit(x)
        assert_almost_equal(loc, 3)
        assert_almost_equal(scale, np.sqrt(2))

        loc, scale = stats.norm.fit(x, floc=2)
        assert_equal(loc, 2)
        assert_equal(scale, np.sqrt(3))

        loc, scale = stats.norm.fit(x, fscale=2)
        assert_almost_equal(loc, 3)
        assert_equal(scale, 2)

    def test_fix_fit_gamma(self):
        x = np.arange(1, 6)
        meanlog = np.log(x).mean()

        # A basic test of gamma.fit with floc=0.
        floc = 0
        a, loc, scale = stats.gamma.fit(x, floc=floc)
        s = np.log(x.mean()) - meanlog
        assert_almost_equal(np.log(a) - special.digamma(a), s, decimal=5)
        assert_equal(loc, floc)
        assert_almost_equal(scale, x.mean()/a, decimal=8)

        # Regression tests for gh-2514.
        # The problem was that if `floc=0` was given, any other fixed
        # parameters were ignored.
        f0 = 1
        floc = 0
        a, loc, scale = stats.gamma.fit(x, f0=f0, floc=floc)
        assert_equal(a, f0)
        assert_equal(loc, floc)
        assert_almost_equal(scale, x.mean()/a, decimal=8)

        f0 = 2
        floc = 0
        a, loc, scale = stats.gamma.fit(x, f0=f0, floc=floc)
        assert_equal(a, f0)
        assert_equal(loc, floc)
        assert_almost_equal(scale, x.mean()/a, decimal=8)

        # loc and scale fixed.
        floc = 0
        fscale = 2
        a, loc, scale = stats.gamma.fit(x, floc=floc, fscale=fscale)
        assert_equal(loc, floc)
        assert_equal(scale, fscale)
        c = meanlog - np.log(fscale)
        assert_almost_equal(special.digamma(a), c)

    def test_fix_fit_beta(self):
        # Test beta.fit when both floc and fscale are given.

        def mlefunc(a, b, x):
            # Zeros of this function are critical points of
            # the maximum likelihood function.
            n = len(x)
            s1 = np.log(x).sum()
            s2 = np.log(1-x).sum()
            psiab = special.psi(a + b)
            func = [s1 - n * (-psiab + special.psi(a)),
                    s2 - n * (-psiab + special.psi(b))]
            return func

        # Basic test with floc and fscale given.
        x = np.array([0.125, 0.25, 0.5])
        a, b, loc, scale = stats.beta.fit(x, floc=0, fscale=1)
        assert_equal(loc, 0)
        assert_equal(scale, 1)
        assert_allclose(mlefunc(a, b, x), [0, 0], atol=1e-6)

        # Basic test with f0, floc and fscale given.
        # This is also a regression test for gh-2514.
        x = np.array([0.125, 0.25, 0.5])
        a, b, loc, scale = stats.beta.fit(x, f0=2, floc=0, fscale=1)
        assert_equal(a, 2)
        assert_equal(loc, 0)
        assert_equal(scale, 1)
        da, db = mlefunc(a, b, x)
        assert_allclose(db, 0, atol=1e-5)

        # Same floc and fscale values as above, but reverse the data
        # and fix b (f1).
        x2 = 1 - x
        a2, b2, loc2, scale2 = stats.beta.fit(x2, f1=2, floc=0, fscale=1)
        assert_equal(b2, 2)
        assert_equal(loc2, 0)
        assert_equal(scale2, 1)
        da, db = mlefunc(a2, b2, x2)
        assert_allclose(da, 0, atol=1e-5)
        # a2 of this test should equal b from above.
        assert_almost_equal(a2, b)

        # Check for detection of data out of bounds when floc and fscale
        # are given.
        assert_raises(ValueError, stats.beta.fit, x, floc=0.5, fscale=1)
        y = np.array([0, .5, 1])
        assert_raises(ValueError, stats.beta.fit, y, floc=0, fscale=1)
        assert_raises(ValueError, stats.beta.fit, y, floc=0, fscale=1, f0=2)
        assert_raises(ValueError, stats.beta.fit, y, floc=0, fscale=1, f1=2)

        # Check that attempting to fix all the parameters raises a ValueError.
        assert_raises(ValueError, stats.beta.fit, y, f0=0, f1=1,
                      floc=2, fscale=3)

    def test_expon_fit(self):
        x = np.array([2, 2, 4, 4, 4, 4, 4, 8])

        loc, scale = stats.expon.fit(x)
        assert_equal(loc, 2)    # x.min()
        assert_equal(scale, 2)  # x.mean() - x.min()

        loc, scale = stats.expon.fit(x, fscale=3)
        assert_equal(loc, 2)    # x.min()
        assert_equal(scale, 3)  # fscale

        loc, scale = stats.expon.fit(x, floc=0)
        assert_equal(loc, 0)    # floc
        assert_equal(scale, 4)  # x.mean() - loc

    def test_lognorm_fit(self):
        x = np.array([1.5, 3, 10, 15, 23, 59])
        lnxm1 = np.log(x - 1)

        shape, loc, scale = stats.lognorm.fit(x, floc=1)
        assert_allclose(shape, lnxm1.std(), rtol=1e-12)
        assert_equal(loc, 1)
        assert_allclose(scale, np.exp(lnxm1.mean()), rtol=1e-12)

        shape, loc, scale = stats.lognorm.fit(x, floc=1, fscale=6)
        assert_allclose(shape, np.sqrt(((lnxm1 - np.log(6))**2).mean()),
                        rtol=1e-12)
        assert_equal(loc, 1)
        assert_equal(scale, 6)

        shape, loc, scale = stats.lognorm.fit(x, floc=1, fix_s=0.75)
        assert_equal(shape, 0.75)
        assert_equal(loc, 1)
        assert_allclose(scale, np.exp(lnxm1.mean()), rtol=1e-12)

    def test_uniform_fit(self):
        x = np.array([1.0, 1.1, 1.2, 9.0])

        loc, scale = stats.uniform.fit(x)
        assert_equal(loc, x.min())
        assert_equal(scale, x.ptp())

        loc, scale = stats.uniform.fit(x, floc=0)
        assert_equal(loc, 0)
        assert_equal(scale, x.max())

        loc, scale = stats.uniform.fit(x, fscale=10)
        assert_equal(loc, 0)
        assert_equal(scale, 10)

        assert_raises(ValueError, stats.uniform.fit, x, floc=2.0)
        assert_raises(ValueError, stats.uniform.fit, x, fscale=5.0)

    @pytest.mark.parametrize("method", ["MLE", "MM"])
    def test_fshapes(self, method):
        # take a beta distribution, with shapes='a, b', and make sure that
        # fa is equivalent to f0, and fb is equivalent to f1
        a, b = 3., 4.
        x = stats.beta.rvs(a, b, size=100, random_state=1234)
        res_1 = stats.beta.fit(x, f0=3., method=method)
        res_2 = stats.beta.fit(x, fa=3., method=method)
        assert_allclose(res_1, res_2, atol=1e-12, rtol=1e-12)

        res_2 = stats.beta.fit(x, fix_a=3., method=method)
        assert_allclose(res_1, res_2, atol=1e-12, rtol=1e-12)

        res_3 = stats.beta.fit(x, f1=4., method=method)
        res_4 = stats.beta.fit(x, fb=4., method=method)
        assert_allclose(res_3, res_4, atol=1e-12, rtol=1e-12)

        res_4 = stats.beta.fit(x, fix_b=4., method=method)
        assert_allclose(res_3, res_4, atol=1e-12, rtol=1e-12)

        # cannot specify both positional and named args at the same time
        assert_raises(ValueError, stats.beta.fit, x, fa=1, f0=2, method=method)

        # check that attempting to fix all parameters raises a ValueError
        assert_raises(ValueError, stats.beta.fit, x, fa=0, f1=1,
                      floc=2, fscale=3, method=method)

        # check that specifying floc, fscale and fshapes works for
        # beta and gamma which override the generic fit method
        res_5 = stats.beta.fit(x, fa=3., floc=0, fscale=1, method=method)
        aa, bb, ll, ss = res_5
        assert_equal([aa, ll, ss], [3., 0, 1])

        # gamma distribution
        a = 3.
        data = stats.gamma.rvs(a, size=100)
        aa, ll, ss = stats.gamma.fit(data, fa=a, method=method)
        assert_equal(aa, a)

    @pytest.mark.parametrize("method", ["MLE", "MM"])
    def test_extra_params(self, method):
        # unknown parameters should raise rather than be silently ignored
        dist = stats.exponnorm
        data = dist.rvs(K=2, size=100)
        dct = dict(enikibeniki=-101)
        assert_raises(TypeError, dist.fit, data, **dct, method=method)


class TestFrozen:
    def setup_method(self):
        np.random.seed(1234)

    # Test that a frozen distribution gives the same results as the original
    # object.
    #
    # Only tested for the normal distribution (with loc and scale specified)
    # and for the gamma distribution (with a shape parameter specified).
    def test_norm(self):
        dist = stats.norm
        frozen = stats.norm(loc=10.0, scale=3.0)

        result_f = frozen.pdf(20.0)
        result = dist.pdf(20.0, loc=10.0, scale=3.0)
        assert_equal(result_f, result)

        result_f = frozen.cdf(20.0)
        result = dist.cdf(20.0, loc=10.0, scale=3.0)
        assert_equal(result_f, result)

        result_f = frozen.ppf(0.25)
        result = dist.ppf(0.25, loc=10.0, scale=3.0)
        assert_equal(result_f, result)

        result_f = frozen.isf(0.25)
        result = dist.isf(0.25, loc=10.0, scale=3.0)
        assert_equal(result_f, result)

        result_f = frozen.sf(10.0)
        result = dist.sf(10.0, loc=10.0, scale=3.0)
        assert_equal(result_f, result)

        result_f = frozen.median()
        result = dist.median(loc=10.0, scale=3.0)
        assert_equal(result_f, result)

        result_f = frozen.mean()
        result = dist.mean(loc=10.0, scale=3.0)
        assert_equal(result_f, result)

        result_f = frozen.var()
        result = dist.var(loc=10.0, scale=3.0)
        assert_equal(result_f, result)

        result_f = frozen.std()
        result = dist.std(loc=10.0, scale=3.0)
        assert_equal(result_f, result)

        result_f = frozen.entropy()
        result = dist.entropy(loc=10.0, scale=3.0)
        assert_equal(result_f, result)

        result_f = frozen.moment(2)
        result = dist.moment(2, loc=10.0, scale=3.0)
        assert_equal(result_f, result)

        assert_equal(frozen.a, dist.a)
        assert_equal(frozen.b, dist.b)

    def test_gamma(self):
        a = 2.0
        dist = stats.gamma
        frozen = stats.gamma(a)

        result_f = frozen.pdf(20.0)
        result = dist.pdf(20.0, a)
        assert_equal(result_f, result)

        result_f = frozen.cdf(20.0)
        result = dist.cdf(20.0, a)
        assert_equal(result_f, result)

        result_f = frozen.ppf(0.25)
        result = dist.ppf(0.25, a)
        assert_equal(result_f, result)

        result_f = frozen.isf(0.25)
        result = dist.isf(0.25, a)
        assert_equal(result_f, result)

        result_f = frozen.sf(10.0)
        result = dist.sf(10.0, a)
        assert_equal(result_f, result)

        result_f = frozen.median()
        result = dist.median(a)
        assert_equal(result_f, result)

        result_f = frozen.mean()
        result = dist.mean(a)
        assert_equal(result_f, result)

        result_f = frozen.var()
        result = dist.var(a)
        assert_equal(result_f, result)

        result_f = frozen.std()
        result = dist.std(a)
        assert_equal(result_f, result)

        result_f = frozen.entropy()
        result = dist.entropy(a)
        assert_equal(result_f, result)

        result_f = frozen.moment(2)
        result = dist.moment(2, a)
        assert_equal(result_f, result)

        assert_equal(frozen.a, frozen.dist.a)
        assert_equal(frozen.b, frozen.dist.b)

    def test_regression_ticket_1293(self):
        # Create a frozen distribution.
        frozen = stats.lognorm(1)
        # Call one of its methods that does not take any keyword arguments.
        m1 = frozen.moment(2)
        # Now call a method that takes a keyword argument.
        frozen.stats(moments='mvsk')
        # Call moment(2) again.
        # After calling stats(), the following was raising an exception.
        # So this test passes if the following does not raise an exception.
        m2 = frozen.moment(2)
        # The following should also be true, of course.  But it is not
        # the focus of this test.
        assert_equal(m1, m2)

    def test_ab(self):
        # test that the support of a frozen distribution
        # (i) remains frozen even if it changes for the original one
        # (ii) is actually correct if the shape parameters are such that
        #      the values of [a, b] are not the default [0, inf]
        # take a genpareto as an example where the support
        # depends on the value of the shape parameter:
        # for c > 0: a, b = 0, inf
        # for c < 0: a, b = 0, -1/c

        c = -0.1
        rv = stats.genpareto(c=c)
        a, b = rv.dist._get_support(c)
        assert_equal([a, b], [0., 10.])

        c = 0.1
        stats.genpareto.pdf(0, c=c)
        assert_equal(rv.dist._get_support(c), [0, np.inf])

        c = -0.1
        rv = stats.genpareto(c=c)
        a, b = rv.dist._get_support(c)
        assert_equal([a, b], [0., 10.])

        c = 0.1
        stats.genpareto.pdf(0, c)  # this should NOT change genpareto.b
        assert_equal((rv.dist.a, rv.dist.b), stats.genpareto._get_support(c))

        rv1 = stats.genpareto(c=0.1)
        assert_(rv1.dist is not rv.dist)

        # c >= 0: a, b = [0, inf]
        for c in [1., 0.]:
            c = np.asarray(c)
            rv = stats.genpareto(c=c)
            a, b = rv.a, rv.b
            assert_equal(a, 0.)
            assert_(np.isposinf(b))

            # c < 0: a=0, b=1/|c|
            c = np.asarray(-2.)
            a, b = stats.genpareto._get_support(c)
            assert_allclose([a, b], [0., 0.5])

    def test_rv_frozen_in_namespace(self):
        # Regression test for gh-3522
        assert_(hasattr(stats.distributions, 'rv_frozen'))

    def test_random_state(self):
        # only check that the random_state attribute exists,
        frozen = stats.norm()
        assert_(hasattr(frozen, 'random_state'))

        # ... that it can be set,
        frozen.random_state = 42
        assert_equal(frozen.random_state.get_state(),
                     np.random.RandomState(42).get_state())

        # ... and that .rvs method accepts it as an argument
        rndm = np.random.RandomState(1234)
        frozen.rvs(size=8, random_state=rndm)

    def test_pickling(self):
        # test that a frozen instance pickles and unpickles
        # (this method is a clone of common_tests.check_pickling)
        beta = stats.beta(2.3098496451481823, 0.62687954300963677)
        poiss = stats.poisson(3.)
        sample = stats.rv_discrete(values=([0, 1, 2, 3],
                                           [0.1, 0.2, 0.3, 0.4]))

        for distfn in [beta, poiss, sample]:
            distfn.random_state = 1234
            distfn.rvs(size=8)
            s = pickle.dumps(distfn)
            r0 = distfn.rvs(size=8)

            unpickled = pickle.loads(s)
            r1 = unpickled.rvs(size=8)
            assert_equal(r0, r1)

            # also smoke test some methods
            medians = [distfn.ppf(0.5), unpickled.ppf(0.5)]
            assert_equal(medians[0], medians[1])
            assert_equal(distfn.cdf(medians[0]),
                         unpickled.cdf(medians[1]))

    def test_expect(self):
        # smoke test the expect method of the frozen distribution
        # only take a gamma w/loc and scale and poisson with loc specified
        def func(x):
            return x

        gm = stats.gamma(a=2, loc=3, scale=4)
        gm_val = gm.expect(func, lb=1, ub=2, conditional=True)
        gamma_val = stats.gamma.expect(func, args=(2,), loc=3, scale=4,
                                       lb=1, ub=2, conditional=True)
        assert_allclose(gm_val, gamma_val)

        p = stats.poisson(3, loc=4)
        p_val = p.expect(func)
        poisson_val = stats.poisson.expect(func, args=(3,), loc=4)
        assert_allclose(p_val, poisson_val)


class TestExpect:
    # Test for expect method.
    #
    # Uses normal distribution and beta distribution for finite bounds, and
    # hypergeom for discrete distribution with finite support
    def test_norm(self):
        v = stats.norm.expect(lambda x: (x-5)*(x-5), loc=5, scale=2)
        assert_almost_equal(v, 4, decimal=14)

        m = stats.norm.expect(lambda x: (x), loc=5, scale=2)
        assert_almost_equal(m, 5, decimal=14)

        lb = stats.norm.ppf(0.05, loc=5, scale=2)
        ub = stats.norm.ppf(0.95, loc=5, scale=2)
        prob90 = stats.norm.expect(lambda x: 1, loc=5, scale=2, lb=lb, ub=ub)
        assert_almost_equal(prob90, 0.9, decimal=14)

        prob90c = stats.norm.expect(lambda x: 1, loc=5, scale=2, lb=lb, ub=ub,
                                    conditional=True)
        assert_almost_equal(prob90c, 1., decimal=14)

    def test_beta(self):
        # case with finite support interval
        v = stats.beta.expect(lambda x: (x-19/3.)*(x-19/3.), args=(10, 5),
                              loc=5, scale=2)
        assert_almost_equal(v, 1./18., decimal=13)

        m = stats.beta.expect(lambda x: x, args=(10, 5), loc=5., scale=2.)
        assert_almost_equal(m, 19/3., decimal=13)

        ub = stats.beta.ppf(0.95, 10, 10, loc=5, scale=2)
        lb = stats.beta.ppf(0.05, 10, 10, loc=5, scale=2)
        prob90 = stats.beta.expect(lambda x: 1., args=(10, 10), loc=5.,
                                   scale=2., lb=lb, ub=ub, conditional=False)
        assert_almost_equal(prob90, 0.9, decimal=13)

        prob90c = stats.beta.expect(lambda x: 1, args=(10, 10), loc=5,
                                    scale=2, lb=lb, ub=ub, conditional=True)
        assert_almost_equal(prob90c, 1., decimal=13)

    def test_hypergeom(self):
        # test case with finite bounds

        # without specifying bounds
        m_true, v_true = stats.hypergeom.stats(20, 10, 8, loc=5.)
        m = stats.hypergeom.expect(lambda x: x, args=(20, 10, 8), loc=5.)
        assert_almost_equal(m, m_true, decimal=13)

        v = stats.hypergeom.expect(lambda x: (x-9.)**2, args=(20, 10, 8),
                                   loc=5.)
        assert_almost_equal(v, v_true, decimal=14)

        # with bounds, bounds equal to shifted support
        v_bounds = stats.hypergeom.expect(lambda x: (x-9.)**2,
                                          args=(20, 10, 8),
                                          loc=5., lb=5, ub=13)
        assert_almost_equal(v_bounds, v_true, decimal=14)

        # drop boundary points
        prob_true = 1-stats.hypergeom.pmf([5, 13], 20, 10, 8, loc=5).sum()
        prob_bounds = stats.hypergeom.expect(lambda x: 1, args=(20, 10, 8),
                                             loc=5., lb=6, ub=12)
        assert_almost_equal(prob_bounds, prob_true, decimal=13)

        # conditional
        prob_bc = stats.hypergeom.expect(lambda x: 1, args=(20, 10, 8), loc=5.,
                                         lb=6, ub=12, conditional=True)
        assert_almost_equal(prob_bc, 1, decimal=14)

        # check simple integral
        prob_b = stats.hypergeom.expect(lambda x: 1, args=(20, 10, 8),
                                        lb=0, ub=8)
        assert_almost_equal(prob_b, 1, decimal=13)

    def test_poisson(self):
        # poisson, use lower bound only
        prob_bounds = stats.poisson.expect(lambda x: 1, args=(2,), lb=3,
                                           conditional=False)
        prob_b_true = 1-stats.poisson.cdf(2, 2)
        assert_almost_equal(prob_bounds, prob_b_true, decimal=14)

        prob_lb = stats.poisson.expect(lambda x: 1, args=(2,), lb=2,
                                       conditional=True)
        assert_almost_equal(prob_lb, 1, decimal=14)

    def test_genhalflogistic(self):
        # genhalflogistic, changes upper bound of support in _argcheck
        # regression test for gh-2622
        halflog = stats.genhalflogistic
        # check consistency when calling expect twice with the same input
        res1 = halflog.expect(args=(1.5,))
        halflog.expect(args=(0.5,))
        res2 = halflog.expect(args=(1.5,))
        assert_almost_equal(res1, res2, decimal=14)

    def test_rice_overflow(self):
        # rice.pdf(999, 0.74) was inf since special.i0 silentyly overflows
        # check that using i0e fixes it
        assert_(np.isfinite(stats.rice.pdf(999, 0.74)))

        assert_(np.isfinite(stats.rice.expect(lambda x: 1, args=(0.74,))))
        assert_(np.isfinite(stats.rice.expect(lambda x: 2, args=(0.74,))))
        assert_(np.isfinite(stats.rice.expect(lambda x: 3, args=(0.74,))))

    def test_logser(self):
        # test a discrete distribution with infinite support and loc
        p, loc = 0.3, 3
        res_0 = stats.logser.expect(lambda k: k, args=(p,))
        # check against the correct answer (sum of a geom series)
        assert_allclose(res_0,
                        p / (p - 1.) / np.log(1. - p), atol=1e-15)

        # now check it with `loc`
        res_l = stats.logser.expect(lambda k: k, args=(p,), loc=loc)
        assert_allclose(res_l, res_0 + loc, atol=1e-15)

    def test_skellam(self):
        # Use a discrete distribution w/ bi-infinite support. Compute two first
        # moments and compare to known values (cf skellam.stats)
        p1, p2 = 18, 22
        m1 = stats.skellam.expect(lambda x: x, args=(p1, p2))
        m2 = stats.skellam.expect(lambda x: x**2, args=(p1, p2))
        assert_allclose(m1, p1 - p2, atol=1e-12)
        assert_allclose(m2 - m1**2, p1 + p2, atol=1e-12)

    def test_randint(self):
        # Use a discrete distribution w/ parameter-dependent support, which
        # is larger than the default chunksize
        lo, hi = 0, 113
        res = stats.randint.expect(lambda x: x, (lo, hi))
        assert_allclose(res,
                        sum(_ for _ in range(lo, hi)) / (hi - lo), atol=1e-15)

    def test_zipf(self):
        # Test that there is no infinite loop even if the sum diverges
        assert_warns(RuntimeWarning, stats.zipf.expect,
                     lambda x: x**2, (2,))

    def test_discrete_kwds(self):
        # check that discrete expect accepts keywords to control the summation
        n0 = stats.poisson.expect(lambda x: 1, args=(2,))
        n1 = stats.poisson.expect(lambda x: 1, args=(2,),
                                  maxcount=1001, chunksize=32, tolerance=1e-8)
        assert_almost_equal(n0, n1, decimal=14)

    def test_moment(self):
        # test the .moment() method: compute a higher moment and compare to
        # a known value
        def poiss_moment5(mu):
            return mu**5 + 10*mu**4 + 25*mu**3 + 15*mu**2 + mu

        for mu in [5, 7]:
            m5 = stats.poisson.moment(5, mu)
            assert_allclose(m5, poiss_moment5(mu), rtol=1e-10)


class TestNct:
    def test_nc_parameter(self):
        # Parameter values c<=0 were not enabled (gh-2402).
        # For negative values c and for c=0 results of rv.cdf(0) below were nan
        rv = stats.nct(5, 0)
        assert_equal(rv.cdf(0), 0.5)
        rv = stats.nct(5, -1)
        assert_almost_equal(rv.cdf(0), 0.841344746069, decimal=10)

    def test_broadcasting(self):
        res = stats.nct.pdf(5, np.arange(4, 7)[:, None],
                            np.linspace(0.1, 1, 4))
        expected = array([[0.00321886, 0.00557466, 0.00918418, 0.01442997],
                          [0.00217142, 0.00395366, 0.00683888, 0.01126276],
                          [0.00153078, 0.00291093, 0.00525206, 0.00900815]])
        assert_allclose(res, expected, rtol=1e-5)

    def test_variance_gh_issue_2401(self):
        # Computation of the variance of a non-central t-distribution resulted
        # in a TypeError: ufunc 'isinf' not supported for the input types,
        # and the inputs could not be safely coerced to any supported types
        # according to the casting rule 'safe'
        rv = stats.nct(4, 0)
        assert_equal(rv.var(), 2.0)

    def test_nct_inf_moments(self):
        # n-th moment of nct only exists for df > n
        m, v, s, k = stats.nct.stats(df=0.9, nc=0.3, moments='mvsk')
        assert_equal([m, v, s, k], [np.nan, np.nan, np.nan, np.nan])

        m, v, s, k = stats.nct.stats(df=1.9, nc=0.3, moments='mvsk')
        assert_(np.isfinite(m))
        assert_equal([v, s, k], [np.nan, np.nan, np.nan])

        m, v, s, k = stats.nct.stats(df=3.1, nc=0.3, moments='mvsk')
        assert_(np.isfinite([m, v, s]).all())
        assert_equal(k, np.nan)

    def test_nct_stats_large_df_values(self):
        # previously gamma function was used which lost precision at df=345
        # cf. https://github.com/scipy/scipy/issues/12919 for details
        nct_mean_df_1000 = stats.nct.mean(1000, 2)
        nct_stats_df_1000 = stats.nct.stats(1000, 2)
        # These expected values were computed with mpmath. They were also
        # verified with the Wolfram Alpha expressions:
        #     Mean[NoncentralStudentTDistribution[1000, 2]]
        #     Var[NoncentralStudentTDistribution[1000, 2]]
        expected_stats_df_1000 = [2.0015015641422464, 1.0040115288163005]
        assert_allclose(nct_mean_df_1000, expected_stats_df_1000[0],
                        rtol=1e-10)
        assert_allclose(nct_stats_df_1000, expected_stats_df_1000,
                        rtol=1e-10)
        # and a bigger df value
        nct_mean = stats.nct.mean(100000, 2)
        nct_stats = stats.nct.stats(100000, 2)
        # These expected values were computed with mpmath.
        expected_stats = [2.0000150001562518, 1.0000400011500288]
        assert_allclose(nct_mean, expected_stats[0], rtol=1e-10)
        assert_allclose(nct_stats, expected_stats, rtol=1e-9)


class TestRice:
    def test_rice_zero_b(self):
        # rice distribution should work with b=0, cf gh-2164
        x = [0.2, 1., 5.]
        assert_(np.isfinite(stats.rice.pdf(x, b=0.)).all())
        assert_(np.isfinite(stats.rice.logpdf(x, b=0.)).all())
        assert_(np.isfinite(stats.rice.cdf(x, b=0.)).all())
        assert_(np.isfinite(stats.rice.logcdf(x, b=0.)).all())

        q = [0.1, 0.1, 0.5, 0.9]
        assert_(np.isfinite(stats.rice.ppf(q, b=0.)).all())

        mvsk = stats.rice.stats(0, moments='mvsk')
        assert_(np.isfinite(mvsk).all())

        # furthermore, pdf is continuous as b\to 0
        # rice.pdf(x, b\to 0) = x exp(-x^2/2) + O(b^2)
        # see e.g. Abramovich & Stegun 9.6.7 & 9.6.10
        b = 1e-8
        assert_allclose(stats.rice.pdf(x, 0), stats.rice.pdf(x, b),
                        atol=b, rtol=0)

    def test_rice_rvs(self):
        rvs = stats.rice.rvs
        assert_equal(rvs(b=3.).size, 1)
        assert_equal(rvs(b=3., size=(3, 5)).shape, (3, 5))

    def test_rice_gh9836(self):
        # test that gh-9836 is resolved; previously jumped to 1 at the end

        cdf = stats.rice.cdf(np.arange(10, 160, 10), np.arange(10, 160, 10))
        # Generated in R
        # library(VGAM)
        # options(digits=16)
        # x = seq(10, 150, 10)
        # print(price(x, sigma=1, vee=x))
        cdf_exp = [0.4800278103504522, 0.4900233218590353, 0.4933500379379548,
                   0.4950128317658719, 0.4960103776798502, 0.4966753655438764,
                   0.4971503395812474, 0.4975065620443196, 0.4977836197921638,
                   0.4980052636649550, 0.4981866072661382, 0.4983377260666599,
                   0.4984655952615694, 0.4985751970541413, 0.4986701850071265]
        assert_allclose(cdf, cdf_exp)

        probabilities = np.arange(0.1, 1, 0.1)
        ppf = stats.rice.ppf(probabilities, 500/4, scale=4)
        # Generated in R
        # library(VGAM)
        # options(digits=16)
        # p = seq(0.1, .9, by = .1)
        # print(qrice(p, vee = 500, sigma = 4))
        ppf_exp = [494.8898762347361, 496.6495690858350, 497.9184315188069,
                   499.0026277378915, 500.0159999146250, 501.0293721352668,
                   502.1135684981884, 503.3824312270405, 505.1421247157822]
        assert_allclose(ppf, ppf_exp)

        ppf = scipy.stats.rice.ppf(0.5, np.arange(10, 150, 10))
        # Generated in R
        # library(VGAM)
        # options(digits=16)
        # b <- seq(10, 140, 10)
        # print(qrice(0.5, vee = b, sigma = 1))
        ppf_exp = [10.04995862522287, 20.02499480078302, 30.01666512465732,
                   40.01249934924363, 50.00999966676032, 60.00833314046875,
                   70.00714273568241, 80.00624991862573, 90.00555549840364,
                   100.00499995833597, 110.00454542324384, 120.00416664255323,
                   130.00384613488120, 140.00357141338748]
        assert_allclose(ppf, ppf_exp)


class TestErlang:
    def setup_method(self):
        np.random.seed(1234)

    def test_erlang_runtimewarning(self):
        # erlang should generate a RuntimeWarning if a non-integer
        # shape parameter is used.
        with warnings.catch_warnings():
            warnings.simplefilter("error", RuntimeWarning)

            # The non-integer shape parameter 1.3 should trigger a
            # RuntimeWarning
            assert_raises(RuntimeWarning,
                          stats.erlang.rvs, 1.3, loc=0, scale=1, size=4)

            # Calling the fit method with `f0` set to an integer should
            # *not* trigger a RuntimeWarning.  It should return the same
            # values as gamma.fit(...).
            data = [0.5, 1.0, 2.0, 4.0]
            result_erlang = stats.erlang.fit(data, f0=1)
            result_gamma = stats.gamma.fit(data, f0=1)
            assert_allclose(result_erlang, result_gamma, rtol=1e-3)

    def test_gh_pr_10949_argcheck(self):
        assert_equal(stats.erlang.pdf(0.5, a=[1, -1]),
                     stats.gamma.pdf(0.5, a=[1, -1]))


class TestRayleigh:
    def setup_method(self):
        np.random.seed(987654321)

    # gh-6227
    def test_logpdf(self):
        y = stats.rayleigh.logpdf(50)
        assert_allclose(y, -1246.0879769945718)

    def test_logsf(self):
        y = stats.rayleigh.logsf(50)
        assert_allclose(y, -1250)

    @pytest.mark.parametrize("rvs_loc,rvs_scale", [np.random.rand(2)])
    def test_fit(self, rvs_loc, rvs_scale):
        data = stats.rayleigh.rvs(size=250, loc=rvs_loc, scale=rvs_scale)

        def scale_mle(data, floc):
            return (np.sum((data - floc) ** 2) / (2 * len(data))) ** .5

        # when `floc` is provided, `scale` is found with an analytical formula
        scale_expect = scale_mle(data, rvs_loc)
        loc, scale = stats.rayleigh.fit(data, floc=rvs_loc)
        assert_equal(loc, rvs_loc)
        assert_equal(scale, scale_expect)

        # when `fscale` is fixed, superclass fit is used to determine `loc`.
        loc, scale = stats.rayleigh.fit(data, fscale=.6)
        assert_equal(scale, .6)

        # with both parameters free, one dimensional optimization is done
        # over a new function that takes into account the dependent relation
        # of `scale` to `loc`.
        loc, scale = stats.rayleigh.fit(data)
        # test that `scale` is defined by its relation to `loc`
        assert_equal(scale, scale_mle(data, loc))

    @pytest.mark.parametrize("rvs_loc,rvs_scale", [[0.74, 0.01],
                                                   np.random.rand(2)])
    def test_fit_comparison_super_method(self, rvs_loc, rvs_scale):
        # test that the objective function result of the analytical MLEs is
        # less than or equal to that of the numerically optimized estimate
        data = stats.rayleigh.rvs(size=250, loc=rvs_loc, scale=rvs_scale)

        # obtain objective function with same method as `rv_continuous.fit`
        args = [data, (stats.rayleigh._fitstart(data), )]
        func = stats.rayleigh._reduce_func(args, {})[1]

        _assert_less_or_close_loglike(stats.rayleigh, data, func)

    def test_fit_warnings(self):
        assert_fit_warnings(stats.rayleigh)


class TestExponWeib:

    def test_pdf_logpdf(self):
        # Regression test for gh-3508.
        x = 0.1
        a = 1.0
        c = 100.0
        p = stats.exponweib.pdf(x, a, c)
        logp = stats.exponweib.logpdf(x, a, c)
        # Expected values were computed with mpmath.
        assert_allclose([p, logp],
                        [1.0000000000000054e-97, -223.35075402042244])

    def test_a_is_1(self):
        # For issue gh-3508.
        # Check that when a=1, the pdf and logpdf methods of exponweib are the
        # same as those of weibull_min.
        x = np.logspace(-4, -1, 4)
        a = 1
        c = 100

        p = stats.exponweib.pdf(x, a, c)
        expected = stats.weibull_min.pdf(x, c)
        assert_allclose(p, expected)

        logp = stats.exponweib.logpdf(x, a, c)
        expected = stats.weibull_min.logpdf(x, c)
        assert_allclose(logp, expected)

    def test_a_is_1_c_is_1(self):
        # When a = 1 and c = 1, the distribution is exponential.
        x = np.logspace(-8, 1, 10)
        a = 1
        c = 1

        p = stats.exponweib.pdf(x, a, c)
        expected = stats.expon.pdf(x)
        assert_allclose(p, expected)

        logp = stats.exponweib.logpdf(x, a, c)
        expected = stats.expon.logpdf(x)
        assert_allclose(logp, expected)


class TestFatigueLife:

    def test_sf_tail(self):
        # Expected value computed with mpmath:
        #     import mpmath
        #     mpmath.mp.dps = 80
        #     x = mpmath.mpf(800.0)
        #     c = mpmath.mpf(2.5)
        #     s = float(1 - mpmath.ncdf(1/c * (mpmath.sqrt(x)
        #                                      - 1/mpmath.sqrt(x))))
        #     print(s)
        # Output:
        #     6.593376447038406e-30
        s = stats.fatiguelife.sf(800.0, 2.5)
        assert_allclose(s, 6.593376447038406e-30, rtol=1e-13)

    def test_isf_tail(self):
        # See test_sf_tail for the mpmath code.
        p = 6.593376447038406e-30
        q = stats.fatiguelife.isf(p, 2.5)
        assert_allclose(q, 800.0, rtol=1e-13)


class TestWeibull:

    def test_logpdf(self):
        # gh-6217
        y = stats.weibull_min.logpdf(0, 1)
        assert_equal(y, 0)

    def test_with_maxima_distrib(self):
        # Tests for weibull_min and weibull_max.
        # The expected values were computed using the symbolic algebra
        # program 'maxima' with the package 'distrib', which has
        # 'pdf_weibull' and 'cdf_weibull'.  The mapping between the
        # scipy and maxima functions is as follows:
        # -----------------------------------------------------------------
        # scipy                              maxima
        # ---------------------------------  ------------------------------
        # weibull_min.pdf(x, a, scale=b)     pdf_weibull(x, a, b)
        # weibull_min.logpdf(x, a, scale=b)  log(pdf_weibull(x, a, b))
        # weibull_min.cdf(x, a, scale=b)     cdf_weibull(x, a, b)
        # weibull_min.logcdf(x, a, scale=b)  log(cdf_weibull(x, a, b))
        # weibull_min.sf(x, a, scale=b)      1 - cdf_weibull(x, a, b)
        # weibull_min.logsf(x, a, scale=b)   log(1 - cdf_weibull(x, a, b))
        #
        # weibull_max.pdf(x, a, scale=b)     pdf_weibull(-x, a, b)
        # weibull_max.logpdf(x, a, scale=b)  log(pdf_weibull(-x, a, b))
        # weibull_max.cdf(x, a, scale=b)     1 - cdf_weibull(-x, a, b)
        # weibull_max.logcdf(x, a, scale=b)  log(1 - cdf_weibull(-x, a, b))
        # weibull_max.sf(x, a, scale=b)      cdf_weibull(-x, a, b)
        # weibull_max.logsf(x, a, scale=b)   log(cdf_weibull(-x, a, b))
        # -----------------------------------------------------------------
        x = 1.5
        a = 2.0
        b = 3.0

        # weibull_min

        p = stats.weibull_min.pdf(x, a, scale=b)
        assert_allclose(p, np.exp(-0.25)/3)

        lp = stats.weibull_min.logpdf(x, a, scale=b)
        assert_allclose(lp, -0.25 - np.log(3))

        c = stats.weibull_min.cdf(x, a, scale=b)
        assert_allclose(c, -special.expm1(-0.25))

        lc = stats.weibull_min.logcdf(x, a, scale=b)
        assert_allclose(lc, np.log(-special.expm1(-0.25)))

        s = stats.weibull_min.sf(x, a, scale=b)
        assert_allclose(s, np.exp(-0.25))

        ls = stats.weibull_min.logsf(x, a, scale=b)
        assert_allclose(ls, -0.25)

        # Also test using a large value x, for which computing the survival
        # function using the CDF would result in 0.
        s = stats.weibull_min.sf(30, 2, scale=3)
        assert_allclose(s, np.exp(-100))

        ls = stats.weibull_min.logsf(30, 2, scale=3)
        assert_allclose(ls, -100)

        # weibull_max
        x = -1.5

        p = stats.weibull_max.pdf(x, a, scale=b)
        assert_allclose(p, np.exp(-0.25)/3)

        lp = stats.weibull_max.logpdf(x, a, scale=b)
        assert_allclose(lp, -0.25 - np.log(3))

        c = stats.weibull_max.cdf(x, a, scale=b)
        assert_allclose(c, np.exp(-0.25))

        lc = stats.weibull_max.logcdf(x, a, scale=b)
        assert_allclose(lc, -0.25)

        s = stats.weibull_max.sf(x, a, scale=b)
        assert_allclose(s, -special.expm1(-0.25))

        ls = stats.weibull_max.logsf(x, a, scale=b)
        assert_allclose(ls, np.log(-special.expm1(-0.25)))

        # Also test using a value of x close to 0, for which computing the
        # survival function using the CDF would result in 0.
        s = stats.weibull_max.sf(-1e-9, 2, scale=3)
        assert_allclose(s, -special.expm1(-1/9000000000000000000))

        ls = stats.weibull_max.logsf(-1e-9, 2, scale=3)
        assert_allclose(ls, np.log(-special.expm1(-1/9000000000000000000)))


class TestRdist:
    def test_rdist_cdf_gh1285(self):
        # check workaround in rdist._cdf for issue gh-1285.
        distfn = stats.rdist
        values = [0.001, 0.5, 0.999]
        assert_almost_equal(distfn.cdf(distfn.ppf(values, 541.0), 541.0),
                            values, decimal=5)

    def test_rdist_beta(self):
        # rdist is a special case of stats.beta
        x = np.linspace(-0.99, 0.99, 10)
        c = 2.7
        assert_almost_equal(0.5*stats.beta(c/2, c/2).pdf((x + 1)/2),
                            stats.rdist(c).pdf(x))


class TestTrapezoid:
    def test_reduces_to_triang(self):
        modes = [0, 0.3, 0.5, 1]
        for mode in modes:
            x = [0, mode, 1]
            assert_almost_equal(stats.trapezoid.pdf(x, mode, mode),
                                stats.triang.pdf(x, mode))
            assert_almost_equal(stats.trapezoid.cdf(x, mode, mode),
                                stats.triang.cdf(x, mode))

    def test_reduces_to_uniform(self):
        x = np.linspace(0, 1, 10)
        assert_almost_equal(stats.trapezoid.pdf(x, 0, 1), stats.uniform.pdf(x))
        assert_almost_equal(stats.trapezoid.cdf(x, 0, 1), stats.uniform.cdf(x))

    def test_cases(self):
        # edge cases
        assert_almost_equal(stats.trapezoid.pdf(0, 0, 0), 2)
        assert_almost_equal(stats.trapezoid.pdf(1, 1, 1), 2)
        assert_almost_equal(stats.trapezoid.pdf(0.5, 0, 0.8),
                            1.11111111111111111)
        assert_almost_equal(stats.trapezoid.pdf(0.5, 0.2, 1.0),
                            1.11111111111111111)

        # straightforward case
        assert_almost_equal(stats.trapezoid.pdf(0.1, 0.2, 0.8), 0.625)
        assert_almost_equal(stats.trapezoid.pdf(0.5, 0.2, 0.8), 1.25)
        assert_almost_equal(stats.trapezoid.pdf(0.9, 0.2, 0.8), 0.625)

        assert_almost_equal(stats.trapezoid.cdf(0.1, 0.2, 0.8), 0.03125)
        assert_almost_equal(stats.trapezoid.cdf(0.2, 0.2, 0.8), 0.125)
        assert_almost_equal(stats.trapezoid.cdf(0.5, 0.2, 0.8), 0.5)
        assert_almost_equal(stats.trapezoid.cdf(0.9, 0.2, 0.8), 0.96875)
        assert_almost_equal(stats.trapezoid.cdf(1.0, 0.2, 0.8), 1.0)

    def test_moments_and_entropy(self):
        # issue #11795: improve precision of trapezoid stats
        # Apply formulas from Wikipedia for the following parameters:
        a, b, c, d = -3, -1, 2, 3  # => 1/3, 5/6, -3, 6
        p1, p2, loc, scale = (b-a) / (d-a), (c-a) / (d-a), a, d-a
        h = 2 / (d+c-b-a)

        def moment(n):
            return (h * ((d**(n+2) - c**(n+2)) / (d-c)
                         - (b**(n+2) - a**(n+2)) / (b-a)) /
                    (n+1) / (n+2))

        mean = moment(1)
        var = moment(2) - mean**2
        entropy = 0.5 * (d-c+b-a) / (d+c-b-a) + np.log(0.5 * (d+c-b-a))
        assert_almost_equal(stats.trapezoid.mean(p1, p2, loc, scale),
                            mean, decimal=13)
        assert_almost_equal(stats.trapezoid.var(p1, p2, loc, scale),
                            var, decimal=13)
        assert_almost_equal(stats.trapezoid.entropy(p1, p2, loc, scale),
                            entropy, decimal=13)

        # Check boundary cases where scipy d=0 or d=1.
        assert_almost_equal(stats.trapezoid.mean(0, 0, -3, 6), -1, decimal=13)
        assert_almost_equal(stats.trapezoid.mean(0, 1, -3, 6), 0, decimal=13)
        assert_almost_equal(stats.trapezoid.var(0, 1, -3, 6), 3, decimal=13)

    def test_trapezoid_vect(self):
        # test that array-valued shapes and arguments are handled
        c = np.array([0.1, 0.2, 0.3])
        d = np.array([0.5, 0.6])[:, None]
        x = np.array([0.15, 0.25, 0.9])
        v = stats.trapezoid.pdf(x, c, d)

        cc, dd, xx = np.broadcast_arrays(c, d, x)

        res = np.empty(xx.size, dtype=xx.dtype)
        ind = np.arange(xx.size)
        for i, x1, c1, d1 in zip(ind, xx.ravel(), cc.ravel(), dd.ravel()):
            res[i] = stats.trapezoid.pdf(x1, c1, d1)

        assert_allclose(v, res.reshape(v.shape), atol=1e-15)

        # Check that the stats() method supports vector arguments.
        v = np.asarray(stats.trapezoid.stats(c, d, moments="mvsk"))
        cc, dd = np.broadcast_arrays(c, d)
        res = np.empty((cc.size, 4))  # 4 stats returned per value
        ind = np.arange(cc.size)
        for i, c1, d1 in zip(ind, cc.ravel(), dd.ravel()):
            res[i] = stats.trapezoid.stats(c1, d1, moments="mvsk")

        assert_allclose(v, res.T.reshape(v.shape), atol=1e-15)

    def test_trapz(self):
        # Basic test for alias
        x = np.linspace(0, 1, 10)
        assert_almost_equal(stats.trapz.pdf(x, 0, 1), stats.uniform.pdf(x))


class TestTriang:
    def test_edge_cases(self):
        with np.errstate(all='raise'):
            assert_equal(stats.triang.pdf(0, 0), 2.)
            assert_equal(stats.triang.pdf(0.5, 0), 1.)
            assert_equal(stats.triang.pdf(1, 0), 0.)

            assert_equal(stats.triang.pdf(0, 1), 0)
            assert_equal(stats.triang.pdf(0.5, 1), 1.)
            assert_equal(stats.triang.pdf(1, 1), 2)

            assert_equal(stats.triang.cdf(0., 0.), 0.)
            assert_equal(stats.triang.cdf(0.5, 0.), 0.75)
            assert_equal(stats.triang.cdf(1.0, 0.), 1.0)

            assert_equal(stats.triang.cdf(0., 1.), 0.)
            assert_equal(stats.triang.cdf(0.5, 1.), 0.25)
            assert_equal(stats.triang.cdf(1., 1.), 1)


class TestMielke:
    def test_moments(self):
        k, s = 4.642, 0.597
        # n-th moment exists only if n < s
        assert_equal(stats.mielke(k, s).moment(1), np.inf)
        assert_equal(stats.mielke(k, 1.0).moment(1), np.inf)
        assert_(np.isfinite(stats.mielke(k, 1.01).moment(1)))

    def test_burr_equivalence(self):
        x = np.linspace(0.01, 100, 50)
        k, s = 2.45, 5.32
        assert_allclose(stats.burr.pdf(x, s, k/s), stats.mielke.pdf(x, k, s))


class TestBurr:
    def test_endpoints_7491(self):
        # gh-7491
        # Compute the pdf at the left endpoint dst.a.
        data = [
            [stats.fisk, (1,), 1],
            [stats.burr, (0.5, 2), 1],
            [stats.burr, (1, 1), 1],
            [stats.burr, (2, 0.5), 1],
            [stats.burr12, (1, 0.5), 0.5],
            [stats.burr12, (1, 1), 1.0],
            [stats.burr12, (1, 2), 2.0]]

        ans = [_f.pdf(_f.a, *_args) for _f, _args, _ in data]
        correct = [_correct_ for _f, _args, _correct_ in data]
        assert_array_almost_equal(ans, correct)

        ans = [_f.logpdf(_f.a, *_args) for _f, _args, _ in data]
        correct = [np.log(_correct_) for _f, _args, _correct_ in data]
        assert_array_almost_equal(ans, correct)

    def test_burr_stats_9544(self):
        # gh-9544.  Test from gh-9978
        c, d = 5.0, 3
        mean, variance = stats.burr(c, d).stats()
        # mean = sc.beta(3 + 1/5, 1. - 1/5) * 3  = 1.4110263...
        # var =  sc.beta(3 + 2 / 5, 1. - 2 / 5) * 3 -
        #        (sc.beta(3 + 1 / 5, 1. - 1 / 5) * 3) ** 2
        mean_hc, variance_hc = 1.4110263183925857, 0.22879948026191643
        assert_allclose(mean, mean_hc)
        assert_allclose(variance, variance_hc)

    def test_burr_nan_mean_var_9544(self):
        # gh-9544.  Test from gh-9978
        c, d = 0.5, 3
        mean, variance = stats.burr(c, d).stats()
        assert_(np.isnan(mean))
        assert_(np.isnan(variance))
        c, d = 1.5, 3
        mean, variance = stats.burr(c, d).stats()
        assert_(np.isfinite(mean))
        assert_(np.isnan(variance))

        c, d = 0.5, 3
        e1, e2, e3, e4 = stats.burr._munp(np.array([1, 2, 3, 4]), c, d)
        assert_(np.isnan(e1))
        assert_(np.isnan(e2))
        assert_(np.isnan(e3))
        assert_(np.isnan(e4))
        c, d = 1.5, 3
        e1, e2, e3, e4 = stats.burr._munp([1, 2, 3, 4], c, d)
        assert_(np.isfinite(e1))
        assert_(np.isnan(e2))
        assert_(np.isnan(e3))
        assert_(np.isnan(e4))
        c, d = 2.5, 3
        e1, e2, e3, e4 = stats.burr._munp([1, 2, 3, 4], c, d)
        assert_(np.isfinite(e1))
        assert_(np.isfinite(e2))
        assert_(np.isnan(e3))
        assert_(np.isnan(e4))
        c, d = 3.5, 3
        e1, e2, e3, e4 = stats.burr._munp([1, 2, 3, 4], c, d)
        assert_(np.isfinite(e1))
        assert_(np.isfinite(e2))
        assert_(np.isfinite(e3))
        assert_(np.isnan(e4))
        c, d = 4.5, 3
        e1, e2, e3, e4 = stats.burr._munp([1, 2, 3, 4], c, d)
        assert_(np.isfinite(e1))
        assert_(np.isfinite(e2))
        assert_(np.isfinite(e3))
        assert_(np.isfinite(e4))


def test_540_567():
    # test for nan returned in tickets 540, 567
    assert_almost_equal(stats.norm.cdf(-1.7624320982), 0.03899815971089126,
                        decimal=10, err_msg='test_540_567')
    assert_almost_equal(stats.norm.cdf(-1.7624320983), 0.038998159702449846,
                        decimal=10, err_msg='test_540_567')
    assert_almost_equal(stats.norm.cdf(1.38629436112, loc=0.950273420309,
                                       scale=0.204423758009),
                        0.98353464004309321,
                        decimal=10, err_msg='test_540_567')


def test_regression_ticket_1316():
    # The following was raising an exception, because _construct_default_doc()
    # did not handle the default keyword extradoc=None.  See ticket #1316.
    stats._continuous_distns.gamma_gen(name='gamma')


def test_regression_ticket_1326():
    # adjust to avoid nan with 0*log(0)
    assert_almost_equal(stats.chi2.pdf(0.0, 2), 0.5, 14)


def test_regression_tukey_lambda():
    # Make sure that Tukey-Lambda distribution correctly handles
    # non-positive lambdas.
    x = np.linspace(-5.0, 5.0, 101)

    with np.errstate(divide='ignore'):
        for lam in [0.0, -1.0, -2.0, np.array([[-1.0], [0.0], [-2.0]])]:
            p = stats.tukeylambda.pdf(x, lam)
            assert_((p != 0.0).all())
            assert_(~np.isnan(p).all())

        lam = np.array([[-1.0], [0.0], [2.0]])
        p = stats.tukeylambda.pdf(x, lam)

    assert_(~np.isnan(p).all())
    assert_((p[0] != 0.0).all())
    assert_((p[1] != 0.0).all())
    assert_((p[2] != 0.0).any())
    assert_((p[2] == 0.0).any())


@pytest.mark.skipif(DOCSTRINGS_STRIPPED, reason="docstrings stripped")
def test_regression_ticket_1421():
    assert_('pdf(x, mu, loc=0, scale=1)' not in stats.poisson.__doc__)
    assert_('pmf(x,' in stats.poisson.__doc__)


def test_nan_arguments_gh_issue_1362():
    with np.errstate(invalid='ignore'):
        assert_(np.isnan(stats.t.logcdf(1, np.nan)))
        assert_(np.isnan(stats.t.cdf(1, np.nan)))
        assert_(np.isnan(stats.t.logsf(1, np.nan)))
        assert_(np.isnan(stats.t.sf(1, np.nan)))
        assert_(np.isnan(stats.t.pdf(1, np.nan)))
        assert_(np.isnan(stats.t.logpdf(1, np.nan)))
        assert_(np.isnan(stats.t.ppf(1, np.nan)))
        assert_(np.isnan(stats.t.isf(1, np.nan)))

        assert_(np.isnan(stats.bernoulli.logcdf(np.nan, 0.5)))
        assert_(np.isnan(stats.bernoulli.cdf(np.nan, 0.5)))
        assert_(np.isnan(stats.bernoulli.logsf(np.nan, 0.5)))
        assert_(np.isnan(stats.bernoulli.sf(np.nan, 0.5)))
        assert_(np.isnan(stats.bernoulli.pmf(np.nan, 0.5)))
        assert_(np.isnan(stats.bernoulli.logpmf(np.nan, 0.5)))
        assert_(np.isnan(stats.bernoulli.ppf(np.nan, 0.5)))
        assert_(np.isnan(stats.bernoulli.isf(np.nan, 0.5)))


def test_frozen_fit_ticket_1536():
    np.random.seed(5678)
    true = np.array([0.25, 0., 0.5])
    x = stats.lognorm.rvs(true[0], true[1], true[2], size=100)

    with np.errstate(divide='ignore'):
        params = np.array(stats.lognorm.fit(x, floc=0.))

    assert_almost_equal(params, true, decimal=2)

    params = np.array(stats.lognorm.fit(x, fscale=0.5, loc=0))
    assert_almost_equal(params, true, decimal=2)

    params = np.array(stats.lognorm.fit(x, f0=0.25, loc=0))
    assert_almost_equal(params, true, decimal=2)

    params = np.array(stats.lognorm.fit(x, f0=0.25, floc=0))
    assert_almost_equal(params, true, decimal=2)

    np.random.seed(5678)
    loc = 1
    floc = 0.9
    x = stats.norm.rvs(loc, 2., size=100)
    params = np.array(stats.norm.fit(x, floc=floc))
    expected = np.array([floc, np.sqrt(((x-floc)**2).mean())])
    assert_almost_equal(params, expected, decimal=4)


def test_regression_ticket_1530():
    # Check the starting value works for Cauchy distribution fit.
    np.random.seed(654321)
    rvs = stats.cauchy.rvs(size=100)
    params = stats.cauchy.fit(rvs)
    expected = (0.045, 1.142)
    assert_almost_equal(params, expected, decimal=1)


def test_gh_pr_4806():
    # Check starting values for Cauchy distribution fit.
    np.random.seed(1234)
    x = np.random.randn(42)
    for offset in 10000.0, 1222333444.0:
        loc, scale = stats.cauchy.fit(x + offset)
        assert_allclose(loc, offset, atol=1.0)
        assert_allclose(scale, 0.6, atol=1.0)


def test_tukeylambda_stats_ticket_1545():
    # Some test for the variance and kurtosis of the Tukey Lambda distr.
    # See test_tukeylamdba_stats.py for more tests.

    mv = stats.tukeylambda.stats(0, moments='mvsk')
    # Known exact values:
    expected = [0, np.pi**2/3, 0, 1.2]
    assert_almost_equal(mv, expected, decimal=10)

    mv = stats.tukeylambda.stats(3.13, moments='mvsk')
    # 'expected' computed with mpmath.
    expected = [0, 0.0269220858861465102, 0, -0.898062386219224104]
    assert_almost_equal(mv, expected, decimal=10)

    mv = stats.tukeylambda.stats(0.14, moments='mvsk')
    # 'expected' computed with mpmath.
    expected = [0, 2.11029702221450250, 0, -0.02708377353223019456]
    assert_almost_equal(mv, expected, decimal=10)


def test_poisson_logpmf_ticket_1436():
    assert_(np.isfinite(stats.poisson.logpmf(1500, 200)))


def test_powerlaw_stats():
    """Test the powerlaw stats function.

    This unit test is also a regression test for ticket 1548.

    The exact values are:
    mean:
        mu = a / (a + 1)
    variance:
        sigma**2 = a / ((a + 2) * (a + 1) ** 2)
    skewness:
        One formula (see https://en.wikipedia.org/wiki/Skewness) is
            gamma_1 = (E[X**3] - 3*mu*E[X**2] + 2*mu**3) / sigma**3
        A short calculation shows that E[X**k] is a / (a + k), so gamma_1
        can be implemented as
            n = a/(a+3) - 3*(a/(a+1))*a/(a+2) + 2*(a/(a+1))**3
            d = sqrt(a/((a+2)*(a+1)**2)) ** 3
            gamma_1 = n/d
        Either by simplifying, or by a direct calculation of mu_3 / sigma**3,
        one gets the more concise formula:
            gamma_1 = -2.0 * ((a - 1) / (a + 3)) * sqrt((a + 2) / a)
    kurtosis: (See https://en.wikipedia.org/wiki/Kurtosis)
        The excess kurtosis is
            gamma_2 = mu_4 / sigma**4 - 3
        A bit of calculus and algebra (sympy helps) shows that
            mu_4 = 3*a*(3*a**2 - a + 2) / ((a+1)**4 * (a+2) * (a+3) * (a+4))
        so
            gamma_2 = 3*(3*a**2 - a + 2) * (a+2) / (a*(a+3)*(a+4)) - 3
        which can be rearranged to
            gamma_2 = 6 * (a**3 - a**2 - 6*a + 2) / (a*(a+3)*(a+4))
    """
    cases = [(1.0, (0.5, 1./12, 0.0, -1.2)),
             (2.0, (2./3, 2./36, -0.56568542494924734, -0.6))]
    for a, exact_mvsk in cases:
        mvsk = stats.powerlaw.stats(a, moments="mvsk")
        assert_array_almost_equal(mvsk, exact_mvsk)


def test_powerlaw_edge():
    # Regression test for gh-3986.
    p = stats.powerlaw.logpdf(0, 1)
    assert_equal(p, 0.0)


def test_exponpow_edge():
    # Regression test for gh-3982.
    p = stats.exponpow.logpdf(0, 1)
    assert_equal(p, 0.0)

    # Check pdf and logpdf at x = 0 for other values of b.
    p = stats.exponpow.pdf(0, [0.25, 1.0, 1.5])
    assert_equal(p, [np.inf, 1.0, 0.0])
    p = stats.exponpow.logpdf(0, [0.25, 1.0, 1.5])
    assert_equal(p, [np.inf, 0.0, -np.inf])


def test_gengamma_edge():
    # Regression test for gh-3985.
    p = stats.gengamma.pdf(0, 1, 1)
    assert_equal(p, 1.0)

    # Regression tests for gh-4724.
    p = stats.gengamma._munp(-2, 200, 1.)
    assert_almost_equal(p, 1./199/198)

    p = stats.gengamma._munp(-2, 10, 1.)
    assert_almost_equal(p, 1./9/8)


def test_ksone_fit_freeze():
    # Regression test for ticket #1638.
    d = np.array(
        [-0.18879233, 0.15734249, 0.18695107, 0.27908787, -0.248649,
         -0.2171497, 0.12233512, 0.15126419, 0.03119282, 0.4365294,
         0.08930393, -0.23509903, 0.28231224, -0.09974875, -0.25196048,
         0.11102028, 0.1427649, 0.10176452, 0.18754054, 0.25826724,
         0.05988819, 0.0531668, 0.21906056, 0.32106729, 0.2117662,
         0.10886442, 0.09375789, 0.24583286, -0.22968366, -0.07842391,
         -0.31195432, -0.21271196, 0.1114243, -0.13293002, 0.01331725,
         -0.04330977, -0.09485776, -0.28434547, 0.22245721, -0.18518199,
         -0.10943985, -0.35243174, 0.06897665, -0.03553363, -0.0701746,
         -0.06037974, 0.37670779, -0.21684405])

    with np.errstate(invalid='ignore'):
        with suppress_warnings() as sup:
            sup.filter(IntegrationWarning,
                       "The maximum number of subdivisions .50. has been "
                       "achieved.")
            sup.filter(RuntimeWarning,
                       "floating point number truncated to an integer")
            stats.ksone.fit(d)


def test_norm_logcdf():
    # Test precision of the logcdf of the normal distribution.
    # This precision was enhanced in ticket 1614.
    x = -np.asarray(list(range(0, 120, 4)))
    # Values from R
    expected = [-0.69314718, -10.36010149, -35.01343716, -75.41067300,
                -131.69539607, -203.91715537, -292.09872100, -396.25241451,
                -516.38564863, -652.50322759, -804.60844201, -972.70364403,
                -1156.79057310, -1356.87055173, -1572.94460885, -1805.01356068,
                -2053.07806561, -2317.13866238, -2597.19579746, -2893.24984493,
                -3205.30112136, -3533.34989701, -3877.39640444, -4237.44084522,
                -4613.48339520, -5005.52420869, -5413.56342187, -5837.60115548,
                -6277.63751711, -6733.67260303]

    assert_allclose(stats.norm().logcdf(x), expected, atol=1e-8)

    # also test the complex-valued code path
    assert_allclose(stats.norm().logcdf(x + 1e-14j).real, expected, atol=1e-8)

    # test the accuracy: d(logcdf)/dx = pdf / cdf \equiv exp(logpdf - logcdf)
    deriv = (stats.norm.logcdf(x + 1e-10j)/1e-10).imag
    deriv_expected = np.exp(stats.norm.logpdf(x) - stats.norm.logcdf(x))
    assert_allclose(deriv, deriv_expected, atol=1e-10)


def test_levy_cdf_ppf():
    # Test levy.cdf, including small arguments.
    x = np.array([1000, 1.0, 0.5, 0.1, 0.01, 0.001])

    # Expected values were calculated separately with mpmath.
    # E.g.
    # >>> mpmath.mp.dps = 100
    # >>> x = mpmath.mp.mpf('0.01')
    # >>> cdf = mpmath.erfc(mpmath.sqrt(1/(2*x)))
    expected = np.array([0.9747728793699604,
                         0.3173105078629141,
                         0.1572992070502851,
                         0.0015654022580025495,
                         1.523970604832105e-23,
                         1.795832784800726e-219])

    y = stats.levy.cdf(x)
    assert_allclose(y, expected, rtol=1e-10)

    # ppf(expected) should get us back to x.
    xx = stats.levy.ppf(expected)
    assert_allclose(xx, x, rtol=1e-13)


def test_levy_sf():
    # Large values, far into the tail of the distribution.
    x = np.array([1e15, 1e25, 1e35, 1e50])
    # Expected values were calculated with mpmath.
    expected = np.array([2.5231325220201597e-08,
                         2.52313252202016e-13,
                         2.52313252202016e-18,
                         7.978845608028653e-26])
    y = stats.levy.sf(x)
    assert_allclose(y, expected, rtol=1e-14)


def test_levy_l_sf():
    # Test levy_l.sf for small arguments.
    x = np.array([-0.016, -0.01, -0.005, -0.0015])
    # Expected values were calculated with mpmath.
    expected = np.array([2.6644463892359302e-15,
                         1.523970604832107e-23,
                         2.0884875837625492e-45,
                         5.302850374626878e-147])
    y = stats.levy_l.sf(x)
    assert_allclose(y, expected, rtol=1e-13)


def test_levy_l_isf():
    # Test roundtrip sf(isf(p)), including a small input value.
    p = np.array([3.0e-15, 0.25, 0.99])
    x = stats.levy_l.isf(p)
    q = stats.levy_l.sf(x)
    assert_allclose(q, p, rtol=5e-14)


def test_hypergeom_interval_1802():
    # these two had endless loops
    assert_equal(stats.hypergeom.interval(.95, 187601, 43192, 757),
                 (152.0, 197.0))
    assert_equal(stats.hypergeom.interval(.945, 187601, 43192, 757),
                 (152.0, 197.0))
    # this was working also before
    assert_equal(stats.hypergeom.interval(.94, 187601, 43192, 757),
                 (153.0, 196.0))

    # degenerate case .a == .b
    assert_equal(stats.hypergeom.ppf(0.02, 100, 100, 8), 8)
    assert_equal(stats.hypergeom.ppf(1, 100, 100, 8), 8)


def test_distribution_too_many_args():
    np.random.seed(1234)

    # Check that a TypeError is raised when too many args are given to a method
    # Regression test for ticket 1815.
    x = np.linspace(0.1, 0.7, num=5)
    assert_raises(TypeError, stats.gamma.pdf, x, 2, 3, loc=1.0)
    assert_raises(TypeError, stats.gamma.pdf, x, 2, 3, 4, loc=1.0)
    assert_raises(TypeError, stats.gamma.pdf, x, 2, 3, 4, 5)
    assert_raises(TypeError, stats.gamma.pdf, x, 2, 3, loc=1.0, scale=0.5)
    assert_raises(TypeError, stats.gamma.rvs, 2., 3, loc=1.0, scale=0.5)
    assert_raises(TypeError, stats.gamma.cdf, x, 2., 3, loc=1.0, scale=0.5)
    assert_raises(TypeError, stats.gamma.ppf, x, 2., 3, loc=1.0, scale=0.5)
    assert_raises(TypeError, stats.gamma.stats, 2., 3, loc=1.0, scale=0.5)
    assert_raises(TypeError, stats.gamma.entropy, 2., 3, loc=1.0, scale=0.5)
    assert_raises(TypeError, stats.gamma.fit, x, 2., 3, loc=1.0, scale=0.5)

    # These should not give errors
    stats.gamma.pdf(x, 2, 3)  # loc=3
    stats.gamma.pdf(x, 2, 3, 4)  # loc=3, scale=4
    stats.gamma.stats(2., 3)
    stats.gamma.stats(2., 3, 4)
    stats.gamma.stats(2., 3, 4, 'mv')
    stats.gamma.rvs(2., 3, 4, 5)
    stats.gamma.fit(stats.gamma.rvs(2., size=7), 2.)

    # Also for a discrete distribution
    stats.geom.pmf(x, 2, loc=3)  # no error, loc=3
    assert_raises(TypeError, stats.geom.pmf, x, 2, 3, 4)
    assert_raises(TypeError, stats.geom.pmf, x, 2, 3, loc=4)

    # And for distributions with 0, 2 and 3 args respectively
    assert_raises(TypeError, stats.expon.pdf, x, 3, loc=1.0)
    assert_raises(TypeError, stats.exponweib.pdf, x, 3, 4, 5, loc=1.0)
    assert_raises(TypeError, stats.exponweib.pdf, x, 3, 4, 5, 0.1, 0.1)
    assert_raises(TypeError, stats.ncf.pdf, x, 3, 4, 5, 6, loc=1.0)
    assert_raises(TypeError, stats.ncf.pdf, x, 3, 4, 5, 6, 1.0, scale=0.5)
    stats.ncf.pdf(x, 3, 4, 5, 6, 1.0)  # 3 args, plus loc/scale


def test_ncx2_tails_ticket_955():
    # Trac #955 -- check that the cdf computed by special functions
    # matches the integrated pdf
    a = stats.ncx2.cdf(np.arange(20, 25, 0.2), 2, 1.07458615e+02)
    b = stats.ncx2._cdfvec(np.arange(20, 25, 0.2), 2, 1.07458615e+02)
    assert_allclose(a, b, rtol=1e-3, atol=0)


def test_ncx2_tails_pdf():
    # ncx2.pdf does not return nans in extreme tails(example from gh-1577)
    # NB: this is to check that nan_to_num is not needed in ncx2.pdf
    with warnings.catch_warnings():
        warnings.simplefilter('error', RuntimeWarning)
        assert_equal(stats.ncx2.pdf(1, np.arange(340, 350), 2), 0)
        logval = stats.ncx2.logpdf(1, np.arange(340, 350), 2)

    assert_(np.isneginf(logval).all())

    # Verify logpdf has extended precision when pdf underflows to 0
    with warnings.catch_warnings():
        warnings.simplefilter('error', RuntimeWarning)
        assert_equal(stats.ncx2.pdf(10000, 3, 12), 0)
        assert_allclose(stats.ncx2.logpdf(10000, 3, 12), -4662.444377524883)


@pytest.mark.parametrize('method, expected', [
    ('cdf', np.array([2.497951336e-09, 3.437288941e-10])),
    ('pdf', np.array([1.238579980e-07, 1.710041145e-08])),
    ('logpdf', np.array([-15.90413011, -17.88416331])),
    ('ppf', np.array([4.865182052, 7.017182271]))
])
def test_ncx2_zero_nc(method, expected):
    # gh-5441
    # ncx2 with nc=0 is identical to chi2
    # Comparison to R (v3.5.1)
    # > options(digits=10)
    # > pchisq(0.1, df=10, ncp=c(0,4))
    # > dchisq(0.1, df=10, ncp=c(0,4))
    # > dchisq(0.1, df=10, ncp=c(0,4), log=TRUE)
    # > qchisq(0.1, df=10, ncp=c(0,4))

    result = getattr(stats.ncx2, method)(0.1, nc=[0, 4], df=10)
    assert_allclose(result, expected, atol=1e-15)


def test_ncx2_zero_nc_rvs():
    # gh-5441
    # ncx2 with nc=0 is identical to chi2
    result = stats.ncx2.rvs(df=10, nc=0, random_state=1)
    expected = stats.chi2.rvs(df=10, random_state=1)
    assert_allclose(result, expected, atol=1e-15)


def test_ncx2_gh12731():
    # test that gh-12731 is resolved; previously these were all 0.5
    nc = 10**np.arange(5, 10)
    assert_equal(stats.ncx2.cdf(1e4, df=1, nc=nc), 0)


def test_ncx2_gh8665():
    # test that gh-8665 is resolved; previously this tended to nonzero value
    x = np.array([4.99515382e+00, 1.07617327e+01, 2.31854502e+01,
                  4.99515382e+01, 1.07617327e+02, 2.31854502e+02,
                  4.99515382e+02, 1.07617327e+03, 2.31854502e+03,
                  4.99515382e+03, 1.07617327e+04, 2.31854502e+04,
                  4.99515382e+04])
    nu, lam = 20, 499.51538166556196

    sf = stats.ncx2.sf(x, df=nu, nc=lam)
    # computed in R. Couldn't find a survival function implementation
    # options(digits=16)
    # x <- c(4.99515382e+00, 1.07617327e+01, 2.31854502e+01, 4.99515382e+01,
    #        1.07617327e+02, 2.31854502e+02, 4.99515382e+02, 1.07617327e+03,
    #        2.31854502e+03, 4.99515382e+03, 1.07617327e+04, 2.31854502e+04,
    #        4.99515382e+04)
    # nu <- 20
    # lam <- 499.51538166556196
    # 1 - pchisq(x, df = nu, ncp = lam)
    sf_expected = [1.0000000000000000, 1.0000000000000000, 1.0000000000000000,
                   1.0000000000000000, 1.0000000000000000, 0.9999999999999888,
                   0.6646525582135460, 0.0000000000000000, 0.0000000000000000,
                   0.0000000000000000, 0.0000000000000000, 0.0000000000000000,
                   0.0000000000000000]
    assert_allclose(sf, sf_expected, atol=1e-12)


def test_foldnorm_zero():
    # Parameter value c=0 was not enabled, see gh-2399.
    rv = stats.foldnorm(0, scale=1)
    assert_equal(rv.cdf(0), 0)  # rv.cdf(0) previously resulted in: nan


def test_stats_shapes_argcheck():
    # stats method was failing for vector shapes if some of the values
    # were outside of the allowed range, see gh-2678
    mv3 = stats.invgamma.stats([0.0, 0.5, 1.0], 1, 0.5)  # 0 is not a legal `a`
    mv2 = stats.invgamma.stats([0.5, 1.0], 1, 0.5)
    mv2_augmented = tuple(np.r_[np.nan, _] for _ in mv2)
    assert_equal(mv2_augmented, mv3)

    # -1 is not a legal shape parameter
    mv3 = stats.lognorm.stats([2, 2.4, -1])
    mv2 = stats.lognorm.stats([2, 2.4])
    mv2_augmented = tuple(np.r_[_, np.nan] for _ in mv2)
    assert_equal(mv2_augmented, mv3)

    # FIXME: this is only a quick-and-dirty test of a quick-and-dirty bugfix.
    # stats method with multiple shape parameters is not properly vectorized
    # anyway, so some distributions may or may not fail.


# Test subclassing distributions w/ explicit shapes

class _distr_gen(stats.rv_continuous):
    def _pdf(self, x, a):
        return 42


class _distr2_gen(stats.rv_continuous):
    def _cdf(self, x, a):
        return 42 * a + x


class _distr3_gen(stats.rv_continuous):
    def _pdf(self, x, a, b):
        return a + b

    def _cdf(self, x, a):
        # Different # of shape params from _pdf, to be able to check that
        # inspection catches the inconsistency."""
        return 42 * a + x


class _distr6_gen(stats.rv_continuous):
    # Two shape parameters (both _pdf and _cdf defined, consistent shapes.)
    def _pdf(self, x, a, b):
        return a*x + b

    def _cdf(self, x, a, b):
        return 42 * a + x


class TestSubclassingExplicitShapes:
    # Construct a distribution w/ explicit shapes parameter and test it.

    def test_correct_shapes(self):
        dummy_distr = _distr_gen(name='dummy', shapes='a')
        assert_equal(dummy_distr.pdf(1, a=1), 42)

    def test_wrong_shapes_1(self):
        dummy_distr = _distr_gen(name='dummy', shapes='A')
        assert_raises(TypeError, dummy_distr.pdf, 1, **dict(a=1))

    def test_wrong_shapes_2(self):
        dummy_distr = _distr_gen(name='dummy', shapes='a, b, c')
        dct = dict(a=1, b=2, c=3)
        assert_raises(TypeError, dummy_distr.pdf, 1, **dct)

    def test_shapes_string(self):
        # shapes must be a string
        dct = dict(name='dummy', shapes=42)
        assert_raises(TypeError, _distr_gen, **dct)

    def test_shapes_identifiers_1(self):
        # shapes must be a comma-separated list of valid python identifiers
        dct = dict(name='dummy', shapes='(!)')
        assert_raises(SyntaxError, _distr_gen, **dct)

    def test_shapes_identifiers_2(self):
        dct = dict(name='dummy', shapes='4chan')
        assert_raises(SyntaxError, _distr_gen, **dct)

    def test_shapes_identifiers_3(self):
        dct = dict(name='dummy', shapes='m(fti)')
        assert_raises(SyntaxError, _distr_gen, **dct)

    def test_shapes_identifiers_nodefaults(self):
        dct = dict(name='dummy', shapes='a=2')
        assert_raises(SyntaxError, _distr_gen, **dct)

    def test_shapes_args(self):
        dct = dict(name='dummy', shapes='*args')
        assert_raises(SyntaxError, _distr_gen, **dct)

    def test_shapes_kwargs(self):
        dct = dict(name='dummy', shapes='**kwargs')
        assert_raises(SyntaxError, _distr_gen, **dct)

    def test_shapes_keywords(self):
        # python keywords cannot be used for shape parameters
        dct = dict(name='dummy', shapes='a, b, c, lambda')
        assert_raises(SyntaxError, _distr_gen, **dct)

    def test_shapes_signature(self):
        # test explicit shapes which agree w/ the signature of _pdf
        class _dist_gen(stats.rv_continuous):
            def _pdf(self, x, a):
                return stats.norm._pdf(x) * a

        dist = _dist_gen(shapes='a')
        assert_equal(dist.pdf(0.5, a=2), stats.norm.pdf(0.5)*2)

    def test_shapes_signature_inconsistent(self):
        # test explicit shapes which do not agree w/ the signature of _pdf
        class _dist_gen(stats.rv_continuous):
            def _pdf(self, x, a):
                return stats.norm._pdf(x) * a

        dist = _dist_gen(shapes='a, b')
        assert_raises(TypeError, dist.pdf, 0.5, **dict(a=1, b=2))

    def test_star_args(self):
        # test _pdf with only starargs
        # NB: **kwargs of pdf will never reach _pdf
        class _dist_gen(stats.rv_continuous):
            def _pdf(self, x, *args):
                extra_kwarg = args[0]
                return stats.norm._pdf(x) * extra_kwarg

        dist = _dist_gen(shapes='extra_kwarg')
        assert_equal(dist.pdf(0.5, extra_kwarg=33), stats.norm.pdf(0.5)*33)
        assert_equal(dist.pdf(0.5, 33), stats.norm.pdf(0.5)*33)
        assert_raises(TypeError, dist.pdf, 0.5, **dict(xxx=33))

    def test_star_args_2(self):
        # test _pdf with named & starargs
        # NB: **kwargs of pdf will never reach _pdf
        class _dist_gen(stats.rv_continuous):
            def _pdf(self, x, offset, *args):
                extra_kwarg = args[0]
                return stats.norm._pdf(x) * extra_kwarg + offset

        dist = _dist_gen(shapes='offset, extra_kwarg')
        assert_equal(dist.pdf(0.5, offset=111, extra_kwarg=33),
                     stats.norm.pdf(0.5)*33 + 111)
        assert_equal(dist.pdf(0.5, 111, 33),
                     stats.norm.pdf(0.5)*33 + 111)

    def test_extra_kwarg(self):
        # **kwargs to _pdf are ignored.
        # this is a limitation of the framework (_pdf(x, *goodargs))
        class _distr_gen(stats.rv_continuous):
            def _pdf(self, x, *args, **kwargs):
                # _pdf should handle *args, **kwargs itself.  Here "handling"
                # is ignoring *args and looking for ``extra_kwarg`` and using
                # that.
                extra_kwarg = kwargs.pop('extra_kwarg', 1)
                return stats.norm._pdf(x) * extra_kwarg

        dist = _distr_gen(shapes='extra_kwarg')
        assert_equal(dist.pdf(1, extra_kwarg=3), stats.norm.pdf(1))

    def shapes_empty_string(self):
        # shapes='' is equivalent to shapes=None
        class _dist_gen(stats.rv_continuous):
            def _pdf(self, x):
                return stats.norm.pdf(x)

        dist = _dist_gen(shapes='')
        assert_equal(dist.pdf(0.5), stats.norm.pdf(0.5))


class TestSubclassingNoShapes:
    # Construct a distribution w/o explicit shapes parameter and test it.

    def test_only__pdf(self):
        dummy_distr = _distr_gen(name='dummy')
        assert_equal(dummy_distr.pdf(1, a=1), 42)

    def test_only__cdf(self):
        # _pdf is determined from _cdf by taking numerical derivative
        dummy_distr = _distr2_gen(name='dummy')
        assert_almost_equal(dummy_distr.pdf(1, a=1), 1)

    @pytest.mark.skipif(DOCSTRINGS_STRIPPED, reason="docstring stripped")
    def test_signature_inspection(self):
        # check that _pdf signature inspection works correctly, and is used in
        # the class docstring
        dummy_distr = _distr_gen(name='dummy')
        assert_equal(dummy_distr.numargs, 1)
        assert_equal(dummy_distr.shapes, 'a')
        res = re.findall(r'logpdf\(x, a, loc=0, scale=1\)',
                         dummy_distr.__doc__)
        assert_(len(res) == 1)

    @pytest.mark.skipif(DOCSTRINGS_STRIPPED, reason="docstring stripped")
    def test_signature_inspection_2args(self):
        # same for 2 shape params and both _pdf and _cdf defined
        dummy_distr = _distr6_gen(name='dummy')
        assert_equal(dummy_distr.numargs, 2)
        assert_equal(dummy_distr.shapes, 'a, b')
        res = re.findall(r'logpdf\(x, a, b, loc=0, scale=1\)',
                         dummy_distr.__doc__)
        assert_(len(res) == 1)

    def test_signature_inspection_2args_incorrect_shapes(self):
        # both _pdf and _cdf defined, but shapes are inconsistent: raises
        assert_raises(TypeError, _distr3_gen, name='dummy')

    def test_defaults_raise(self):
        # default arguments should raise
        class _dist_gen(stats.rv_continuous):
            def _pdf(self, x, a=42):
                return 42
        assert_raises(TypeError, _dist_gen, **dict(name='dummy'))

    def test_starargs_raise(self):
        # without explicit shapes, *args are not allowed
        class _dist_gen(stats.rv_continuous):
            def _pdf(self, x, a, *args):
                return 42
        assert_raises(TypeError, _dist_gen, **dict(name='dummy'))

    def test_kwargs_raise(self):
        # without explicit shapes, **kwargs are not allowed
        class _dist_gen(stats.rv_continuous):
            def _pdf(self, x, a, **kwargs):
                return 42
        assert_raises(TypeError, _dist_gen, **dict(name='dummy'))


@pytest.mark.skipif(DOCSTRINGS_STRIPPED, reason="docstring stripped")
def test_docstrings():
    badones = [r',\s*,', r'\(\s*,', r'^\s*:']
    for distname in stats.__all__:
        dist = getattr(stats, distname)
        if isinstance(dist, (stats.rv_discrete, stats.rv_continuous)):
            for regex in badones:
                assert_(re.search(regex, dist.__doc__) is None)


def test_infinite_input():
    assert_almost_equal(stats.skellam.sf(np.inf, 10, 11), 0)
    assert_almost_equal(stats.ncx2._cdf(np.inf, 8, 0.1), 1)


def test_lomax_accuracy():
    # regression test for gh-4033
    p = stats.lomax.ppf(stats.lomax.cdf(1e-100, 1), 1)
    assert_allclose(p, 1e-100)


def test_gompertz_accuracy():
    # Regression test for gh-4031
    p = stats.gompertz.ppf(stats.gompertz.cdf(1e-100, 1), 1)
    assert_allclose(p, 1e-100)


def test_truncexpon_accuracy():
    # regression test for gh-4035
    p = stats.truncexpon.ppf(stats.truncexpon.cdf(1e-100, 1), 1)
    assert_allclose(p, 1e-100)


def test_rayleigh_accuracy():
    # regression test for gh-4034
    p = stats.rayleigh.isf(stats.rayleigh.sf(9, 1), 1)
    assert_almost_equal(p, 9.0, decimal=15)


def test_genextreme_give_no_warnings():
    """regression test for gh-6219"""

    with warnings.catch_warnings(record=True) as w:
        warnings.simplefilter("always")

        stats.genextreme.cdf(.5, 0)
        stats.genextreme.pdf(.5, 0)
        stats.genextreme.ppf(.5, 0)
        stats.genextreme.logpdf(-np.inf, 0.0)
        number_of_warnings_thrown = len(w)
        assert_equal(number_of_warnings_thrown, 0)


def test_genextreme_entropy():
    # regression test for gh-5181
    euler_gamma = 0.5772156649015329

    h = stats.genextreme.entropy(-1.0)
    assert_allclose(h, 2*euler_gamma + 1, rtol=1e-14)

    h = stats.genextreme.entropy(0)
    assert_allclose(h, euler_gamma + 1, rtol=1e-14)

    h = stats.genextreme.entropy(1.0)
    assert_equal(h, 1)

    h = stats.genextreme.entropy(-2.0, scale=10)
    assert_allclose(h, euler_gamma*3 + np.log(10) + 1, rtol=1e-14)

    h = stats.genextreme.entropy(10)
    assert_allclose(h, -9*euler_gamma + 1, rtol=1e-14)

    h = stats.genextreme.entropy(-10)
    assert_allclose(h, 11*euler_gamma + 1, rtol=1e-14)


def test_genextreme_sf_isf():
    # Expected values were computed using mpmath:
    #
    #    import mpmath
    #
    #    def mp_genextreme_sf(x, xi, mu=0, sigma=1):
    #        # Formula from wikipedia, which has a sign convention for xi that
    #        # is the opposite of scipy's shape parameter.
    #        if xi != 0:
    #            t = mpmath.power(1 + ((x - mu)/sigma)*xi, -1/xi)
    #        else:
    #            t = mpmath.exp(-(x - mu)/sigma)
    #        return 1 - mpmath.exp(-t)
    #
    # >>> mpmath.mp.dps = 1000
    # >>> s = mp_genextreme_sf(mpmath.mp.mpf("1e8"), mpmath.mp.mpf("0.125"))
    # >>> float(s)
    # 1.6777205262585625e-57
    # >>> s = mp_genextreme_sf(mpmath.mp.mpf("7.98"), mpmath.mp.mpf("-0.125"))
    # >>> float(s)
    # 1.52587890625e-21
    # >>> s = mp_genextreme_sf(mpmath.mp.mpf("7.98"), mpmath.mp.mpf("0"))
    # >>> float(s)
    # 0.00034218086528426593

    x = 1e8
    s = stats.genextreme.sf(x, -0.125)
    assert_allclose(s, 1.6777205262585625e-57)
    x2 = stats.genextreme.isf(s, -0.125)
    assert_allclose(x2, x)

    x = 7.98
    s = stats.genextreme.sf(x, 0.125)
    assert_allclose(s, 1.52587890625e-21)
    x2 = stats.genextreme.isf(s, 0.125)
    assert_allclose(x2, x)

    x = 7.98
    s = stats.genextreme.sf(x, 0)
    assert_allclose(s, 0.00034218086528426593)
    x2 = stats.genextreme.isf(s, 0)
    assert_allclose(x2, x)


def test_burr12_ppf_small_arg():
    prob = 1e-16
    quantile = stats.burr12.ppf(prob, 2, 3)
    # The expected quantile was computed using mpmath:
    #   >>> import mpmath
    #   >>> mpmath.mp.dps = 100
    #   >>> prob = mpmath.mpf('1e-16')
    #   >>> c = mpmath.mpf(2)
    #   >>> d = mpmath.mpf(3)
    #   >>> float(((1-prob)**(-1/d) - 1)**(1/c))
    #   5.7735026918962575e-09
    assert_allclose(quantile, 5.7735026918962575e-09)


def test_crystalball_function():
    """
    All values are calculated using the independent implementation of the
    ROOT framework (see https://root.cern.ch/).
    Corresponding ROOT code is given in the comments.
    """
    X = np.linspace(-5.0, 5.0, 21)[:-1]

    # for(float x = -5.0; x < 5.0; x+=0.5)
    #   std::cout << ROOT::Math::crystalball_pdf(x, 1.0, 2.0, 1.0) << ", ";
    calculated = stats.crystalball.pdf(X, beta=1.0, m=2.0)
    expected = np.array([0.0202867, 0.0241428, 0.0292128, 0.0360652, 0.045645,
                         0.059618, 0.0811467, 0.116851, 0.18258, 0.265652,
                         0.301023, 0.265652, 0.18258, 0.097728, 0.0407391,
                         0.013226, 0.00334407, 0.000658486, 0.000100982,
                         1.20606e-05])
    assert_allclose(expected, calculated, rtol=0.001)

    # for(float x = -5.0; x < 5.0; x+=0.5)
    #   std::cout << ROOT::Math::crystalball_pdf(x, 2.0, 3.0, 1.0) << ", ";
    calculated = stats.crystalball.pdf(X, beta=2.0, m=3.0)
    expected = np.array([0.0019648, 0.00279754, 0.00417592, 0.00663121,
                         0.0114587, 0.0223803, 0.0530497, 0.12726, 0.237752,
                         0.345928, 0.391987, 0.345928, 0.237752, 0.12726,
                         0.0530497, 0.0172227, 0.00435458, 0.000857469,
                         0.000131497, 1.57051e-05])
    assert_allclose(expected, calculated, rtol=0.001)

    # for(float x = -5.0; x < 5.0; x+=0.5) {
    #   std::cout << ROOT::Math::crystalball_pdf(x, 2.0, 3.0, 2.0, 0.5);
    #   std::cout << ", ";
    # }
    calculated = stats.crystalball.pdf(X, beta=2.0, m=3.0, loc=0.5, scale=2.0)
    expected = np.array([0.00785921, 0.0111902, 0.0167037, 0.0265249,
                         0.0423866, 0.0636298, 0.0897324, 0.118876, 0.147944,
                         0.172964, 0.189964, 0.195994, 0.189964, 0.172964,
                         0.147944, 0.118876, 0.0897324, 0.0636298, 0.0423866,
                         0.0265249])
    assert_allclose(expected, calculated, rtol=0.001)

    # for(float x = -5.0; x < 5.0; x+=0.5)
    #   std::cout << ROOT::Math::crystalball_cdf(x, 1.0, 2.0, 1.0) << ", ";
    calculated = stats.crystalball.cdf(X, beta=1.0, m=2.0)
    expected = np.array([0.12172, 0.132785, 0.146064, 0.162293, 0.18258,
                         0.208663, 0.24344, 0.292128, 0.36516, 0.478254,
                         0.622723, 0.767192, 0.880286, 0.94959, 0.982834,
                         0.995314, 0.998981, 0.999824, 0.999976, 0.999997])
    assert_allclose(expected, calculated, rtol=0.001)

    # for(float x = -5.0; x < 5.0; x+=0.5)
    #   std::cout << ROOT::Math::crystalball_cdf(x, 2.0, 3.0, 1.0) << ", ";
    calculated = stats.crystalball.cdf(X, beta=2.0, m=3.0)
    expected = np.array([0.00442081, 0.00559509, 0.00730787, 0.00994682,
                         0.0143234, 0.0223803, 0.0397873, 0.0830763, 0.173323,
                         0.320592, 0.508717, 0.696841, 0.844111, 0.934357,
                         0.977646, 0.993899, 0.998674, 0.999771, 0.999969,
                         0.999997])
    assert_allclose(expected, calculated, rtol=0.001)

    # for(float x = -5.0; x < 5.0; x+=0.5) {
    #   std::cout << ROOT::Math::crystalball_cdf(x, 2.0, 3.0, 2.0, 0.5);
    #   std::cout << ", ";
    # }
    calculated = stats.crystalball.cdf(X, beta=2.0, m=3.0, loc=0.5, scale=2.0)
    expected = np.array([0.0176832, 0.0223803, 0.0292315, 0.0397873, 0.0567945,
                         0.0830763, 0.121242, 0.173323, 0.24011, 0.320592,
                         0.411731, 0.508717, 0.605702, 0.696841, 0.777324,
                         0.844111, 0.896192, 0.934357, 0.960639, 0.977646])
    assert_allclose(expected, calculated, rtol=0.001)


def test_crystalball_function_moments():
    """
    All values are calculated using the pdf formula and the integrate function
    of Mathematica
    """
    # The Last two (alpha, n) pairs test the special case n == alpha**2
    beta = np.array([2.0, 1.0, 3.0, 2.0, 3.0])
    m = np.array([3.0, 3.0, 2.0, 4.0, 9.0])

    # The distribution should be correctly normalised
    expected_0th_moment = np.array([1.0, 1.0, 1.0, 1.0, 1.0])
    calculated_0th_moment = stats.crystalball._munp(0, beta, m)
    assert_allclose(expected_0th_moment, calculated_0th_moment, rtol=0.001)

    # calculated using wolframalpha.com
    # e.g. for beta = 2 and m = 3 we calculate the norm like this:
    #   integrate exp(-x^2/2) from -2 to infinity +
    #   integrate (3/2)^3*exp(-2^2/2)*(3/2-2-x)^(-3) from -infinity to -2
    norm = np.array([2.5511, 3.01873, 2.51065, 2.53983, 2.507410455])

    a = np.array([-0.21992, -3.03265, np.inf, -0.135335, -0.003174])
    expected_1th_moment = a / norm
    calculated_1th_moment = stats.crystalball._munp(1, beta, m)
    assert_allclose(expected_1th_moment, calculated_1th_moment, rtol=0.001)

    a = np.array([np.inf, np.inf, np.inf, 3.2616, 2.519908])
    expected_2th_moment = a / norm
    calculated_2th_moment = stats.crystalball._munp(2, beta, m)
    assert_allclose(expected_2th_moment, calculated_2th_moment, rtol=0.001)

    a = np.array([np.inf, np.inf, np.inf, np.inf, -0.0577668])
    expected_3th_moment = a / norm
    calculated_3th_moment = stats.crystalball._munp(3, beta, m)
    assert_allclose(expected_3th_moment, calculated_3th_moment, rtol=0.001)

    a = np.array([np.inf, np.inf, np.inf, np.inf, 7.78468])
    expected_4th_moment = a / norm
    calculated_4th_moment = stats.crystalball._munp(4, beta, m)
    assert_allclose(expected_4th_moment, calculated_4th_moment, rtol=0.001)

    a = np.array([np.inf, np.inf, np.inf, np.inf, -1.31086])
    expected_5th_moment = a / norm
    calculated_5th_moment = stats.crystalball._munp(5, beta, m)
    assert_allclose(expected_5th_moment, calculated_5th_moment, rtol=0.001)


def test_crystalball_entropy():
    # regression test for gh-13602
    cb = stats.crystalball(2, 3)
    res1 = cb.entropy()
    # -20000 and 30 are negative and positive infinity, respectively
    lo, hi, N = -20000, 30, 200000
    x = np.linspace(lo, hi, N)
    res2 = trapezoid(entr(cb.pdf(x)), x)
    assert_allclose(res1, res2, rtol=1e-7)


def test_invweibull():
    """
    Test fitting invweibull to data.

    Here is a the same calculation in R:

    > library(evd)
    > library(fitdistrplus)
    > x = c(1, 1.25, 2, 2.5, 2.8,  3, 3.8, 4, 5, 8, 10, 12, 64, 99)
    > result = fitdist(x, 'frechet', control=list(reltol=1e-13),
    +                  fix.arg=list(loc=0), start=list(shape=2, scale=3))
    > result
    Fitting of the distribution ' frechet ' by maximum likelihood
    Parameters:
          estimate Std. Error
    shape 1.048482  0.2261815
    scale 3.099456  0.8292887
    Fixed parameters:
        value
    loc     0

    """

    def optimizer(func, x0, args=(), disp=0):
        return fmin(func, x0, args=args, disp=disp, xtol=1e-12, ftol=1e-12)

    x = np.array([1, 1.25, 2, 2.5, 2.8,  3, 3.8, 4, 5, 8, 10, 12, 64, 99])
    c, loc, scale = stats.invweibull.fit(x, floc=0, optimizer=optimizer)
    assert_allclose(c, 1.048482, rtol=5e-6)
    assert loc == 0
    assert_allclose(scale, 3.099456, rtol=5e-6)


@pytest.mark.parametrize(
    'df1,df2,x',
    [(2, 2, [-0.5, 0.2, 1.0, 2.3]),
     (4, 11, [-0.5, 0.2, 1.0, 2.3]),
     (7, 17, [1, 2, 3, 4, 5])]
)
def test_ncf_edge_case(df1, df2, x):
    # Test for edge case described in gh-11660.
    # Non-central Fisher distribution when nc = 0
    # should be the same as Fisher distribution.
    nc = 0
    expected_cdf = stats.f.cdf(x, df1, df2)
    calculated_cdf = stats.ncf.cdf(x, df1, df2, nc)
    assert_allclose(expected_cdf, calculated_cdf, rtol=1e-14)

    # when ncf_gen._skip_pdf will be used instead of generic pdf,
    # this additional test will be useful.
    expected_pdf = stats.f.pdf(x, df1, df2)
    calculated_pdf = stats.ncf.pdf(x, df1, df2, nc)
    assert_allclose(expected_pdf, calculated_pdf, rtol=1e-6)


def test_ncf_variance():
    # Regression test for gh-10658 (incorrect variance formula for ncf).
    # The correct value of ncf.var(2, 6, 4), 42.75, can be verified with, for
    # example, Wolfram Alpha with the expression
    #     Variance[NoncentralFRatioDistribution[2, 6, 4]]
    # or with the implementation of the noncentral F distribution in the C++
    # library Boost.
    v = stats.ncf.var(2, 6, 4)
    assert_allclose(v, 42.75, rtol=1e-14)


class TestHistogram:
    def setup_method(self):
        np.random.seed(1234)

        # We have 8 bins
        # [1,2), [2,3), [3,4), [4,5), [5,6), [6,7), [7,8), [8,9)
        # But actually np.histogram will put the last 9 also in the [8,9) bin!
        # Therefore there is a slight difference below for the last bin, from
        # what you might have expected.
        histogram = np.histogram([1, 2, 2, 3, 3, 3, 4, 4, 4, 4, 5, 5, 5, 5, 5,
                                  6, 6, 6, 6, 7, 7, 7, 8, 8, 9], bins=8)
        self.template = stats.rv_histogram(histogram)

        data = stats.norm.rvs(loc=1.0, scale=2.5, size=10000, random_state=123)
        norm_histogram = np.histogram(data, bins=50)
        self.norm_template = stats.rv_histogram(norm_histogram)

    def test_pdf(self):
        values = np.array([0.0, 0.5, 1.0, 1.5, 2.0, 2.5, 3.0, 3.5, 4.0, 4.5,
                           5.0, 5.5, 6.0, 6.5, 7.0, 7.5, 8.0, 8.5, 9.0, 9.5])
        pdf_values = np.asarray([0.0/25.0, 0.0/25.0, 1.0/25.0, 1.0/25.0,
                                 2.0/25.0, 2.0/25.0, 3.0/25.0, 3.0/25.0,
                                 4.0/25.0, 4.0/25.0, 5.0/25.0, 5.0/25.0,
                                 4.0/25.0, 4.0/25.0, 3.0/25.0, 3.0/25.0,
                                 3.0/25.0, 3.0/25.0, 0.0/25.0, 0.0/25.0])
        assert_allclose(self.template.pdf(values), pdf_values)

        # Test explicitly the corner cases:
        # As stated above the pdf in the bin [8,9) is greater than
        # one would naively expect because np.histogram putted the 9
        # into the [8,9) bin.
        assert_almost_equal(self.template.pdf(8.0), 3.0/25.0)
        assert_almost_equal(self.template.pdf(8.5), 3.0/25.0)
        # 9 is outside our defined bins [8,9) hence the pdf is already 0
        # for a continuous distribution this is fine, because a single value
        # does not have a finite probability!
        assert_almost_equal(self.template.pdf(9.0), 0.0/25.0)
        assert_almost_equal(self.template.pdf(10.0), 0.0/25.0)

        x = np.linspace(-2, 2, 10)
        assert_allclose(self.norm_template.pdf(x),
                        stats.norm.pdf(x, loc=1.0, scale=2.5), rtol=0.1)

    def test_cdf_ppf(self):
        values = np.array([0.0, 0.5, 1.0, 1.5, 2.0, 2.5, 3.0, 3.5, 4.0, 4.5,
                           5.0, 5.5, 6.0, 6.5, 7.0, 7.5, 8.0, 8.5, 9.0, 9.5])
        cdf_values = np.asarray([0.0/25.0, 0.0/25.0, 0.0/25.0, 0.5/25.0,
                                 1.0/25.0, 2.0/25.0, 3.0/25.0, 4.5/25.0,
                                 6.0/25.0, 8.0/25.0, 10.0/25.0, 12.5/25.0,
                                 15.0/25.0, 17.0/25.0, 19.0/25.0, 20.5/25.0,
                                 22.0/25.0, 23.5/25.0, 25.0/25.0, 25.0/25.0])
        assert_allclose(self.template.cdf(values), cdf_values)
        # First three and last two values in cdf_value are not unique
        assert_allclose(self.template.ppf(cdf_values[2:-1]), values[2:-1])

        # Test of cdf and ppf are inverse functions
        x = np.linspace(1.0, 9.0, 100)
        assert_allclose(self.template.ppf(self.template.cdf(x)), x)
        x = np.linspace(0.0, 1.0, 100)
        assert_allclose(self.template.cdf(self.template.ppf(x)), x)

        x = np.linspace(-2, 2, 10)
        assert_allclose(self.norm_template.cdf(x),
                        stats.norm.cdf(x, loc=1.0, scale=2.5), rtol=0.1)

    def test_rvs(self):
        N = 10000
        sample = self.template.rvs(size=N, random_state=123)
        assert_equal(np.sum(sample < 1.0), 0.0)
        assert_allclose(np.sum(sample <= 2.0), 1.0/25.0 * N, rtol=0.2)
        assert_allclose(np.sum(sample <= 2.5), 2.0/25.0 * N, rtol=0.2)
        assert_allclose(np.sum(sample <= 3.0), 3.0/25.0 * N, rtol=0.1)
        assert_allclose(np.sum(sample <= 3.5), 4.5/25.0 * N, rtol=0.1)
        assert_allclose(np.sum(sample <= 4.0), 6.0/25.0 * N, rtol=0.1)
        assert_allclose(np.sum(sample <= 4.5), 8.0/25.0 * N, rtol=0.1)
        assert_allclose(np.sum(sample <= 5.0), 10.0/25.0 * N, rtol=0.05)
        assert_allclose(np.sum(sample <= 5.5), 12.5/25.0 * N, rtol=0.05)
        assert_allclose(np.sum(sample <= 6.0), 15.0/25.0 * N, rtol=0.05)
        assert_allclose(np.sum(sample <= 6.5), 17.0/25.0 * N, rtol=0.05)
        assert_allclose(np.sum(sample <= 7.0), 19.0/25.0 * N, rtol=0.05)
        assert_allclose(np.sum(sample <= 7.5), 20.5/25.0 * N, rtol=0.05)
        assert_allclose(np.sum(sample <= 8.0), 22.0/25.0 * N, rtol=0.05)
        assert_allclose(np.sum(sample <= 8.5), 23.5/25.0 * N, rtol=0.05)
        assert_allclose(np.sum(sample <= 9.0), 25.0/25.0 * N, rtol=0.05)
        assert_allclose(np.sum(sample <= 9.0), 25.0/25.0 * N, rtol=0.05)
        assert_equal(np.sum(sample > 9.0), 0.0)

    def test_munp(self):
        for n in range(4):
            assert_allclose(self.norm_template._munp(n),
                            stats.norm(1.0, 2.5).moment(n), rtol=0.05)

    def test_entropy(self):
        assert_allclose(self.norm_template.entropy(),
                        stats.norm.entropy(loc=1.0, scale=2.5), rtol=0.05)


def test_loguniform():
    # This test makes sure the alias of "loguniform" is log-uniform
    rv = stats.loguniform(10 ** -3, 10 ** 0)
    rvs = rv.rvs(size=10000, random_state=42)
    vals, _ = np.histogram(np.log10(rvs), bins=10)
    assert 900 <= vals.min() <= vals.max() <= 1100
    assert np.abs(np.median(vals) - 1000) <= 10


class TestArgus:
    def test_argus_rvs_large_chi(self):
        # test that the algorithm can handle large values of chi
        x = stats.argus.rvs(50, size=500, random_state=325)
        assert_almost_equal(stats.argus(50).mean(), x.mean(), decimal=4)

    def test_argus_rvs_ratio_uniforms(self):
        # test that the ratio of uniforms algorithms works for chi > 2.611
        x = stats.argus.rvs(3.5, size=1500, random_state=1535)
        assert_almost_equal(stats.argus(3.5).mean(), x.mean(), decimal=3)
        assert_almost_equal(stats.argus(3.5).std(), x.std(), decimal=3)

    # Expected values were computed with mpmath.
    @pytest.mark.parametrize('chi, expected_mean',
                             [(1, 0.6187026683551835),
                              (10, 0.984805536783744),
                              (40, 0.9990617659702923),
                              (60, 0.9995831885165300),
                              (99, 0.9998469348663028)])
    def test_mean(self, chi, expected_mean):
        m = stats.argus.mean(chi, scale=1)
        assert_allclose(m, expected_mean, rtol=1e-13)

    # Expected values were computed with mpmath.
    @pytest.mark.parametrize('chi, expected_var, rtol',
                             [(1, 0.05215651254197807, 1e-13),
                              (10, 0.00015805472008165595, 1e-11),
                              (40, 5.877763210262901e-07, 1e-8),
                              (60, 1.1590179389611416e-07, 1e-8),
                              (99, 1.5623277006064666e-08, 1e-8)])
    def test_var(self, chi, expected_var, rtol):
        v = stats.argus.var(chi, scale=1)
        assert_allclose(v, expected_var, rtol=rtol)


class TestNakagami:

    def test_logpdf(self):
        # Test nakagami logpdf for an input where the PDF is smaller
        # than can be represented with 64 bit floating point.
        # The expected value of logpdf was computed with mpmath:
        #
        #   def logpdf(x, nu):
        #       x = mpmath.mpf(x)
        #       nu = mpmath.mpf(nu)
        #       return (mpmath.log(2) + nu*mpmath.log(nu) -
        #               mpmath.loggamma(nu) + (2*nu - 1)*mpmath.log(x) -
        #               nu*x**2)
        #
        nu = 2.5
        x = 25
        logp = stats.nakagami.logpdf(x, nu)
        assert_allclose(logp, -1546.9253055607549)

    def test_sf_isf(self):
        # Test nakagami sf and isf when the survival function
        # value is very small.
        # The expected value of the survival function was computed
        # with mpmath:
        #
        #   def sf(x, nu):
        #       x = mpmath.mpf(x)
        #       nu = mpmath.mpf(nu)
        #       return mpmath.gammainc(nu, nu*x*x, regularized=True)
        #
        nu = 2.5
        x0 = 5.0
        sf = stats.nakagami.sf(x0, nu)
        assert_allclose(sf, 2.736273158588307e-25, rtol=1e-13)
        # Check round trip back to x0.
        x1 = stats.nakagami.isf(sf, nu)
        assert_allclose(x1, x0, rtol=1e-13)

    @pytest.mark.parametrize('nu', [1.6, 2.5, 3.9])
    @pytest.mark.parametrize('loc', [25.0, 10, 35])
    @pytest.mark.parametrize('scale', [13, 5, 20])
    def test_fit(self, nu, loc, scale):
        # Regression test for gh-13396 (21/27 cases failed previously)
        # The first tuple of the parameters' values is discussed in gh-10908
        N = 100
        samples = stats.nakagami.rvs(size=N, nu=nu, loc=loc,
                                     scale=scale, random_state=1337)
        nu_est, loc_est, scale_est = stats.nakagami.fit(samples)
        assert_allclose(nu_est, nu, rtol=0.2)
        assert_allclose(loc_est, loc, rtol=0.2)
        assert_allclose(scale_est, scale, rtol=0.2)

        def dlogl_dnu(nu, loc, scale):
            return ((-2*nu + 1) * np.sum(1/(samples - loc))
                    + 2*nu/scale**2 * np.sum(samples - loc))

        def dlogl_dloc(nu, loc, scale):
            return (N * (1 + np.log(nu) - polygamma(0, nu)) +
                    2 * np.sum(np.log((samples - loc) / scale))
                    - np.sum(((samples - loc) / scale)**2))

        def dlogl_dscale(nu, loc, scale):
            return (- 2 * N * nu / scale
                    + 2 * nu / scale ** 3 * np.sum((samples - loc) ** 2))

        assert_allclose(dlogl_dnu(nu_est, loc_est, scale_est), 0, atol=1e-3)
        assert_allclose(dlogl_dloc(nu_est, loc_est, scale_est), 0, atol=1e-3)
        assert_allclose(dlogl_dscale(nu_est, loc_est, scale_est), 0, atol=1e-3)

    @pytest.mark.parametrize('loc', [25.0, 10, 35])
    @pytest.mark.parametrize('scale', [13, 5, 20])
    def test_fit_nu(self, loc, scale):
        # For nu = 0.5, we have analytical values for
        # the MLE of the loc and the scale
        nu = 0.5
        n = 100
        samples = stats.nakagami.rvs(size=n, nu=nu, loc=loc,
                                     scale=scale, random_state=1337)
        nu_est, loc_est, scale_est = stats.nakagami.fit(samples, f0=nu)

        # Analytical values
        loc_theo = np.min(samples)
        scale_theo = np.sqrt(np.mean((samples - loc_est) ** 2))

        assert_allclose(nu_est, nu, rtol=1e-7)
        assert_allclose(loc_est, loc_theo, rtol=1e-7)
        assert_allclose(scale_est, scale_theo, rtol=1e-7)


def test_rvs_no_size_warning():
    class rvs_no_size_gen(stats.rv_continuous):
        def _rvs(self):
            return 1

    rvs_no_size = rvs_no_size_gen(name='rvs_no_size')

    with assert_warns(np.VisibleDeprecationWarning):
        rvs_no_size.rvs()


@pytest.mark.parametrize('distname, args', invdistdiscrete + invdistcont)
def test_support_gh13294_regression(distname, args):
    if distname in skip_test_support_gh13294_regression:
        pytest.skip(f"skipping test for the support method for "
                    f"distribution {distname}.")
    dist = getattr(stats, distname)
    # test support method with invalid arguents
    if isinstance(dist, stats.rv_continuous):
        # test with valid scale
        if len(args) != 0:
            a0, b0 = dist.support(*args)
            assert_equal(a0, np.nan)
            assert_equal(b0, np.nan)
        # test with invalid scale
        # For some distributions, that take no parameters,
        # the case of only invalid scale occurs and hence,
        # it is implicitly tested in this test case.
        loc1, scale1 = 0, -1
        a1, b1 = dist.support(*args, loc1, scale1)
        assert_equal(a1, np.nan)
        assert_equal(b1, np.nan)
    else:
        a, b = dist.support(*args)
        assert_equal(a, np.nan)
        assert_equal(b, np.nan)


def test_support_broadcasting_gh13294_regression():
    a0, b0 = stats.norm.support([0, 0, 0, 1], [1, 1, 1, -1])
    ex_a0 = np.array([-np.inf, -np.inf, -np.inf, np.nan])
    ex_b0 = np.array([np.inf, np.inf, np.inf, np.nan])
    assert_equal(a0, ex_a0)
    assert_equal(b0, ex_b0)
    assert a0.shape == ex_a0.shape
    assert b0.shape == ex_b0.shape

    a1, b1 = stats.norm.support([], [])
    ex_a1, ex_b1 = np.array([]), np.array([])
    assert_equal(a1, ex_a1)
    assert_equal(b1, ex_b1)
    assert a1.shape == ex_a1.shape
    assert b1.shape == ex_b1.shape

    a2, b2 = stats.norm.support([0, 0, 0, 1], [-1])
    ex_a2 = np.array(4*[np.nan])
    ex_b2 = np.array(4*[np.nan])
    assert_equal(a2, ex_a2)
    assert_equal(b2, ex_b2)
    assert a2.shape == ex_a2.shape
    assert b2.shape == ex_b2.shape


# Check a few values of the cosine distribution's cdf, sf, ppf and
# isf methods.  Expected values were computed with mpmath.

@pytest.mark.parametrize('x, expected',
                         [(-3.14159, 4.956444476505336e-19),
                          (3.14, 0.9999999998928399)])
def test_cosine_cdf_sf(x, expected):
    assert_allclose(stats.cosine.cdf(x), expected)
    assert_allclose(stats.cosine.sf(-x), expected)


@pytest.mark.parametrize('p, expected',
                         [(1e-6, -3.1080612413765905),
                          (1e-17, -3.141585429601399),
                          (0.975, 2.1447547020964923)])
def test_cosine_ppf_isf(p, expected):
    assert_allclose(stats.cosine.ppf(p), expected)
    assert_allclose(stats.cosine.isf(p), -expected)


def test_distr_params_lists():
    # distribution objects are extra distributions added in
    # test_discrete_basic. All other distributions are strings (names)
    # and so we only choose those to compare whether both lists match.
    discrete_distnames = {name for name, _ in distdiscrete
                          if isinstance(name, str)}
    invdiscrete_distnames = {name for name, _ in invdistdiscrete}
    assert discrete_distnames == invdiscrete_distnames

    cont_distnames = {name for name, _ in distcont}
    invcont_distnames = {name for name, _ in invdistcont}
    assert cont_distnames == invcont_distnames<|MERGE_RESOLUTION|>--- conflicted
+++ resolved
@@ -385,8 +385,7 @@
         assert_equal(stats.geninvgauss.pdf(2e6, 50, 2), 0)
 
 
-<<<<<<< HEAD
-class TestGenHyperbolic(object):
+class TestGenHyperbolic:
     def setup_method(self):
         np.random.seed(1234)
 
@@ -551,10 +550,7 @@
             )
 
 
-class TestNormInvGauss(object):
-=======
 class TestNormInvGauss:
->>>>>>> 020d0f92
     def setup_method(self):
         np.random.seed(1234)
 
