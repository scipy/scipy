"""
Test functions for stats module
"""

import warnings
import re
import sys
import pickle
import os

from numpy.testing import (assert_equal, assert_array_equal,
                           assert_almost_equal, assert_array_almost_equal,
                           assert_allclose, assert_, assert_warns,
                           assert_array_less, suppress_warnings)
import pytest
from pytest import raises as assert_raises

import numpy
import numpy as np
from numpy import typecodes, array
from numpy.lib.recfunctions import rec_append_fields
from scipy import special
from scipy._lib._util import check_random_state
from scipy.integrate import IntegrationWarning
import scipy.stats as stats
from scipy.stats._distn_infrastructure import argsreduce
import scipy.stats.distributions

from scipy.special import xlogy
from .test_continuous_basic import distcont
from scipy.stats._continuous_distns import FitDataError

# python -OO strips docstrings
DOCSTRINGS_STRIPPED = sys.flags.optimize > 1


def _assert_hasattr(a, b, msg=None):
    if msg is None:
        msg = '%s does not have attribute %s' % (a, b)
    assert_(hasattr(a, b), msg=msg)


def test_api_regression():
    # https://github.com/scipy/scipy/issues/3802
    _assert_hasattr(scipy.stats.distributions, 'f_gen')


def check_vonmises_pdf_periodic(k, L, s, x):
    vm = stats.vonmises(k, loc=L, scale=s)
    assert_almost_equal(vm.pdf(x), vm.pdf(x % (2*numpy.pi*s)))


def check_vonmises_cdf_periodic(k, L, s, x):
    vm = stats.vonmises(k, loc=L, scale=s)
    assert_almost_equal(vm.cdf(x) % 1, vm.cdf(x % (2*numpy.pi*s)) % 1)


def test_vonmises_pdf_periodic():
    for k in [0.1, 1, 101]:
        for x in [0, 1, numpy.pi, 10, 100]:
            check_vonmises_pdf_periodic(k, 0, 1, x)
            check_vonmises_pdf_periodic(k, 1, 1, x)
            check_vonmises_pdf_periodic(k, 0, 10, x)

            check_vonmises_cdf_periodic(k, 0, 1, x)
            check_vonmises_cdf_periodic(k, 1, 1, x)
            check_vonmises_cdf_periodic(k, 0, 10, x)


def test_vonmises_line_support():
    assert_equal(stats.vonmises_line.a, -np.pi)
    assert_equal(stats.vonmises_line.b, np.pi)


def test_vonmises_numerical():
    vm = stats.vonmises(800)
    assert_almost_equal(vm.cdf(0), 0.5)


def _assert_lessthan_loglike(dist, data, func, **kwds):
    mle_analytical = dist.fit(data, **kwds)
    numerical_opt = super(type(dist), dist).fit(data, **kwds)
    ll_mle_analytical = func(mle_analytical, data)
    ll_numerical_opt = func(numerical_opt, data)
    assert ll_mle_analytical < ll_numerical_opt


def test_fit_warnings(dist, data, all_fixed, floc_fixedDataError):
    with pytest.raises(RuntimeError,
                       match="All parameters fixed. There is nothing "
                       "to optimize."):
        dist.fit(data, **all_fixed)
    with pytest.raises(RuntimeError,
                       match="The data contains non-finite values"):
        dist.fit([np.nan])
    with pytest.raises(RuntimeError,
                       match="The data contains non-finite values"):
        dist.fit([np.inf])
    with pytest.raises(TypeError, match="Unknown keyword arguments:"):
        dist.fit(data, extra_keyword=2)
    with pytest.raises(TypeError, match="Too many positional arguments."):
        dist.fit(data, *[1]*(0 if not dist.shapes else len(dist.shapes) + 1))
    assert_raises(FitDataError, dist.fit, data, **floc_fixedDataError)



@pytest.mark.parametrize('dist',
                         ['alpha', 'betaprime',
                          'fatiguelife', 'invgamma', 'invgauss', 'invweibull',
                          'johnsonsb', 'levy', 'levy_l', 'lognorm', 'gilbrat',
                          'powerlognorm', 'rayleigh', 'wald'])
def test_support(dist):
    """gh-6235"""
    dct = dict(distcont)
    args = dct[dist]

    dist = getattr(stats, dist)

    assert_almost_equal(dist.pdf(dist.a, *args), 0)
    assert_equal(dist.logpdf(dist.a, *args), -np.inf)
    assert_almost_equal(dist.pdf(dist.b, *args), 0)
    assert_equal(dist.logpdf(dist.b, *args), -np.inf)


class TestRandInt(object):
    def setup_method(self):
        np.random.seed(1234)

    def test_rvs(self):
        vals = stats.randint.rvs(5, 30, size=100)
        assert_(numpy.all(vals < 30) & numpy.all(vals >= 5))
        assert_(len(vals) == 100)
        vals = stats.randint.rvs(5, 30, size=(2, 50))
        assert_(numpy.shape(vals) == (2, 50))
        assert_(vals.dtype.char in typecodes['AllInteger'])
        val = stats.randint.rvs(15, 46)
        assert_((val >= 15) & (val < 46))
        assert_(isinstance(val, numpy.ScalarType), msg=repr(type(val)))
        val = stats.randint(15, 46).rvs(3)
        assert_(val.dtype.char in typecodes['AllInteger'])

    def test_pdf(self):
        k = numpy.r_[0:36]
        out = numpy.where((k >= 5) & (k < 30), 1.0/(30-5), 0)
        vals = stats.randint.pmf(k, 5, 30)
        assert_array_almost_equal(vals, out)

    def test_cdf(self):
        x = np.linspace(0, 36, 100)
        k = numpy.floor(x)
        out = numpy.select([k >= 30, k >= 5], [1.0, (k-5.0+1)/(30-5.0)], 0)
        vals = stats.randint.cdf(x, 5, 30)
        assert_array_almost_equal(vals, out, decimal=12)


class TestBinom(object):
    def setup_method(self):
        np.random.seed(1234)

    def test_rvs(self):
        vals = stats.binom.rvs(10, 0.75, size=(2, 50))
        assert_(numpy.all(vals >= 0) & numpy.all(vals <= 10))
        assert_(numpy.shape(vals) == (2, 50))
        assert_(vals.dtype.char in typecodes['AllInteger'])
        val = stats.binom.rvs(10, 0.75)
        assert_(isinstance(val, int))
        val = stats.binom(10, 0.75).rvs(3)
        assert_(isinstance(val, numpy.ndarray))
        assert_(val.dtype.char in typecodes['AllInteger'])

    def test_pmf(self):
        # regression test for Ticket #1842
        vals1 = stats.binom.pmf(100, 100, 1)
        vals2 = stats.binom.pmf(0, 100, 0)
        assert_allclose(vals1, 1.0, rtol=1e-15, atol=0)
        assert_allclose(vals2, 1.0, rtol=1e-15, atol=0)

    def test_entropy(self):
        # Basic entropy tests.
        b = stats.binom(2, 0.5)
        expected_p = np.array([0.25, 0.5, 0.25])
        expected_h = -sum(xlogy(expected_p, expected_p))
        h = b.entropy()
        assert_allclose(h, expected_h)

        b = stats.binom(2, 0.0)
        h = b.entropy()
        assert_equal(h, 0.0)

        b = stats.binom(2, 1.0)
        h = b.entropy()
        assert_equal(h, 0.0)

    def test_warns_p0(self):
        # no spurious warnigns are generated for p=0; gh-3817
        with warnings.catch_warnings():
            warnings.simplefilter("error", RuntimeWarning)
            assert_equal(stats.binom(n=2, p=0).mean(), 0)
            assert_equal(stats.binom(n=2, p=0).std(), 0)


class TestBernoulli(object):
    def setup_method(self):
        np.random.seed(1234)

    def test_rvs(self):
        vals = stats.bernoulli.rvs(0.75, size=(2, 50))
        assert_(numpy.all(vals >= 0) & numpy.all(vals <= 1))
        assert_(numpy.shape(vals) == (2, 50))
        assert_(vals.dtype.char in typecodes['AllInteger'])
        val = stats.bernoulli.rvs(0.75)
        assert_(isinstance(val, int))
        val = stats.bernoulli(0.75).rvs(3)
        assert_(isinstance(val, numpy.ndarray))
        assert_(val.dtype.char in typecodes['AllInteger'])

    def test_entropy(self):
        # Simple tests of entropy.
        b = stats.bernoulli(0.25)
        expected_h = -0.25*np.log(0.25) - 0.75*np.log(0.75)
        h = b.entropy()
        assert_allclose(h, expected_h)

        b = stats.bernoulli(0.0)
        h = b.entropy()
        assert_equal(h, 0.0)

        b = stats.bernoulli(1.0)
        h = b.entropy()
        assert_equal(h, 0.0)


class TestBradford(object):
    # gh-6216
    def test_cdf_ppf(self):
        c = 0.1
        x = np.logspace(-20, -4)
        q = stats.bradford.cdf(x, c)
        xx = stats.bradford.ppf(q, c)
        assert_allclose(x, xx)


class TestNBinom(object):
    def setup_method(self):
        np.random.seed(1234)

    def test_rvs(self):
        vals = stats.nbinom.rvs(10, 0.75, size=(2, 50))
        assert_(numpy.all(vals >= 0))
        assert_(numpy.shape(vals) == (2, 50))
        assert_(vals.dtype.char in typecodes['AllInteger'])
        val = stats.nbinom.rvs(10, 0.75)
        assert_(isinstance(val, int))
        val = stats.nbinom(10, 0.75).rvs(3)
        assert_(isinstance(val, numpy.ndarray))
        assert_(val.dtype.char in typecodes['AllInteger'])

    def test_pmf(self):
        # regression test for ticket 1779
        assert_allclose(np.exp(stats.nbinom.logpmf(700, 721, 0.52)),
                        stats.nbinom.pmf(700, 721, 0.52))
        # logpmf(0,1,1) shouldn't return nan (regression test for gh-4029)
        val = scipy.stats.nbinom.logpmf(0, 1, 1)
        assert_equal(val, 0)


class TestGenInvGauss(object):
    def setup_method(self):
        np.random.seed(1234)

    @pytest.mark.slow
    def test_rvs_with_mode_shift(self):
        # ratio_unif w/ mode shift
        gig = stats.geninvgauss(2.3, 1.5)
        _, p = stats.kstest(gig.rvs(size=1500, random_state=1234), gig.cdf)
        assert_equal(p > 0.05, True)

    @pytest.mark.slow
    def test_rvs_without_mode_shift(self):
        # ratio_unif w/o mode shift
        gig = stats.geninvgauss(0.9, 0.75)
        _, p = stats.kstest(gig.rvs(size=1500, random_state=1234), gig.cdf)
        assert_equal(p > 0.05, True)

    @pytest.mark.slow
    def test_rvs_new_method(self):
        # new algorithm of Hoermann / Leydold
        gig = stats.geninvgauss(0.1, 0.2)
        _, p = stats.kstest(gig.rvs(size=1500, random_state=1234), gig.cdf)
        assert_equal(p > 0.05, True)

    @pytest.mark.slow
    def test_rvs_p_zero(self):
        def my_ks_check(p, b):
            gig = stats.geninvgauss(p, b)
            rvs = gig.rvs(size=1500, random_state=1234)
            return stats.kstest(rvs, gig.cdf)[1] > 0.05
        # boundary cases when p = 0
        assert_equal(my_ks_check(0, 0.2), True)  # new algo
        assert_equal(my_ks_check(0, 0.9), True)  # ratio_unif w/o shift
        assert_equal(my_ks_check(0, 1.5), True)  # ratio_unif with shift

    def test_rvs_negative_p(self):
        # if p negative, return inverse
        assert_equal(
                stats.geninvgauss(-1.5, 2).rvs(size=10, random_state=1234),
                1 / stats.geninvgauss(1.5, 2).rvs(size=10, random_state=1234))

    def test_invgauss(self):
        # test that invgauss is special case
        ig = stats.geninvgauss.rvs(size=1500, p=-0.5, b=1, random_state=1234)
        assert_equal(stats.kstest(ig, 'invgauss', args=[1])[1] > 0.15, True)
        # test pdf and cdf
        mu, x = 100, np.linspace(0.01, 1, 10)
        pdf_ig = stats.geninvgauss.pdf(x, p=-0.5, b=1 / mu, scale=mu)
        assert_allclose(pdf_ig, stats.invgauss(mu).pdf(x))
        cdf_ig = stats.geninvgauss.cdf(x, p=-0.5, b=1 / mu, scale=mu)
        assert_allclose(cdf_ig, stats.invgauss(mu).cdf(x))

    def test_pdf_R(self):
        # test against R package GIGrvg
        # x <- seq(0.01, 5, length.out = 10)
        # GIGrvg::dgig(x, 0.5, 1, 1)
        vals_R = np.array([2.081176820e-21, 4.488660034e-01, 3.747774338e-01,
                           2.693297528e-01, 1.905637275e-01, 1.351476913e-01,
                           9.636538981e-02, 6.909040154e-02, 4.978006801e-02,
                           3.602084467e-02])
        x = np.linspace(0.01, 5, 10)
        assert_allclose(vals_R, stats.geninvgauss.pdf(x, 0.5, 1))

    def test_pdf_zero(self):
        # pdf at 0 is 0, needs special treatment to avoid 1/x in pdf
        assert_equal(stats.geninvgauss.pdf(0, 0.5, 0.5), 0)
        # if x is large and p is moderate, make sure that pdf does not
        # overflow because of x**(p-1); exp(-b*x) forces pdf to zero
        assert_equal(stats.geninvgauss.pdf(2e6, 50, 2), 0)


class TestNormInvGauss(object):
    def setup_method(self):
        np.random.seed(1234)

    def test_cdf_R(self):
        # test pdf and cdf vals against R
        # require("GeneralizedHyperbolic")
        # x_test <- c(-7, -5, 0, 8, 15)
        # r_cdf <- GeneralizedHyperbolic::pnig(x_test, mu = 0, a = 1, b = 0.5)
        # r_pdf <- GeneralizedHyperbolic::dnig(x_test, mu = 0, a = 1, b = 0.5)
        r_cdf = np.array([8.034920282e-07, 2.512671945e-05, 3.186661051e-01,
                          9.988650664e-01, 9.999848769e-01])
        x_test = np.array([-7, -5, 0, 8, 15])
        vals_cdf = stats.norminvgauss.cdf(x_test, a=1, b=0.5)
        assert_allclose(vals_cdf, r_cdf, atol=1e-9)

    def test_pdf_R(self):
        # values from R as defined in test_cdf_R
        r_pdf = np.array([1.359600783e-06, 4.413878805e-05, 4.555014266e-01,
                          7.450485342e-04, 8.917889931e-06])
        x_test = np.array([-7, -5, 0, 8, 15])
        vals_pdf = stats.norminvgauss.pdf(x_test, a=1, b=0.5)
        assert_allclose(vals_pdf, r_pdf, atol=1e-9)

    def test_stats(self):
        a, b = 1, 0.5
        gamma = np.sqrt(a**2 - b**2)
        v_stats = (b / gamma, a**2 / gamma**3, 3.0 * b / (a * np.sqrt(gamma)),
                   3.0 * (1 + 4 * b**2 / a**2) / gamma)
        assert_equal(v_stats, stats.norminvgauss.stats(a, b, moments='mvsk'))

    def test_ppf(self):
        a, b = 1, 0.5
        x_test = np.array([0.001, 0.5, 0.999])
        vals = stats.norminvgauss.ppf(x_test, a, b)
        assert_allclose(x_test, stats.norminvgauss.cdf(vals, a, b))


class TestGeom(object):
    def setup_method(self):
        np.random.seed(1234)

    def test_rvs(self):
        vals = stats.geom.rvs(0.75, size=(2, 50))
        assert_(numpy.all(vals >= 0))
        assert_(numpy.shape(vals) == (2, 50))
        assert_(vals.dtype.char in typecodes['AllInteger'])
        val = stats.geom.rvs(0.75)
        assert_(isinstance(val, int))
        val = stats.geom(0.75).rvs(3)
        assert_(isinstance(val, numpy.ndarray))
        assert_(val.dtype.char in typecodes['AllInteger'])

    def test_pmf(self):
        vals = stats.geom.pmf([1, 2, 3], 0.5)
        assert_array_almost_equal(vals, [0.5, 0.25, 0.125])

    def test_logpmf(self):
        # regression test for ticket 1793
        vals1 = np.log(stats.geom.pmf([1, 2, 3], 0.5))
        vals2 = stats.geom.logpmf([1, 2, 3], 0.5)
        assert_allclose(vals1, vals2, rtol=1e-15, atol=0)

        # regression test for gh-4028
        val = stats.geom.logpmf(1, 1)
        assert_equal(val, 0.0)

    def test_cdf_sf(self):
        vals = stats.geom.cdf([1, 2, 3], 0.5)
        vals_sf = stats.geom.sf([1, 2, 3], 0.5)
        expected = array([0.5, 0.75, 0.875])
        assert_array_almost_equal(vals, expected)
        assert_array_almost_equal(vals_sf, 1-expected)

    def test_logcdf_logsf(self):
        vals = stats.geom.logcdf([1, 2, 3], 0.5)
        vals_sf = stats.geom.logsf([1, 2, 3], 0.5)
        expected = array([0.5, 0.75, 0.875])
        assert_array_almost_equal(vals, np.log(expected))
        assert_array_almost_equal(vals_sf, np.log1p(-expected))

    def test_ppf(self):
        vals = stats.geom.ppf([0.5, 0.75, 0.875], 0.5)
        expected = array([1.0, 2.0, 3.0])
        assert_array_almost_equal(vals, expected)

    def test_ppf_underflow(self):
        # this should not underflow
        assert_allclose(stats.geom.ppf(1e-20, 1e-20), 1.0, atol=1e-14)


class TestPlanck(object):
    def setup_method(self):
        np.random.seed(1234)

    def test_sf(self):
        vals = stats.planck.sf([1, 2, 3], 5.)
        expected = array([4.5399929762484854e-05,
                          3.0590232050182579e-07,
                          2.0611536224385579e-09])
        assert_array_almost_equal(vals, expected)

    def test_logsf(self):
        vals = stats.planck.logsf([1000., 2000., 3000.], 1000.)
        expected = array([-1001000., -2001000., -3001000.])
        assert_array_almost_equal(vals, expected)


class TestGennorm(object):
    def test_laplace(self):
        # test against Laplace (special case for beta=1)
        points = [1, 2, 3]
        pdf1 = stats.gennorm.pdf(points, 1)
        pdf2 = stats.laplace.pdf(points)
        assert_almost_equal(pdf1, pdf2)

    def test_norm(self):
        # test against normal (special case for beta=2)
        points = [1, 2, 3]
        pdf1 = stats.gennorm.pdf(points, 2)
        pdf2 = stats.norm.pdf(points, scale=2**-.5)
        assert_almost_equal(pdf1, pdf2)


class TestHalfgennorm(object):
    def test_expon(self):
        # test against exponential (special case for beta=1)
        points = [1, 2, 3]
        pdf1 = stats.halfgennorm.pdf(points, 1)
        pdf2 = stats.expon.pdf(points)
        assert_almost_equal(pdf1, pdf2)

    def test_halfnorm(self):
        # test against half normal (special case for beta=2)
        points = [1, 2, 3]
        pdf1 = stats.halfgennorm.pdf(points, 2)
        pdf2 = stats.halfnorm.pdf(points, scale=2**-.5)
        assert_almost_equal(pdf1, pdf2)

    def test_gennorm(self):
        # test against generalized normal
        points = [1, 2, 3]
        pdf1 = stats.halfgennorm.pdf(points, .497324)
        pdf2 = stats.gennorm.pdf(points, .497324)
        assert_almost_equal(pdf1, 2*pdf2)


class TestTruncnorm(object):
    def setup_method(self):
        np.random.seed(1234)

    def test_ppf_ticket1131(self):
        vals = stats.truncnorm.ppf([-0.5, 0, 1e-4, 0.5, 1-1e-4, 1, 2], -1., 1.,
                                   loc=[3]*7, scale=2)
        expected = np.array([np.nan, 1, 1.00056419, 3, 4.99943581, 5, np.nan])
        assert_array_almost_equal(vals, expected)

    def test_isf_ticket1131(self):
        vals = stats.truncnorm.isf([-0.5, 0, 1e-4, 0.5, 1-1e-4, 1, 2], -1., 1.,
                                   loc=[3]*7, scale=2)
        expected = np.array([np.nan, 5, 4.99943581, 3, 1.00056419, 1, np.nan])
        assert_array_almost_equal(vals, expected)

    def test_gh_2477_small_values(self):
        # Check a case that worked in the original issue.
        low, high = -11, -10
        x = stats.truncnorm.rvs(low, high, 0, 1, size=10)
        assert_(low < x.min() < x.max() < high)
        # Check a case that failed in the original issue.
        low, high = 10, 11
        x = stats.truncnorm.rvs(low, high, 0, 1, size=10)
        assert_(low < x.min() < x.max() < high)

    def test_gh_2477_large_values(self):
        # Check a case that used to fail because of extreme tailness.
        low, high = 100, 101
        x = stats.truncnorm.rvs(low, high, 0, 1, size=10)
        assert_(low <= x.min() <= x.max() <= high), str([low, high, x])

        # Check some additional extreme tails
        low, high = 1000, 1001
        x = stats.truncnorm.rvs(low, high, 0, 1, size=10)
        assert_(low < x.min() < x.max() < high)

        low, high = 10000, 10001
        x = stats.truncnorm.rvs(low, high, 0, 1, size=10)
        assert_(low < x.min() < x.max() < high)

        low, high = -10001, -10000
        x = stats.truncnorm.rvs(low, high, 0, 1, size=10)
        assert_(low < x.min() < x.max() < high)

    def test_gh_9403_nontail_values(self):
        for low, high in [[3, 4], [-4, -3]]:
            xvals = np.array([-np.inf, low, high, np.inf])
            xmid = (high+low)/2.0
            cdfs = stats.truncnorm.cdf(xvals, low, high)
            sfs = stats.truncnorm.sf(xvals, low, high)
            pdfs = stats.truncnorm.pdf(xvals, low, high)
            expected_cdfs = np.array([0, 0, 1, 1])
            expected_sfs = np.array([1.0, 1.0, 0.0, 0.0])
            expected_pdfs = np.array([0, 3.3619772, 0.1015229, 0])
            if low < 0:
                expected_pdfs = np.array([0, 0.1015229, 3.3619772, 0])
            assert_almost_equal(cdfs, expected_cdfs)
            assert_almost_equal(sfs, expected_sfs)
            assert_almost_equal(pdfs, expected_pdfs)
            assert_almost_equal(np.log(expected_pdfs[1]/expected_pdfs[2]),
                                low + 0.5)
            pvals = np.array([0, 0.5, 1.0])
            ppfs = stats.truncnorm.ppf(pvals, low, high)
            expected_ppfs = np.array([low, np.sign(low)*3.1984741, high])
            assert_almost_equal(ppfs, expected_ppfs)

            if low < 0:
                assert_almost_equal(stats.truncnorm.sf(xmid, low, high),
                                    0.8475544278436675)
                assert_almost_equal(stats.truncnorm.cdf(xmid, low, high),
                                    0.1524455721563326)
            else:
                assert_almost_equal(stats.truncnorm.cdf(xmid, low, high),
                                    0.8475544278436675)
                assert_almost_equal(stats.truncnorm.sf(xmid, low, high),
                                    0.1524455721563326)
            pdf = stats.truncnorm.pdf(xmid, low, high)
            assert_almost_equal(np.log(pdf/expected_pdfs[2]), (xmid+0.25)/2)

    def test_gh_9403_medium_tail_values(self):
        for low, high in [[39, 40], [-40, -39]]:
            xvals = np.array([-np.inf, low, high, np.inf])
            xmid = (high+low)/2.0
            cdfs = stats.truncnorm.cdf(xvals, low, high)
            sfs = stats.truncnorm.sf(xvals, low, high)
            pdfs = stats.truncnorm.pdf(xvals, low, high)
            expected_cdfs = np.array([0, 0, 1, 1])
            expected_sfs = np.array([1.0, 1.0, 0.0, 0.0])
            expected_pdfs = np.array([0, 3.90256074e+01, 2.73349092e-16, 0])
            if low < 0:
                expected_pdfs = np.array([0, 2.73349092e-16,
                                          3.90256074e+01, 0])
            assert_almost_equal(cdfs, expected_cdfs)
            assert_almost_equal(sfs, expected_sfs)
            assert_almost_equal(pdfs, expected_pdfs)
            assert_almost_equal(np.log(expected_pdfs[1]/expected_pdfs[2]),
                                low + 0.5)
            pvals = np.array([0, 0.5, 1.0])
            ppfs = stats.truncnorm.ppf(pvals, low, high)
            expected_ppfs = np.array([low, np.sign(low)*39.01775731, high])
            assert_almost_equal(ppfs, expected_ppfs)
            cdfs = stats.truncnorm.cdf(ppfs, low, high)
            assert_almost_equal(cdfs, pvals)

            if low < 0:
                assert_almost_equal(stats.truncnorm.sf(xmid, low, high),
                                    0.9999999970389126)
                assert_almost_equal(stats.truncnorm.cdf(xmid, low, high),
                                    2.961048103554866e-09)
            else:
                assert_almost_equal(stats.truncnorm.cdf(xmid, low, high),
                                    0.9999999970389126)
                assert_almost_equal(stats.truncnorm.sf(xmid, low, high),
                                    2.961048103554866e-09)
            pdf = stats.truncnorm.pdf(xmid, low, high)
            assert_almost_equal(np.log(pdf/expected_pdfs[2]), (xmid+0.25)/2)

            xvals = np.linspace(low, high, 11)
            xvals2 = -xvals[::-1]
            assert_almost_equal(stats.truncnorm.cdf(xvals, low, high),
                                stats.truncnorm.sf(xvals2, -high, -low)[::-1])
            assert_almost_equal(stats.truncnorm.sf(xvals, low, high),
                                stats.truncnorm.cdf(xvals2, -high, -low)[::-1])
            assert_almost_equal(stats.truncnorm.pdf(xvals, low, high),
                                stats.truncnorm.pdf(xvals2, -high, -low)[::-1])

    def _test_moments_one_range(self, a, b, expected, decimal_s=7):
        m0, v0, s0, k0 = expected[:4]
        m, v, s, k = stats.truncnorm.stats(a, b, moments='mvsk')
        assert_almost_equal(m, m0)
        assert_almost_equal(v, v0)
        assert_almost_equal(s, s0, decimal=decimal_s)
        assert_almost_equal(k, k0)

    @pytest.mark.xfail_on_32bit("reduced accuracy with 32bit platforms.")
    def test_moments(self):
        # Values validated by changing TRUNCNORM_TAIL_X so as to evaluate
        # using both the _norm_XXX() and _norm_logXXX() functions, and by
        # removing the _stats and _munp methods in truncnorm tp force
        # numerical quadrature.
        # For m,v,s,k expect k to have the largest error as it is
        # constructed from powers of lower moments

        self._test_moments_one_range(-30, 30, [0, 1, 0.0, 0.0])
        self._test_moments_one_range(-10, 10, [0, 1, 0.0, 0.0])
        self._test_moments_one_range(-3, 3, [0.0, 0.9733369246625415,
                                             0.0, -0.1711144363977444])
        self._test_moments_one_range(-2, 2, [0.0, 0.7737413035499232,
                                             0.0, -0.6344632828703505])

        self._test_moments_one_range(0, np.inf, [0.7978845608028654,
                                                 0.3633802276324186,
                                                 0.9952717464311565,
                                                 0.8691773036059725])
        self._test_moments_one_range(-np.inf, 0, [-0.7978845608028654,
                                                  0.3633802276324186,
                                                  -0.9952717464311565,
                                                  0.8691773036059725])

        self._test_moments_one_range(-1, 3, [0.2827861107271540,
                                             0.6161417353578292,
                                             0.5393018494027878,
                                             -0.2058206513527461])
        self._test_moments_one_range(-3, 1, [-0.2827861107271540,
                                             0.6161417353578292,
                                             -0.5393018494027878,
                                             -0.2058206513527461])

        self._test_moments_one_range(-10, -9, [-9.1084562880124764,
                                               0.0114488058210104,
                                               -1.8985607337519652,
                                               5.0733457094223553])
        self._test_moments_one_range(-20, -19, [-19.0523439459766628,
                                                0.0027250730180314,
                                                -1.9838694022629291,
                                                5.8717850028287586])
        self._test_moments_one_range(-30, -29, [-29.0344012377394698,
                                                0.0011806603928891,
                                                -1.9930304534611458,
                                                5.8854062968996566],
                                     decimal_s=6)
        self._test_moments_one_range(-40, -39, [-39.0256074199326264,
                                                0.0006548826719649,
                                                -1.9963146354109957,
                                                5.6167758371700494])
        self._test_moments_one_range(39, 40, [39.0256074199326264,
                                              0.0006548826719649,
                                              1.9963146354109957,
                                              5.6167758371700494])

    def test_9902_moments(self):
        m, v = stats.truncnorm.stats(0, np.inf, moments='mv')
        assert_almost_equal(m, 0.79788456)
        assert_almost_equal(v, 0.36338023)

    def test_gh_1489_trac_962_rvs(self):
        # Check the original example.
        low, high = 10, 15
        x = stats.truncnorm.rvs(low, high, 0, 1, size=10)
        assert_(low < x.min() < x.max() < high)

    def test_gh_11299_rvs(self):
        # Arose from investigating gh-11299
        # Test multiple shape parameters simultaneously.
        low = [-10, 10, -np.inf, -5, -np.inf, -np.inf, -45, -45, 40, -10, 40]
        high = [-5, 11, 5, np.inf, 40, -40, 40, -40, 45, np.inf, np.inf]
        x = stats.truncnorm.rvs(low, high, size=(5, len(low)))
        assert np.shape(x) == (5, len(low))
        assert_(np.all(low <= x.min(axis=0)))
        assert_(np.all(x.max(axis=0) <= high))

    def test_rvs_Generator(self):
        # check that rvs can use a Generator
        if hasattr(np.random, "default_rng"):
            stats.truncnorm.rvs(-10, -5, size=5,
                                random_state=np.random.default_rng())


class TestHypergeom(object):
    def setup_method(self):
        np.random.seed(1234)

    def test_rvs(self):
        vals = stats.hypergeom.rvs(20, 10, 3, size=(2, 50))
        assert_(numpy.all(vals >= 0) &
                numpy.all(vals <= 3))
        assert_(numpy.shape(vals) == (2, 50))
        assert_(vals.dtype.char in typecodes['AllInteger'])
        val = stats.hypergeom.rvs(20, 3, 10)
        assert_(isinstance(val, int))
        val = stats.hypergeom(20, 3, 10).rvs(3)
        assert_(isinstance(val, numpy.ndarray))
        assert_(val.dtype.char in typecodes['AllInteger'])

    def test_precision(self):
        # comparison number from mpmath
        M = 2500
        n = 50
        N = 500
        tot = M
        good = n
        hgpmf = stats.hypergeom.pmf(2, tot, good, N)
        assert_almost_equal(hgpmf, 0.0010114963068932233, 11)

    def test_args(self):
        # test correct output for corner cases of arguments
        # see gh-2325
        assert_almost_equal(stats.hypergeom.pmf(0, 2, 1, 0), 1.0, 11)
        assert_almost_equal(stats.hypergeom.pmf(1, 2, 1, 0), 0.0, 11)

        assert_almost_equal(stats.hypergeom.pmf(0, 2, 0, 2), 1.0, 11)
        assert_almost_equal(stats.hypergeom.pmf(1, 2, 1, 0), 0.0, 11)

    def test_cdf_above_one(self):
        # for some values of parameters, hypergeom cdf was >1, see gh-2238
        assert_(0 <= stats.hypergeom.cdf(30, 13397950, 4363, 12390) <= 1.0)

    def test_precision2(self):
        # Test hypergeom precision for large numbers.  See #1218.
        # Results compared with those from R.
        oranges = 9.9e4
        pears = 1.1e5
        fruits_eaten = np.array([3, 3.8, 3.9, 4, 4.1, 4.2, 5]) * 1e4
        quantile = 2e4
        res = [stats.hypergeom.sf(quantile, oranges + pears, oranges, eaten)
               for eaten in fruits_eaten]
        expected = np.array([0, 1.904153e-114, 2.752693e-66, 4.931217e-32,
                             8.265601e-11, 0.1237904, 1])
        assert_allclose(res, expected, atol=0, rtol=5e-7)

        # Test with array_like first argument
        quantiles = [1.9e4, 2e4, 2.1e4, 2.15e4]
        res2 = stats.hypergeom.sf(quantiles, oranges + pears, oranges, 4.2e4)
        expected2 = [1, 0.1237904, 6.511452e-34, 3.277667e-69]
        assert_allclose(res2, expected2, atol=0, rtol=5e-7)

    def test_entropy(self):
        # Simple tests of entropy.
        hg = stats.hypergeom(4, 1, 1)
        h = hg.entropy()
        expected_p = np.array([0.75, 0.25])
        expected_h = -np.sum(xlogy(expected_p, expected_p))
        assert_allclose(h, expected_h)

        hg = stats.hypergeom(1, 1, 1)
        h = hg.entropy()
        assert_equal(h, 0.0)

    def test_logsf(self):
        # Test logsf for very large numbers. See issue #4982
        # Results compare with those from R (v3.2.0):
        # phyper(k, n, M-n, N, lower.tail=FALSE, log.p=TRUE)
        # -2239.771

        k = 1e4
        M = 1e7
        n = 1e6
        N = 5e4

        result = stats.hypergeom.logsf(k, M, n, N)
        expected = -2239.771   # From R
        assert_almost_equal(result, expected, decimal=3)

        k = 1
        M = 1600
        n = 600
        N = 300

        result = stats.hypergeom.logsf(k, M, n, N)
        expected = -2.566567e-68   # From R
        assert_almost_equal(result, expected, decimal=15)

    def test_logcdf(self):
        # Test logcdf for very large numbers. See issue #8692
        # Results compare with those from R (v3.3.2):
        # phyper(k, n, M-n, N, lower.tail=TRUE, log.p=TRUE)
        # -5273.335

        k = 1
        M = 1e7
        n = 1e6
        N = 5e4

        result = stats.hypergeom.logcdf(k, M, n, N)
        expected = -5273.335   # From R
        assert_almost_equal(result, expected, decimal=3)

        # Same example as in issue #8692
        k = 40
        M = 1600
        n = 50
        N = 300

        result = stats.hypergeom.logcdf(k, M, n, N)
        expected = -7.565148879229e-23    # From R
        assert_almost_equal(result, expected, decimal=15)

        k = 125
        M = 1600
        n = 250
        N = 500

        result = stats.hypergeom.logcdf(k, M, n, N)
        expected = -4.242688e-12    # From R
        assert_almost_equal(result, expected, decimal=15)

        # test broadcasting robustness based on reviewer
        # concerns in PR 9603; using an array version of
        # the example from issue #8692
        k = np.array([40, 40, 40])
        M = 1600
        n = 50
        N = 300

        result = stats.hypergeom.logcdf(k, M, n, N)
        expected = np.full(3, -7.565148879229e-23)  # filled from R result
        assert_almost_equal(result, expected, decimal=15)


class TestLoggamma(object):

    def test_stats(self):
        # The following precomputed values are from the table in section 2.2
        # of "A Statistical Study of Log-Gamma Distribution", by Ping Shing
        # Chan (thesis, McMaster University, 1993).
        table = np.array([
                # c,    mean,   var,    skew,    exc. kurt.
                0.5, -1.9635, 4.9348, -1.5351, 4.0000,
                1.0, -0.5772, 1.6449, -1.1395, 2.4000,
                12.0, 2.4427, 0.0869, -0.2946, 0.1735,
            ]).reshape(-1, 5)
        for c, mean, var, skew, kurt in table:
            computed = stats.loggamma.stats(c, moments='msvk')
            assert_array_almost_equal(computed, [mean, var, skew, kurt],
                                      decimal=4)


class TestLogistic(object):
    # gh-6226
    def test_cdf_ppf(self):
        x = np.linspace(-20, 20)
        y = stats.logistic.cdf(x)
        xx = stats.logistic.ppf(y)
        assert_allclose(x, xx)

    def test_sf_isf(self):
        x = np.linspace(-20, 20)
        y = stats.logistic.sf(x)
        xx = stats.logistic.isf(y)
        assert_allclose(x, xx)

    def test_extreme_values(self):
        # p is chosen so that 1 - (1 - p) == p in double precision
        p = 9.992007221626409e-16
        desired = 34.53957599234088
        assert_allclose(stats.logistic.ppf(1 - p), desired)
        assert_allclose(stats.logistic.isf(p), desired)


class TestLogser(object):
    def setup_method(self):
        np.random.seed(1234)

    def test_rvs(self):
        vals = stats.logser.rvs(0.75, size=(2, 50))
        assert_(numpy.all(vals >= 1))
        assert_(numpy.shape(vals) == (2, 50))
        assert_(vals.dtype.char in typecodes['AllInteger'])
        val = stats.logser.rvs(0.75)
        assert_(isinstance(val, int))
        val = stats.logser(0.75).rvs(3)
        assert_(isinstance(val, numpy.ndarray))
        assert_(val.dtype.char in typecodes['AllInteger'])

    def test_pmf_small_p(self):
        m = stats.logser.pmf(4, 1e-20)
        # The expected value was computed using mpmath:
        #   >>> import mpmath
        #   >>> mpmath.mp.dps = 64
        #   >>> k = 4
        #   >>> p = mpmath.mpf('1e-20')
        #   >>> float(-(p**k)/k/mpmath.log(1-p))
        #   2.5e-61
        # It is also clear from noticing that for very small p,
        # log(1-p) is approximately -p, and the formula becomes
        #    p**(k-1) / k
        assert_allclose(m, 2.5e-61)

    def test_mean_small_p(self):
        m = stats.logser.mean(1e-8)
        # The expected mean was computed using mpmath:
        #   >>> import mpmath
        #   >>> mpmath.dps = 60
        #   >>> p = mpmath.mpf('1e-8')
        #   >>> float(-p / ((1 - p)*mpmath.log(1 - p)))
        #   1.000000005
        assert_allclose(m, 1.000000005)


class TestPareto(object):
    def test_stats(self):
        # Check the stats() method with some simple values. Also check
        # that the calculations do not trigger RuntimeWarnings.
        with warnings.catch_warnings():
            warnings.simplefilter("error", RuntimeWarning)

            m, v, s, k = stats.pareto.stats(0.5, moments='mvsk')
            assert_equal(m, np.inf)
            assert_equal(v, np.inf)
            assert_equal(s, np.nan)
            assert_equal(k, np.nan)

            m, v, s, k = stats.pareto.stats(1.0, moments='mvsk')
            assert_equal(m, np.inf)
            assert_equal(v, np.inf)
            assert_equal(s, np.nan)
            assert_equal(k, np.nan)

            m, v, s, k = stats.pareto.stats(1.5, moments='mvsk')
            assert_equal(m, 3.0)
            assert_equal(v, np.inf)
            assert_equal(s, np.nan)
            assert_equal(k, np.nan)

            m, v, s, k = stats.pareto.stats(2.0, moments='mvsk')
            assert_equal(m, 2.0)
            assert_equal(v, np.inf)
            assert_equal(s, np.nan)
            assert_equal(k, np.nan)

            m, v, s, k = stats.pareto.stats(2.5, moments='mvsk')
            assert_allclose(m, 2.5 / 1.5)
            assert_allclose(v, 2.5 / (1.5*1.5*0.5))
            assert_equal(s, np.nan)
            assert_equal(k, np.nan)

            m, v, s, k = stats.pareto.stats(3.0, moments='mvsk')
            assert_allclose(m, 1.5)
            assert_allclose(v, 0.75)
            assert_equal(s, np.nan)
            assert_equal(k, np.nan)

            m, v, s, k = stats.pareto.stats(3.5, moments='mvsk')
            assert_allclose(m, 3.5 / 2.5)
            assert_allclose(v, 3.5 / (2.5*2.5*1.5))
            assert_allclose(s, (2*4.5/0.5)*np.sqrt(1.5/3.5))
            assert_equal(k, np.nan)

            m, v, s, k = stats.pareto.stats(4.0, moments='mvsk')
            assert_allclose(m, 4.0 / 3.0)
            assert_allclose(v, 4.0 / 18.0)
            assert_allclose(s, 2*(1+4.0)/(4.0-3) * np.sqrt((4.0-2)/4.0))
            assert_equal(k, np.nan)

            m, v, s, k = stats.pareto.stats(4.5, moments='mvsk')
            assert_allclose(m, 4.5 / 3.5)
            assert_allclose(v, 4.5 / (3.5*3.5*2.5))
            assert_allclose(s, (2*5.5/1.5) * np.sqrt(2.5/4.5))
            assert_allclose(k, 6*(4.5**3 + 4.5**2 - 6*4.5 - 2)/(4.5*1.5*0.5))

    def test_sf(self):
        x = 1e9
        b = 2
        scale = 1.5
        p = stats.pareto.sf(x, b, loc=0, scale=scale)
        expected = (scale/x)**b   # 2.25e-18
        assert_allclose(p, expected)

    @pytest.mark.filterwarnings("ignore:invalid value encountered in "
                                "double_scalars")
    @pytest.mark.parametrize("rvs_shape", [1, 2])
    @pytest.mark.parametrize("rvs_loc", [0, 2])
    @pytest.mark.parametrize("rvs_scale", [1, 5])
    def test_fit(self, rvs_shape, rvs_loc, rvs_scale):
        data = stats.pareto.rvs(size=100, b=rvs_shape, scale=rvs_scale,
                                loc=rvs_loc)

        # shape can still be fixed with multiple names
        shape_mle_analytical1 = stats.pareto.fit(data, floc=0, f0=1.04)[0]
        shape_mle_analytical2 = stats.pareto.fit(data, floc=0, fix_b=1.04)[0]
        shape_mle_analytical3 = stats.pareto.fit(data, floc=0, fb=1.04)[0]
        assert (shape_mle_analytical1 == shape_mle_analytical2 ==
                shape_mle_analytical3 == 1.04)

        # data can be shifted with changes to `loc`
        data = stats.pareto.rvs(size=100, b=rvs_shape, scale=rvs_scale,
                                loc=(rvs_loc + 2))
        shape_mle_a, loc_mle_a, scale_mle_a = stats.pareto.fit(data, floc=2)
        assert_equal(scale_mle_a + 2, data.min())
        assert_equal(shape_mle_a, 1/((1/len(data - 2)) *
                                     np.sum(np.log((data
                                                    - 2)/(data.min() - 2)))))
        assert_equal(loc_mle_a, 2)
<<<<<<< HEAD
        
        
=======
>>>>>>> 4f0f0cf9

    @pytest.mark.filterwarnings("ignore:invalid value encountered in "
                                "double_scalars")
    @pytest.mark.parametrize("rvs_shape", [1, 2])
    @pytest.mark.parametrize("rvs_loc", [0, 2])
    @pytest.mark.parametrize("rvs_scale", [1, 5])
    def test_fit_MLE_comp_optimzer(self, rvs_shape, rvs_loc, rvs_scale):
        data = stats.pareto.rvs(size=100, b=rvs_shape, scale=rvs_scale,
                                loc=rvs_loc)
        args = [data, (stats.pareto._fitstart(data), )]
        func = stats.pareto._reduce_func(args, {})[1]

<<<<<<< HEAD
=======
        def _assert_lessthan_loglike(dist, data, func, **kwds):
            mle_analytical = dist.fit(data, **kwds)
            numerical_opt = super(type(dist), dist).fit(data, **kwds)
            ll_mle_analytical = func(mle_analytical, data)
            ll_numerical_opt = func(numerical_opt, data)
            assert ll_mle_analytical < ll_numerical_opt

>>>>>>> 4f0f0cf9
        # fixed `floc` to actual location provides as good or better fit.
        _assert_lessthan_loglike(stats.pareto, data, func, floc=rvs_loc)

        # fixing `floc` to an arbitrary number, 0, still provides an as good
        # or better fit.
        _assert_lessthan_loglike(stats.pareto, data, func, floc=0)

        # fixed shape still uses analytical MLE and provides
        # an as good or better fit.
        _assert_lessthan_loglike(stats.pareto, data, func, floc=0, f0=4)

        # valid fixed fscale still uses analytical MLE and provides
        # an as good or better fit.
        _assert_lessthan_loglike(stats.pareto, data, func, floc=0,
                                 fscale=rvs_scale/2)

    def test_fit_warnings(self):
<<<<<<< HEAD
        test_fit_warnings(stats.pareto, [1, 2, 3], {
            'f0': 2., 'floc': 1, 'fscale': 1},
            {'floc': 2})

        # every x in data must be greater than a fixed `fscale`.
        assert_raises(FitDataError, stats.pareto.fit, [5, 2, 3], floc=1,
                      fscale=3)


=======
        with pytest.raises(RuntimeError,
                           match="All parameters fixed. There is nothing "
                           "to optimize."):
            stats.pareto.fit([1, 2, 3], f0=2, floc=1, fscale=1)
        with pytest.raises(RuntimeError,
                           match="The data contains non-finite values"):
            stats.pareto.fit([np.nan])
        with pytest.raises(RuntimeError,
                           match="The data contains non-finite values"):
            stats.pareto.fit([np.inf])
        with pytest.raises(TypeError, match="Unknown keyword arguments:"):
            stats.pareto.fit([2, 2, 3], floc=1, extra=2)
        with pytest.raises(TypeError, match="Too many positional arguments."):
            stats.pareto.fit([1, 2, 3], 1, 4)
        assert_raises(FitDataError, stats.pareto.fit, [1, 2, 3], floc=2)
        assert_raises(FitDataError, stats.pareto.fit, [5, 2, 3], floc=1,
                      fscale=3)

>>>>>>> 4f0f0cf9

class TestGenpareto(object):
    def test_ab(self):
        # c >= 0: a, b = [0, inf]
        for c in [1., 0.]:
            c = np.asarray(c)
            a, b = stats.genpareto._get_support(c)
            assert_equal(a, 0.)
            assert_(np.isposinf(b))

        # c < 0: a=0, b=1/|c|
        c = np.asarray(-2.)
        a, b = stats.genpareto._get_support(c)
        assert_allclose([a, b], [0., 0.5])

    def test_c0(self):
        # with c=0, genpareto reduces to the exponential distribution
        # rv = stats.genpareto(c=0.)
        rv = stats.genpareto(c=0.)
        x = np.linspace(0, 10., 30)
        assert_allclose(rv.pdf(x), stats.expon.pdf(x))
        assert_allclose(rv.cdf(x), stats.expon.cdf(x))
        assert_allclose(rv.sf(x), stats.expon.sf(x))

        q = np.linspace(0., 1., 10)
        assert_allclose(rv.ppf(q), stats.expon.ppf(q))

    def test_cm1(self):
        # with c=-1, genpareto reduces to the uniform distr on [0, 1]
        rv = stats.genpareto(c=-1.)
        x = np.linspace(0, 10., 30)
        assert_allclose(rv.pdf(x), stats.uniform.pdf(x))
        assert_allclose(rv.cdf(x), stats.uniform.cdf(x))
        assert_allclose(rv.sf(x), stats.uniform.sf(x))

        q = np.linspace(0., 1., 10)
        assert_allclose(rv.ppf(q), stats.uniform.ppf(q))

        # logpdf(1., c=-1) should be zero
        assert_allclose(rv.logpdf(1), 0)

    def test_x_inf(self):
        # make sure x=inf is handled gracefully
        rv = stats.genpareto(c=0.1)
        assert_allclose([rv.pdf(np.inf), rv.cdf(np.inf)], [0., 1.])
        assert_(np.isneginf(rv.logpdf(np.inf)))

        rv = stats.genpareto(c=0.)
        assert_allclose([rv.pdf(np.inf), rv.cdf(np.inf)], [0., 1.])
        assert_(np.isneginf(rv.logpdf(np.inf)))

        rv = stats.genpareto(c=-1.)
        assert_allclose([rv.pdf(np.inf), rv.cdf(np.inf)], [0., 1.])
        assert_(np.isneginf(rv.logpdf(np.inf)))

    def test_c_continuity(self):
        # pdf is continuous at c=0, -1
        x = np.linspace(0, 10, 30)
        for c in [0, -1]:
            pdf0 = stats.genpareto.pdf(x, c)
            for dc in [1e-14, -1e-14]:
                pdfc = stats.genpareto.pdf(x, c + dc)
                assert_allclose(pdf0, pdfc, atol=1e-12)

            cdf0 = stats.genpareto.cdf(x, c)
            for dc in [1e-14, 1e-14]:
                cdfc = stats.genpareto.cdf(x, c + dc)
                assert_allclose(cdf0, cdfc, atol=1e-12)

    def test_c_continuity_ppf(self):
        q = np.r_[np.logspace(1e-12, 0.01, base=0.1),
                  np.linspace(0.01, 1, 30, endpoint=False),
                  1. - np.logspace(1e-12, 0.01, base=0.1)]
        for c in [0., -1.]:
            ppf0 = stats.genpareto.ppf(q, c)
            for dc in [1e-14, -1e-14]:
                ppfc = stats.genpareto.ppf(q, c + dc)
                assert_allclose(ppf0, ppfc, atol=1e-12)

    def test_c_continuity_isf(self):
        q = np.r_[np.logspace(1e-12, 0.01, base=0.1),
                  np.linspace(0.01, 1, 30, endpoint=False),
                  1. - np.logspace(1e-12, 0.01, base=0.1)]
        for c in [0., -1.]:
            isf0 = stats.genpareto.isf(q, c)
            for dc in [1e-14, -1e-14]:
                isfc = stats.genpareto.isf(q, c + dc)
                assert_allclose(isf0, isfc, atol=1e-12)

    def test_cdf_ppf_roundtrip(self):
        # this should pass with machine precision. hat tip @pbrod
        q = np.r_[np.logspace(1e-12, 0.01, base=0.1),
                  np.linspace(0.01, 1, 30, endpoint=False),
                  1. - np.logspace(1e-12, 0.01, base=0.1)]
        for c in [1e-8, -1e-18, 1e-15, -1e-15]:
            assert_allclose(stats.genpareto.cdf(stats.genpareto.ppf(q, c), c),
                            q, atol=1e-15)

    def test_logsf(self):
        logp = stats.genpareto.logsf(1e10, .01, 0, 1)
        assert_allclose(logp, -1842.0680753952365)

    # Values in 'expected_stats' are
    # [mean, variance, skewness, excess kurtosis].
    @pytest.mark.parametrize(
        'c, expected_stats',
        [(0, [1, 1, 2, 6]),
         (1/4, [4/3, 32/9, 10/np.sqrt(2), np.nan]),
         (1/9, [9/8, (81/64)*(9/7), (10/9)*np.sqrt(7), 754/45]),
         (-1, [1/2, 1/12, 0, -6/5])])
    def test_stats(self, c, expected_stats):
        result = stats.genpareto.stats(c, moments='mvsk')
        assert_allclose(result, expected_stats, rtol=1e-13, atol=1e-15)

    def test_var(self):
        # Regression test for gh-11168.
        v = stats.genpareto.var(1e-8)
        assert_allclose(v, 1.000000040000001, rtol=1e-13)


class TestPearson3(object):
    def setup_method(self):
        np.random.seed(1234)

    def test_rvs(self):
        vals = stats.pearson3.rvs(0.1, size=(2, 50))
        assert_(numpy.shape(vals) == (2, 50))
        assert_(vals.dtype.char in typecodes['AllFloat'])
        val = stats.pearson3.rvs(0.5)
        assert_(isinstance(val, float))
        val = stats.pearson3(0.5).rvs(3)
        assert_(isinstance(val, numpy.ndarray))
        assert_(val.dtype.char in typecodes['AllFloat'])
        assert_(len(val) == 3)

    def test_pdf(self):
        vals = stats.pearson3.pdf(2, [0.0, 0.1, 0.2])
        assert_allclose(vals, np.array([0.05399097, 0.05555481, 0.05670246]),
                        atol=1e-6)
        vals = stats.pearson3.pdf(-3, 0.1)
        assert_allclose(vals, np.array([0.00313791]), atol=1e-6)
        vals = stats.pearson3.pdf([-3, -2, -1, 0, 1], 0.1)
        assert_allclose(vals, np.array([0.00313791, 0.05192304, 0.25028092,
                                        0.39885918, 0.23413173]), atol=1e-6)

    def test_cdf(self):
        vals = stats.pearson3.cdf(2, [0.0, 0.1, 0.2])
        assert_allclose(vals, np.array([0.97724987, 0.97462004, 0.97213626]),
                        atol=1e-6)
        vals = stats.pearson3.cdf(-3, 0.1)
        assert_allclose(vals, [0.00082256], atol=1e-6)
        vals = stats.pearson3.cdf([-3, -2, -1, 0, 1], 0.1)
        assert_allclose(vals, [8.22563821e-04, 1.99860448e-02, 1.58550710e-01,
                               5.06649130e-01, 8.41442111e-01], atol=1e-6)


class TestKappa4(object):
    def test_cdf_genpareto(self):
        # h = 1 and k != 0 is generalized Pareto
        x = [0.0, 0.1, 0.2, 0.5]
        h = 1.0
        for k in [-1.9, -1.0, -0.5, -0.2, -0.1, 0.1, 0.2, 0.5, 1.0,
                  1.9]:
            vals = stats.kappa4.cdf(x, h, k)
            # shape parameter is opposite what is expected
            vals_comp = stats.genpareto.cdf(x, -k)
            assert_allclose(vals, vals_comp)

    def test_cdf_genextreme(self):
        # h = 0 and k != 0 is generalized extreme value
        x = np.linspace(-5, 5, 10)
        h = 0.0
        k = np.linspace(-3, 3, 10)
        vals = stats.kappa4.cdf(x, h, k)
        vals_comp = stats.genextreme.cdf(x, k)
        assert_allclose(vals, vals_comp)

    def test_cdf_expon(self):
        # h = 1 and k = 0 is exponential
        x = np.linspace(0, 10, 10)
        h = 1.0
        k = 0.0
        vals = stats.kappa4.cdf(x, h, k)
        vals_comp = stats.expon.cdf(x)
        assert_allclose(vals, vals_comp)

    def test_cdf_gumbel_r(self):
        # h = 0 and k = 0 is gumbel_r
        x = np.linspace(-5, 5, 10)
        h = 0.0
        k = 0.0
        vals = stats.kappa4.cdf(x, h, k)
        vals_comp = stats.gumbel_r.cdf(x)
        assert_allclose(vals, vals_comp)

    def test_cdf_logistic(self):
        # h = -1 and k = 0 is logistic
        x = np.linspace(-5, 5, 10)
        h = -1.0
        k = 0.0
        vals = stats.kappa4.cdf(x, h, k)
        vals_comp = stats.logistic.cdf(x)
        assert_allclose(vals, vals_comp)

    def test_cdf_uniform(self):
        # h = 1 and k = 1 is uniform
        x = np.linspace(-5, 5, 10)
        h = 1.0
        k = 1.0
        vals = stats.kappa4.cdf(x, h, k)
        vals_comp = stats.uniform.cdf(x)
        assert_allclose(vals, vals_comp)

    def test_integers_ctor(self):
        # regression test for gh-7416: _argcheck fails for integer h and k
        # in numpy 1.12
        stats.kappa4(1, 2)


class TestPoisson(object):
    def setup_method(self):
        np.random.seed(1234)

    def test_pmf_basic(self):
        # Basic case
        ln2 = np.log(2)
        vals = stats.poisson.pmf([0, 1, 2], ln2)
        expected = [0.5, ln2/2, ln2**2/4]
        assert_allclose(vals, expected)

    def test_mu0(self):
        # Edge case: mu=0
        vals = stats.poisson.pmf([0, 1, 2], 0)
        expected = [1, 0, 0]
        assert_array_equal(vals, expected)

        interval = stats.poisson.interval(0.95, 0)
        assert_equal(interval, (0, 0))

    def test_rvs(self):
        vals = stats.poisson.rvs(0.5, size=(2, 50))
        assert_(numpy.all(vals >= 0))
        assert_(numpy.shape(vals) == (2, 50))
        assert_(vals.dtype.char in typecodes['AllInteger'])
        val = stats.poisson.rvs(0.5)
        assert_(isinstance(val, int))
        val = stats.poisson(0.5).rvs(3)
        assert_(isinstance(val, numpy.ndarray))
        assert_(val.dtype.char in typecodes['AllInteger'])

    def test_stats(self):
        mu = 16.0
        result = stats.poisson.stats(mu, moments='mvsk')
        assert_allclose(result, [mu, mu, np.sqrt(1.0/mu), 1.0/mu])

        mu = np.array([0.0, 1.0, 2.0])
        result = stats.poisson.stats(mu, moments='mvsk')
        expected = (mu, mu, [np.inf, 1, 1/np.sqrt(2)], [np.inf, 1, 0.5])
        assert_allclose(result, expected)


class TestKSTwo(object):
    def setup_method(self):
        np.random.seed(1234)

    def test_cdf(self):
        for n in [1, 2, 3, 10, 100, 1000]:
            # Test x-values:
            #  0, 1/2n, where the cdf should be 0
            #  1/n, where the cdf should be n!/n^n
            #  0.5, where the cdf should match ksone.cdf
            # 1-1/n, where cdf = 1-2/n^n
            # 1, where cdf == 1
            # (E.g. Exact values given by Eqn 1 in Simard / L'Ecuyer)
            x = np.array([0, 0.5/n, 1/n, 0.5, 1-1.0/n, 1])
            v1 = (1.0/n)**n
            lg = scipy.special.gammaln(n+1)
            elg = (np.exp(lg) if v1 != 0 else 0)
            expected = np.array([0, 0, v1 * elg,
                                 1 - 2*stats.ksone.sf(0.5, n),
                                 max(1 - 2*v1, 0.0),
                                 1.0])
            vals_cdf = stats.kstwo.cdf(x, n)
            assert_allclose(vals_cdf, expected)

    def test_sf(self):
        x = np.linspace(0, 1, 11)
        for n in [1, 2, 3, 10, 100, 1000]:
            # Same x values as in test_cdf, and use sf = 1 - cdf
            x = np.array([0, 0.5/n, 1/n, 0.5, 1-1.0/n, 1])
            v1 = (1.0/n)**n
            lg = scipy.special.gammaln(n+1)
            elg = (np.exp(lg) if v1 != 0 else 0)
            expected = np.array([1.0, 1.0,
                                 1 - v1 * elg,
                                 2*stats.ksone.sf(0.5, n),
                                 min(2*v1, 1.0), 0])
            vals_sf = stats.kstwo.sf(x, n)
            assert_allclose(vals_sf, expected)

    def test_cdf_sqrtn(self):
        # For fixed a, cdf(a/sqrt(n), n) -> kstwobign(a) as n->infinity
        # cdf(a/sqrt(n), n) is an increasing function of n (and a)
        # Check that the function is indeed increasing (allowing for some
        # small floating point and algorithm differences.)
        x = np.linspace(0, 2, 11)[1:]
        ns = [50, 100, 200, 400, 1000, 2000]
        for _x in x:
            xn = _x / np.sqrt(ns)
            probs = stats.kstwo.cdf(xn, ns)
            diffs = np.diff(probs)
            assert_array_less(diffs, 1e-8)

    def test_cdf_sf(self):
        x = np.linspace(0, 1, 11)
        for n in [1, 2, 3, 10, 100, 1000]:
            vals_cdf = stats.kstwo.cdf(x, n)
            vals_sf = stats.kstwo.sf(x, n)
            assert_array_almost_equal(vals_cdf, 1 - vals_sf)

    def test_cdf_sf_sqrtn(self):
        x = np.linspace(0, 1, 11)
        for n in [1, 2, 3, 10, 100, 1000]:
            xn = x / np.sqrt(n)
            vals_cdf = stats.kstwo.cdf(xn, n)
            vals_sf = stats.kstwo.sf(xn, n)
            assert_array_almost_equal(vals_cdf, 1 - vals_sf)

    def test_ppf_of_cdf(self):
        x = np.linspace(0, 1, 11)
        for n in [1, 2, 3, 10, 100, 1000]:
            xn = x[x > 0.5/n]
            vals_cdf = stats.kstwo.cdf(xn, n)
            # CDFs close to 1 are better dealt with using the SF
            cond = (0 < vals_cdf) & (vals_cdf < 0.99)
            vals = stats.kstwo.ppf(vals_cdf, n)
            assert_allclose(vals[cond], xn[cond], rtol=1e-4)

    def test_isf_of_sf(self):
        x = np.linspace(0, 1, 11)
        for n in [1, 2, 3, 10, 100, 1000]:
            xn = x[x > 0.5/n]
            vals_isf = stats.kstwo.isf(xn, n)
            cond = (0 < vals_isf) & (vals_isf < 1.0)
            vals = stats.kstwo.sf(vals_isf, n)
            assert_allclose(vals[cond], xn[cond], rtol=1e-4)

    def test_ppf_of_cdf_sqrtn(self):
        x = np.linspace(0, 1, 11)
        for n in [1, 2, 3, 10, 100, 1000]:
            xn = (x / np.sqrt(n))[x > 0.5/n]
            vals_cdf = stats.kstwo.cdf(xn, n)
            cond = (0 < vals_cdf) & (vals_cdf < 1.0)
            vals = stats.kstwo.ppf(vals_cdf, n)
            assert_allclose(vals[cond], xn[cond])

    def test_isf_of_sf_sqrtn(self):
        x = np.linspace(0, 1, 11)
        for n in [1, 2, 3, 10, 100, 1000]:
            xn = (x / np.sqrt(n))[x > 0.5/n]
            vals_sf = stats.kstwo.sf(xn, n)
            # SFs close to 1 are better dealt with using the CDF
            cond = (0 < vals_sf) & (vals_sf < 0.95)
            vals = stats.kstwo.isf(vals_sf, n)
            assert_allclose(vals[cond], xn[cond])

    def test_ppf(self):
        probs = np.linspace(0, 1, 11)[1:]
        for n in [1, 2, 3, 10, 100, 1000]:
            xn = stats.kstwo.ppf(probs, n)
            vals_cdf = stats.kstwo.cdf(xn, n)
            assert_allclose(vals_cdf, probs)

    def test_simard_lecuyer_table1(self):
        # Compute the cdf for values near the mean of the distribution.
        # The mean u ~ log(2)*sqrt(pi/(2n))
        # Compute for x in [u/4, u/3, u/2, u, 2u, 3u]
        # This is the computation of Table 1 of Simard, R., L'Ecuyer, P. (2011)
        #  "Computing the Two-Sided Kolmogorov-Smirnov Distribution".
        # Except that the values below are not from the published table, but
        # were generated using an independent SageMath implementation of
        # Durbin's algorithm (with the exponentiation and scaling of
        # Marsaglia/Tsang/Wang's version) using 500 bit arithmetic.
        # Some of the values in the published table have relative
        # errors greater than 1e-4.
        ns = [10, 50, 100, 200, 500, 1000]
        ratios = np.array([1.0/4, 1.0/3, 1.0/2, 1, 2, 3])
        expected = np.array([
            [1.92155292e-08, 5.72933228e-05, 2.15233226e-02, 6.31566589e-01,
             9.97685592e-01, 9.99999942e-01],
            [2.28096224e-09, 1.99142563e-05, 1.42617934e-02, 5.95345542e-01,
             9.96177701e-01, 9.99998662e-01],
            [1.00201886e-09, 1.32673079e-05, 1.24608594e-02, 5.86163220e-01,
             9.95866877e-01, 9.99998240e-01],
            [4.93313022e-10, 9.52658029e-06, 1.12123138e-02, 5.79486872e-01,
             9.95661824e-01, 9.99997964e-01],
            [2.37049293e-10, 6.85002458e-06, 1.01309221e-02, 5.73427224e-01,
             9.95491207e-01, 9.99997750e-01],
            [1.56990874e-10, 5.71738276e-06, 9.59725430e-03, 5.70322692e-01,
             9.95409545e-01, 9.99997657e-01]
        ])
        for idx, n in enumerate(ns):
            x = ratios * np.log(2) * np.sqrt(np.pi/2/n)
            vals_cdf = stats.kstwo.cdf(x, n)
            assert_allclose(vals_cdf, expected[idx], rtol=1e-5)


class TestZipf(object):
    def setup_method(self):
        np.random.seed(1234)

    def test_rvs(self):
        vals = stats.zipf.rvs(1.5, size=(2, 50))
        assert_(numpy.all(vals >= 1))
        assert_(numpy.shape(vals) == (2, 50))
        assert_(vals.dtype.char in typecodes['AllInteger'])
        val = stats.zipf.rvs(1.5)
        assert_(isinstance(val, int))
        val = stats.zipf(1.5).rvs(3)
        assert_(isinstance(val, numpy.ndarray))
        assert_(val.dtype.char in typecodes['AllInteger'])

    def test_moments(self):
        # n-th moment is finite iff a > n + 1
        m, v = stats.zipf.stats(a=2.8)
        assert_(np.isfinite(m))
        assert_equal(v, np.inf)

        s, k = stats.zipf.stats(a=4.8, moments='sk')
        assert_(not np.isfinite([s, k]).all())


class TestDLaplace(object):
    def setup_method(self):
        np.random.seed(1234)

    def test_rvs(self):
        vals = stats.dlaplace.rvs(1.5, size=(2, 50))
        assert_(numpy.shape(vals) == (2, 50))
        assert_(vals.dtype.char in typecodes['AllInteger'])
        val = stats.dlaplace.rvs(1.5)
        assert_(isinstance(val, int))
        val = stats.dlaplace(1.5).rvs(3)
        assert_(isinstance(val, numpy.ndarray))
        assert_(val.dtype.char in typecodes['AllInteger'])
        assert_(stats.dlaplace.rvs(0.8) is not None)

    def test_stats(self):
        # compare the explicit formulas w/ direct summation using pmf
        a = 1.
        dl = stats.dlaplace(a)
        m, v, s, k = dl.stats('mvsk')

        N = 37
        xx = np.arange(-N, N+1)
        pp = dl.pmf(xx)
        m2, m4 = np.sum(pp*xx**2), np.sum(pp*xx**4)
        assert_equal((m, s), (0, 0))
        assert_allclose((v, k), (m2, m4/m2**2 - 3.), atol=1e-14, rtol=1e-8)

    def test_stats2(self):
        a = np.log(2.)
        dl = stats.dlaplace(a)
        m, v, s, k = dl.stats('mvsk')
        assert_equal((m, s), (0., 0.))
        assert_allclose((v, k), (4., 3.25))


class TestInvgauss(object):
    @pytest.mark.parametrize("rvs_mu", [1, 2])
    @pytest.mark.parametrize("rvs_loc", [0, 1, 2])
    @pytest.mark.parametrize("rvs_scale", [1, 2, 3, 10])
    def test_fit(self, rvs_mu, rvs_loc, rvs_scale):
        data = stats.invgauss.rvs(size=100, mu=rvs_mu,
                                  loc=rvs_loc, scale=rvs_scale)
        # Analytical MLEs are only calculated when `floc` is fixed.
        mu, loc, scale = stats.invgauss.fit(data, floc=rvs_loc)

        data = data - rvs_loc
        mu_temp = np.mean(data)
        scale_mle = len(data) / (np.sum(data**(-1) - mu_temp**(-1)))
        mu_mle = mu_temp/scale_mle

        # `mu` and `scale` match analytical MLE
        assert_allclose(mu_mle, mu, atol=1e-15, rtol=1e-15)
        assert_allclose(scale_mle, scale, atol=1e-15, rtol=1e-15)
        assert_equal(loc, rvs_loc)
        data = stats.invgauss.rvs(size=100, mu=rvs_mu,
                                  loc=rvs_loc, scale=rvs_scale)
        # fixed parameters are returned
        mu, loc, scale = stats.invgauss.fit(data, floc=rvs_loc - 1,
                                            fscale=rvs_scale + 1)
        assert_equal(rvs_scale + 1, scale)
        assert_equal(rvs_loc - 1, loc)

        # shape can still be fixed with multiple names
        shape_mle1 = stats.invgauss.fit(data, fmu=1.04)[0]
        shape_mle2 = stats.invgauss.fit(data, fix_mu=1.04)[0]
        shape_mle3 = stats.invgauss.fit(data, f0=1.04)[0]
        assert shape_mle1 == shape_mle2 == shape_mle3 == 1.04

    @pytest.mark.parametrize("rvs_mu", [1, 2])
    @pytest.mark.parametrize("rvs_loc", [0, 1, 2])
    @pytest.mark.parametrize("rvs_scale", [1, 2, 3, 10])
    def test_fit_MLE_comp_optimzer(self, rvs_mu, rvs_loc, rvs_scale):
        data = stats.invgauss.rvs(size=100, mu=rvs_mu,
                                  loc=rvs_loc, scale=rvs_scale)
        # fitting without `floc` is default numerical opitmization
        opt_num = super(type(stats.invgauss), stats.invgauss).fit(data)
        mle_ana = stats.invgauss.fit(data)
        assert_allclose(opt_num, mle_ana, atol=1e-30, rtol=1e-30)

        # fitting with `fmu` is default numerical opitmization
        opt_num = super(type(stats.invgauss), stats.invgauss).fit(data, floc=0,
                                                                  fmu=2)
        mle_ana = stats.invgauss.fit(data, floc=0, fmu=2)
        assert_allclose(opt_num, mle_ana, atol=1e-30, rtol=1e-30)

        # fixed `floc` uses analytical MLE.
        mle_ana = stats.invgauss.fit(data, floc=rvs_loc)
        opt_num = super(type(stats.invgauss), stats.invgauss).fit(data,
                                                                  floc=rvs_loc)

        args = [data, (stats.invgauss._fitstart(data), )]
        func = stats.invgauss._reduce_func(args, {})[1]
        ll_mle = func(mle_ana, data)
        ll_opt = func(opt_num, data)
        assert ll_mle < ll_opt or np.allclose(ll_mle, ll_opt,
                                              atol=1e-15, rtol=1e-15)

        # fixed `floc` that doesn't result in any data < 0 uses analytical MLE
        assert np.all((data - (rvs_loc - 1)) > 0)
        opt_num = super(type(stats.invgauss),
                        stats.invgauss).fit(data, floc=rvs_loc - 1)
        mle_ana = stats.invgauss.fit(data, floc=rvs_loc - 1)
        ll_mle = func(mle_ana, data)
        ll_opt = func(opt_num, data)
        assert ll_mle < ll_opt or np.allclose(ll_mle, ll_opt,
                                              atol=1e-15, rtol=1e-15)

        # fixing `floc` to an arbitrary number, 0, still provides an as good
        # or better fit.
        _assert_lessthan_loglike(stats.invgauss, data, func, floc=0)

        # fixing `fscale` to an arbitrary number, 2.06, still provides an
        # as good or better fit.
        _assert_lessthan_loglike(stats.invgauss, data, func, floc=rvs_loc,
                                 fscale=2.06)

    def test_fit_raise_errors(self):
        test_fit_warnings(stats.invgauss, [1, 2, 3], {
            'floc': 2, 'fscale': 3, 'fmu': 2},
            {'floc': 3})


class TestLaplace(object):
    @pytest.mark.parametrize("rvs_loc", [-5, 0, 1, 2])
    @pytest.mark.parametrize("rvs_scale", [1, 2, 3, 10])
    def test_fit(self, rvs_loc, rvs_scale):
        # tests that various inputs follow expected behavior
        # for a variety of `loc` and `scale`.
        data = stats.laplace.rvs(size=100, loc=rvs_loc, scale=rvs_scale)

        # MLE estimates are given by
        loc_mle = np.median(data)
        scale_mle = np.sum(np.abs(data - loc_mle)) / len(data)

        # standard outputs should match MLE
        loc, scale = stats.laplace.fit(data)
        assert_allclose(loc, loc_mle, atol=1e-15, rtol=1e-15)
        assert_allclose(scale, scale_mle, atol=1e-15, rtol=1e-15)

        # fixed parameter should use MLE for other
        loc, scale = stats.laplace.fit(data, floc=loc_mle)
        assert_allclose(scale, scale_mle, atol=1e-15, rtol=1e-15)
        loc, scale = stats.laplace.fit(data, fscale=scale_mle)
        assert_allclose(loc, loc_mle)

        # test with non-mle fixed parameter
        # create scale with non-median loc
        loc = rvs_loc * 2
        scale_mle = np.sum(np.abs(data - loc)) / len(data)

        # fixed loc to non median, scale should match
        # scale calculation with modified loc
        loc, scale = stats.laplace.fit(data, floc=loc)
        assert scale_mle == scale

        # fixed scale created with non median loc,
        # loc output should still be the data median.
        loc, scale = stats.laplace.fit(data, fscale=scale_mle)
        assert loc_mle == loc

        # error raised when both `floc` and `fscale` are fixed
        assert_raises(RuntimeError, stats.laplace.fit, data, floc=loc_mle,
                      fscale=scale_mle)

        # error is raised with non-finite values
        assert_raises(RuntimeError, stats.laplace.fit, [np.nan])
        assert_raises(RuntimeError, stats.laplace.fit, [np.inf])

    @pytest.mark.parametrize("rvs_scale,rvs_loc", [(10, -5),
                                                   (5, 10),
                                                   (.2, .5)])
    def test_fit_MLE_comp_optimzer(self, rvs_loc, rvs_scale):
        data = stats.laplace.rvs(size=1000, loc=rvs_loc, scale=rvs_scale)

        # the log-likelihood function for laplace is given by
        def ll(loc, scale, data):
            return -1 * (- (len(data)) * np.log(2*scale) -
                         (1/scale)*np.sum(np.abs(data - loc)))

        # test that the objective function result of the analytical MLEs is
        # less than or equal to that of the numerically optimized estimate
        loc, scale = stats.laplace.fit(data)
        loc_opt, scale_opt = super(type(stats.laplace),
                                   stats.laplace).fit(data)
        ll_mle = ll(loc, scale, data)
        ll_opt = ll(loc_opt, scale_opt, data)
        assert ll_mle < ll_opt or np.allclose(ll_mle, ll_opt,
                                              atol=1e-15, rtol=1e-15)

    def test_fit_simple_non_random_data(self):
        data = np.array([1.0, 1.0, 3.0, 5.0, 8.0, 14.0])
        # with `floc` fixed to 6, scale should be 4.
        loc, scale = stats.laplace.fit(data, floc=6)
        assert_allclose(scale, 4, atol=1e-15, rtol=1e-15)
        # with `fscale` fixed to 6, loc should be 4.
        loc, scale = stats.laplace.fit(data, fscale=6)
        assert_allclose(loc, 4, atol=1e-15, rtol=1e-15)


class TestInvGamma(object):
    def test_invgamma_inf_gh_1866(self):
        # invgamma's moments are only finite for a>n
        # specific numbers checked w/ boost 1.54
        with warnings.catch_warnings():
            warnings.simplefilter('error', RuntimeWarning)
            mvsk = stats.invgamma.stats(a=19.31, moments='mvsk')
            expected = [0.05461496450, 0.0001723162534, 1.020362676,
                        2.055616582]
            assert_allclose(mvsk, expected)

            a = [1.1, 3.1, 5.6]
            mvsk = stats.invgamma.stats(a=a, moments='mvsk')
            expected = ([10., 0.476190476, 0.2173913043],       # mmm
                        [np.inf, 0.2061430632, 0.01312749422],  # vvv
                        [np.nan, 41.95235392, 2.919025532],     # sss
                        [np.nan, np.nan, 24.51923076])          # kkk
            for x, y in zip(mvsk, expected):
                assert_almost_equal(x, y)

    def test_cdf_ppf(self):
        # gh-6245
        x = np.logspace(-2.6, 0)
        y = stats.invgamma.cdf(x, 1)
        xx = stats.invgamma.ppf(y, 1)
        assert_allclose(x, xx)

    def test_sf_isf(self):
        # gh-6245
        if sys.maxsize > 2**32:
            x = np.logspace(2, 100)
        else:
            # Invgamme roundtrip on 32-bit systems has relative accuracy
            # ~1e-15 until x=1e+15, and becomes inf above x=1e+18
            x = np.logspace(2, 18)

        y = stats.invgamma.sf(x, 1)
        xx = stats.invgamma.isf(y, 1)
        assert_allclose(x, xx, rtol=1.0)


class TestF(object):
    def test_endpoints(self):
        # Compute the pdf at the left endpoint dst.a.
        data = [[stats.f, (2, 1), 1.0]]
        for _f, _args, _correct in data:
            ans = _f.pdf(_f.a, *_args)

        ans = [_f.pdf(_f.a, *_args) for _f, _args, _ in data]
        correct = [_correct_ for _f, _args, _correct_ in data]
        assert_array_almost_equal(ans, correct)

    def test_f_moments(self):
        # n-th moment of F distributions is only finite for n < dfd / 2
        m, v, s, k = stats.f.stats(11, 6.5, moments='mvsk')
        assert_(np.isfinite(m))
        assert_(np.isfinite(v))
        assert_(np.isfinite(s))
        assert_(not np.isfinite(k))

    def test_moments_warnings(self):
        # no warnings should be generated for dfd = 2, 4, 6, 8 (div by zero)
        with warnings.catch_warnings():
            warnings.simplefilter('error', RuntimeWarning)
            stats.f.stats(dfn=[11]*4, dfd=[2, 4, 6, 8], moments='mvsk')

    def test_stats_broadcast(self):
        dfn = np.array([[3], [11]])
        dfd = np.array([11, 12])
        m, v, s, k = stats.f.stats(dfn=dfn, dfd=dfd, moments='mvsk')
        m2 = [dfd / (dfd - 2)]*2
        assert_allclose(m, m2)
        v2 = 2 * dfd**2 * (dfn + dfd - 2) / dfn / (dfd - 2)**2 / (dfd - 4)
        assert_allclose(v, v2)
        s2 = ((2*dfn + dfd - 2) * np.sqrt(8*(dfd - 4)) /
              ((dfd - 6) * np.sqrt(dfn*(dfn + dfd - 2))))
        assert_allclose(s, s2)
        k2num = 12 * (dfn * (5*dfd - 22) * (dfn + dfd - 2) +
                      (dfd - 4) * (dfd - 2)**2)
        k2den = dfn * (dfd - 6) * (dfd - 8) * (dfn + dfd - 2)
        k2 = k2num / k2den
        assert_allclose(k, k2)


def test_rvgeneric_std():
    # Regression test for #1191
    assert_array_almost_equal(stats.t.std([5, 6]), [1.29099445, 1.22474487])


def test_moments_t():
    # regression test for #8786
    assert_equal(stats.t.stats(df=1, moments='mvsk'),
                 (np.inf, np.nan, np.nan, np.nan))
    assert_equal(stats.t.stats(df=1.01, moments='mvsk'),
                 (0.0, np.inf, np.nan, np.nan))
    assert_equal(stats.t.stats(df=2, moments='mvsk'),
                 (0.0, np.inf, np.nan, np.nan))
    assert_equal(stats.t.stats(df=2.01, moments='mvsk'),
                 (0.0, 2.01/(2.01-2.0), np.nan, np.inf))
    assert_equal(stats.t.stats(df=3, moments='sk'), (np.nan, np.inf))
    assert_equal(stats.t.stats(df=3.01, moments='sk'), (0.0, np.inf))
    assert_equal(stats.t.stats(df=4, moments='sk'), (0.0, np.inf))
    assert_equal(stats.t.stats(df=4.01, moments='sk'), (0.0, 6.0/(4.01 - 4.0)))


class TestRvDiscrete(object):
    def setup_method(self):
        np.random.seed(1234)

    def test_rvs(self):
        states = [-1, 0, 1, 2, 3, 4]
        probability = [0.0, 0.3, 0.4, 0.0, 0.3, 0.0]
        samples = 1000
        r = stats.rv_discrete(name='sample', values=(states, probability))
        x = r.rvs(size=samples)
        assert_(isinstance(x, numpy.ndarray))

        for s, p in zip(states, probability):
            assert_(abs(sum(x == s)/float(samples) - p) < 0.05)

        x = r.rvs()
        assert_(isinstance(x, int))

    def test_entropy(self):
        # Basic tests of entropy.
        pvals = np.array([0.25, 0.45, 0.3])
        p = stats.rv_discrete(values=([0, 1, 2], pvals))
        expected_h = -sum(xlogy(pvals, pvals))
        h = p.entropy()
        assert_allclose(h, expected_h)

        p = stats.rv_discrete(values=([0, 1, 2], [1.0, 0, 0]))
        h = p.entropy()
        assert_equal(h, 0.0)

    def test_pmf(self):
        xk = [1, 2, 4]
        pk = [0.5, 0.3, 0.2]
        rv = stats.rv_discrete(values=(xk, pk))

        x = [[1., 4.],
             [3., 2]]
        assert_allclose(rv.pmf(x),
                        [[0.5, 0.2],
                         [0., 0.3]], atol=1e-14)

    def test_cdf(self):
        xk = [1, 2, 4]
        pk = [0.5, 0.3, 0.2]
        rv = stats.rv_discrete(values=(xk, pk))

        x_values = [-2, 1., 1.1, 1.5, 2.0, 3.0, 4, 5]
        expected = [0, 0.5, 0.5, 0.5, 0.8, 0.8, 1, 1]
        assert_allclose(rv.cdf(x_values), expected, atol=1e-14)

        # also check scalar arguments
        assert_allclose([rv.cdf(xx) for xx in x_values],
                        expected, atol=1e-14)

    def test_ppf(self):
        xk = [1, 2, 4]
        pk = [0.5, 0.3, 0.2]
        rv = stats.rv_discrete(values=(xk, pk))

        q_values = [0.1, 0.5, 0.6, 0.8, 0.9, 1.]
        expected = [1, 1, 2, 2, 4, 4]
        assert_allclose(rv.ppf(q_values), expected, atol=1e-14)

        # also check scalar arguments
        assert_allclose([rv.ppf(q) for q in q_values],
                        expected, atol=1e-14)

    def test_cdf_ppf_next(self):
        # copied and special cased from test_discrete_basic
        vals = ([1, 2, 4, 7, 8], [0.1, 0.2, 0.3, 0.3, 0.1])
        rv = stats.rv_discrete(values=vals)

        assert_array_equal(rv.ppf(rv.cdf(rv.xk[:-1]) + 1e-8),
                           rv.xk[1:])

    def test_expect(self):
        xk = [1, 2, 4, 6, 7, 11]
        pk = [0.1, 0.2, 0.2, 0.2, 0.2, 0.1]
        rv = stats.rv_discrete(values=(xk, pk))

        assert_allclose(rv.expect(), np.sum(rv.xk * rv.pk), atol=1e-14)

    def test_multidimension(self):
        xk = np.arange(12).reshape((3, 4))
        pk = np.array([[0.1, 0.1, 0.15, 0.05],
                       [0.1, 0.1, 0.05, 0.05],
                       [0.1, 0.1, 0.05, 0.05]])
        rv = stats.rv_discrete(values=(xk, pk))

        assert_allclose(rv.expect(), np.sum(rv.xk * rv.pk), atol=1e-14)

    def test_bad_input(self):
        xk = [1, 2, 3]
        pk = [0.5, 0.5]
        assert_raises(ValueError, stats.rv_discrete, **dict(values=(xk, pk)))

        pk = [1, 2, 3]
        assert_raises(ValueError, stats.rv_discrete, **dict(values=(xk, pk)))

        xk = [1, 2, 3]
        pk = [0.5, 1.2, -0.7]
        assert_raises(ValueError, stats.rv_discrete, **dict(values=(xk, pk)))

        xk = [1, 2, 3, 4, 5]
        pk = [0.3, 0.3, 0.3, 0.3, -0.2]
        assert_raises(ValueError, stats.rv_discrete, **dict(values=(xk, pk)))

    def test_shape_rv_sample(self):
        # tests added for gh-9565

        # mismatch of 2d inputs
        xk, pk = np.arange(4).reshape((2, 2)), np.full((2, 3), 1/6)
        assert_raises(ValueError, stats.rv_discrete, **dict(values=(xk, pk)))

        # same number of elements, but shapes not compatible
        xk, pk = np.arange(6).reshape((3, 2)), np.full((2, 3), 1/6)
        assert_raises(ValueError, stats.rv_discrete, **dict(values=(xk, pk)))

        # same shapes => no error
        xk, pk = np.arange(6).reshape((3, 2)), np.full((3, 2), 1/6)
        assert_equal(stats.rv_discrete(values=(xk, pk)).pmf(0), 1/6)


class TestSkewNorm(object):
    def setup_method(self):
        self.rng = check_random_state(1234)

    def test_normal(self):
        # When the skewness is 0 the distribution is normal
        x = np.linspace(-5, 5, 100)
        assert_array_almost_equal(stats.skewnorm.pdf(x, a=0),
                                  stats.norm.pdf(x))

    def test_rvs(self):
        shape = (3, 4, 5)
        x = stats.skewnorm.rvs(a=0.75, size=shape, random_state=self.rng)
        assert_equal(shape, x.shape)

        x = stats.skewnorm.rvs(a=-3, size=shape, random_state=self.rng)
        assert_equal(shape, x.shape)

    def test_moments(self):
        X = stats.skewnorm.rvs(a=4, size=int(1e6), loc=5, scale=2,
                               random_state=self.rng)
        expected = [np.mean(X), np.var(X), stats.skew(X), stats.kurtosis(X)]
        computed = stats.skewnorm.stats(a=4, loc=5, scale=2, moments='mvsk')
        assert_array_almost_equal(computed, expected, decimal=2)

        X = stats.skewnorm.rvs(a=-4, size=int(1e6), loc=5, scale=2,
                               random_state=self.rng)
        expected = [np.mean(X), np.var(X), stats.skew(X), stats.kurtosis(X)]
        computed = stats.skewnorm.stats(a=-4, loc=5, scale=2, moments='mvsk')
        assert_array_almost_equal(computed, expected, decimal=2)

    def test_cdf_large_x(self):
        # Regression test for gh-7746.
        # The x values are large enough that the closest 64 bit floating
        # point representation of the exact CDF is 1.0.
        p = stats.skewnorm.cdf([10, 20, 30], -1)
        assert_allclose(p, np.ones(3), rtol=1e-14)
        p = stats.skewnorm.cdf(25, 2.5)
        assert_allclose(p, 1.0, rtol=1e-14)

    def test_cdf_sf_small_values(self):
        # Triples are [x, a, cdf(x, a)].  These values were computed
        # using CDF[SkewNormDistribution[0, 1, a], x] in Wolfram Alpha.
        cdfvals = [
            [-8, 1, 3.870035046664392611e-31],
            [-4, 2, 8.1298399188811398e-21],
            [-2, 5, 1.55326826787106273e-26],
            [-9, -1, 2.257176811907681295e-19],
            [-10, -4, 1.523970604832105213e-23],
        ]
        for x, a, cdfval in cdfvals:
            p = stats.skewnorm.cdf(x, a)
            assert_allclose(p, cdfval, rtol=1e-8)
            # For the skew normal distribution, sf(-x, -a) = cdf(x, a).
            p = stats.skewnorm.sf(-x, -a)
            assert_allclose(p, cdfval, rtol=1e-8)


class TestExpon(object):
    def test_zero(self):
        assert_equal(stats.expon.pdf(0), 1)

    def test_tail(self):  # Regression test for ticket 807
        assert_equal(stats.expon.cdf(1e-18), 1e-18)
        assert_equal(stats.expon.isf(stats.expon.sf(40)), 40)

    def test_nan_raises_error(self):
        # see gh-issue 10300
        x = np.array([1.6483, 2.7169, 2.4667, 1.1791, 3.5433, np.nan])
        assert_raises(RuntimeError, stats.expon.fit, x)

    def test_inf_raises_error(self):
        # see gh-issue 10300
        x = np.array([1.6483, 2.7169, 2.4667, 1.1791, 3.5433, np.inf])
        assert_raises(RuntimeError, stats.expon.fit, x)


class TestNorm(object):
    def test_nan_raises_error(self):
        # see gh-issue 10300
        x = np.array([1.6483, 2.7169, 2.4667, 1.1791, 3.5433, np.nan])
        assert_raises(RuntimeError, stats.norm.fit, x)

    def test_inf_raises_error(self):
        # see gh-issue 10300
        x = np.array([1.6483, 2.7169, 2.4667, 1.1791, 3.5433, np.inf])
        assert_raises(RuntimeError, stats.norm.fit, x)

    def test_bad_keyword_arg(self):
        x = [1, 2, 3]
        assert_raises(TypeError, stats.norm.fit, x, plate="shrimp")


class TestUniform(object):
    """gh-10300"""
    def test_nan_raises_error(self):
        # see gh-issue 10300
        x = np.array([1.6483, 2.7169, 2.4667, 1.1791, 3.5433, np.nan])
        assert_raises(RuntimeError, stats.uniform.fit, x)

    def test_inf_raises_error(self):
        # see gh-issue 10300
        x = np.array([1.6483, 2.7169, 2.4667, 1.1791, 3.5433, np.inf])
        assert_raises(RuntimeError, stats.uniform.fit, x)


class TestExponNorm(object):
    def test_moments(self):
        # Some moment test cases based on non-loc/scaled formula
        def get_moms(lam, sig, mu):
            # See wikipedia for these formulae
            #  where it is listed as an exponentially modified gaussian
            opK2 = 1.0 + 1 / (lam*sig)**2
            exp_skew = 2 / (lam * sig)**3 * opK2**(-1.5)
            exp_kurt = 6.0 * (1 + (lam * sig)**2)**(-2)
            return [mu + 1/lam, sig*sig + 1.0/(lam*lam), exp_skew, exp_kurt]

        mu, sig, lam = 0, 1, 1
        K = 1.0 / (lam * sig)
        sts = stats.exponnorm.stats(K, loc=mu, scale=sig, moments='mvsk')
        assert_almost_equal(sts, get_moms(lam, sig, mu))
        mu, sig, lam = -3, 2, 0.1
        K = 1.0 / (lam * sig)
        sts = stats.exponnorm.stats(K, loc=mu, scale=sig, moments='mvsk')
        assert_almost_equal(sts, get_moms(lam, sig, mu))
        mu, sig, lam = 0, 3, 1
        K = 1.0 / (lam * sig)
        sts = stats.exponnorm.stats(K, loc=mu, scale=sig, moments='mvsk')
        assert_almost_equal(sts, get_moms(lam, sig, mu))
        mu, sig, lam = -5, 11, 3.5
        K = 1.0 / (lam * sig)
        sts = stats.exponnorm.stats(K, loc=mu, scale=sig, moments='mvsk')
        assert_almost_equal(sts, get_moms(lam, sig, mu))

    def test_nan_raises_error(self):
        # see gh-issue 10300
        x = np.array([1.6483, 2.7169, 2.4667, 1.1791, 3.5433, np.nan])
        assert_raises(RuntimeError, stats.exponnorm.fit, x, floc=0, fscale=1)

    def test_inf_raises_error(self):
        # see gh-issue 10300
        x = np.array([1.6483, 2.7169, 2.4667, 1.1791, 3.5433, np.inf])
        assert_raises(RuntimeError, stats.exponnorm.fit, x, floc=0, fscale=1)

    def test_extremes_x(self):
        # Test for extreme values against overflows
        assert_almost_equal(stats.exponnorm.pdf(-900, 1), 0.0)
        assert_almost_equal(stats.exponnorm.pdf(+900, 1), 0.0)
        assert_almost_equal(stats.exponnorm.pdf(-900, 0.01), 0.0)
        assert_almost_equal(stats.exponnorm.pdf(+900, 0.01), 0.0)

    # Expected values for the PDF were computed with mpmath, with
    # the following function, and with mpmath.mp.dps = 50.
    #
    #   def exponnorm_stdpdf(x, K):
    #       x = mpmath.mpf(x)
    #       K = mpmath.mpf(K)
    #       t1 = mpmath.exp(1/(2*K**2) - x/K)
    #       erfcarg = -(x - 1/K)/mpmath.sqrt(2)
    #       t2 = mpmath.erfc(erfcarg)
    #       return t1 * t2 / (2*K)
    #
    @pytest.mark.parametrize('x, K, expected',
                             [(20, 0.01, 6.90010764753618e-88),
                              (1, 0.01, 0.24438994313247364),
                              (-1, 0.01, 0.23955149623472075),
                              (-20, 0.01, 4.6004708690125477e-88),
                              (10, 1, 7.48518298877006e-05),
                              (10, 10000, 9.990005048283775e-05)])
    def test_std_pdf(self, x, K, expected):
        assert_allclose(stats.exponnorm.pdf(x, K), expected, rtol=1e-12)


class TestGenExpon(object):
    def test_pdf_unity_area(self):
        from scipy.integrate import simps
        # PDF should integrate to one
        p = stats.genexpon.pdf(numpy.arange(0, 10, 0.01), 0.5, 0.5, 2.0)
        assert_almost_equal(simps(p, dx=0.01), 1, 1)

    def test_cdf_bounds(self):
        # CDF should always be positive
        cdf = stats.genexpon.cdf(numpy.arange(0, 10, 0.01), 0.5, 0.5, 2.0)
        assert_(numpy.all((0 <= cdf) & (cdf <= 1)))


class TestExponpow(object):
    def test_tail(self):
        assert_almost_equal(stats.exponpow.cdf(1e-10, 2.), 1e-20)
        assert_almost_equal(stats.exponpow.isf(stats.exponpow.sf(5, .8), .8),
                            5)


class TestSkellam(object):
    def test_pmf(self):
        # comparison to R
        k = numpy.arange(-10, 15)
        mu1, mu2 = 10, 5
        skpmfR = numpy.array(
                   [4.2254582961926893e-005, 1.1404838449648488e-004,
                    2.8979625801752660e-004, 6.9177078182101231e-004,
                    1.5480716105844708e-003, 3.2412274963433889e-003,
                    6.3373707175123292e-003, 1.1552351566696643e-002,
                    1.9606152375042644e-002, 3.0947164083410337e-002,
                    4.5401737566767360e-002, 6.1894328166820688e-002,
                    7.8424609500170578e-002, 9.2418812533573133e-002,
                    1.0139793148019728e-001, 1.0371927988298846e-001,
                    9.9076583077406091e-002, 8.8546660073089561e-002,
                    7.4187842052486810e-002, 5.8392772862200251e-002,
                    4.3268692953013159e-002, 3.0248159818374226e-002,
                    1.9991434305603021e-002, 1.2516877303301180e-002,
                    7.4389876226229707e-003])

        assert_almost_equal(stats.skellam.pmf(k, mu1, mu2), skpmfR, decimal=15)

    def test_cdf(self):
        # comparison to R, only 5 decimals
        k = numpy.arange(-10, 15)
        mu1, mu2 = 10, 5
        skcdfR = numpy.array(
                   [6.4061475386192104e-005, 1.7810985988267694e-004,
                    4.6790611790020336e-004, 1.1596768997212152e-003,
                    2.7077485103056847e-003, 5.9489760066490718e-003,
                    1.2286346724161398e-002, 2.3838698290858034e-002,
                    4.3444850665900668e-002, 7.4392014749310995e-002,
                    1.1979375231607835e-001, 1.8168808048289900e-001,
                    2.6011268998306952e-001, 3.5253150251664261e-001,
                    4.5392943399683988e-001, 5.5764871387982828e-001,
                    6.5672529695723436e-001, 7.4527195703032389e-001,
                    8.1945979908281064e-001, 8.7785257194501087e-001,
                    9.2112126489802404e-001, 9.5136942471639818e-001,
                    9.7136085902200120e-001, 9.8387773632530240e-001,
                    9.9131672394792536e-001])

        assert_almost_equal(stats.skellam.cdf(k, mu1, mu2), skcdfR, decimal=5)


class TestLognorm(object):
    def test_pdf(self):
        # Regression test for Ticket #1471: avoid nan with 0/0 situation
        # Also make sure there are no warnings at x=0, cf gh-5202
        with warnings.catch_warnings():
            warnings.simplefilter('error', RuntimeWarning)
            pdf = stats.lognorm.pdf([0, 0.5, 1], 1)
            assert_array_almost_equal(pdf, [0.0, 0.62749608, 0.39894228])

    def test_logcdf(self):
        # Regression test for gh-5940: sf et al would underflow too early
        x2, mu, sigma = 201.68, 195, 0.149
        assert_allclose(stats.lognorm.sf(x2-mu, s=sigma),
                        stats.norm.sf(np.log(x2-mu)/sigma))
        assert_allclose(stats.lognorm.logsf(x2-mu, s=sigma),
                        stats.norm.logsf(np.log(x2-mu)/sigma))


class TestBeta(object):
    def test_logpdf(self):
        # Regression test for Ticket #1326: avoid nan with 0*log(0) situation
        logpdf = stats.beta.logpdf(0, 1, 0.5)
        assert_almost_equal(logpdf, -0.69314718056)
        logpdf = stats.beta.logpdf(0, 0.5, 1)
        assert_almost_equal(logpdf, np.inf)

    def test_logpdf_ticket_1866(self):
        alpha, beta = 267, 1472
        x = np.array([0.2, 0.5, 0.6])
        b = stats.beta(alpha, beta)
        assert_allclose(b.logpdf(x).sum(), -1201.699061824062)
        assert_allclose(b.pdf(x), np.exp(b.logpdf(x)))

    def test_fit_bad_keyword_args(self):
        x = [0.1, 0.5, 0.6]
        assert_raises(TypeError, stats.beta.fit, x, floc=0, fscale=1,
                      plate="shrimp")

    def test_fit_duplicated_fixed_parameter(self):
        # At most one of 'f0', 'fa' or 'fix_a' can be given to the fit method.
        # More than one raises a ValueError.
        x = [0.1, 0.5, 0.6]
        assert_raises(ValueError, stats.beta.fit, x, fa=0.5, fix_a=0.5)


class TestBetaPrime(object):
    def test_logpdf(self):
        alpha, beta = 267, 1472
        x = np.array([0.2, 0.5, 0.6])
        b = stats.betaprime(alpha, beta)
        assert_(np.isfinite(b.logpdf(x)).all())
        assert_allclose(b.pdf(x), np.exp(b.logpdf(x)))

    def test_cdf(self):
        # regression test for gh-4030: Implementation of
        # scipy.stats.betaprime.cdf()
        x = stats.betaprime.cdf(0, 0.2, 0.3)
        assert_equal(x, 0.0)

        alpha, beta = 267, 1472
        x = np.array([0.2, 0.5, 0.6])
        cdfs = stats.betaprime.cdf(x, alpha, beta)
        assert_(np.isfinite(cdfs).all())

        # check the new cdf implementation vs generic one:
        gen_cdf = stats.rv_continuous._cdf_single
        cdfs_g = [gen_cdf(stats.betaprime, val, alpha, beta) for val in x]
        assert_allclose(cdfs, cdfs_g, atol=0, rtol=2e-12)


class TestGamma(object):
    def test_pdf(self):
        # a few test cases to compare with R
        pdf = stats.gamma.pdf(90, 394, scale=1./5)
        assert_almost_equal(pdf, 0.002312341)

        pdf = stats.gamma.pdf(3, 10, scale=1./5)
        assert_almost_equal(pdf, 0.1620358)

    def test_logpdf(self):
        # Regression test for Ticket #1326: cornercase avoid nan with 0*log(0)
        # situation
        logpdf = stats.gamma.logpdf(0, 1)
        assert_almost_equal(logpdf, 0)

    def test_fit_bad_keyword_args(self):
        x = [0.1, 0.5, 0.6]
        assert_raises(TypeError, stats.gamma.fit, x, floc=0, plate="shrimp")


class TestChi2(object):
    # regression tests after precision improvements, ticket:1041, not verified
    def test_precision(self):
        assert_almost_equal(stats.chi2.pdf(1000, 1000), 8.919133934753128e-003,
                            decimal=14)
        assert_almost_equal(stats.chi2.pdf(100, 100), 0.028162503162596778,
                            decimal=14)

    def test_ppf(self):
        # Expected values computed with mpmath.
        df = 4.8
        x = stats.chi2.ppf(2e-47, df)
        assert_allclose(x, 1.098472479575179840604902808e-19, rtol=1e-10)
        x = stats.chi2.ppf(0.5, df)
        assert_allclose(x, 4.15231407598589358660093156, rtol=1e-10)

        df = 13
        x = stats.chi2.ppf(2e-77, df)
        assert_allclose(x, 1.0106330688195199050507943e-11, rtol=1e-10)
        x = stats.chi2.ppf(0.1, df)
        assert_allclose(x, 7.041504580095461859307179763, rtol=1e-10)


class TestGumbelL(object):
    # gh-6228
    def test_cdf_ppf(self):
        x = np.linspace(-100, -4)
        y = stats.gumbel_l.cdf(x)
        xx = stats.gumbel_l.ppf(y)
        assert_allclose(x, xx)

    def test_logcdf_logsf(self):
        x = np.linspace(-100, -4)
        y = stats.gumbel_l.logcdf(x)
        z = stats.gumbel_l.logsf(x)
        u = np.exp(y)
        v = -special.expm1(z)
        assert_allclose(u, v)

    def test_sf_isf(self):
        x = np.linspace(-20, 5)
        y = stats.gumbel_l.sf(x)
        xx = stats.gumbel_l.isf(y)
        assert_allclose(x, xx)


class TestLevyStable(object):

    def test_fit(self):
        # construct data to have percentiles that match
        # example in McCulloch 1986.
        x = [-.05413, -.05413,
             0., 0., 0., 0.,
             .00533, .00533, .00533, .00533, .00533,
             .03354, .03354, .03354, .03354, .03354,
             .05309, .05309, .05309, .05309, .05309]
        alpha1, beta1, loc1, scale1 = stats.levy_stable._fitstart(x)
        assert_allclose(alpha1, 1.48, rtol=0, atol=0.01)
        assert_almost_equal(beta1, -.22, 2)
        assert_almost_equal(scale1, 0.01717, 4)
        # to 2 dps due to rounding error in McCulloch86
        assert_almost_equal(loc1, 0.00233, 2)

        # cover alpha=2 scenario
        x2 = x + [.05309, .05309, .05309, .05309, .05309]
        alpha2, beta2, loc2, scale2 = stats.levy_stable._fitstart(x2)
        assert_equal(alpha2, 2)
        assert_equal(beta2, -1)
        assert_almost_equal(scale2, .02503, 4)
        assert_almost_equal(loc2, .03354, 4)

    @pytest.mark.slow
    def test_pdf_nolan_samples(self):
        """ Test pdf values against Nolan's stablec.exe output
            see - http://fs2.american.edu/jpnolan/www/stable/stable.html

            There's a known limitation of Nolan's executable for alpha < 0.2.

            Repeat following with beta = -1, -.5, 0, .5 and 1
                stablec.exe <<
                1 # pdf
                1 # Nolan S equivalent to S0 in scipy
                .25,2,.25 # alpha
                -1,-1,0 # beta
                -10,10,1 # x
                1,0 # gamma, delta
                2 # output file
        """
        fn = os.path.abspath(os.path.join(os.path.dirname(__file__),
                                          'data/stable-pdf-sample-data.npy'))
        data = np.load(fn)

        data = np.core.records.fromarrays(data.T, names='x,p,alpha,beta')

        # support numpy 1.8.2 for travis
        npisin = np.isin if hasattr(np, "isin") else np.in1d

        tests = [
            # best selects
            ['best', None, 8, None],

            # quadrature is accurate for most alpha except 0.25; perhaps
            # limitation of Nolan stablec?
            # we reduce size of x to speed up computation as numerical
            # integration slow.
            ['quadrature', None, 8,
             lambda r: ((r['alpha'] > 0.25) &
                        (npisin(r['x'], [-10, -5, 0, 5, 10])))],

            # zolatarev is accurate except at alpha==1, beta != 0
            ['zolotarev', None, 8, lambda r: r['alpha'] != 1],
            ['zolotarev', None, 8,
             lambda r: (r['alpha'] == 1) & (r['beta'] == 0)],
            ['zolotarev', None, 1,
             lambda r: (r['alpha'] == 1) & (r['beta'] != 0)],

            # fft accuracy reduces as alpha decreases, fails at low values of
            # alpha and x=0
            ['fft', 0, 4, lambda r: r['alpha'] > 1],
            ['fft', 0, 3, lambda r: (r['alpha'] < 1) & (r['alpha'] > 0.25)],
            # not useful here
            ['fft', 0, 1, lambda r: (r['alpha'] == 0.25) & (r['x'] != 0)],
        ]
        for ix, (default_method, fft_min_points,
                 decimal_places, filter_func) in enumerate(tests):
            stats.levy_stable.pdf_default_method = default_method
            stats.levy_stable.pdf_fft_min_points_threshold = fft_min_points
            subdata = (data[filter_func(data)] if filter_func is not None else
                       data)
            with suppress_warnings() as sup:
                sup.record(RuntimeWarning,
                           "Density calculation unstable for alpha=1 "
                           "and beta!=0.*")
                sup.record(RuntimeWarning,
                           "Density calculations experimental for FFT "
                           "method.*")
                p = stats.levy_stable.pdf(subdata['x'], subdata['alpha'],
                                          subdata['beta'], scale=1, loc=0)
                subdata2 = rec_append_fields(subdata, 'calc', p)
                padiff = np.abs(p-subdata['p'])
                failures = subdata2[(padiff >= 1.5*10.**(-decimal_places)) |
                                    np.isnan(p)]
                assert_almost_equal(p, subdata['p'], decimal_places,
                                    ("pdf test %s failed with method '%s'\n%s"
                                     % (ix, default_method, failures)),
                                    verbose=False)

    @pytest.mark.slow
    def test_cdf_nolan_samples(self):
        """ Test cdf values against Nolan's stablec.exe output
            see - http://fs2.american.edu/jpnolan/www/stable/stable.html

            There's a known limitation of Nolan's executable for alpha < 0.2.

            Repeat following with beta = -1, -.5, 0, .5 and 1
                stablec.exe <<
                2 # cdf
                1 # Nolan S equivalent to S0 in scipy
                .25,2,.25 # alpha
                -1,-1,0 # beta
                -10,10,1 # x
                1,0 # gamma, delta
                2 # output file
        """
        fn = os.path.abspath(os.path.join(os.path.dirname(__file__),
                                          'data/stable-cdf-sample-data.npy'))
        data = np.load(fn)

        data = np.core.records.fromarrays(data.T, names='x,p,alpha,beta')

        tests = [
            # zolatarev is accurate for all values
            ['zolotarev', None, 8, None],

            # fft accuracy poor, very poor alpha < 1
            ['fft', 0, 2, lambda r: r['alpha'] > 1],
        ]
        for ix, (default_method, fft_min_points, decimal_places,
                 filter_func) in enumerate(tests):
            stats.levy_stable.pdf_default_method = default_method
            stats.levy_stable.pdf_fft_min_points_threshold = fft_min_points
            subdata = (data[filter_func(data)] if filter_func is not None else
                       data)
            with suppress_warnings() as sup:
                sup.record(RuntimeWarning, 'FFT method is considered ' +
                           'experimental for cumulative distribution ' +
                           'function evaluations.*')
                p = stats.levy_stable.cdf(subdata['x'], subdata['alpha'],
                                          subdata['beta'], scale=1, loc=0)
                subdata2 = rec_append_fields(subdata, 'calc', p)
                padiff = np.abs(p - subdata['p'])
                failures = subdata2[(padiff >= 1.5*10.**(-decimal_places)) |
                                    np.isnan(p)]
                assert_almost_equal(p, subdata['p'], decimal_places,
                                    ("cdf test %s failed with method '%s'\n%s"
                                     % (ix, default_method, failures)),
                                    verbose=False)

    def test_pdf_alpha_equals_one_beta_non_zero(self):
        """
        sample points extracted from Tables and Graphs of Stable Probability
        Density Functions - Donald R Holt - 1973 - p 187.
        """
        xs = np.array([0, 0, 0, 0,
                       1, 1, 1, 1,
                       2, 2, 2, 2,
                       3, 3, 3, 3,
                       4, 4, 4, 4])
        density = np.array([.3183, .3096, .2925, .2622,
                            .1591, .1587, .1599, .1635,
                            .0637, .0729, .0812, .0955,
                            .0318, .0390, .0458, .0586,
                            .0187, .0236, .0285, .0384])
        betas = np.array([0, .25, .5, 1,
                          0, .25, .5, 1,
                          0, .25, .5, 1,
                          0, .25, .5, 1,
                          0, .25, .5, 1])

        tests = [
            ['quadrature', None, 4],
            ['zolotarev', None, 1],
        ]

        with np.errstate(all='ignore'), suppress_warnings() as sup:
            sup.filter(category=RuntimeWarning,
                       message="Density calculation unstable.*")
            for default_method, fft_min_points, decimal_places in tests:
                stats.levy_stable.pdf_default_method = default_method
                stats.levy_stable.pdf_fft_min_points_threshold = fft_min_points
                pdf = stats.levy_stable.pdf(xs, 1, betas, scale=1, loc=0)
                assert_almost_equal(pdf, density, decimal_places,
                                    default_method)

    def test_stats(self):
        param_sets = [
            [(1.48, -.22, 0, 1), (0, np.inf, np.NaN, np.NaN)],
            [(2, .9, 10, 1.5), (10, 4.5, 0, 0)]
        ]
        for args, exp_stats in param_sets:
            calc_stats = stats.levy_stable.stats(args[0], args[1],
                                                 loc=args[2], scale=args[3],
                                                 moments='mvsk')
            assert_almost_equal(calc_stats, exp_stats)


class TestArrayArgument(object):  # test for ticket:992
    def setup_method(self):
        np.random.seed(1234)

    def test_noexception(self):
        rvs = stats.norm.rvs(loc=(np.arange(5)), scale=np.ones(5),
                             size=(10, 5))
        assert_equal(rvs.shape, (10, 5))


class TestDocstring(object):
    def test_docstrings(self):
        # See ticket #761
        if stats.rayleigh.__doc__ is not None:
            assert_("rayleigh" in stats.rayleigh.__doc__.lower())
        if stats.bernoulli.__doc__ is not None:
            assert_("bernoulli" in stats.bernoulli.__doc__.lower())

    def test_no_name_arg(self):
        # If name is not given, construction shouldn't fail.  See #1508.
        stats.rv_continuous()
        stats.rv_discrete()


class TestEntropy(object):
    def test_entropy_positive(self):
        # See ticket #497
        pk = [0.5, 0.2, 0.3]
        qk = [0.1, 0.25, 0.65]
        eself = stats.entropy(pk, pk)
        edouble = stats.entropy(pk, qk)
        assert_(0.0 == eself)
        assert_(edouble >= 0.0)

    def test_entropy_base(self):
        pk = np.ones(16, float)
        S = stats.entropy(pk, base=2.)
        assert_(abs(S - 4.) < 1.e-5)

        qk = np.ones(16, float)
        qk[:8] = 2.
        S = stats.entropy(pk, qk)
        S2 = stats.entropy(pk, qk, base=2.)
        assert_(abs(S/S2 - np.log(2.)) < 1.e-5)

    def test_entropy_zero(self):
        # Test for PR-479
        assert_almost_equal(stats.entropy([0, 1, 2]), 0.63651416829481278,
                            decimal=12)

    def test_entropy_2d(self):
        pk = [[0.1, 0.2], [0.6, 0.3], [0.3, 0.5]]
        qk = [[0.2, 0.1], [0.3, 0.6], [0.5, 0.3]]
        assert_array_almost_equal(stats.entropy(pk, qk),
                                  [0.1933259, 0.18609809])

    def test_entropy_2d_zero(self):
        pk = [[0.1, 0.2], [0.6, 0.3], [0.3, 0.5]]
        qk = [[0.0, 0.1], [0.3, 0.6], [0.5, 0.3]]
        assert_array_almost_equal(stats.entropy(pk, qk),
                                  [np.inf, 0.18609809])

        pk[0][0] = 0.0
        assert_array_almost_equal(stats.entropy(pk, qk),
                                  [0.17403988, 0.18609809])

    def test_entropy_base_2d_nondefault_axis(self):
        pk = [[0.1, 0.2], [0.6, 0.3], [0.3, 0.5]]
        assert_array_almost_equal(stats.entropy(pk, axis=1),
                                  [0.63651417, 0.63651417, 0.66156324])

    def test_entropy_2d_nondefault_axis(self):
        pk = [[0.1, 0.2], [0.6, 0.3], [0.3, 0.5]]
        qk = [[0.2, 0.1], [0.3, 0.6], [0.5, 0.3]]
        assert_array_almost_equal(stats.entropy(pk, qk, axis=1),
                                  [0.231049, 0.231049, 0.127706])

    def test_entropy_raises_value_error(self):
        pk = [[0.1, 0.2], [0.6, 0.3], [0.3, 0.5]]
        qk = [[0.1, 0.2], [0.6, 0.3]]
        assert_raises(ValueError, stats.entropy, pk, qk)

    def test_base_entropy_with_axis_0_is_equal_to_default(self):
        pk = [[0.1, 0.2], [0.6, 0.3], [0.3, 0.5]]
        assert_array_almost_equal(stats.entropy(pk, axis=0),
                                  stats.entropy(pk))

    def test_entropy_with_axis_0_is_equal_to_default(self):
        pk = [[0.1, 0.2], [0.6, 0.3], [0.3, 0.5]]
        qk = [[0.2, 0.1], [0.3, 0.6], [0.5, 0.3]]
        assert_array_almost_equal(stats.entropy(pk, qk, axis=0),
                                  stats.entropy(pk, qk))

    def test_base_entropy_transposed(self):
        pk = np.array([[0.1, 0.2], [0.6, 0.3], [0.3, 0.5]])
        assert_array_almost_equal(stats.entropy(pk.T).T,
                                  stats.entropy(pk, axis=1))

    def test_entropy_transposed(self):
        pk = np.array([[0.1, 0.2], [0.6, 0.3], [0.3, 0.5]])
        qk = np.array([[0.2, 0.1], [0.3, 0.6], [0.5, 0.3]])
        assert_array_almost_equal(stats.entropy(pk.T, qk.T).T,
                                  stats.entropy(pk, qk, axis=1))


def TestArgsreduce():
    a = array([1, 3, 2, 1, 2, 3, 3])
    b, c = argsreduce(a > 1, a, 2)

    assert_array_equal(b, [3, 2, 2, 3, 3])
    assert_array_equal(c, [2, 2, 2, 2, 2])

    b, c = argsreduce(2 > 1, a, 2)
    assert_array_equal(b, a[0])
    assert_array_equal(c, [2])

    b, c = argsreduce(a > 0, a, 2)
    assert_array_equal(b, a)
    assert_array_equal(c, [2] * numpy.size(a))


class TestFitMethod(object):
    skip = ['ncf', 'ksone', 'kstwo']

    def setup_method(self):
        np.random.seed(1234)

    # skip these b/c deprecated, or only loc and scale arguments
    fitSkipNonFinite = ['expon', 'norm', 'uniform']

    @pytest.mark.parametrize('dist,args', distcont)
    def test_fit_w_non_finite_data_values(self, dist, args):
        """gh-10300"""
        if dist in self.fitSkipNonFinite:
            pytest.skip("%s fit known to fail or deprecated" % dist)
        x = np.array([1.6483, 2.7169, 2.4667, 1.1791, 3.5433, np.nan])
        y = np.array([1.6483, 2.7169, 2.4667, 1.1791, 3.5433, np.inf])
        distfunc = getattr(stats, dist)
        assert_raises(RuntimeError, distfunc.fit, x, floc=0, fscale=1)
        assert_raises(RuntimeError, distfunc.fit, y, floc=0, fscale=1)

    def test_fix_fit_2args_lognorm(self):
        # Regression test for #1551.
        np.random.seed(12345)
        with np.errstate(all='ignore'):
            x = stats.lognorm.rvs(0.25, 0., 20.0, size=20)
            expected_shape = np.sqrt(((np.log(x) - np.log(20))**2).mean())
            assert_allclose(np.array(stats.lognorm.fit(x, floc=0, fscale=20)),
                            [expected_shape, 0, 20], atol=1e-8)

    def test_fix_fit_norm(self):
        x = np.arange(1, 6)

        loc, scale = stats.norm.fit(x)
        assert_almost_equal(loc, 3)
        assert_almost_equal(scale, np.sqrt(2))

        loc, scale = stats.norm.fit(x, floc=2)
        assert_equal(loc, 2)
        assert_equal(scale, np.sqrt(3))

        loc, scale = stats.norm.fit(x, fscale=2)
        assert_almost_equal(loc, 3)
        assert_equal(scale, 2)

    def test_fix_fit_gamma(self):
        x = np.arange(1, 6)
        meanlog = np.log(x).mean()

        # A basic test of gamma.fit with floc=0.
        floc = 0
        a, loc, scale = stats.gamma.fit(x, floc=floc)
        s = np.log(x.mean()) - meanlog
        assert_almost_equal(np.log(a) - special.digamma(a), s, decimal=5)
        assert_equal(loc, floc)
        assert_almost_equal(scale, x.mean()/a, decimal=8)

        # Regression tests for gh-2514.
        # The problem was that if `floc=0` was given, any other fixed
        # parameters were ignored.
        f0 = 1
        floc = 0
        a, loc, scale = stats.gamma.fit(x, f0=f0, floc=floc)
        assert_equal(a, f0)
        assert_equal(loc, floc)
        assert_almost_equal(scale, x.mean()/a, decimal=8)

        f0 = 2
        floc = 0
        a, loc, scale = stats.gamma.fit(x, f0=f0, floc=floc)
        assert_equal(a, f0)
        assert_equal(loc, floc)
        assert_almost_equal(scale, x.mean()/a, decimal=8)

        # loc and scale fixed.
        floc = 0
        fscale = 2
        a, loc, scale = stats.gamma.fit(x, floc=floc, fscale=fscale)
        assert_equal(loc, floc)
        assert_equal(scale, fscale)
        c = meanlog - np.log(fscale)
        assert_almost_equal(special.digamma(a), c)

    def test_fix_fit_beta(self):
        # Test beta.fit when both floc and fscale are given.

        def mlefunc(a, b, x):
            # Zeros of this function are critical points of
            # the maximum likelihood function.
            n = len(x)
            s1 = np.log(x).sum()
            s2 = np.log(1-x).sum()
            psiab = special.psi(a + b)
            func = [s1 - n * (-psiab + special.psi(a)),
                    s2 - n * (-psiab + special.psi(b))]
            return func

        # Basic test with floc and fscale given.
        x = np.array([0.125, 0.25, 0.5])
        a, b, loc, scale = stats.beta.fit(x, floc=0, fscale=1)
        assert_equal(loc, 0)
        assert_equal(scale, 1)
        assert_allclose(mlefunc(a, b, x), [0, 0], atol=1e-6)

        # Basic test with f0, floc and fscale given.
        # This is also a regression test for gh-2514.
        x = np.array([0.125, 0.25, 0.5])
        a, b, loc, scale = stats.beta.fit(x, f0=2, floc=0, fscale=1)
        assert_equal(a, 2)
        assert_equal(loc, 0)
        assert_equal(scale, 1)
        da, db = mlefunc(a, b, x)
        assert_allclose(db, 0, atol=1e-5)

        # Same floc and fscale values as above, but reverse the data
        # and fix b (f1).
        x2 = 1 - x
        a2, b2, loc2, scale2 = stats.beta.fit(x2, f1=2, floc=0, fscale=1)
        assert_equal(b2, 2)
        assert_equal(loc2, 0)
        assert_equal(scale2, 1)
        da, db = mlefunc(a2, b2, x2)
        assert_allclose(da, 0, atol=1e-5)
        # a2 of this test should equal b from above.
        assert_almost_equal(a2, b)

        # Check for detection of data out of bounds when floc and fscale
        # are given.
        assert_raises(ValueError, stats.beta.fit, x, floc=0.5, fscale=1)
        y = np.array([0, .5, 1])
        assert_raises(ValueError, stats.beta.fit, y, floc=0, fscale=1)
        assert_raises(ValueError, stats.beta.fit, y, floc=0, fscale=1, f0=2)
        assert_raises(ValueError, stats.beta.fit, y, floc=0, fscale=1, f1=2)

        # Check that attempting to fix all the parameters raises a ValueError.
        assert_raises(ValueError, stats.beta.fit, y, f0=0, f1=1,
                      floc=2, fscale=3)

    def test_expon_fit(self):
        x = np.array([2, 2, 4, 4, 4, 4, 4, 8])

        loc, scale = stats.expon.fit(x)
        assert_equal(loc, 2)    # x.min()
        assert_equal(scale, 2)  # x.mean() - x.min()

        loc, scale = stats.expon.fit(x, fscale=3)
        assert_equal(loc, 2)    # x.min()
        assert_equal(scale, 3)  # fscale

        loc, scale = stats.expon.fit(x, floc=0)
        assert_equal(loc, 0)    # floc
        assert_equal(scale, 4)  # x.mean() - loc

    def test_lognorm_fit(self):
        x = np.array([1.5, 3, 10, 15, 23, 59])
        lnxm1 = np.log(x - 1)

        shape, loc, scale = stats.lognorm.fit(x, floc=1)
        assert_allclose(shape, lnxm1.std(), rtol=1e-12)
        assert_equal(loc, 1)
        assert_allclose(scale, np.exp(lnxm1.mean()), rtol=1e-12)

        shape, loc, scale = stats.lognorm.fit(x, floc=1, fscale=6)
        assert_allclose(shape, np.sqrt(((lnxm1 - np.log(6))**2).mean()),
                        rtol=1e-12)
        assert_equal(loc, 1)
        assert_equal(scale, 6)

        shape, loc, scale = stats.lognorm.fit(x, floc=1, fix_s=0.75)
        assert_equal(shape, 0.75)
        assert_equal(loc, 1)
        assert_allclose(scale, np.exp(lnxm1.mean()), rtol=1e-12)

    def test_uniform_fit(self):
        x = np.array([1.0, 1.1, 1.2, 9.0])

        loc, scale = stats.uniform.fit(x)
        assert_equal(loc, x.min())
        assert_equal(scale, x.ptp())

        loc, scale = stats.uniform.fit(x, floc=0)
        assert_equal(loc, 0)
        assert_equal(scale, x.max())

        loc, scale = stats.uniform.fit(x, fscale=10)
        assert_equal(loc, 0)
        assert_equal(scale, 10)

        assert_raises(ValueError, stats.uniform.fit, x, floc=2.0)
        assert_raises(ValueError, stats.uniform.fit, x, fscale=5.0)

    def test_fshapes(self):
        # take a beta distribution, with shapes='a, b', and make sure that
        # fa is equivalent to f0, and fb is equivalent to f1
        a, b = 3., 4.
        x = stats.beta.rvs(a, b, size=100, random_state=1234)
        res_1 = stats.beta.fit(x, f0=3.)
        res_2 = stats.beta.fit(x, fa=3.)
        assert_allclose(res_1, res_2, atol=1e-12, rtol=1e-12)

        res_2 = stats.beta.fit(x, fix_a=3.)
        assert_allclose(res_1, res_2, atol=1e-12, rtol=1e-12)

        res_3 = stats.beta.fit(x, f1=4.)
        res_4 = stats.beta.fit(x, fb=4.)
        assert_allclose(res_3, res_4, atol=1e-12, rtol=1e-12)

        res_4 = stats.beta.fit(x, fix_b=4.)
        assert_allclose(res_3, res_4, atol=1e-12, rtol=1e-12)

        # cannot specify both positional and named args at the same time
        assert_raises(ValueError, stats.beta.fit, x, fa=1, f0=2)

        # check that attempting to fix all parameters raises a ValueError
        assert_raises(ValueError, stats.beta.fit, x, fa=0, f1=1,
                      floc=2, fscale=3)

        # check that specifying floc, fscale and fshapes works for
        # beta and gamma which override the generic fit method
        res_5 = stats.beta.fit(x, fa=3., floc=0, fscale=1)
        aa, bb, ll, ss = res_5
        assert_equal([aa, ll, ss], [3., 0, 1])

        # gamma distribution
        a = 3.
        data = stats.gamma.rvs(a, size=100)
        aa, ll, ss = stats.gamma.fit(data, fa=a)
        assert_equal(aa, a)

    def test_extra_params(self):
        # unknown parameters should raise rather than be silently ignored
        dist = stats.exponnorm
        data = dist.rvs(K=2, size=100)
        dct = dict(enikibeniki=-101)
        assert_raises(TypeError, dist.fit, data, **dct)


class TestFrozen(object):
    def setup_method(self):
        np.random.seed(1234)

    # Test that a frozen distribution gives the same results as the original
    # object.
    #
    # Only tested for the normal distribution (with loc and scale specified)
    # and for the gamma distribution (with a shape parameter specified).
    def test_norm(self):
        dist = stats.norm
        frozen = stats.norm(loc=10.0, scale=3.0)

        result_f = frozen.pdf(20.0)
        result = dist.pdf(20.0, loc=10.0, scale=3.0)
        assert_equal(result_f, result)

        result_f = frozen.cdf(20.0)
        result = dist.cdf(20.0, loc=10.0, scale=3.0)
        assert_equal(result_f, result)

        result_f = frozen.ppf(0.25)
        result = dist.ppf(0.25, loc=10.0, scale=3.0)
        assert_equal(result_f, result)

        result_f = frozen.isf(0.25)
        result = dist.isf(0.25, loc=10.0, scale=3.0)
        assert_equal(result_f, result)

        result_f = frozen.sf(10.0)
        result = dist.sf(10.0, loc=10.0, scale=3.0)
        assert_equal(result_f, result)

        result_f = frozen.median()
        result = dist.median(loc=10.0, scale=3.0)
        assert_equal(result_f, result)

        result_f = frozen.mean()
        result = dist.mean(loc=10.0, scale=3.0)
        assert_equal(result_f, result)

        result_f = frozen.var()
        result = dist.var(loc=10.0, scale=3.0)
        assert_equal(result_f, result)

        result_f = frozen.std()
        result = dist.std(loc=10.0, scale=3.0)
        assert_equal(result_f, result)

        result_f = frozen.entropy()
        result = dist.entropy(loc=10.0, scale=3.0)
        assert_equal(result_f, result)

        result_f = frozen.moment(2)
        result = dist.moment(2, loc=10.0, scale=3.0)
        assert_equal(result_f, result)

        assert_equal(frozen.a, dist.a)
        assert_equal(frozen.b, dist.b)

    def test_gamma(self):
        a = 2.0
        dist = stats.gamma
        frozen = stats.gamma(a)

        result_f = frozen.pdf(20.0)
        result = dist.pdf(20.0, a)
        assert_equal(result_f, result)

        result_f = frozen.cdf(20.0)
        result = dist.cdf(20.0, a)
        assert_equal(result_f, result)

        result_f = frozen.ppf(0.25)
        result = dist.ppf(0.25, a)
        assert_equal(result_f, result)

        result_f = frozen.isf(0.25)
        result = dist.isf(0.25, a)
        assert_equal(result_f, result)

        result_f = frozen.sf(10.0)
        result = dist.sf(10.0, a)
        assert_equal(result_f, result)

        result_f = frozen.median()
        result = dist.median(a)
        assert_equal(result_f, result)

        result_f = frozen.mean()
        result = dist.mean(a)
        assert_equal(result_f, result)

        result_f = frozen.var()
        result = dist.var(a)
        assert_equal(result_f, result)

        result_f = frozen.std()
        result = dist.std(a)
        assert_equal(result_f, result)

        result_f = frozen.entropy()
        result = dist.entropy(a)
        assert_equal(result_f, result)

        result_f = frozen.moment(2)
        result = dist.moment(2, a)
        assert_equal(result_f, result)

        assert_equal(frozen.a, frozen.dist.a)
        assert_equal(frozen.b, frozen.dist.b)

    def test_regression_ticket_1293(self):
        # Create a frozen distribution.
        frozen = stats.lognorm(1)
        # Call one of its methods that does not take any keyword arguments.
        m1 = frozen.moment(2)
        # Now call a method that takes a keyword argument.
        frozen.stats(moments='mvsk')
        # Call moment(2) again.
        # After calling stats(), the following was raising an exception.
        # So this test passes if the following does not raise an exception.
        m2 = frozen.moment(2)
        # The following should also be true, of course.  But it is not
        # the focus of this test.
        assert_equal(m1, m2)

    def test_ab(self):
        # test that the support of a frozen distribution
        # (i) remains frozen even if it changes for the original one
        # (ii) is actually correct if the shape parameters are such that
        #      the values of [a, b] are not the default [0, inf]
        # take a genpareto as an example where the support
        # depends on the value of the shape parameter:
        # for c > 0: a, b = 0, inf
        # for c < 0: a, b = 0, -1/c

        c = -0.1
        rv = stats.genpareto(c=c)
        a, b = rv.dist._get_support(c)
        assert_equal([a, b], [0., 10.])

        c = 0.1
        stats.genpareto.pdf(0, c=c)
        assert_equal(rv.dist._get_support(c), [0, np.inf])

        c = -0.1
        rv = stats.genpareto(c=c)
        a, b = rv.dist._get_support(c)
        assert_equal([a, b], [0., 10.])

        c = 0.1
        stats.genpareto.pdf(0, c)  # this should NOT change genpareto.b
        assert_equal((rv.dist.a, rv.dist.b), stats.genpareto._get_support(c))

        rv1 = stats.genpareto(c=0.1)
        assert_(rv1.dist is not rv.dist)

        # c >= 0: a, b = [0, inf]
        for c in [1., 0.]:
            c = np.asarray(c)
            rv = stats.genpareto(c=c)
            a, b = rv.a, rv.b
            assert_equal(a, 0.)
            assert_(np.isposinf(b))

            # c < 0: a=0, b=1/|c|
            c = np.asarray(-2.)
            a, b = stats.genpareto._get_support(c)
            assert_allclose([a, b], [0., 0.5])

    def test_rv_frozen_in_namespace(self):
        # Regression test for gh-3522
        assert_(hasattr(stats.distributions, 'rv_frozen'))

    def test_random_state(self):
        # only check that the random_state attribute exists,
        frozen = stats.norm()
        assert_(hasattr(frozen, 'random_state'))

        # ... that it can be set,
        frozen.random_state = 42
        assert_equal(frozen.random_state.get_state(),
                     np.random.RandomState(42).get_state())

        # ... and that .rvs method accepts it as an argument
        rndm = np.random.RandomState(1234)
        frozen.rvs(size=8, random_state=rndm)

    def test_pickling(self):
        # test that a frozen instance pickles and unpickles
        # (this method is a clone of common_tests.check_pickling)
        beta = stats.beta(2.3098496451481823, 0.62687954300963677)
        poiss = stats.poisson(3.)
        sample = stats.rv_discrete(values=([0, 1, 2, 3],
                                           [0.1, 0.2, 0.3, 0.4]))

        for distfn in [beta, poiss, sample]:
            distfn.random_state = 1234
            distfn.rvs(size=8)
            s = pickle.dumps(distfn)
            r0 = distfn.rvs(size=8)

            unpickled = pickle.loads(s)
            r1 = unpickled.rvs(size=8)
            assert_equal(r0, r1)

            # also smoke test some methods
            medians = [distfn.ppf(0.5), unpickled.ppf(0.5)]
            assert_equal(medians[0], medians[1])
            assert_equal(distfn.cdf(medians[0]),
                         unpickled.cdf(medians[1]))

    def test_expect(self):
        # smoke test the expect method of the frozen distribution
        # only take a gamma w/loc and scale and poisson with loc specified
        def func(x):
            return x

        gm = stats.gamma(a=2, loc=3, scale=4)
        gm_val = gm.expect(func, lb=1, ub=2, conditional=True)
        gamma_val = stats.gamma.expect(func, args=(2,), loc=3, scale=4,
                                       lb=1, ub=2, conditional=True)
        assert_allclose(gm_val, gamma_val)

        p = stats.poisson(3, loc=4)
        p_val = p.expect(func)
        poisson_val = stats.poisson.expect(func, args=(3,), loc=4)
        assert_allclose(p_val, poisson_val)


class TestExpect(object):
    # Test for expect method.
    #
    # Uses normal distribution and beta distribution for finite bounds, and
    # hypergeom for discrete distribution with finite support
    def test_norm(self):
        v = stats.norm.expect(lambda x: (x-5)*(x-5), loc=5, scale=2)
        assert_almost_equal(v, 4, decimal=14)

        m = stats.norm.expect(lambda x: (x), loc=5, scale=2)
        assert_almost_equal(m, 5, decimal=14)

        lb = stats.norm.ppf(0.05, loc=5, scale=2)
        ub = stats.norm.ppf(0.95, loc=5, scale=2)
        prob90 = stats.norm.expect(lambda x: 1, loc=5, scale=2, lb=lb, ub=ub)
        assert_almost_equal(prob90, 0.9, decimal=14)

        prob90c = stats.norm.expect(lambda x: 1, loc=5, scale=2, lb=lb, ub=ub,
                                    conditional=True)
        assert_almost_equal(prob90c, 1., decimal=14)

    def test_beta(self):
        # case with finite support interval
        v = stats.beta.expect(lambda x: (x-19/3.)*(x-19/3.), args=(10, 5),
                              loc=5, scale=2)
        assert_almost_equal(v, 1./18., decimal=13)

        m = stats.beta.expect(lambda x: x, args=(10, 5), loc=5., scale=2.)
        assert_almost_equal(m, 19/3., decimal=13)

        ub = stats.beta.ppf(0.95, 10, 10, loc=5, scale=2)
        lb = stats.beta.ppf(0.05, 10, 10, loc=5, scale=2)
        prob90 = stats.beta.expect(lambda x: 1., args=(10, 10), loc=5.,
                                   scale=2., lb=lb, ub=ub, conditional=False)
        assert_almost_equal(prob90, 0.9, decimal=13)

        prob90c = stats.beta.expect(lambda x: 1, args=(10, 10), loc=5,
                                    scale=2, lb=lb, ub=ub, conditional=True)
        assert_almost_equal(prob90c, 1., decimal=13)

    def test_hypergeom(self):
        # test case with finite bounds

        # without specifying bounds
        m_true, v_true = stats.hypergeom.stats(20, 10, 8, loc=5.)
        m = stats.hypergeom.expect(lambda x: x, args=(20, 10, 8), loc=5.)
        assert_almost_equal(m, m_true, decimal=13)

        v = stats.hypergeom.expect(lambda x: (x-9.)**2, args=(20, 10, 8),
                                   loc=5.)
        assert_almost_equal(v, v_true, decimal=14)

        # with bounds, bounds equal to shifted support
        v_bounds = stats.hypergeom.expect(lambda x: (x-9.)**2,
                                          args=(20, 10, 8),
                                          loc=5., lb=5, ub=13)
        assert_almost_equal(v_bounds, v_true, decimal=14)

        # drop boundary points
        prob_true = 1-stats.hypergeom.pmf([5, 13], 20, 10, 8, loc=5).sum()
        prob_bounds = stats.hypergeom.expect(lambda x: 1, args=(20, 10, 8),
                                             loc=5., lb=6, ub=12)
        assert_almost_equal(prob_bounds, prob_true, decimal=13)

        # conditional
        prob_bc = stats.hypergeom.expect(lambda x: 1, args=(20, 10, 8), loc=5.,
                                         lb=6, ub=12, conditional=True)
        assert_almost_equal(prob_bc, 1, decimal=14)

        # check simple integral
        prob_b = stats.hypergeom.expect(lambda x: 1, args=(20, 10, 8),
                                        lb=0, ub=8)
        assert_almost_equal(prob_b, 1, decimal=13)

    def test_poisson(self):
        # poisson, use lower bound only
        prob_bounds = stats.poisson.expect(lambda x: 1, args=(2,), lb=3,
                                           conditional=False)
        prob_b_true = 1-stats.poisson.cdf(2, 2)
        assert_almost_equal(prob_bounds, prob_b_true, decimal=14)

        prob_lb = stats.poisson.expect(lambda x: 1, args=(2,), lb=2,
                                       conditional=True)
        assert_almost_equal(prob_lb, 1, decimal=14)

    def test_genhalflogistic(self):
        # genhalflogistic, changes upper bound of support in _argcheck
        # regression test for gh-2622
        halflog = stats.genhalflogistic
        # check consistency when calling expect twice with the same input
        res1 = halflog.expect(args=(1.5,))
        halflog.expect(args=(0.5,))
        res2 = halflog.expect(args=(1.5,))
        assert_almost_equal(res1, res2, decimal=14)

    def test_rice_overflow(self):
        # rice.pdf(999, 0.74) was inf since special.i0 silentyly overflows
        # check that using i0e fixes it
        assert_(np.isfinite(stats.rice.pdf(999, 0.74)))

        assert_(np.isfinite(stats.rice.expect(lambda x: 1, args=(0.74,))))
        assert_(np.isfinite(stats.rice.expect(lambda x: 2, args=(0.74,))))
        assert_(np.isfinite(stats.rice.expect(lambda x: 3, args=(0.74,))))

    def test_logser(self):
        # test a discrete distribution with infinite support and loc
        p, loc = 0.3, 3
        res_0 = stats.logser.expect(lambda k: k, args=(p,))
        # check against the correct answer (sum of a geom series)
        assert_allclose(res_0,
                        p / (p - 1.) / np.log(1. - p), atol=1e-15)

        # now check it with `loc`
        res_l = stats.logser.expect(lambda k: k, args=(p,), loc=loc)
        assert_allclose(res_l, res_0 + loc, atol=1e-15)

    def test_skellam(self):
        # Use a discrete distribution w/ bi-infinite support. Compute two first
        # moments and compare to known values (cf skellam.stats)
        p1, p2 = 18, 22
        m1 = stats.skellam.expect(lambda x: x, args=(p1, p2))
        m2 = stats.skellam.expect(lambda x: x**2, args=(p1, p2))
        assert_allclose(m1, p1 - p2, atol=1e-12)
        assert_allclose(m2 - m1**2, p1 + p2, atol=1e-12)

    def test_randint(self):
        # Use a discrete distribution w/ parameter-dependent support, which
        # is larger than the default chunksize
        lo, hi = 0, 113
        res = stats.randint.expect(lambda x: x, (lo, hi))
        assert_allclose(res,
                        sum(_ for _ in range(lo, hi)) / (hi - lo), atol=1e-15)

    def test_zipf(self):
        # Test that there is no infinite loop even if the sum diverges
        assert_warns(RuntimeWarning, stats.zipf.expect,
                     lambda x: x**2, (2,))

    def test_discrete_kwds(self):
        # check that discrete expect accepts keywords to control the summation
        n0 = stats.poisson.expect(lambda x: 1, args=(2,))
        n1 = stats.poisson.expect(lambda x: 1, args=(2,),
                                  maxcount=1001, chunksize=32, tolerance=1e-8)
        assert_almost_equal(n0, n1, decimal=14)

    def test_moment(self):
        # test the .moment() method: compute a higher moment and compare to
        # a known value
        def poiss_moment5(mu):
            return mu**5 + 10*mu**4 + 25*mu**3 + 15*mu**2 + mu

        for mu in [5, 7]:
            m5 = stats.poisson.moment(5, mu)
            assert_allclose(m5, poiss_moment5(mu), rtol=1e-10)


class TestNct(object):
    def test_nc_parameter(self):
        # Parameter values c<=0 were not enabled (gh-2402).
        # For negative values c and for c=0 results of rv.cdf(0) below were nan
        rv = stats.nct(5, 0)
        assert_equal(rv.cdf(0), 0.5)
        rv = stats.nct(5, -1)
        assert_almost_equal(rv.cdf(0), 0.841344746069, decimal=10)

    def test_broadcasting(self):
        res = stats.nct.pdf(5, np.arange(4, 7)[:, None],
                            np.linspace(0.1, 1, 4))
        expected = array([[0.00321886, 0.00557466, 0.00918418, 0.01442997],
                          [0.00217142, 0.00395366, 0.00683888, 0.01126276],
                          [0.00153078, 0.00291093, 0.00525206, 0.00900815]])
        assert_allclose(res, expected, rtol=1e-5)

    def test_variance_gh_issue_2401(self):
        # Computation of the variance of a non-central t-distribution resulted
        # in a TypeError: ufunc 'isinf' not supported for the input types,
        # and the inputs could not be safely coerced to any supported types
        # according to the casting rule 'safe'
        rv = stats.nct(4, 0)
        assert_equal(rv.var(), 2.0)

    def test_nct_inf_moments(self):
        # n-th moment of nct only exists for df > n
        m, v, s, k = stats.nct.stats(df=1.9, nc=0.3, moments='mvsk')
        assert_(np.isfinite(m))
        assert_equal([v, s, k], [np.inf, np.nan, np.nan])

        m, v, s, k = stats.nct.stats(df=3.1, nc=0.3, moments='mvsk')
        assert_(np.isfinite([m, v, s]).all())
        assert_equal(k, np.nan)


class TestRice(object):
    def test_rice_zero_b(self):
        # rice distribution should work with b=0, cf gh-2164
        x = [0.2, 1., 5.]
        assert_(np.isfinite(stats.rice.pdf(x, b=0.)).all())
        assert_(np.isfinite(stats.rice.logpdf(x, b=0.)).all())
        assert_(np.isfinite(stats.rice.cdf(x, b=0.)).all())
        assert_(np.isfinite(stats.rice.logcdf(x, b=0.)).all())

        q = [0.1, 0.1, 0.5, 0.9]
        assert_(np.isfinite(stats.rice.ppf(q, b=0.)).all())

        mvsk = stats.rice.stats(0, moments='mvsk')
        assert_(np.isfinite(mvsk).all())

        # furthermore, pdf is continuous as b\to 0
        # rice.pdf(x, b\to 0) = x exp(-x^2/2) + O(b^2)
        # see e.g. Abramovich & Stegun 9.6.7 & 9.6.10
        b = 1e-8
        assert_allclose(stats.rice.pdf(x, 0), stats.rice.pdf(x, b),
                        atol=b, rtol=0)

    def test_rice_rvs(self):
        rvs = stats.rice.rvs
        assert_equal(rvs(b=3.).size, 1)
        assert_equal(rvs(b=3., size=(3, 5)).shape, (3, 5))


class TestErlang(object):
    def setup_method(self):
        np.random.seed(1234)

    def test_erlang_runtimewarning(self):
        # erlang should generate a RuntimeWarning if a non-integer
        # shape parameter is used.
        with warnings.catch_warnings():
            warnings.simplefilter("error", RuntimeWarning)

            # The non-integer shape parameter 1.3 should trigger a
            # RuntimeWarning
            assert_raises(RuntimeWarning,
                          stats.erlang.rvs, 1.3, loc=0, scale=1, size=4)

            # Calling the fit method with `f0` set to an integer should
            # *not* trigger a RuntimeWarning.  It should return the same
            # values as gamma.fit(...).
            data = [0.5, 1.0, 2.0, 4.0]
            result_erlang = stats.erlang.fit(data, f0=1)
            result_gamma = stats.gamma.fit(data, f0=1)
            assert_allclose(result_erlang, result_gamma, rtol=1e-3)

    def test_gh_pr_10949_argcheck(self):
        assert_equal(stats.erlang.pdf(0.5, a=[1, -1]),
                     stats.gamma.pdf(0.5, a=[1, -1]))


class TestRayleigh(object):
    # gh-6227
    def test_logpdf(self):
        y = stats.rayleigh.logpdf(50)
        assert_allclose(y, -1246.0879769945718)

    def test_logsf(self):
        y = stats.rayleigh.logsf(50)
        assert_allclose(y, -1250)


class TestExponWeib(object):

    def test_pdf_logpdf(self):
        # Regression test for gh-3508.
        x = 0.1
        a = 1.0
        c = 100.0
        p = stats.exponweib.pdf(x, a, c)
        logp = stats.exponweib.logpdf(x, a, c)
        # Expected values were computed with mpmath.
        assert_allclose([p, logp],
                        [1.0000000000000054e-97, -223.35075402042244])

    def test_a_is_1(self):
        # For issue gh-3508.
        # Check that when a=1, the pdf and logpdf methods of exponweib are the
        # same as those of weibull_min.
        x = np.logspace(-4, -1, 4)
        a = 1
        c = 100

        p = stats.exponweib.pdf(x, a, c)
        expected = stats.weibull_min.pdf(x, c)
        assert_allclose(p, expected)

        logp = stats.exponweib.logpdf(x, a, c)
        expected = stats.weibull_min.logpdf(x, c)
        assert_allclose(logp, expected)

    def test_a_is_1_c_is_1(self):
        # When a = 1 and c = 1, the distribution is exponential.
        x = np.logspace(-8, 1, 10)
        a = 1
        c = 1

        p = stats.exponweib.pdf(x, a, c)
        expected = stats.expon.pdf(x)
        assert_allclose(p, expected)

        logp = stats.exponweib.logpdf(x, a, c)
        expected = stats.expon.logpdf(x)
        assert_allclose(logp, expected)


class TestWeibull(object):

    def test_logpdf(self):
        # gh-6217
        y = stats.weibull_min.logpdf(0, 1)
        assert_equal(y, 0)

    def test_with_maxima_distrib(self):
        # Tests for weibull_min and weibull_max.
        # The expected values were computed using the symbolic algebra
        # program 'maxima' with the package 'distrib', which has
        # 'pdf_weibull' and 'cdf_weibull'.  The mapping between the
        # scipy and maxima functions is as follows:
        # -----------------------------------------------------------------
        # scipy                              maxima
        # ---------------------------------  ------------------------------
        # weibull_min.pdf(x, a, scale=b)     pdf_weibull(x, a, b)
        # weibull_min.logpdf(x, a, scale=b)  log(pdf_weibull(x, a, b))
        # weibull_min.cdf(x, a, scale=b)     cdf_weibull(x, a, b)
        # weibull_min.logcdf(x, a, scale=b)  log(cdf_weibull(x, a, b))
        # weibull_min.sf(x, a, scale=b)      1 - cdf_weibull(x, a, b)
        # weibull_min.logsf(x, a, scale=b)   log(1 - cdf_weibull(x, a, b))
        #
        # weibull_max.pdf(x, a, scale=b)     pdf_weibull(-x, a, b)
        # weibull_max.logpdf(x, a, scale=b)  log(pdf_weibull(-x, a, b))
        # weibull_max.cdf(x, a, scale=b)     1 - cdf_weibull(-x, a, b)
        # weibull_max.logcdf(x, a, scale=b)  log(1 - cdf_weibull(-x, a, b))
        # weibull_max.sf(x, a, scale=b)      cdf_weibull(-x, a, b)
        # weibull_max.logsf(x, a, scale=b)   log(cdf_weibull(-x, a, b))
        # -----------------------------------------------------------------
        x = 1.5
        a = 2.0
        b = 3.0

        # weibull_min

        p = stats.weibull_min.pdf(x, a, scale=b)
        assert_allclose(p, np.exp(-0.25)/3)

        lp = stats.weibull_min.logpdf(x, a, scale=b)
        assert_allclose(lp, -0.25 - np.log(3))

        c = stats.weibull_min.cdf(x, a, scale=b)
        assert_allclose(c, -special.expm1(-0.25))

        lc = stats.weibull_min.logcdf(x, a, scale=b)
        assert_allclose(lc, np.log(-special.expm1(-0.25)))

        s = stats.weibull_min.sf(x, a, scale=b)
        assert_allclose(s, np.exp(-0.25))

        ls = stats.weibull_min.logsf(x, a, scale=b)
        assert_allclose(ls, -0.25)

        # Also test using a large value x, for which computing the survival
        # function using the CDF would result in 0.
        s = stats.weibull_min.sf(30, 2, scale=3)
        assert_allclose(s, np.exp(-100))

        ls = stats.weibull_min.logsf(30, 2, scale=3)
        assert_allclose(ls, -100)

        # weibull_max
        x = -1.5

        p = stats.weibull_max.pdf(x, a, scale=b)
        assert_allclose(p, np.exp(-0.25)/3)

        lp = stats.weibull_max.logpdf(x, a, scale=b)
        assert_allclose(lp, -0.25 - np.log(3))

        c = stats.weibull_max.cdf(x, a, scale=b)
        assert_allclose(c, np.exp(-0.25))

        lc = stats.weibull_max.logcdf(x, a, scale=b)
        assert_allclose(lc, -0.25)

        s = stats.weibull_max.sf(x, a, scale=b)
        assert_allclose(s, -special.expm1(-0.25))

        ls = stats.weibull_max.logsf(x, a, scale=b)
        assert_allclose(ls, np.log(-special.expm1(-0.25)))

        # Also test using a value of x close to 0, for which computing the
        # survival function using the CDF would result in 0.
        s = stats.weibull_max.sf(-1e-9, 2, scale=3)
        assert_allclose(s, -special.expm1(-1/9000000000000000000))

        ls = stats.weibull_max.logsf(-1e-9, 2, scale=3)
        assert_allclose(ls, np.log(-special.expm1(-1/9000000000000000000)))


class TestRdist(object):
    def test_rdist_cdf_gh1285(self):
        # check workaround in rdist._cdf for issue gh-1285.
        distfn = stats.rdist
        values = [0.001, 0.5, 0.999]
        assert_almost_equal(distfn.cdf(distfn.ppf(values, 541.0), 541.0),
                            values, decimal=5)

    def test_rdist_beta(self):
        # rdist is a special case of stats.beta
        x = np.linspace(-0.99, 0.99, 10)
        c = 2.7
        assert_almost_equal(0.5*stats.beta(c/2, c/2).pdf((x + 1)/2),
                            stats.rdist(c).pdf(x))


class TestTrapz(object):
    def test_reduces_to_triang(self):
        modes = [0, 0.3, 0.5, 1]
        for mode in modes:
            x = [0, mode, 1]
            assert_almost_equal(stats.trapz.pdf(x, mode, mode),
                                stats.triang.pdf(x, mode))
            assert_almost_equal(stats.trapz.cdf(x, mode, mode),
                                stats.triang.cdf(x, mode))

    def test_reduces_to_uniform(self):
        x = np.linspace(0, 1, 10)
        assert_almost_equal(stats.trapz.pdf(x, 0, 1), stats.uniform.pdf(x))
        assert_almost_equal(stats.trapz.cdf(x, 0, 1), stats.uniform.cdf(x))

    def test_cases(self):
        # edge cases
        assert_almost_equal(stats.trapz.pdf(0, 0, 0), 2)
        assert_almost_equal(stats.trapz.pdf(1, 1, 1), 2)
        assert_almost_equal(stats.trapz.pdf(0.5, 0, 0.8),
                            1.11111111111111111)
        assert_almost_equal(stats.trapz.pdf(0.5, 0.2, 1.0),
                            1.11111111111111111)

        # straightforward case
        assert_almost_equal(stats.trapz.pdf(0.1, 0.2, 0.8), 0.625)
        assert_almost_equal(stats.trapz.pdf(0.5, 0.2, 0.8), 1.25)
        assert_almost_equal(stats.trapz.pdf(0.9, 0.2, 0.8), 0.625)

        assert_almost_equal(stats.trapz.cdf(0.1, 0.2, 0.8), 0.03125)
        assert_almost_equal(stats.trapz.cdf(0.2, 0.2, 0.8), 0.125)
        assert_almost_equal(stats.trapz.cdf(0.5, 0.2, 0.8), 0.5)
        assert_almost_equal(stats.trapz.cdf(0.9, 0.2, 0.8), 0.96875)
        assert_almost_equal(stats.trapz.cdf(1.0, 0.2, 0.8), 1.0)

    def test_moments_and_entropy(self):
        # issue #11795: improve precision of trapz stats
        # Apply formulas from Wikipedia for the following parameters:
        a, b, c, d = -3, -1, 2, 3  # => 1/3, 5/6, -3, 6
        p1, p2, loc, scale = (b-a) / (d-a), (c-a) / (d-a), a, d-a
        h = 2 / (d+c-b-a)

        def moment(n):
            return (h * ((d**(n+2) - c**(n+2)) / (d-c)
                         - (b**(n+2) - a**(n+2)) / (b-a)) /
                    (n+1) / (n+2))

        mean = moment(1)
        var = moment(2) - mean**2
        entropy = 0.5 * (d-c+b-a) / (d+c-b-a) + np.log(0.5 * (d+c-b-a))
        assert_almost_equal(stats.trapz.mean(p1, p2, loc, scale),
                            mean, decimal=13)
        assert_almost_equal(stats.trapz.var(p1, p2, loc, scale),
                            var, decimal=13)
        assert_almost_equal(stats.trapz.entropy(p1, p2, loc, scale),
                            entropy, decimal=13)

        # Check boundary cases where scipy d=0 or d=1.
        assert_almost_equal(stats.trapz.mean(0, 0, -3, 6), -1, decimal=13)
        assert_almost_equal(stats.trapz.mean(0, 1, -3, 6), 0, decimal=13)
        assert_almost_equal(stats.trapz.var(0, 1, -3, 6), 3, decimal=13)

    def test_trapz_vect(self):
        # test that array-valued shapes and arguments are handled
        c = np.array([0.1, 0.2, 0.3])
        d = np.array([0.5, 0.6])[:, None]
        x = np.array([0.15, 0.25, 0.9])
        v = stats.trapz.pdf(x, c, d)

        cc, dd, xx = np.broadcast_arrays(c, d, x)

        res = np.empty(xx.size, dtype=xx.dtype)
        ind = np.arange(xx.size)
        for i, x1, c1, d1 in zip(ind, xx.ravel(), cc.ravel(), dd.ravel()):
            res[i] = stats.trapz.pdf(x1, c1, d1)

        assert_allclose(v, res.reshape(v.shape), atol=1e-15)

        # Check that the stats() method supports vector arguments.
        v = np.asarray(stats.trapz.stats(c, d, moments="mvsk"))
        cc, dd = np.broadcast_arrays(c, d)
        res = np.empty((cc.size, 4))  # 4 stats returned per value
        ind = np.arange(cc.size)
        for i, c1, d1 in zip(ind, cc.ravel(), dd.ravel()):
            res[i] = stats.trapz.stats(c1, d1, moments="mvsk")

        assert_allclose(v, res.T.reshape(v.shape), atol=1e-15)


class TestTriang(object):
    def test_edge_cases(self):
        with np.errstate(all='raise'):
            assert_equal(stats.triang.pdf(0, 0), 2.)
            assert_equal(stats.triang.pdf(0.5, 0), 1.)
            assert_equal(stats.triang.pdf(1, 0), 0.)

            assert_equal(stats.triang.pdf(0, 1), 0)
            assert_equal(stats.triang.pdf(0.5, 1), 1.)
            assert_equal(stats.triang.pdf(1, 1), 2)

            assert_equal(stats.triang.cdf(0., 0.), 0.)
            assert_equal(stats.triang.cdf(0.5, 0.), 0.75)
            assert_equal(stats.triang.cdf(1.0, 0.), 1.0)

            assert_equal(stats.triang.cdf(0., 1.), 0.)
            assert_equal(stats.triang.cdf(0.5, 1.), 0.25)
            assert_equal(stats.triang.cdf(1., 1.), 1)


class TestMielke(object):
    def test_moments(self):
        k, s = 4.642, 0.597
        # n-th moment exists only if n < s
        assert_equal(stats.mielke(k, s).moment(1), np.inf)
        assert_equal(stats.mielke(k, 1.0).moment(1), np.inf)
        assert_(np.isfinite(stats.mielke(k, 1.01).moment(1)))

    def test_burr_equivalence(self):
        x = np.linspace(0.01, 100, 50)
        k, s = 2.45, 5.32
        assert_allclose(stats.burr.pdf(x, s, k/s), stats.mielke.pdf(x, k, s))


class TestBurr(object):
    def test_endpoints_7491(self):
        # gh-7491
        # Compute the pdf at the left endpoint dst.a.
        data = [
            [stats.fisk, (1,), 1],
            [stats.burr, (0.5, 2), 1],
            [stats.burr, (1, 1), 1],
            [stats.burr, (2, 0.5), 1],
            [stats.burr12, (1, 0.5), 0.5],
            [stats.burr12, (1, 1), 1.0],
            [stats.burr12, (1, 2), 2.0]]

        ans = [_f.pdf(_f.a, *_args) for _f, _args, _ in data]
        correct = [_correct_ for _f, _args, _correct_ in data]
        assert_array_almost_equal(ans, correct)

        ans = [_f.logpdf(_f.a, *_args) for _f, _args, _ in data]
        correct = [np.log(_correct_) for _f, _args, _correct_ in data]
        assert_array_almost_equal(ans, correct)

    def test_burr_stats_9544(self):
        # gh-9544.  Test from gh-9978
        c, d = 5.0, 3
        mean, variance = stats.burr(c, d).stats()
        # mean = sc.beta(3 + 1/5, 1. - 1/5) * 3  = 1.4110263...
        # var =  sc.beta(3 + 2 / 5, 1. - 2 / 5) * 3 -
        #        (sc.beta(3 + 1 / 5, 1. - 1 / 5) * 3) ** 2
        mean_hc, variance_hc = 1.4110263183925857, 0.22879948026191643
        assert_allclose(mean, mean_hc)
        assert_allclose(variance, variance_hc)

    def test_burr_nan_mean_var_9544(self):
        # gh-9544.  Test from gh-9978
        c, d = 0.5, 3
        mean, variance = stats.burr(c, d).stats()
        assert_(np.isnan(mean))
        assert_(np.isnan(variance))
        c, d = 1.5, 3
        mean, variance = stats.burr(c, d).stats()
        assert_(np.isfinite(mean))
        assert_(np.isnan(variance))

        c, d = 0.5, 3
        e1, e2, e3, e4 = stats.burr._munp(np.array([1, 2, 3, 4]), c, d)
        assert_(np.isnan(e1))
        assert_(np.isnan(e2))
        assert_(np.isnan(e3))
        assert_(np.isnan(e4))
        c, d = 1.5, 3
        e1, e2, e3, e4 = stats.burr._munp([1, 2, 3, 4], c, d)
        assert_(np.isfinite(e1))
        assert_(np.isnan(e2))
        assert_(np.isnan(e3))
        assert_(np.isnan(e4))
        c, d = 2.5, 3
        e1, e2, e3, e4 = stats.burr._munp([1, 2, 3, 4], c, d)
        assert_(np.isfinite(e1))
        assert_(np.isfinite(e2))
        assert_(np.isnan(e3))
        assert_(np.isnan(e4))
        c, d = 3.5, 3
        e1, e2, e3, e4 = stats.burr._munp([1, 2, 3, 4], c, d)
        assert_(np.isfinite(e1))
        assert_(np.isfinite(e2))
        assert_(np.isfinite(e3))
        assert_(np.isnan(e4))
        c, d = 4.5, 3
        e1, e2, e3, e4 = stats.burr._munp([1, 2, 3, 4], c, d)
        assert_(np.isfinite(e1))
        assert_(np.isfinite(e2))
        assert_(np.isfinite(e3))
        assert_(np.isfinite(e4))


def test_540_567():
    # test for nan returned in tickets 540, 567
    assert_almost_equal(stats.norm.cdf(-1.7624320982), 0.03899815971089126,
                        decimal=10, err_msg='test_540_567')
    assert_almost_equal(stats.norm.cdf(-1.7624320983), 0.038998159702449846,
                        decimal=10, err_msg='test_540_567')
    assert_almost_equal(stats.norm.cdf(1.38629436112, loc=0.950273420309,
                                       scale=0.204423758009),
                        0.98353464004309321,
                        decimal=10, err_msg='test_540_567')


def test_regression_ticket_1316():
    # The following was raising an exception, because _construct_default_doc()
    # did not handle the default keyword extradoc=None.  See ticket #1316.
    stats._continuous_distns.gamma_gen(name='gamma')


def test_regression_ticket_1326():
    # adjust to avoid nan with 0*log(0)
    assert_almost_equal(stats.chi2.pdf(0.0, 2), 0.5, 14)


def test_regression_tukey_lambda():
    # Make sure that Tukey-Lambda distribution correctly handles
    # non-positive lambdas.
    x = np.linspace(-5.0, 5.0, 101)

    with np.errstate(divide='ignore'):
        for lam in [0.0, -1.0, -2.0, np.array([[-1.0], [0.0], [-2.0]])]:
            p = stats.tukeylambda.pdf(x, lam)
            assert_((p != 0.0).all())
            assert_(~np.isnan(p).all())

        lam = np.array([[-1.0], [0.0], [2.0]])
        p = stats.tukeylambda.pdf(x, lam)

    assert_(~np.isnan(p).all())
    assert_((p[0] != 0.0).all())
    assert_((p[1] != 0.0).all())
    assert_((p[2] != 0.0).any())
    assert_((p[2] == 0.0).any())


@pytest.mark.skipif(DOCSTRINGS_STRIPPED, reason="docstrings stripped")
def test_regression_ticket_1421():
    assert_('pdf(x, mu, loc=0, scale=1)' not in stats.poisson.__doc__)
    assert_('pmf(x,' in stats.poisson.__doc__)


def test_nan_arguments_gh_issue_1362():
    with np.errstate(invalid='ignore'):
        assert_(np.isnan(stats.t.logcdf(1, np.nan)))
        assert_(np.isnan(stats.t.cdf(1, np.nan)))
        assert_(np.isnan(stats.t.logsf(1, np.nan)))
        assert_(np.isnan(stats.t.sf(1, np.nan)))
        assert_(np.isnan(stats.t.pdf(1, np.nan)))
        assert_(np.isnan(stats.t.logpdf(1, np.nan)))
        assert_(np.isnan(stats.t.ppf(1, np.nan)))
        assert_(np.isnan(stats.t.isf(1, np.nan)))

        assert_(np.isnan(stats.bernoulli.logcdf(np.nan, 0.5)))
        assert_(np.isnan(stats.bernoulli.cdf(np.nan, 0.5)))
        assert_(np.isnan(stats.bernoulli.logsf(np.nan, 0.5)))
        assert_(np.isnan(stats.bernoulli.sf(np.nan, 0.5)))
        assert_(np.isnan(stats.bernoulli.pmf(np.nan, 0.5)))
        assert_(np.isnan(stats.bernoulli.logpmf(np.nan, 0.5)))
        assert_(np.isnan(stats.bernoulli.ppf(np.nan, 0.5)))
        assert_(np.isnan(stats.bernoulli.isf(np.nan, 0.5)))


def test_frozen_fit_ticket_1536():
    np.random.seed(5678)
    true = np.array([0.25, 0., 0.5])
    x = stats.lognorm.rvs(true[0], true[1], true[2], size=100)

    with np.errstate(divide='ignore'):
        params = np.array(stats.lognorm.fit(x, floc=0.))

    assert_almost_equal(params, true, decimal=2)

    params = np.array(stats.lognorm.fit(x, fscale=0.5, loc=0))
    assert_almost_equal(params, true, decimal=2)

    params = np.array(stats.lognorm.fit(x, f0=0.25, loc=0))
    assert_almost_equal(params, true, decimal=2)

    params = np.array(stats.lognorm.fit(x, f0=0.25, floc=0))
    assert_almost_equal(params, true, decimal=2)

    np.random.seed(5678)
    loc = 1
    floc = 0.9
    x = stats.norm.rvs(loc, 2., size=100)
    params = np.array(stats.norm.fit(x, floc=floc))
    expected = np.array([floc, np.sqrt(((x-floc)**2).mean())])
    assert_almost_equal(params, expected, decimal=4)


def test_regression_ticket_1530():
    # Check the starting value works for Cauchy distribution fit.
    np.random.seed(654321)
    rvs = stats.cauchy.rvs(size=100)
    params = stats.cauchy.fit(rvs)
    expected = (0.045, 1.142)
    assert_almost_equal(params, expected, decimal=1)


def test_gh_pr_4806():
    # Check starting values for Cauchy distribution fit.
    np.random.seed(1234)
    x = np.random.randn(42)
    for offset in 10000.0, 1222333444.0:
        loc, scale = stats.cauchy.fit(x + offset)
        assert_allclose(loc, offset, atol=1.0)
        assert_allclose(scale, 0.6, atol=1.0)


def test_tukeylambda_stats_ticket_1545():
    # Some test for the variance and kurtosis of the Tukey Lambda distr.
    # See test_tukeylamdba_stats.py for more tests.

    mv = stats.tukeylambda.stats(0, moments='mvsk')
    # Known exact values:
    expected = [0, np.pi**2/3, 0, 1.2]
    assert_almost_equal(mv, expected, decimal=10)

    mv = stats.tukeylambda.stats(3.13, moments='mvsk')
    # 'expected' computed with mpmath.
    expected = [0, 0.0269220858861465102, 0, -0.898062386219224104]
    assert_almost_equal(mv, expected, decimal=10)

    mv = stats.tukeylambda.stats(0.14, moments='mvsk')
    # 'expected' computed with mpmath.
    expected = [0, 2.11029702221450250, 0, -0.02708377353223019456]
    assert_almost_equal(mv, expected, decimal=10)


def test_poisson_logpmf_ticket_1436():
    assert_(np.isfinite(stats.poisson.logpmf(1500, 200)))


def test_powerlaw_stats():
    """Test the powerlaw stats function.

    This unit test is also a regression test for ticket 1548.

    The exact values are:
    mean:
        mu = a / (a + 1)
    variance:
        sigma**2 = a / ((a + 2) * (a + 1) ** 2)
    skewness:
        One formula (see https://en.wikipedia.org/wiki/Skewness) is
            gamma_1 = (E[X**3] - 3*mu*E[X**2] + 2*mu**3) / sigma**3
        A short calculation shows that E[X**k] is a / (a + k), so gamma_1
        can be implemented as
            n = a/(a+3) - 3*(a/(a+1))*a/(a+2) + 2*(a/(a+1))**3
            d = sqrt(a/((a+2)*(a+1)**2)) ** 3
            gamma_1 = n/d
        Either by simplifying, or by a direct calculation of mu_3 / sigma**3,
        one gets the more concise formula:
            gamma_1 = -2.0 * ((a - 1) / (a + 3)) * sqrt((a + 2) / a)
    kurtosis: (See https://en.wikipedia.org/wiki/Kurtosis)
        The excess kurtosis is
            gamma_2 = mu_4 / sigma**4 - 3
        A bit of calculus and algebra (sympy helps) shows that
            mu_4 = 3*a*(3*a**2 - a + 2) / ((a+1)**4 * (a+2) * (a+3) * (a+4))
        so
            gamma_2 = 3*(3*a**2 - a + 2) * (a+2) / (a*(a+3)*(a+4)) - 3
        which can be rearranged to
            gamma_2 = 6 * (a**3 - a**2 - 6*a + 2) / (a*(a+3)*(a+4))
    """
    cases = [(1.0, (0.5, 1./12, 0.0, -1.2)),
             (2.0, (2./3, 2./36, -0.56568542494924734, -0.6))]
    for a, exact_mvsk in cases:
        mvsk = stats.powerlaw.stats(a, moments="mvsk")
        assert_array_almost_equal(mvsk, exact_mvsk)


def test_powerlaw_edge():
    # Regression test for gh-3986.
    p = stats.powerlaw.logpdf(0, 1)
    assert_equal(p, 0.0)


def test_exponpow_edge():
    # Regression test for gh-3982.
    p = stats.exponpow.logpdf(0, 1)
    assert_equal(p, 0.0)

    # Check pdf and logpdf at x = 0 for other values of b.
    p = stats.exponpow.pdf(0, [0.25, 1.0, 1.5])
    assert_equal(p, [np.inf, 1.0, 0.0])
    p = stats.exponpow.logpdf(0, [0.25, 1.0, 1.5])
    assert_equal(p, [np.inf, 0.0, -np.inf])


def test_gengamma_edge():
    # Regression test for gh-3985.
    p = stats.gengamma.pdf(0, 1, 1)
    assert_equal(p, 1.0)

    # Regression tests for gh-4724.
    p = stats.gengamma._munp(-2, 200, 1.)
    assert_almost_equal(p, 1./199/198)

    p = stats.gengamma._munp(-2, 10, 1.)
    assert_almost_equal(p, 1./9/8)


def test_ksone_fit_freeze():
    # Regression test for ticket #1638.
    d = np.array(
        [-0.18879233, 0.15734249, 0.18695107, 0.27908787, -0.248649,
         -0.2171497, 0.12233512, 0.15126419, 0.03119282, 0.4365294,
         0.08930393, -0.23509903, 0.28231224, -0.09974875, -0.25196048,
         0.11102028, 0.1427649, 0.10176452, 0.18754054, 0.25826724,
         0.05988819, 0.0531668, 0.21906056, 0.32106729, 0.2117662,
         0.10886442, 0.09375789, 0.24583286, -0.22968366, -0.07842391,
         -0.31195432, -0.21271196, 0.1114243, -0.13293002, 0.01331725,
         -0.04330977, -0.09485776, -0.28434547, 0.22245721, -0.18518199,
         -0.10943985, -0.35243174, 0.06897665, -0.03553363, -0.0701746,
         -0.06037974, 0.37670779, -0.21684405])

    with np.errstate(invalid='ignore'):
        with suppress_warnings() as sup:
            sup.filter(IntegrationWarning,
                       "The maximum number of subdivisions .50. has been "
                       "achieved.")
            sup.filter(RuntimeWarning,
                       "floating point number truncated to an integer")
            stats.ksone.fit(d)


def test_norm_logcdf():
    # Test precision of the logcdf of the normal distribution.
    # This precision was enhanced in ticket 1614.
    x = -np.asarray(list(range(0, 120, 4)))
    # Values from R
    expected = [-0.69314718, -10.36010149, -35.01343716, -75.41067300,
                -131.69539607, -203.91715537, -292.09872100, -396.25241451,
                -516.38564863, -652.50322759, -804.60844201, -972.70364403,
                -1156.79057310, -1356.87055173, -1572.94460885, -1805.01356068,
                -2053.07806561, -2317.13866238, -2597.19579746, -2893.24984493,
                -3205.30112136, -3533.34989701, -3877.39640444, -4237.44084522,
                -4613.48339520, -5005.52420869, -5413.56342187, -5837.60115548,
                -6277.63751711, -6733.67260303]

    assert_allclose(stats.norm().logcdf(x), expected, atol=1e-8)

    # also test the complex-valued code path
    assert_allclose(stats.norm().logcdf(x + 1e-14j).real, expected, atol=1e-8)

    # test the accuracy: d(logcdf)/dx = pdf / cdf \equiv exp(logpdf - logcdf)
    deriv = (stats.norm.logcdf(x + 1e-10j)/1e-10).imag
    deriv_expected = np.exp(stats.norm.logpdf(x) - stats.norm.logcdf(x))
    assert_allclose(deriv, deriv_expected, atol=1e-10)


def test_levy_cdf_ppf():
    # Test levy.cdf, including small arguments.
    x = np.array([1000, 1.0, 0.5, 0.1, 0.01, 0.001])

    # Expected values were calculated separately with mpmath.
    # E.g.
    # >>> mpmath.mp.dps = 100
    # >>> x = mpmath.mp.mpf('0.01')
    # >>> cdf = mpmath.erfc(mpmath.sqrt(1/(2*x)))
    expected = np.array([0.9747728793699604,
                         0.3173105078629141,
                         0.1572992070502851,
                         0.0015654022580025495,
                         1.523970604832105e-23,
                         1.795832784800726e-219])

    y = stats.levy.cdf(x)
    assert_allclose(y, expected, rtol=1e-10)

    # ppf(expected) should get us back to x.
    xx = stats.levy.ppf(expected)
    assert_allclose(xx, x, rtol=1e-13)


def test_hypergeom_interval_1802():
    # these two had endless loops
    assert_equal(stats.hypergeom.interval(.95, 187601, 43192, 757),
                 (152.0, 197.0))
    assert_equal(stats.hypergeom.interval(.945, 187601, 43192, 757),
                 (152.0, 197.0))
    # this was working also before
    assert_equal(stats.hypergeom.interval(.94, 187601, 43192, 757),
                 (153.0, 196.0))

    # degenerate case .a == .b
    assert_equal(stats.hypergeom.ppf(0.02, 100, 100, 8), 8)
    assert_equal(stats.hypergeom.ppf(1, 100, 100, 8), 8)


def test_distribution_too_many_args():
    np.random.seed(1234)

    # Check that a TypeError is raised when too many args are given to a method
    # Regression test for ticket 1815.
    x = np.linspace(0.1, 0.7, num=5)
    assert_raises(TypeError, stats.gamma.pdf, x, 2, 3, loc=1.0)
    assert_raises(TypeError, stats.gamma.pdf, x, 2, 3, 4, loc=1.0)
    assert_raises(TypeError, stats.gamma.pdf, x, 2, 3, 4, 5)
    assert_raises(TypeError, stats.gamma.pdf, x, 2, 3, loc=1.0, scale=0.5)
    assert_raises(TypeError, stats.gamma.rvs, 2., 3, loc=1.0, scale=0.5)
    assert_raises(TypeError, stats.gamma.cdf, x, 2., 3, loc=1.0, scale=0.5)
    assert_raises(TypeError, stats.gamma.ppf, x, 2., 3, loc=1.0, scale=0.5)
    assert_raises(TypeError, stats.gamma.stats, 2., 3, loc=1.0, scale=0.5)
    assert_raises(TypeError, stats.gamma.entropy, 2., 3, loc=1.0, scale=0.5)
    assert_raises(TypeError, stats.gamma.fit, x, 2., 3, loc=1.0, scale=0.5)

    # These should not give errors
    stats.gamma.pdf(x, 2, 3)  # loc=3
    stats.gamma.pdf(x, 2, 3, 4)  # loc=3, scale=4
    stats.gamma.stats(2., 3)
    stats.gamma.stats(2., 3, 4)
    stats.gamma.stats(2., 3, 4, 'mv')
    stats.gamma.rvs(2., 3, 4, 5)
    stats.gamma.fit(stats.gamma.rvs(2., size=7), 2.)

    # Also for a discrete distribution
    stats.geom.pmf(x, 2, loc=3)  # no error, loc=3
    assert_raises(TypeError, stats.geom.pmf, x, 2, 3, 4)
    assert_raises(TypeError, stats.geom.pmf, x, 2, 3, loc=4)

    # And for distributions with 0, 2 and 3 args respectively
    assert_raises(TypeError, stats.expon.pdf, x, 3, loc=1.0)
    assert_raises(TypeError, stats.exponweib.pdf, x, 3, 4, 5, loc=1.0)
    assert_raises(TypeError, stats.exponweib.pdf, x, 3, 4, 5, 0.1, 0.1)
    assert_raises(TypeError, stats.ncf.pdf, x, 3, 4, 5, 6, loc=1.0)
    assert_raises(TypeError, stats.ncf.pdf, x, 3, 4, 5, 6, 1.0, scale=0.5)
    stats.ncf.pdf(x, 3, 4, 5, 6, 1.0)  # 3 args, plus loc/scale


def test_ncx2_tails_ticket_955():
    # Trac #955 -- check that the cdf computed by special functions
    # matches the integrated pdf
    a = stats.ncx2.cdf(np.arange(20, 25, 0.2), 2, 1.07458615e+02)
    b = stats.ncx2._cdfvec(np.arange(20, 25, 0.2), 2, 1.07458615e+02)
    assert_allclose(a, b, rtol=1e-3, atol=0)


def test_ncx2_tails_pdf():
    # ncx2.pdf does not return nans in extreme tails(example from gh-1577)
    # NB: this is to check that nan_to_num is not needed in ncx2.pdf
    with warnings.catch_warnings():
        warnings.simplefilter('error', RuntimeWarning)
        assert_equal(stats.ncx2.pdf(1, np.arange(340, 350), 2), 0)
        logval = stats.ncx2.logpdf(1, np.arange(340, 350), 2)

    assert_(np.isneginf(logval).all())

    # Verify logpdf has extended precision when pdf underflows to 0
    with warnings.catch_warnings():
        warnings.simplefilter('error', RuntimeWarning)
        assert_equal(stats.ncx2.pdf(10000, 3, 12), 0)
        assert_allclose(stats.ncx2.logpdf(10000, 3, 12), -4662.444377524883)


@pytest.mark.parametrize('method, expected', [
    ('cdf', np.array([2.497951336e-09, 3.437288941e-10])),
    ('pdf', np.array([1.238579980e-07, 1.710041145e-08])),
    ('logpdf', np.array([-15.90413011, -17.88416331])),
    ('ppf', np.array([4.865182052, 7.017182271]))
])
def test_ncx2_zero_nc(method, expected):
    # gh-5441
    # ncx2 with nc=0 is identical to chi2
    # Comparison to R (v3.5.1)
    # > options(digits=10)
    # > pchisq(0.1, df=10, ncp=c(0,4))
    # > dchisq(0.1, df=10, ncp=c(0,4))
    # > dchisq(0.1, df=10, ncp=c(0,4), log=TRUE)
    # > qchisq(0.1, df=10, ncp=c(0,4))

    result = getattr(stats.ncx2, method)(0.1, nc=[0, 4], df=10)
    assert_allclose(result, expected, atol=1e-15)


def test_ncx2_zero_nc_rvs():
    # gh-5441
    # ncx2 with nc=0 is identical to chi2
    result = stats.ncx2.rvs(df=10, nc=0, random_state=1)
    expected = stats.chi2.rvs(df=10, random_state=1)
    assert_allclose(result, expected, atol=1e-15)


def test_foldnorm_zero():
    # Parameter value c=0 was not enabled, see gh-2399.
    rv = stats.foldnorm(0, scale=1)
    assert_equal(rv.cdf(0), 0)  # rv.cdf(0) previously resulted in: nan


def test_stats_shapes_argcheck():
    # stats method was failing for vector shapes if some of the values
    # were outside of the allowed range, see gh-2678
    mv3 = stats.invgamma.stats([0.0, 0.5, 1.0], 1, 0.5)  # 0 is not a legal `a`
    mv2 = stats.invgamma.stats([0.5, 1.0], 1, 0.5)
    mv2_augmented = tuple(np.r_[np.nan, _] for _ in mv2)
    assert_equal(mv2_augmented, mv3)

    # -1 is not a legal shape parameter
    mv3 = stats.lognorm.stats([2, 2.4, -1])
    mv2 = stats.lognorm.stats([2, 2.4])
    mv2_augmented = tuple(np.r_[_, np.nan] for _ in mv2)
    assert_equal(mv2_augmented, mv3)

    # FIXME: this is only a quick-and-dirty test of a quick-and-dirty bugfix.
    # stats method with multiple shape parameters is not properly vectorized
    # anyway, so some distributions may or may not fail.


# Test subclassing distributions w/ explicit shapes

class _distr_gen(stats.rv_continuous):
    def _pdf(self, x, a):
        return 42


class _distr2_gen(stats.rv_continuous):
    def _cdf(self, x, a):
        return 42 * a + x


class _distr3_gen(stats.rv_continuous):
    def _pdf(self, x, a, b):
        return a + b

    def _cdf(self, x, a):
        # Different # of shape params from _pdf, to be able to check that
        # inspection catches the inconsistency."""
        return 42 * a + x


class _distr6_gen(stats.rv_continuous):
    # Two shape parameters (both _pdf and _cdf defined, consistent shapes.)
    def _pdf(self, x, a, b):
        return a*x + b

    def _cdf(self, x, a, b):
        return 42 * a + x


class TestSubclassingExplicitShapes(object):
    # Construct a distribution w/ explicit shapes parameter and test it.

    def test_correct_shapes(self):
        dummy_distr = _distr_gen(name='dummy', shapes='a')
        assert_equal(dummy_distr.pdf(1, a=1), 42)

    def test_wrong_shapes_1(self):
        dummy_distr = _distr_gen(name='dummy', shapes='A')
        assert_raises(TypeError, dummy_distr.pdf, 1, **dict(a=1))

    def test_wrong_shapes_2(self):
        dummy_distr = _distr_gen(name='dummy', shapes='a, b, c')
        dct = dict(a=1, b=2, c=3)
        assert_raises(TypeError, dummy_distr.pdf, 1, **dct)

    def test_shapes_string(self):
        # shapes must be a string
        dct = dict(name='dummy', shapes=42)
        assert_raises(TypeError, _distr_gen, **dct)

    def test_shapes_identifiers_1(self):
        # shapes must be a comma-separated list of valid python identifiers
        dct = dict(name='dummy', shapes='(!)')
        assert_raises(SyntaxError, _distr_gen, **dct)

    def test_shapes_identifiers_2(self):
        dct = dict(name='dummy', shapes='4chan')
        assert_raises(SyntaxError, _distr_gen, **dct)

    def test_shapes_identifiers_3(self):
        dct = dict(name='dummy', shapes='m(fti)')
        assert_raises(SyntaxError, _distr_gen, **dct)

    def test_shapes_identifiers_nodefaults(self):
        dct = dict(name='dummy', shapes='a=2')
        assert_raises(SyntaxError, _distr_gen, **dct)

    def test_shapes_args(self):
        dct = dict(name='dummy', shapes='*args')
        assert_raises(SyntaxError, _distr_gen, **dct)

    def test_shapes_kwargs(self):
        dct = dict(name='dummy', shapes='**kwargs')
        assert_raises(SyntaxError, _distr_gen, **dct)

    def test_shapes_keywords(self):
        # python keywords cannot be used for shape parameters
        dct = dict(name='dummy', shapes='a, b, c, lambda')
        assert_raises(SyntaxError, _distr_gen, **dct)

    def test_shapes_signature(self):
        # test explicit shapes which agree w/ the signature of _pdf
        class _dist_gen(stats.rv_continuous):
            def _pdf(self, x, a):
                return stats.norm._pdf(x) * a

        dist = _dist_gen(shapes='a')
        assert_equal(dist.pdf(0.5, a=2), stats.norm.pdf(0.5)*2)

    def test_shapes_signature_inconsistent(self):
        # test explicit shapes which do not agree w/ the signature of _pdf
        class _dist_gen(stats.rv_continuous):
            def _pdf(self, x, a):
                return stats.norm._pdf(x) * a

        dist = _dist_gen(shapes='a, b')
        assert_raises(TypeError, dist.pdf, 0.5, **dict(a=1, b=2))

    def test_star_args(self):
        # test _pdf with only starargs
        # NB: **kwargs of pdf will never reach _pdf
        class _dist_gen(stats.rv_continuous):
            def _pdf(self, x, *args):
                extra_kwarg = args[0]
                return stats.norm._pdf(x) * extra_kwarg

        dist = _dist_gen(shapes='extra_kwarg')
        assert_equal(dist.pdf(0.5, extra_kwarg=33), stats.norm.pdf(0.5)*33)
        assert_equal(dist.pdf(0.5, 33), stats.norm.pdf(0.5)*33)
        assert_raises(TypeError, dist.pdf, 0.5, **dict(xxx=33))

    def test_star_args_2(self):
        # test _pdf with named & starargs
        # NB: **kwargs of pdf will never reach _pdf
        class _dist_gen(stats.rv_continuous):
            def _pdf(self, x, offset, *args):
                extra_kwarg = args[0]
                return stats.norm._pdf(x) * extra_kwarg + offset

        dist = _dist_gen(shapes='offset, extra_kwarg')
        assert_equal(dist.pdf(0.5, offset=111, extra_kwarg=33),
                     stats.norm.pdf(0.5)*33 + 111)
        assert_equal(dist.pdf(0.5, 111, 33),
                     stats.norm.pdf(0.5)*33 + 111)

    def test_extra_kwarg(self):
        # **kwargs to _pdf are ignored.
        # this is a limitation of the framework (_pdf(x, *goodargs))
        class _distr_gen(stats.rv_continuous):
            def _pdf(self, x, *args, **kwargs):
                # _pdf should handle *args, **kwargs itself.  Here "handling"
                # is ignoring *args and looking for ``extra_kwarg`` and using
                # that.
                extra_kwarg = kwargs.pop('extra_kwarg', 1)
                return stats.norm._pdf(x) * extra_kwarg

        dist = _distr_gen(shapes='extra_kwarg')
        assert_equal(dist.pdf(1, extra_kwarg=3), stats.norm.pdf(1))

    def shapes_empty_string(self):
        # shapes='' is equivalent to shapes=None
        class _dist_gen(stats.rv_continuous):
            def _pdf(self, x):
                return stats.norm.pdf(x)

        dist = _dist_gen(shapes='')
        assert_equal(dist.pdf(0.5), stats.norm.pdf(0.5))


class TestSubclassingNoShapes(object):
    # Construct a distribution w/o explicit shapes parameter and test it.

    def test_only__pdf(self):
        dummy_distr = _distr_gen(name='dummy')
        assert_equal(dummy_distr.pdf(1, a=1), 42)

    def test_only__cdf(self):
        # _pdf is determined from _cdf by taking numerical derivative
        dummy_distr = _distr2_gen(name='dummy')
        assert_almost_equal(dummy_distr.pdf(1, a=1), 1)

    @pytest.mark.skipif(DOCSTRINGS_STRIPPED, reason="docstring stripped")
    def test_signature_inspection(self):
        # check that _pdf signature inspection works correctly, and is used in
        # the class docstring
        dummy_distr = _distr_gen(name='dummy')
        assert_equal(dummy_distr.numargs, 1)
        assert_equal(dummy_distr.shapes, 'a')
        res = re.findall(r'logpdf\(x, a, loc=0, scale=1\)',
                         dummy_distr.__doc__)
        assert_(len(res) == 1)

    @pytest.mark.skipif(DOCSTRINGS_STRIPPED, reason="docstring stripped")
    def test_signature_inspection_2args(self):
        # same for 2 shape params and both _pdf and _cdf defined
        dummy_distr = _distr6_gen(name='dummy')
        assert_equal(dummy_distr.numargs, 2)
        assert_equal(dummy_distr.shapes, 'a, b')
        res = re.findall(r'logpdf\(x, a, b, loc=0, scale=1\)',
                         dummy_distr.__doc__)
        assert_(len(res) == 1)

    def test_signature_inspection_2args_incorrect_shapes(self):
        # both _pdf and _cdf defined, but shapes are inconsistent: raises
        assert_raises(TypeError, _distr3_gen, name='dummy')

    def test_defaults_raise(self):
        # default arguments should raise
        class _dist_gen(stats.rv_continuous):
            def _pdf(self, x, a=42):
                return 42
        assert_raises(TypeError, _dist_gen, **dict(name='dummy'))

    def test_starargs_raise(self):
        # without explicit shapes, *args are not allowed
        class _dist_gen(stats.rv_continuous):
            def _pdf(self, x, a, *args):
                return 42
        assert_raises(TypeError, _dist_gen, **dict(name='dummy'))

    def test_kwargs_raise(self):
        # without explicit shapes, **kwargs are not allowed
        class _dist_gen(stats.rv_continuous):
            def _pdf(self, x, a, **kwargs):
                return 42
        assert_raises(TypeError, _dist_gen, **dict(name='dummy'))


@pytest.mark.skipif(DOCSTRINGS_STRIPPED, reason="docstring stripped")
def test_docstrings():
    badones = [r',\s*,', r'\(\s*,', r'^\s*:']
    for distname in stats.__all__:
        dist = getattr(stats, distname)
        if isinstance(dist, (stats.rv_discrete, stats.rv_continuous)):
            for regex in badones:
                assert_(re.search(regex, dist.__doc__) is None)


def test_infinite_input():
    assert_almost_equal(stats.skellam.sf(np.inf, 10, 11), 0)
    assert_almost_equal(stats.ncx2._cdf(np.inf, 8, 0.1), 1)


def test_lomax_accuracy():
    # regression test for gh-4033
    p = stats.lomax.ppf(stats.lomax.cdf(1e-100, 1), 1)
    assert_allclose(p, 1e-100)


def test_gompertz_accuracy():
    # Regression test for gh-4031
    p = stats.gompertz.ppf(stats.gompertz.cdf(1e-100, 1), 1)
    assert_allclose(p, 1e-100)


def test_truncexpon_accuracy():
    # regression test for gh-4035
    p = stats.truncexpon.ppf(stats.truncexpon.cdf(1e-100, 1), 1)
    assert_allclose(p, 1e-100)


def test_rayleigh_accuracy():
    # regression test for gh-4034
    p = stats.rayleigh.isf(stats.rayleigh.sf(9, 1), 1)
    assert_almost_equal(p, 9.0, decimal=15)


def test_genextreme_give_no_warnings():
    """regression test for gh-6219"""

    with warnings.catch_warnings(record=True) as w:
        warnings.simplefilter("always")

        stats.genextreme.cdf(.5, 0)
        stats.genextreme.pdf(.5, 0)
        stats.genextreme.ppf(.5, 0)
        stats.genextreme.logpdf(-np.inf, 0.0)
        number_of_warnings_thrown = len(w)
        assert_equal(number_of_warnings_thrown, 0)


def test_genextreme_entropy():
    # regression test for gh-5181
    euler_gamma = 0.5772156649015329

    h = stats.genextreme.entropy(-1.0)
    assert_allclose(h, 2*euler_gamma + 1, rtol=1e-14)

    h = stats.genextreme.entropy(0)
    assert_allclose(h, euler_gamma + 1, rtol=1e-14)

    h = stats.genextreme.entropy(1.0)
    assert_equal(h, 1)

    h = stats.genextreme.entropy(-2.0, scale=10)
    assert_allclose(h, euler_gamma*3 + np.log(10) + 1, rtol=1e-14)

    h = stats.genextreme.entropy(10)
    assert_allclose(h, -9*euler_gamma + 1, rtol=1e-14)

    h = stats.genextreme.entropy(-10)
    assert_allclose(h, 11*euler_gamma + 1, rtol=1e-14)


def test_genextreme_sf_isf():
    # Expected values were computed using mpmath:
    #
    #    import mpmath
    #
    #    def mp_genextreme_sf(x, xi, mu=0, sigma=1):
    #        # Formula from wikipedia, which has a sign convention for xi that
    #        # is the opposite of scipy's shape parameter.
    #        if xi != 0:
    #            t = mpmath.power(1 + ((x - mu)/sigma)*xi, -1/xi)
    #        else:
    #            t = mpmath.exp(-(x - mu)/sigma)
    #        return 1 - mpmath.exp(-t)
    #
    # >>> mpmath.mp.dps = 1000
    # >>> s = mp_genextreme_sf(mpmath.mp.mpf("1e8"), mpmath.mp.mpf("0.125"))
    # >>> float(s)
    # 1.6777205262585625e-57
    # >>> s = mp_genextreme_sf(mpmath.mp.mpf("7.98"), mpmath.mp.mpf("-0.125"))
    # >>> float(s)
    # 1.52587890625e-21
    # >>> s = mp_genextreme_sf(mpmath.mp.mpf("7.98"), mpmath.mp.mpf("0"))
    # >>> float(s)
    # 0.00034218086528426593

    x = 1e8
    s = stats.genextreme.sf(x, -0.125)
    assert_allclose(s, 1.6777205262585625e-57)
    x2 = stats.genextreme.isf(s, -0.125)
    assert_allclose(x2, x)

    x = 7.98
    s = stats.genextreme.sf(x, 0.125)
    assert_allclose(s, 1.52587890625e-21)
    x2 = stats.genextreme.isf(s, 0.125)
    assert_allclose(x2, x)

    x = 7.98
    s = stats.genextreme.sf(x, 0)
    assert_allclose(s, 0.00034218086528426593)
    x2 = stats.genextreme.isf(s, 0)
    assert_allclose(x2, x)


def test_burr12_ppf_small_arg():
    prob = 1e-16
    quantile = stats.burr12.ppf(prob, 2, 3)
    # The expected quantile was computed using mpmath:
    #   >>> import mpmath
    #   >>> mpmath.mp.dps = 100
    #   >>> prob = mpmath.mpf('1e-16')
    #   >>> c = mpmath.mpf(2)
    #   >>> d = mpmath.mpf(3)
    #   >>> float(((1-prob)**(-1/d) - 1)**(1/c))
    #   5.7735026918962575e-09
    assert_allclose(quantile, 5.7735026918962575e-09)


def test_crystalball_function():
    """
    All values are calculated using the independent implementation of the
    ROOT framework (see https://root.cern.ch/).
    Corresponding ROOT code is given in the comments.
    """
    X = np.linspace(-5.0, 5.0, 21)[:-1]

    # for(float x = -5.0; x < 5.0; x+=0.5)
    #   std::cout << ROOT::Math::crystalball_pdf(x, 1.0, 2.0, 1.0) << ", ";
    calculated = stats.crystalball.pdf(X, beta=1.0, m=2.0)
    expected = np.array([0.0202867, 0.0241428, 0.0292128, 0.0360652, 0.045645,
                         0.059618, 0.0811467, 0.116851, 0.18258, 0.265652,
                         0.301023, 0.265652, 0.18258, 0.097728, 0.0407391,
                         0.013226, 0.00334407, 0.000658486, 0.000100982,
                         1.20606e-05])
    assert_allclose(expected, calculated, rtol=0.001)

    # for(float x = -5.0; x < 5.0; x+=0.5)
    #   std::cout << ROOT::Math::crystalball_pdf(x, 2.0, 3.0, 1.0) << ", ";
    calculated = stats.crystalball.pdf(X, beta=2.0, m=3.0)
    expected = np.array([0.0019648, 0.00279754, 0.00417592, 0.00663121,
                         0.0114587, 0.0223803, 0.0530497, 0.12726, 0.237752,
                         0.345928, 0.391987, 0.345928, 0.237752, 0.12726,
                         0.0530497, 0.0172227, 0.00435458, 0.000857469,
                         0.000131497, 1.57051e-05])
    assert_allclose(expected, calculated, rtol=0.001)

    # for(float x = -5.0; x < 5.0; x+=0.5) {
    #   std::cout << ROOT::Math::crystalball_pdf(x, 2.0, 3.0, 2.0, 0.5);
    #   std::cout << ", ";
    # }
    calculated = stats.crystalball.pdf(X, beta=2.0, m=3.0, loc=0.5, scale=2.0)
    expected = np.array([0.00785921, 0.0111902, 0.0167037, 0.0265249,
                         0.0423866, 0.0636298, 0.0897324, 0.118876, 0.147944,
                         0.172964, 0.189964, 0.195994, 0.189964, 0.172964,
                         0.147944, 0.118876, 0.0897324, 0.0636298, 0.0423866,
                         0.0265249])
    assert_allclose(expected, calculated, rtol=0.001)

    # for(float x = -5.0; x < 5.0; x+=0.5)
    #   std::cout << ROOT::Math::crystalball_cdf(x, 1.0, 2.0, 1.0) << ", ";
    calculated = stats.crystalball.cdf(X, beta=1.0, m=2.0)
    expected = np.array([0.12172, 0.132785, 0.146064, 0.162293, 0.18258,
                         0.208663, 0.24344, 0.292128, 0.36516, 0.478254,
                         0.622723, 0.767192, 0.880286, 0.94959, 0.982834,
                         0.995314, 0.998981, 0.999824, 0.999976, 0.999997])
    assert_allclose(expected, calculated, rtol=0.001)

    # for(float x = -5.0; x < 5.0; x+=0.5)
    #   std::cout << ROOT::Math::crystalball_cdf(x, 2.0, 3.0, 1.0) << ", ";
    calculated = stats.crystalball.cdf(X, beta=2.0, m=3.0)
    expected = np.array([0.00442081, 0.00559509, 0.00730787, 0.00994682,
                         0.0143234, 0.0223803, 0.0397873, 0.0830763, 0.173323,
                         0.320592, 0.508717, 0.696841, 0.844111, 0.934357,
                         0.977646, 0.993899, 0.998674, 0.999771, 0.999969,
                         0.999997])
    assert_allclose(expected, calculated, rtol=0.001)

    # for(float x = -5.0; x < 5.0; x+=0.5) {
    #   std::cout << ROOT::Math::crystalball_cdf(x, 2.0, 3.0, 2.0, 0.5);
    #   std::cout << ", ";
    # }
    calculated = stats.crystalball.cdf(X, beta=2.0, m=3.0, loc=0.5, scale=2.0)
    expected = np.array([0.0176832, 0.0223803, 0.0292315, 0.0397873, 0.0567945,
                         0.0830763, 0.121242, 0.173323, 0.24011, 0.320592,
                         0.411731, 0.508717, 0.605702, 0.696841, 0.777324,
                         0.844111, 0.896192, 0.934357, 0.960639, 0.977646])
    assert_allclose(expected, calculated, rtol=0.001)


def test_crystalball_function_moments():
    """
    All values are calculated using the pdf formula and the integrate function
    of Mathematica
    """
    # The Last two (alpha, n) pairs test the special case n == alpha**2
    beta = np.array([2.0, 1.0, 3.0, 2.0, 3.0])
    m = np.array([3.0, 3.0, 2.0, 4.0, 9.0])

    # The distribution should be correctly normalised
    expected_0th_moment = np.array([1.0, 1.0, 1.0, 1.0, 1.0])
    calculated_0th_moment = stats.crystalball._munp(0, beta, m)
    assert_allclose(expected_0th_moment, calculated_0th_moment, rtol=0.001)

    # calculated using wolframalpha.com
    # e.g. for beta = 2 and m = 3 we calculate the norm like this:
    #   integrate exp(-x^2/2) from -2 to infinity +
    #   integrate (3/2)^3*exp(-2^2/2)*(3/2-2-x)^(-3) from -infinity to -2
    norm = np.array([2.5511, 3.01873, 2.51065, 2.53983, 2.507410455])

    a = np.array([-0.21992, -3.03265, np.inf, -0.135335, -0.003174])
    expected_1th_moment = a / norm
    calculated_1th_moment = stats.crystalball._munp(1, beta, m)
    assert_allclose(expected_1th_moment, calculated_1th_moment, rtol=0.001)

    a = np.array([np.inf, np.inf, np.inf, 3.2616, 2.519908])
    expected_2th_moment = a / norm
    calculated_2th_moment = stats.crystalball._munp(2, beta, m)
    assert_allclose(expected_2th_moment, calculated_2th_moment, rtol=0.001)

    a = np.array([np.inf, np.inf, np.inf, np.inf, -0.0577668])
    expected_3th_moment = a / norm
    calculated_3th_moment = stats.crystalball._munp(3, beta, m)
    assert_allclose(expected_3th_moment, calculated_3th_moment, rtol=0.001)

    a = np.array([np.inf, np.inf, np.inf, np.inf, 7.78468])
    expected_4th_moment = a / norm
    calculated_4th_moment = stats.crystalball._munp(4, beta, m)
    assert_allclose(expected_4th_moment, calculated_4th_moment, rtol=0.001)

    a = np.array([np.inf, np.inf, np.inf, np.inf, -1.31086])
    expected_5th_moment = a / norm
    calculated_5th_moment = stats.crystalball._munp(5, beta, m)
    assert_allclose(expected_5th_moment, calculated_5th_moment, rtol=0.001)


@pytest.mark.parametrize(
    'df1,df2,x',
    [(2, 2, [-0.5, 0.2, 1.0, 2.3]),
     (4, 11, [-0.5, 0.2, 1.0, 2.3]),
     (7, 17, [1, 2, 3, 4, 5])]
)
def test_ncf_edge_case(df1, df2, x):
    # Test for edge case described in gh-11660.
    # Non-central Fisher distribution when nc = 0
    # should be the same as Fisher distribution.
    nc = 0
    expected_cdf = stats.f.cdf(x, df1, df2)
    calculated_cdf = stats.ncf.cdf(x, df1, df2, nc)
    assert_allclose(expected_cdf, calculated_cdf, rtol=1e-14)

    # when ncf_gen._skip_pdf will be used instead of generic pdf,
    # this additional test will be useful.
    expected_pdf = stats.f.pdf(x, df1, df2)
    calculated_pdf = stats.ncf.pdf(x, df1, df2, nc)
    assert_allclose(expected_pdf, calculated_pdf, rtol=1e-6)


def test_ncf_variance():
    # Regression test for gh-10658 (incorrect variance formula for ncf).
    # The correct value of ncf.var(2, 6, 4), 42.75, can be verified with, for
    # example, Wolfram Alpha with the expression
    #     Variance[NoncentralFRatioDistribution[2, 6, 4]]
    # or with the implementation of the noncentral F distribution in the C++
    # library Boost.
    v = stats.ncf.var(2, 6, 4)
    assert_allclose(v, 42.75, rtol=1e-14)


class TestHistogram(object):
    def setup_method(self):
        np.random.seed(1234)

        # We have 8 bins
        # [1,2), [2,3), [3,4), [4,5), [5,6), [6,7), [7,8), [8,9)
        # But actually np.histogram will put the last 9 also in the [8,9) bin!
        # Therefore there is a slight difference below for the last bin, from
        # what you might have expected.
        histogram = np.histogram([1, 2, 2, 3, 3, 3, 4, 4, 4, 4, 5, 5, 5, 5, 5,
                                  6, 6, 6, 6, 7, 7, 7, 8, 8, 9], bins=8)
        self.template = stats.rv_histogram(histogram)

        data = stats.norm.rvs(loc=1.0, scale=2.5, size=10000, random_state=123)
        norm_histogram = np.histogram(data, bins=50)
        self.norm_template = stats.rv_histogram(norm_histogram)

    def test_pdf(self):
        values = np.array([0.0, 0.5, 1.0, 1.5, 2.0, 2.5, 3.0, 3.5, 4.0, 4.5,
                           5.0, 5.5, 6.0, 6.5, 7.0, 7.5, 8.0, 8.5, 9.0, 9.5])
        pdf_values = np.asarray([0.0/25.0, 0.0/25.0, 1.0/25.0, 1.0/25.0,
                                 2.0/25.0, 2.0/25.0, 3.0/25.0, 3.0/25.0,
                                 4.0/25.0, 4.0/25.0, 5.0/25.0, 5.0/25.0,
                                 4.0/25.0, 4.0/25.0, 3.0/25.0, 3.0/25.0,
                                 3.0/25.0, 3.0/25.0, 0.0/25.0, 0.0/25.0])
        assert_allclose(self.template.pdf(values), pdf_values)

        # Test explicitly the corner cases:
        # As stated above the pdf in the bin [8,9) is greater than
        # one would naively expect because np.histogram putted the 9
        # into the [8,9) bin.
        assert_almost_equal(self.template.pdf(8.0), 3.0/25.0)
        assert_almost_equal(self.template.pdf(8.5), 3.0/25.0)
        # 9 is outside our defined bins [8,9) hence the pdf is already 0
        # for a continuous distribution this is fine, because a single value
        # does not have a finite probability!
        assert_almost_equal(self.template.pdf(9.0), 0.0/25.0)
        assert_almost_equal(self.template.pdf(10.0), 0.0/25.0)

        x = np.linspace(-2, 2, 10)
        assert_allclose(self.norm_template.pdf(x),
                        stats.norm.pdf(x, loc=1.0, scale=2.5), rtol=0.1)

    def test_cdf_ppf(self):
        values = np.array([0.0, 0.5, 1.0, 1.5, 2.0, 2.5, 3.0, 3.5, 4.0, 4.5,
                           5.0, 5.5, 6.0, 6.5, 7.0, 7.5, 8.0, 8.5, 9.0, 9.5])
        cdf_values = np.asarray([0.0/25.0, 0.0/25.0, 0.0/25.0, 0.5/25.0,
                                 1.0/25.0, 2.0/25.0, 3.0/25.0, 4.5/25.0,
                                 6.0/25.0, 8.0/25.0, 10.0/25.0, 12.5/25.0,
                                 15.0/25.0, 17.0/25.0, 19.0/25.0, 20.5/25.0,
                                 22.0/25.0, 23.5/25.0, 25.0/25.0, 25.0/25.0])
        assert_allclose(self.template.cdf(values), cdf_values)
        # First three and last two values in cdf_value are not unique
        assert_allclose(self.template.ppf(cdf_values[2:-1]), values[2:-1])

        # Test of cdf and ppf are inverse functions
        x = np.linspace(1.0, 9.0, 100)
        assert_allclose(self.template.ppf(self.template.cdf(x)), x)
        x = np.linspace(0.0, 1.0, 100)
        assert_allclose(self.template.cdf(self.template.ppf(x)), x)

        x = np.linspace(-2, 2, 10)
        assert_allclose(self.norm_template.cdf(x),
                        stats.norm.cdf(x, loc=1.0, scale=2.5), rtol=0.1)

    def test_rvs(self):
        N = 10000
        sample = self.template.rvs(size=N, random_state=123)
        assert_equal(np.sum(sample < 1.0), 0.0)
        assert_allclose(np.sum(sample <= 2.0), 1.0/25.0 * N, rtol=0.2)
        assert_allclose(np.sum(sample <= 2.5), 2.0/25.0 * N, rtol=0.2)
        assert_allclose(np.sum(sample <= 3.0), 3.0/25.0 * N, rtol=0.1)
        assert_allclose(np.sum(sample <= 3.5), 4.5/25.0 * N, rtol=0.1)
        assert_allclose(np.sum(sample <= 4.0), 6.0/25.0 * N, rtol=0.1)
        assert_allclose(np.sum(sample <= 4.5), 8.0/25.0 * N, rtol=0.1)
        assert_allclose(np.sum(sample <= 5.0), 10.0/25.0 * N, rtol=0.05)
        assert_allclose(np.sum(sample <= 5.5), 12.5/25.0 * N, rtol=0.05)
        assert_allclose(np.sum(sample <= 6.0), 15.0/25.0 * N, rtol=0.05)
        assert_allclose(np.sum(sample <= 6.5), 17.0/25.0 * N, rtol=0.05)
        assert_allclose(np.sum(sample <= 7.0), 19.0/25.0 * N, rtol=0.05)
        assert_allclose(np.sum(sample <= 7.5), 20.5/25.0 * N, rtol=0.05)
        assert_allclose(np.sum(sample <= 8.0), 22.0/25.0 * N, rtol=0.05)
        assert_allclose(np.sum(sample <= 8.5), 23.5/25.0 * N, rtol=0.05)
        assert_allclose(np.sum(sample <= 9.0), 25.0/25.0 * N, rtol=0.05)
        assert_allclose(np.sum(sample <= 9.0), 25.0/25.0 * N, rtol=0.05)
        assert_equal(np.sum(sample > 9.0), 0.0)

    def test_munp(self):
        for n in range(4):
            assert_allclose(self.norm_template._munp(n),
                            stats.norm(1.0, 2.5).moment(n), rtol=0.05)

    def test_entropy(self):
        assert_allclose(self.norm_template.entropy(),
                        stats.norm.entropy(loc=1.0, scale=2.5), rtol=0.05)


def test_loguniform():
    # This test makes sure the alias of "loguniform" is log-uniform
    rv = stats.loguniform(10 ** -3, 10 ** 0)
    rvs = rv.rvs(size=10000, random_state=42)
    vals, _ = np.histogram(np.log10(rvs), bins=10)
    assert 900 <= vals.min() <= vals.max() <= 1100
    assert np.abs(np.median(vals) - 1000) <= 10


class TestArgus(object):
    def test_argus_rvs_large_chi(self):
        # test that the algorithm can handle large values of chi
        x = stats.argus.rvs(50, size=500, random_state=325)
        assert_almost_equal(stats.argus(50).mean(), x.mean(), decimal=4)

    def test_argus_rvs_ratio_uniforms(self):
        # test that the ratio of uniforms algorithms works for chi > 2.611
        x = stats.argus.rvs(3.5, size=1500, random_state=1535)
        assert_almost_equal(stats.argus(3.5).mean(), x.mean(), decimal=3)
        assert_almost_equal(stats.argus(3.5).std(), x.std(), decimal=3)


def test_rvs_no_size_warning():
    class rvs_no_size_gen(stats.rv_continuous):
        def _rvs(self):
            return 1

    rvs_no_size = rvs_no_size_gen(name='rvs_no_size')

    with assert_warns(np.VisibleDeprecationWarning):
        rvs_no_size.rvs()<|MERGE_RESOLUTION|>--- conflicted
+++ resolved
@@ -1017,11 +1017,6 @@
                                      np.sum(np.log((data
                                                     - 2)/(data.min() - 2)))))
         assert_equal(loc_mle_a, 2)
-<<<<<<< HEAD
-        
-        
-=======
->>>>>>> 4f0f0cf9
 
     @pytest.mark.filterwarnings("ignore:invalid value encountered in "
                                 "double_scalars")
@@ -1034,16 +1029,6 @@
         args = [data, (stats.pareto._fitstart(data), )]
         func = stats.pareto._reduce_func(args, {})[1]
 
-<<<<<<< HEAD
-=======
-        def _assert_lessthan_loglike(dist, data, func, **kwds):
-            mle_analytical = dist.fit(data, **kwds)
-            numerical_opt = super(type(dist), dist).fit(data, **kwds)
-            ll_mle_analytical = func(mle_analytical, data)
-            ll_numerical_opt = func(numerical_opt, data)
-            assert ll_mle_analytical < ll_numerical_opt
-
->>>>>>> 4f0f0cf9
         # fixed `floc` to actual location provides as good or better fit.
         _assert_lessthan_loglike(stats.pareto, data, func, floc=rvs_loc)
 
@@ -1061,7 +1046,6 @@
                                  fscale=rvs_scale/2)
 
     def test_fit_warnings(self):
-<<<<<<< HEAD
         test_fit_warnings(stats.pareto, [1, 2, 3], {
             'f0': 2., 'floc': 1, 'fscale': 1},
             {'floc': 2})
@@ -1071,26 +1055,6 @@
                       fscale=3)
 
 
-=======
-        with pytest.raises(RuntimeError,
-                           match="All parameters fixed. There is nothing "
-                           "to optimize."):
-            stats.pareto.fit([1, 2, 3], f0=2, floc=1, fscale=1)
-        with pytest.raises(RuntimeError,
-                           match="The data contains non-finite values"):
-            stats.pareto.fit([np.nan])
-        with pytest.raises(RuntimeError,
-                           match="The data contains non-finite values"):
-            stats.pareto.fit([np.inf])
-        with pytest.raises(TypeError, match="Unknown keyword arguments:"):
-            stats.pareto.fit([2, 2, 3], floc=1, extra=2)
-        with pytest.raises(TypeError, match="Too many positional arguments."):
-            stats.pareto.fit([1, 2, 3], 1, 4)
-        assert_raises(FitDataError, stats.pareto.fit, [1, 2, 3], floc=2)
-        assert_raises(FitDataError, stats.pareto.fit, [5, 2, 3], floc=1,
-                      fscale=3)
-
->>>>>>> 4f0f0cf9
 
 class TestGenpareto(object):
     def test_ab(self):
