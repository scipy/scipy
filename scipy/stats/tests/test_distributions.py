--- conflicted
+++ resolved
@@ -226,10 +226,6 @@
     assert loc_fit == loc
     assert_allclose(kappa, kappa_fit, rtol=1e-2)
 
-<<<<<<< HEAD
-=======
-
->>>>>>> f46f8793
 def _assert_less_or_close_loglike(dist, data, func, **kwds):
     """
     This utility function checks that the log-likelihood (computed by
