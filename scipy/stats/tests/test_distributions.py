--- conflicted
+++ resolved
@@ -2509,17 +2509,10 @@
         assert_raises(ValueError, stats.laplace.fit, [np.nan])
         assert_raises(ValueError, stats.laplace.fit, [np.inf])
 
-<<<<<<< HEAD
     @pytest.mark.parametrize("rvs_loc,rvs_scale", [(-5, 10),
                                                    (10, 5),
                                                    (0.5, 0.2)])
     def test_fit_MLE_comp_optimzer(self, rvs_loc, rvs_scale):
-=======
-    @pytest.mark.parametrize("rvs_scale,rvs_loc", [(10, -5),
-                                                   (5, 10),
-                                                   (.2, .5)])
-    def test_fit_MLE_comp_optimizer(self, rvs_loc, rvs_scale):
->>>>>>> fdc32b8b
         data = stats.laplace.rvs(size=1000, loc=rvs_loc, scale=rvs_scale)
 
         # the log-likelihood function for laplace is given by
