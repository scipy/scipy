"""
Test functions for stats module
"""
import warnings
import re
import sys
import pickle
from pathlib import Path
import os
import json
import platform

from numpy.testing import (assert_equal, assert_array_equal,
                           assert_almost_equal, assert_array_almost_equal,
                           assert_allclose, assert_, assert_warns,
                           assert_array_less, suppress_warnings)
import pytest
from pytest import raises as assert_raises

import numpy
import numpy as np
from numpy import typecodes, array
from numpy.lib.recfunctions import rec_append_fields
from scipy import special
from scipy._lib._util import check_random_state
from scipy.integrate import (IntegrationWarning, quad, trapezoid,
                             cumulative_trapezoid)
import scipy.stats as stats
from scipy.stats._distn_infrastructure import argsreduce
import scipy.stats.distributions

from scipy.special import xlogy, polygamma, entr
from scipy.stats._distr_params import distcont, invdistcont
from .test_discrete_basic import distdiscrete, invdistdiscrete
from scipy.stats._continuous_distns import FitDataError, _argus_phi
from scipy.optimize import root, fmin
from itertools import product

# python -OO strips docstrings
DOCSTRINGS_STRIPPED = sys.flags.optimize > 1

# Failing on macOS 11, Intel CPUs. See gh-14901
MACOS_INTEL = (sys.platform == 'darwin') and (platform.machine() == 'x86_64')


# distributions to skip while testing the fix for the support method
# introduced in gh-13294. These distributions are skipped as they
# always return a non-nan support for every parametrization.
skip_test_support_gh13294_regression = ['tukeylambda', 'pearson3']


def _assert_hasattr(a, b, msg=None):
    if msg is None:
        msg = '%s does not have attribute %s' % (a, b)
    assert_(hasattr(a, b), msg=msg)


def test_api_regression():
    # https://github.com/scipy/scipy/issues/3802
    _assert_hasattr(scipy.stats.distributions, 'f_gen')


def check_vonmises_pdf_periodic(k, L, s, x):
    vm = stats.vonmises(k, loc=L, scale=s)
    assert_almost_equal(vm.pdf(x), vm.pdf(x % (2*numpy.pi*s)))


def check_vonmises_cdf_periodic(k, L, s, x):
    vm = stats.vonmises(k, loc=L, scale=s)
    assert_almost_equal(vm.cdf(x) % 1, vm.cdf(x % (2*numpy.pi*s)) % 1)


def test_distributions_submodule():
    actual = set(scipy.stats.distributions.__all__)
    continuous = [dist[0] for dist in distcont]    # continuous dist names
    discrete = [dist[0] for dist in distdiscrete]  # discrete dist names
    other = ['rv_discrete', 'rv_continuous', 'rv_histogram',
             'entropy', 'trapz']
    expected = continuous + discrete + other

    # need to remove, e.g.,
    # <scipy.stats._continuous_distns.trapezoid_gen at 0x1df83bbc688>
    expected = set(filter(lambda s: not str(s).startswith('<'), expected))

    # gilbrat is deprecated and no longer in distcont
    actual.remove('gilbrat')

    assert actual == expected


def test_vonmises_pdf_periodic():
    for k in [0.1, 1, 101]:
        for x in [0, 1, numpy.pi, 10, 100]:
            check_vonmises_pdf_periodic(k, 0, 1, x)
            check_vonmises_pdf_periodic(k, 1, 1, x)
            check_vonmises_pdf_periodic(k, 0, 10, x)

            check_vonmises_cdf_periodic(k, 0, 1, x)
            check_vonmises_cdf_periodic(k, 1, 1, x)
            check_vonmises_cdf_periodic(k, 0, 10, x)


def test_vonmises_line_support():
    assert_equal(stats.vonmises_line.a, -np.pi)
    assert_equal(stats.vonmises_line.b, np.pi)


def test_vonmises_numerical():
    vm = stats.vonmises(800)
    assert_almost_equal(vm.cdf(0), 0.5)


# Expected values of the vonmises PDF were computed using
# mpmath with 50 digits of precision:
#
# def vmpdf_mp(x, kappa):
#     x = mpmath.mpf(x)
#     kappa = mpmath.mpf(kappa)
#     num = mpmath.exp(kappa*mpmath.cos(x))
#     den = 2 * mpmath.pi * mpmath.besseli(0, kappa)
#     return num/den
#
@pytest.mark.parametrize('x, kappa, expected_pdf',
                         [(0.1, 0.01, 0.16074242744907072),
                          (0.1, 25.0, 1.7515464099118245),
                          (0.1, 800, 0.2073272544458798),
                          (2.0, 0.01, 0.15849003875385817),
                          (2.0, 25.0, 8.356882934278192e-16),
                          (2.0, 800, 0.0)])
def test_vonmises_pdf(x, kappa, expected_pdf):
    pdf = stats.vonmises.pdf(x, kappa)
    assert_allclose(pdf, expected_pdf, rtol=1e-15)


def _assert_less_or_close_loglike(dist, data, func, **kwds):
    """
    This utility function checks that the log-likelihood (computed by
    func) of the result computed using dist.fit() is less than or equal
    to the result computed using the generic fit method.  Because of
    normal numerical imprecision, the "equality" check is made using
    `np.allclose` with a relative tolerance of 1e-15.
    """
    mle_analytical = dist.fit(data, **kwds)
    numerical_opt = super(type(dist), dist).fit(data, **kwds)
    ll_mle_analytical = func(mle_analytical, data)
    ll_numerical_opt = func(numerical_opt, data)
    assert (ll_mle_analytical <= ll_numerical_opt or
            np.allclose(ll_mle_analytical, ll_numerical_opt, rtol=1e-15))


def assert_fit_warnings(dist):
    param = ['floc', 'fscale']
    if dist.shapes:
        nshapes = len(dist.shapes.split(","))
        param += ['f0', 'f1', 'f2'][:nshapes]
    all_fixed = dict(zip(param, np.arange(len(param))))
    data = [1, 2, 3]
    with pytest.raises(RuntimeError,
                       match="All parameters fixed. There is nothing "
                       "to optimize."):
        dist.fit(data, **all_fixed)
    with pytest.raises(ValueError,
                       match="The data contains non-finite values"):
        dist.fit([np.nan])
    with pytest.raises(ValueError,
                       match="The data contains non-finite values"):
        dist.fit([np.inf])
    with pytest.raises(TypeError, match="Unknown keyword arguments:"):
        dist.fit(data, extra_keyword=2)
    with pytest.raises(TypeError, match="Too many positional arguments."):
        dist.fit(data, *[1]*(len(param) - 1))


@pytest.mark.parametrize('dist',
                         ['alpha', 'betaprime',
                          'fatiguelife', 'invgamma', 'invgauss', 'invweibull',
                          'johnsonsb', 'levy', 'levy_l', 'lognorm', 'gibrat',
                          'powerlognorm', 'rayleigh', 'wald'])
def test_support(dist):
    """gh-6235"""
    dct = dict(distcont)
    args = dct[dist]

    dist = getattr(stats, dist)

    assert_almost_equal(dist.pdf(dist.a, *args), 0)
    assert_equal(dist.logpdf(dist.a, *args), -np.inf)
    assert_almost_equal(dist.pdf(dist.b, *args), 0)
    assert_equal(dist.logpdf(dist.b, *args), -np.inf)


class TestRandInt:
    def setup_method(self):
        np.random.seed(1234)

    def test_rvs(self):
        vals = stats.randint.rvs(5, 30, size=100)
        assert_(numpy.all(vals < 30) & numpy.all(vals >= 5))
        assert_(len(vals) == 100)
        vals = stats.randint.rvs(5, 30, size=(2, 50))
        assert_(numpy.shape(vals) == (2, 50))
        assert_(vals.dtype.char in typecodes['AllInteger'])
        val = stats.randint.rvs(15, 46)
        assert_((val >= 15) & (val < 46))
        assert_(isinstance(val, numpy.ScalarType), msg=repr(type(val)))
        val = stats.randint(15, 46).rvs(3)
        assert_(val.dtype.char in typecodes['AllInteger'])

    def test_pdf(self):
        k = numpy.r_[0:36]
        out = numpy.where((k >= 5) & (k < 30), 1.0/(30-5), 0)
        vals = stats.randint.pmf(k, 5, 30)
        assert_array_almost_equal(vals, out)

    def test_cdf(self):
        x = np.linspace(0, 36, 100)
        k = numpy.floor(x)
        out = numpy.select([k >= 30, k >= 5], [1.0, (k-5.0+1)/(30-5.0)], 0)
        vals = stats.randint.cdf(x, 5, 30)
        assert_array_almost_equal(vals, out, decimal=12)


class TestBinom:
    def setup_method(self):
        np.random.seed(1234)

    def test_rvs(self):
        vals = stats.binom.rvs(10, 0.75, size=(2, 50))
        assert_(numpy.all(vals >= 0) & numpy.all(vals <= 10))
        assert_(numpy.shape(vals) == (2, 50))
        assert_(vals.dtype.char in typecodes['AllInteger'])
        val = stats.binom.rvs(10, 0.75)
        assert_(isinstance(val, int))
        val = stats.binom(10, 0.75).rvs(3)
        assert_(isinstance(val, numpy.ndarray))
        assert_(val.dtype.char in typecodes['AllInteger'])

    def test_pmf(self):
        # regression test for Ticket #1842
        vals1 = stats.binom.pmf(100, 100, 1)
        vals2 = stats.binom.pmf(0, 100, 0)
        assert_allclose(vals1, 1.0, rtol=1e-15, atol=0)
        assert_allclose(vals2, 1.0, rtol=1e-15, atol=0)

    def test_entropy(self):
        # Basic entropy tests.
        b = stats.binom(2, 0.5)
        expected_p = np.array([0.25, 0.5, 0.25])
        expected_h = -sum(xlogy(expected_p, expected_p))
        h = b.entropy()
        assert_allclose(h, expected_h)

        b = stats.binom(2, 0.0)
        h = b.entropy()
        assert_equal(h, 0.0)

        b = stats.binom(2, 1.0)
        h = b.entropy()
        assert_equal(h, 0.0)

    def test_warns_p0(self):
        # no spurious warnigns are generated for p=0; gh-3817
        with warnings.catch_warnings():
            warnings.simplefilter("error", RuntimeWarning)
            assert_equal(stats.binom(n=2, p=0).mean(), 0)
            assert_equal(stats.binom(n=2, p=0).std(), 0)


class TestArcsine:

    def test_endpoints(self):
        # Regression test for gh-13697.  The following calculation
        # should not generate a warning.
        p = stats.arcsine.pdf([0, 1])
        assert_equal(p, [np.inf, np.inf])


class TestBernoulli:
    def setup_method(self):
        np.random.seed(1234)

    def test_rvs(self):
        vals = stats.bernoulli.rvs(0.75, size=(2, 50))
        assert_(numpy.all(vals >= 0) & numpy.all(vals <= 1))
        assert_(numpy.shape(vals) == (2, 50))
        assert_(vals.dtype.char in typecodes['AllInteger'])
        val = stats.bernoulli.rvs(0.75)
        assert_(isinstance(val, int))
        val = stats.bernoulli(0.75).rvs(3)
        assert_(isinstance(val, numpy.ndarray))
        assert_(val.dtype.char in typecodes['AllInteger'])

    def test_entropy(self):
        # Simple tests of entropy.
        b = stats.bernoulli(0.25)
        expected_h = -0.25*np.log(0.25) - 0.75*np.log(0.75)
        h = b.entropy()
        assert_allclose(h, expected_h)

        b = stats.bernoulli(0.0)
        h = b.entropy()
        assert_equal(h, 0.0)

        b = stats.bernoulli(1.0)
        h = b.entropy()
        assert_equal(h, 0.0)


class TestBradford:
    # gh-6216
    def test_cdf_ppf(self):
        c = 0.1
        x = np.logspace(-20, -4)
        q = stats.bradford.cdf(x, c)
        xx = stats.bradford.ppf(q, c)
        assert_allclose(x, xx)


class TestChi:

    # "Exact" value of chi.sf(10, 4), as computed by Wolfram Alpha with
    #     1 - CDF[ChiDistribution[4], 10]
    CHI_SF_10_4 = 9.83662422461598e-21
    # "Exact" value of chi.mean(df=1000) as computed by Wolfram Alpha with
    #       Mean[ChiDistribution[1000]]
    CHI_MEAN_1000 = 31.614871896980

    def test_sf(self):
        s = stats.chi.sf(10, 4)
        assert_allclose(s, self.CHI_SF_10_4, rtol=1e-15)

    def test_isf(self):
        x = stats.chi.isf(self.CHI_SF_10_4, 4)
        assert_allclose(x, 10, rtol=1e-15)

    def test_mean(self):
        x = stats.chi.mean(df=1000)
        assert_allclose(x, self.CHI_MEAN_1000, rtol=1e-12)


class TestNBinom:
    def setup_method(self):
        np.random.seed(1234)

    def test_rvs(self):
        vals = stats.nbinom.rvs(10, 0.75, size=(2, 50))
        assert_(numpy.all(vals >= 0))
        assert_(numpy.shape(vals) == (2, 50))
        assert_(vals.dtype.char in typecodes['AllInteger'])
        val = stats.nbinom.rvs(10, 0.75)
        assert_(isinstance(val, int))
        val = stats.nbinom(10, 0.75).rvs(3)
        assert_(isinstance(val, numpy.ndarray))
        assert_(val.dtype.char in typecodes['AllInteger'])

    def test_pmf(self):
        # regression test for ticket 1779
        assert_allclose(np.exp(stats.nbinom.logpmf(700, 721, 0.52)),
                        stats.nbinom.pmf(700, 721, 0.52))
        # logpmf(0,1,1) shouldn't return nan (regression test for gh-4029)
        val = scipy.stats.nbinom.logpmf(0, 1, 1)
        assert_equal(val, 0)

    def test_logcdf_gh16159(self):
        # check that gh16159 is resolved.
        vals = stats.nbinom.logcdf([0, 5, 0, 5], n=4.8, p=0.45)
        ref = np.log(stats.nbinom.cdf([0, 5, 0, 5], n=4.8, p=0.45))
        assert_allclose(vals, ref)


class TestGenInvGauss:
    def setup_method(self):
        np.random.seed(1234)

    @pytest.mark.slow
    def test_rvs_with_mode_shift(self):
        # ratio_unif w/ mode shift
        gig = stats.geninvgauss(2.3, 1.5)
        _, p = stats.kstest(gig.rvs(size=1500, random_state=1234), gig.cdf)
        assert_equal(p > 0.05, True)

    @pytest.mark.slow
    def test_rvs_without_mode_shift(self):
        # ratio_unif w/o mode shift
        gig = stats.geninvgauss(0.9, 0.75)
        _, p = stats.kstest(gig.rvs(size=1500, random_state=1234), gig.cdf)
        assert_equal(p > 0.05, True)

    @pytest.mark.slow
    def test_rvs_new_method(self):
        # new algorithm of Hoermann / Leydold
        gig = stats.geninvgauss(0.1, 0.2)
        _, p = stats.kstest(gig.rvs(size=1500, random_state=1234), gig.cdf)
        assert_equal(p > 0.05, True)

    @pytest.mark.slow
    def test_rvs_p_zero(self):
        def my_ks_check(p, b):
            gig = stats.geninvgauss(p, b)
            rvs = gig.rvs(size=1500, random_state=1234)
            return stats.kstest(rvs, gig.cdf)[1] > 0.05
        # boundary cases when p = 0
        assert_equal(my_ks_check(0, 0.2), True)  # new algo
        assert_equal(my_ks_check(0, 0.9), True)  # ratio_unif w/o shift
        assert_equal(my_ks_check(0, 1.5), True)  # ratio_unif with shift

    def test_rvs_negative_p(self):
        # if p negative, return inverse
        assert_equal(
                stats.geninvgauss(-1.5, 2).rvs(size=10, random_state=1234),
                1 / stats.geninvgauss(1.5, 2).rvs(size=10, random_state=1234))

    def test_invgauss(self):
        # test that invgauss is special case
        ig = stats.geninvgauss.rvs(size=1500, p=-0.5, b=1, random_state=1234)
        assert_equal(stats.kstest(ig, 'invgauss', args=[1])[1] > 0.15, True)
        # test pdf and cdf
        mu, x = 100, np.linspace(0.01, 1, 10)
        pdf_ig = stats.geninvgauss.pdf(x, p=-0.5, b=1 / mu, scale=mu)
        assert_allclose(pdf_ig, stats.invgauss(mu).pdf(x))
        cdf_ig = stats.geninvgauss.cdf(x, p=-0.5, b=1 / mu, scale=mu)
        assert_allclose(cdf_ig, stats.invgauss(mu).cdf(x))

    def test_pdf_R(self):
        # test against R package GIGrvg
        # x <- seq(0.01, 5, length.out = 10)
        # GIGrvg::dgig(x, 0.5, 1, 1)
        vals_R = np.array([2.081176820e-21, 4.488660034e-01, 3.747774338e-01,
                           2.693297528e-01, 1.905637275e-01, 1.351476913e-01,
                           9.636538981e-02, 6.909040154e-02, 4.978006801e-02,
                           3.602084467e-02])
        x = np.linspace(0.01, 5, 10)
        assert_allclose(vals_R, stats.geninvgauss.pdf(x, 0.5, 1))

    def test_pdf_zero(self):
        # pdf at 0 is 0, needs special treatment to avoid 1/x in pdf
        assert_equal(stats.geninvgauss.pdf(0, 0.5, 0.5), 0)
        # if x is large and p is moderate, make sure that pdf does not
        # overflow because of x**(p-1); exp(-b*x) forces pdf to zero
        assert_equal(stats.geninvgauss.pdf(2e6, 50, 2), 0)


class TestGenHyperbolic:
    def setup_method(self):
        np.random.seed(1234)

    def test_pdf_r(self):
        # test against R package GeneralizedHyperbolic
        # x <- seq(-10, 10, length.out = 10)
        # GeneralizedHyperbolic::dghyp(
        #    x = x, lambda = 2, alpha = 2, beta = 1, delta = 1.5, mu = 0.5
        # )
        vals_R = np.array([
            2.94895678275316e-13, 1.75746848647696e-10, 9.48149804073045e-08,
            4.17862521692026e-05, 0.0103947630463822, 0.240864958986839,
            0.162833527161649, 0.0374609592899472, 0.00634894847327781,
            0.000941920705790324
            ])

        lmbda, alpha, beta = 2, 2, 1
        mu, delta = 0.5, 1.5
        args = (lmbda, alpha*delta, beta*delta)

        gh = stats.genhyperbolic(*args, loc=mu, scale=delta)
        x = np.linspace(-10, 10, 10)

        assert_allclose(gh.pdf(x), vals_R, atol=0, rtol=1e-13)

    def test_cdf_r(self):
        # test against R package GeneralizedHyperbolic
        # q <- seq(-10, 10, length.out = 10)
        # GeneralizedHyperbolic::pghyp(
        #   q = q, lambda = 2, alpha = 2, beta = 1, delta = 1.5, mu = 0.5
        # )
        vals_R = np.array([
            1.01881590921421e-13, 6.13697274983578e-11, 3.37504977637992e-08,
            1.55258698166181e-05, 0.00447005453832497, 0.228935323956347,
            0.755759458895243, 0.953061062884484, 0.992598013917513,
            0.998942646586662
            ])

        lmbda, alpha, beta = 2, 2, 1
        mu, delta = 0.5, 1.5
        args = (lmbda, alpha*delta, beta*delta)

        gh = stats.genhyperbolic(*args, loc=mu, scale=delta)
        x = np.linspace(-10, 10, 10)

        assert_allclose(gh.cdf(x), vals_R, atol=0, rtol=1e-6)

    def test_moments_r(self):
        # test against R package GeneralizedHyperbolic
        # sapply(1:4,
        #    function(x) GeneralizedHyperbolic::ghypMom(
        #        order = x, lambda = 2, alpha = 2,
        #        beta = 1, delta = 1.5, mu = 0.5,
        #        momType = 'raw')
        # )

        vals_R = [2.36848366948115, 8.4739346779246,
                  37.8870502710066, 205.76608511485]

        lmbda, alpha, beta = 2, 2, 1
        mu, delta = 0.5, 1.5
        args = (lmbda, alpha*delta, beta*delta)

        vals_us = [
            stats.genhyperbolic(*args, loc=mu, scale=delta).moment(i)
            for i in range(1, 5)
            ]

        assert_allclose(vals_us, vals_R, atol=0, rtol=1e-13)

    def test_rvs(self):
        # Kolmogorov-Smirnov test to ensure alignemnt
        # of analytical and empirical cdfs

        lmbda, alpha, beta = 2, 2, 1
        mu, delta = 0.5, 1.5
        args = (lmbda, alpha*delta, beta*delta)

        gh = stats.genhyperbolic(*args, loc=mu, scale=delta)
        _, p = stats.kstest(gh.rvs(size=1500, random_state=1234), gh.cdf)

        assert_equal(p > 0.05, True)

    def test_pdf_t(self):
        # Test Against T-Student with 1 - 30 df
        df = np.linspace(1, 30, 10)

        # in principle alpha should be zero in practice for big lmbdas
        # alpha cannot be too small else pdf does not integrate
        alpha, beta = np.float_power(df, 2)*np.finfo(np.float32).eps, 0
        mu, delta = 0, np.sqrt(df)
        args = (-df/2, alpha, beta)

        gh = stats.genhyperbolic(*args, loc=mu, scale=delta)
        x = np.linspace(gh.ppf(0.01), gh.ppf(0.99), 50)[:, np.newaxis]

        assert_allclose(
            gh.pdf(x), stats.t.pdf(x, df),
            atol=0, rtol=1e-6
            )

    def test_pdf_cauchy(self):
        # Test Against Cauchy distribution

        # in principle alpha should be zero in practice for big lmbdas
        # alpha cannot be too small else pdf does not integrate
        lmbda, alpha, beta = -0.5, np.finfo(np.float32).eps, 0
        mu, delta = 0, 1
        args = (lmbda, alpha, beta)

        gh = stats.genhyperbolic(*args, loc=mu, scale=delta)
        x = np.linspace(gh.ppf(0.01), gh.ppf(0.99), 50)[:, np.newaxis]

        assert_allclose(
            gh.pdf(x), stats.cauchy.pdf(x),
            atol=0, rtol=1e-6
            )

    def test_pdf_laplace(self):
        # Test Against Laplace with location param [-10, 10]
        loc = np.linspace(-10, 10, 10)

        # in principle delta should be zero in practice for big loc delta
        # cannot be too small else pdf does not integrate
        delta = np.finfo(np.float32).eps

        lmbda, alpha, beta = 1, 1, 0
        args = (lmbda, alpha*delta, beta*delta)

        # ppf does not integrate for scale < 5e-4
        # therefore using simple linspace to define the support
        gh = stats.genhyperbolic(*args, loc=loc, scale=delta)
        x = np.linspace(-20, 20, 50)[:, np.newaxis]

        assert_allclose(
            gh.pdf(x), stats.laplace.pdf(x, loc=loc, scale=1),
            atol=0, rtol=1e-11
            )

    def test_pdf_norminvgauss(self):
        # Test Against NIG with varying alpha/beta/delta/mu

        alpha, beta, delta, mu = (
                np.linspace(1, 20, 10),
                np.linspace(0, 19, 10)*np.float_power(-1, range(10)),
                np.linspace(1, 1, 10),
                np.linspace(-100, 100, 10)
                )

        lmbda = - 0.5
        args = (lmbda, alpha * delta, beta * delta)

        gh = stats.genhyperbolic(*args, loc=mu, scale=delta)
        x = np.linspace(gh.ppf(0.01), gh.ppf(0.99), 50)[:, np.newaxis]

        assert_allclose(
            gh.pdf(x), stats.norminvgauss.pdf(
                x, a=alpha, b=beta, loc=mu, scale=delta),
            atol=0, rtol=1e-13
            )


class TestNormInvGauss:
    def setup_method(self):
        np.random.seed(1234)

    def test_cdf_R(self):
        # test pdf and cdf vals against R
        # require("GeneralizedHyperbolic")
        # x_test <- c(-7, -5, 0, 8, 15)
        # r_cdf <- GeneralizedHyperbolic::pnig(x_test, mu = 0, a = 1, b = 0.5)
        # r_pdf <- GeneralizedHyperbolic::dnig(x_test, mu = 0, a = 1, b = 0.5)
        r_cdf = np.array([8.034920282e-07, 2.512671945e-05, 3.186661051e-01,
                          9.988650664e-01, 9.999848769e-01])
        x_test = np.array([-7, -5, 0, 8, 15])
        vals_cdf = stats.norminvgauss.cdf(x_test, a=1, b=0.5)
        assert_allclose(vals_cdf, r_cdf, atol=1e-9)

    def test_pdf_R(self):
        # values from R as defined in test_cdf_R
        r_pdf = np.array([1.359600783e-06, 4.413878805e-05, 4.555014266e-01,
                          7.450485342e-04, 8.917889931e-06])
        x_test = np.array([-7, -5, 0, 8, 15])
        vals_pdf = stats.norminvgauss.pdf(x_test, a=1, b=0.5)
        assert_allclose(vals_pdf, r_pdf, atol=1e-9)

    @pytest.mark.parametrize('x, a, b, sf, rtol',
                             [(-1, 1, 0, 0.8759652211005315, 1e-13),
                              (25, 1, 0, 1.1318690184042579e-13, 1e-4),
                              (1, 5, -1.5, 0.002066711134653577, 1e-12),
                              (10, 5, -1.5, 2.308435233930669e-29, 1e-9)])
    def test_sf_isf_mpmath(self, x, a, b, sf, rtol):
        # The data in this test is based on this code that uses mpmath:
        #
        # -----
        # import mpmath
        #
        # mpmath.mp.dps = 50
        #
        # def pdf(x, a, b):
        #     x = mpmath.mpf(x)
        #     a = mpmath.mpf(a)
        #     b = mpmath.mpf(b)
        #     g = mpmath.sqrt(a**2 - b**2)
        #     t = mpmath.sqrt(1 + x**2)
        #     return (a * mpmath.besselk(1, a*t) * mpmath.exp(g + b*x)
        #             / (mpmath.pi * t))
        #
        # def sf(x, a, b):
        #     return mpmath.quad(lambda x: pdf(x, a, b), [x, mpmath.inf])
        #
        # -----
        #
        # In particular,
        #
        # >>> float(sf(-1, 1, 0))
        # 0.8759652211005315
        # >>> float(sf(25, 1, 0))
        # 1.1318690184042579e-13
        # >>> float(sf(1, 5, -1.5))
        # 0.002066711134653577
        # >>> float(sf(10, 5, -1.5))
        # 2.308435233930669e-29

        s = stats.norminvgauss.sf(x, a, b)
        assert_allclose(s, sf, rtol=rtol)
        i = stats.norminvgauss.isf(sf, a, b)
        assert_allclose(i, x, rtol=rtol)

    def test_sf_isf_mpmath_vectorized(self):
        x = [-1, 25]
        a = [1, 1]
        b = 0
        sf = [0.8759652211005315, 1.1318690184042579e-13]  # see previous test
        s = stats.norminvgauss.sf(x, a, b)
        assert_allclose(s, sf, rtol=1e-13, atol=1e-16)
        i = stats.norminvgauss.isf(sf, a, b)
        # Not perfect, but better than it was. See gh-13338.
        assert_allclose(i, x, rtol=1e-6)

    def test_gh8718(self):
        # Add test that gh-13338 resolved gh-8718
        dst = stats.norminvgauss(1, 0)
        x = np.arange(0, 20, 2)
        sf = dst.sf(x)
        isf = dst.isf(sf)
        assert_allclose(isf, x)

    def test_stats(self):
        a, b = 1, 0.5
        gamma = np.sqrt(a**2 - b**2)
        v_stats = (b / gamma, a**2 / gamma**3, 3.0 * b / (a * np.sqrt(gamma)),
                   3.0 * (1 + 4 * b**2 / a**2) / gamma)
        assert_equal(v_stats, stats.norminvgauss.stats(a, b, moments='mvsk'))

    def test_ppf(self):
        a, b = 1, 0.5
        x_test = np.array([0.001, 0.5, 0.999])
        vals = stats.norminvgauss.ppf(x_test, a, b)
        assert_allclose(x_test, stats.norminvgauss.cdf(vals, a, b))


class TestGeom:
    def setup_method(self):
        np.random.seed(1234)

    def test_rvs(self):
        vals = stats.geom.rvs(0.75, size=(2, 50))
        assert_(numpy.all(vals >= 0))
        assert_(numpy.shape(vals) == (2, 50))
        assert_(vals.dtype.char in typecodes['AllInteger'])
        val = stats.geom.rvs(0.75)
        assert_(isinstance(val, int))
        val = stats.geom(0.75).rvs(3)
        assert_(isinstance(val, numpy.ndarray))
        assert_(val.dtype.char in typecodes['AllInteger'])

    def test_rvs_9313(self):
        # previously, RVS were converted to `np.int32` on some platforms,
        # causing overflow for moderately large integer output (gh-9313).
        # Check that this is resolved to the extent possible w/ `np.int64`.
        rng = np.random.default_rng(649496242618848)
        rvs = stats.geom.rvs(np.exp(-35), size=5, random_state=rng)
        assert rvs.dtype == np.int64
        assert np.all(rvs > np.iinfo(np.int32).max)

    def test_pmf(self):
        vals = stats.geom.pmf([1, 2, 3], 0.5)
        assert_array_almost_equal(vals, [0.5, 0.25, 0.125])

    def test_logpmf(self):
        # regression test for ticket 1793
        vals1 = np.log(stats.geom.pmf([1, 2, 3], 0.5))
        vals2 = stats.geom.logpmf([1, 2, 3], 0.5)
        assert_allclose(vals1, vals2, rtol=1e-15, atol=0)

        # regression test for gh-4028
        val = stats.geom.logpmf(1, 1)
        assert_equal(val, 0.0)

    def test_cdf_sf(self):
        vals = stats.geom.cdf([1, 2, 3], 0.5)
        vals_sf = stats.geom.sf([1, 2, 3], 0.5)
        expected = array([0.5, 0.75, 0.875])
        assert_array_almost_equal(vals, expected)
        assert_array_almost_equal(vals_sf, 1-expected)

    def test_logcdf_logsf(self):
        vals = stats.geom.logcdf([1, 2, 3], 0.5)
        vals_sf = stats.geom.logsf([1, 2, 3], 0.5)
        expected = array([0.5, 0.75, 0.875])
        assert_array_almost_equal(vals, np.log(expected))
        assert_array_almost_equal(vals_sf, np.log1p(-expected))

    def test_ppf(self):
        vals = stats.geom.ppf([0.5, 0.75, 0.875], 0.5)
        expected = array([1.0, 2.0, 3.0])
        assert_array_almost_equal(vals, expected)

    def test_ppf_underflow(self):
        # this should not underflow
        assert_allclose(stats.geom.ppf(1e-20, 1e-20), 1.0, atol=1e-14)


class TestPlanck:
    def setup_method(self):
        np.random.seed(1234)

    def test_sf(self):
        vals = stats.planck.sf([1, 2, 3], 5.)
        expected = array([4.5399929762484854e-05,
                          3.0590232050182579e-07,
                          2.0611536224385579e-09])
        assert_array_almost_equal(vals, expected)

    def test_logsf(self):
        vals = stats.planck.logsf([1000., 2000., 3000.], 1000.)
        expected = array([-1001000., -2001000., -3001000.])
        assert_array_almost_equal(vals, expected)


class TestGennorm:
    def test_laplace(self):
        # test against Laplace (special case for beta=1)
        points = [1, 2, 3]
        pdf1 = stats.gennorm.pdf(points, 1)
        pdf2 = stats.laplace.pdf(points)
        assert_almost_equal(pdf1, pdf2)

    def test_norm(self):
        # test against normal (special case for beta=2)
        points = [1, 2, 3]
        pdf1 = stats.gennorm.pdf(points, 2)
        pdf2 = stats.norm.pdf(points, scale=2**-.5)
        assert_almost_equal(pdf1, pdf2)

    def test_rvs(self):
        np.random.seed(0)
        # 0 < beta < 1
        dist = stats.gennorm(0.5)
        rvs = dist.rvs(size=1000)
        assert stats.kstest(rvs, dist.cdf).pvalue > 0.1
        # beta = 1
        dist = stats.gennorm(1)
        rvs = dist.rvs(size=1000)
        rvs_laplace = stats.laplace.rvs(size=1000)
        assert stats.ks_2samp(rvs, rvs_laplace).pvalue > 0.1
        # beta = 2
        dist = stats.gennorm(2)
        rvs = dist.rvs(size=1000)
        rvs_norm = stats.norm.rvs(scale=1/2**0.5, size=1000)
        assert stats.ks_2samp(rvs, rvs_norm).pvalue > 0.1

    def test_rvs_broadcasting(self):
        np.random.seed(0)
        dist = stats.gennorm([[0.5, 1.], [2., 5.]])
        rvs = dist.rvs(size=[1000, 2, 2])
        assert stats.kstest(rvs[:, 0, 0], stats.gennorm(0.5).cdf)[1] > 0.1
        assert stats.kstest(rvs[:, 0, 1], stats.gennorm(1.0).cdf)[1] > 0.1
        assert stats.kstest(rvs[:, 1, 0], stats.gennorm(2.0).cdf)[1] > 0.1
        assert stats.kstest(rvs[:, 1, 1], stats.gennorm(5.0).cdf)[1] > 0.1


class TestHalfgennorm:
    def test_expon(self):
        # test against exponential (special case for beta=1)
        points = [1, 2, 3]
        pdf1 = stats.halfgennorm.pdf(points, 1)
        pdf2 = stats.expon.pdf(points)
        assert_almost_equal(pdf1, pdf2)

    def test_halfnorm(self):
        # test against half normal (special case for beta=2)
        points = [1, 2, 3]
        pdf1 = stats.halfgennorm.pdf(points, 2)
        pdf2 = stats.halfnorm.pdf(points, scale=2**-.5)
        assert_almost_equal(pdf1, pdf2)

    def test_gennorm(self):
        # test against generalized normal
        points = [1, 2, 3]
        pdf1 = stats.halfgennorm.pdf(points, .497324)
        pdf2 = stats.gennorm.pdf(points, .497324)
        assert_almost_equal(pdf1, 2*pdf2)


class TestLaplaceasymmetric:
    def test_laplace(self):
        # test against Laplace (special case for kappa=1)
        points = np.array([1, 2, 3])
        pdf1 = stats.laplace_asymmetric.pdf(points, 1)
        pdf2 = stats.laplace.pdf(points)
        assert_allclose(pdf1, pdf2)

    def test_asymmetric_laplace_pdf(self):
        # test assymetric Laplace
        points = np.array([1, 2, 3])
        kappa = 2
        kapinv = 1/kappa
        pdf1 = stats.laplace_asymmetric.pdf(points, kappa)
        pdf2 = stats.laplace_asymmetric.pdf(points*(kappa**2), kapinv)
        assert_allclose(pdf1, pdf2)

    def test_asymmetric_laplace_log_10_16(self):
        # test assymetric Laplace
        points = np.array([-np.log(16), np.log(10)])
        kappa = 2
        pdf1 = stats.laplace_asymmetric.pdf(points, kappa)
        cdf1 = stats.laplace_asymmetric.cdf(points, kappa)
        sf1 = stats.laplace_asymmetric.sf(points, kappa)
        pdf2 = np.array([1/10, 1/250])
        cdf2 = np.array([1/5, 1 - 1/500])
        sf2 = np.array([4/5, 1/500])
        ppf1 = stats.laplace_asymmetric.ppf(cdf2, kappa)
        ppf2 = points
        isf1 = stats.laplace_asymmetric.isf(sf2, kappa)
        isf2 = points
        assert_allclose(np.concatenate((pdf1, cdf1, sf1, ppf1, isf1)),
                        np.concatenate((pdf2, cdf2, sf2, ppf2, isf2)))


class TestTruncnorm:
    def setup_method(self):
        np.random.seed(1234)

    def test_ppf_ticket1131(self):
        vals = stats.truncnorm.ppf([-0.5, 0, 1e-4, 0.5, 1-1e-4, 1, 2], -1., 1.,
                                   loc=[3]*7, scale=2)
        expected = np.array([np.nan, 1, 1.00056419, 3, 4.99943581, 5, np.nan])
        assert_array_almost_equal(vals, expected)

    def test_isf_ticket1131(self):
        vals = stats.truncnorm.isf([-0.5, 0, 1e-4, 0.5, 1-1e-4, 1, 2], -1., 1.,
                                   loc=[3]*7, scale=2)
        expected = np.array([np.nan, 5, 4.99943581, 3, 1.00056419, 1, np.nan])
        assert_array_almost_equal(vals, expected)

    def test_gh_2477_small_values(self):
        # Check a case that worked in the original issue.
        low, high = -11, -10
        x = stats.truncnorm.rvs(low, high, 0, 1, size=10)
        assert_(low < x.min() < x.max() < high)
        # Check a case that failed in the original issue.
        low, high = 10, 11
        x = stats.truncnorm.rvs(low, high, 0, 1, size=10)
        assert_(low < x.min() < x.max() < high)

    def test_gh_2477_large_values(self):
        # Check a case that used to fail because of extreme tailness.
        low, high = 100, 101
        x = stats.truncnorm.rvs(low, high, 0, 1, size=10)
        assert_(low <= x.min() <= x.max() <= high), str([low, high, x])

        # Check some additional extreme tails
        low, high = 1000, 1001
        x = stats.truncnorm.rvs(low, high, 0, 1, size=10)
        assert_(low < x.min() < x.max() < high)

        low, high = 10000, 10001
        x = stats.truncnorm.rvs(low, high, 0, 1, size=10)
        assert_(low < x.min() < x.max() < high)

        low, high = -10001, -10000
        x = stats.truncnorm.rvs(low, high, 0, 1, size=10)
        assert_(low < x.min() < x.max() < high)

    def test_gh_9403_nontail_values(self):
        for low, high in [[3, 4], [-4, -3]]:
            xvals = np.array([-np.inf, low, high, np.inf])
            xmid = (high+low)/2.0
            cdfs = stats.truncnorm.cdf(xvals, low, high)
            sfs = stats.truncnorm.sf(xvals, low, high)
            pdfs = stats.truncnorm.pdf(xvals, low, high)
            expected_cdfs = np.array([0, 0, 1, 1])
            expected_sfs = np.array([1.0, 1.0, 0.0, 0.0])
            expected_pdfs = np.array([0, 3.3619772, 0.1015229, 0])
            if low < 0:
                expected_pdfs = np.array([0, 0.1015229, 3.3619772, 0])
            assert_almost_equal(cdfs, expected_cdfs)
            assert_almost_equal(sfs, expected_sfs)
            assert_almost_equal(pdfs, expected_pdfs)
            assert_almost_equal(np.log(expected_pdfs[1]/expected_pdfs[2]),
                                low + 0.5)
            pvals = np.array([0, 0.5, 1.0])
            ppfs = stats.truncnorm.ppf(pvals, low, high)
            expected_ppfs = np.array([low, np.sign(low)*3.1984741, high])
            assert_almost_equal(ppfs, expected_ppfs)

            if low < 0:
                assert_almost_equal(stats.truncnorm.sf(xmid, low, high),
                                    0.8475544278436675)
                assert_almost_equal(stats.truncnorm.cdf(xmid, low, high),
                                    0.1524455721563326)
            else:
                assert_almost_equal(stats.truncnorm.cdf(xmid, low, high),
                                    0.8475544278436675)
                assert_almost_equal(stats.truncnorm.sf(xmid, low, high),
                                    0.1524455721563326)
            pdf = stats.truncnorm.pdf(xmid, low, high)
            assert_almost_equal(np.log(pdf/expected_pdfs[2]), (xmid+0.25)/2)

    def test_gh_9403_medium_tail_values(self):
        for low, high in [[39, 40], [-40, -39]]:
            xvals = np.array([-np.inf, low, high, np.inf])
            xmid = (high+low)/2.0
            cdfs = stats.truncnorm.cdf(xvals, low, high)
            sfs = stats.truncnorm.sf(xvals, low, high)
            pdfs = stats.truncnorm.pdf(xvals, low, high)
            expected_cdfs = np.array([0, 0, 1, 1])
            expected_sfs = np.array([1.0, 1.0, 0.0, 0.0])
            expected_pdfs = np.array([0, 3.90256074e+01, 2.73349092e-16, 0])
            if low < 0:
                expected_pdfs = np.array([0, 2.73349092e-16,
                                          3.90256074e+01, 0])
            assert_almost_equal(cdfs, expected_cdfs)
            assert_almost_equal(sfs, expected_sfs)
            assert_almost_equal(pdfs, expected_pdfs)
            assert_almost_equal(np.log(expected_pdfs[1]/expected_pdfs[2]),
                                low + 0.5)
            pvals = np.array([0, 0.5, 1.0])
            ppfs = stats.truncnorm.ppf(pvals, low, high)
            expected_ppfs = np.array([low, np.sign(low)*39.01775731, high])
            assert_almost_equal(ppfs, expected_ppfs)
            cdfs = stats.truncnorm.cdf(ppfs, low, high)
            assert_almost_equal(cdfs, pvals)

            if low < 0:
                assert_almost_equal(stats.truncnorm.sf(xmid, low, high),
                                    0.9999999970389126)
                assert_almost_equal(stats.truncnorm.cdf(xmid, low, high),
                                    2.961048103554866e-09)
            else:
                assert_almost_equal(stats.truncnorm.cdf(xmid, low, high),
                                    0.9999999970389126)
                assert_almost_equal(stats.truncnorm.sf(xmid, low, high),
                                    2.961048103554866e-09)
            pdf = stats.truncnorm.pdf(xmid, low, high)
            assert_almost_equal(np.log(pdf/expected_pdfs[2]), (xmid+0.25)/2)

            xvals = np.linspace(low, high, 11)
            xvals2 = -xvals[::-1]
            assert_almost_equal(stats.truncnorm.cdf(xvals, low, high),
                                stats.truncnorm.sf(xvals2, -high, -low)[::-1])
            assert_almost_equal(stats.truncnorm.sf(xvals, low, high),
                                stats.truncnorm.cdf(xvals2, -high, -low)[::-1])
            assert_almost_equal(stats.truncnorm.pdf(xvals, low, high),
                                stats.truncnorm.pdf(xvals2, -high, -low)[::-1])

    def _test_moments_one_range(self, a, b, expected, rtol=1e-7):
        m0, v0, s0, k0 = expected[:4]
        m, v, s, k = stats.truncnorm.stats(a, b, moments='mvsk')
        assert_allclose(m, m0)
        assert_allclose(v, v0)
        assert_allclose(s, s0, rtol=rtol)
        assert_allclose(k, k0, rtol=rtol)

    @pytest.mark.xfail_on_32bit("reduced accuracy with 32bit platforms.")
    def test_moments(self):
        # Values validated by changing TRUNCNORM_TAIL_X so as to evaluate
        # using both the _norm_XXX() and _norm_logXXX() functions, and by
        # removing the _stats and _munp methods in truncnorm tp force
        # numerical quadrature.
        # For m,v,s,k expect k to have the largest error as it is
        # constructed from powers of lower moments

        self._test_moments_one_range(-30, 30, [0, 1, 0.0, 0.0])
        self._test_moments_one_range(-10, 10, [0, 1, 0.0, 0.0])
        self._test_moments_one_range(-3, 3, [0.0, 0.9733369246625415,
                                             0.0, -0.1711144363977444])
        self._test_moments_one_range(-2, 2, [0.0, 0.7737413035499232,
                                             0.0, -0.6344632828703505])

        self._test_moments_one_range(0, np.inf, [0.7978845608028654,
                                                 0.3633802276324186,
                                                 0.9952717464311565,
                                                 0.8691773036059725])
        self._test_moments_one_range(-np.inf, 0, [-0.7978845608028654,
                                                  0.3633802276324186,
                                                  -0.9952717464311565,
                                                  0.8691773036059725])

        self._test_moments_one_range(-1, 3, [0.2827861107271540,
                                             0.6161417353578292,
                                             0.5393018494027878,
                                             -0.2058206513527461])
        self._test_moments_one_range(-3, 1, [-0.2827861107271540,
                                             0.6161417353578292,
                                             -0.5393018494027878,
                                             -0.2058206513527461])

        self._test_moments_one_range(-10, -9, [-9.1084562880124764,
                                               0.0114488058210104,
                                               -1.8985607337519652,
                                               5.0733457094223553])
        self._test_moments_one_range(-20, -19, [-19.0523439459766628,
                                                0.0027250730180314,
                                                -1.9838694022629291,
                                                5.8717850028287586],
                                     rtol=1e-5)
        self._test_moments_one_range(-30, -29, [-29.0344012377394698,
                                                0.0011806603928891,
                                                -1.9930304534611458,
                                                5.8854062968996566],
                                     rtol=1e-6)
        self._test_moments_one_range(-40, -39, [-39.0256074199326264,
                                                0.0006548826719649,
                                                -1.9963146354109957,
                                                5.6167758371700494])
        self._test_moments_one_range(39, 40, [39.0256074199326264,
                                              0.0006548826719649,
                                              1.9963146354109957,
                                              5.6167758371700494])

    def test_9902_moments(self):
        m, v = stats.truncnorm.stats(0, np.inf, moments='mv')
        assert_almost_equal(m, 0.79788456)
        assert_almost_equal(v, 0.36338023)

    def test_gh_1489_trac_962_rvs(self):
        # Check the original example.
        low, high = 10, 15
        x = stats.truncnorm.rvs(low, high, 0, 1, size=10)
        assert_(low < x.min() < x.max() < high)

    def test_gh_11299_rvs(self):
        # Arose from investigating gh-11299
        # Test multiple shape parameters simultaneously.
        low = [-10, 10, -np.inf, -5, -np.inf, -np.inf, -45, -45, 40, -10, 40]
        high = [-5, 11, 5, np.inf, 40, -40, 40, -40, 45, np.inf, np.inf]
        x = stats.truncnorm.rvs(low, high, size=(5, len(low)))
        assert np.shape(x) == (5, len(low))
        assert_(np.all(low <= x.min(axis=0)))
        assert_(np.all(x.max(axis=0) <= high))

    def test_rvs_Generator(self):
        # check that rvs can use a Generator
        if hasattr(np.random, "default_rng"):
            stats.truncnorm.rvs(-10, -5, size=5,
                                random_state=np.random.default_rng())


class TestGenLogistic:

    # Expected values computed with mpmath with 50 digits of precision.
    @pytest.mark.parametrize('x, expected', [(-1000, -1499.5945348918917),
                                             (-125, -187.09453489189184),
                                             (0, -1.3274028432916989),
                                             (100, -99.59453489189184),
                                             (1000, -999.5945348918918)])
    def test_logpdf(self, x, expected):
        c = 1.5
        logp = stats.genlogistic.logpdf(x, c)
        assert_allclose(logp, expected, rtol=1e-13)


class TestHypergeom:
    def setup_method(self):
        np.random.seed(1234)

    def test_rvs(self):
        vals = stats.hypergeom.rvs(20, 10, 3, size=(2, 50))
        assert_(numpy.all(vals >= 0) &
                numpy.all(vals <= 3))
        assert_(numpy.shape(vals) == (2, 50))
        assert_(vals.dtype.char in typecodes['AllInteger'])
        val = stats.hypergeom.rvs(20, 3, 10)
        assert_(isinstance(val, int))
        val = stats.hypergeom(20, 3, 10).rvs(3)
        assert_(isinstance(val, numpy.ndarray))
        assert_(val.dtype.char in typecodes['AllInteger'])

    def test_precision(self):
        # comparison number from mpmath
        M = 2500
        n = 50
        N = 500
        tot = M
        good = n
        hgpmf = stats.hypergeom.pmf(2, tot, good, N)
        assert_almost_equal(hgpmf, 0.0010114963068932233, 11)

    def test_args(self):
        # test correct output for corner cases of arguments
        # see gh-2325
        assert_almost_equal(stats.hypergeom.pmf(0, 2, 1, 0), 1.0, 11)
        assert_almost_equal(stats.hypergeom.pmf(1, 2, 1, 0), 0.0, 11)

        assert_almost_equal(stats.hypergeom.pmf(0, 2, 0, 2), 1.0, 11)
        assert_almost_equal(stats.hypergeom.pmf(1, 2, 1, 0), 0.0, 11)

    def test_cdf_above_one(self):
        # for some values of parameters, hypergeom cdf was >1, see gh-2238
        assert_(0 <= stats.hypergeom.cdf(30, 13397950, 4363, 12390) <= 1.0)

    def test_precision2(self):
        # Test hypergeom precision for large numbers.  See #1218.
        # Results compared with those from R.
        oranges = 9.9e4
        pears = 1.1e5
        fruits_eaten = np.array([3, 3.8, 3.9, 4, 4.1, 4.2, 5]) * 1e4
        quantile = 2e4
        res = [stats.hypergeom.sf(quantile, oranges + pears, oranges, eaten)
               for eaten in fruits_eaten]
        expected = np.array([0, 1.904153e-114, 2.752693e-66, 4.931217e-32,
                             8.265601e-11, 0.1237904, 1])
        assert_allclose(res, expected, atol=0, rtol=5e-7)

        # Test with array_like first argument
        quantiles = [1.9e4, 2e4, 2.1e4, 2.15e4]
        res2 = stats.hypergeom.sf(quantiles, oranges + pears, oranges, 4.2e4)
        expected2 = [1, 0.1237904, 6.511452e-34, 3.277667e-69]
        assert_allclose(res2, expected2, atol=0, rtol=5e-7)

    def test_entropy(self):
        # Simple tests of entropy.
        hg = stats.hypergeom(4, 1, 1)
        h = hg.entropy()
        expected_p = np.array([0.75, 0.25])
        expected_h = -np.sum(xlogy(expected_p, expected_p))
        assert_allclose(h, expected_h)

        hg = stats.hypergeom(1, 1, 1)
        h = hg.entropy()
        assert_equal(h, 0.0)

    def test_logsf(self):
        # Test logsf for very large numbers. See issue #4982
        # Results compare with those from R (v3.2.0):
        # phyper(k, n, M-n, N, lower.tail=FALSE, log.p=TRUE)
        # -2239.771

        k = 1e4
        M = 1e7
        n = 1e6
        N = 5e4

        result = stats.hypergeom.logsf(k, M, n, N)
        expected = -2239.771   # From R
        assert_almost_equal(result, expected, decimal=3)

        k = 1
        M = 1600
        n = 600
        N = 300

        result = stats.hypergeom.logsf(k, M, n, N)
        expected = -2.566567e-68   # From R
        assert_almost_equal(result, expected, decimal=15)

    def test_logcdf(self):
        # Test logcdf for very large numbers. See issue #8692
        # Results compare with those from R (v3.3.2):
        # phyper(k, n, M-n, N, lower.tail=TRUE, log.p=TRUE)
        # -5273.335

        k = 1
        M = 1e7
        n = 1e6
        N = 5e4

        result = stats.hypergeom.logcdf(k, M, n, N)
        expected = -5273.335   # From R
        assert_almost_equal(result, expected, decimal=3)

        # Same example as in issue #8692
        k = 40
        M = 1600
        n = 50
        N = 300

        result = stats.hypergeom.logcdf(k, M, n, N)
        expected = -7.565148879229e-23    # From R
        assert_almost_equal(result, expected, decimal=15)

        k = 125
        M = 1600
        n = 250
        N = 500

        result = stats.hypergeom.logcdf(k, M, n, N)
        expected = -4.242688e-12    # From R
        assert_almost_equal(result, expected, decimal=15)

        # test broadcasting robustness based on reviewer
        # concerns in PR 9603; using an array version of
        # the example from issue #8692
        k = np.array([40, 40, 40])
        M = 1600
        n = 50
        N = 300

        result = stats.hypergeom.logcdf(k, M, n, N)
        expected = np.full(3, -7.565148879229e-23)  # filled from R result
        assert_almost_equal(result, expected, decimal=15)


class TestLoggamma:

    # Expected sf values were computed with mpmath. For given x and c,
    #     x = mpmath.mpf(x)
    #     c = mpmath.mpf(c)
    #     sf = mpmath.gammainc(c, mpmath.exp(x), mpmath.inf,
    #                          regularized=True)
    @pytest.mark.parametrize('x, c, sf', [(4, 1.5, 1.6341528919488565e-23),
                                          (6, 100, 8.23836829202024e-74)])
    def test_sf_isf(self, x, c, sf):
        s = stats.loggamma.sf(x, c)
        assert_allclose(s, sf, rtol=1e-12)
        y = stats.loggamma.isf(s, c)
        assert_allclose(y, x, rtol=1e-12)

    def test_logpdf(self):
        # Test logpdf with x=-500, c=2.  ln(gamma(2)) = 0, and
        # exp(-500) ~= 7e-218, which is far smaller than the ULP
        # of c*x=-1000, so logpdf(-500, 2) = c*x - exp(x) - ln(gamma(2))
        # should give -1000.0.
        lp = stats.loggamma.logpdf(-500, 2)
        assert_allclose(lp, -1000.0, rtol=1e-14)

    def test_stats(self):
        # The following precomputed values are from the table in section 2.2
        # of "A Statistical Study of Log-Gamma Distribution", by Ping Shing
        # Chan (thesis, McMaster University, 1993).
        table = np.array([
                # c,    mean,   var,    skew,    exc. kurt.
                0.5, -1.9635, 4.9348, -1.5351, 4.0000,
                1.0, -0.5772, 1.6449, -1.1395, 2.4000,
                12.0, 2.4427, 0.0869, -0.2946, 0.1735,
            ]).reshape(-1, 5)
        for c, mean, var, skew, kurt in table:
            computed = stats.loggamma.stats(c, moments='msvk')
            assert_array_almost_equal(computed, [mean, var, skew, kurt],
                                      decimal=4)


class TestLogistic:
    # gh-6226
    def test_cdf_ppf(self):
        x = np.linspace(-20, 20)
        y = stats.logistic.cdf(x)
        xx = stats.logistic.ppf(y)
        assert_allclose(x, xx)

    def test_sf_isf(self):
        x = np.linspace(-20, 20)
        y = stats.logistic.sf(x)
        xx = stats.logistic.isf(y)
        assert_allclose(x, xx)

    def test_extreme_values(self):
        # p is chosen so that 1 - (1 - p) == p in double precision
        p = 9.992007221626409e-16
        desired = 34.53957599234088
        assert_allclose(stats.logistic.ppf(1 - p), desired)
        assert_allclose(stats.logistic.isf(p), desired)

    def test_logpdf_basic(self):
        logp = stats.logistic.logpdf([-15, 0, 10])
        # Expected values computed with mpmath with 50 digits of precision.
        expected = [-15.000000611804547,
                    -1.3862943611198906,
                    -10.000090797798434]
        assert_allclose(logp, expected, rtol=1e-13)

    def test_logpdf_extreme_values(self):
        logp = stats.logistic.logpdf([800, -800])
        # For such large arguments, logpdf(x) = -abs(x) when computed
        # with 64 bit floating point.
        assert_equal(logp, [-800, -800])

    @pytest.mark.parametrize("loc_rvs,scale_rvs", [np.random.rand(2)])
    def test_fit(self, loc_rvs, scale_rvs):
        data = stats.logistic.rvs(size=100, loc=loc_rvs, scale=scale_rvs)

        # test that result of fit method is the same as optimization
        def func(input, data):
            a, b = input
            n = len(data)
            x1 = np.sum(np.exp((data - a) / b) /
                        (1 + np.exp((data - a) / b))) - n / 2
            x2 = np.sum(((data - a) / b) *
                        ((np.exp((data - a) / b) - 1) /
                         (np.exp((data - a) / b) + 1))) - n
            return x1, x2

        expected_solution = root(func, stats.logistic._fitstart(data), args=(
            data,)).x
        fit_method = stats.logistic.fit(data)

        # other than computational variances, the fit method and the solution
        # to this system of equations are equal
        assert_allclose(fit_method, expected_solution, atol=1e-30)

    @pytest.mark.parametrize("loc_rvs,scale_rvs", [np.random.rand(2)])
    def test_fit_comp_optimizer(self, loc_rvs, scale_rvs):
        data = stats.logistic.rvs(size=100, loc=loc_rvs, scale=scale_rvs)

        # obtain objective function to compare results of the fit methods
        args = [data, (stats.logistic._fitstart(data),)]
        func = stats.logistic._reduce_func(args, {})[1]

        _assert_less_or_close_loglike(stats.logistic, data, func)

    @pytest.mark.parametrize('testlogcdf', [True, False])
    def test_logcdfsf_tails(self, testlogcdf):
        # Test either logcdf or logsf.  By symmetry, we can use the same
        # expected values for both by switching the sign of x for logsf.
        x = np.array([-10000, -800, 17, 50, 500])
        if testlogcdf:
            y = stats.logistic.logcdf(x)
        else:
            y = stats.logistic.logsf(-x)
        # The expected values were computed with mpmath.
        expected = [-10000.0, -800.0, -4.139937633089748e-08,
                    -1.9287498479639178e-22, -7.124576406741286e-218]
        assert_allclose(y, expected, rtol=2e-15)


class TestLogser:
    def setup_method(self):
        np.random.seed(1234)

    def test_rvs(self):
        vals = stats.logser.rvs(0.75, size=(2, 50))
        assert_(numpy.all(vals >= 1))
        assert_(numpy.shape(vals) == (2, 50))
        assert_(vals.dtype.char in typecodes['AllInteger'])
        val = stats.logser.rvs(0.75)
        assert_(isinstance(val, int))
        val = stats.logser(0.75).rvs(3)
        assert_(isinstance(val, numpy.ndarray))
        assert_(val.dtype.char in typecodes['AllInteger'])

    def test_pmf_small_p(self):
        m = stats.logser.pmf(4, 1e-20)
        # The expected value was computed using mpmath:
        #   >>> import mpmath
        #   >>> mpmath.mp.dps = 64
        #   >>> k = 4
        #   >>> p = mpmath.mpf('1e-20')
        #   >>> float(-(p**k)/k/mpmath.log(1-p))
        #   2.5e-61
        # It is also clear from noticing that for very small p,
        # log(1-p) is approximately -p, and the formula becomes
        #    p**(k-1) / k
        assert_allclose(m, 2.5e-61)

    def test_mean_small_p(self):
        m = stats.logser.mean(1e-8)
        # The expected mean was computed using mpmath:
        #   >>> import mpmath
        #   >>> mpmath.dps = 60
        #   >>> p = mpmath.mpf('1e-8')
        #   >>> float(-p / ((1 - p)*mpmath.log(1 - p)))
        #   1.000000005
        assert_allclose(m, 1.000000005)


class TestGumbel_r_l:
    def setup_method(self):
        np.random.seed(1234)

    @pytest.mark.parametrize("dist", [stats.gumbel_r, stats.gumbel_l])
    @pytest.mark.parametrize("loc_rvs,scale_rvs", ([np.random.rand(2)]))
    def test_fit_comp_optimizer(self, dist, loc_rvs, scale_rvs):
        data = dist.rvs(size=100, loc=loc_rvs, scale=scale_rvs)

        # obtain objective function to compare results of the fit methods
        args = [data, (dist._fitstart(data),)]
        func = dist._reduce_func(args, {})[1]

        # test that the gumbel_* fit method is better than super method
        _assert_less_or_close_loglike(dist, data, func)

    @pytest.mark.parametrize("dist, sgn", [(stats.gumbel_r, 1),
                                           (stats.gumbel_l, -1)])
    def test_fit(self, dist, sgn):
        z = sgn*np.array([3, 3, 3, 3, 3, 3, 3, 3.00000001])
        loc, scale = dist.fit(z)
        # The expected values were computed with mpmath with 60 digits
        # of precision.
        assert_allclose(loc, sgn*3.0000000001667906)
        assert_allclose(scale, 1.2495222465145514e-09, rtol=1e-6)


class TestPareto:
    def test_stats(self):
        # Check the stats() method with some simple values. Also check
        # that the calculations do not trigger RuntimeWarnings.
        with warnings.catch_warnings():
            warnings.simplefilter("error", RuntimeWarning)

            m, v, s, k = stats.pareto.stats(0.5, moments='mvsk')
            assert_equal(m, np.inf)
            assert_equal(v, np.inf)
            assert_equal(s, np.nan)
            assert_equal(k, np.nan)

            m, v, s, k = stats.pareto.stats(1.0, moments='mvsk')
            assert_equal(m, np.inf)
            assert_equal(v, np.inf)
            assert_equal(s, np.nan)
            assert_equal(k, np.nan)

            m, v, s, k = stats.pareto.stats(1.5, moments='mvsk')
            assert_equal(m, 3.0)
            assert_equal(v, np.inf)
            assert_equal(s, np.nan)
            assert_equal(k, np.nan)

            m, v, s, k = stats.pareto.stats(2.0, moments='mvsk')
            assert_equal(m, 2.0)
            assert_equal(v, np.inf)
            assert_equal(s, np.nan)
            assert_equal(k, np.nan)

            m, v, s, k = stats.pareto.stats(2.5, moments='mvsk')
            assert_allclose(m, 2.5 / 1.5)
            assert_allclose(v, 2.5 / (1.5*1.5*0.5))
            assert_equal(s, np.nan)
            assert_equal(k, np.nan)

            m, v, s, k = stats.pareto.stats(3.0, moments='mvsk')
            assert_allclose(m, 1.5)
            assert_allclose(v, 0.75)
            assert_equal(s, np.nan)
            assert_equal(k, np.nan)

            m, v, s, k = stats.pareto.stats(3.5, moments='mvsk')
            assert_allclose(m, 3.5 / 2.5)
            assert_allclose(v, 3.5 / (2.5*2.5*1.5))
            assert_allclose(s, (2*4.5/0.5)*np.sqrt(1.5/3.5))
            assert_equal(k, np.nan)

            m, v, s, k = stats.pareto.stats(4.0, moments='mvsk')
            assert_allclose(m, 4.0 / 3.0)
            assert_allclose(v, 4.0 / 18.0)
            assert_allclose(s, 2*(1+4.0)/(4.0-3) * np.sqrt((4.0-2)/4.0))
            assert_equal(k, np.nan)

            m, v, s, k = stats.pareto.stats(4.5, moments='mvsk')
            assert_allclose(m, 4.5 / 3.5)
            assert_allclose(v, 4.5 / (3.5*3.5*2.5))
            assert_allclose(s, (2*5.5/1.5) * np.sqrt(2.5/4.5))
            assert_allclose(k, 6*(4.5**3 + 4.5**2 - 6*4.5 - 2)/(4.5*1.5*0.5))

    def test_sf(self):
        x = 1e9
        b = 2
        scale = 1.5
        p = stats.pareto.sf(x, b, loc=0, scale=scale)
        expected = (scale/x)**b   # 2.25e-18
        assert_allclose(p, expected)

    @pytest.fixture(scope='function')
    def rng(self):
        return np.random.default_rng(1234)

    @pytest.mark.filterwarnings("ignore:invalid value encountered in "
                                "double_scalars")
    @pytest.mark.parametrize("rvs_shape", [1, 2])
    @pytest.mark.parametrize("rvs_loc", [0, 2])
    @pytest.mark.parametrize("rvs_scale", [1, 5])
    def test_fit(self, rvs_shape, rvs_loc, rvs_scale, rng):
        data = stats.pareto.rvs(size=100, b=rvs_shape, scale=rvs_scale,
                                loc=rvs_loc, random_state=rng)

        # shape can still be fixed with multiple names
        shape_mle_analytical1 = stats.pareto.fit(data, floc=0, f0=1.04)[0]
        shape_mle_analytical2 = stats.pareto.fit(data, floc=0, fix_b=1.04)[0]
        shape_mle_analytical3 = stats.pareto.fit(data, floc=0, fb=1.04)[0]
        assert (shape_mle_analytical1 == shape_mle_analytical2 ==
                shape_mle_analytical3 == 1.04)

        # data can be shifted with changes to `loc`
        data = stats.pareto.rvs(size=100, b=rvs_shape, scale=rvs_scale,
                                loc=(rvs_loc + 2), random_state=rng)
        shape_mle_a, loc_mle_a, scale_mle_a = stats.pareto.fit(data, floc=2)
        assert_equal(scale_mle_a + 2, data.min())

        data_shift = data - 2
        ndata = data_shift.shape[0]
        assert_equal(shape_mle_a,
                     ndata / np.sum(np.log(data_shift/data_shift.min())))
        assert_equal(loc_mle_a, 2)

    @pytest.mark.parametrize("rvs_shape", [.1, 2])
    @pytest.mark.parametrize("rvs_loc", [0, 2])
    @pytest.mark.parametrize("rvs_scale", [1, 5])
    @pytest.mark.parametrize('fix_shape, fix_loc, fix_scale',
                             [p for p in product([True, False], repeat=3)
                              if False in p])
<<<<<<< HEAD
    def test_fit_MLE_comp_optimizer(self, rvs_shape, rvs_loc, rvs_scale,
                                    fix_shape, fix_loc, fix_scale, rng):
=======
    @np.errstate(invalid="ignore")
    def test_fit_MLE_comp_optimzer(self, rvs_shape, rvs_loc, rvs_scale,
                                   fix_shape, fix_loc, fix_scale, rng):
>>>>>>> 94297f6c
        data = stats.pareto.rvs(size=100, b=rvs_shape, scale=rvs_scale,
                                loc=rvs_loc, random_state=rng)
        args = [data, (stats.pareto._fitstart(data), )]
        func = stats.pareto._reduce_func(args, {})[1]

        kwds = {}
        if fix_shape:
            kwds['f0'] = rvs_shape
        if fix_loc:
            kwds['floc'] = rvs_loc
        if fix_scale:
            kwds['fscale'] = rvs_scale

        _assert_less_or_close_loglike(stats.pareto, data, func, **kwds)

    @np.errstate(invalid="ignore")
    def test_fit_known_bad_seed(self):
        # Tests a known seed and set of parameters that would produce a result
        # would violate the support of Pareto if the fit method did not check
        # the constraint `fscale + floc < min(data)`.
        shape, location, scale = 1, 0, 1
        data = stats.pareto.rvs(shape, location, scale, size=100,
                                random_state=np.random.default_rng(2535619))
        args = [data, (stats.pareto._fitstart(data), )]
        func = stats.pareto._reduce_func(args, {})[1]
        _assert_less_or_close_loglike(stats.pareto, data, func)

    def test_fit_warnings(self):
        assert_fit_warnings(stats.pareto)
        # `floc` that causes invalid negative data
        assert_raises(FitDataError, stats.pareto.fit, [1, 2, 3], floc=2)
        # `floc` and `fscale` combination causes invalid data
        assert_raises(FitDataError, stats.pareto.fit, [5, 2, 3], floc=1,
                      fscale=3)

    def test_negative_data(self, rng):
        data = stats.pareto.rvs(loc=-130, b=1, size=100, random_state=rng)
        assert_array_less(data, 0)
        # The purpose of this test is to make sure that no runtime warnings are
        # raised for all negative data, not the output of the fit method. Other
        # methods test the output but have to silence warnings from the super
        # method.
        _ = stats.pareto.fit(data)


class TestGenpareto:
    def test_ab(self):
        # c >= 0: a, b = [0, inf]
        for c in [1., 0.]:
            c = np.asarray(c)
            a, b = stats.genpareto._get_support(c)
            assert_equal(a, 0.)
            assert_(np.isposinf(b))

        # c < 0: a=0, b=1/|c|
        c = np.asarray(-2.)
        a, b = stats.genpareto._get_support(c)
        assert_allclose([a, b], [0., 0.5])

    def test_c0(self):
        # with c=0, genpareto reduces to the exponential distribution
        # rv = stats.genpareto(c=0.)
        rv = stats.genpareto(c=0.)
        x = np.linspace(0, 10., 30)
        assert_allclose(rv.pdf(x), stats.expon.pdf(x))
        assert_allclose(rv.cdf(x), stats.expon.cdf(x))
        assert_allclose(rv.sf(x), stats.expon.sf(x))

        q = np.linspace(0., 1., 10)
        assert_allclose(rv.ppf(q), stats.expon.ppf(q))

    def test_cm1(self):
        # with c=-1, genpareto reduces to the uniform distr on [0, 1]
        rv = stats.genpareto(c=-1.)
        x = np.linspace(0, 10., 30)
        assert_allclose(rv.pdf(x), stats.uniform.pdf(x))
        assert_allclose(rv.cdf(x), stats.uniform.cdf(x))
        assert_allclose(rv.sf(x), stats.uniform.sf(x))

        q = np.linspace(0., 1., 10)
        assert_allclose(rv.ppf(q), stats.uniform.ppf(q))

        # logpdf(1., c=-1) should be zero
        assert_allclose(rv.logpdf(1), 0)

    def test_x_inf(self):
        # make sure x=inf is handled gracefully
        rv = stats.genpareto(c=0.1)
        assert_allclose([rv.pdf(np.inf), rv.cdf(np.inf)], [0., 1.])
        assert_(np.isneginf(rv.logpdf(np.inf)))

        rv = stats.genpareto(c=0.)
        assert_allclose([rv.pdf(np.inf), rv.cdf(np.inf)], [0., 1.])
        assert_(np.isneginf(rv.logpdf(np.inf)))

        rv = stats.genpareto(c=-1.)
        assert_allclose([rv.pdf(np.inf), rv.cdf(np.inf)], [0., 1.])
        assert_(np.isneginf(rv.logpdf(np.inf)))

    def test_c_continuity(self):
        # pdf is continuous at c=0, -1
        x = np.linspace(0, 10, 30)
        for c in [0, -1]:
            pdf0 = stats.genpareto.pdf(x, c)
            for dc in [1e-14, -1e-14]:
                pdfc = stats.genpareto.pdf(x, c + dc)
                assert_allclose(pdf0, pdfc, atol=1e-12)

            cdf0 = stats.genpareto.cdf(x, c)
            for dc in [1e-14, 1e-14]:
                cdfc = stats.genpareto.cdf(x, c + dc)
                assert_allclose(cdf0, cdfc, atol=1e-12)

    def test_c_continuity_ppf(self):
        q = np.r_[np.logspace(1e-12, 0.01, base=0.1),
                  np.linspace(0.01, 1, 30, endpoint=False),
                  1. - np.logspace(1e-12, 0.01, base=0.1)]
        for c in [0., -1.]:
            ppf0 = stats.genpareto.ppf(q, c)
            for dc in [1e-14, -1e-14]:
                ppfc = stats.genpareto.ppf(q, c + dc)
                assert_allclose(ppf0, ppfc, atol=1e-12)

    def test_c_continuity_isf(self):
        q = np.r_[np.logspace(1e-12, 0.01, base=0.1),
                  np.linspace(0.01, 1, 30, endpoint=False),
                  1. - np.logspace(1e-12, 0.01, base=0.1)]
        for c in [0., -1.]:
            isf0 = stats.genpareto.isf(q, c)
            for dc in [1e-14, -1e-14]:
                isfc = stats.genpareto.isf(q, c + dc)
                assert_allclose(isf0, isfc, atol=1e-12)

    def test_cdf_ppf_roundtrip(self):
        # this should pass with machine precision. hat tip @pbrod
        q = np.r_[np.logspace(1e-12, 0.01, base=0.1),
                  np.linspace(0.01, 1, 30, endpoint=False),
                  1. - np.logspace(1e-12, 0.01, base=0.1)]
        for c in [1e-8, -1e-18, 1e-15, -1e-15]:
            assert_allclose(stats.genpareto.cdf(stats.genpareto.ppf(q, c), c),
                            q, atol=1e-15)

    def test_logsf(self):
        logp = stats.genpareto.logsf(1e10, .01, 0, 1)
        assert_allclose(logp, -1842.0680753952365)

    # Values in 'expected_stats' are
    # [mean, variance, skewness, excess kurtosis].
    @pytest.mark.parametrize(
        'c, expected_stats',
        [(0, [1, 1, 2, 6]),
         (1/4, [4/3, 32/9, 10/np.sqrt(2), np.nan]),
         (1/9, [9/8, (81/64)*(9/7), (10/9)*np.sqrt(7), 754/45]),
         (-1, [1/2, 1/12, 0, -6/5])])
    def test_stats(self, c, expected_stats):
        result = stats.genpareto.stats(c, moments='mvsk')
        assert_allclose(result, expected_stats, rtol=1e-13, atol=1e-15)

    def test_var(self):
        # Regression test for gh-11168.
        v = stats.genpareto.var(1e-8)
        assert_allclose(v, 1.000000040000001, rtol=1e-13)


class TestPearson3:
    def setup_method(self):
        np.random.seed(1234)

    def test_rvs(self):
        vals = stats.pearson3.rvs(0.1, size=(2, 50))
        assert_(numpy.shape(vals) == (2, 50))
        assert_(vals.dtype.char in typecodes['AllFloat'])
        val = stats.pearson3.rvs(0.5)
        assert_(isinstance(val, float))
        val = stats.pearson3(0.5).rvs(3)
        assert_(isinstance(val, numpy.ndarray))
        assert_(val.dtype.char in typecodes['AllFloat'])
        assert_(len(val) == 3)

    def test_pdf(self):
        vals = stats.pearson3.pdf(2, [0.0, 0.1, 0.2])
        assert_allclose(vals, np.array([0.05399097, 0.05555481, 0.05670246]),
                        atol=1e-6)
        vals = stats.pearson3.pdf(-3, 0.1)
        assert_allclose(vals, np.array([0.00313791]), atol=1e-6)
        vals = stats.pearson3.pdf([-3, -2, -1, 0, 1], 0.1)
        assert_allclose(vals, np.array([0.00313791, 0.05192304, 0.25028092,
                                        0.39885918, 0.23413173]), atol=1e-6)

    def test_cdf(self):
        vals = stats.pearson3.cdf(2, [0.0, 0.1, 0.2])
        assert_allclose(vals, np.array([0.97724987, 0.97462004, 0.97213626]),
                        atol=1e-6)
        vals = stats.pearson3.cdf(-3, 0.1)
        assert_allclose(vals, [0.00082256], atol=1e-6)
        vals = stats.pearson3.cdf([-3, -2, -1, 0, 1], 0.1)
        assert_allclose(vals, [8.22563821e-04, 1.99860448e-02, 1.58550710e-01,
                               5.06649130e-01, 8.41442111e-01], atol=1e-6)

    def test_negative_cdf_bug_11186(self):
        # incorrect CDFs for negative skews in gh-11186; fixed in gh-12640
        # Also check vectorization w/ negative, zero, and positive skews
        skews = [-3, -1, 0, 0.5]
        x_eval = 0.5
        neg_inf = -30  # avoid RuntimeWarning caused by np.log(0)
        cdfs = stats.pearson3.cdf(x_eval, skews)
        int_pdfs = [quad(stats.pearson3(skew).pdf, neg_inf, x_eval)[0]
                    for skew in skews]
        assert_allclose(cdfs, int_pdfs)

    def test_return_array_bug_11746(self):
        # pearson3.moment was returning size 0 or 1 array instead of float
        # The first moment is equal to the loc, which defaults to zero
        moment = stats.pearson3.moment(1, 2)
        assert_equal(moment, 0)
        assert_equal(type(moment), float)

        moment = stats.pearson3.moment(1, 0.000001)
        assert_equal(moment, 0)
        assert_equal(type(moment), float)


class TestKappa4:
    def test_cdf_genpareto(self):
        # h = 1 and k != 0 is generalized Pareto
        x = [0.0, 0.1, 0.2, 0.5]
        h = 1.0
        for k in [-1.9, -1.0, -0.5, -0.2, -0.1, 0.1, 0.2, 0.5, 1.0,
                  1.9]:
            vals = stats.kappa4.cdf(x, h, k)
            # shape parameter is opposite what is expected
            vals_comp = stats.genpareto.cdf(x, -k)
            assert_allclose(vals, vals_comp)

    def test_cdf_genextreme(self):
        # h = 0 and k != 0 is generalized extreme value
        x = np.linspace(-5, 5, 10)
        h = 0.0
        k = np.linspace(-3, 3, 10)
        vals = stats.kappa4.cdf(x, h, k)
        vals_comp = stats.genextreme.cdf(x, k)
        assert_allclose(vals, vals_comp)

    def test_cdf_expon(self):
        # h = 1 and k = 0 is exponential
        x = np.linspace(0, 10, 10)
        h = 1.0
        k = 0.0
        vals = stats.kappa4.cdf(x, h, k)
        vals_comp = stats.expon.cdf(x)
        assert_allclose(vals, vals_comp)

    def test_cdf_gumbel_r(self):
        # h = 0 and k = 0 is gumbel_r
        x = np.linspace(-5, 5, 10)
        h = 0.0
        k = 0.0
        vals = stats.kappa4.cdf(x, h, k)
        vals_comp = stats.gumbel_r.cdf(x)
        assert_allclose(vals, vals_comp)

    def test_cdf_logistic(self):
        # h = -1 and k = 0 is logistic
        x = np.linspace(-5, 5, 10)
        h = -1.0
        k = 0.0
        vals = stats.kappa4.cdf(x, h, k)
        vals_comp = stats.logistic.cdf(x)
        assert_allclose(vals, vals_comp)

    def test_cdf_uniform(self):
        # h = 1 and k = 1 is uniform
        x = np.linspace(-5, 5, 10)
        h = 1.0
        k = 1.0
        vals = stats.kappa4.cdf(x, h, k)
        vals_comp = stats.uniform.cdf(x)
        assert_allclose(vals, vals_comp)

    def test_integers_ctor(self):
        # regression test for gh-7416: _argcheck fails for integer h and k
        # in numpy 1.12
        stats.kappa4(1, 2)


class TestPoisson:
    def setup_method(self):
        np.random.seed(1234)

    def test_pmf_basic(self):
        # Basic case
        ln2 = np.log(2)
        vals = stats.poisson.pmf([0, 1, 2], ln2)
        expected = [0.5, ln2/2, ln2**2/4]
        assert_allclose(vals, expected)

    def test_mu0(self):
        # Edge case: mu=0
        vals = stats.poisson.pmf([0, 1, 2], 0)
        expected = [1, 0, 0]
        assert_array_equal(vals, expected)

        interval = stats.poisson.interval(0.95, 0)
        assert_equal(interval, (0, 0))

    def test_rvs(self):
        vals = stats.poisson.rvs(0.5, size=(2, 50))
        assert_(numpy.all(vals >= 0))
        assert_(numpy.shape(vals) == (2, 50))
        assert_(vals.dtype.char in typecodes['AllInteger'])
        val = stats.poisson.rvs(0.5)
        assert_(isinstance(val, int))
        val = stats.poisson(0.5).rvs(3)
        assert_(isinstance(val, numpy.ndarray))
        assert_(val.dtype.char in typecodes['AllInteger'])

    def test_stats(self):
        mu = 16.0
        result = stats.poisson.stats(mu, moments='mvsk')
        assert_allclose(result, [mu, mu, np.sqrt(1.0/mu), 1.0/mu])

        mu = np.array([0.0, 1.0, 2.0])
        result = stats.poisson.stats(mu, moments='mvsk')
        expected = (mu, mu, [np.inf, 1, 1/np.sqrt(2)], [np.inf, 1, 0.5])
        assert_allclose(result, expected)


class TestKSTwo:
    def setup_method(self):
        np.random.seed(1234)

    def test_cdf(self):
        for n in [1, 2, 3, 10, 100, 1000]:
            # Test x-values:
            #  0, 1/2n, where the cdf should be 0
            #  1/n, where the cdf should be n!/n^n
            #  0.5, where the cdf should match ksone.cdf
            # 1-1/n, where cdf = 1-2/n^n
            # 1, where cdf == 1
            # (E.g. Exact values given by Eqn 1 in Simard / L'Ecuyer)
            x = np.array([0, 0.5/n, 1/n, 0.5, 1-1.0/n, 1])
            v1 = (1.0/n)**n
            lg = scipy.special.gammaln(n+1)
            elg = (np.exp(lg) if v1 != 0 else 0)
            expected = np.array([0, 0, v1 * elg,
                                 1 - 2*stats.ksone.sf(0.5, n),
                                 max(1 - 2*v1, 0.0),
                                 1.0])
            vals_cdf = stats.kstwo.cdf(x, n)
            assert_allclose(vals_cdf, expected)

    def test_sf(self):
        x = np.linspace(0, 1, 11)
        for n in [1, 2, 3, 10, 100, 1000]:
            # Same x values as in test_cdf, and use sf = 1 - cdf
            x = np.array([0, 0.5/n, 1/n, 0.5, 1-1.0/n, 1])
            v1 = (1.0/n)**n
            lg = scipy.special.gammaln(n+1)
            elg = (np.exp(lg) if v1 != 0 else 0)
            expected = np.array([1.0, 1.0,
                                 1 - v1 * elg,
                                 2*stats.ksone.sf(0.5, n),
                                 min(2*v1, 1.0), 0])
            vals_sf = stats.kstwo.sf(x, n)
            assert_allclose(vals_sf, expected)

    def test_cdf_sqrtn(self):
        # For fixed a, cdf(a/sqrt(n), n) -> kstwobign(a) as n->infinity
        # cdf(a/sqrt(n), n) is an increasing function of n (and a)
        # Check that the function is indeed increasing (allowing for some
        # small floating point and algorithm differences.)
        x = np.linspace(0, 2, 11)[1:]
        ns = [50, 100, 200, 400, 1000, 2000]
        for _x in x:
            xn = _x / np.sqrt(ns)
            probs = stats.kstwo.cdf(xn, ns)
            diffs = np.diff(probs)
            assert_array_less(diffs, 1e-8)

    def test_cdf_sf(self):
        x = np.linspace(0, 1, 11)
        for n in [1, 2, 3, 10, 100, 1000]:
            vals_cdf = stats.kstwo.cdf(x, n)
            vals_sf = stats.kstwo.sf(x, n)
            assert_array_almost_equal(vals_cdf, 1 - vals_sf)

    def test_cdf_sf_sqrtn(self):
        x = np.linspace(0, 1, 11)
        for n in [1, 2, 3, 10, 100, 1000]:
            xn = x / np.sqrt(n)
            vals_cdf = stats.kstwo.cdf(xn, n)
            vals_sf = stats.kstwo.sf(xn, n)
            assert_array_almost_equal(vals_cdf, 1 - vals_sf)

    def test_ppf_of_cdf(self):
        x = np.linspace(0, 1, 11)
        for n in [1, 2, 3, 10, 100, 1000]:
            xn = x[x > 0.5/n]
            vals_cdf = stats.kstwo.cdf(xn, n)
            # CDFs close to 1 are better dealt with using the SF
            cond = (0 < vals_cdf) & (vals_cdf < 0.99)
            vals = stats.kstwo.ppf(vals_cdf, n)
            assert_allclose(vals[cond], xn[cond], rtol=1e-4)

    def test_isf_of_sf(self):
        x = np.linspace(0, 1, 11)
        for n in [1, 2, 3, 10, 100, 1000]:
            xn = x[x > 0.5/n]
            vals_isf = stats.kstwo.isf(xn, n)
            cond = (0 < vals_isf) & (vals_isf < 1.0)
            vals = stats.kstwo.sf(vals_isf, n)
            assert_allclose(vals[cond], xn[cond], rtol=1e-4)

    def test_ppf_of_cdf_sqrtn(self):
        x = np.linspace(0, 1, 11)
        for n in [1, 2, 3, 10, 100, 1000]:
            xn = (x / np.sqrt(n))[x > 0.5/n]
            vals_cdf = stats.kstwo.cdf(xn, n)
            cond = (0 < vals_cdf) & (vals_cdf < 1.0)
            vals = stats.kstwo.ppf(vals_cdf, n)
            assert_allclose(vals[cond], xn[cond])

    def test_isf_of_sf_sqrtn(self):
        x = np.linspace(0, 1, 11)
        for n in [1, 2, 3, 10, 100, 1000]:
            xn = (x / np.sqrt(n))[x > 0.5/n]
            vals_sf = stats.kstwo.sf(xn, n)
            # SFs close to 1 are better dealt with using the CDF
            cond = (0 < vals_sf) & (vals_sf < 0.95)
            vals = stats.kstwo.isf(vals_sf, n)
            assert_allclose(vals[cond], xn[cond])

    def test_ppf(self):
        probs = np.linspace(0, 1, 11)[1:]
        for n in [1, 2, 3, 10, 100, 1000]:
            xn = stats.kstwo.ppf(probs, n)
            vals_cdf = stats.kstwo.cdf(xn, n)
            assert_allclose(vals_cdf, probs)

    def test_simard_lecuyer_table1(self):
        # Compute the cdf for values near the mean of the distribution.
        # The mean u ~ log(2)*sqrt(pi/(2n))
        # Compute for x in [u/4, u/3, u/2, u, 2u, 3u]
        # This is the computation of Table 1 of Simard, R., L'Ecuyer, P. (2011)
        #  "Computing the Two-Sided Kolmogorov-Smirnov Distribution".
        # Except that the values below are not from the published table, but
        # were generated using an independent SageMath implementation of
        # Durbin's algorithm (with the exponentiation and scaling of
        # Marsaglia/Tsang/Wang's version) using 500 bit arithmetic.
        # Some of the values in the published table have relative
        # errors greater than 1e-4.
        ns = [10, 50, 100, 200, 500, 1000]
        ratios = np.array([1.0/4, 1.0/3, 1.0/2, 1, 2, 3])
        expected = np.array([
            [1.92155292e-08, 5.72933228e-05, 2.15233226e-02, 6.31566589e-01,
             9.97685592e-01, 9.99999942e-01],
            [2.28096224e-09, 1.99142563e-05, 1.42617934e-02, 5.95345542e-01,
             9.96177701e-01, 9.99998662e-01],
            [1.00201886e-09, 1.32673079e-05, 1.24608594e-02, 5.86163220e-01,
             9.95866877e-01, 9.99998240e-01],
            [4.93313022e-10, 9.52658029e-06, 1.12123138e-02, 5.79486872e-01,
             9.95661824e-01, 9.99997964e-01],
            [2.37049293e-10, 6.85002458e-06, 1.01309221e-02, 5.73427224e-01,
             9.95491207e-01, 9.99997750e-01],
            [1.56990874e-10, 5.71738276e-06, 9.59725430e-03, 5.70322692e-01,
             9.95409545e-01, 9.99997657e-01]
        ])
        for idx, n in enumerate(ns):
            x = ratios * np.log(2) * np.sqrt(np.pi/2/n)
            vals_cdf = stats.kstwo.cdf(x, n)
            assert_allclose(vals_cdf, expected[idx], rtol=1e-5)


class TestZipf:
    def setup_method(self):
        np.random.seed(1234)

    def test_rvs(self):
        vals = stats.zipf.rvs(1.5, size=(2, 50))
        assert_(numpy.all(vals >= 1))
        assert_(numpy.shape(vals) == (2, 50))
        assert_(vals.dtype.char in typecodes['AllInteger'])
        val = stats.zipf.rvs(1.5)
        assert_(isinstance(val, int))
        val = stats.zipf(1.5).rvs(3)
        assert_(isinstance(val, numpy.ndarray))
        assert_(val.dtype.char in typecodes['AllInteger'])

    def test_moments(self):
        # n-th moment is finite iff a > n + 1
        m, v = stats.zipf.stats(a=2.8)
        assert_(np.isfinite(m))
        assert_equal(v, np.inf)

        s, k = stats.zipf.stats(a=4.8, moments='sk')
        assert_(not np.isfinite([s, k]).all())


class TestDLaplace:
    def setup_method(self):
        np.random.seed(1234)

    def test_rvs(self):
        vals = stats.dlaplace.rvs(1.5, size=(2, 50))
        assert_(numpy.shape(vals) == (2, 50))
        assert_(vals.dtype.char in typecodes['AllInteger'])
        val = stats.dlaplace.rvs(1.5)
        assert_(isinstance(val, int))
        val = stats.dlaplace(1.5).rvs(3)
        assert_(isinstance(val, numpy.ndarray))
        assert_(val.dtype.char in typecodes['AllInteger'])
        assert_(stats.dlaplace.rvs(0.8) is not None)

    def test_stats(self):
        # compare the explicit formulas w/ direct summation using pmf
        a = 1.
        dl = stats.dlaplace(a)
        m, v, s, k = dl.stats('mvsk')

        N = 37
        xx = np.arange(-N, N+1)
        pp = dl.pmf(xx)
        m2, m4 = np.sum(pp*xx**2), np.sum(pp*xx**4)
        assert_equal((m, s), (0, 0))
        assert_allclose((v, k), (m2, m4/m2**2 - 3.), atol=1e-14, rtol=1e-8)

    def test_stats2(self):
        a = np.log(2.)
        dl = stats.dlaplace(a)
        m, v, s, k = dl.stats('mvsk')
        assert_equal((m, s), (0., 0.))
        assert_allclose((v, k), (4., 3.25))


class TestInvgauss:
    def setup_method(self):
        np.random.seed(1234)

    @pytest.mark.parametrize("rvs_mu,rvs_loc,rvs_scale",
                             [(2, 0, 1), (np.random.rand(3)*10)])
    def test_fit(self, rvs_mu, rvs_loc, rvs_scale):
        data = stats.invgauss.rvs(size=100, mu=rvs_mu,
                                  loc=rvs_loc, scale=rvs_scale)
        # Analytical MLEs are calculated with formula when `floc` is fixed
        mu, loc, scale = stats.invgauss.fit(data, floc=rvs_loc)

        data = data - rvs_loc
        mu_temp = np.mean(data)
        scale_mle = len(data) / (np.sum(data**(-1) - mu_temp**(-1)))
        mu_mle = mu_temp/scale_mle

        # `mu` and `scale` match analytical formula
        assert_allclose(mu_mle, mu, atol=1e-15, rtol=1e-15)
        assert_allclose(scale_mle, scale, atol=1e-15, rtol=1e-15)
        assert_equal(loc, rvs_loc)
        data = stats.invgauss.rvs(size=100, mu=rvs_mu,
                                  loc=rvs_loc, scale=rvs_scale)
        # fixed parameters are returned
        mu, loc, scale = stats.invgauss.fit(data, floc=rvs_loc - 1,
                                            fscale=rvs_scale + 1)
        assert_equal(rvs_scale + 1, scale)
        assert_equal(rvs_loc - 1, loc)

        # shape can still be fixed with multiple names
        shape_mle1 = stats.invgauss.fit(data, fmu=1.04)[0]
        shape_mle2 = stats.invgauss.fit(data, fix_mu=1.04)[0]
        shape_mle3 = stats.invgauss.fit(data, f0=1.04)[0]
        assert shape_mle1 == shape_mle2 == shape_mle3 == 1.04

    @pytest.mark.parametrize("rvs_mu,rvs_loc,rvs_scale",
                             [(2, 0, 1), (np.random.rand(3)*10)])
    def test_fit_MLE_comp_optimizer(self, rvs_mu, rvs_loc, rvs_scale):
        data = stats.invgauss.rvs(size=100, mu=rvs_mu,
                                  loc=rvs_loc, scale=rvs_scale)

        super_fit = super(type(stats.invgauss), stats.invgauss).fit
        # fitting without `floc` uses superclass fit method
        super_fitted = super_fit(data)
        invgauss_fit = stats.invgauss.fit(data)
        assert_equal(super_fitted, invgauss_fit)

        # fitting with `fmu` is uses superclass fit method
        super_fitted = super_fit(data, floc=0, fmu=2)
        invgauss_fit = stats.invgauss.fit(data, floc=0, fmu=2)
        assert_equal(super_fitted, invgauss_fit)

        # obtain log-likelihood objective function to compare results
        args = [data, (stats.invgauss._fitstart(data), )]
        func = stats.invgauss._reduce_func(args, {})[1]

        # fixed `floc` uses analytical formula and provides better fit than
        # super method
        _assert_less_or_close_loglike(stats.invgauss, data, func, floc=rvs_loc)

        # fixed `floc` not resulting in invalid data < 0 uses analytical
        # formulas and provides a better fit than the super method
        assert np.all((data - (rvs_loc - 1)) > 0)
        _assert_less_or_close_loglike(stats.invgauss, data, func,
                                      floc=rvs_loc - 1)

        # fixed `floc` to an arbitrary number, 0, still provides a better fit
        # than the super method
        _assert_less_or_close_loglike(stats.invgauss, data, func, floc=0)

        # fixed `fscale` to an arbitrary number still provides a better fit
        # than the super method
        _assert_less_or_close_loglike(stats.invgauss, data, func, floc=rvs_loc,
                                      fscale=np.random.rand(1)[0])

    def test_fit_raise_errors(self):
        assert_fit_warnings(stats.invgauss)
        # FitDataError is raised when negative invalid data
        with pytest.raises(FitDataError):
            stats.invgauss.fit([1, 2, 3], floc=2)

    def test_cdf_sf(self):
        # Regression tests for gh-13614.
        # Ground truth from R's statmod library (pinvgauss), e.g.
        # library(statmod)
        # options(digits=15)
        # mu = c(4.17022005e-04, 7.20324493e-03, 1.14374817e-06,
        #        3.02332573e-03, 1.46755891e-03)
        # print(pinvgauss(5, mu, 1))

        # make sure a finite value is returned when mu is very small. see
        # GH-13614
        mu = [4.17022005e-04, 7.20324493e-03, 1.14374817e-06,
              3.02332573e-03, 1.46755891e-03]
        expected = [1, 1, 1, 1, 1]
        actual = stats.invgauss.cdf(0.4, mu=mu)
        assert_equal(expected, actual)

        # test if the function can distinguish small left/right tail
        # probabilities from zero.
        cdf_actual = stats.invgauss.cdf(0.001, mu=1.05)
        assert_allclose(cdf_actual, 4.65246506892667e-219)
        sf_actual = stats.invgauss.sf(110, mu=1.05)
        assert_allclose(sf_actual, 4.12851625944048e-25)

        # test if x does not cause numerical issues when mu is very small
        # and x is close to mu in value.

        # slightly smaller than mu
        actual = stats.invgauss.cdf(0.00009, 0.0001)
        assert_allclose(actual, 2.9458022894924e-26)

        # slightly bigger than mu
        actual = stats.invgauss.cdf(0.000102, 0.0001)
        assert_allclose(actual, 0.976445540507925)

    def test_logcdf_logsf(self):
        # Regression tests for improvements made in gh-13616.
        # Ground truth from R's statmod library (pinvgauss), e.g.
        # library(statmod)
        # options(digits=15)
        # print(pinvgauss(0.001, 1.05, 1, log.p=TRUE, lower.tail=FALSE))

        # test if logcdf and logsf can compute values too small to
        # be represented on the unlogged scale. See: gh-13616
        logcdf = stats.invgauss.logcdf(0.0001, mu=1.05)
        assert_allclose(logcdf, -5003.87872590367)
        logcdf = stats.invgauss.logcdf(110, 1.05)
        assert_allclose(logcdf, -4.12851625944087e-25)
        logsf = stats.invgauss.logsf(0.001, mu=1.05)
        assert_allclose(logsf, -4.65246506892676e-219)
        logsf = stats.invgauss.logsf(110, 1.05)
        assert_allclose(logsf, -56.1467092416426)


class TestLaplace:
    @pytest.mark.parametrize("rvs_loc", [-5, 0, 1, 2])
    @pytest.mark.parametrize("rvs_scale", [1, 2, 3, 10])
    def test_fit(self, rvs_loc, rvs_scale):
        # tests that various inputs follow expected behavior
        # for a variety of `loc` and `scale`.
        data = stats.laplace.rvs(size=100, loc=rvs_loc, scale=rvs_scale)

        # MLE estimates are given by
        loc_mle = np.median(data)
        scale_mle = np.sum(np.abs(data - loc_mle)) / len(data)

        # standard outputs should match analytical MLE formulas
        loc, scale = stats.laplace.fit(data)
        assert_allclose(loc, loc_mle, atol=1e-15, rtol=1e-15)
        assert_allclose(scale, scale_mle, atol=1e-15, rtol=1e-15)

        # fixed parameter should use analytical formula for other
        loc, scale = stats.laplace.fit(data, floc=loc_mle)
        assert_allclose(scale, scale_mle, atol=1e-15, rtol=1e-15)
        loc, scale = stats.laplace.fit(data, fscale=scale_mle)
        assert_allclose(loc, loc_mle)

        # test with non-mle fixed parameter
        # create scale with non-median loc
        loc = rvs_loc * 2
        scale_mle = np.sum(np.abs(data - loc)) / len(data)

        # fixed loc to non median, scale should match
        # scale calculation with modified loc
        loc, scale = stats.laplace.fit(data, floc=loc)
        assert_equal(scale_mle, scale)

        # fixed scale created with non median loc,
        # loc output should still be the data median.
        loc, scale = stats.laplace.fit(data, fscale=scale_mle)
        assert_equal(loc_mle, loc)

        # error raised when both `floc` and `fscale` are fixed
        assert_raises(RuntimeError, stats.laplace.fit, data, floc=loc_mle,
                      fscale=scale_mle)

        # error is raised with non-finite values
        assert_raises(ValueError, stats.laplace.fit, [np.nan])
        assert_raises(ValueError, stats.laplace.fit, [np.inf])

    @pytest.mark.parametrize("rvs_scale,rvs_loc", [(10, -5),
                                                   (5, 10),
                                                   (.2, .5)])
    def test_fit_MLE_comp_optimizer(self, rvs_loc, rvs_scale):
        data = stats.laplace.rvs(size=1000, loc=rvs_loc, scale=rvs_scale)

        # the log-likelihood function for laplace is given by
        def ll(loc, scale, data):
            return -1 * (- (len(data)) * np.log(2*scale) -
                         (1/scale)*np.sum(np.abs(data - loc)))

        # test that the objective function result of the analytical MLEs is
        # less than or equal to that of the numerically optimized estimate
        loc, scale = stats.laplace.fit(data)
        loc_opt, scale_opt = super(type(stats.laplace),
                                   stats.laplace).fit(data)
        ll_mle = ll(loc, scale, data)
        ll_opt = ll(loc_opt, scale_opt, data)
        assert ll_mle < ll_opt or np.allclose(ll_mle, ll_opt,
                                              atol=1e-15, rtol=1e-15)

    def test_fit_simple_non_random_data(self):
        data = np.array([1.0, 1.0, 3.0, 5.0, 8.0, 14.0])
        # with `floc` fixed to 6, scale should be 4.
        loc, scale = stats.laplace.fit(data, floc=6)
        assert_allclose(scale, 4, atol=1e-15, rtol=1e-15)
        # with `fscale` fixed to 6, loc should be 4.
        loc, scale = stats.laplace.fit(data, fscale=6)
        assert_allclose(loc, 4, atol=1e-15, rtol=1e-15)

    def test_sf_cdf_extremes(self):
        # These calculations should not generate warnings.
        x = 1000
        p0 = stats.laplace.cdf(-x)
        # The exact value is smaller than can be represented with
        # 64 bit floating point, so the exected result is 0.
        assert p0 == 0.0
        # The closest 64 bit floating point representation of the
        # exact value is 1.0.
        p1 = stats.laplace.cdf(x)
        assert p1 == 1.0

        p0 = stats.laplace.sf(x)
        # The exact value is smaller than can be represented with
        # 64 bit floating point, so the exected result is 0.
        assert p0 == 0.0
        # The closest 64 bit floating point representation of the
        # exact value is 1.0.
        p1 = stats.laplace.sf(-x)
        assert p1 == 1.0

    def test_sf(self):
        x = 200
        p = stats.laplace.sf(x)
        assert_allclose(p, np.exp(-x)/2, rtol=1e-13)

    def test_isf(self):
        p = 1e-25
        x = stats.laplace.isf(p)
        assert_allclose(x, -np.log(2*p), rtol=1e-13)


class TestPowerlaw(object):
    @pytest.fixture(scope='function')
    def rng(self):
        return np.random.default_rng(1234)

    @pytest.mark.parametrize("rvs_shape", [.1, .5, .75, 1, 2])
    @pytest.mark.parametrize("rvs_loc", [-1, 0, 1])
    @pytest.mark.parametrize("rvs_scale", [.1, 1, 5])
    @pytest.mark.parametrize('fix_shape, fix_loc, fix_scale',
                             [p for p in product([True, False], repeat=3)
                              if False in p])
    def test_fit_MLE_comp_optimizer(self, rvs_shape, rvs_loc, rvs_scale,
                                   fix_shape, fix_loc, fix_scale, rng):
        data = stats.powerlaw.rvs(size=250, a=rvs_shape, loc=rvs_loc,
                                  scale=rvs_scale, random_state=rng)

        args = [data, (stats.powerlaw._fitstart(data), )]
        func = stats.powerlaw._reduce_func(args, {})[1]

        kwds = dict()
        if fix_shape:
            kwds['f0'] = rvs_shape
        if fix_loc:
            kwds['floc'] = np.nextafter(data.min(), -np.inf)
        if fix_scale:
            kwds['fscale'] = rvs_scale
        _assert_less_or_close_loglike(stats.powerlaw, data, func, **kwds)

    def test_problem_case(self):
        # An observed problem with the test method indicated that some fixed
        # scale values could cause bad results, this is now corrected.
        a = 2.50002862645130604506
        location = 0.0
        scale = 35.249023299873095

        data = stats.powerlaw.rvs(a=a, loc=location, scale=scale, size=100,
                                  random_state=np.random.default_rng(5))

        kwds = {'fscale': data.ptp() * 2}
        args = [data, (stats.powerlaw._fitstart(data), )]
        func = stats.powerlaw._reduce_func(args, {})[1]

        _assert_less_or_close_loglike(stats.powerlaw, data, func, **kwds)

    def test_fit_warnings(self):
        assert_fit_warnings(stats.powerlaw)
        # test for error when `fscale + floc <= np.max(data)` is not satisfied
        msg = r" Maximum likelihood estimation with 'powerlaw' requires"
        with assert_raises(FitDataError, match=msg):
            stats.powerlaw.fit([1, 2, 4], floc=0, fscale=3)

        # test for error when `data - floc >= 0`  is not satisfied
        msg = r" Maximum likelihood estimation with 'powerlaw' requires"
        with assert_raises(FitDataError, match=msg):
            stats.powerlaw.fit([1, 2, 4], floc=2)

        # test for fixed location not less than `min(data)`.
        msg = r" Maximum likelihood estimation with 'powerlaw' requires"
        with assert_raises(FitDataError, match=msg):
            stats.powerlaw.fit([1, 2, 4], floc=1)

        # test for when fixed scale is less than or equal to range of data
        msg = r"Negative or zero `fscale` is outside"
        with assert_raises(ValueError, match=msg):
            stats.powerlaw.fit([1, 2, 4], fscale=-3)

        # test for when fixed scale is less than or equal to range of data
        msg = r"`fscale` must be greater than the range of data."
        with assert_raises(ValueError, match=msg):
            stats.powerlaw.fit([1, 2, 4], fscale=3)


class TestInvGamma:
    def test_invgamma_inf_gh_1866(self):
        # invgamma's moments are only finite for a>n
        # specific numbers checked w/ boost 1.54
        with warnings.catch_warnings():
            warnings.simplefilter('error', RuntimeWarning)
            mvsk = stats.invgamma.stats(a=19.31, moments='mvsk')
            expected = [0.05461496450, 0.0001723162534, 1.020362676,
                        2.055616582]
            assert_allclose(mvsk, expected)

            a = [1.1, 3.1, 5.6]
            mvsk = stats.invgamma.stats(a=a, moments='mvsk')
            expected = ([10., 0.476190476, 0.2173913043],       # mmm
                        [np.inf, 0.2061430632, 0.01312749422],  # vvv
                        [np.nan, 41.95235392, 2.919025532],     # sss
                        [np.nan, np.nan, 24.51923076])          # kkk
            for x, y in zip(mvsk, expected):
                assert_almost_equal(x, y)

    def test_cdf_ppf(self):
        # gh-6245
        x = np.logspace(-2.6, 0)
        y = stats.invgamma.cdf(x, 1)
        xx = stats.invgamma.ppf(y, 1)
        assert_allclose(x, xx)

    def test_sf_isf(self):
        # gh-6245
        if sys.maxsize > 2**32:
            x = np.logspace(2, 100)
        else:
            # Invgamme roundtrip on 32-bit systems has relative accuracy
            # ~1e-15 until x=1e+15, and becomes inf above x=1e+18
            x = np.logspace(2, 18)

        y = stats.invgamma.sf(x, 1)
        xx = stats.invgamma.isf(y, 1)
        assert_allclose(x, xx, rtol=1.0)


class TestF:
    def test_endpoints(self):
        # Compute the pdf at the left endpoint dst.a.
        data = [[stats.f, (2, 1), 1.0]]
        for _f, _args, _correct in data:
            ans = _f.pdf(_f.a, *_args)

        ans = [_f.pdf(_f.a, *_args) for _f, _args, _ in data]
        correct = [_correct_ for _f, _args, _correct_ in data]
        assert_array_almost_equal(ans, correct)

    def test_f_moments(self):
        # n-th moment of F distributions is only finite for n < dfd / 2
        m, v, s, k = stats.f.stats(11, 6.5, moments='mvsk')
        assert_(np.isfinite(m))
        assert_(np.isfinite(v))
        assert_(np.isfinite(s))
        assert_(not np.isfinite(k))

    def test_moments_warnings(self):
        # no warnings should be generated for dfd = 2, 4, 6, 8 (div by zero)
        with warnings.catch_warnings():
            warnings.simplefilter('error', RuntimeWarning)
            stats.f.stats(dfn=[11]*4, dfd=[2, 4, 6, 8], moments='mvsk')

    def test_stats_broadcast(self):
        dfn = np.array([[3], [11]])
        dfd = np.array([11, 12])
        m, v, s, k = stats.f.stats(dfn=dfn, dfd=dfd, moments='mvsk')
        m2 = [dfd / (dfd - 2)]*2
        assert_allclose(m, m2)
        v2 = 2 * dfd**2 * (dfn + dfd - 2) / dfn / (dfd - 2)**2 / (dfd - 4)
        assert_allclose(v, v2)
        s2 = ((2*dfn + dfd - 2) * np.sqrt(8*(dfd - 4)) /
              ((dfd - 6) * np.sqrt(dfn*(dfn + dfd - 2))))
        assert_allclose(s, s2)
        k2num = 12 * (dfn * (5*dfd - 22) * (dfn + dfd - 2) +
                      (dfd - 4) * (dfd - 2)**2)
        k2den = dfn * (dfd - 6) * (dfd - 8) * (dfn + dfd - 2)
        k2 = k2num / k2den
        assert_allclose(k, k2)


def test_rvgeneric_std():
    # Regression test for #1191
    assert_array_almost_equal(stats.t.std([5, 6]), [1.29099445, 1.22474487])


def test_moments_t():
    # regression test for #8786
    assert_equal(stats.t.stats(df=1, moments='mvsk'),
                 (np.inf, np.nan, np.nan, np.nan))
    assert_equal(stats.t.stats(df=1.01, moments='mvsk'),
                 (0.0, np.inf, np.nan, np.nan))
    assert_equal(stats.t.stats(df=2, moments='mvsk'),
                 (0.0, np.inf, np.nan, np.nan))
    assert_equal(stats.t.stats(df=2.01, moments='mvsk'),
                 (0.0, 2.01/(2.01-2.0), np.nan, np.inf))
    assert_equal(stats.t.stats(df=3, moments='sk'), (np.nan, np.inf))
    assert_equal(stats.t.stats(df=3.01, moments='sk'), (0.0, np.inf))
    assert_equal(stats.t.stats(df=4, moments='sk'), (0.0, np.inf))
    assert_equal(stats.t.stats(df=4.01, moments='sk'), (0.0, 6.0/(4.01 - 4.0)))


def test_t_entropy():
    df = [1, 2, 25, 100]
    # Expected values were computed with mpmath.
    expected = [2.5310242469692907, 1.9602792291600821,
                1.459327578078393, 1.4289633653182439]
    assert_allclose(stats.t.entropy(df), expected, rtol=1e-13)


@pytest.mark.parametrize("methname", ["pdf", "logpdf", "cdf",
                                      "ppf", "sf", "isf"])
@pytest.mark.parametrize("df_infmask", [[0, 0], [1, 1], [0, 1],
                                        [[0, 1, 0], [1, 1, 1]],
                                        [[1, 0], [0, 1]],
                                        [[0], [1]]])
def test_t_inf_df(methname, df_infmask):
    np.random.seed(0)
    df_infmask = np.asarray(df_infmask, dtype=bool)
    df = np.random.uniform(0, 10, size=df_infmask.shape)
    x = np.random.randn(*df_infmask.shape)
    df[df_infmask] = np.inf
    t_dist = stats.t(df=df, loc=3, scale=1)
    t_dist_ref = stats.t(df=df[~df_infmask], loc=3, scale=1)
    norm_dist = stats.norm(loc=3, scale=1)
    t_meth = getattr(t_dist, methname)
    t_meth_ref = getattr(t_dist_ref, methname)
    norm_meth = getattr(norm_dist, methname)
    res = t_meth(x)
    assert_equal(res[df_infmask], norm_meth(x[df_infmask]))
    assert_equal(res[~df_infmask], t_meth_ref(x[~df_infmask]))


@pytest.mark.parametrize("df_infmask", [[0, 0], [1, 1], [0, 1],
                                        [[0, 1, 0], [1, 1, 1]],
                                        [[1, 0], [0, 1]],
                                        [[0], [1]]])
def test_t_inf_df_stats_entropy(df_infmask):
    np.random.seed(0)
    df_infmask = np.asarray(df_infmask, dtype=bool)
    df = np.random.uniform(0, 10, size=df_infmask.shape)
    df[df_infmask] = np.inf
    res = stats.t.stats(df=df, loc=3, scale=1, moments='mvsk')
    res_ex_inf = stats.norm.stats(loc=3, scale=1, moments='mvsk')
    res_ex_noinf = stats.t.stats(df=df[~df_infmask], loc=3, scale=1,
                                 moments='mvsk')
    for i in range(4):
        assert_equal(res[i][df_infmask], res_ex_inf[i])
        assert_equal(res[i][~df_infmask], res_ex_noinf[i])

    res = stats.t.entropy(df=df, loc=3, scale=1)
    res_ex_inf = stats.norm.entropy(loc=3, scale=1)
    res_ex_noinf = stats.t.entropy(df=df[~df_infmask], loc=3, scale=1)
    assert_equal(res[df_infmask], res_ex_inf)
    assert_equal(res[~df_infmask], res_ex_noinf)


class TestRvDiscrete:
    def setup_method(self):
        np.random.seed(1234)

    def test_rvs(self):
        states = [-1, 0, 1, 2, 3, 4]
        probability = [0.0, 0.3, 0.4, 0.0, 0.3, 0.0]
        samples = 1000
        r = stats.rv_discrete(name='sample', values=(states, probability))
        x = r.rvs(size=samples)
        assert_(isinstance(x, numpy.ndarray))

        for s, p in zip(states, probability):
            assert_(abs(sum(x == s)/float(samples) - p) < 0.05)

        x = r.rvs()
        assert np.issubdtype(type(x), np.integer)

    def test_entropy(self):
        # Basic tests of entropy.
        pvals = np.array([0.25, 0.45, 0.3])
        p = stats.rv_discrete(values=([0, 1, 2], pvals))
        expected_h = -sum(xlogy(pvals, pvals))
        h = p.entropy()
        assert_allclose(h, expected_h)

        p = stats.rv_discrete(values=([0, 1, 2], [1.0, 0, 0]))
        h = p.entropy()
        assert_equal(h, 0.0)

    def test_pmf(self):
        xk = [1, 2, 4]
        pk = [0.5, 0.3, 0.2]
        rv = stats.rv_discrete(values=(xk, pk))

        x = [[1., 4.],
             [3., 2]]
        assert_allclose(rv.pmf(x),
                        [[0.5, 0.2],
                         [0., 0.3]], atol=1e-14)

    def test_cdf(self):
        xk = [1, 2, 4]
        pk = [0.5, 0.3, 0.2]
        rv = stats.rv_discrete(values=(xk, pk))

        x_values = [-2, 1., 1.1, 1.5, 2.0, 3.0, 4, 5]
        expected = [0, 0.5, 0.5, 0.5, 0.8, 0.8, 1, 1]
        assert_allclose(rv.cdf(x_values), expected, atol=1e-14)

        # also check scalar arguments
        assert_allclose([rv.cdf(xx) for xx in x_values],
                        expected, atol=1e-14)

    def test_ppf(self):
        xk = [1, 2, 4]
        pk = [0.5, 0.3, 0.2]
        rv = stats.rv_discrete(values=(xk, pk))

        q_values = [0.1, 0.5, 0.6, 0.8, 0.9, 1.]
        expected = [1, 1, 2, 2, 4, 4]
        assert_allclose(rv.ppf(q_values), expected, atol=1e-14)

        # also check scalar arguments
        assert_allclose([rv.ppf(q) for q in q_values],
                        expected, atol=1e-14)

    def test_cdf_ppf_next(self):
        # copied and special cased from test_discrete_basic
        vals = ([1, 2, 4, 7, 8], [0.1, 0.2, 0.3, 0.3, 0.1])
        rv = stats.rv_discrete(values=vals)

        assert_array_equal(rv.ppf(rv.cdf(rv.xk[:-1]) + 1e-8),
                           rv.xk[1:])

    def test_multidimension(self):
        xk = np.arange(12).reshape((3, 4))
        pk = np.array([[0.1, 0.1, 0.15, 0.05],
                       [0.1, 0.1, 0.05, 0.05],
                       [0.1, 0.1, 0.05, 0.05]])
        rv = stats.rv_discrete(values=(xk, pk))

        assert_allclose(rv.expect(), np.sum(rv.xk * rv.pk), atol=1e-14)

    def test_bad_input(self):
        xk = [1, 2, 3]
        pk = [0.5, 0.5]
        assert_raises(ValueError, stats.rv_discrete, **dict(values=(xk, pk)))

        pk = [1, 2, 3]
        assert_raises(ValueError, stats.rv_discrete, **dict(values=(xk, pk)))

        xk = [1, 2, 3]
        pk = [0.5, 1.2, -0.7]
        assert_raises(ValueError, stats.rv_discrete, **dict(values=(xk, pk)))

        xk = [1, 2, 3, 4, 5]
        pk = [0.3, 0.3, 0.3, 0.3, -0.2]
        assert_raises(ValueError, stats.rv_discrete, **dict(values=(xk, pk)))

    def test_shape_rv_sample(self):
        # tests added for gh-9565

        # mismatch of 2d inputs
        xk, pk = np.arange(4).reshape((2, 2)), np.full((2, 3), 1/6)
        assert_raises(ValueError, stats.rv_discrete, **dict(values=(xk, pk)))

        # same number of elements, but shapes not compatible
        xk, pk = np.arange(6).reshape((3, 2)), np.full((2, 3), 1/6)
        assert_raises(ValueError, stats.rv_discrete, **dict(values=(xk, pk)))

        # same shapes => no error
        xk, pk = np.arange(6).reshape((3, 2)), np.full((3, 2), 1/6)
        assert_equal(stats.rv_discrete(values=(xk, pk)).pmf(0), 1/6)

    def test_expect1(self):
        xk = [1, 2, 4, 6, 7, 11]
        pk = [0.1, 0.2, 0.2, 0.2, 0.2, 0.1]
        rv = stats.rv_discrete(values=(xk, pk))

        assert_allclose(rv.expect(), np.sum(rv.xk * rv.pk), atol=1e-14)

    def test_expect2(self):
        # rv_sample should override _expect. Bug report from
        # https://stackoverflow.com/questions/63199792
        y = [200.0, 300.0, 400.0, 500.0, 600.0, 700.0, 800.0, 900.0, 1000.0,
             1100.0, 1200.0, 1300.0, 1400.0, 1500.0, 1600.0, 1700.0, 1800.0,
             1900.0, 2000.0, 2100.0, 2200.0, 2300.0, 2400.0, 2500.0, 2600.0,
             2700.0, 2800.0, 2900.0, 3000.0, 3100.0, 3200.0, 3300.0, 3400.0,
             3500.0, 3600.0, 3700.0, 3800.0, 3900.0, 4000.0, 4100.0, 4200.0,
             4300.0, 4400.0, 4500.0, 4600.0, 4700.0, 4800.0]

        py = [0.0004, 0.0, 0.0033, 0.006500000000000001, 0.0, 0.0,
              0.004399999999999999, 0.6862, 0.0, 0.0, 0.0,
              0.00019999999999997797, 0.0006000000000000449,
              0.024499999999999966, 0.006400000000000072,
              0.0043999999999999595, 0.019499999999999962,
              0.03770000000000007, 0.01759999999999995, 0.015199999999999991,
              0.018100000000000005, 0.04500000000000004, 0.0025999999999999357,
              0.0, 0.0041000000000001036, 0.005999999999999894,
              0.0042000000000000925, 0.0050000000000000044,
              0.0041999999999999815, 0.0004999999999999449,
              0.009199999999999986, 0.008200000000000096,
              0.0, 0.0, 0.0046999999999999265, 0.0019000000000000128,
              0.0006000000000000449, 0.02510000000000001, 0.0,
              0.007199999999999984, 0.0, 0.012699999999999934, 0.0, 0.0,
              0.008199999999999985, 0.005600000000000049, 0.0]

        rv = stats.rv_discrete(values=(y, py))

        # check the mean
        assert_allclose(rv.expect(), rv.mean(), atol=1e-14)
        assert_allclose(rv.expect(),
                        sum(v * w for v, w in zip(y, py)), atol=1e-14)

        # also check the second moment
        assert_allclose(rv.expect(lambda x: x**2),
                        sum(v**2 * w for v, w in zip(y, py)), atol=1e-14)


class TestSkewCauchy:
    def test_cauchy(self):
        x = np.linspace(-5, 5, 100)
        assert_array_almost_equal(stats.skewcauchy.pdf(x, a=0),
                                  stats.cauchy.pdf(x))
        assert_array_almost_equal(stats.skewcauchy.cdf(x, a=0),
                                  stats.cauchy.cdf(x))
        assert_array_almost_equal(stats.skewcauchy.ppf(x, a=0),
                                  stats.cauchy.ppf(x))

    def test_skewcauchy_R(self):
        # options(digits=16)
        # library(sgt)
        # # lmbda, x contain the values generated for a, x below
        # lmbda <- c(0.0976270078546495, 0.430378732744839, 0.2055267521432877,
        #            0.0897663659937937, -0.15269040132219, 0.2917882261333122,
        #            -0.12482557747462, 0.7835460015641595, 0.9273255210020589,
        #            -0.2331169623484446)
        # x <- c(2.917250380826646, 0.2889491975290444, 0.6804456109393229,
        #        4.25596638292661, -4.289639418021131, -4.1287070029845925,
        #        -4.797816025596743, 3.32619845547938, 2.7815675094985046,
        #        3.700121482468191)
        # pdf = dsgt(x, mu=0, lambda=lambda, sigma=1, q=1/2, mean.cent=FALSE,
        #            var.adj = sqrt(2))
        # cdf = psgt(x, mu=0, lambda=lambda, sigma=1, q=1/2, mean.cent=FALSE,
        #            var.adj = sqrt(2))
        # qsgt(cdf, mu=0, lambda=lambda, sigma=1, q=1/2, mean.cent=FALSE,
        #      var.adj = sqrt(2))

        np.random.seed(0)
        a = np.random.rand(10) * 2 - 1
        x = np.random.rand(10) * 10 - 5
        pdf = [0.039473975217333909, 0.305829714049903223, 0.24140158118994162,
               0.019585772402693054, 0.021436553695989482, 0.00909817103867518,
               0.01658423410016873, 0.071083288030394126, 0.103250045941454524,
               0.013110230778426242]
        cdf = [0.87426677718213752, 0.37556468910780882, 0.59442096496538066,
               0.91304659850890202, 0.09631964100300605, 0.03829624330921733,
               0.08245240578402535, 0.72057062945510386, 0.62826415852515449,
               0.95011308463898292]
        assert_allclose(stats.skewcauchy.pdf(x, a), pdf)
        assert_allclose(stats.skewcauchy.cdf(x, a), cdf)
        assert_allclose(stats.skewcauchy.ppf(cdf, a), x)


class TestSkewNorm:
    def setup_method(self):
        self.rng = check_random_state(1234)

    def test_normal(self):
        # When the skewness is 0 the distribution is normal
        x = np.linspace(-5, 5, 100)
        assert_array_almost_equal(stats.skewnorm.pdf(x, a=0),
                                  stats.norm.pdf(x))

    def test_rvs(self):
        shape = (3, 4, 5)
        x = stats.skewnorm.rvs(a=0.75, size=shape, random_state=self.rng)
        assert_equal(shape, x.shape)

        x = stats.skewnorm.rvs(a=-3, size=shape, random_state=self.rng)
        assert_equal(shape, x.shape)

    def test_moments(self):
        X = stats.skewnorm.rvs(a=4, size=int(1e6), loc=5, scale=2,
                               random_state=self.rng)
        expected = [np.mean(X), np.var(X), stats.skew(X), stats.kurtosis(X)]
        computed = stats.skewnorm.stats(a=4, loc=5, scale=2, moments='mvsk')
        assert_array_almost_equal(computed, expected, decimal=2)

        X = stats.skewnorm.rvs(a=-4, size=int(1e6), loc=5, scale=2,
                               random_state=self.rng)
        expected = [np.mean(X), np.var(X), stats.skew(X), stats.kurtosis(X)]
        computed = stats.skewnorm.stats(a=-4, loc=5, scale=2, moments='mvsk')
        assert_array_almost_equal(computed, expected, decimal=2)

    def test_cdf_large_x(self):
        # Regression test for gh-7746.
        # The x values are large enough that the closest 64 bit floating
        # point representation of the exact CDF is 1.0.
        p = stats.skewnorm.cdf([10, 20, 30], -1)
        assert_allclose(p, np.ones(3), rtol=1e-14)
        p = stats.skewnorm.cdf(25, 2.5)
        assert_allclose(p, 1.0, rtol=1e-14)

    def test_cdf_sf_small_values(self):
        # Triples are [x, a, cdf(x, a)].  These values were computed
        # using CDF[SkewNormDistribution[0, 1, a], x] in Wolfram Alpha.
        cdfvals = [
            [-8, 1, 3.870035046664392611e-31],
            [-4, 2, 8.1298399188811398e-21],
            [-2, 5, 1.55326826787106273e-26],
            [-9, -1, 2.257176811907681295e-19],
            [-10, -4, 1.523970604832105213e-23],
        ]
        for x, a, cdfval in cdfvals:
            p = stats.skewnorm.cdf(x, a)
            assert_allclose(p, cdfval, rtol=1e-8)
            # For the skew normal distribution, sf(-x, -a) = cdf(x, a).
            p = stats.skewnorm.sf(-x, -a)
            assert_allclose(p, cdfval, rtol=1e-8)


class TestExpon:
    def test_zero(self):
        assert_equal(stats.expon.pdf(0), 1)

    def test_tail(self):  # Regression test for ticket 807
        assert_equal(stats.expon.cdf(1e-18), 1e-18)
        assert_equal(stats.expon.isf(stats.expon.sf(40)), 40)

    def test_nan_raises_error(self):
        # see gh-issue 10300
        x = np.array([1.6483, 2.7169, 2.4667, 1.1791, 3.5433, np.nan])
        assert_raises(ValueError, stats.expon.fit, x)

    def test_inf_raises_error(self):
        # see gh-issue 10300
        x = np.array([1.6483, 2.7169, 2.4667, 1.1791, 3.5433, np.inf])
        assert_raises(ValueError, stats.expon.fit, x)


class TestNorm:
    def test_nan_raises_error(self):
        # see gh-issue 10300
        x = np.array([1.6483, 2.7169, 2.4667, 1.1791, 3.5433, np.nan])
        assert_raises(ValueError, stats.norm.fit, x)

    def test_inf_raises_error(self):
        # see gh-issue 10300
        x = np.array([1.6483, 2.7169, 2.4667, 1.1791, 3.5433, np.inf])
        assert_raises(ValueError, stats.norm.fit, x)

    def test_bad_keyword_arg(self):
        x = [1, 2, 3]
        assert_raises(TypeError, stats.norm.fit, x, plate="shrimp")


class TestUniform:
    """gh-10300"""
    def test_nan_raises_error(self):
        # see gh-issue 10300
        x = np.array([1.6483, 2.7169, 2.4667, 1.1791, 3.5433, np.nan])
        assert_raises(ValueError, stats.uniform.fit, x)

    def test_inf_raises_error(self):
        # see gh-issue 10300
        x = np.array([1.6483, 2.7169, 2.4667, 1.1791, 3.5433, np.inf])
        assert_raises(ValueError, stats.uniform.fit, x)


class TestExponNorm:
    def test_moments(self):
        # Some moment test cases based on non-loc/scaled formula
        def get_moms(lam, sig, mu):
            # See wikipedia for these formulae
            #  where it is listed as an exponentially modified gaussian
            opK2 = 1.0 + 1 / (lam*sig)**2
            exp_skew = 2 / (lam * sig)**3 * opK2**(-1.5)
            exp_kurt = 6.0 * (1 + (lam * sig)**2)**(-2)
            return [mu + 1/lam, sig*sig + 1.0/(lam*lam), exp_skew, exp_kurt]

        mu, sig, lam = 0, 1, 1
        K = 1.0 / (lam * sig)
        sts = stats.exponnorm.stats(K, loc=mu, scale=sig, moments='mvsk')
        assert_almost_equal(sts, get_moms(lam, sig, mu))
        mu, sig, lam = -3, 2, 0.1
        K = 1.0 / (lam * sig)
        sts = stats.exponnorm.stats(K, loc=mu, scale=sig, moments='mvsk')
        assert_almost_equal(sts, get_moms(lam, sig, mu))
        mu, sig, lam = 0, 3, 1
        K = 1.0 / (lam * sig)
        sts = stats.exponnorm.stats(K, loc=mu, scale=sig, moments='mvsk')
        assert_almost_equal(sts, get_moms(lam, sig, mu))
        mu, sig, lam = -5, 11, 3.5
        K = 1.0 / (lam * sig)
        sts = stats.exponnorm.stats(K, loc=mu, scale=sig, moments='mvsk')
        assert_almost_equal(sts, get_moms(lam, sig, mu))

    def test_nan_raises_error(self):
        # see gh-issue 10300
        x = np.array([1.6483, 2.7169, 2.4667, 1.1791, 3.5433, np.nan])
        assert_raises(ValueError, stats.exponnorm.fit, x, floc=0, fscale=1)

    def test_inf_raises_error(self):
        # see gh-issue 10300
        x = np.array([1.6483, 2.7169, 2.4667, 1.1791, 3.5433, np.inf])
        assert_raises(ValueError, stats.exponnorm.fit, x, floc=0, fscale=1)

    def test_extremes_x(self):
        # Test for extreme values against overflows
        assert_almost_equal(stats.exponnorm.pdf(-900, 1), 0.0)
        assert_almost_equal(stats.exponnorm.pdf(+900, 1), 0.0)
        assert_almost_equal(stats.exponnorm.pdf(-900, 0.01), 0.0)
        assert_almost_equal(stats.exponnorm.pdf(+900, 0.01), 0.0)

    # Expected values for the PDF were computed with mpmath, with
    # the following function, and with mpmath.mp.dps = 50.
    #
    #   def exponnorm_stdpdf(x, K):
    #       x = mpmath.mpf(x)
    #       K = mpmath.mpf(K)
    #       t1 = mpmath.exp(1/(2*K**2) - x/K)
    #       erfcarg = -(x - 1/K)/mpmath.sqrt(2)
    #       t2 = mpmath.erfc(erfcarg)
    #       return t1 * t2 / (2*K)
    #
    @pytest.mark.parametrize('x, K, expected',
                             [(20, 0.01, 6.90010764753618e-88),
                              (1, 0.01, 0.24438994313247364),
                              (-1, 0.01, 0.23955149623472075),
                              (-20, 0.01, 4.6004708690125477e-88),
                              (10, 1, 7.48518298877006e-05),
                              (10, 10000, 9.990005048283775e-05)])
    def test_std_pdf(self, x, K, expected):
        assert_allclose(stats.exponnorm.pdf(x, K), expected, rtol=5e-12)

    # Expected values for the CDF were computed with mpmath using
    # the following function and with mpmath.mp.dps = 60:
    #
    #   def mp_exponnorm_cdf(x, K, loc=0, scale=1):
    #       x = mpmath.mpf(x)
    #       K = mpmath.mpf(K)
    #       loc = mpmath.mpf(loc)
    #       scale = mpmath.mpf(scale)
    #       z = (x - loc)/scale
    #       return (mpmath.ncdf(z)
    #               - mpmath.exp((1/(2*K) - z)/K)*mpmath.ncdf(z - 1/K))
    #
    @pytest.mark.parametrize('x, K, scale, expected',
                             [[0, 0.01, 1, 0.4960109760186432],
                              [-5, 0.005, 1, 2.7939945412195734e-07],
                              [-1e4, 0.01, 100, 0.0],
                              [-1e4, 0.01, 1000, 6.920401854427357e-24],
                              [5, 0.001, 1, 0.9999997118542392]])
    def test_cdf_small_K(self, x, K, scale, expected):
        p = stats.exponnorm.cdf(x, K, scale=scale)
        if expected == 0.0:
            assert p == 0.0
        else:
            assert_allclose(p, expected, rtol=1e-13)

    # Expected values for the SF were computed with mpmath using
    # the following function and with mpmath.mp.dps = 60:
    #
    #   def mp_exponnorm_sf(x, K, loc=0, scale=1):
    #       x = mpmath.mpf(x)
    #       K = mpmath.mpf(K)
    #       loc = mpmath.mpf(loc)
    #       scale = mpmath.mpf(scale)
    #       z = (x - loc)/scale
    #       return (mpmath.ncdf(-z)
    #               + mpmath.exp((1/(2*K) - z)/K)*mpmath.ncdf(z - 1/K))
    #
    @pytest.mark.parametrize('x, K, scale, expected',
                             [[10, 0.01, 1, 8.474702916146657e-24],
                              [2, 0.005, 1, 0.02302280664231312],
                              [5, 0.005, 0.5, 8.024820681931086e-24],
                              [10, 0.005, 0.5, 3.0603340062892486e-89],
                              [20, 0.005, 0.5, 0.0],
                              [-3, 0.001, 1, 0.9986545205566117]])
    def test_sf_small_K(self, x, K, scale, expected):
        p = stats.exponnorm.sf(x, K, scale=scale)
        if expected == 0.0:
            assert p == 0.0
        else:
            assert_allclose(p, expected, rtol=5e-13)


class TestGenExpon:
    def test_pdf_unity_area(self):
        from scipy.integrate import simps
        # PDF should integrate to one
        p = stats.genexpon.pdf(numpy.arange(0, 10, 0.01), 0.5, 0.5, 2.0)
        assert_almost_equal(simps(p, dx=0.01), 1, 1)

    def test_cdf_bounds(self):
        # CDF should always be positive
        cdf = stats.genexpon.cdf(numpy.arange(0, 10, 0.01), 0.5, 0.5, 2.0)
        assert_(numpy.all((0 <= cdf) & (cdf <= 1)))

    def test_sf_tail(self):
        # Expected value computed with mpmath. This script
        #     import mpmath
        #     mpmath.mp.dps = 80
        #     x = mpmath.mpf('15.0')
        #     a = mpmath.mpf('1.0')
        #     b = mpmath.mpf('2.0')
        #     c = mpmath.mpf('1.5')
        #     print(float(mpmath.exp((-a-b)*x + (b/c)*-mpmath.expm1(-c*x))))
        # prints
        #     1.0859444834514553e-19
        s = stats.genexpon.sf(15, 1, 2, 1.5)
        assert_allclose(s, 1.0859444834514553e-19, rtol=1e-13)


class TestExponpow:
    def test_tail(self):
        assert_almost_equal(stats.exponpow.cdf(1e-10, 2.), 1e-20)
        assert_almost_equal(stats.exponpow.isf(stats.exponpow.sf(5, .8), .8),
                            5)


class TestSkellam:
    def test_pmf(self):
        # comparison to R
        k = numpy.arange(-10, 15)
        mu1, mu2 = 10, 5
        skpmfR = numpy.array(
                   [4.2254582961926893e-005, 1.1404838449648488e-004,
                    2.8979625801752660e-004, 6.9177078182101231e-004,
                    1.5480716105844708e-003, 3.2412274963433889e-003,
                    6.3373707175123292e-003, 1.1552351566696643e-002,
                    1.9606152375042644e-002, 3.0947164083410337e-002,
                    4.5401737566767360e-002, 6.1894328166820688e-002,
                    7.8424609500170578e-002, 9.2418812533573133e-002,
                    1.0139793148019728e-001, 1.0371927988298846e-001,
                    9.9076583077406091e-002, 8.8546660073089561e-002,
                    7.4187842052486810e-002, 5.8392772862200251e-002,
                    4.3268692953013159e-002, 3.0248159818374226e-002,
                    1.9991434305603021e-002, 1.2516877303301180e-002,
                    7.4389876226229707e-003])

        assert_almost_equal(stats.skellam.pmf(k, mu1, mu2), skpmfR, decimal=15)

    def test_cdf(self):
        # comparison to R, only 5 decimals
        k = numpy.arange(-10, 15)
        mu1, mu2 = 10, 5
        skcdfR = numpy.array(
                   [6.4061475386192104e-005, 1.7810985988267694e-004,
                    4.6790611790020336e-004, 1.1596768997212152e-003,
                    2.7077485103056847e-003, 5.9489760066490718e-003,
                    1.2286346724161398e-002, 2.3838698290858034e-002,
                    4.3444850665900668e-002, 7.4392014749310995e-002,
                    1.1979375231607835e-001, 1.8168808048289900e-001,
                    2.6011268998306952e-001, 3.5253150251664261e-001,
                    4.5392943399683988e-001, 5.5764871387982828e-001,
                    6.5672529695723436e-001, 7.4527195703032389e-001,
                    8.1945979908281064e-001, 8.7785257194501087e-001,
                    9.2112126489802404e-001, 9.5136942471639818e-001,
                    9.7136085902200120e-001, 9.8387773632530240e-001,
                    9.9131672394792536e-001])

        assert_almost_equal(stats.skellam.cdf(k, mu1, mu2), skcdfR, decimal=5)


class TestLognorm:
    def test_pdf(self):
        # Regression test for Ticket #1471: avoid nan with 0/0 situation
        # Also make sure there are no warnings at x=0, cf gh-5202
        with warnings.catch_warnings():
            warnings.simplefilter('error', RuntimeWarning)
            pdf = stats.lognorm.pdf([0, 0.5, 1], 1)
            assert_array_almost_equal(pdf, [0.0, 0.62749608, 0.39894228])

    def test_logcdf(self):
        # Regression test for gh-5940: sf et al would underflow too early
        x2, mu, sigma = 201.68, 195, 0.149
        assert_allclose(stats.lognorm.sf(x2-mu, s=sigma),
                        stats.norm.sf(np.log(x2-mu)/sigma))
        assert_allclose(stats.lognorm.logsf(x2-mu, s=sigma),
                        stats.norm.logsf(np.log(x2-mu)/sigma))


class TestBeta:
    def test_logpdf(self):
        # Regression test for Ticket #1326: avoid nan with 0*log(0) situation
        logpdf = stats.beta.logpdf(0, 1, 0.5)
        assert_almost_equal(logpdf, -0.69314718056)
        logpdf = stats.beta.logpdf(0, 0.5, 1)
        assert_almost_equal(logpdf, np.inf)

    def test_logpdf_ticket_1866(self):
        alpha, beta = 267, 1472
        x = np.array([0.2, 0.5, 0.6])
        b = stats.beta(alpha, beta)
        assert_allclose(b.logpdf(x).sum(), -1201.699061824062)
        assert_allclose(b.pdf(x), np.exp(b.logpdf(x)))

    def test_fit_bad_keyword_args(self):
        x = [0.1, 0.5, 0.6]
        assert_raises(TypeError, stats.beta.fit, x, floc=0, fscale=1,
                      plate="shrimp")

    def test_fit_duplicated_fixed_parameter(self):
        # At most one of 'f0', 'fa' or 'fix_a' can be given to the fit method.
        # More than one raises a ValueError.
        x = [0.1, 0.5, 0.6]
        assert_raises(ValueError, stats.beta.fit, x, fa=0.5, fix_a=0.5)

    @pytest.mark.skipif(MACOS_INTEL, reason="Overflow, see gh-14901")
    def test_issue_12635(self):
        # Confirm that Boost's beta distribution resolves gh-12635.
        # Check against R:
        # options(digits=16)
        # p = 0.9999999999997369
        # a = 75.0
        # b = 66334470.0
        # print(qbeta(p, a, b))
        p, a, b = 0.9999999999997369, 75.0, 66334470.0
        assert_allclose(stats.beta.ppf(p, a, b), 2.343620802982393e-06)

    @pytest.mark.skipif(MACOS_INTEL, reason="Overflow, see gh-14901")
    def test_issue_12794(self):
        # Confirm that Boost's beta distribution resolves gh-12794.
        # Check against R.
        # options(digits=16)
        # p = 1e-11
        # count_list = c(10,100,1000)
        # print(qbeta(1-p, count_list + 1, 100000 - count_list))
        inv_R = np.array([0.0004944464889611935,
                          0.0018360586912635726,
                          0.0122663919942518351])
        count_list = np.array([10, 100, 1000])
        p = 1e-11
        inv = stats.beta.isf(p, count_list + 1, 100000 - count_list)
        assert_allclose(inv, inv_R)
        res = stats.beta.sf(inv, count_list + 1, 100000 - count_list)
        assert_allclose(res, p)

    @pytest.mark.skipif(MACOS_INTEL, reason="Overflow, see gh-14901")
    def test_issue_12796(self):
        # Confirm that Boost's beta distribution succeeds in the case
        # of gh-12796
        alpha_2 = 5e-6
        count_ = np.arange(1, 20)
        nobs = 100000
        q, a, b = 1 - alpha_2, count_ + 1, nobs - count_
        inv = stats.beta.ppf(q, a, b)
        res = stats.beta.cdf(inv, a, b)
        assert_allclose(res, 1 - alpha_2)

    def test_endpoints(self):
        # Confirm that boost's beta distribution returns inf at x=1
        # when b<1
        a, b = 1, 0.5
        assert_equal(stats.beta.pdf(1, a, b), np.inf)

        # Confirm that boost's beta distribution returns inf at x=0
        # when a<1
        a, b = 0.2, 3
        assert_equal(stats.beta.pdf(0, a, b), np.inf)

    def test_boost_eval_issue_14606(self):
        q, a, b = 0.995, 1.0e11, 1.0e13
        with pytest.warns(RuntimeWarning):
            stats.beta.ppf(q, a, b)


class TestBetaPrime:
    def test_logpdf(self):
        alpha, beta = 267, 1472
        x = np.array([0.2, 0.5, 0.6])
        b = stats.betaprime(alpha, beta)
        assert_(np.isfinite(b.logpdf(x)).all())
        assert_allclose(b.pdf(x), np.exp(b.logpdf(x)))

    def test_cdf(self):
        # regression test for gh-4030: Implementation of
        # scipy.stats.betaprime.cdf()
        x = stats.betaprime.cdf(0, 0.2, 0.3)
        assert_equal(x, 0.0)

        alpha, beta = 267, 1472
        x = np.array([0.2, 0.5, 0.6])
        cdfs = stats.betaprime.cdf(x, alpha, beta)
        assert_(np.isfinite(cdfs).all())

        # check the new cdf implementation vs generic one:
        gen_cdf = stats.rv_continuous._cdf_single
        cdfs_g = [gen_cdf(stats.betaprime, val, alpha, beta) for val in x]
        assert_allclose(cdfs, cdfs_g, atol=0, rtol=2e-12)


class TestGamma:
    def test_pdf(self):
        # a few test cases to compare with R
        pdf = stats.gamma.pdf(90, 394, scale=1./5)
        assert_almost_equal(pdf, 0.002312341)

        pdf = stats.gamma.pdf(3, 10, scale=1./5)
        assert_almost_equal(pdf, 0.1620358)

    def test_logpdf(self):
        # Regression test for Ticket #1326: cornercase avoid nan with 0*log(0)
        # situation
        logpdf = stats.gamma.logpdf(0, 1)
        assert_almost_equal(logpdf, 0)

    def test_fit_bad_keyword_args(self):
        x = [0.1, 0.5, 0.6]
        assert_raises(TypeError, stats.gamma.fit, x, floc=0, plate="shrimp")

    def test_isf(self):
        # Test cases for when the probability is very small. See gh-13664.
        # The expected values can be checked with mpmath.  With mpmath,
        # the survival function sf(x, k) can be computed as
        #
        #     mpmath.gammainc(k, x, mpmath.inf, regularized=True)
        #
        # Here we have:
        #
        # >>> mpmath.mp.dps = 60
        # >>> float(mpmath.gammainc(1, 39.14394658089878, mpmath.inf,
        # ...                       regularized=True))
        # 9.99999999999999e-18
        # >>> float(mpmath.gammainc(100, 330.6557590436547, mpmath.inf,
        #                           regularized=True))
        # 1.000000000000028e-50
        #
        assert np.isclose(stats.gamma.isf(1e-17, 1),
                          39.14394658089878, atol=1e-14)
        assert np.isclose(stats.gamma.isf(1e-50, 100),
                          330.6557590436547, atol=1e-13)


class TestChi2:
    # regression tests after precision improvements, ticket:1041, not verified
    def test_precision(self):
        assert_almost_equal(stats.chi2.pdf(1000, 1000), 8.919133934753128e-003,
                            decimal=14)
        assert_almost_equal(stats.chi2.pdf(100, 100), 0.028162503162596778,
                            decimal=14)

    def test_ppf(self):
        # Expected values computed with mpmath.
        df = 4.8
        x = stats.chi2.ppf(2e-47, df)
        assert_allclose(x, 1.098472479575179840604902808e-19, rtol=1e-10)
        x = stats.chi2.ppf(0.5, df)
        assert_allclose(x, 4.15231407598589358660093156, rtol=1e-10)

        df = 13
        x = stats.chi2.ppf(2e-77, df)
        assert_allclose(x, 1.0106330688195199050507943e-11, rtol=1e-10)
        x = stats.chi2.ppf(0.1, df)
        assert_allclose(x, 7.041504580095461859307179763, rtol=1e-10)


class TestGumbelL:
    # gh-6228
    def test_cdf_ppf(self):
        x = np.linspace(-100, -4)
        y = stats.gumbel_l.cdf(x)
        xx = stats.gumbel_l.ppf(y)
        assert_allclose(x, xx)

    def test_logcdf_logsf(self):
        x = np.linspace(-100, -4)
        y = stats.gumbel_l.logcdf(x)
        z = stats.gumbel_l.logsf(x)
        u = np.exp(y)
        v = -special.expm1(z)
        assert_allclose(u, v)

    def test_sf_isf(self):
        x = np.linspace(-20, 5)
        y = stats.gumbel_l.sf(x)
        xx = stats.gumbel_l.isf(y)
        assert_allclose(x, xx)

    @pytest.mark.parametrize('loc', [-1, 1])
    def test_fit_fixed_param(self, loc):
        # ensure fixed location is correctly reflected from `gumbel_r.fit`
        # See comments at end of gh-12737.
        data = stats.gumbel_l.rvs(size=100, loc=loc)
        fitted_loc, _ = stats.gumbel_l.fit(data, floc=loc)
        assert_equal(fitted_loc, loc)


class TestGumbelR:

    def test_sf(self):
        # Expected value computed with mpmath:
        #   >>> import mpmath
        #   >>> mpmath.mp.dps = 40
        #   >>> float(mpmath.mp.one - mpmath.exp(-mpmath.exp(-50)))
        #   1.9287498479639178e-22
        assert_allclose(stats.gumbel_r.sf(50), 1.9287498479639178e-22,
                        rtol=1e-14)

    def test_isf(self):
        # Expected value computed with mpmath:
        #   >>> import mpmath
        #   >>> mpmath.mp.dps = 40
        #   >>> float(-mpmath.log(-mpmath.log(mpmath.mp.one - 1e-17)))
        #   39.14394658089878
        assert_allclose(stats.gumbel_r.isf(1e-17), 39.14394658089878,
                        rtol=1e-14)


class TestLevyStable:
    @pytest.fixture
    def nolan_pdf_sample_data(self):
        """Sample data points for pdf computed with Nolan's stablec

        See - http://fs2.american.edu/jpnolan/www/stable/stable.html

        There's a known limitation of Nolan's executable for alpha < 0.2.

        The data table loaded below is generated from Nolan's stablec
        with the following parameter space:

            alpha = 0.1, 0.2, ..., 2.0
            beta = -1.0, -0.9, ..., 1.0
            p = 0.01, 0.05, 0.1, 0.25, 0.35, 0.5,
        and the equivalent for the right tail

        Typically inputs for stablec:

            stablec.exe <<
            1 # pdf
            1 # Nolan S equivalent to S0 in scipy
            .25,2,.25 # alpha
            -1,-1,0 # beta
            -10,10,1 # x
            1,0 # gamma, delta
            2 # output file
        """
        data = np.load(
            Path(__file__).parent /
            'data/levy_stable/stable-Z1-pdf-sample-data.npy'
        )
        data = np.core.records.fromarrays(data.T, names='x,p,alpha,beta,pct')
        return data

    @pytest.fixture
    def nolan_cdf_sample_data(self):
        """Sample data points for cdf computed with Nolan's stablec

        See - http://fs2.american.edu/jpnolan/www/stable/stable.html

        There's a known limitation of Nolan's executable for alpha < 0.2.

        The data table loaded below is generated from Nolan's stablec
        with the following parameter space:

            alpha = 0.1, 0.2, ..., 2.0
            beta = -1.0, -0.9, ..., 1.0
            p = 0.01, 0.05, 0.1, 0.25, 0.35, 0.5,

        and the equivalent for the right tail

        Ideally, Nolan's output for CDF values should match the percentile
        from where they have been sampled from. Even more so as we extract
        percentile x positions from stablec too. However, we note at places
        Nolan's stablec will produce absolute errors in order of 1e-5. We
        compare against his calculations here. In future, once we less
        reliant on Nolan's paper we might switch to comparing directly at
        percentiles (those x values being produced from some alternative
        means).

        Typically inputs for stablec:

            stablec.exe <<
            2 # cdf
            1 # Nolan S equivalent to S0 in scipy
            .25,2,.25 # alpha
            -1,-1,0 # beta
            -10,10,1 # x
            1,0 # gamma, delta
            2 # output file
        """
        data = np.load(
            Path(__file__).parent /
            'data/levy_stable/stable-Z1-cdf-sample-data.npy'
        )
        data = np.core.records.fromarrays(data.T, names='x,p,alpha,beta,pct')
        return data

    @pytest.fixture
    def nolan_loc_scale_sample_data(self):
        """Sample data where loc, scale are different from 0, 1

        Data extracted in similar way to pdf/cdf above using
        Nolan's stablec but set to an arbitrary location scale of
        (2, 3) for various important parameters alpha, beta and for
        parameterisations S0 and S1.
        """
        data = np.load(
            Path(__file__).parent /
            'data/levy_stable/stable-loc-scale-sample-data.npy'
        )
        return data

    @pytest.mark.parametrize(
        "sample_size", [
            pytest.param(50), pytest.param(1500, marks=pytest.mark.slow)
        ]
    )
    @pytest.mark.parametrize("parameterization", ["S0", "S1"])
    @pytest.mark.parametrize(
        "alpha,beta", [(1.0, 0), (1.0, -0.5), (1.5, 0), (1.9, 0.5)]
    )
    @pytest.mark.parametrize("gamma,delta", [(1, 0), (3, 2)])
    def test_rvs(
            self,
            parameterization,
            alpha,
            beta,
            gamma,
            delta,
            sample_size,
    ):
        stats.levy_stable.parameterization = parameterization
        ls = stats.levy_stable(
            alpha=alpha, beta=beta, scale=gamma, loc=delta
        )
        _, p = stats.kstest(
            ls.rvs(size=sample_size, random_state=1234), ls.cdf
        )
        assert p > 0.05

    @pytest.mark.slow
    @pytest.mark.parametrize('beta', [0.5, 1])
    def test_rvs_alpha1(self, beta):
        """Additional test cases for rvs for alpha equal to 1."""
        np.random.seed(987654321)
        alpha = 1.0
        loc = 0.5
        scale = 1.5
        x = stats.levy_stable.rvs(alpha, beta, loc=loc, scale=scale,
                                  size=5000)
        stat, p = stats.kstest(x, 'levy_stable',
                               args=(alpha, beta, loc, scale))
        assert p > 0.01

    def test_fit(self):
        # construct data to have percentiles that match
        # example in McCulloch 1986.
        x = [
            -.05413, -.05413, 0., 0., 0., 0., .00533, .00533, .00533, .00533,
            .00533, .03354, .03354, .03354, .03354, .03354, .05309, .05309,
            .05309, .05309, .05309
        ]
        alpha1, beta1, loc1, scale1 = stats.levy_stable._fitstart(x)
        assert_allclose(alpha1, 1.48, rtol=0, atol=0.01)
        assert_almost_equal(beta1, -.22, 2)
        assert_almost_equal(scale1, 0.01717, 4)
        assert_almost_equal(
            loc1, 0.00233, 2
        )  # to 2 dps due to rounding error in McCulloch86

        # cover alpha=2 scenario
        x2 = x + [.05309, .05309, .05309, .05309, .05309]
        alpha2, beta2, loc2, scale2 = stats.levy_stable._fitstart(x2)
        assert_equal(alpha2, 2)
        assert_equal(beta2, -1)
        assert_almost_equal(scale2, .02503, 4)
        assert_almost_equal(loc2, .03354, 4)

    @pytest.mark.xfail(reason="Unknown problem with fitstart.")
    @pytest.mark.parametrize(
        "alpha,beta,delta,gamma",
        [
            (1.5, 0.4, 2, 3),
            (1.0, 0.4, 2, 3),
        ]
    )
    @pytest.mark.parametrize(
        "parametrization", ["S0", "S1"]
    )
    def test_fit_rvs(self, alpha, beta, delta, gamma, parametrization):
        """Test that fit agrees with rvs for each parametrization."""
        stats.levy_stable.parametrization = parametrization
        data = stats.levy_stable.rvs(
            alpha, beta, loc=delta, scale=gamma, size=10000, random_state=1234
        )
        fit = stats.levy_stable._fitstart(data)
        alpha_obs, beta_obs, delta_obs, gamma_obs = fit
        assert_allclose(
            [alpha, beta, delta, gamma],
            [alpha_obs, beta_obs, delta_obs, gamma_obs],
            rtol=0.01,
        )

    def test_fit_beta_flip(self):
        # Confirm that sign of beta affects loc, not alpha or scale.
        x = np.array([1, 1, 3, 3, 10, 10, 10, 30, 30, 100, 100])
        alpha1, beta1, loc1, scale1 = stats.levy_stable._fitstart(x)
        alpha2, beta2, loc2, scale2 = stats.levy_stable._fitstart(-x)
        assert_equal(beta1, 1)
        assert loc1 != 0
        assert_almost_equal(alpha2, alpha1)
        assert_almost_equal(beta2, -beta1)
        assert_almost_equal(loc2, -loc1)
        assert_almost_equal(scale2, scale1)

    def test_fit_delta_shift(self):
        # Confirm that loc slides up and down if data shifts.
        SHIFT = 1
        x = np.array([1, 1, 3, 3, 10, 10, 10, 30, 30, 100, 100])
        alpha1, beta1, loc1, scale1 = stats.levy_stable._fitstart(-x)
        alpha2, beta2, loc2, scale2 = stats.levy_stable._fitstart(-x + SHIFT)
        assert_almost_equal(alpha2, alpha1)
        assert_almost_equal(beta2, beta1)
        assert_almost_equal(loc2, loc1 + SHIFT)
        assert_almost_equal(scale2, scale1)

    def test_fit_loc_extrap(self):
        # Confirm that loc goes out of sample for alpha close to 1.
        x = [1, 1, 3, 3, 10, 10, 10, 30, 30, 140, 140]
        alpha1, beta1, loc1, scale1 = stats.levy_stable._fitstart(x)
        assert alpha1 < 1, f"Expected alpha < 1, got {alpha1}"
        assert loc1 < min(x), f"Expected loc < {min(x)}, got {loc1}"

        x2 = [1, 1, 3, 3, 10, 10, 10, 30, 30, 130, 130]
        alpha2, beta2, loc2, scale2 = stats.levy_stable._fitstart(x2)
        assert alpha2 > 1, f"Expected alpha > 1, got {alpha2}"
        assert loc2 > max(x2), f"Expected loc > {max(x2)}, got {loc2}"

    @pytest.mark.parametrize(
        "pct_range,alpha_range,beta_range", [
            pytest.param(
                [.01, .5, .99],
                [.1, 1, 2],
                [-1, 0, .8],
            ),
            pytest.param(
                [.01, .05, .5, .95, .99],
                [.1, .5, 1, 1.5, 2],
                [-.9, -.5, 0, .3, .6, 1],
                marks=pytest.mark.slow
            ),
            pytest.param(
                [.01, .05, .1, .25, .35, .5, .65, .75, .9, .95, .99],
                np.linspace(0.1, 2, 20),
                np.linspace(-1, 1, 21),
                marks=pytest.mark.xslow,
            ),
        ]
    )
    def test_pdf_nolan_samples(
            self, nolan_pdf_sample_data, pct_range, alpha_range, beta_range
    ):
        """Test pdf values against Nolan's stablec.exe output"""
        data = nolan_pdf_sample_data

        # some tests break on linux 32 bit
        uname = platform.uname()
        is_linux_32 = uname.system == 'Linux' and uname.machine == 'i686'
        platform_desc = "/".join(
            [uname.system, uname.machine, uname.processor])

        # fmt: off
        # There are a number of cases which fail on some but not all platforms.
        # These are excluded by the filters below. TODO: Rewrite tests so that
        # the now filtered out test cases are still run but marked in pytest as
        # expected to fail.
        tests = [
            [
                'dni', 1e-7, lambda r: (
                    np.isin(r['pct'], pct_range) &
                    np.isin(r['alpha'], alpha_range) &
                    np.isin(r['beta'], beta_range) &
                    ~(
                        (
                            (r['beta'] == 0) &
                            (r['pct'] == 0.5)
                        ) |
                        (
                            (r['beta'] >= 0.9) &
                            (r['alpha'] >= 1.6) &
                            (r['pct'] == 0.5)
                        ) |
                        (
                            (r['alpha'] <= 0.4) &
                            np.isin(r['pct'], [.01, .99])
                        ) |
                        (
                            (r['alpha'] <= 0.3) &
                            np.isin(r['pct'], [.05, .95])
                        ) |
                        (
                            (r['alpha'] <= 0.2) &
                            np.isin(r['pct'], [.1, .9])
                        ) |
                        (
                            (r['alpha'] == 0.1) &
                            np.isin(r['pct'], [.25, .75]) &
                            np.isin(np.abs(r['beta']), [.5, .6, .7])
                        ) |
                        (
                            (r['alpha'] == 0.1) &
                            np.isin(r['pct'], [.5]) &
                            np.isin(np.abs(r['beta']), [.1])
                        ) |
                        (
                            (r['alpha'] == 0.1) &
                            np.isin(r['pct'], [.35, .65]) &
                            np.isin(np.abs(r['beta']), [-.4, -.3, .3, .4, .5])
                        ) |
                        (
                            (r['alpha'] == 0.2) &
                            (r['beta'] == 0.5) &
                            (r['pct'] == 0.25)
                        ) |
                        (
                            (r['alpha'] == 0.2) &
                            (r['beta'] == -0.3) &
                            (r['pct'] == 0.65)
                        ) |
                        (
                            (r['alpha'] == 0.2) &
                            (r['beta'] == 0.3) &
                            (r['pct'] == 0.35)
                        ) |
                        (
                            (r['alpha'] == 1.) &
                            np.isin(r['pct'], [.5]) &
                            np.isin(np.abs(r['beta']), [.1, .2, .3, .4])
                        ) |
                        (
                            (r['alpha'] == 1.) &
                            np.isin(r['pct'], [.35, .65]) &
                            np.isin(np.abs(r['beta']), [.8, .9, 1.])
                        ) |
                        (
                            (r['alpha'] == 1.) &
                            np.isin(r['pct'], [.01, .99]) &
                            np.isin(np.abs(r['beta']), [-.1, .1])
                        ) |
                        # various points ok but too sparse to list
                        (r['alpha'] >= 1.1)
                    )
                )
            ],
            # piecewise generally good accuracy
            [
                'piecewise', 1e-11, lambda r: (
                    np.isin(r['pct'], pct_range) &
                    np.isin(r['alpha'], alpha_range) &
                    np.isin(r['beta'], beta_range) &
                    (r['alpha'] > 0.2) &
                    (r['alpha'] != 1.)
                )
            ],
            # for alpha = 1. for linux 32 bit optimize.bisect
            # has some issues for .01 and .99 percentile
            [
                'piecewise', 1e-11, lambda r: (
                    (r['alpha'] == 1.) &
                    (not is_linux_32) &
                    np.isin(r['pct'], pct_range) &
                    (1. in alpha_range) &
                    np.isin(r['beta'], beta_range)
                )
            ],
            # for small alpha very slightly reduced accuracy
            [
                'piecewise', 5e-11, lambda r: (
                    np.isin(r['pct'], pct_range) &
                    np.isin(r['alpha'], alpha_range) &
                    np.isin(r['beta'], beta_range) &
                    (r['alpha'] <= 0.2)
                )
            ],
            # fft accuracy reduces as alpha decreases
            [
                'fft-simpson', 1e-5, lambda r: (
                    (r['alpha'] >= 1.9) &
                    np.isin(r['pct'], pct_range) &
                    np.isin(r['alpha'], alpha_range) &
                    np.isin(r['beta'], beta_range)
                ),
            ],
            [
                'fft-simpson', 1e-6, lambda r: (
                    np.isin(r['pct'], pct_range) &
                    np.isin(r['alpha'], alpha_range) &
                    np.isin(r['beta'], beta_range) &
                    (r['alpha'] > 1) &
                    (r['alpha'] < 1.9)
                )
            ],
            # fft relative errors for alpha < 1, will raise if enabled
            # ['fft-simpson', 1e-4, lambda r: r['alpha'] == 0.9],
            # ['fft-simpson', 1e-3, lambda r: r['alpha'] == 0.8],
            # ['fft-simpson', 1e-2, lambda r: r['alpha'] == 0.7],
            # ['fft-simpson', 1e-1, lambda r: r['alpha'] == 0.6],
        ]
        # fmt: on
        for ix, (default_method, rtol,
                 filter_func) in enumerate(tests):
            stats.levy_stable.pdf_default_method = default_method
            subdata = data[filter_func(data)
                           ] if filter_func is not None else data
            with suppress_warnings() as sup:
                # occurs in FFT methods only
                sup.record(
                    RuntimeWarning,
                    "Density calculations experimental for FFT method.*"
                )
                p = stats.levy_stable.pdf(
                    subdata['x'],
                    subdata['alpha'],
                    subdata['beta'],
                    scale=1,
                    loc=0
                )
                with np.errstate(over="ignore"):
                    subdata2 = rec_append_fields(
                        subdata,
                        ['calc', 'abserr', 'relerr'],
                        [
                            p,
                            np.abs(p - subdata['p']),
                            np.abs(p - subdata['p']) / np.abs(subdata['p'])
                        ]
                    )
                failures = subdata2[
                  (subdata2['relerr'] >= rtol) |
                  np.isnan(p)
                ]
                assert_allclose(
                    p,
                    subdata['p'],
                    rtol,
                    err_msg="pdf test %s failed with method '%s'"
                            " [platform: %s]\n%s\n%s" %
                    (ix, default_method, platform_desc, failures.dtype.names,
                        failures),
                    verbose=False
                )

    @pytest.mark.parametrize(
        "pct_range,alpha_range,beta_range", [
            pytest.param(
                [.01, .5, .99],
                [.1, 1, 2],
                [-1, 0, .8],
            ),
            pytest.param(
                [.01, .05, .5, .95, .99],
                [.1, .5, 1, 1.5, 2],
                [-.9, -.5, 0, .3, .6, 1],
                marks=pytest.mark.slow
            ),
            pytest.param(
                [.01, .05, .1, .25, .35, .5, .65, .75, .9, .95, .99],
                np.linspace(0.1, 2, 20),
                np.linspace(-1, 1, 21),
                marks=pytest.mark.xslow,
            ),
        ]
    )
    def test_cdf_nolan_samples(
            self, nolan_cdf_sample_data, pct_range, alpha_range, beta_range
    ):
        """ Test cdf values against Nolan's stablec.exe output."""
        data = nolan_cdf_sample_data
        tests = [
            # piecewise generally good accuracy
            [
                'piecewise', 1e-12, lambda r: (
                    np.isin(r['pct'], pct_range) &
                    np.isin(r['alpha'], alpha_range) &
                    np.isin(r['beta'], beta_range) &
                    ~(
                        (
                            (r['alpha'] == 1.) &
                            np.isin(r['beta'], [-0.3, -0.2, -0.1]) &
                            (r['pct'] == 0.01)
                        ) |
                        (
                            (r['alpha'] == 1.) &
                            np.isin(r['beta'], [0.1, 0.2, 0.3]) &
                            (r['pct'] == 0.99)
                        )
                    )
                )
            ],
            # for some points with alpha=1, Nolan's STABLE clearly
            # loses accuracy
            [
                'piecewise', 5e-2, lambda r: (
                    np.isin(r['pct'], pct_range) &
                    np.isin(r['alpha'], alpha_range) &
                    np.isin(r['beta'], beta_range) &
                    (
                        (r['alpha'] == 1.) &
                        np.isin(r['beta'], [-0.3, -0.2, -0.1]) &
                        (r['pct'] == 0.01)
                    ) |
                    (
                        (r['alpha'] == 1.) &
                        np.isin(r['beta'], [0.1, 0.2, 0.3]) &
                        (r['pct'] == 0.99)
                    )
                )
            ],
            # fft accuracy poor, very poor alpha < 1
            [
                'fft-simpson', 1e-5, lambda r: (
                    np.isin(r['pct'], pct_range) &
                    np.isin(r['alpha'], alpha_range) &
                    np.isin(r['beta'], beta_range) &
                    (r['alpha'] > 1.7)
                )
            ],
            [
                'fft-simpson', 1e-4, lambda r: (
                    np.isin(r['pct'], pct_range) &
                    np.isin(r['alpha'], alpha_range) &
                    np.isin(r['beta'], beta_range) &
                    (r['alpha'] > 1.5) &
                    (r['alpha'] <= 1.7)
                )
            ],
            [
                'fft-simpson', 1e-3, lambda r: (
                    np.isin(r['pct'], pct_range) &
                    np.isin(r['alpha'], alpha_range) &
                    np.isin(r['beta'], beta_range) &
                    (r['alpha'] > 1.3) &
                    (r['alpha'] <= 1.5)
                )
            ],
            [
                'fft-simpson', 1e-2, lambda r: (
                    np.isin(r['pct'], pct_range) &
                    np.isin(r['alpha'], alpha_range) &
                    np.isin(r['beta'], beta_range) &
                    (r['alpha'] > 1.0) &
                    (r['alpha'] <= 1.3)
                )
            ],
        ]
        for ix, (default_method, rtol,
                 filter_func) in enumerate(tests):
            stats.levy_stable.cdf_default_method = default_method
            subdata = data[filter_func(data)
                           ] if filter_func is not None else data
            with suppress_warnings() as sup:
                sup.record(
                    RuntimeWarning,
                    'Cumulative density calculations experimental for FFT'
                    + ' method. Use piecewise method instead.*'
                )
                p = stats.levy_stable.cdf(
                    subdata['x'],
                    subdata['alpha'],
                    subdata['beta'],
                    scale=1,
                    loc=0
                )
                with np.errstate(over="ignore"):
                    subdata2 = rec_append_fields(
                        subdata,
                        ['calc', 'abserr', 'relerr'],
                        [
                            p,
                            np.abs(p - subdata['p']),
                            np.abs(p - subdata['p']) / np.abs(subdata['p'])
                        ]
                    )
                failures = subdata2[
                  (subdata2['relerr'] >= rtol) |
                  np.isnan(p)
                ]
                assert_allclose(
                    p,
                    subdata['p'],
                    rtol,
                    err_msg="cdf test %s failed with method '%s'\n%s\n%s" %
                    (ix, default_method, failures.dtype.names, failures),
                    verbose=False
                )

    @pytest.mark.parametrize("param", [0, 1])
    @pytest.mark.parametrize("case", ["pdf", "cdf"])
    def test_location_scale(
            self, nolan_loc_scale_sample_data, param, case
    ):
        """Tests for pdf and cdf where loc, scale are different from 0, 1
        """
        data = nolan_loc_scale_sample_data
        # We only test against piecewise as location/scale transforms
        # are same for other methods.
        stats.levy_stable.cdf_default_method = "piecewise"
        stats.levy_stable.pdf_default_method = "piecewise"

        subdata = data[data["param"] == param]
        stats.levy_stable.parameterization = f"S{param}"

        assert case in ["pdf", "cdf"]
        function = (
            stats.levy_stable.pdf if case == "pdf" else stats.levy_stable.cdf
        )

        v1 = function(
            subdata['x'], subdata['alpha'], subdata['beta'], scale=2, loc=3
        )
        assert_allclose(v1, subdata[case], 1e-5)

    @pytest.mark.parametrize(
        "method,decimal_places",
        [
            ['dni', 4],
            ['piecewise', 4],
        ]
    )
    def test_pdf_alpha_equals_one_beta_non_zero(self, method, decimal_places):
        """ sample points extracted from Tables and Graphs of Stable
        Probability Density Functions - Donald R Holt - 1973 - p 187.
        """
        xs = np.array(
            [0, 0, 0, 0, 1, 1, 1, 1, 2, 2, 2, 2, 3, 3, 3, 3, 4, 4, 4, 4]
        )
        density = np.array(
            [
                .3183, .3096, .2925, .2622, .1591, .1587, .1599, .1635, .0637,
                .0729, .0812, .0955, .0318, .0390, .0458, .0586, .0187, .0236,
                .0285, .0384
            ]
        )
        betas = np.array(
            [
                0, .25, .5, 1, 0, .25, .5, 1, 0, .25, .5, 1, 0, .25, .5, 1, 0,
                .25, .5, 1
            ]
        )
        with np.errstate(all='ignore'), suppress_warnings() as sup:
            sup.filter(
                category=RuntimeWarning,
                message="Density calculation unstable.*"
            )
            stats.levy_stable.pdf_default_method = method
            # stats.levy_stable.fft_grid_spacing = 0.0001
            pdf = stats.levy_stable.pdf(xs, 1, betas, scale=1, loc=0)
            assert_almost_equal(
                pdf, density, decimal_places, method
            )

    @pytest.mark.parametrize(
        "params,expected",
        [
            [(1.48, -.22, 0, 1), (0, np.inf, np.NaN, np.NaN)],
            [(2, .9, 10, 1.5), (10, 4.5, 0, 0)]
        ]
    )
    def test_stats(self, params, expected):
        observed = stats.levy_stable.stats(
            params[0], params[1], loc=params[2], scale=params[3],
            moments='mvsk'
        )
        assert_almost_equal(observed, expected)

    @pytest.mark.parametrize('alpha', [0.25, 0.5, 0.75])
    @pytest.mark.parametrize(
        'function,beta,points,expected',
        [
            (
                stats.levy_stable.cdf,
                1.0,
                np.linspace(-25, 0, 10),
                0.0,
            ),
            (
                stats.levy_stable.pdf,
                1.0,
                np.linspace(-25, 0, 10),
                0.0,
            ),
            (
                stats.levy_stable.cdf,
                -1.0,
                np.linspace(0, 25, 10),
                1.0,
            ),
            (
                stats.levy_stable.pdf,
                -1.0,
                np.linspace(0, 25, 10),
                0.0,
            )
        ]
    )
    def test_distribution_outside_support(
            self, alpha, function, beta, points, expected
    ):
        """Ensure the pdf/cdf routines do not return nan outside support.

        This distribution's support becomes truncated in a few special cases:
            support is [mu, infty) if alpha < 1 and beta = 1
            support is (-infty, mu] if alpha < 1 and beta = -1
        Otherwise, the support is all reals. Here, mu is zero by default.
        """
        assert 0 < alpha < 1
        assert_almost_equal(
            function(points, alpha=alpha, beta=beta),
            np.full(len(points), expected)
        )


class TestArrayArgument:  # test for ticket:992
    def setup_method(self):
        np.random.seed(1234)

    def test_noexception(self):
        rvs = stats.norm.rvs(loc=(np.arange(5)), scale=np.ones(5),
                             size=(10, 5))
        assert_equal(rvs.shape, (10, 5))


class TestDocstring:
    def test_docstrings(self):
        # See ticket #761
        if stats.rayleigh.__doc__ is not None:
            assert_("rayleigh" in stats.rayleigh.__doc__.lower())
        if stats.bernoulli.__doc__ is not None:
            assert_("bernoulli" in stats.bernoulli.__doc__.lower())

    def test_no_name_arg(self):
        # If name is not given, construction shouldn't fail.  See #1508.
        stats.rv_continuous()
        stats.rv_discrete()


def TestArgsreduce():
    a = array([1, 3, 2, 1, 2, 3, 3])
    b, c = argsreduce(a > 1, a, 2)

    assert_array_equal(b, [3, 2, 2, 3, 3])
    assert_array_equal(c, [2, 2, 2, 2, 2])

    b, c = argsreduce(2 > 1, a, 2)
    assert_array_equal(b, a[0])
    assert_array_equal(c, [2])

    b, c = argsreduce(a > 0, a, 2)
    assert_array_equal(b, a)
    assert_array_equal(c, [2] * numpy.size(a))


class TestFitMethod:
    skip = ['ncf', 'ksone', 'kstwo']

    def setup_method(self):
        np.random.seed(1234)

    # skip these b/c deprecated, or only loc and scale arguments
    fitSkipNonFinite = ['expon', 'norm', 'uniform']

    @pytest.mark.parametrize('dist,args', distcont)
    def test_fit_w_non_finite_data_values(self, dist, args):
        """gh-10300"""
        if dist in self.fitSkipNonFinite:
            pytest.skip("%s fit known to fail or deprecated" % dist)
        x = np.array([1.6483, 2.7169, 2.4667, 1.1791, 3.5433, np.nan])
        y = np.array([1.6483, 2.7169, 2.4667, 1.1791, 3.5433, np.inf])
        distfunc = getattr(stats, dist)
        assert_raises(ValueError, distfunc.fit, x, fscale=1)
        assert_raises(ValueError, distfunc.fit, y, fscale=1)

    def test_fix_fit_2args_lognorm(self):
        # Regression test for #1551.
        np.random.seed(12345)
        with np.errstate(all='ignore'):
            x = stats.lognorm.rvs(0.25, 0., 20.0, size=20)
            expected_shape = np.sqrt(((np.log(x) - np.log(20))**2).mean())
            assert_allclose(np.array(stats.lognorm.fit(x, floc=0, fscale=20)),
                            [expected_shape, 0, 20], atol=1e-8)

    def test_fix_fit_norm(self):
        x = np.arange(1, 6)

        loc, scale = stats.norm.fit(x)
        assert_almost_equal(loc, 3)
        assert_almost_equal(scale, np.sqrt(2))

        loc, scale = stats.norm.fit(x, floc=2)
        assert_equal(loc, 2)
        assert_equal(scale, np.sqrt(3))

        loc, scale = stats.norm.fit(x, fscale=2)
        assert_almost_equal(loc, 3)
        assert_equal(scale, 2)

    def test_fix_fit_gamma(self):
        x = np.arange(1, 6)
        meanlog = np.log(x).mean()

        # A basic test of gamma.fit with floc=0.
        floc = 0
        a, loc, scale = stats.gamma.fit(x, floc=floc)
        s = np.log(x.mean()) - meanlog
        assert_almost_equal(np.log(a) - special.digamma(a), s, decimal=5)
        assert_equal(loc, floc)
        assert_almost_equal(scale, x.mean()/a, decimal=8)

        # Regression tests for gh-2514.
        # The problem was that if `floc=0` was given, any other fixed
        # parameters were ignored.
        f0 = 1
        floc = 0
        a, loc, scale = stats.gamma.fit(x, f0=f0, floc=floc)
        assert_equal(a, f0)
        assert_equal(loc, floc)
        assert_almost_equal(scale, x.mean()/a, decimal=8)

        f0 = 2
        floc = 0
        a, loc, scale = stats.gamma.fit(x, f0=f0, floc=floc)
        assert_equal(a, f0)
        assert_equal(loc, floc)
        assert_almost_equal(scale, x.mean()/a, decimal=8)

        # loc and scale fixed.
        floc = 0
        fscale = 2
        a, loc, scale = stats.gamma.fit(x, floc=floc, fscale=fscale)
        assert_equal(loc, floc)
        assert_equal(scale, fscale)
        c = meanlog - np.log(fscale)
        assert_almost_equal(special.digamma(a), c)

    def test_fix_fit_beta(self):
        # Test beta.fit when both floc and fscale are given.

        def mlefunc(a, b, x):
            # Zeros of this function are critical points of
            # the maximum likelihood function.
            n = len(x)
            s1 = np.log(x).sum()
            s2 = np.log(1-x).sum()
            psiab = special.psi(a + b)
            func = [s1 - n * (-psiab + special.psi(a)),
                    s2 - n * (-psiab + special.psi(b))]
            return func

        # Basic test with floc and fscale given.
        x = np.array([0.125, 0.25, 0.5])
        a, b, loc, scale = stats.beta.fit(x, floc=0, fscale=1)
        assert_equal(loc, 0)
        assert_equal(scale, 1)
        assert_allclose(mlefunc(a, b, x), [0, 0], atol=1e-6)

        # Basic test with f0, floc and fscale given.
        # This is also a regression test for gh-2514.
        x = np.array([0.125, 0.25, 0.5])
        a, b, loc, scale = stats.beta.fit(x, f0=2, floc=0, fscale=1)
        assert_equal(a, 2)
        assert_equal(loc, 0)
        assert_equal(scale, 1)
        da, db = mlefunc(a, b, x)
        assert_allclose(db, 0, atol=1e-5)

        # Same floc and fscale values as above, but reverse the data
        # and fix b (f1).
        x2 = 1 - x
        a2, b2, loc2, scale2 = stats.beta.fit(x2, f1=2, floc=0, fscale=1)
        assert_equal(b2, 2)
        assert_equal(loc2, 0)
        assert_equal(scale2, 1)
        da, db = mlefunc(a2, b2, x2)
        assert_allclose(da, 0, atol=1e-5)
        # a2 of this test should equal b from above.
        assert_almost_equal(a2, b)

        # Check for detection of data out of bounds when floc and fscale
        # are given.
        assert_raises(ValueError, stats.beta.fit, x, floc=0.5, fscale=1)
        y = np.array([0, .5, 1])
        assert_raises(ValueError, stats.beta.fit, y, floc=0, fscale=1)
        assert_raises(ValueError, stats.beta.fit, y, floc=0, fscale=1, f0=2)
        assert_raises(ValueError, stats.beta.fit, y, floc=0, fscale=1, f1=2)

        # Check that attempting to fix all the parameters raises a ValueError.
        assert_raises(ValueError, stats.beta.fit, y, f0=0, f1=1,
                      floc=2, fscale=3)

    def test_expon_fit(self):
        x = np.array([2, 2, 4, 4, 4, 4, 4, 8])

        loc, scale = stats.expon.fit(x)
        assert_equal(loc, 2)    # x.min()
        assert_equal(scale, 2)  # x.mean() - x.min()

        loc, scale = stats.expon.fit(x, fscale=3)
        assert_equal(loc, 2)    # x.min()
        assert_equal(scale, 3)  # fscale

        loc, scale = stats.expon.fit(x, floc=0)
        assert_equal(loc, 0)    # floc
        assert_equal(scale, 4)  # x.mean() - loc

    def test_lognorm_fit(self):
        x = np.array([1.5, 3, 10, 15, 23, 59])
        lnxm1 = np.log(x - 1)

        shape, loc, scale = stats.lognorm.fit(x, floc=1)
        assert_allclose(shape, lnxm1.std(), rtol=1e-12)
        assert_equal(loc, 1)
        assert_allclose(scale, np.exp(lnxm1.mean()), rtol=1e-12)

        shape, loc, scale = stats.lognorm.fit(x, floc=1, fscale=6)
        assert_allclose(shape, np.sqrt(((lnxm1 - np.log(6))**2).mean()),
                        rtol=1e-12)
        assert_equal(loc, 1)
        assert_equal(scale, 6)

        shape, loc, scale = stats.lognorm.fit(x, floc=1, fix_s=0.75)
        assert_equal(shape, 0.75)
        assert_equal(loc, 1)
        assert_allclose(scale, np.exp(lnxm1.mean()), rtol=1e-12)

    def test_uniform_fit(self):
        x = np.array([1.0, 1.1, 1.2, 9.0])

        loc, scale = stats.uniform.fit(x)
        assert_equal(loc, x.min())
        assert_equal(scale, x.ptp())

        loc, scale = stats.uniform.fit(x, floc=0)
        assert_equal(loc, 0)
        assert_equal(scale, x.max())

        loc, scale = stats.uniform.fit(x, fscale=10)
        assert_equal(loc, 0)
        assert_equal(scale, 10)

        assert_raises(ValueError, stats.uniform.fit, x, floc=2.0)
        assert_raises(ValueError, stats.uniform.fit, x, fscale=5.0)

    @pytest.mark.parametrize("method", ["MLE", "MM"])
    def test_fshapes(self, method):
        # take a beta distribution, with shapes='a, b', and make sure that
        # fa is equivalent to f0, and fb is equivalent to f1
        a, b = 3., 4.
        x = stats.beta.rvs(a, b, size=100, random_state=1234)
        res_1 = stats.beta.fit(x, f0=3., method=method)
        res_2 = stats.beta.fit(x, fa=3., method=method)
        assert_allclose(res_1, res_2, atol=1e-12, rtol=1e-12)

        res_2 = stats.beta.fit(x, fix_a=3., method=method)
        assert_allclose(res_1, res_2, atol=1e-12, rtol=1e-12)

        res_3 = stats.beta.fit(x, f1=4., method=method)
        res_4 = stats.beta.fit(x, fb=4., method=method)
        assert_allclose(res_3, res_4, atol=1e-12, rtol=1e-12)

        res_4 = stats.beta.fit(x, fix_b=4., method=method)
        assert_allclose(res_3, res_4, atol=1e-12, rtol=1e-12)

        # cannot specify both positional and named args at the same time
        assert_raises(ValueError, stats.beta.fit, x, fa=1, f0=2, method=method)

        # check that attempting to fix all parameters raises a ValueError
        assert_raises(ValueError, stats.beta.fit, x, fa=0, f1=1,
                      floc=2, fscale=3, method=method)

        # check that specifying floc, fscale and fshapes works for
        # beta and gamma which override the generic fit method
        res_5 = stats.beta.fit(x, fa=3., floc=0, fscale=1, method=method)
        aa, bb, ll, ss = res_5
        assert_equal([aa, ll, ss], [3., 0, 1])

        # gamma distribution
        a = 3.
        data = stats.gamma.rvs(a, size=100)
        aa, ll, ss = stats.gamma.fit(data, fa=a, method=method)
        assert_equal(aa, a)

    @pytest.mark.parametrize("method", ["MLE", "MM"])
    def test_extra_params(self, method):
        # unknown parameters should raise rather than be silently ignored
        dist = stats.exponnorm
        data = dist.rvs(K=2, size=100)
        dct = dict(enikibeniki=-101)
        assert_raises(TypeError, dist.fit, data, **dct, method=method)


class TestFrozen:
    def setup_method(self):
        np.random.seed(1234)

    # Test that a frozen distribution gives the same results as the original
    # object.
    #
    # Only tested for the normal distribution (with loc and scale specified)
    # and for the gamma distribution (with a shape parameter specified).
    def test_norm(self):
        dist = stats.norm
        frozen = stats.norm(loc=10.0, scale=3.0)

        result_f = frozen.pdf(20.0)
        result = dist.pdf(20.0, loc=10.0, scale=3.0)
        assert_equal(result_f, result)

        result_f = frozen.cdf(20.0)
        result = dist.cdf(20.0, loc=10.0, scale=3.0)
        assert_equal(result_f, result)

        result_f = frozen.ppf(0.25)
        result = dist.ppf(0.25, loc=10.0, scale=3.0)
        assert_equal(result_f, result)

        result_f = frozen.isf(0.25)
        result = dist.isf(0.25, loc=10.0, scale=3.0)
        assert_equal(result_f, result)

        result_f = frozen.sf(10.0)
        result = dist.sf(10.0, loc=10.0, scale=3.0)
        assert_equal(result_f, result)

        result_f = frozen.median()
        result = dist.median(loc=10.0, scale=3.0)
        assert_equal(result_f, result)

        result_f = frozen.mean()
        result = dist.mean(loc=10.0, scale=3.0)
        assert_equal(result_f, result)

        result_f = frozen.var()
        result = dist.var(loc=10.0, scale=3.0)
        assert_equal(result_f, result)

        result_f = frozen.std()
        result = dist.std(loc=10.0, scale=3.0)
        assert_equal(result_f, result)

        result_f = frozen.entropy()
        result = dist.entropy(loc=10.0, scale=3.0)
        assert_equal(result_f, result)

        result_f = frozen.moment(2)
        result = dist.moment(2, loc=10.0, scale=3.0)
        assert_equal(result_f, result)

        assert_equal(frozen.a, dist.a)
        assert_equal(frozen.b, dist.b)

    def test_gamma(self):
        a = 2.0
        dist = stats.gamma
        frozen = stats.gamma(a)

        result_f = frozen.pdf(20.0)
        result = dist.pdf(20.0, a)
        assert_equal(result_f, result)

        result_f = frozen.cdf(20.0)
        result = dist.cdf(20.0, a)
        assert_equal(result_f, result)

        result_f = frozen.ppf(0.25)
        result = dist.ppf(0.25, a)
        assert_equal(result_f, result)

        result_f = frozen.isf(0.25)
        result = dist.isf(0.25, a)
        assert_equal(result_f, result)

        result_f = frozen.sf(10.0)
        result = dist.sf(10.0, a)
        assert_equal(result_f, result)

        result_f = frozen.median()
        result = dist.median(a)
        assert_equal(result_f, result)

        result_f = frozen.mean()
        result = dist.mean(a)
        assert_equal(result_f, result)

        result_f = frozen.var()
        result = dist.var(a)
        assert_equal(result_f, result)

        result_f = frozen.std()
        result = dist.std(a)
        assert_equal(result_f, result)

        result_f = frozen.entropy()
        result = dist.entropy(a)
        assert_equal(result_f, result)

        result_f = frozen.moment(2)
        result = dist.moment(2, a)
        assert_equal(result_f, result)

        assert_equal(frozen.a, frozen.dist.a)
        assert_equal(frozen.b, frozen.dist.b)

    def test_regression_ticket_1293(self):
        # Create a frozen distribution.
        frozen = stats.lognorm(1)
        # Call one of its methods that does not take any keyword arguments.
        m1 = frozen.moment(2)
        # Now call a method that takes a keyword argument.
        frozen.stats(moments='mvsk')
        # Call moment(2) again.
        # After calling stats(), the following was raising an exception.
        # So this test passes if the following does not raise an exception.
        m2 = frozen.moment(2)
        # The following should also be true, of course.  But it is not
        # the focus of this test.
        assert_equal(m1, m2)

    def test_ab(self):
        # test that the support of a frozen distribution
        # (i) remains frozen even if it changes for the original one
        # (ii) is actually correct if the shape parameters are such that
        #      the values of [a, b] are not the default [0, inf]
        # take a genpareto as an example where the support
        # depends on the value of the shape parameter:
        # for c > 0: a, b = 0, inf
        # for c < 0: a, b = 0, -1/c

        c = -0.1
        rv = stats.genpareto(c=c)
        a, b = rv.dist._get_support(c)
        assert_equal([a, b], [0., 10.])

        c = 0.1
        stats.genpareto.pdf(0, c=c)
        assert_equal(rv.dist._get_support(c), [0, np.inf])

        c = -0.1
        rv = stats.genpareto(c=c)
        a, b = rv.dist._get_support(c)
        assert_equal([a, b], [0., 10.])

        c = 0.1
        stats.genpareto.pdf(0, c)  # this should NOT change genpareto.b
        assert_equal((rv.dist.a, rv.dist.b), stats.genpareto._get_support(c))

        rv1 = stats.genpareto(c=0.1)
        assert_(rv1.dist is not rv.dist)

        # c >= 0: a, b = [0, inf]
        for c in [1., 0.]:
            c = np.asarray(c)
            rv = stats.genpareto(c=c)
            a, b = rv.a, rv.b
            assert_equal(a, 0.)
            assert_(np.isposinf(b))

            # c < 0: a=0, b=1/|c|
            c = np.asarray(-2.)
            a, b = stats.genpareto._get_support(c)
            assert_allclose([a, b], [0., 0.5])

    def test_rv_frozen_in_namespace(self):
        # Regression test for gh-3522
        assert_(hasattr(stats.distributions, 'rv_frozen'))

    def test_random_state(self):
        # only check that the random_state attribute exists,
        frozen = stats.norm()
        assert_(hasattr(frozen, 'random_state'))

        # ... that it can be set,
        frozen.random_state = 42
        assert_equal(frozen.random_state.get_state(),
                     np.random.RandomState(42).get_state())

        # ... and that .rvs method accepts it as an argument
        rndm = np.random.RandomState(1234)
        frozen.rvs(size=8, random_state=rndm)

    def test_pickling(self):
        # test that a frozen instance pickles and unpickles
        # (this method is a clone of common_tests.check_pickling)
        beta = stats.beta(2.3098496451481823, 0.62687954300963677)
        poiss = stats.poisson(3.)
        sample = stats.rv_discrete(values=([0, 1, 2, 3],
                                           [0.1, 0.2, 0.3, 0.4]))

        for distfn in [beta, poiss, sample]:
            distfn.random_state = 1234
            distfn.rvs(size=8)
            s = pickle.dumps(distfn)
            r0 = distfn.rvs(size=8)

            unpickled = pickle.loads(s)
            r1 = unpickled.rvs(size=8)
            assert_equal(r0, r1)

            # also smoke test some methods
            medians = [distfn.ppf(0.5), unpickled.ppf(0.5)]
            assert_equal(medians[0], medians[1])
            assert_equal(distfn.cdf(medians[0]),
                         unpickled.cdf(medians[1]))

    def test_expect(self):
        # smoke test the expect method of the frozen distribution
        # only take a gamma w/loc and scale and poisson with loc specified
        def func(x):
            return x

        gm = stats.gamma(a=2, loc=3, scale=4)
        with np.errstate(invalid="ignore", divide="ignore"):
            gm_val = gm.expect(func, lb=1, ub=2, conditional=True)
            gamma_val = stats.gamma.expect(func, args=(2,), loc=3, scale=4,
                                           lb=1, ub=2, conditional=True)
        assert_allclose(gm_val, gamma_val)

        p = stats.poisson(3, loc=4)
        p_val = p.expect(func)
        poisson_val = stats.poisson.expect(func, args=(3,), loc=4)
        assert_allclose(p_val, poisson_val)


class TestExpect:
    # Test for expect method.
    #
    # Uses normal distribution and beta distribution for finite bounds, and
    # hypergeom for discrete distribution with finite support
    def test_norm(self):
        v = stats.norm.expect(lambda x: (x-5)*(x-5), loc=5, scale=2)
        assert_almost_equal(v, 4, decimal=14)

        m = stats.norm.expect(lambda x: (x), loc=5, scale=2)
        assert_almost_equal(m, 5, decimal=14)

        lb = stats.norm.ppf(0.05, loc=5, scale=2)
        ub = stats.norm.ppf(0.95, loc=5, scale=2)
        prob90 = stats.norm.expect(lambda x: 1, loc=5, scale=2, lb=lb, ub=ub)
        assert_almost_equal(prob90, 0.9, decimal=14)

        prob90c = stats.norm.expect(lambda x: 1, loc=5, scale=2, lb=lb, ub=ub,
                                    conditional=True)
        assert_almost_equal(prob90c, 1., decimal=14)

    def test_beta(self):
        # case with finite support interval
        v = stats.beta.expect(lambda x: (x-19/3.)*(x-19/3.), args=(10, 5),
                              loc=5, scale=2)
        assert_almost_equal(v, 1./18., decimal=13)

        m = stats.beta.expect(lambda x: x, args=(10, 5), loc=5., scale=2.)
        assert_almost_equal(m, 19/3., decimal=13)

        ub = stats.beta.ppf(0.95, 10, 10, loc=5, scale=2)
        lb = stats.beta.ppf(0.05, 10, 10, loc=5, scale=2)
        prob90 = stats.beta.expect(lambda x: 1., args=(10, 10), loc=5.,
                                   scale=2., lb=lb, ub=ub, conditional=False)
        assert_almost_equal(prob90, 0.9, decimal=13)

        prob90c = stats.beta.expect(lambda x: 1, args=(10, 10), loc=5,
                                    scale=2, lb=lb, ub=ub, conditional=True)
        assert_almost_equal(prob90c, 1., decimal=13)

    def test_hypergeom(self):
        # test case with finite bounds

        # without specifying bounds
        m_true, v_true = stats.hypergeom.stats(20, 10, 8, loc=5.)
        m = stats.hypergeom.expect(lambda x: x, args=(20, 10, 8), loc=5.)
        assert_almost_equal(m, m_true, decimal=13)

        v = stats.hypergeom.expect(lambda x: (x-9.)**2, args=(20, 10, 8),
                                   loc=5.)
        assert_almost_equal(v, v_true, decimal=14)

        # with bounds, bounds equal to shifted support
        v_bounds = stats.hypergeom.expect(lambda x: (x-9.)**2,
                                          args=(20, 10, 8),
                                          loc=5., lb=5, ub=13)
        assert_almost_equal(v_bounds, v_true, decimal=14)

        # drop boundary points
        prob_true = 1-stats.hypergeom.pmf([5, 13], 20, 10, 8, loc=5).sum()
        prob_bounds = stats.hypergeom.expect(lambda x: 1, args=(20, 10, 8),
                                             loc=5., lb=6, ub=12)
        assert_almost_equal(prob_bounds, prob_true, decimal=13)

        # conditional
        prob_bc = stats.hypergeom.expect(lambda x: 1, args=(20, 10, 8), loc=5.,
                                         lb=6, ub=12, conditional=True)
        assert_almost_equal(prob_bc, 1, decimal=14)

        # check simple integral
        prob_b = stats.hypergeom.expect(lambda x: 1, args=(20, 10, 8),
                                        lb=0, ub=8)
        assert_almost_equal(prob_b, 1, decimal=13)

    def test_poisson(self):
        # poisson, use lower bound only
        prob_bounds = stats.poisson.expect(lambda x: 1, args=(2,), lb=3,
                                           conditional=False)
        prob_b_true = 1-stats.poisson.cdf(2, 2)
        assert_almost_equal(prob_bounds, prob_b_true, decimal=14)

        prob_lb = stats.poisson.expect(lambda x: 1, args=(2,), lb=2,
                                       conditional=True)
        assert_almost_equal(prob_lb, 1, decimal=14)

    def test_genhalflogistic(self):
        # genhalflogistic, changes upper bound of support in _argcheck
        # regression test for gh-2622
        halflog = stats.genhalflogistic
        # check consistency when calling expect twice with the same input
        res1 = halflog.expect(args=(1.5,))
        halflog.expect(args=(0.5,))
        res2 = halflog.expect(args=(1.5,))
        assert_almost_equal(res1, res2, decimal=14)

    def test_rice_overflow(self):
        # rice.pdf(999, 0.74) was inf since special.i0 silentyly overflows
        # check that using i0e fixes it
        assert_(np.isfinite(stats.rice.pdf(999, 0.74)))

        assert_(np.isfinite(stats.rice.expect(lambda x: 1, args=(0.74,))))
        assert_(np.isfinite(stats.rice.expect(lambda x: 2, args=(0.74,))))
        assert_(np.isfinite(stats.rice.expect(lambda x: 3, args=(0.74,))))

    def test_logser(self):
        # test a discrete distribution with infinite support and loc
        p, loc = 0.3, 3
        res_0 = stats.logser.expect(lambda k: k, args=(p,))
        # check against the correct answer (sum of a geom series)
        assert_allclose(res_0,
                        p / (p - 1.) / np.log(1. - p), atol=1e-15)

        # now check it with `loc`
        res_l = stats.logser.expect(lambda k: k, args=(p,), loc=loc)
        assert_allclose(res_l, res_0 + loc, atol=1e-15)

    def test_skellam(self):
        # Use a discrete distribution w/ bi-infinite support. Compute two first
        # moments and compare to known values (cf skellam.stats)
        p1, p2 = 18, 22
        m1 = stats.skellam.expect(lambda x: x, args=(p1, p2))
        m2 = stats.skellam.expect(lambda x: x**2, args=(p1, p2))
        assert_allclose(m1, p1 - p2, atol=1e-12)
        assert_allclose(m2 - m1**2, p1 + p2, atol=1e-12)

    def test_randint(self):
        # Use a discrete distribution w/ parameter-dependent support, which
        # is larger than the default chunksize
        lo, hi = 0, 113
        res = stats.randint.expect(lambda x: x, (lo, hi))
        assert_allclose(res,
                        sum(_ for _ in range(lo, hi)) / (hi - lo), atol=1e-15)

    def test_zipf(self):
        # Test that there is no infinite loop even if the sum diverges
        assert_warns(RuntimeWarning, stats.zipf.expect,
                     lambda x: x**2, (2,))

    def test_discrete_kwds(self):
        # check that discrete expect accepts keywords to control the summation
        n0 = stats.poisson.expect(lambda x: 1, args=(2,))
        n1 = stats.poisson.expect(lambda x: 1, args=(2,),
                                  maxcount=1001, chunksize=32, tolerance=1e-8)
        assert_almost_equal(n0, n1, decimal=14)

    def test_moment(self):
        # test the .moment() method: compute a higher moment and compare to
        # a known value
        def poiss_moment5(mu):
            return mu**5 + 10*mu**4 + 25*mu**3 + 15*mu**2 + mu

        for mu in [5, 7]:
            m5 = stats.poisson.moment(5, mu)
            assert_allclose(m5, poiss_moment5(mu), rtol=1e-10)

    def test_challenging_cases_gh8928(self):
        # Several cases where `expect` failed to produce a correct result were
        # reported in gh-8928. Check that these cases have been resolved.
        assert_allclose(stats.norm.expect(loc=36, scale=1.0), 36)
        assert_allclose(stats.norm.expect(loc=40, scale=1.0), 40)
        assert_allclose(stats.norm.expect(loc=10, scale=0.1), 10)
        assert_allclose(stats.gamma.expect(args=(148,)), 148)
        assert_allclose(stats.logistic.expect(loc=85), 85)

    def test_lb_ub_gh15855(self):
        # Make sure changes to `expect` made in gh15855 treat lb/ub correctly
        dist = stats.uniform
        ref = dist.mean(loc=10, scale=5)  # 12.5
        # moment over whole distribution
        assert_allclose(dist.expect(loc=10, scale=5), ref)
        # moment over whole distribution, lb and ub outside of support
        assert_allclose(dist.expect(loc=10, scale=5, lb=9, ub=16), ref)
        # moment over 60% of distribution, [lb, ub] centered within support
        assert_allclose(dist.expect(loc=10, scale=5, lb=11, ub=14), ref*0.6)
        # moment over truncated distribution, essentially
        assert_allclose(dist.expect(loc=10, scale=5, lb=11, ub=14,
                                    conditional=True), ref)
        # moment over 40% of distribution, [lb, ub] not centered within support
        assert_allclose(dist.expect(loc=10, scale=5, lb=11, ub=13), 12*0.4)
        # moment with lb > ub
        assert_allclose(dist.expect(loc=10, scale=5, lb=13, ub=11), -12*0.4)
        # moment with lb > ub, conditional
        assert_allclose(dist.expect(loc=10, scale=5, lb=13, ub=11,
                                    conditional=True), 12)


class TestNct:
    def test_nc_parameter(self):
        # Parameter values c<=0 were not enabled (gh-2402).
        # For negative values c and for c=0 results of rv.cdf(0) below were nan
        rv = stats.nct(5, 0)
        assert_equal(rv.cdf(0), 0.5)
        rv = stats.nct(5, -1)
        assert_almost_equal(rv.cdf(0), 0.841344746069, decimal=10)

    def test_broadcasting(self):
        res = stats.nct.pdf(5, np.arange(4, 7)[:, None],
                            np.linspace(0.1, 1, 4))
        expected = array([[0.00321886, 0.00557466, 0.00918418, 0.01442997],
                          [0.00217142, 0.00395366, 0.00683888, 0.01126276],
                          [0.00153078, 0.00291093, 0.00525206, 0.00900815]])
        assert_allclose(res, expected, rtol=1e-5)

    def test_variance_gh_issue_2401(self):
        # Computation of the variance of a non-central t-distribution resulted
        # in a TypeError: ufunc 'isinf' not supported for the input types,
        # and the inputs could not be safely coerced to any supported types
        # according to the casting rule 'safe'
        rv = stats.nct(4, 0)
        assert_equal(rv.var(), 2.0)

    def test_nct_inf_moments(self):
        # n-th moment of nct only exists for df > n
        m, v, s, k = stats.nct.stats(df=0.9, nc=0.3, moments='mvsk')
        assert_equal([m, v, s, k], [np.nan, np.nan, np.nan, np.nan])

        m, v, s, k = stats.nct.stats(df=1.9, nc=0.3, moments='mvsk')
        assert_(np.isfinite(m))
        assert_equal([v, s, k], [np.nan, np.nan, np.nan])

        m, v, s, k = stats.nct.stats(df=3.1, nc=0.3, moments='mvsk')
        assert_(np.isfinite([m, v, s]).all())
        assert_equal(k, np.nan)

    def test_nct_stats_large_df_values(self):
        # previously gamma function was used which lost precision at df=345
        # cf. https://github.com/scipy/scipy/issues/12919 for details
        nct_mean_df_1000 = stats.nct.mean(1000, 2)
        nct_stats_df_1000 = stats.nct.stats(1000, 2)
        # These expected values were computed with mpmath. They were also
        # verified with the Wolfram Alpha expressions:
        #     Mean[NoncentralStudentTDistribution[1000, 2]]
        #     Var[NoncentralStudentTDistribution[1000, 2]]
        expected_stats_df_1000 = [2.0015015641422464, 1.0040115288163005]
        assert_allclose(nct_mean_df_1000, expected_stats_df_1000[0],
                        rtol=1e-10)
        assert_allclose(nct_stats_df_1000, expected_stats_df_1000,
                        rtol=1e-10)
        # and a bigger df value
        nct_mean = stats.nct.mean(100000, 2)
        nct_stats = stats.nct.stats(100000, 2)
        # These expected values were computed with mpmath.
        expected_stats = [2.0000150001562518, 1.0000400011500288]
        assert_allclose(nct_mean, expected_stats[0], rtol=1e-10)
        assert_allclose(nct_stats, expected_stats, rtol=1e-9)


class TestRecipInvGauss:

    def test_pdf_endpoint(self):
        p = stats.recipinvgauss.pdf(0, 0.6)
        assert p == 0.0

    def test_logpdf_endpoint(self):
        logp = stats.recipinvgauss.logpdf(0, 0.6)
        assert logp == -np.inf

    def test_cdf_small_x(self):
        # The expected value was computer with mpmath:
        #
        # import mpmath
        #
        # mpmath.mp.dps = 100
        #
        # def recipinvgauss_cdf_mp(x, mu):
        #     x = mpmath.mpf(x)
        #     mu = mpmath.mpf(mu)
        #     trm1 = 1/mu - x
        #     trm2 = 1/mu + x
        #     isqx = 1/mpmath.sqrt(x)
        #     return (mpmath.ncdf(-isqx*trm1)
        #             - mpmath.exp(2/mu)*mpmath.ncdf(-isqx*trm2))
        #
        p = stats.recipinvgauss.cdf(0.05, 0.5)
        expected = 6.590396159501331e-20
        assert_allclose(p, expected, rtol=1e-14)

    def test_sf_large_x(self):
        # The expected value was computed with mpmath; see test_cdf_small.
        p = stats.recipinvgauss.sf(80, 0.5)
        expected = 2.699819200556787e-18
        assert_allclose(p, expected, 5e-15)


class TestRice:
    def test_rice_zero_b(self):
        # rice distribution should work with b=0, cf gh-2164
        x = [0.2, 1., 5.]
        assert_(np.isfinite(stats.rice.pdf(x, b=0.)).all())
        assert_(np.isfinite(stats.rice.logpdf(x, b=0.)).all())
        assert_(np.isfinite(stats.rice.cdf(x, b=0.)).all())
        assert_(np.isfinite(stats.rice.logcdf(x, b=0.)).all())

        q = [0.1, 0.1, 0.5, 0.9]
        assert_(np.isfinite(stats.rice.ppf(q, b=0.)).all())

        mvsk = stats.rice.stats(0, moments='mvsk')
        assert_(np.isfinite(mvsk).all())

        # furthermore, pdf is continuous as b\to 0
        # rice.pdf(x, b\to 0) = x exp(-x^2/2) + O(b^2)
        # see e.g. Abramovich & Stegun 9.6.7 & 9.6.10
        b = 1e-8
        assert_allclose(stats.rice.pdf(x, 0), stats.rice.pdf(x, b),
                        atol=b, rtol=0)

    def test_rice_rvs(self):
        rvs = stats.rice.rvs
        assert_equal(rvs(b=3.).size, 1)
        assert_equal(rvs(b=3., size=(3, 5)).shape, (3, 5))

    def test_rice_gh9836(self):
        # test that gh-9836 is resolved; previously jumped to 1 at the end

        cdf = stats.rice.cdf(np.arange(10, 160, 10), np.arange(10, 160, 10))
        # Generated in R
        # library(VGAM)
        # options(digits=16)
        # x = seq(10, 150, 10)
        # print(price(x, sigma=1, vee=x))
        cdf_exp = [0.4800278103504522, 0.4900233218590353, 0.4933500379379548,
                   0.4950128317658719, 0.4960103776798502, 0.4966753655438764,
                   0.4971503395812474, 0.4975065620443196, 0.4977836197921638,
                   0.4980052636649550, 0.4981866072661382, 0.4983377260666599,
                   0.4984655952615694, 0.4985751970541413, 0.4986701850071265]
        assert_allclose(cdf, cdf_exp)

        probabilities = np.arange(0.1, 1, 0.1)
        ppf = stats.rice.ppf(probabilities, 500/4, scale=4)
        # Generated in R
        # library(VGAM)
        # options(digits=16)
        # p = seq(0.1, .9, by = .1)
        # print(qrice(p, vee = 500, sigma = 4))
        ppf_exp = [494.8898762347361, 496.6495690858350, 497.9184315188069,
                   499.0026277378915, 500.0159999146250, 501.0293721352668,
                   502.1135684981884, 503.3824312270405, 505.1421247157822]
        assert_allclose(ppf, ppf_exp)

        ppf = scipy.stats.rice.ppf(0.5, np.arange(10, 150, 10))
        # Generated in R
        # library(VGAM)
        # options(digits=16)
        # b <- seq(10, 140, 10)
        # print(qrice(0.5, vee = b, sigma = 1))
        ppf_exp = [10.04995862522287, 20.02499480078302, 30.01666512465732,
                   40.01249934924363, 50.00999966676032, 60.00833314046875,
                   70.00714273568241, 80.00624991862573, 90.00555549840364,
                   100.00499995833597, 110.00454542324384, 120.00416664255323,
                   130.00384613488120, 140.00357141338748]
        assert_allclose(ppf, ppf_exp)


class TestErlang:
    def setup_method(self):
        np.random.seed(1234)

    def test_erlang_runtimewarning(self):
        # erlang should generate a RuntimeWarning if a non-integer
        # shape parameter is used.
        with warnings.catch_warnings():
            warnings.simplefilter("error", RuntimeWarning)

            # The non-integer shape parameter 1.3 should trigger a
            # RuntimeWarning
            assert_raises(RuntimeWarning,
                          stats.erlang.rvs, 1.3, loc=0, scale=1, size=4)

            # Calling the fit method with `f0` set to an integer should
            # *not* trigger a RuntimeWarning.  It should return the same
            # values as gamma.fit(...).
            data = [0.5, 1.0, 2.0, 4.0]
            result_erlang = stats.erlang.fit(data, f0=1)
            result_gamma = stats.gamma.fit(data, f0=1)
            assert_allclose(result_erlang, result_gamma, rtol=1e-3)

    def test_gh_pr_10949_argcheck(self):
        assert_equal(stats.erlang.pdf(0.5, a=[1, -1]),
                     stats.gamma.pdf(0.5, a=[1, -1]))


class TestRayleigh:
    def setup_method(self):
        np.random.seed(987654321)

    # gh-6227
    def test_logpdf(self):
        y = stats.rayleigh.logpdf(50)
        assert_allclose(y, -1246.0879769945718)

    def test_logsf(self):
        y = stats.rayleigh.logsf(50)
        assert_allclose(y, -1250)

    @pytest.mark.parametrize("rvs_loc,rvs_scale", [np.random.rand(2)])
    def test_fit(self, rvs_loc, rvs_scale):
        data = stats.rayleigh.rvs(size=250, loc=rvs_loc, scale=rvs_scale)

        def scale_mle(data, floc):
            return (np.sum((data - floc) ** 2) / (2 * len(data))) ** .5

        # when `floc` is provided, `scale` is found with an analytical formula
        scale_expect = scale_mle(data, rvs_loc)
        loc, scale = stats.rayleigh.fit(data, floc=rvs_loc)
        assert_equal(loc, rvs_loc)
        assert_equal(scale, scale_expect)

        # when `fscale` is fixed, superclass fit is used to determine `loc`.
        loc, scale = stats.rayleigh.fit(data, fscale=.6)
        assert_equal(scale, .6)

        # with both parameters free, one dimensional optimization is done
        # over a new function that takes into account the dependent relation
        # of `scale` to `loc`.
        loc, scale = stats.rayleigh.fit(data)
        # test that `scale` is defined by its relation to `loc`
        assert_equal(scale, scale_mle(data, loc))

    @pytest.mark.parametrize("rvs_loc,rvs_scale", [[0.74, 0.01],
                                                   np.random.rand(2)])
    def test_fit_comparison_super_method(self, rvs_loc, rvs_scale):
        # test that the objective function result of the analytical MLEs is
        # less than or equal to that of the numerically optimized estimate
        data = stats.rayleigh.rvs(size=250, loc=rvs_loc, scale=rvs_scale)

        # obtain objective function with same method as `rv_continuous.fit`
        args = [data, (stats.rayleigh._fitstart(data), )]
        func = stats.rayleigh._reduce_func(args, {})[1]

        _assert_less_or_close_loglike(stats.rayleigh, data, func)

    def test_fit_warnings(self):
        assert_fit_warnings(stats.rayleigh)


class TestExponWeib:

    def test_pdf_logpdf(self):
        # Regression test for gh-3508.
        x = 0.1
        a = 1.0
        c = 100.0
        p = stats.exponweib.pdf(x, a, c)
        logp = stats.exponweib.logpdf(x, a, c)
        # Expected values were computed with mpmath.
        assert_allclose([p, logp],
                        [1.0000000000000054e-97, -223.35075402042244])

    def test_a_is_1(self):
        # For issue gh-3508.
        # Check that when a=1, the pdf and logpdf methods of exponweib are the
        # same as those of weibull_min.
        x = np.logspace(-4, -1, 4)
        a = 1
        c = 100

        p = stats.exponweib.pdf(x, a, c)
        expected = stats.weibull_min.pdf(x, c)
        assert_allclose(p, expected)

        logp = stats.exponweib.logpdf(x, a, c)
        expected = stats.weibull_min.logpdf(x, c)
        assert_allclose(logp, expected)

    def test_a_is_1_c_is_1(self):
        # When a = 1 and c = 1, the distribution is exponential.
        x = np.logspace(-8, 1, 10)
        a = 1
        c = 1

        p = stats.exponweib.pdf(x, a, c)
        expected = stats.expon.pdf(x)
        assert_allclose(p, expected)

        logp = stats.exponweib.logpdf(x, a, c)
        expected = stats.expon.logpdf(x)
        assert_allclose(logp, expected)


class TestFatigueLife:

    def test_sf_tail(self):
        # Expected value computed with mpmath:
        #     import mpmath
        #     mpmath.mp.dps = 80
        #     x = mpmath.mpf(800.0)
        #     c = mpmath.mpf(2.5)
        #     s = float(1 - mpmath.ncdf(1/c * (mpmath.sqrt(x)
        #                                      - 1/mpmath.sqrt(x))))
        #     print(s)
        # Output:
        #     6.593376447038406e-30
        s = stats.fatiguelife.sf(800.0, 2.5)
        assert_allclose(s, 6.593376447038406e-30, rtol=1e-13)

    def test_isf_tail(self):
        # See test_sf_tail for the mpmath code.
        p = 6.593376447038406e-30
        q = stats.fatiguelife.isf(p, 2.5)
        assert_allclose(q, 800.0, rtol=1e-13)


class TestWeibull:

    def test_logpdf(self):
        # gh-6217
        y = stats.weibull_min.logpdf(0, 1)
        assert_equal(y, 0)

    def test_with_maxima_distrib(self):
        # Tests for weibull_min and weibull_max.
        # The expected values were computed using the symbolic algebra
        # program 'maxima' with the package 'distrib', which has
        # 'pdf_weibull' and 'cdf_weibull'.  The mapping between the
        # scipy and maxima functions is as follows:
        # -----------------------------------------------------------------
        # scipy                              maxima
        # ---------------------------------  ------------------------------
        # weibull_min.pdf(x, a, scale=b)     pdf_weibull(x, a, b)
        # weibull_min.logpdf(x, a, scale=b)  log(pdf_weibull(x, a, b))
        # weibull_min.cdf(x, a, scale=b)     cdf_weibull(x, a, b)
        # weibull_min.logcdf(x, a, scale=b)  log(cdf_weibull(x, a, b))
        # weibull_min.sf(x, a, scale=b)      1 - cdf_weibull(x, a, b)
        # weibull_min.logsf(x, a, scale=b)   log(1 - cdf_weibull(x, a, b))
        #
        # weibull_max.pdf(x, a, scale=b)     pdf_weibull(-x, a, b)
        # weibull_max.logpdf(x, a, scale=b)  log(pdf_weibull(-x, a, b))
        # weibull_max.cdf(x, a, scale=b)     1 - cdf_weibull(-x, a, b)
        # weibull_max.logcdf(x, a, scale=b)  log(1 - cdf_weibull(-x, a, b))
        # weibull_max.sf(x, a, scale=b)      cdf_weibull(-x, a, b)
        # weibull_max.logsf(x, a, scale=b)   log(cdf_weibull(-x, a, b))
        # -----------------------------------------------------------------
        x = 1.5
        a = 2.0
        b = 3.0

        # weibull_min

        p = stats.weibull_min.pdf(x, a, scale=b)
        assert_allclose(p, np.exp(-0.25)/3)

        lp = stats.weibull_min.logpdf(x, a, scale=b)
        assert_allclose(lp, -0.25 - np.log(3))

        c = stats.weibull_min.cdf(x, a, scale=b)
        assert_allclose(c, -special.expm1(-0.25))

        lc = stats.weibull_min.logcdf(x, a, scale=b)
        assert_allclose(lc, np.log(-special.expm1(-0.25)))

        s = stats.weibull_min.sf(x, a, scale=b)
        assert_allclose(s, np.exp(-0.25))

        ls = stats.weibull_min.logsf(x, a, scale=b)
        assert_allclose(ls, -0.25)

        # Also test using a large value x, for which computing the survival
        # function using the CDF would result in 0.
        s = stats.weibull_min.sf(30, 2, scale=3)
        assert_allclose(s, np.exp(-100))

        ls = stats.weibull_min.logsf(30, 2, scale=3)
        assert_allclose(ls, -100)

        # weibull_max
        x = -1.5

        p = stats.weibull_max.pdf(x, a, scale=b)
        assert_allclose(p, np.exp(-0.25)/3)

        lp = stats.weibull_max.logpdf(x, a, scale=b)
        assert_allclose(lp, -0.25 - np.log(3))

        c = stats.weibull_max.cdf(x, a, scale=b)
        assert_allclose(c, np.exp(-0.25))

        lc = stats.weibull_max.logcdf(x, a, scale=b)
        assert_allclose(lc, -0.25)

        s = stats.weibull_max.sf(x, a, scale=b)
        assert_allclose(s, -special.expm1(-0.25))

        ls = stats.weibull_max.logsf(x, a, scale=b)
        assert_allclose(ls, np.log(-special.expm1(-0.25)))

        # Also test using a value of x close to 0, for which computing the
        # survival function using the CDF would result in 0.
        s = stats.weibull_max.sf(-1e-9, 2, scale=3)
        assert_allclose(s, -special.expm1(-1/9000000000000000000))

        ls = stats.weibull_max.logsf(-1e-9, 2, scale=3)
        assert_allclose(ls, np.log(-special.expm1(-1/9000000000000000000)))


class TestTruncWeibull(object):

    def test_pdf_bounds(self):
        # test bounds
        y = stats.truncweibull_min.pdf([0.1, 2.0], 2.0, 0.11, 1.99)
        assert_equal(y, [0.0, 0.0])

    def test_logpdf(self):
        y = stats.truncweibull_min.logpdf(2.0, 1.0, 2.0, np.inf)
        assert_equal(y, 0.0)

        # hand calculation
        y = stats.truncweibull_min.logpdf(2.0, 1.0, 2.0, 4.0)
        assert_allclose(y, 0.14541345786885884)

    def test_ppf_bounds(self):
        # test bounds
        y = stats.truncweibull_min.ppf([0.0, 1.0], 2.0, 0.1, 2.0)
        assert_equal(y, [0.1, 2.0])

    def test_cdf_to_ppf(self):
        q = [0., 0.1, .25, 0.50, 0.75, 0.90, 1.]
        x = stats.truncweibull_min.ppf(q, 2., 0., 3.)
        q_out = stats.truncweibull_min.cdf(x, 2., 0., 3.)
        assert_allclose(q, q_out)

    def test_sf_to_isf(self):
        q = [0., 0.1, .25, 0.50, 0.75, 0.90, 1.]
        x = stats.truncweibull_min.isf(q, 2., 0., 3.)
        q_out = stats.truncweibull_min.sf(x, 2., 0., 3.)
        assert_allclose(q, q_out)

    def test_munp(self):
        c = 2.
        a = 1.
        b = 3.

        def xnpdf(x, n):
            return x**n*stats.truncweibull_min.pdf(x, c, a, b)

        m0 = stats.truncweibull_min.moment(0, c, a, b)
        assert_equal(m0, 1.)

        m1 = stats.truncweibull_min.moment(1, c, a, b)
        m1_expected, _ = quad(lambda x: xnpdf(x, 1), a, b)
        assert_allclose(m1, m1_expected)

        m2 = stats.truncweibull_min.moment(2, c, a, b)
        m2_expected, _ = quad(lambda x: xnpdf(x, 2), a, b)
        assert_allclose(m2, m2_expected)

        m3 = stats.truncweibull_min.moment(3, c, a, b)
        m3_expected, _ = quad(lambda x: xnpdf(x, 3), a, b)
        assert_allclose(m3, m3_expected)

        m4 = stats.truncweibull_min.moment(4, c, a, b)
        m4_expected, _ = quad(lambda x: xnpdf(x, 4), a, b)
        assert_allclose(m4, m4_expected)

    def test_reference_values(self):
        a = 1.
        b = 3.
        c = 2.
        x_med = np.sqrt(1 - np.log(0.5 + np.exp(-(8. + np.log(2.)))))

        cdf = stats.truncweibull_min.cdf(x_med, c, a, b)
        assert_allclose(cdf, 0.5)

        lc = stats.truncweibull_min.logcdf(x_med, c, a, b)
        assert_allclose(lc, -np.log(2.))

        ppf = stats.truncweibull_min.ppf(0.5, c, a, b)
        assert_allclose(ppf, x_med)

        sf = stats.truncweibull_min.sf(x_med, c, a, b)
        assert_allclose(sf, 0.5)

        ls = stats.truncweibull_min.logsf(x_med, c, a, b)
        assert_allclose(ls, -np.log(2.))

        isf = stats.truncweibull_min.isf(0.5, c, a, b)
        assert_allclose(isf, x_med)

    def test_compare_weibull_min(self):
        # Verify that the truncweibull_min distribution gives the same results
        # as the original weibull_min
        x = 1.5
        c = 2.0
        a = 0.0
        b = np.inf
        scale = 3.0

        p = stats.weibull_min.pdf(x, c, scale=scale)
        p_trunc = stats.truncweibull_min.pdf(x, c, a, b, scale=scale)
        assert_allclose(p, p_trunc)

        lp = stats.weibull_min.logpdf(x, c, scale=scale)
        lp_trunc = stats.truncweibull_min.logpdf(x, c, a, b, scale=scale)
        assert_allclose(lp, lp_trunc)

        cdf = stats.weibull_min.cdf(x, c, scale=scale)
        cdf_trunc = stats.truncweibull_min.cdf(x, c, a, b, scale=scale)
        assert_allclose(cdf, cdf_trunc)

        lc = stats.weibull_min.logcdf(x, c, scale=scale)
        lc_trunc = stats.truncweibull_min.logcdf(x, c, a, b, scale=scale)
        assert_allclose(lc, lc_trunc)

        s = stats.weibull_min.sf(x, c, scale=scale)
        s_trunc = stats.truncweibull_min.sf(x, c, a, b, scale=scale)
        assert_allclose(s, s_trunc)

        ls = stats.weibull_min.logsf(x, c, scale=scale)
        ls_trunc = stats.truncweibull_min.logsf(x, c, a, b, scale=scale)
        assert_allclose(ls, ls_trunc)

        # # Also test using a large value x, for which computing the survival
        # # function using the CDF would result in 0.
        s = stats.truncweibull_min.sf(30, 2, a, b, scale=3)
        assert_allclose(s, np.exp(-100))

        ls = stats.truncweibull_min.logsf(30, 2, a, b, scale=3)
        assert_allclose(ls, -100)

    def test_compare_weibull_min2(self):
        # Verify that the truncweibull_min distribution PDF and CDF results
        # are the same as those calculated from truncating weibull_min
        c, a, b = 2.5, 0.25, 1.25
        x = np.linspace(a, b, 100)

        pdf1 = stats.truncweibull_min.pdf(x, c, a, b)
        cdf1 = stats.truncweibull_min.cdf(x, c, a, b)

        norm = stats.weibull_min.cdf(b, c) - stats.weibull_min.cdf(a, c)
        pdf2 = stats.weibull_min.pdf(x, c) / norm
        cdf2 = (stats.weibull_min.cdf(x, c) - stats.weibull_min.cdf(a, c))/norm

        np.testing.assert_allclose(pdf1, pdf2)
        np.testing.assert_allclose(cdf1, cdf2)


class TestRdist:
    def test_rdist_cdf_gh1285(self):
        # check workaround in rdist._cdf for issue gh-1285.
        distfn = stats.rdist
        values = [0.001, 0.5, 0.999]
        assert_almost_equal(distfn.cdf(distfn.ppf(values, 541.0), 541.0),
                            values, decimal=5)

    def test_rdist_beta(self):
        # rdist is a special case of stats.beta
        x = np.linspace(-0.99, 0.99, 10)
        c = 2.7
        assert_almost_equal(0.5*stats.beta(c/2, c/2).pdf((x + 1)/2),
                            stats.rdist(c).pdf(x))


class TestTrapezoid:
    def test_reduces_to_triang(self):
        modes = [0, 0.3, 0.5, 1]
        for mode in modes:
            x = [0, mode, 1]
            assert_almost_equal(stats.trapezoid.pdf(x, mode, mode),
                                stats.triang.pdf(x, mode))
            assert_almost_equal(stats.trapezoid.cdf(x, mode, mode),
                                stats.triang.cdf(x, mode))

    def test_reduces_to_uniform(self):
        x = np.linspace(0, 1, 10)
        assert_almost_equal(stats.trapezoid.pdf(x, 0, 1), stats.uniform.pdf(x))
        assert_almost_equal(stats.trapezoid.cdf(x, 0, 1), stats.uniform.cdf(x))

    def test_cases(self):
        # edge cases
        assert_almost_equal(stats.trapezoid.pdf(0, 0, 0), 2)
        assert_almost_equal(stats.trapezoid.pdf(1, 1, 1), 2)
        assert_almost_equal(stats.trapezoid.pdf(0.5, 0, 0.8),
                            1.11111111111111111)
        assert_almost_equal(stats.trapezoid.pdf(0.5, 0.2, 1.0),
                            1.11111111111111111)

        # straightforward case
        assert_almost_equal(stats.trapezoid.pdf(0.1, 0.2, 0.8), 0.625)
        assert_almost_equal(stats.trapezoid.pdf(0.5, 0.2, 0.8), 1.25)
        assert_almost_equal(stats.trapezoid.pdf(0.9, 0.2, 0.8), 0.625)

        assert_almost_equal(stats.trapezoid.cdf(0.1, 0.2, 0.8), 0.03125)
        assert_almost_equal(stats.trapezoid.cdf(0.2, 0.2, 0.8), 0.125)
        assert_almost_equal(stats.trapezoid.cdf(0.5, 0.2, 0.8), 0.5)
        assert_almost_equal(stats.trapezoid.cdf(0.9, 0.2, 0.8), 0.96875)
        assert_almost_equal(stats.trapezoid.cdf(1.0, 0.2, 0.8), 1.0)

    def test_moments_and_entropy(self):
        # issue #11795: improve precision of trapezoid stats
        # Apply formulas from Wikipedia for the following parameters:
        a, b, c, d = -3, -1, 2, 3  # => 1/3, 5/6, -3, 6
        p1, p2, loc, scale = (b-a) / (d-a), (c-a) / (d-a), a, d-a
        h = 2 / (d+c-b-a)

        def moment(n):
            return (h * ((d**(n+2) - c**(n+2)) / (d-c)
                         - (b**(n+2) - a**(n+2)) / (b-a)) /
                    (n+1) / (n+2))

        mean = moment(1)
        var = moment(2) - mean**2
        entropy = 0.5 * (d-c+b-a) / (d+c-b-a) + np.log(0.5 * (d+c-b-a))
        assert_almost_equal(stats.trapezoid.mean(p1, p2, loc, scale),
                            mean, decimal=13)
        assert_almost_equal(stats.trapezoid.var(p1, p2, loc, scale),
                            var, decimal=13)
        assert_almost_equal(stats.trapezoid.entropy(p1, p2, loc, scale),
                            entropy, decimal=13)

        # Check boundary cases where scipy d=0 or d=1.
        assert_almost_equal(stats.trapezoid.mean(0, 0, -3, 6), -1, decimal=13)
        assert_almost_equal(stats.trapezoid.mean(0, 1, -3, 6), 0, decimal=13)
        assert_almost_equal(stats.trapezoid.var(0, 1, -3, 6), 3, decimal=13)

    def test_trapezoid_vect(self):
        # test that array-valued shapes and arguments are handled
        c = np.array([0.1, 0.2, 0.3])
        d = np.array([0.5, 0.6])[:, None]
        x = np.array([0.15, 0.25, 0.9])
        v = stats.trapezoid.pdf(x, c, d)

        cc, dd, xx = np.broadcast_arrays(c, d, x)

        res = np.empty(xx.size, dtype=xx.dtype)
        ind = np.arange(xx.size)
        for i, x1, c1, d1 in zip(ind, xx.ravel(), cc.ravel(), dd.ravel()):
            res[i] = stats.trapezoid.pdf(x1, c1, d1)

        assert_allclose(v, res.reshape(v.shape), atol=1e-15)

        # Check that the stats() method supports vector arguments.
        v = np.asarray(stats.trapezoid.stats(c, d, moments="mvsk"))
        cc, dd = np.broadcast_arrays(c, d)
        res = np.empty((cc.size, 4))  # 4 stats returned per value
        ind = np.arange(cc.size)
        for i, c1, d1 in zip(ind, cc.ravel(), dd.ravel()):
            res[i] = stats.trapezoid.stats(c1, d1, moments="mvsk")

        assert_allclose(v, res.T.reshape(v.shape), atol=1e-15)

    def test_trapz(self):
        # Basic test for alias
        x = np.linspace(0, 1, 10)
        assert_almost_equal(stats.trapz.pdf(x, 0, 1), stats.uniform.pdf(x))


class TestTriang:
    def test_edge_cases(self):
        with np.errstate(all='raise'):
            assert_equal(stats.triang.pdf(0, 0), 2.)
            assert_equal(stats.triang.pdf(0.5, 0), 1.)
            assert_equal(stats.triang.pdf(1, 0), 0.)

            assert_equal(stats.triang.pdf(0, 1), 0)
            assert_equal(stats.triang.pdf(0.5, 1), 1.)
            assert_equal(stats.triang.pdf(1, 1), 2)

            assert_equal(stats.triang.cdf(0., 0.), 0.)
            assert_equal(stats.triang.cdf(0.5, 0.), 0.75)
            assert_equal(stats.triang.cdf(1.0, 0.), 1.0)

            assert_equal(stats.triang.cdf(0., 1.), 0.)
            assert_equal(stats.triang.cdf(0.5, 1.), 0.25)
            assert_equal(stats.triang.cdf(1., 1.), 1)


class TestMielke:
    def test_moments(self):
        k, s = 4.642, 0.597
        # n-th moment exists only if n < s
        assert_equal(stats.mielke(k, s).moment(1), np.inf)
        assert_equal(stats.mielke(k, 1.0).moment(1), np.inf)
        assert_(np.isfinite(stats.mielke(k, 1.01).moment(1)))

    def test_burr_equivalence(self):
        x = np.linspace(0.01, 100, 50)
        k, s = 2.45, 5.32
        assert_allclose(stats.burr.pdf(x, s, k/s), stats.mielke.pdf(x, k, s))


class TestBurr:
    def test_endpoints_7491(self):
        # gh-7491
        # Compute the pdf at the left endpoint dst.a.
        data = [
            [stats.fisk, (1,), 1],
            [stats.burr, (0.5, 2), 1],
            [stats.burr, (1, 1), 1],
            [stats.burr, (2, 0.5), 1],
            [stats.burr12, (1, 0.5), 0.5],
            [stats.burr12, (1, 1), 1.0],
            [stats.burr12, (1, 2), 2.0]]

        ans = [_f.pdf(_f.a, *_args) for _f, _args, _ in data]
        correct = [_correct_ for _f, _args, _correct_ in data]
        assert_array_almost_equal(ans, correct)

        ans = [_f.logpdf(_f.a, *_args) for _f, _args, _ in data]
        correct = [np.log(_correct_) for _f, _args, _correct_ in data]
        assert_array_almost_equal(ans, correct)

    def test_burr_stats_9544(self):
        # gh-9544.  Test from gh-9978
        c, d = 5.0, 3
        mean, variance = stats.burr(c, d).stats()
        # mean = sc.beta(3 + 1/5, 1. - 1/5) * 3  = 1.4110263...
        # var =  sc.beta(3 + 2 / 5, 1. - 2 / 5) * 3 -
        #        (sc.beta(3 + 1 / 5, 1. - 1 / 5) * 3) ** 2
        mean_hc, variance_hc = 1.4110263183925857, 0.22879948026191643
        assert_allclose(mean, mean_hc)
        assert_allclose(variance, variance_hc)

    def test_burr_nan_mean_var_9544(self):
        # gh-9544.  Test from gh-9978
        c, d = 0.5, 3
        mean, variance = stats.burr(c, d).stats()
        assert_(np.isnan(mean))
        assert_(np.isnan(variance))
        c, d = 1.5, 3
        mean, variance = stats.burr(c, d).stats()
        assert_(np.isfinite(mean))
        assert_(np.isnan(variance))

        c, d = 0.5, 3
        e1, e2, e3, e4 = stats.burr._munp(np.array([1, 2, 3, 4]), c, d)
        assert_(np.isnan(e1))
        assert_(np.isnan(e2))
        assert_(np.isnan(e3))
        assert_(np.isnan(e4))
        c, d = 1.5, 3
        e1, e2, e3, e4 = stats.burr._munp([1, 2, 3, 4], c, d)
        assert_(np.isfinite(e1))
        assert_(np.isnan(e2))
        assert_(np.isnan(e3))
        assert_(np.isnan(e4))
        c, d = 2.5, 3
        e1, e2, e3, e4 = stats.burr._munp([1, 2, 3, 4], c, d)
        assert_(np.isfinite(e1))
        assert_(np.isfinite(e2))
        assert_(np.isnan(e3))
        assert_(np.isnan(e4))
        c, d = 3.5, 3
        e1, e2, e3, e4 = stats.burr._munp([1, 2, 3, 4], c, d)
        assert_(np.isfinite(e1))
        assert_(np.isfinite(e2))
        assert_(np.isfinite(e3))
        assert_(np.isnan(e4))
        c, d = 4.5, 3
        e1, e2, e3, e4 = stats.burr._munp([1, 2, 3, 4], c, d)
        assert_(np.isfinite(e1))
        assert_(np.isfinite(e2))
        assert_(np.isfinite(e3))
        assert_(np.isfinite(e4))


class TestStudentizedRange:
    # For alpha = .05, .01, and .001, and for each value of
    # v = [1, 3, 10, 20, 120, inf], a Q was picked from each table for
    # k = [2, 8, 14, 20].

    # these arrays are written with `k` as column, and `v` as rows.
    # Q values are taken from table 3:
    # https://www.jstor.org/stable/2237810
    q05 = [17.97, 45.40, 54.33, 59.56,
           4.501, 8.853, 10.35, 11.24,
           3.151, 5.305, 6.028, 6.467,
           2.950, 4.768, 5.357, 5.714,
           2.800, 4.363, 4.842, 5.126,
           2.772, 4.286, 4.743, 5.012]
    q01 = [90.03, 227.2, 271.8, 298.0,
           8.261, 15.64, 18.22, 19.77,
           4.482, 6.875, 7.712, 8.226,
           4.024, 5.839, 6.450, 6.823,
           3.702, 5.118, 5.562, 5.827,
           3.643, 4.987, 5.400, 5.645]
    q001 = [900.3, 2272, 2718, 2980,
            18.28, 34.12, 39.69, 43.05,
            6.487, 9.352, 10.39, 11.03,
            5.444, 7.313, 7.966, 8.370,
            4.772, 6.039, 6.448, 6.695,
            4.654, 5.823, 6.191, 6.411]
    qs = np.concatenate((q05, q01, q001))
    ps = [.95, .99, .999]
    vs = [1, 3, 10, 20, 120, np.inf]
    ks = [2, 8, 14, 20]

    data = zip(product(ps, vs, ks), qs)

    # A small selection of large-v cases generated with R's `ptukey`
    # Each case is in the format (q, k, v, r_result)
    r_data = [
        (0.1, 3, 9001, 0.002752818526842),
        (1, 10, 1000, 0.000526142388912),
        (1, 3, np.inf, 0.240712641229283),
        (4, 3, np.inf, 0.987012338626815),
        (1, 10, np.inf, 0.000519869467083),
    ]

    def test_cdf_against_tables(self):
        for pvk, q in self.data:
            p_expected, v, k = pvk
            res_p = stats.studentized_range.cdf(q, k, v)
            assert_allclose(res_p, p_expected, rtol=1e-4)

    @pytest.mark.slow
    def test_ppf_against_tables(self):
        for pvk, q_expected in self.data:
            res_q = stats.studentized_range.ppf(*pvk)
            assert_allclose(res_q, q_expected, rtol=1e-4)

    path_prefix = os.path.dirname(__file__)
    relative_path = "data/studentized_range_mpmath_ref.json"
    with open(os.path.join(path_prefix, relative_path), "r") as file:
        pregenerated_data = json.load(file)

    @pytest.mark.parametrize("case_result", pregenerated_data["cdf_data"])
    def test_cdf_against_mp(self, case_result):
        src_case = case_result["src_case"]
        mp_result = case_result["mp_result"]
        qkv = src_case["q"], src_case["k"], src_case["v"]
        res = stats.studentized_range.cdf(*qkv)

        assert_allclose(res, mp_result,
                        atol=src_case["expected_atol"],
                        rtol=src_case["expected_rtol"])

    @pytest.mark.parametrize("case_result", pregenerated_data["pdf_data"])
    def test_pdf_against_mp(self, case_result):
        src_case = case_result["src_case"]
        mp_result = case_result["mp_result"]
        qkv = src_case["q"], src_case["k"], src_case["v"]
        res = stats.studentized_range.pdf(*qkv)

        assert_allclose(res, mp_result,
                        atol=src_case["expected_atol"],
                        rtol=src_case["expected_rtol"])

    @pytest.mark.slow
    @pytest.mark.xfail_on_32bit("intermittent RuntimeWarning: invalid value.")
    @pytest.mark.parametrize("case_result", pregenerated_data["moment_data"])
    def test_moment_against_mp(self, case_result):
        src_case = case_result["src_case"]
        mp_result = case_result["mp_result"]
        mkv = src_case["m"], src_case["k"], src_case["v"]
        res = stats.studentized_range.moment(*mkv)

        assert_allclose(res, mp_result,
                        atol=src_case["expected_atol"],
                        rtol=src_case["expected_rtol"])

    def test_pdf_integration(self):
        k, v = 3, 10
        # Test whether PDF integration is 1 like it should be.
        res = quad(stats.studentized_range.pdf, 0, np.inf, args=(k, v))
        assert_allclose(res[0], 1)

    @pytest.mark.xslow
    def test_pdf_against_cdf(self):
        k, v = 3, 10

        # Test whether the integrated PDF matches the CDF using cumulative
        # integration. Use a small step size to reduce error due to the
        # summation. This is slow, but tests the results well.
        x = np.arange(0, 10, step=0.01)

        y_cdf = stats.studentized_range.cdf(x, k, v)[1:]
        y_pdf_raw = stats.studentized_range.pdf(x, k, v)
        y_pdf_cumulative = cumulative_trapezoid(y_pdf_raw, x)

        # Because of error caused by the summation, use a relatively large rtol
        assert_allclose(y_pdf_cumulative, y_cdf, rtol=1e-4)

    @pytest.mark.parametrize("r_case_result", r_data)
    def test_cdf_against_r(self, r_case_result):
        # Test large `v` values using R
        q, k, v, r_res = r_case_result
        res = stats.studentized_range.cdf(q, k, v)
        assert_allclose(res, r_res)

    @pytest.mark.slow
    @pytest.mark.xfail_on_32bit("intermittent RuntimeWarning: invalid value.")
    def test_moment_vectorization(self):
        # Test moment broadcasting. Calls `_munp` directly because
        # `rv_continuous.moment` is broken at time of writing. See gh-12192
        m = stats.studentized_range._munp([1, 2], [4, 5], [10, 11])
        assert_allclose(m.shape, (2,))

        with pytest.raises(ValueError, match="...could not be broadcast..."):
            stats.studentized_range._munp(1, [4, 5], [10, 11, 12])

    @pytest.mark.xslow
    def test_fitstart_valid(self):
        with suppress_warnings() as sup, np.errstate(invalid="ignore"):
            # the integration warning message may differ
            sup.filter(IntegrationWarning)
            k, df, _, _ = stats.studentized_range._fitstart([1, 2, 3])
        assert_(stats.studentized_range._argcheck(k, df))

    def test_clipping(self):
        # The result of this computation was -9.9253938401489e-14 on some
        # systems. The correct result is very nearly zero, but should not be
        # negative.
        q, k, v = 34.6413996195345746, 3, 339
        p = stats.studentized_range.sf(q, k, v)
        assert_allclose(p, 0, atol=1e-10)
        assert p >= 0


def test_540_567():
    # test for nan returned in tickets 540, 567
    assert_almost_equal(stats.norm.cdf(-1.7624320982), 0.03899815971089126,
                        decimal=10, err_msg='test_540_567')
    assert_almost_equal(stats.norm.cdf(-1.7624320983), 0.038998159702449846,
                        decimal=10, err_msg='test_540_567')
    assert_almost_equal(stats.norm.cdf(1.38629436112, loc=0.950273420309,
                                       scale=0.204423758009),
                        0.98353464004309321,
                        decimal=10, err_msg='test_540_567')


def test_regression_ticket_1316():
    # The following was raising an exception, because _construct_default_doc()
    # did not handle the default keyword extradoc=None.  See ticket #1316.
    stats._continuous_distns.gamma_gen(name='gamma')


def test_regression_ticket_1326():
    # adjust to avoid nan with 0*log(0)
    assert_almost_equal(stats.chi2.pdf(0.0, 2), 0.5, 14)


def test_regression_tukey_lambda():
    # Make sure that Tukey-Lambda distribution correctly handles
    # non-positive lambdas.
    x = np.linspace(-5.0, 5.0, 101)

    with np.errstate(divide='ignore'):
        for lam in [0.0, -1.0, -2.0, np.array([[-1.0], [0.0], [-2.0]])]:
            p = stats.tukeylambda.pdf(x, lam)
            assert_((p != 0.0).all())
            assert_(~np.isnan(p).all())

        lam = np.array([[-1.0], [0.0], [2.0]])
        p = stats.tukeylambda.pdf(x, lam)

    assert_(~np.isnan(p).all())
    assert_((p[0] != 0.0).all())
    assert_((p[1] != 0.0).all())
    assert_((p[2] != 0.0).any())
    assert_((p[2] == 0.0).any())


@pytest.mark.skipif(DOCSTRINGS_STRIPPED, reason="docstrings stripped")
def test_regression_ticket_1421():
    assert_('pdf(x, mu, loc=0, scale=1)' not in stats.poisson.__doc__)
    assert_('pmf(x,' in stats.poisson.__doc__)


def test_nan_arguments_gh_issue_1362():
    with np.errstate(invalid='ignore'):
        assert_(np.isnan(stats.t.logcdf(1, np.nan)))
        assert_(np.isnan(stats.t.cdf(1, np.nan)))
        assert_(np.isnan(stats.t.logsf(1, np.nan)))
        assert_(np.isnan(stats.t.sf(1, np.nan)))
        assert_(np.isnan(stats.t.pdf(1, np.nan)))
        assert_(np.isnan(stats.t.logpdf(1, np.nan)))
        assert_(np.isnan(stats.t.ppf(1, np.nan)))
        assert_(np.isnan(stats.t.isf(1, np.nan)))

        assert_(np.isnan(stats.bernoulli.logcdf(np.nan, 0.5)))
        assert_(np.isnan(stats.bernoulli.cdf(np.nan, 0.5)))
        assert_(np.isnan(stats.bernoulli.logsf(np.nan, 0.5)))
        assert_(np.isnan(stats.bernoulli.sf(np.nan, 0.5)))
        assert_(np.isnan(stats.bernoulli.pmf(np.nan, 0.5)))
        assert_(np.isnan(stats.bernoulli.logpmf(np.nan, 0.5)))
        assert_(np.isnan(stats.bernoulli.ppf(np.nan, 0.5)))
        assert_(np.isnan(stats.bernoulli.isf(np.nan, 0.5)))


def test_frozen_fit_ticket_1536():
    np.random.seed(5678)
    true = np.array([0.25, 0., 0.5])
    x = stats.lognorm.rvs(true[0], true[1], true[2], size=100)

    with np.errstate(divide='ignore'):
        params = np.array(stats.lognorm.fit(x, floc=0.))

    assert_almost_equal(params, true, decimal=2)

    params = np.array(stats.lognorm.fit(x, fscale=0.5, loc=0))
    assert_almost_equal(params, true, decimal=2)

    params = np.array(stats.lognorm.fit(x, f0=0.25, loc=0))
    assert_almost_equal(params, true, decimal=2)

    params = np.array(stats.lognorm.fit(x, f0=0.25, floc=0))
    assert_almost_equal(params, true, decimal=2)

    np.random.seed(5678)
    loc = 1
    floc = 0.9
    x = stats.norm.rvs(loc, 2., size=100)
    params = np.array(stats.norm.fit(x, floc=floc))
    expected = np.array([floc, np.sqrt(((x-floc)**2).mean())])
    assert_almost_equal(params, expected, decimal=4)


def test_regression_ticket_1530():
    # Check the starting value works for Cauchy distribution fit.
    np.random.seed(654321)
    rvs = stats.cauchy.rvs(size=100)
    params = stats.cauchy.fit(rvs)
    expected = (0.045, 1.142)
    assert_almost_equal(params, expected, decimal=1)


def test_gh_pr_4806():
    # Check starting values for Cauchy distribution fit.
    np.random.seed(1234)
    x = np.random.randn(42)
    for offset in 10000.0, 1222333444.0:
        loc, scale = stats.cauchy.fit(x + offset)
        assert_allclose(loc, offset, atol=1.0)
        assert_allclose(scale, 0.6, atol=1.0)


def test_tukeylambda_stats_ticket_1545():
    # Some test for the variance and kurtosis of the Tukey Lambda distr.
    # See test_tukeylamdba_stats.py for more tests.

    mv = stats.tukeylambda.stats(0, moments='mvsk')
    # Known exact values:
    expected = [0, np.pi**2/3, 0, 1.2]
    assert_almost_equal(mv, expected, decimal=10)

    mv = stats.tukeylambda.stats(3.13, moments='mvsk')
    # 'expected' computed with mpmath.
    expected = [0, 0.0269220858861465102, 0, -0.898062386219224104]
    assert_almost_equal(mv, expected, decimal=10)

    mv = stats.tukeylambda.stats(0.14, moments='mvsk')
    # 'expected' computed with mpmath.
    expected = [0, 2.11029702221450250, 0, -0.02708377353223019456]
    assert_almost_equal(mv, expected, decimal=10)


def test_poisson_logpmf_ticket_1436():
    assert_(np.isfinite(stats.poisson.logpmf(1500, 200)))


def test_powerlaw_stats():
    """Test the powerlaw stats function.

    This unit test is also a regression test for ticket 1548.

    The exact values are:
    mean:
        mu = a / (a + 1)
    variance:
        sigma**2 = a / ((a + 2) * (a + 1) ** 2)
    skewness:
        One formula (see https://en.wikipedia.org/wiki/Skewness) is
            gamma_1 = (E[X**3] - 3*mu*E[X**2] + 2*mu**3) / sigma**3
        A short calculation shows that E[X**k] is a / (a + k), so gamma_1
        can be implemented as
            n = a/(a+3) - 3*(a/(a+1))*a/(a+2) + 2*(a/(a+1))**3
            d = sqrt(a/((a+2)*(a+1)**2)) ** 3
            gamma_1 = n/d
        Either by simplifying, or by a direct calculation of mu_3 / sigma**3,
        one gets the more concise formula:
            gamma_1 = -2.0 * ((a - 1) / (a + 3)) * sqrt((a + 2) / a)
    kurtosis: (See https://en.wikipedia.org/wiki/Kurtosis)
        The excess kurtosis is
            gamma_2 = mu_4 / sigma**4 - 3
        A bit of calculus and algebra (sympy helps) shows that
            mu_4 = 3*a*(3*a**2 - a + 2) / ((a+1)**4 * (a+2) * (a+3) * (a+4))
        so
            gamma_2 = 3*(3*a**2 - a + 2) * (a+2) / (a*(a+3)*(a+4)) - 3
        which can be rearranged to
            gamma_2 = 6 * (a**3 - a**2 - 6*a + 2) / (a*(a+3)*(a+4))
    """
    cases = [(1.0, (0.5, 1./12, 0.0, -1.2)),
             (2.0, (2./3, 2./36, -0.56568542494924734, -0.6))]
    for a, exact_mvsk in cases:
        mvsk = stats.powerlaw.stats(a, moments="mvsk")
        assert_array_almost_equal(mvsk, exact_mvsk)


def test_powerlaw_edge():
    # Regression test for gh-3986.
    p = stats.powerlaw.logpdf(0, 1)
    assert_equal(p, 0.0)


def test_exponpow_edge():
    # Regression test for gh-3982.
    p = stats.exponpow.logpdf(0, 1)
    assert_equal(p, 0.0)

    # Check pdf and logpdf at x = 0 for other values of b.
    p = stats.exponpow.pdf(0, [0.25, 1.0, 1.5])
    assert_equal(p, [np.inf, 1.0, 0.0])
    p = stats.exponpow.logpdf(0, [0.25, 1.0, 1.5])
    assert_equal(p, [np.inf, 0.0, -np.inf])


def test_gengamma_edge():
    # Regression test for gh-3985.
    p = stats.gengamma.pdf(0, 1, 1)
    assert_equal(p, 1.0)


def test_gengamma_endpoint_with_neg_c():
    p = stats.gengamma.pdf(0, 1, -1)
    assert p == 0.0
    logp = stats.gengamma.logpdf(0, 1, -1)
    assert logp == -np.inf


def test_gengamma_munp():
    # Regression tests for gh-4724.
    p = stats.gengamma._munp(-2, 200, 1.)
    assert_almost_equal(p, 1./199/198)

    p = stats.gengamma._munp(-2, 10, 1.)
    assert_almost_equal(p, 1./9/8)


def test_ksone_fit_freeze():
    # Regression test for ticket #1638.
    d = np.array(
        [-0.18879233, 0.15734249, 0.18695107, 0.27908787, -0.248649,
         -0.2171497, 0.12233512, 0.15126419, 0.03119282, 0.4365294,
         0.08930393, -0.23509903, 0.28231224, -0.09974875, -0.25196048,
         0.11102028, 0.1427649, 0.10176452, 0.18754054, 0.25826724,
         0.05988819, 0.0531668, 0.21906056, 0.32106729, 0.2117662,
         0.10886442, 0.09375789, 0.24583286, -0.22968366, -0.07842391,
         -0.31195432, -0.21271196, 0.1114243, -0.13293002, 0.01331725,
         -0.04330977, -0.09485776, -0.28434547, 0.22245721, -0.18518199,
         -0.10943985, -0.35243174, 0.06897665, -0.03553363, -0.0701746,
         -0.06037974, 0.37670779, -0.21684405])

    with np.errstate(invalid='ignore'):
        with suppress_warnings() as sup:
            sup.filter(IntegrationWarning,
                       "The maximum number of subdivisions .50. has been "
                       "achieved.")
            sup.filter(RuntimeWarning,
                       "floating point number truncated to an integer")
            stats.ksone.fit(d)


def test_norm_logcdf():
    # Test precision of the logcdf of the normal distribution.
    # This precision was enhanced in ticket 1614.
    x = -np.asarray(list(range(0, 120, 4)))
    # Values from R
    expected = [-0.69314718, -10.36010149, -35.01343716, -75.41067300,
                -131.69539607, -203.91715537, -292.09872100, -396.25241451,
                -516.38564863, -652.50322759, -804.60844201, -972.70364403,
                -1156.79057310, -1356.87055173, -1572.94460885, -1805.01356068,
                -2053.07806561, -2317.13866238, -2597.19579746, -2893.24984493,
                -3205.30112136, -3533.34989701, -3877.39640444, -4237.44084522,
                -4613.48339520, -5005.52420869, -5413.56342187, -5837.60115548,
                -6277.63751711, -6733.67260303]

    assert_allclose(stats.norm().logcdf(x), expected, atol=1e-8)

    # also test the complex-valued code path
    assert_allclose(stats.norm().logcdf(x + 1e-14j).real, expected, atol=1e-8)

    # test the accuracy: d(logcdf)/dx = pdf / cdf \equiv exp(logpdf - logcdf)
    deriv = (stats.norm.logcdf(x + 1e-10j)/1e-10).imag
    deriv_expected = np.exp(stats.norm.logpdf(x) - stats.norm.logcdf(x))
    assert_allclose(deriv, deriv_expected, atol=1e-10)


def test_levy_cdf_ppf():
    # Test levy.cdf, including small arguments.
    x = np.array([1000, 1.0, 0.5, 0.1, 0.01, 0.001])

    # Expected values were calculated separately with mpmath.
    # E.g.
    # >>> mpmath.mp.dps = 100
    # >>> x = mpmath.mp.mpf('0.01')
    # >>> cdf = mpmath.erfc(mpmath.sqrt(1/(2*x)))
    expected = np.array([0.9747728793699604,
                         0.3173105078629141,
                         0.1572992070502851,
                         0.0015654022580025495,
                         1.523970604832105e-23,
                         1.795832784800726e-219])

    y = stats.levy.cdf(x)
    assert_allclose(y, expected, rtol=1e-10)

    # ppf(expected) should get us back to x.
    xx = stats.levy.ppf(expected)
    assert_allclose(xx, x, rtol=1e-13)


def test_levy_sf():
    # Large values, far into the tail of the distribution.
    x = np.array([1e15, 1e25, 1e35, 1e50])
    # Expected values were calculated with mpmath.
    expected = np.array([2.5231325220201597e-08,
                         2.52313252202016e-13,
                         2.52313252202016e-18,
                         7.978845608028653e-26])
    y = stats.levy.sf(x)
    assert_allclose(y, expected, rtol=1e-14)


def test_levy_l_sf():
    # Test levy_l.sf for small arguments.
    x = np.array([-0.016, -0.01, -0.005, -0.0015])
    # Expected values were calculated with mpmath.
    expected = np.array([2.6644463892359302e-15,
                         1.523970604832107e-23,
                         2.0884875837625492e-45,
                         5.302850374626878e-147])
    y = stats.levy_l.sf(x)
    assert_allclose(y, expected, rtol=1e-13)


def test_levy_l_isf():
    # Test roundtrip sf(isf(p)), including a small input value.
    p = np.array([3.0e-15, 0.25, 0.99])
    x = stats.levy_l.isf(p)
    q = stats.levy_l.sf(x)
    assert_allclose(q, p, rtol=5e-14)


def test_hypergeom_interval_1802():
    # these two had endless loops
    assert_equal(stats.hypergeom.interval(.95, 187601, 43192, 757),
                 (152.0, 197.0))
    assert_equal(stats.hypergeom.interval(.945, 187601, 43192, 757),
                 (152.0, 197.0))
    # this was working also before
    assert_equal(stats.hypergeom.interval(.94, 187601, 43192, 757),
                 (153.0, 196.0))

    # degenerate case .a == .b
    assert_equal(stats.hypergeom.ppf(0.02, 100, 100, 8), 8)
    assert_equal(stats.hypergeom.ppf(1, 100, 100, 8), 8)


def test_distribution_too_many_args():
    np.random.seed(1234)

    # Check that a TypeError is raised when too many args are given to a method
    # Regression test for ticket 1815.
    x = np.linspace(0.1, 0.7, num=5)
    assert_raises(TypeError, stats.gamma.pdf, x, 2, 3, loc=1.0)
    assert_raises(TypeError, stats.gamma.pdf, x, 2, 3, 4, loc=1.0)
    assert_raises(TypeError, stats.gamma.pdf, x, 2, 3, 4, 5)
    assert_raises(TypeError, stats.gamma.pdf, x, 2, 3, loc=1.0, scale=0.5)
    assert_raises(TypeError, stats.gamma.rvs, 2., 3, loc=1.0, scale=0.5)
    assert_raises(TypeError, stats.gamma.cdf, x, 2., 3, loc=1.0, scale=0.5)
    assert_raises(TypeError, stats.gamma.ppf, x, 2., 3, loc=1.0, scale=0.5)
    assert_raises(TypeError, stats.gamma.stats, 2., 3, loc=1.0, scale=0.5)
    assert_raises(TypeError, stats.gamma.entropy, 2., 3, loc=1.0, scale=0.5)
    assert_raises(TypeError, stats.gamma.fit, x, 2., 3, loc=1.0, scale=0.5)

    # These should not give errors
    stats.gamma.pdf(x, 2, 3)  # loc=3
    stats.gamma.pdf(x, 2, 3, 4)  # loc=3, scale=4
    stats.gamma.stats(2., 3)
    stats.gamma.stats(2., 3, 4)
    stats.gamma.stats(2., 3, 4, 'mv')
    stats.gamma.rvs(2., 3, 4, 5)
    stats.gamma.fit(stats.gamma.rvs(2., size=7), 2.)

    # Also for a discrete distribution
    stats.geom.pmf(x, 2, loc=3)  # no error, loc=3
    assert_raises(TypeError, stats.geom.pmf, x, 2, 3, 4)
    assert_raises(TypeError, stats.geom.pmf, x, 2, 3, loc=4)

    # And for distributions with 0, 2 and 3 args respectively
    assert_raises(TypeError, stats.expon.pdf, x, 3, loc=1.0)
    assert_raises(TypeError, stats.exponweib.pdf, x, 3, 4, 5, loc=1.0)
    assert_raises(TypeError, stats.exponweib.pdf, x, 3, 4, 5, 0.1, 0.1)
    assert_raises(TypeError, stats.ncf.pdf, x, 3, 4, 5, 6, loc=1.0)
    assert_raises(TypeError, stats.ncf.pdf, x, 3, 4, 5, 6, 1.0, scale=0.5)
    stats.ncf.pdf(x, 3, 4, 5, 6, 1.0)  # 3 args, plus loc/scale


def test_ncx2_tails_ticket_955():
    # Trac #955 -- check that the cdf computed by special functions
    # matches the integrated pdf
    a = stats.ncx2.cdf(np.arange(20, 25, 0.2), 2, 1.07458615e+02)
    b = stats.ncx2._cdfvec(np.arange(20, 25, 0.2), 2, 1.07458615e+02)
    assert_allclose(a, b, rtol=1e-3, atol=0)


def test_ncx2_tails_pdf():
    # ncx2.pdf does not return nans in extreme tails(example from gh-1577)
    # NB: this is to check that nan_to_num is not needed in ncx2.pdf
    with warnings.catch_warnings():
        warnings.simplefilter('error', RuntimeWarning)
        assert_equal(stats.ncx2.pdf(1, np.arange(340, 350), 2), 0)
        logval = stats.ncx2.logpdf(1, np.arange(340, 350), 2)

    assert_(np.isneginf(logval).all())

    # Verify logpdf has extended precision when pdf underflows to 0
    with warnings.catch_warnings():
        warnings.simplefilter('error', RuntimeWarning)
        assert_equal(stats.ncx2.pdf(10000, 3, 12), 0)
        assert_allclose(stats.ncx2.logpdf(10000, 3, 12), -4662.444377524883)


@pytest.mark.parametrize('method, expected', [
    ('cdf', np.array([2.497951336e-09, 3.437288941e-10])),
    ('pdf', np.array([1.238579980e-07, 1.710041145e-08])),
    ('logpdf', np.array([-15.90413011, -17.88416331])),
    ('ppf', np.array([4.865182052, 7.017182271]))
])
def test_ncx2_zero_nc(method, expected):
    # gh-5441
    # ncx2 with nc=0 is identical to chi2
    # Comparison to R (v3.5.1)
    # > options(digits=10)
    # > pchisq(0.1, df=10, ncp=c(0,4))
    # > dchisq(0.1, df=10, ncp=c(0,4))
    # > dchisq(0.1, df=10, ncp=c(0,4), log=TRUE)
    # > qchisq(0.1, df=10, ncp=c(0,4))

    result = getattr(stats.ncx2, method)(0.1, nc=[0, 4], df=10)
    assert_allclose(result, expected, atol=1e-15)


def test_ncx2_zero_nc_rvs():
    # gh-5441
    # ncx2 with nc=0 is identical to chi2
    result = stats.ncx2.rvs(df=10, nc=0, random_state=1)
    expected = stats.chi2.rvs(df=10, random_state=1)
    assert_allclose(result, expected, atol=1e-15)


def test_ncx2_gh12731():
    # test that gh-12731 is resolved; previously these were all 0.5
    nc = 10**np.arange(5, 10)
    assert_equal(stats.ncx2.cdf(1e4, df=1, nc=nc), 0)


def test_ncx2_gh8665():
    # test that gh-8665 is resolved; previously this tended to nonzero value
    x = np.array([4.99515382e+00, 1.07617327e+01, 2.31854502e+01,
                  4.99515382e+01, 1.07617327e+02, 2.31854502e+02,
                  4.99515382e+02, 1.07617327e+03, 2.31854502e+03,
                  4.99515382e+03, 1.07617327e+04, 2.31854502e+04,
                  4.99515382e+04])
    nu, lam = 20, 499.51538166556196

    sf = stats.ncx2.sf(x, df=nu, nc=lam)
    # computed in R. Couldn't find a survival function implementation
    # options(digits=16)
    # x <- c(4.99515382e+00, 1.07617327e+01, 2.31854502e+01, 4.99515382e+01,
    #        1.07617327e+02, 2.31854502e+02, 4.99515382e+02, 1.07617327e+03,
    #        2.31854502e+03, 4.99515382e+03, 1.07617327e+04, 2.31854502e+04,
    #        4.99515382e+04)
    # nu <- 20
    # lam <- 499.51538166556196
    # 1 - pchisq(x, df = nu, ncp = lam)
    sf_expected = [1.0000000000000000, 1.0000000000000000, 1.0000000000000000,
                   1.0000000000000000, 1.0000000000000000, 0.9999999999999888,
                   0.6646525582135460, 0.0000000000000000, 0.0000000000000000,
                   0.0000000000000000, 0.0000000000000000, 0.0000000000000000,
                   0.0000000000000000]
    assert_allclose(sf, sf_expected, atol=1e-12)


def test_foldnorm_zero():
    # Parameter value c=0 was not enabled, see gh-2399.
    rv = stats.foldnorm(0, scale=1)
    assert_equal(rv.cdf(0), 0)  # rv.cdf(0) previously resulted in: nan


def test_stats_shapes_argcheck():
    # stats method was failing for vector shapes if some of the values
    # were outside of the allowed range, see gh-2678
    mv3 = stats.invgamma.stats([0.0, 0.5, 1.0], 1, 0.5)  # 0 is not a legal `a`
    mv2 = stats.invgamma.stats([0.5, 1.0], 1, 0.5)
    mv2_augmented = tuple(np.r_[np.nan, _] for _ in mv2)
    assert_equal(mv2_augmented, mv3)

    # -1 is not a legal shape parameter
    mv3 = stats.lognorm.stats([2, 2.4, -1])
    mv2 = stats.lognorm.stats([2, 2.4])
    mv2_augmented = tuple(np.r_[_, np.nan] for _ in mv2)
    assert_equal(mv2_augmented, mv3)

    # FIXME: this is only a quick-and-dirty test of a quick-and-dirty bugfix.
    # stats method with multiple shape parameters is not properly vectorized
    # anyway, so some distributions may or may not fail.


# Test subclassing distributions w/ explicit shapes

class _distr_gen(stats.rv_continuous):
    def _pdf(self, x, a):
        return 42


class _distr2_gen(stats.rv_continuous):
    def _cdf(self, x, a):
        return 42 * a + x


class _distr3_gen(stats.rv_continuous):
    def _pdf(self, x, a, b):
        return a + b

    def _cdf(self, x, a):
        # Different # of shape params from _pdf, to be able to check that
        # inspection catches the inconsistency."""
        return 42 * a + x


class _distr6_gen(stats.rv_continuous):
    # Two shape parameters (both _pdf and _cdf defined, consistent shapes.)
    def _pdf(self, x, a, b):
        return a*x + b

    def _cdf(self, x, a, b):
        return 42 * a + x


class TestSubclassingExplicitShapes:
    # Construct a distribution w/ explicit shapes parameter and test it.

    def test_correct_shapes(self):
        dummy_distr = _distr_gen(name='dummy', shapes='a')
        assert_equal(dummy_distr.pdf(1, a=1), 42)

    def test_wrong_shapes_1(self):
        dummy_distr = _distr_gen(name='dummy', shapes='A')
        assert_raises(TypeError, dummy_distr.pdf, 1, **dict(a=1))

    def test_wrong_shapes_2(self):
        dummy_distr = _distr_gen(name='dummy', shapes='a, b, c')
        dct = dict(a=1, b=2, c=3)
        assert_raises(TypeError, dummy_distr.pdf, 1, **dct)

    def test_shapes_string(self):
        # shapes must be a string
        dct = dict(name='dummy', shapes=42)
        assert_raises(TypeError, _distr_gen, **dct)

    def test_shapes_identifiers_1(self):
        # shapes must be a comma-separated list of valid python identifiers
        dct = dict(name='dummy', shapes='(!)')
        assert_raises(SyntaxError, _distr_gen, **dct)

    def test_shapes_identifiers_2(self):
        dct = dict(name='dummy', shapes='4chan')
        assert_raises(SyntaxError, _distr_gen, **dct)

    def test_shapes_identifiers_3(self):
        dct = dict(name='dummy', shapes='m(fti)')
        assert_raises(SyntaxError, _distr_gen, **dct)

    def test_shapes_identifiers_nodefaults(self):
        dct = dict(name='dummy', shapes='a=2')
        assert_raises(SyntaxError, _distr_gen, **dct)

    def test_shapes_args(self):
        dct = dict(name='dummy', shapes='*args')
        assert_raises(SyntaxError, _distr_gen, **dct)

    def test_shapes_kwargs(self):
        dct = dict(name='dummy', shapes='**kwargs')
        assert_raises(SyntaxError, _distr_gen, **dct)

    def test_shapes_keywords(self):
        # python keywords cannot be used for shape parameters
        dct = dict(name='dummy', shapes='a, b, c, lambda')
        assert_raises(SyntaxError, _distr_gen, **dct)

    def test_shapes_signature(self):
        # test explicit shapes which agree w/ the signature of _pdf
        class _dist_gen(stats.rv_continuous):
            def _pdf(self, x, a):
                return stats.norm._pdf(x) * a

        dist = _dist_gen(shapes='a')
        assert_equal(dist.pdf(0.5, a=2), stats.norm.pdf(0.5)*2)

    def test_shapes_signature_inconsistent(self):
        # test explicit shapes which do not agree w/ the signature of _pdf
        class _dist_gen(stats.rv_continuous):
            def _pdf(self, x, a):
                return stats.norm._pdf(x) * a

        dist = _dist_gen(shapes='a, b')
        assert_raises(TypeError, dist.pdf, 0.5, **dict(a=1, b=2))

    def test_star_args(self):
        # test _pdf with only starargs
        # NB: **kwargs of pdf will never reach _pdf
        class _dist_gen(stats.rv_continuous):
            def _pdf(self, x, *args):
                extra_kwarg = args[0]
                return stats.norm._pdf(x) * extra_kwarg

        dist = _dist_gen(shapes='extra_kwarg')
        assert_equal(dist.pdf(0.5, extra_kwarg=33), stats.norm.pdf(0.5)*33)
        assert_equal(dist.pdf(0.5, 33), stats.norm.pdf(0.5)*33)
        assert_raises(TypeError, dist.pdf, 0.5, **dict(xxx=33))

    def test_star_args_2(self):
        # test _pdf with named & starargs
        # NB: **kwargs of pdf will never reach _pdf
        class _dist_gen(stats.rv_continuous):
            def _pdf(self, x, offset, *args):
                extra_kwarg = args[0]
                return stats.norm._pdf(x) * extra_kwarg + offset

        dist = _dist_gen(shapes='offset, extra_kwarg')
        assert_equal(dist.pdf(0.5, offset=111, extra_kwarg=33),
                     stats.norm.pdf(0.5)*33 + 111)
        assert_equal(dist.pdf(0.5, 111, 33),
                     stats.norm.pdf(0.5)*33 + 111)

    def test_extra_kwarg(self):
        # **kwargs to _pdf are ignored.
        # this is a limitation of the framework (_pdf(x, *goodargs))
        class _distr_gen(stats.rv_continuous):
            def _pdf(self, x, *args, **kwargs):
                # _pdf should handle *args, **kwargs itself.  Here "handling"
                # is ignoring *args and looking for ``extra_kwarg`` and using
                # that.
                extra_kwarg = kwargs.pop('extra_kwarg', 1)
                return stats.norm._pdf(x) * extra_kwarg

        dist = _distr_gen(shapes='extra_kwarg')
        assert_equal(dist.pdf(1, extra_kwarg=3), stats.norm.pdf(1))

    def shapes_empty_string(self):
        # shapes='' is equivalent to shapes=None
        class _dist_gen(stats.rv_continuous):
            def _pdf(self, x):
                return stats.norm.pdf(x)

        dist = _dist_gen(shapes='')
        assert_equal(dist.pdf(0.5), stats.norm.pdf(0.5))


class TestSubclassingNoShapes:
    # Construct a distribution w/o explicit shapes parameter and test it.

    def test_only__pdf(self):
        dummy_distr = _distr_gen(name='dummy')
        assert_equal(dummy_distr.pdf(1, a=1), 42)

    def test_only__cdf(self):
        # _pdf is determined from _cdf by taking numerical derivative
        dummy_distr = _distr2_gen(name='dummy')
        assert_almost_equal(dummy_distr.pdf(1, a=1), 1)

    @pytest.mark.skipif(DOCSTRINGS_STRIPPED, reason="docstring stripped")
    def test_signature_inspection(self):
        # check that _pdf signature inspection works correctly, and is used in
        # the class docstring
        dummy_distr = _distr_gen(name='dummy')
        assert_equal(dummy_distr.numargs, 1)
        assert_equal(dummy_distr.shapes, 'a')
        res = re.findall(r'logpdf\(x, a, loc=0, scale=1\)',
                         dummy_distr.__doc__)
        assert_(len(res) == 1)

    @pytest.mark.skipif(DOCSTRINGS_STRIPPED, reason="docstring stripped")
    def test_signature_inspection_2args(self):
        # same for 2 shape params and both _pdf and _cdf defined
        dummy_distr = _distr6_gen(name='dummy')
        assert_equal(dummy_distr.numargs, 2)
        assert_equal(dummy_distr.shapes, 'a, b')
        res = re.findall(r'logpdf\(x, a, b, loc=0, scale=1\)',
                         dummy_distr.__doc__)
        assert_(len(res) == 1)

    def test_signature_inspection_2args_incorrect_shapes(self):
        # both _pdf and _cdf defined, but shapes are inconsistent: raises
        assert_raises(TypeError, _distr3_gen, name='dummy')

    def test_defaults_raise(self):
        # default arguments should raise
        class _dist_gen(stats.rv_continuous):
            def _pdf(self, x, a=42):
                return 42
        assert_raises(TypeError, _dist_gen, **dict(name='dummy'))

    def test_starargs_raise(self):
        # without explicit shapes, *args are not allowed
        class _dist_gen(stats.rv_continuous):
            def _pdf(self, x, a, *args):
                return 42
        assert_raises(TypeError, _dist_gen, **dict(name='dummy'))

    def test_kwargs_raise(self):
        # without explicit shapes, **kwargs are not allowed
        class _dist_gen(stats.rv_continuous):
            def _pdf(self, x, a, **kwargs):
                return 42
        assert_raises(TypeError, _dist_gen, **dict(name='dummy'))


@pytest.mark.skipif(DOCSTRINGS_STRIPPED, reason="docstring stripped")
def test_docstrings():
    badones = [r',\s*,', r'\(\s*,', r'^\s*:']
    for distname in stats.__all__:
        dist = getattr(stats, distname)
        if isinstance(dist, (stats.rv_discrete, stats.rv_continuous)):
            for regex in badones:
                assert_(re.search(regex, dist.__doc__) is None)


def test_infinite_input():
    assert_almost_equal(stats.skellam.sf(np.inf, 10, 11), 0)
    assert_almost_equal(stats.ncx2._cdf(np.inf, 8, 0.1), 1)


def test_lomax_accuracy():
    # regression test for gh-4033
    p = stats.lomax.ppf(stats.lomax.cdf(1e-100, 1), 1)
    assert_allclose(p, 1e-100)


def test_gompertz_accuracy():
    # Regression test for gh-4031
    p = stats.gompertz.ppf(stats.gompertz.cdf(1e-100, 1), 1)
    assert_allclose(p, 1e-100)


def test_truncexpon_accuracy():
    # regression test for gh-4035
    p = stats.truncexpon.ppf(stats.truncexpon.cdf(1e-100, 1), 1)
    assert_allclose(p, 1e-100)


def test_rayleigh_accuracy():
    # regression test for gh-4034
    p = stats.rayleigh.isf(stats.rayleigh.sf(9, 1), 1)
    assert_almost_equal(p, 9.0, decimal=15)


def test_genextreme_give_no_warnings():
    """regression test for gh-6219"""

    with warnings.catch_warnings(record=True) as w:
        warnings.simplefilter("always")

        stats.genextreme.cdf(.5, 0)
        stats.genextreme.pdf(.5, 0)
        stats.genextreme.ppf(.5, 0)
        stats.genextreme.logpdf(-np.inf, 0.0)
        number_of_warnings_thrown = len(w)
        assert_equal(number_of_warnings_thrown, 0)


def test_genextreme_entropy():
    # regression test for gh-5181
    euler_gamma = 0.5772156649015329

    h = stats.genextreme.entropy(-1.0)
    assert_allclose(h, 2*euler_gamma + 1, rtol=1e-14)

    h = stats.genextreme.entropy(0)
    assert_allclose(h, euler_gamma + 1, rtol=1e-14)

    h = stats.genextreme.entropy(1.0)
    assert_equal(h, 1)

    h = stats.genextreme.entropy(-2.0, scale=10)
    assert_allclose(h, euler_gamma*3 + np.log(10) + 1, rtol=1e-14)

    h = stats.genextreme.entropy(10)
    assert_allclose(h, -9*euler_gamma + 1, rtol=1e-14)

    h = stats.genextreme.entropy(-10)
    assert_allclose(h, 11*euler_gamma + 1, rtol=1e-14)


def test_genextreme_sf_isf():
    # Expected values were computed using mpmath:
    #
    #    import mpmath
    #
    #    def mp_genextreme_sf(x, xi, mu=0, sigma=1):
    #        # Formula from wikipedia, which has a sign convention for xi that
    #        # is the opposite of scipy's shape parameter.
    #        if xi != 0:
    #            t = mpmath.power(1 + ((x - mu)/sigma)*xi, -1/xi)
    #        else:
    #            t = mpmath.exp(-(x - mu)/sigma)
    #        return 1 - mpmath.exp(-t)
    #
    # >>> mpmath.mp.dps = 1000
    # >>> s = mp_genextreme_sf(mpmath.mp.mpf("1e8"), mpmath.mp.mpf("0.125"))
    # >>> float(s)
    # 1.6777205262585625e-57
    # >>> s = mp_genextreme_sf(mpmath.mp.mpf("7.98"), mpmath.mp.mpf("-0.125"))
    # >>> float(s)
    # 1.52587890625e-21
    # >>> s = mp_genextreme_sf(mpmath.mp.mpf("7.98"), mpmath.mp.mpf("0"))
    # >>> float(s)
    # 0.00034218086528426593

    x = 1e8
    s = stats.genextreme.sf(x, -0.125)
    assert_allclose(s, 1.6777205262585625e-57)
    x2 = stats.genextreme.isf(s, -0.125)
    assert_allclose(x2, x)

    x = 7.98
    s = stats.genextreme.sf(x, 0.125)
    assert_allclose(s, 1.52587890625e-21)
    x2 = stats.genextreme.isf(s, 0.125)
    assert_allclose(x2, x)

    x = 7.98
    s = stats.genextreme.sf(x, 0)
    assert_allclose(s, 0.00034218086528426593)
    x2 = stats.genextreme.isf(s, 0)
    assert_allclose(x2, x)


def test_burr12_ppf_small_arg():
    prob = 1e-16
    quantile = stats.burr12.ppf(prob, 2, 3)
    # The expected quantile was computed using mpmath:
    #   >>> import mpmath
    #   >>> mpmath.mp.dps = 100
    #   >>> prob = mpmath.mpf('1e-16')
    #   >>> c = mpmath.mpf(2)
    #   >>> d = mpmath.mpf(3)
    #   >>> float(((1-prob)**(-1/d) - 1)**(1/c))
    #   5.7735026918962575e-09
    assert_allclose(quantile, 5.7735026918962575e-09)


def test_crystalball_function():
    """
    All values are calculated using the independent implementation of the
    ROOT framework (see https://root.cern.ch/).
    Corresponding ROOT code is given in the comments.
    """
    X = np.linspace(-5.0, 5.0, 21)[:-1]

    # for(float x = -5.0; x < 5.0; x+=0.5)
    #   std::cout << ROOT::Math::crystalball_pdf(x, 1.0, 2.0, 1.0) << ", ";
    calculated = stats.crystalball.pdf(X, beta=1.0, m=2.0)
    expected = np.array([0.0202867, 0.0241428, 0.0292128, 0.0360652, 0.045645,
                         0.059618, 0.0811467, 0.116851, 0.18258, 0.265652,
                         0.301023, 0.265652, 0.18258, 0.097728, 0.0407391,
                         0.013226, 0.00334407, 0.000658486, 0.000100982,
                         1.20606e-05])
    assert_allclose(expected, calculated, rtol=0.001)

    # for(float x = -5.0; x < 5.0; x+=0.5)
    #   std::cout << ROOT::Math::crystalball_pdf(x, 2.0, 3.0, 1.0) << ", ";
    calculated = stats.crystalball.pdf(X, beta=2.0, m=3.0)
    expected = np.array([0.0019648, 0.00279754, 0.00417592, 0.00663121,
                         0.0114587, 0.0223803, 0.0530497, 0.12726, 0.237752,
                         0.345928, 0.391987, 0.345928, 0.237752, 0.12726,
                         0.0530497, 0.0172227, 0.00435458, 0.000857469,
                         0.000131497, 1.57051e-05])
    assert_allclose(expected, calculated, rtol=0.001)

    # for(float x = -5.0; x < 5.0; x+=0.5) {
    #   std::cout << ROOT::Math::crystalball_pdf(x, 2.0, 3.0, 2.0, 0.5);
    #   std::cout << ", ";
    # }
    calculated = stats.crystalball.pdf(X, beta=2.0, m=3.0, loc=0.5, scale=2.0)
    expected = np.array([0.00785921, 0.0111902, 0.0167037, 0.0265249,
                         0.0423866, 0.0636298, 0.0897324, 0.118876, 0.147944,
                         0.172964, 0.189964, 0.195994, 0.189964, 0.172964,
                         0.147944, 0.118876, 0.0897324, 0.0636298, 0.0423866,
                         0.0265249])
    assert_allclose(expected, calculated, rtol=0.001)

    # for(float x = -5.0; x < 5.0; x+=0.5)
    #   std::cout << ROOT::Math::crystalball_cdf(x, 1.0, 2.0, 1.0) << ", ";
    calculated = stats.crystalball.cdf(X, beta=1.0, m=2.0)
    expected = np.array([0.12172, 0.132785, 0.146064, 0.162293, 0.18258,
                         0.208663, 0.24344, 0.292128, 0.36516, 0.478254,
                         0.622723, 0.767192, 0.880286, 0.94959, 0.982834,
                         0.995314, 0.998981, 0.999824, 0.999976, 0.999997])
    assert_allclose(expected, calculated, rtol=0.001)

    # for(float x = -5.0; x < 5.0; x+=0.5)
    #   std::cout << ROOT::Math::crystalball_cdf(x, 2.0, 3.0, 1.0) << ", ";
    calculated = stats.crystalball.cdf(X, beta=2.0, m=3.0)
    expected = np.array([0.00442081, 0.00559509, 0.00730787, 0.00994682,
                         0.0143234, 0.0223803, 0.0397873, 0.0830763, 0.173323,
                         0.320592, 0.508717, 0.696841, 0.844111, 0.934357,
                         0.977646, 0.993899, 0.998674, 0.999771, 0.999969,
                         0.999997])
    assert_allclose(expected, calculated, rtol=0.001)

    # for(float x = -5.0; x < 5.0; x+=0.5) {
    #   std::cout << ROOT::Math::crystalball_cdf(x, 2.0, 3.0, 2.0, 0.5);
    #   std::cout << ", ";
    # }
    calculated = stats.crystalball.cdf(X, beta=2.0, m=3.0, loc=0.5, scale=2.0)
    expected = np.array([0.0176832, 0.0223803, 0.0292315, 0.0397873, 0.0567945,
                         0.0830763, 0.121242, 0.173323, 0.24011, 0.320592,
                         0.411731, 0.508717, 0.605702, 0.696841, 0.777324,
                         0.844111, 0.896192, 0.934357, 0.960639, 0.977646])
    assert_allclose(expected, calculated, rtol=0.001)


def test_crystalball_function_moments():
    """
    All values are calculated using the pdf formula and the integrate function
    of Mathematica
    """
    # The Last two (alpha, n) pairs test the special case n == alpha**2
    beta = np.array([2.0, 1.0, 3.0, 2.0, 3.0])
    m = np.array([3.0, 3.0, 2.0, 4.0, 9.0])

    # The distribution should be correctly normalised
    expected_0th_moment = np.array([1.0, 1.0, 1.0, 1.0, 1.0])
    calculated_0th_moment = stats.crystalball._munp(0, beta, m)
    assert_allclose(expected_0th_moment, calculated_0th_moment, rtol=0.001)

    # calculated using wolframalpha.com
    # e.g. for beta = 2 and m = 3 we calculate the norm like this:
    #   integrate exp(-x^2/2) from -2 to infinity +
    #   integrate (3/2)^3*exp(-2^2/2)*(3/2-2-x)^(-3) from -infinity to -2
    norm = np.array([2.5511, 3.01873, 2.51065, 2.53983, 2.507410455])

    a = np.array([-0.21992, -3.03265, np.inf, -0.135335, -0.003174])
    expected_1th_moment = a / norm
    calculated_1th_moment = stats.crystalball._munp(1, beta, m)
    assert_allclose(expected_1th_moment, calculated_1th_moment, rtol=0.001)

    a = np.array([np.inf, np.inf, np.inf, 3.2616, 2.519908])
    expected_2th_moment = a / norm
    calculated_2th_moment = stats.crystalball._munp(2, beta, m)
    assert_allclose(expected_2th_moment, calculated_2th_moment, rtol=0.001)

    a = np.array([np.inf, np.inf, np.inf, np.inf, -0.0577668])
    expected_3th_moment = a / norm
    calculated_3th_moment = stats.crystalball._munp(3, beta, m)
    assert_allclose(expected_3th_moment, calculated_3th_moment, rtol=0.001)

    a = np.array([np.inf, np.inf, np.inf, np.inf, 7.78468])
    expected_4th_moment = a / norm
    calculated_4th_moment = stats.crystalball._munp(4, beta, m)
    assert_allclose(expected_4th_moment, calculated_4th_moment, rtol=0.001)

    a = np.array([np.inf, np.inf, np.inf, np.inf, -1.31086])
    expected_5th_moment = a / norm
    calculated_5th_moment = stats.crystalball._munp(5, beta, m)
    assert_allclose(expected_5th_moment, calculated_5th_moment, rtol=0.001)


def test_crystalball_entropy():
    # regression test for gh-13602
    cb = stats.crystalball(2, 3)
    res1 = cb.entropy()
    # -20000 and 30 are negative and positive infinity, respectively
    lo, hi, N = -20000, 30, 200000
    x = np.linspace(lo, hi, N)
    res2 = trapezoid(entr(cb.pdf(x)), x)
    assert_allclose(res1, res2, rtol=1e-7)


def test_invweibull():
    """
    Test fitting invweibull to data.

    Here is a the same calculation in R:

    > library(evd)
    > library(fitdistrplus)
    > x = c(1, 1.25, 2, 2.5, 2.8,  3, 3.8, 4, 5, 8, 10, 12, 64, 99)
    > result = fitdist(x, 'frechet', control=list(reltol=1e-13),
    +                  fix.arg=list(loc=0), start=list(shape=2, scale=3))
    > result
    Fitting of the distribution ' frechet ' by maximum likelihood
    Parameters:
          estimate Std. Error
    shape 1.048482  0.2261815
    scale 3.099456  0.8292887
    Fixed parameters:
        value
    loc     0

    """

    def optimizer(func, x0, args=(), disp=0):
        return fmin(func, x0, args=args, disp=disp, xtol=1e-12, ftol=1e-12)

    x = np.array([1, 1.25, 2, 2.5, 2.8, 3, 3.8, 4, 5, 8, 10, 12, 64, 99])
    c, loc, scale = stats.invweibull.fit(x, floc=0, optimizer=optimizer)
    assert_allclose(c, 1.048482, rtol=5e-6)
    assert loc == 0
    assert_allclose(scale, 3.099456, rtol=5e-6)


@pytest.mark.parametrize(
    'df1,df2,x',
    [(2, 2, [-0.5, 0.2, 1.0, 2.3]),
     (4, 11, [-0.5, 0.2, 1.0, 2.3]),
     (7, 17, [1, 2, 3, 4, 5])]
)
def test_ncf_edge_case(df1, df2, x):
    # Test for edge case described in gh-11660.
    # Non-central Fisher distribution when nc = 0
    # should be the same as Fisher distribution.
    nc = 0
    expected_cdf = stats.f.cdf(x, df1, df2)
    calculated_cdf = stats.ncf.cdf(x, df1, df2, nc)
    assert_allclose(expected_cdf, calculated_cdf, rtol=1e-14)

    # when ncf_gen._skip_pdf will be used instead of generic pdf,
    # this additional test will be useful.
    expected_pdf = stats.f.pdf(x, df1, df2)
    calculated_pdf = stats.ncf.pdf(x, df1, df2, nc)
    assert_allclose(expected_pdf, calculated_pdf, rtol=1e-6)


def test_ncf_variance():
    # Regression test for gh-10658 (incorrect variance formula for ncf).
    # The correct value of ncf.var(2, 6, 4), 42.75, can be verified with, for
    # example, Wolfram Alpha with the expression
    #     Variance[NoncentralFRatioDistribution[2, 6, 4]]
    # or with the implementation of the noncentral F distribution in the C++
    # library Boost.
    v = stats.ncf.var(2, 6, 4)
    assert_allclose(v, 42.75, rtol=1e-14)


def test_ncf_cdf_spotcheck():
    # Regression test for gh-15582 testing against values from R/MATLAB
    # Generate check_val from R or MATLAB as follows:
    #          R: pf(20, df1 = 6, df2 = 33, ncp = 30.4) = 0.998921
    #     MATLAB: ncfcdf(20, 6, 33, 30.4) = 0.998921
    scipy_val = stats.ncf.cdf(20, 6, 33, 30.4)
    check_val = 0.998921
    assert_allclose(check_val, np.round(scipy_val, decimals=6))


class TestHistogram:
    def setup_method(self):
        np.random.seed(1234)

        # We have 8 bins
        # [1,2), [2,3), [3,4), [4,5), [5,6), [6,7), [7,8), [8,9)
        # But actually np.histogram will put the last 9 also in the [8,9) bin!
        # Therefore there is a slight difference below for the last bin, from
        # what you might have expected.
        histogram = np.histogram([1, 2, 2, 3, 3, 3, 4, 4, 4, 4, 5, 5, 5, 5, 5,
                                  6, 6, 6, 6, 7, 7, 7, 8, 8, 9], bins=8)
        self.template = stats.rv_histogram(histogram)

        data = stats.norm.rvs(loc=1.0, scale=2.5, size=10000, random_state=123)
        norm_histogram = np.histogram(data, bins=50)
        self.norm_template = stats.rv_histogram(norm_histogram)

    def test_pdf(self):
        values = np.array([0.0, 0.5, 1.0, 1.5, 2.0, 2.5, 3.0, 3.5, 4.0, 4.5,
                           5.0, 5.5, 6.0, 6.5, 7.0, 7.5, 8.0, 8.5, 9.0, 9.5])
        pdf_values = np.asarray([0.0/25.0, 0.0/25.0, 1.0/25.0, 1.0/25.0,
                                 2.0/25.0, 2.0/25.0, 3.0/25.0, 3.0/25.0,
                                 4.0/25.0, 4.0/25.0, 5.0/25.0, 5.0/25.0,
                                 4.0/25.0, 4.0/25.0, 3.0/25.0, 3.0/25.0,
                                 3.0/25.0, 3.0/25.0, 0.0/25.0, 0.0/25.0])
        assert_allclose(self.template.pdf(values), pdf_values)

        # Test explicitly the corner cases:
        # As stated above the pdf in the bin [8,9) is greater than
        # one would naively expect because np.histogram putted the 9
        # into the [8,9) bin.
        assert_almost_equal(self.template.pdf(8.0), 3.0/25.0)
        assert_almost_equal(self.template.pdf(8.5), 3.0/25.0)
        # 9 is outside our defined bins [8,9) hence the pdf is already 0
        # for a continuous distribution this is fine, because a single value
        # does not have a finite probability!
        assert_almost_equal(self.template.pdf(9.0), 0.0/25.0)
        assert_almost_equal(self.template.pdf(10.0), 0.0/25.0)

        x = np.linspace(-2, 2, 10)
        assert_allclose(self.norm_template.pdf(x),
                        stats.norm.pdf(x, loc=1.0, scale=2.5), rtol=0.1)

    def test_cdf_ppf(self):
        values = np.array([0.0, 0.5, 1.0, 1.5, 2.0, 2.5, 3.0, 3.5, 4.0, 4.5,
                           5.0, 5.5, 6.0, 6.5, 7.0, 7.5, 8.0, 8.5, 9.0, 9.5])
        cdf_values = np.asarray([0.0/25.0, 0.0/25.0, 0.0/25.0, 0.5/25.0,
                                 1.0/25.0, 2.0/25.0, 3.0/25.0, 4.5/25.0,
                                 6.0/25.0, 8.0/25.0, 10.0/25.0, 12.5/25.0,
                                 15.0/25.0, 17.0/25.0, 19.0/25.0, 20.5/25.0,
                                 22.0/25.0, 23.5/25.0, 25.0/25.0, 25.0/25.0])
        assert_allclose(self.template.cdf(values), cdf_values)
        # First three and last two values in cdf_value are not unique
        assert_allclose(self.template.ppf(cdf_values[2:-1]), values[2:-1])

        # Test of cdf and ppf are inverse functions
        x = np.linspace(1.0, 9.0, 100)
        assert_allclose(self.template.ppf(self.template.cdf(x)), x)
        x = np.linspace(0.0, 1.0, 100)
        assert_allclose(self.template.cdf(self.template.ppf(x)), x)

        x = np.linspace(-2, 2, 10)
        assert_allclose(self.norm_template.cdf(x),
                        stats.norm.cdf(x, loc=1.0, scale=2.5), rtol=0.1)

    def test_rvs(self):
        N = 10000
        sample = self.template.rvs(size=N, random_state=123)
        assert_equal(np.sum(sample < 1.0), 0.0)
        assert_allclose(np.sum(sample <= 2.0), 1.0/25.0 * N, rtol=0.2)
        assert_allclose(np.sum(sample <= 2.5), 2.0/25.0 * N, rtol=0.2)
        assert_allclose(np.sum(sample <= 3.0), 3.0/25.0 * N, rtol=0.1)
        assert_allclose(np.sum(sample <= 3.5), 4.5/25.0 * N, rtol=0.1)
        assert_allclose(np.sum(sample <= 4.0), 6.0/25.0 * N, rtol=0.1)
        assert_allclose(np.sum(sample <= 4.5), 8.0/25.0 * N, rtol=0.1)
        assert_allclose(np.sum(sample <= 5.0), 10.0/25.0 * N, rtol=0.05)
        assert_allclose(np.sum(sample <= 5.5), 12.5/25.0 * N, rtol=0.05)
        assert_allclose(np.sum(sample <= 6.0), 15.0/25.0 * N, rtol=0.05)
        assert_allclose(np.sum(sample <= 6.5), 17.0/25.0 * N, rtol=0.05)
        assert_allclose(np.sum(sample <= 7.0), 19.0/25.0 * N, rtol=0.05)
        assert_allclose(np.sum(sample <= 7.5), 20.5/25.0 * N, rtol=0.05)
        assert_allclose(np.sum(sample <= 8.0), 22.0/25.0 * N, rtol=0.05)
        assert_allclose(np.sum(sample <= 8.5), 23.5/25.0 * N, rtol=0.05)
        assert_allclose(np.sum(sample <= 9.0), 25.0/25.0 * N, rtol=0.05)
        assert_allclose(np.sum(sample <= 9.0), 25.0/25.0 * N, rtol=0.05)
        assert_equal(np.sum(sample > 9.0), 0.0)

    def test_munp(self):
        for n in range(4):
            assert_allclose(self.norm_template._munp(n),
                            stats.norm(1.0, 2.5).moment(n), rtol=0.05)

    def test_entropy(self):
        assert_allclose(self.norm_template.entropy(),
                        stats.norm.entropy(loc=1.0, scale=2.5), rtol=0.05)


def test_loguniform():
    # This test makes sure the alias of "loguniform" is log-uniform
    rv = stats.loguniform(10 ** -3, 10 ** 0)
    rvs = rv.rvs(size=10000, random_state=42)
    vals, _ = np.histogram(np.log10(rvs), bins=10)
    assert 900 <= vals.min() <= vals.max() <= 1100
    assert np.abs(np.median(vals) - 1000) <= 10


class TestArgus:
    def test_argus_rvs_large_chi(self):
        # test that the algorithm can handle large values of chi
        x = stats.argus.rvs(50, size=500, random_state=325)
        assert_almost_equal(stats.argus(50).mean(), x.mean(), decimal=4)

    @pytest.mark.parametrize('chi, random_state', [
            [0.1, 325],   # chi <= 0.5: rejection method case 1
            [1.3, 155],   # 0.5 < chi <= 1.8: rejection method case 2
            [3.5, 135]    # chi > 1.8: transform conditional Gamma distribution
        ])
    def test_rvs(self, chi, random_state):
        x = stats.argus.rvs(chi, size=500, random_state=random_state)
        _, p = stats.kstest(x, "argus", (chi, ))
        assert_(p > 0.05)

    @pytest.mark.parametrize('chi', [1e-9, 1e-6])
    def test_rvs_small_chi(self, chi):
        # test for gh-11699 => rejection method case 1 can even handle chi=0
        # the CDF of the distribution for chi=0 is 1 - (1 - x**2)**(3/2)
        # test rvs against distribution of limit chi=0
        r = stats.argus.rvs(chi, size=500, random_state=890981)
        _, p = stats.kstest(r, lambda x: 1 - (1 - x**2)**(3/2))
        assert_(p > 0.05)

    # Expected values were computed with mpmath.
    @pytest.mark.parametrize('chi, expected_mean',
                             [(1, 0.6187026683551835),
                              (10, 0.984805536783744),
                              (40, 0.9990617659702923),
                              (60, 0.9995831885165300),
                              (99, 0.9998469348663028)])
    def test_mean(self, chi, expected_mean):
        m = stats.argus.mean(chi, scale=1)
        assert_allclose(m, expected_mean, rtol=1e-13)

    # Expected values were computed with mpmath.
    @pytest.mark.parametrize('chi, expected_var, rtol',
                             [(1, 0.05215651254197807, 1e-13),
                              (10, 0.00015805472008165595, 1e-11),
                              (40, 5.877763210262901e-07, 1e-8),
                              (60, 1.1590179389611416e-07, 1e-8),
                              (99, 1.5623277006064666e-08, 1e-8)])
    def test_var(self, chi, expected_var, rtol):
        v = stats.argus.var(chi, scale=1)
        assert_allclose(v, expected_var, rtol=rtol)

    # Expected values were computed with mpmath (code: see gh-13370).
    @pytest.mark.parametrize('chi, expected, rtol',
                             [(0.9, 0.07646314974436118, 1e-14),
                              (0.5, 0.015429797891863365, 1e-14),
                              (0.1, 0.0001325825293278049, 1e-14),
                              (0.01, 1.3297677078224565e-07, 1e-15),
                              (1e-3, 1.3298072023958999e-10, 1e-14),
                              (1e-4, 1.3298075973486862e-13, 1e-14),
                              (1e-6, 1.32980760133771e-19, 1e-14),
                              (1e-9, 1.329807601338109e-28, 1e-15)])
    def test_argus_phi_small_chi(self, chi, expected, rtol):
        assert_allclose(_argus_phi(chi), expected, rtol=rtol)

    # Expected values were computed with mpmath (code: see gh-13370).
    @pytest.mark.parametrize(
        'chi, expected',
        [(0.5, (0.28414073302940573, 1.2742227939992954, 1.2381254688255896)),
         (0.2, (0.296172952995264, 1.2951290588110516, 1.1865767100877576)),
         (0.1, (0.29791447523536274, 1.29806307956989, 1.1793168289857412)),
         (0.01, (0.2984904104866452, 1.2990283628160553, 1.1769268414080531)),
         (1e-3, (0.298496172925224, 1.2990380082487925, 1.176902956021053)),
         (1e-4, (0.29849623054991836, 1.2990381047023793, 1.1769027171686324)),
         (1e-6, (0.2984962311319278, 1.2990381056765605, 1.1769027147562232)),
         (1e-9, (0.298496231131986, 1.299038105676658, 1.1769027147559818))])
    def test_pdf_small_chi(self, chi, expected):
        x = np.array([0.1, 0.5, 0.9])
        assert_allclose(stats.argus.pdf(x, chi), expected, rtol=1e-13)

    # Expected values were computed with mpmath (code: see gh-13370).
    @pytest.mark.parametrize(
        'chi, expected',
        [(0.5, (0.9857660526895221, 0.6616565930168475, 0.08796070398429937)),
         (0.2, (0.9851555052359501, 0.6514666238985464, 0.08362690023746594)),
         (0.1, (0.9850670974995661, 0.6500061310508574, 0.08302050640683846)),
         (0.01, (0.9850378582451867, 0.6495239242251358, 0.08282109244852445)),
         (1e-3, (0.9850375656906663, 0.6495191015522573, 0.08281910005231098)),
         (1e-4, (0.9850375627651049, 0.6495190533254682, 0.08281908012852317)),
         (1e-6, (0.9850375627355568, 0.6495190528383777, 0.08281907992729293)),
         (1e-9, (0.9850375627355538, 0.649519052838329, 0.0828190799272728))])
    def test_sf_small_chi(self, chi, expected):
        x = np.array([0.1, 0.5, 0.9])
        assert_allclose(stats.argus.sf(x, chi), expected, rtol=1e-14)

    # Expected values were computed with mpmath (code: see gh-13370).
    @pytest.mark.parametrize(
        'chi, expected',
        [(0.5, (0.0142339473104779, 0.3383434069831524, 0.9120392960157007)),
         (0.2, (0.014844494764049919, 0.34853337610145363, 0.916373099762534)),
         (0.1, (0.014932902500433911, 0.34999386894914264, 0.9169794935931616)),
         (0.01, (0.014962141754813293, 0.35047607577486417, 0.9171789075514756)),
         (1e-3, (0.01496243430933372, 0.35048089844774266, 0.917180899947689)),
         (1e-4, (0.014962437234895118, 0.3504809466745317, 0.9171809198714769)),
         (1e-6, (0.01496243726444329, 0.3504809471616223, 0.9171809200727071)),
         (1e-9, (0.014962437264446245, 0.350480947161671, 0.9171809200727272))])
    def test_cdf_small_chi(self, chi, expected):
        x = np.array([0.1, 0.5, 0.9])
        assert_allclose(stats.argus.cdf(x, chi), expected, rtol=1e-12)

    # Expected values were computed with mpmath (code: see gh-13370).
    @pytest.mark.parametrize(
        'chi, expected, rtol',
        [(0.5, (0.5964284712757741, 0.052890651988588604), 1e-12),
         (0.101, (0.5893490968089076, 0.053017469847275685), 1e-11),
         (0.1, (0.5893431757009437, 0.05301755449499372), 1e-13),
         (0.01, (0.5890515677940915, 0.05302167905837031), 1e-13),
         (1e-3, (0.5890486520005177, 0.053021719862088104), 1e-13),
         (1e-4, (0.5890486228426105, 0.0530217202700811), 1e-13),
         (1e-6, (0.5890486225481156, 0.05302172027420182), 1e-13),
         (1e-9, (0.5890486225480862, 0.05302172027420224), 1e-13)])
    def test_stats_small_chi(self, chi, expected, rtol):
        val = stats.argus.stats(chi, moments='mv')
        assert_allclose(val, expected, rtol=rtol)


class TestNakagami:

    def test_logpdf(self):
        # Test nakagami logpdf for an input where the PDF is smaller
        # than can be represented with 64 bit floating point.
        # The expected value of logpdf was computed with mpmath:
        #
        #   def logpdf(x, nu):
        #       x = mpmath.mpf(x)
        #       nu = mpmath.mpf(nu)
        #       return (mpmath.log(2) + nu*mpmath.log(nu) -
        #               mpmath.loggamma(nu) + (2*nu - 1)*mpmath.log(x) -
        #               nu*x**2)
        #
        nu = 2.5
        x = 25
        logp = stats.nakagami.logpdf(x, nu)
        assert_allclose(logp, -1546.9253055607549)

    def test_sf_isf(self):
        # Test nakagami sf and isf when the survival function
        # value is very small.
        # The expected value of the survival function was computed
        # with mpmath:
        #
        #   def sf(x, nu):
        #       x = mpmath.mpf(x)
        #       nu = mpmath.mpf(nu)
        #       return mpmath.gammainc(nu, nu*x*x, regularized=True)
        #
        nu = 2.5
        x0 = 5.0
        sf = stats.nakagami.sf(x0, nu)
        assert_allclose(sf, 2.736273158588307e-25, rtol=1e-13)
        # Check round trip back to x0.
        x1 = stats.nakagami.isf(sf, nu)
        assert_allclose(x1, x0, rtol=1e-13)

    @pytest.mark.xfail(reason="Fit of nakagami not reliable, see gh-10908.")
    @pytest.mark.parametrize('nu', [1.6, 2.5, 3.9])
    @pytest.mark.parametrize('loc', [25.0, 10, 35])
    @pytest.mark.parametrize('scale', [13, 5, 20])
    def test_fit(self, nu, loc, scale):
        # Regression test for gh-13396 (21/27 cases failed previously)
        # The first tuple of the parameters' values is discussed in gh-10908
        N = 100
        samples = stats.nakagami.rvs(size=N, nu=nu, loc=loc,
                                     scale=scale, random_state=1337)
        nu_est, loc_est, scale_est = stats.nakagami.fit(samples)
        assert_allclose(nu_est, nu, rtol=0.2)
        assert_allclose(loc_est, loc, rtol=0.2)
        assert_allclose(scale_est, scale, rtol=0.2)

        def dlogl_dnu(nu, loc, scale):
            return ((-2*nu + 1) * np.sum(1/(samples - loc))
                    + 2*nu/scale**2 * np.sum(samples - loc))

        def dlogl_dloc(nu, loc, scale):
            return (N * (1 + np.log(nu) - polygamma(0, nu)) +
                    2 * np.sum(np.log((samples - loc) / scale))
                    - np.sum(((samples - loc) / scale)**2))

        def dlogl_dscale(nu, loc, scale):
            return (- 2 * N * nu / scale
                    + 2 * nu / scale ** 3 * np.sum((samples - loc) ** 2))

        assert_allclose(dlogl_dnu(nu_est, loc_est, scale_est), 0, atol=1e-3)
        assert_allclose(dlogl_dloc(nu_est, loc_est, scale_est), 0, atol=1e-3)
        assert_allclose(dlogl_dscale(nu_est, loc_est, scale_est), 0, atol=1e-3)

    @pytest.mark.parametrize('loc', [25.0, 10, 35])
    @pytest.mark.parametrize('scale', [13, 5, 20])
    def test_fit_nu(self, loc, scale):
        # For nu = 0.5, we have analytical values for
        # the MLE of the loc and the scale
        nu = 0.5
        n = 100
        samples = stats.nakagami.rvs(size=n, nu=nu, loc=loc,
                                     scale=scale, random_state=1337)
        nu_est, loc_est, scale_est = stats.nakagami.fit(samples, f0=nu)

        # Analytical values
        loc_theo = np.min(samples)
        scale_theo = np.sqrt(np.mean((samples - loc_est) ** 2))

        assert_allclose(nu_est, nu, rtol=1e-7)
        assert_allclose(loc_est, loc_theo, rtol=1e-7)
        assert_allclose(scale_est, scale_theo, rtol=1e-7)


class TestWrapCauchy:

    def test_cdf_shape_broadcasting(self):
        # Regression test for gh-13791.
        # Check that wrapcauchy.cdf broadcasts the shape parameter
        # correctly.
        c = np.array([[0.03, 0.25], [0.5, 0.75]])
        x = np.array([[1.0], [4.0]])
        p = stats.wrapcauchy.cdf(x, c)
        assert p.shape == (2, 2)
        scalar_values = [stats.wrapcauchy.cdf(x1, c1)
                         for (x1, c1) in np.nditer((x, c))]
        assert_allclose(p.ravel(), scalar_values, rtol=1e-13)

    def test_cdf_center(self):
        p = stats.wrapcauchy.cdf(np.pi, 0.03)
        assert_allclose(p, 0.5, rtol=1e-14)

    def test_cdf(self):
        x1 = 1.0  # less than pi
        x2 = 4.0  # greater than pi
        c = 0.75
        p = stats.wrapcauchy.cdf([x1, x2], c)
        cr = (1 + c)/(1 - c)
        assert_allclose(p[0], np.arctan(cr*np.tan(x1/2))/np.pi)
        assert_allclose(p[1], 1 - np.arctan(cr*np.tan(np.pi - x2/2))/np.pi)


def test_rvs_no_size_error():
    # _rvs methods must have parameter `size`; see gh-11394
    class rvs_no_size_gen(stats.rv_continuous):
        def _rvs(self):
            return 1

    rvs_no_size = rvs_no_size_gen(name='rvs_no_size')

    with assert_raises(TypeError, match=re.escape("_rvs() got an unexpected")):
        rvs_no_size.rvs()


@pytest.mark.parametrize('distname, args', invdistdiscrete + invdistcont)
def test_support_gh13294_regression(distname, args):
    if distname in skip_test_support_gh13294_regression:
        pytest.skip(f"skipping test for the support method for "
                    f"distribution {distname}.")
    dist = getattr(stats, distname)
    # test support method with invalid arguents
    if isinstance(dist, stats.rv_continuous):
        # test with valid scale
        if len(args) != 0:
            a0, b0 = dist.support(*args)
            assert_equal(a0, np.nan)
            assert_equal(b0, np.nan)
        # test with invalid scale
        # For some distributions, that take no parameters,
        # the case of only invalid scale occurs and hence,
        # it is implicitly tested in this test case.
        loc1, scale1 = 0, -1
        a1, b1 = dist.support(*args, loc1, scale1)
        assert_equal(a1, np.nan)
        assert_equal(b1, np.nan)
    else:
        a, b = dist.support(*args)
        assert_equal(a, np.nan)
        assert_equal(b, np.nan)


def test_support_broadcasting_gh13294_regression():
    a0, b0 = stats.norm.support([0, 0, 0, 1], [1, 1, 1, -1])
    ex_a0 = np.array([-np.inf, -np.inf, -np.inf, np.nan])
    ex_b0 = np.array([np.inf, np.inf, np.inf, np.nan])
    assert_equal(a0, ex_a0)
    assert_equal(b0, ex_b0)
    assert a0.shape == ex_a0.shape
    assert b0.shape == ex_b0.shape

    a1, b1 = stats.norm.support([], [])
    ex_a1, ex_b1 = np.array([]), np.array([])
    assert_equal(a1, ex_a1)
    assert_equal(b1, ex_b1)
    assert a1.shape == ex_a1.shape
    assert b1.shape == ex_b1.shape

    a2, b2 = stats.norm.support([0, 0, 0, 1], [-1])
    ex_a2 = np.array(4*[np.nan])
    ex_b2 = np.array(4*[np.nan])
    assert_equal(a2, ex_a2)
    assert_equal(b2, ex_b2)
    assert a2.shape == ex_a2.shape
    assert b2.shape == ex_b2.shape


def test_stats_broadcasting_gh14953_regression():
    # test case in gh14953
    loc = [0., 0.]
    scale = [[1.], [2.], [3.]]
    assert_equal(stats.norm.var(loc, scale), [[1., 1.], [4., 4.], [9., 9.]])
    # test some edge cases
    loc = np.empty((0, ))
    scale = np.empty((1, 0))
    assert stats.norm.var(loc, scale).shape == (1, 0)


# Check a few values of the cosine distribution's cdf, sf, ppf and
# isf methods.  Expected values were computed with mpmath.

@pytest.mark.parametrize('x, expected',
                         [(-3.14159, 4.956444476505336e-19),
                          (3.14, 0.9999999998928399)])
def test_cosine_cdf_sf(x, expected):
    assert_allclose(stats.cosine.cdf(x), expected)
    assert_allclose(stats.cosine.sf(-x), expected)


@pytest.mark.parametrize('p, expected',
                         [(1e-6, -3.1080612413765905),
                          (1e-17, -3.141585429601399),
                          (0.975, 2.1447547020964923)])
def test_cosine_ppf_isf(p, expected):
    assert_allclose(stats.cosine.ppf(p), expected)
    assert_allclose(stats.cosine.isf(p), -expected)


def test_cosine_logpdf_endpoints():
    logp = stats.cosine.logpdf([-np.pi, np.pi])
    assert_equal(logp, [-np.inf, -np.inf])


def test_distr_params_lists():
    # distribution objects are extra distributions added in
    # test_discrete_basic. All other distributions are strings (names)
    # and so we only choose those to compare whether both lists match.
    discrete_distnames = {name for name, _ in distdiscrete
                          if isinstance(name, str)}
    invdiscrete_distnames = {name for name, _ in invdistdiscrete}
    assert discrete_distnames == invdiscrete_distnames

    cont_distnames = {name for name, _ in distcont}
    invcont_distnames = {name for name, _ in invdistcont}
    assert cont_distnames == invcont_distnames


def test_moment_order_4():
    # gh-13655 reported that if a distribution has a `_stats` method that
    # accepts the `moments` parameter, then if the distribution's `moment`
    # method is called with `order=4`, the faster/more accurate`_stats` gets
    # called, but the results aren't used, and the generic `_munp` method is
    # called to calculate the moment anyway. This tests that the issue has
    # been fixed.
    # stats.skewnorm._stats accepts the `moments` keyword
    stats.skewnorm._stats(a=0, moments='k')  # no failure = has `moments`
    # When `moment` is called, `_stats` is used, so the moment is very accurate
    # (exactly equal to Pearson's kurtosis of the normal distribution, 3)
    assert stats.skewnorm.moment(order=4, a=0) == 3.0
    # Had the moment been calculated using `_munp`, the result would have been
    # less accurate:
    assert stats.skewnorm._munp(4, 0) != 3.0<|MERGE_RESOLUTION|>--- conflicted
+++ resolved
@@ -1553,14 +1553,9 @@
     @pytest.mark.parametrize('fix_shape, fix_loc, fix_scale',
                              [p for p in product([True, False], repeat=3)
                               if False in p])
-<<<<<<< HEAD
+    @np.errstate(invalid="ignore")
     def test_fit_MLE_comp_optimizer(self, rvs_shape, rvs_loc, rvs_scale,
                                     fix_shape, fix_loc, fix_scale, rng):
-=======
-    @np.errstate(invalid="ignore")
-    def test_fit_MLE_comp_optimzer(self, rvs_shape, rvs_loc, rvs_scale,
-                                   fix_shape, fix_loc, fix_scale, rng):
->>>>>>> 94297f6c
         data = stats.pareto.rvs(size=100, b=rvs_shape, scale=rvs_scale,
                                 loc=rvs_loc, random_state=rng)
         args = [data, (stats.pareto._fitstart(data), )]
