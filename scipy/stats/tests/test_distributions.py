"""
Test functions for stats module
"""

import warnings
import re
import sys
import pickle
import os

from numpy.testing import (assert_equal, assert_array_equal,
                           assert_almost_equal, assert_array_almost_equal,
                           assert_allclose, assert_, assert_warns,
                           assert_array_less, suppress_warnings)
import pytest
from pytest import raises as assert_raises

import numpy
import numpy as np
from numpy import typecodes, array
from numpy.lib.recfunctions import rec_append_fields
from scipy import special
from scipy._lib._util import check_random_state
from scipy.integrate import IntegrationWarning
import scipy.stats as stats
from scipy.stats._distn_infrastructure import argsreduce
import scipy.stats.distributions

from scipy.special import xlogy
from .test_continuous_basic import distcont
from scipy.stats._continuous_distns import FitDataError

# python -OO strips docstrings
DOCSTRINGS_STRIPPED = sys.flags.optimize > 1


def _assert_hasattr(a, b, msg=None):
    if msg is None:
        msg = '%s does not have attribute %s' % (a, b)
    assert_(hasattr(a, b), msg=msg)


def test_api_regression():
    # https://github.com/scipy/scipy/issues/3802
    _assert_hasattr(scipy.stats.distributions, 'f_gen')


def check_vonmises_pdf_periodic(k, L, s, x):
    vm = stats.vonmises(k, loc=L, scale=s)
    assert_almost_equal(vm.pdf(x), vm.pdf(x % (2*numpy.pi*s)))


def check_vonmises_cdf_periodic(k, L, s, x):
    vm = stats.vonmises(k, loc=L, scale=s)
    assert_almost_equal(vm.cdf(x) % 1, vm.cdf(x % (2*numpy.pi*s)) % 1)


def test_vonmises_pdf_periodic():
    for k in [0.1, 1, 101]:
        for x in [0, 1, numpy.pi, 10, 100]:
            check_vonmises_pdf_periodic(k, 0, 1, x)
            check_vonmises_pdf_periodic(k, 1, 1, x)
            check_vonmises_pdf_periodic(k, 0, 10, x)

            check_vonmises_cdf_periodic(k, 0, 1, x)
            check_vonmises_cdf_periodic(k, 1, 1, x)
            check_vonmises_cdf_periodic(k, 0, 10, x)


def test_vonmises_line_support():
    assert_equal(stats.vonmises_line.a, -np.pi)
    assert_equal(stats.vonmises_line.b, np.pi)


def test_vonmises_numerical():
    vm = stats.vonmises(800)
    assert_almost_equal(vm.cdf(0), 0.5)


def _assert_lessthan_loglike(dist, data, func, **kwds):
    mle_analytical = dist.fit(data, **kwds)
    numerical_opt = super(type(dist), dist).fit(data, **kwds)
    ll_mle_analytical = func(mle_analytical, data)
    ll_numerical_opt = func(numerical_opt, data)
    assert ll_mle_analytical < ll_numerical_opt


def assert_fit_warnings(dist):
    param = ['floc', 'fscale']
    if dist.shapes:
        nshapes = len(dist.shapes.split(","))
        param += ['f0', 'f1', 'f2'][:nshapes]
    all_fixed = dict(zip(param, np.arange(len(param))))
    data = [1, 2, 3]
    with pytest.raises(RuntimeError,
                       match="All parameters fixed. There is nothing "
                       "to optimize."):
        dist.fit(data, **all_fixed)
    with pytest.raises(RuntimeError,
                       match="The data contains non-finite values"):
        dist.fit([np.nan])
    with pytest.raises(RuntimeError,
                       match="The data contains non-finite values"):
        dist.fit([np.inf])
    with pytest.raises(TypeError, match="Unknown keyword arguments:"):
        dist.fit(data, extra_keyword=2)
    with pytest.raises(TypeError, match="Too many positional arguments."):
        dist.fit(data, *[1]*(len(param) - 1))


@pytest.mark.parametrize('dist',
                         ['alpha', 'betaprime',
                          'fatiguelife', 'invgamma', 'invgauss', 'invweibull',
                          'johnsonsb', 'levy', 'levy_l', 'lognorm', 'gilbrat',
                          'powerlognorm', 'rayleigh', 'wald'])
def test_support(dist):
    """gh-6235"""
    dct = dict(distcont)
    args = dct[dist]

    dist = getattr(stats, dist)

    assert_almost_equal(dist.pdf(dist.a, *args), 0)
    assert_equal(dist.logpdf(dist.a, *args), -np.inf)
    assert_almost_equal(dist.pdf(dist.b, *args), 0)
    assert_equal(dist.logpdf(dist.b, *args), -np.inf)


class TestRandInt(object):
    def setup_method(self):
        np.random.seed(1234)

    def test_rvs(self):
        vals = stats.randint.rvs(5, 30, size=100)
        assert_(numpy.all(vals < 30) & numpy.all(vals >= 5))
        assert_(len(vals) == 100)
        vals = stats.randint.rvs(5, 30, size=(2, 50))
        assert_(numpy.shape(vals) == (2, 50))
        assert_(vals.dtype.char in typecodes['AllInteger'])
        val = stats.randint.rvs(15, 46)
        assert_((val >= 15) & (val < 46))
        assert_(isinstance(val, numpy.ScalarType), msg=repr(type(val)))
        val = stats.randint(15, 46).rvs(3)
        assert_(val.dtype.char in typecodes['AllInteger'])

    def test_pdf(self):
        k = numpy.r_[0:36]
        out = numpy.where((k >= 5) & (k < 30), 1.0/(30-5), 0)
        vals = stats.randint.pmf(k, 5, 30)
        assert_array_almost_equal(vals, out)

    def test_cdf(self):
        x = np.linspace(0, 36, 100)
        k = numpy.floor(x)
        out = numpy.select([k >= 30, k >= 5], [1.0, (k-5.0+1)/(30-5.0)], 0)
        vals = stats.randint.cdf(x, 5, 30)
        assert_array_almost_equal(vals, out, decimal=12)


class TestBinom(object):
    def setup_method(self):
        np.random.seed(1234)

    def test_rvs(self):
        vals = stats.binom.rvs(10, 0.75, size=(2, 50))
        assert_(numpy.all(vals >= 0) & numpy.all(vals <= 10))
        assert_(numpy.shape(vals) == (2, 50))
        assert_(vals.dtype.char in typecodes['AllInteger'])
        val = stats.binom.rvs(10, 0.75)
        assert_(isinstance(val, int))
        val = stats.binom(10, 0.75).rvs(3)
        assert_(isinstance(val, numpy.ndarray))
        assert_(val.dtype.char in typecodes['AllInteger'])

    def test_pmf(self):
        # regression test for Ticket #1842
        vals1 = stats.binom.pmf(100, 100, 1)
        vals2 = stats.binom.pmf(0, 100, 0)
        assert_allclose(vals1, 1.0, rtol=1e-15, atol=0)
        assert_allclose(vals2, 1.0, rtol=1e-15, atol=0)

    def test_entropy(self):
        # Basic entropy tests.
        b = stats.binom(2, 0.5)
        expected_p = np.array([0.25, 0.5, 0.25])
        expected_h = -sum(xlogy(expected_p, expected_p))
        h = b.entropy()
        assert_allclose(h, expected_h)

        b = stats.binom(2, 0.0)
        h = b.entropy()
        assert_equal(h, 0.0)

        b = stats.binom(2, 1.0)
        h = b.entropy()
        assert_equal(h, 0.0)

    def test_warns_p0(self):
        # no spurious warnigns are generated for p=0; gh-3817
        with warnings.catch_warnings():
            warnings.simplefilter("error", RuntimeWarning)
            assert_equal(stats.binom(n=2, p=0).mean(), 0)
            assert_equal(stats.binom(n=2, p=0).std(), 0)


class TestBernoulli(object):
    def setup_method(self):
        np.random.seed(1234)

    def test_rvs(self):
        vals = stats.bernoulli.rvs(0.75, size=(2, 50))
        assert_(numpy.all(vals >= 0) & numpy.all(vals <= 1))
        assert_(numpy.shape(vals) == (2, 50))
        assert_(vals.dtype.char in typecodes['AllInteger'])
        val = stats.bernoulli.rvs(0.75)
        assert_(isinstance(val, int))
        val = stats.bernoulli(0.75).rvs(3)
        assert_(isinstance(val, numpy.ndarray))
        assert_(val.dtype.char in typecodes['AllInteger'])

    def test_entropy(self):
        # Simple tests of entropy.
        b = stats.bernoulli(0.25)
        expected_h = -0.25*np.log(0.25) - 0.75*np.log(0.75)
        h = b.entropy()
        assert_allclose(h, expected_h)

        b = stats.bernoulli(0.0)
        h = b.entropy()
        assert_equal(h, 0.0)

        b = stats.bernoulli(1.0)
        h = b.entropy()
        assert_equal(h, 0.0)


class TestBradford(object):
    # gh-6216
    def test_cdf_ppf(self):
        c = 0.1
        x = np.logspace(-20, -4)
        q = stats.bradford.cdf(x, c)
        xx = stats.bradford.ppf(q, c)
        assert_allclose(x, xx)


class TestNBinom(object):
    def setup_method(self):
        np.random.seed(1234)

    def test_rvs(self):
        vals = stats.nbinom.rvs(10, 0.75, size=(2, 50))
        assert_(numpy.all(vals >= 0))
        assert_(numpy.shape(vals) == (2, 50))
        assert_(vals.dtype.char in typecodes['AllInteger'])
        val = stats.nbinom.rvs(10, 0.75)
        assert_(isinstance(val, int))
        val = stats.nbinom(10, 0.75).rvs(3)
        assert_(isinstance(val, numpy.ndarray))
        assert_(val.dtype.char in typecodes['AllInteger'])

    def test_pmf(self):
        # regression test for ticket 1779
        assert_allclose(np.exp(stats.nbinom.logpmf(700, 721, 0.52)),
                        stats.nbinom.pmf(700, 721, 0.52))
        # logpmf(0,1,1) shouldn't return nan (regression test for gh-4029)
        val = scipy.stats.nbinom.logpmf(0, 1, 1)
        assert_equal(val, 0)


class TestGenInvGauss(object):
    def setup_method(self):
        np.random.seed(1234)

    @pytest.mark.slow
    def test_rvs_with_mode_shift(self):
        # ratio_unif w/ mode shift
        gig = stats.geninvgauss(2.3, 1.5)
        _, p = stats.kstest(gig.rvs(size=1500, random_state=1234), gig.cdf)
        assert_equal(p > 0.05, True)

    @pytest.mark.slow
    def test_rvs_without_mode_shift(self):
        # ratio_unif w/o mode shift
        gig = stats.geninvgauss(0.9, 0.75)
        _, p = stats.kstest(gig.rvs(size=1500, random_state=1234), gig.cdf)
        assert_equal(p > 0.05, True)

    @pytest.mark.slow
    def test_rvs_new_method(self):
        # new algorithm of Hoermann / Leydold
        gig = stats.geninvgauss(0.1, 0.2)
        _, p = stats.kstest(gig.rvs(size=1500, random_state=1234), gig.cdf)
        assert_equal(p > 0.05, True)

    @pytest.mark.slow
    def test_rvs_p_zero(self):
        def my_ks_check(p, b):
            gig = stats.geninvgauss(p, b)
            rvs = gig.rvs(size=1500, random_state=1234)
            return stats.kstest(rvs, gig.cdf)[1] > 0.05
        # boundary cases when p = 0
        assert_equal(my_ks_check(0, 0.2), True)  # new algo
        assert_equal(my_ks_check(0, 0.9), True)  # ratio_unif w/o shift
        assert_equal(my_ks_check(0, 1.5), True)  # ratio_unif with shift

    def test_rvs_negative_p(self):
        # if p negative, return inverse
        assert_equal(
                stats.geninvgauss(-1.5, 2).rvs(size=10, random_state=1234),
                1 / stats.geninvgauss(1.5, 2).rvs(size=10, random_state=1234))

    def test_invgauss(self):
        # test that invgauss is special case
        ig = stats.geninvgauss.rvs(size=1500, p=-0.5, b=1, random_state=1234)
        assert_equal(stats.kstest(ig, 'invgauss', args=[1])[1] > 0.15, True)
        # test pdf and cdf
        mu, x = 100, np.linspace(0.01, 1, 10)
        pdf_ig = stats.geninvgauss.pdf(x, p=-0.5, b=1 / mu, scale=mu)
        assert_allclose(pdf_ig, stats.invgauss(mu).pdf(x))
        cdf_ig = stats.geninvgauss.cdf(x, p=-0.5, b=1 / mu, scale=mu)
        assert_allclose(cdf_ig, stats.invgauss(mu).cdf(x))

    def test_pdf_R(self):
        # test against R package GIGrvg
        # x <- seq(0.01, 5, length.out = 10)
        # GIGrvg::dgig(x, 0.5, 1, 1)
        vals_R = np.array([2.081176820e-21, 4.488660034e-01, 3.747774338e-01,
                           2.693297528e-01, 1.905637275e-01, 1.351476913e-01,
                           9.636538981e-02, 6.909040154e-02, 4.978006801e-02,
                           3.602084467e-02])
        x = np.linspace(0.01, 5, 10)
        assert_allclose(vals_R, stats.geninvgauss.pdf(x, 0.5, 1))

    def test_pdf_zero(self):
        # pdf at 0 is 0, needs special treatment to avoid 1/x in pdf
        assert_equal(stats.geninvgauss.pdf(0, 0.5, 0.5), 0)
        # if x is large and p is moderate, make sure that pdf does not
        # overflow because of x**(p-1); exp(-b*x) forces pdf to zero
        assert_equal(stats.geninvgauss.pdf(2e6, 50, 2), 0)


class TestNormInvGauss(object):
    def setup_method(self):
        np.random.seed(1234)

    def test_cdf_R(self):
        # test pdf and cdf vals against R
        # require("GeneralizedHyperbolic")
        # x_test <- c(-7, -5, 0, 8, 15)
        # r_cdf <- GeneralizedHyperbolic::pnig(x_test, mu = 0, a = 1, b = 0.5)
        # r_pdf <- GeneralizedHyperbolic::dnig(x_test, mu = 0, a = 1, b = 0.5)
        r_cdf = np.array([8.034920282e-07, 2.512671945e-05, 3.186661051e-01,
                          9.988650664e-01, 9.999848769e-01])
        x_test = np.array([-7, -5, 0, 8, 15])
        vals_cdf = stats.norminvgauss.cdf(x_test, a=1, b=0.5)
        assert_allclose(vals_cdf, r_cdf, atol=1e-9)

    def test_pdf_R(self):
        # values from R as defined in test_cdf_R
        r_pdf = np.array([1.359600783e-06, 4.413878805e-05, 4.555014266e-01,
                          7.450485342e-04, 8.917889931e-06])
        x_test = np.array([-7, -5, 0, 8, 15])
        vals_pdf = stats.norminvgauss.pdf(x_test, a=1, b=0.5)
        assert_allclose(vals_pdf, r_pdf, atol=1e-9)

    def test_stats(self):
        a, b = 1, 0.5
        gamma = np.sqrt(a**2 - b**2)
        v_stats = (b / gamma, a**2 / gamma**3, 3.0 * b / (a * np.sqrt(gamma)),
                   3.0 * (1 + 4 * b**2 / a**2) / gamma)
        assert_equal(v_stats, stats.norminvgauss.stats(a, b, moments='mvsk'))

    def test_ppf(self):
        a, b = 1, 0.5
        x_test = np.array([0.001, 0.5, 0.999])
        vals = stats.norminvgauss.ppf(x_test, a, b)
        assert_allclose(x_test, stats.norminvgauss.cdf(vals, a, b))


class TestGeom(object):
    def setup_method(self):
        np.random.seed(1234)

    def test_rvs(self):
        vals = stats.geom.rvs(0.75, size=(2, 50))
        assert_(numpy.all(vals >= 0))
        assert_(numpy.shape(vals) == (2, 50))
        assert_(vals.dtype.char in typecodes['AllInteger'])
        val = stats.geom.rvs(0.75)
        assert_(isinstance(val, int))
        val = stats.geom(0.75).rvs(3)
        assert_(isinstance(val, numpy.ndarray))
        assert_(val.dtype.char in typecodes['AllInteger'])

    def test_pmf(self):
        vals = stats.geom.pmf([1, 2, 3], 0.5)
        assert_array_almost_equal(vals, [0.5, 0.25, 0.125])

    def test_logpmf(self):
        # regression test for ticket 1793
        vals1 = np.log(stats.geom.pmf([1, 2, 3], 0.5))
        vals2 = stats.geom.logpmf([1, 2, 3], 0.5)
        assert_allclose(vals1, vals2, rtol=1e-15, atol=0)

        # regression test for gh-4028
        val = stats.geom.logpmf(1, 1)
        assert_equal(val, 0.0)

    def test_cdf_sf(self):
        vals = stats.geom.cdf([1, 2, 3], 0.5)
        vals_sf = stats.geom.sf([1, 2, 3], 0.5)
        expected = array([0.5, 0.75, 0.875])
        assert_array_almost_equal(vals, expected)
        assert_array_almost_equal(vals_sf, 1-expected)

    def test_logcdf_logsf(self):
        vals = stats.geom.logcdf([1, 2, 3], 0.5)
        vals_sf = stats.geom.logsf([1, 2, 3], 0.5)
        expected = array([0.5, 0.75, 0.875])
        assert_array_almost_equal(vals, np.log(expected))
        assert_array_almost_equal(vals_sf, np.log1p(-expected))

    def test_ppf(self):
        vals = stats.geom.ppf([0.5, 0.75, 0.875], 0.5)
        expected = array([1.0, 2.0, 3.0])
        assert_array_almost_equal(vals, expected)

    def test_ppf_underflow(self):
        # this should not underflow
        assert_allclose(stats.geom.ppf(1e-20, 1e-20), 1.0, atol=1e-14)


class TestPlanck(object):
    def setup_method(self):
        np.random.seed(1234)

    def test_sf(self):
        vals = stats.planck.sf([1, 2, 3], 5.)
        expected = array([4.5399929762484854e-05,
                          3.0590232050182579e-07,
                          2.0611536224385579e-09])
        assert_array_almost_equal(vals, expected)

    def test_logsf(self):
        vals = stats.planck.logsf([1000., 2000., 3000.], 1000.)
        expected = array([-1001000., -2001000., -3001000.])
        assert_array_almost_equal(vals, expected)


class TestGennorm(object):
    def test_laplace(self):
        # test against Laplace (special case for beta=1)
        points = [1, 2, 3]
        pdf1 = stats.gennorm.pdf(points, 1)
        pdf2 = stats.laplace.pdf(points)
        assert_almost_equal(pdf1, pdf2)

    def test_norm(self):
        # test against normal (special case for beta=2)
        points = [1, 2, 3]
        pdf1 = stats.gennorm.pdf(points, 2)
        pdf2 = stats.norm.pdf(points, scale=2**-.5)
        assert_almost_equal(pdf1, pdf2)


class TestHalfgennorm(object):
    def test_expon(self):
        # test against exponential (special case for beta=1)
        points = [1, 2, 3]
        pdf1 = stats.halfgennorm.pdf(points, 1)
        pdf2 = stats.expon.pdf(points)
        assert_almost_equal(pdf1, pdf2)

    def test_halfnorm(self):
        # test against half normal (special case for beta=2)
        points = [1, 2, 3]
        pdf1 = stats.halfgennorm.pdf(points, 2)
        pdf2 = stats.halfnorm.pdf(points, scale=2**-.5)
        assert_almost_equal(pdf1, pdf2)

    def test_gennorm(self):
        # test against generalized normal
        points = [1, 2, 3]
        pdf1 = stats.halfgennorm.pdf(points, .497324)
        pdf2 = stats.gennorm.pdf(points, .497324)
        assert_almost_equal(pdf1, 2*pdf2)


class TestTruncnorm(object):
    def setup_method(self):
        np.random.seed(1234)

    def test_ppf_ticket1131(self):
        vals = stats.truncnorm.ppf([-0.5, 0, 1e-4, 0.5, 1-1e-4, 1, 2], -1., 1.,
                                   loc=[3]*7, scale=2)
        expected = np.array([np.nan, 1, 1.00056419, 3, 4.99943581, 5, np.nan])
        assert_array_almost_equal(vals, expected)

    def test_isf_ticket1131(self):
        vals = stats.truncnorm.isf([-0.5, 0, 1e-4, 0.5, 1-1e-4, 1, 2], -1., 1.,
                                   loc=[3]*7, scale=2)
        expected = np.array([np.nan, 5, 4.99943581, 3, 1.00056419, 1, np.nan])
        assert_array_almost_equal(vals, expected)

    def test_gh_2477_small_values(self):
        # Check a case that worked in the original issue.
        low, high = -11, -10
        x = stats.truncnorm.rvs(low, high, 0, 1, size=10)
        assert_(low < x.min() < x.max() < high)
        # Check a case that failed in the original issue.
        low, high = 10, 11
        x = stats.truncnorm.rvs(low, high, 0, 1, size=10)
        assert_(low < x.min() < x.max() < high)

    def test_gh_2477_large_values(self):
        # Check a case that used to fail because of extreme tailness.
        low, high = 100, 101
        x = stats.truncnorm.rvs(low, high, 0, 1, size=10)
        assert_(low <= x.min() <= x.max() <= high), str([low, high, x])

        # Check some additional extreme tails
        low, high = 1000, 1001
        x = stats.truncnorm.rvs(low, high, 0, 1, size=10)
        assert_(low < x.min() < x.max() < high)

        low, high = 10000, 10001
        x = stats.truncnorm.rvs(low, high, 0, 1, size=10)
        assert_(low < x.min() < x.max() < high)

        low, high = -10001, -10000
        x = stats.truncnorm.rvs(low, high, 0, 1, size=10)
        assert_(low < x.min() < x.max() < high)

    def test_gh_9403_nontail_values(self):
        for low, high in [[3, 4], [-4, -3]]:
            xvals = np.array([-np.inf, low, high, np.inf])
            xmid = (high+low)/2.0
            cdfs = stats.truncnorm.cdf(xvals, low, high)
            sfs = stats.truncnorm.sf(xvals, low, high)
            pdfs = stats.truncnorm.pdf(xvals, low, high)
            expected_cdfs = np.array([0, 0, 1, 1])
            expected_sfs = np.array([1.0, 1.0, 0.0, 0.0])
            expected_pdfs = np.array([0, 3.3619772, 0.1015229, 0])
            if low < 0:
                expected_pdfs = np.array([0, 0.1015229, 3.3619772, 0])
            assert_almost_equal(cdfs, expected_cdfs)
            assert_almost_equal(sfs, expected_sfs)
            assert_almost_equal(pdfs, expected_pdfs)
            assert_almost_equal(np.log(expected_pdfs[1]/expected_pdfs[2]),
                                low + 0.5)
            pvals = np.array([0, 0.5, 1.0])
            ppfs = stats.truncnorm.ppf(pvals, low, high)
            expected_ppfs = np.array([low, np.sign(low)*3.1984741, high])
            assert_almost_equal(ppfs, expected_ppfs)

            if low < 0:
                assert_almost_equal(stats.truncnorm.sf(xmid, low, high),
                                    0.8475544278436675)
                assert_almost_equal(stats.truncnorm.cdf(xmid, low, high),
                                    0.1524455721563326)
            else:
                assert_almost_equal(stats.truncnorm.cdf(xmid, low, high),
                                    0.8475544278436675)
                assert_almost_equal(stats.truncnorm.sf(xmid, low, high),
                                    0.1524455721563326)
            pdf = stats.truncnorm.pdf(xmid, low, high)
            assert_almost_equal(np.log(pdf/expected_pdfs[2]), (xmid+0.25)/2)

    def test_gh_9403_medium_tail_values(self):
        for low, high in [[39, 40], [-40, -39]]:
            xvals = np.array([-np.inf, low, high, np.inf])
            xmid = (high+low)/2.0
            cdfs = stats.truncnorm.cdf(xvals, low, high)
            sfs = stats.truncnorm.sf(xvals, low, high)
            pdfs = stats.truncnorm.pdf(xvals, low, high)
            expected_cdfs = np.array([0, 0, 1, 1])
            expected_sfs = np.array([1.0, 1.0, 0.0, 0.0])
            expected_pdfs = np.array([0, 3.90256074e+01, 2.73349092e-16, 0])
            if low < 0:
                expected_pdfs = np.array([0, 2.73349092e-16,
                                          3.90256074e+01, 0])
            assert_almost_equal(cdfs, expected_cdfs)
            assert_almost_equal(sfs, expected_sfs)
            assert_almost_equal(pdfs, expected_pdfs)
            assert_almost_equal(np.log(expected_pdfs[1]/expected_pdfs[2]),
                                low + 0.5)
            pvals = np.array([0, 0.5, 1.0])
            ppfs = stats.truncnorm.ppf(pvals, low, high)
            expected_ppfs = np.array([low, np.sign(low)*39.01775731, high])
            assert_almost_equal(ppfs, expected_ppfs)
            cdfs = stats.truncnorm.cdf(ppfs, low, high)
            assert_almost_equal(cdfs, pvals)

            if low < 0:
                assert_almost_equal(stats.truncnorm.sf(xmid, low, high),
                                    0.9999999970389126)
                assert_almost_equal(stats.truncnorm.cdf(xmid, low, high),
                                    2.961048103554866e-09)
            else:
                assert_almost_equal(stats.truncnorm.cdf(xmid, low, high),
                                    0.9999999970389126)
                assert_almost_equal(stats.truncnorm.sf(xmid, low, high),
                                    2.961048103554866e-09)
            pdf = stats.truncnorm.pdf(xmid, low, high)
            assert_almost_equal(np.log(pdf/expected_pdfs[2]), (xmid+0.25)/2)

            xvals = np.linspace(low, high, 11)
            xvals2 = -xvals[::-1]
            assert_almost_equal(stats.truncnorm.cdf(xvals, low, high),
                                stats.truncnorm.sf(xvals2, -high, -low)[::-1])
            assert_almost_equal(stats.truncnorm.sf(xvals, low, high),
                                stats.truncnorm.cdf(xvals2, -high, -low)[::-1])
            assert_almost_equal(stats.truncnorm.pdf(xvals, low, high),
                                stats.truncnorm.pdf(xvals2, -high, -low)[::-1])

    def _test_moments_one_range(self, a, b, expected, decimal_s=7):
        m0, v0, s0, k0 = expected[:4]
        m, v, s, k = stats.truncnorm.stats(a, b, moments='mvsk')
        assert_almost_equal(m, m0)
        assert_almost_equal(v, v0)
        assert_almost_equal(s, s0, decimal=decimal_s)
        assert_almost_equal(k, k0)

    @pytest.mark.xfail_on_32bit("reduced accuracy with 32bit platforms.")
    def test_moments(self):
        # Values validated by changing TRUNCNORM_TAIL_X so as to evaluate
        # using both the _norm_XXX() and _norm_logXXX() functions, and by
        # removing the _stats and _munp methods in truncnorm tp force
        # numerical quadrature.
        # For m,v,s,k expect k to have the largest error as it is
        # constructed from powers of lower moments

        self._test_moments_one_range(-30, 30, [0, 1, 0.0, 0.0])
        self._test_moments_one_range(-10, 10, [0, 1, 0.0, 0.0])
        self._test_moments_one_range(-3, 3, [0.0, 0.9733369246625415,
                                             0.0, -0.1711144363977444])
        self._test_moments_one_range(-2, 2, [0.0, 0.7737413035499232,
                                             0.0, -0.6344632828703505])

        self._test_moments_one_range(0, np.inf, [0.7978845608028654,
                                                 0.3633802276324186,
                                                 0.9952717464311565,
                                                 0.8691773036059725])
        self._test_moments_one_range(-np.inf, 0, [-0.7978845608028654,
                                                  0.3633802276324186,
                                                  -0.9952717464311565,
                                                  0.8691773036059725])

        self._test_moments_one_range(-1, 3, [0.2827861107271540,
                                             0.6161417353578292,
                                             0.5393018494027878,
                                             -0.2058206513527461])
        self._test_moments_one_range(-3, 1, [-0.2827861107271540,
                                             0.6161417353578292,
                                             -0.5393018494027878,
                                             -0.2058206513527461])

        self._test_moments_one_range(-10, -9, [-9.1084562880124764,
                                               0.0114488058210104,
                                               -1.8985607337519652,
                                               5.0733457094223553])
        self._test_moments_one_range(-20, -19, [-19.0523439459766628,
                                                0.0027250730180314,
                                                -1.9838694022629291,
                                                5.8717850028287586])
        self._test_moments_one_range(-30, -29, [-29.0344012377394698,
                                                0.0011806603928891,
                                                -1.9930304534611458,
                                                5.8854062968996566],
                                     decimal_s=6)
        self._test_moments_one_range(-40, -39, [-39.0256074199326264,
                                                0.0006548826719649,
                                                -1.9963146354109957,
                                                5.6167758371700494])
        self._test_moments_one_range(39, 40, [39.0256074199326264,
                                              0.0006548826719649,
                                              1.9963146354109957,
                                              5.6167758371700494])

    def test_9902_moments(self):
        m, v = stats.truncnorm.stats(0, np.inf, moments='mv')
        assert_almost_equal(m, 0.79788456)
        assert_almost_equal(v, 0.36338023)

    def test_gh_1489_trac_962_rvs(self):
        # Check the original example.
        low, high = 10, 15
        x = stats.truncnorm.rvs(low, high, 0, 1, size=10)
        assert_(low < x.min() < x.max() < high)

    def test_gh_11299_rvs(self):
        # Arose from investigating gh-11299
        # Test multiple shape parameters simultaneously.
        low = [-10, 10, -np.inf, -5, -np.inf, -np.inf, -45, -45, 40, -10, 40]
        high = [-5, 11, 5, np.inf, 40, -40, 40, -40, 45, np.inf, np.inf]
        x = stats.truncnorm.rvs(low, high, size=(5, len(low)))
        assert np.shape(x) == (5, len(low))
        assert_(np.all(low <= x.min(axis=0)))
        assert_(np.all(x.max(axis=0) <= high))

    def test_rvs_Generator(self):
        # check that rvs can use a Generator
        if hasattr(np.random, "default_rng"):
            stats.truncnorm.rvs(-10, -5, size=5,
                                random_state=np.random.default_rng())


class TestGenLogistic:

    # Expected values computed with mpmath with 50 digits of precision.
    @pytest.mark.parametrize('x, expected', [(-1000, -1499.5945348918917),
                                             (-125, -187.09453489189184),
                                             (0, -1.3274028432916989),
                                             (100, -99.59453489189184),
                                             (1000, -999.5945348918918)])
    def test_logpdf(self, x, expected):
        c = 1.5
        logp = stats.genlogistic.logpdf(x, c)
        assert_allclose(logp, expected, rtol=1e-13)


class TestHypergeom(object):
    def setup_method(self):
        np.random.seed(1234)

    def test_rvs(self):
        vals = stats.hypergeom.rvs(20, 10, 3, size=(2, 50))
        assert_(numpy.all(vals >= 0) &
                numpy.all(vals <= 3))
        assert_(numpy.shape(vals) == (2, 50))
        assert_(vals.dtype.char in typecodes['AllInteger'])
        val = stats.hypergeom.rvs(20, 3, 10)
        assert_(isinstance(val, int))
        val = stats.hypergeom(20, 3, 10).rvs(3)
        assert_(isinstance(val, numpy.ndarray))
        assert_(val.dtype.char in typecodes['AllInteger'])

    def test_precision(self):
        # comparison number from mpmath
        M = 2500
        n = 50
        N = 500
        tot = M
        good = n
        hgpmf = stats.hypergeom.pmf(2, tot, good, N)
        assert_almost_equal(hgpmf, 0.0010114963068932233, 11)

    def test_args(self):
        # test correct output for corner cases of arguments
        # see gh-2325
        assert_almost_equal(stats.hypergeom.pmf(0, 2, 1, 0), 1.0, 11)
        assert_almost_equal(stats.hypergeom.pmf(1, 2, 1, 0), 0.0, 11)

        assert_almost_equal(stats.hypergeom.pmf(0, 2, 0, 2), 1.0, 11)
        assert_almost_equal(stats.hypergeom.pmf(1, 2, 1, 0), 0.0, 11)

    def test_cdf_above_one(self):
        # for some values of parameters, hypergeom cdf was >1, see gh-2238
        assert_(0 <= stats.hypergeom.cdf(30, 13397950, 4363, 12390) <= 1.0)

    def test_precision2(self):
        # Test hypergeom precision for large numbers.  See #1218.
        # Results compared with those from R.
        oranges = 9.9e4
        pears = 1.1e5
        fruits_eaten = np.array([3, 3.8, 3.9, 4, 4.1, 4.2, 5]) * 1e4
        quantile = 2e4
        res = [stats.hypergeom.sf(quantile, oranges + pears, oranges, eaten)
               for eaten in fruits_eaten]
        expected = np.array([0, 1.904153e-114, 2.752693e-66, 4.931217e-32,
                             8.265601e-11, 0.1237904, 1])
        assert_allclose(res, expected, atol=0, rtol=5e-7)

        # Test with array_like first argument
        quantiles = [1.9e4, 2e4, 2.1e4, 2.15e4]
        res2 = stats.hypergeom.sf(quantiles, oranges + pears, oranges, 4.2e4)
        expected2 = [1, 0.1237904, 6.511452e-34, 3.277667e-69]
        assert_allclose(res2, expected2, atol=0, rtol=5e-7)

    def test_entropy(self):
        # Simple tests of entropy.
        hg = stats.hypergeom(4, 1, 1)
        h = hg.entropy()
        expected_p = np.array([0.75, 0.25])
        expected_h = -np.sum(xlogy(expected_p, expected_p))
        assert_allclose(h, expected_h)

        hg = stats.hypergeom(1, 1, 1)
        h = hg.entropy()
        assert_equal(h, 0.0)

    def test_logsf(self):
        # Test logsf for very large numbers. See issue #4982
        # Results compare with those from R (v3.2.0):
        # phyper(k, n, M-n, N, lower.tail=FALSE, log.p=TRUE)
        # -2239.771

        k = 1e4
        M = 1e7
        n = 1e6
        N = 5e4

        result = stats.hypergeom.logsf(k, M, n, N)
        expected = -2239.771   # From R
        assert_almost_equal(result, expected, decimal=3)

        k = 1
        M = 1600
        n = 600
        N = 300

        result = stats.hypergeom.logsf(k, M, n, N)
        expected = -2.566567e-68   # From R
        assert_almost_equal(result, expected, decimal=15)

    def test_logcdf(self):
        # Test logcdf for very large numbers. See issue #8692
        # Results compare with those from R (v3.3.2):
        # phyper(k, n, M-n, N, lower.tail=TRUE, log.p=TRUE)
        # -5273.335

        k = 1
        M = 1e7
        n = 1e6
        N = 5e4

        result = stats.hypergeom.logcdf(k, M, n, N)
        expected = -5273.335   # From R
        assert_almost_equal(result, expected, decimal=3)

        # Same example as in issue #8692
        k = 40
        M = 1600
        n = 50
        N = 300

        result = stats.hypergeom.logcdf(k, M, n, N)
        expected = -7.565148879229e-23    # From R
        assert_almost_equal(result, expected, decimal=15)

        k = 125
        M = 1600
        n = 250
        N = 500

        result = stats.hypergeom.logcdf(k, M, n, N)
        expected = -4.242688e-12    # From R
        assert_almost_equal(result, expected, decimal=15)

        # test broadcasting robustness based on reviewer
        # concerns in PR 9603; using an array version of
        # the example from issue #8692
        k = np.array([40, 40, 40])
        M = 1600
        n = 50
        N = 300

        result = stats.hypergeom.logcdf(k, M, n, N)
        expected = np.full(3, -7.565148879229e-23)  # filled from R result
        assert_almost_equal(result, expected, decimal=15)


class TestLoggamma(object):

    def test_stats(self):
        # The following precomputed values are from the table in section 2.2
        # of "A Statistical Study of Log-Gamma Distribution", by Ping Shing
        # Chan (thesis, McMaster University, 1993).
        table = np.array([
                # c,    mean,   var,    skew,    exc. kurt.
                0.5, -1.9635, 4.9348, -1.5351, 4.0000,
                1.0, -0.5772, 1.6449, -1.1395, 2.4000,
                12.0, 2.4427, 0.0869, -0.2946, 0.1735,
            ]).reshape(-1, 5)
        for c, mean, var, skew, kurt in table:
            computed = stats.loggamma.stats(c, moments='msvk')
            assert_array_almost_equal(computed, [mean, var, skew, kurt],
                                      decimal=4)


class TestLogistic(object):
    # gh-6226
    def test_cdf_ppf(self):
        x = np.linspace(-20, 20)
        y = stats.logistic.cdf(x)
        xx = stats.logistic.ppf(y)
        assert_allclose(x, xx)

    def test_sf_isf(self):
        x = np.linspace(-20, 20)
        y = stats.logistic.sf(x)
        xx = stats.logistic.isf(y)
        assert_allclose(x, xx)

    def test_extreme_values(self):
        # p is chosen so that 1 - (1 - p) == p in double precision
        p = 9.992007221626409e-16
        desired = 34.53957599234088
        assert_allclose(stats.logistic.ppf(1 - p), desired)
        assert_allclose(stats.logistic.isf(p), desired)

    def test_logpdf_basic(self):
        logp = stats.logistic.logpdf([-15, 0, 10])
        # Expected values computed with mpmath with 50 digits of precision.
        expected = [-15.000000611804547,
                    -1.3862943611198906,
                    -10.000090797798434]
        assert_allclose(logp, expected, rtol=1e-13)

    def test_logpdf_extreme_values(self):
        logp = stats.logistic.logpdf([800, -800])
        # For such large arguments, logpdf(x) = -abs(x) when computed
        # with 64 bit floating point.
        assert_equal(logp, [-800, -800])


class TestLogser(object):
    def setup_method(self):
        np.random.seed(1234)

    def test_rvs(self):
        vals = stats.logser.rvs(0.75, size=(2, 50))
        assert_(numpy.all(vals >= 1))
        assert_(numpy.shape(vals) == (2, 50))
        assert_(vals.dtype.char in typecodes['AllInteger'])
        val = stats.logser.rvs(0.75)
        assert_(isinstance(val, int))
        val = stats.logser(0.75).rvs(3)
        assert_(isinstance(val, numpy.ndarray))
        assert_(val.dtype.char in typecodes['AllInteger'])

    def test_pmf_small_p(self):
        m = stats.logser.pmf(4, 1e-20)
        # The expected value was computed using mpmath:
        #   >>> import mpmath
        #   >>> mpmath.mp.dps = 64
        #   >>> k = 4
        #   >>> p = mpmath.mpf('1e-20')
        #   >>> float(-(p**k)/k/mpmath.log(1-p))
        #   2.5e-61
        # It is also clear from noticing that for very small p,
        # log(1-p) is approximately -p, and the formula becomes
        #    p**(k-1) / k
        assert_allclose(m, 2.5e-61)

    def test_mean_small_p(self):
        m = stats.logser.mean(1e-8)
        # The expected mean was computed using mpmath:
        #   >>> import mpmath
        #   >>> mpmath.dps = 60
        #   >>> p = mpmath.mpf('1e-8')
        #   >>> float(-p / ((1 - p)*mpmath.log(1 - p)))
        #   1.000000005
        assert_allclose(m, 1.000000005)


class TestGumbel_r(object):
    def setup_method(self):
        np.random.seed(1234)

    @pytest.mark.parametrize("loc_rvs,scale_rvs", [np.random.rand(2)])
    def test_fit_comp_optimizer(self, loc_rvs, scale_rvs):
        data = stats.gumbel_r.rvs(size=100, loc=loc_rvs, scale=scale_rvs)

        # obtain objective function to compare results of the fit methods
        args = [data, (stats.gumbel_r._fitstart(data),)]
        func = stats.gumbel_r._reduce_func(args, {})[1]

        # test that gumbel_r fit method is better than super method
        _assert_lessthan_loglike(stats.gumbel_r, data, func)


class TestPareto(object):
    def test_stats(self):
        # Check the stats() method with some simple values. Also check
        # that the calculations do not trigger RuntimeWarnings.
        with warnings.catch_warnings():
            warnings.simplefilter("error", RuntimeWarning)

            m, v, s, k = stats.pareto.stats(0.5, moments='mvsk')
            assert_equal(m, np.inf)
            assert_equal(v, np.inf)
            assert_equal(s, np.nan)
            assert_equal(k, np.nan)

            m, v, s, k = stats.pareto.stats(1.0, moments='mvsk')
            assert_equal(m, np.inf)
            assert_equal(v, np.inf)
            assert_equal(s, np.nan)
            assert_equal(k, np.nan)

            m, v, s, k = stats.pareto.stats(1.5, moments='mvsk')
            assert_equal(m, 3.0)
            assert_equal(v, np.inf)
            assert_equal(s, np.nan)
            assert_equal(k, np.nan)

            m, v, s, k = stats.pareto.stats(2.0, moments='mvsk')
            assert_equal(m, 2.0)
            assert_equal(v, np.inf)
            assert_equal(s, np.nan)
            assert_equal(k, np.nan)

            m, v, s, k = stats.pareto.stats(2.5, moments='mvsk')
            assert_allclose(m, 2.5 / 1.5)
            assert_allclose(v, 2.5 / (1.5*1.5*0.5))
            assert_equal(s, np.nan)
            assert_equal(k, np.nan)

            m, v, s, k = stats.pareto.stats(3.0, moments='mvsk')
            assert_allclose(m, 1.5)
            assert_allclose(v, 0.75)
            assert_equal(s, np.nan)
            assert_equal(k, np.nan)

            m, v, s, k = stats.pareto.stats(3.5, moments='mvsk')
            assert_allclose(m, 3.5 / 2.5)
            assert_allclose(v, 3.5 / (2.5*2.5*1.5))
            assert_allclose(s, (2*4.5/0.5)*np.sqrt(1.5/3.5))
            assert_equal(k, np.nan)

            m, v, s, k = stats.pareto.stats(4.0, moments='mvsk')
            assert_allclose(m, 4.0 / 3.0)
            assert_allclose(v, 4.0 / 18.0)
            assert_allclose(s, 2*(1+4.0)/(4.0-3) * np.sqrt((4.0-2)/4.0))
            assert_equal(k, np.nan)

            m, v, s, k = stats.pareto.stats(4.5, moments='mvsk')
            assert_allclose(m, 4.5 / 3.5)
            assert_allclose(v, 4.5 / (3.5*3.5*2.5))
            assert_allclose(s, (2*5.5/1.5) * np.sqrt(2.5/4.5))
            assert_allclose(k, 6*(4.5**3 + 4.5**2 - 6*4.5 - 2)/(4.5*1.5*0.5))

    def test_sf(self):
        x = 1e9
        b = 2
        scale = 1.5
        p = stats.pareto.sf(x, b, loc=0, scale=scale)
        expected = (scale/x)**b   # 2.25e-18
        assert_allclose(p, expected)

    @pytest.mark.filterwarnings("ignore:invalid value encountered in "
                                "double_scalars")
    @pytest.mark.parametrize("rvs_shape", [1, 2])
    @pytest.mark.parametrize("rvs_loc", [0, 2])
    @pytest.mark.parametrize("rvs_scale", [1, 5])
    def test_fit(self, rvs_shape, rvs_loc, rvs_scale):
        data = stats.pareto.rvs(size=100, b=rvs_shape, scale=rvs_scale,
                                loc=rvs_loc)

        # shape can still be fixed with multiple names
        shape_mle_analytical1 = stats.pareto.fit(data, floc=0, f0=1.04)[0]
        shape_mle_analytical2 = stats.pareto.fit(data, floc=0, fix_b=1.04)[0]
        shape_mle_analytical3 = stats.pareto.fit(data, floc=0, fb=1.04)[0]
        assert (shape_mle_analytical1 == shape_mle_analytical2 ==
                shape_mle_analytical3 == 1.04)

        # data can be shifted with changes to `loc`
        data = stats.pareto.rvs(size=100, b=rvs_shape, scale=rvs_scale,
                                loc=(rvs_loc + 2))
        shape_mle_a, loc_mle_a, scale_mle_a = stats.pareto.fit(data, floc=2)
        assert_equal(scale_mle_a + 2, data.min())
        assert_equal(shape_mle_a, 1/((1/len(data - 2)) *
                                     np.sum(np.log((data
                                                    - 2)/(data.min() - 2)))))
        assert_equal(loc_mle_a, 2)

    @pytest.mark.filterwarnings("ignore:invalid value encountered in "
                                "double_scalars")
    @pytest.mark.parametrize("rvs_shape", [1, 2])
    @pytest.mark.parametrize("rvs_loc", [0, 2])
    @pytest.mark.parametrize("rvs_scale", [1, 5])
    def test_fit_MLE_comp_optimzer(self, rvs_shape, rvs_loc, rvs_scale):
        data = stats.pareto.rvs(size=100, b=rvs_shape, scale=rvs_scale,
                                loc=rvs_loc)
        args = [data, (stats.pareto._fitstart(data), )]
        func = stats.pareto._reduce_func(args, {})[1]

<<<<<<< HEAD
        # fixed `floc` to actual location provides as good or better fit.
=======
        # fixed `floc` to actual location provides a better fit than the
        # super method
>>>>>>> feeccfb6
        _assert_lessthan_loglike(stats.pareto, data, func, floc=rvs_loc)

        # fixing `floc` to an arbitrary number, 0, still provides a better
        # fit than the super method
        _assert_lessthan_loglike(stats.pareto, data, func, floc=0)

        # fixed shape still uses MLE formula and provides a better fit than
        # the super method
        _assert_lessthan_loglike(stats.pareto, data, func, floc=0, f0=4)

        # valid fixed fscale still uses MLE formulas and provides a better
        # fit than the super method
        _assert_lessthan_loglike(stats.pareto, data, func, floc=0,
                                 fscale=rvs_scale/2)

    def test_fit_warnings(self):
        assert_fit_warnings(stats.pareto)
        # `floc` that causes invalid negative data
        assert_raises(FitDataError, stats.pareto.fit, [1, 2, 3], floc=2)
        # `floc` and `fscale` combination causes invalid data
        assert_raises(FitDataError, stats.pareto.fit, [5, 2, 3], floc=1,
                      fscale=3)


def _assert_lessthan_loglike(dist, data, func, **kwds):
    mle_analytical = dist.fit(data, **kwds)
    numerical_opt = super(type(dist), dist).fit(data, **kwds)
    ll_mle_analytical = func(mle_analytical, data)
    ll_numerical_opt = func(numerical_opt, data)
    assert ll_mle_analytical < ll_numerical_opt


class TestGenpareto(object):
    def test_ab(self):
        # c >= 0: a, b = [0, inf]
        for c in [1., 0.]:
            c = np.asarray(c)
            a, b = stats.genpareto._get_support(c)
            assert_equal(a, 0.)
            assert_(np.isposinf(b))

        # c < 0: a=0, b=1/|c|
        c = np.asarray(-2.)
        a, b = stats.genpareto._get_support(c)
        assert_allclose([a, b], [0., 0.5])

    def test_c0(self):
        # with c=0, genpareto reduces to the exponential distribution
        # rv = stats.genpareto(c=0.)
        rv = stats.genpareto(c=0.)
        x = np.linspace(0, 10., 30)
        assert_allclose(rv.pdf(x), stats.expon.pdf(x))
        assert_allclose(rv.cdf(x), stats.expon.cdf(x))
        assert_allclose(rv.sf(x), stats.expon.sf(x))

        q = np.linspace(0., 1., 10)
        assert_allclose(rv.ppf(q), stats.expon.ppf(q))

    def test_cm1(self):
        # with c=-1, genpareto reduces to the uniform distr on [0, 1]
        rv = stats.genpareto(c=-1.)
        x = np.linspace(0, 10., 30)
        assert_allclose(rv.pdf(x), stats.uniform.pdf(x))
        assert_allclose(rv.cdf(x), stats.uniform.cdf(x))
        assert_allclose(rv.sf(x), stats.uniform.sf(x))

        q = np.linspace(0., 1., 10)
        assert_allclose(rv.ppf(q), stats.uniform.ppf(q))

        # logpdf(1., c=-1) should be zero
        assert_allclose(rv.logpdf(1), 0)

    def test_x_inf(self):
        # make sure x=inf is handled gracefully
        rv = stats.genpareto(c=0.1)
        assert_allclose([rv.pdf(np.inf), rv.cdf(np.inf)], [0., 1.])
        assert_(np.isneginf(rv.logpdf(np.inf)))

        rv = stats.genpareto(c=0.)
        assert_allclose([rv.pdf(np.inf), rv.cdf(np.inf)], [0., 1.])
        assert_(np.isneginf(rv.logpdf(np.inf)))

        rv = stats.genpareto(c=-1.)
        assert_allclose([rv.pdf(np.inf), rv.cdf(np.inf)], [0., 1.])
        assert_(np.isneginf(rv.logpdf(np.inf)))

    def test_c_continuity(self):
        # pdf is continuous at c=0, -1
        x = np.linspace(0, 10, 30)
        for c in [0, -1]:
            pdf0 = stats.genpareto.pdf(x, c)
            for dc in [1e-14, -1e-14]:
                pdfc = stats.genpareto.pdf(x, c + dc)
                assert_allclose(pdf0, pdfc, atol=1e-12)

            cdf0 = stats.genpareto.cdf(x, c)
            for dc in [1e-14, 1e-14]:
                cdfc = stats.genpareto.cdf(x, c + dc)
                assert_allclose(cdf0, cdfc, atol=1e-12)

    def test_c_continuity_ppf(self):
        q = np.r_[np.logspace(1e-12, 0.01, base=0.1),
                  np.linspace(0.01, 1, 30, endpoint=False),
                  1. - np.logspace(1e-12, 0.01, base=0.1)]
        for c in [0., -1.]:
            ppf0 = stats.genpareto.ppf(q, c)
            for dc in [1e-14, -1e-14]:
                ppfc = stats.genpareto.ppf(q, c + dc)
                assert_allclose(ppf0, ppfc, atol=1e-12)

    def test_c_continuity_isf(self):
        q = np.r_[np.logspace(1e-12, 0.01, base=0.1),
                  np.linspace(0.01, 1, 30, endpoint=False),
                  1. - np.logspace(1e-12, 0.01, base=0.1)]
        for c in [0., -1.]:
            isf0 = stats.genpareto.isf(q, c)
            for dc in [1e-14, -1e-14]:
                isfc = stats.genpareto.isf(q, c + dc)
                assert_allclose(isf0, isfc, atol=1e-12)

    def test_cdf_ppf_roundtrip(self):
        # this should pass with machine precision. hat tip @pbrod
        q = np.r_[np.logspace(1e-12, 0.01, base=0.1),
                  np.linspace(0.01, 1, 30, endpoint=False),
                  1. - np.logspace(1e-12, 0.01, base=0.1)]
        for c in [1e-8, -1e-18, 1e-15, -1e-15]:
            assert_allclose(stats.genpareto.cdf(stats.genpareto.ppf(q, c), c),
                            q, atol=1e-15)

    def test_logsf(self):
        logp = stats.genpareto.logsf(1e10, .01, 0, 1)
        assert_allclose(logp, -1842.0680753952365)

    # Values in 'expected_stats' are
    # [mean, variance, skewness, excess kurtosis].
    @pytest.mark.parametrize(
        'c, expected_stats',
        [(0, [1, 1, 2, 6]),
         (1/4, [4/3, 32/9, 10/np.sqrt(2), np.nan]),
         (1/9, [9/8, (81/64)*(9/7), (10/9)*np.sqrt(7), 754/45]),
         (-1, [1/2, 1/12, 0, -6/5])])
    def test_stats(self, c, expected_stats):
        result = stats.genpareto.stats(c, moments='mvsk')
        assert_allclose(result, expected_stats, rtol=1e-13, atol=1e-15)

    def test_var(self):
        # Regression test for gh-11168.
        v = stats.genpareto.var(1e-8)
        assert_allclose(v, 1.000000040000001, rtol=1e-13)


class TestPearson3(object):
    def setup_method(self):
        np.random.seed(1234)

    def test_rvs(self):
        vals = stats.pearson3.rvs(0.1, size=(2, 50))
        assert_(numpy.shape(vals) == (2, 50))
        assert_(vals.dtype.char in typecodes['AllFloat'])
        val = stats.pearson3.rvs(0.5)
        assert_(isinstance(val, float))
        val = stats.pearson3(0.5).rvs(3)
        assert_(isinstance(val, numpy.ndarray))
        assert_(val.dtype.char in typecodes['AllFloat'])
        assert_(len(val) == 3)

    def test_pdf(self):
        vals = stats.pearson3.pdf(2, [0.0, 0.1, 0.2])
        assert_allclose(vals, np.array([0.05399097, 0.05555481, 0.05670246]),
                        atol=1e-6)
        vals = stats.pearson3.pdf(-3, 0.1)
        assert_allclose(vals, np.array([0.00313791]), atol=1e-6)
        vals = stats.pearson3.pdf([-3, -2, -1, 0, 1], 0.1)
        assert_allclose(vals, np.array([0.00313791, 0.05192304, 0.25028092,
                                        0.39885918, 0.23413173]), atol=1e-6)

    def test_cdf(self):
        vals = stats.pearson3.cdf(2, [0.0, 0.1, 0.2])
        assert_allclose(vals, np.array([0.97724987, 0.97462004, 0.97213626]),
                        atol=1e-6)
        vals = stats.pearson3.cdf(-3, 0.1)
        assert_allclose(vals, [0.00082256], atol=1e-6)
        vals = stats.pearson3.cdf([-3, -2, -1, 0, 1], 0.1)
        assert_allclose(vals, [8.22563821e-04, 1.99860448e-02, 1.58550710e-01,
                               5.06649130e-01, 8.41442111e-01], atol=1e-6)


class TestKappa4(object):
    def test_cdf_genpareto(self):
        # h = 1 and k != 0 is generalized Pareto
        x = [0.0, 0.1, 0.2, 0.5]
        h = 1.0
        for k in [-1.9, -1.0, -0.5, -0.2, -0.1, 0.1, 0.2, 0.5, 1.0,
                  1.9]:
            vals = stats.kappa4.cdf(x, h, k)
            # shape parameter is opposite what is expected
            vals_comp = stats.genpareto.cdf(x, -k)
            assert_allclose(vals, vals_comp)

    def test_cdf_genextreme(self):
        # h = 0 and k != 0 is generalized extreme value
        x = np.linspace(-5, 5, 10)
        h = 0.0
        k = np.linspace(-3, 3, 10)
        vals = stats.kappa4.cdf(x, h, k)
        vals_comp = stats.genextreme.cdf(x, k)
        assert_allclose(vals, vals_comp)

    def test_cdf_expon(self):
        # h = 1 and k = 0 is exponential
        x = np.linspace(0, 10, 10)
        h = 1.0
        k = 0.0
        vals = stats.kappa4.cdf(x, h, k)
        vals_comp = stats.expon.cdf(x)
        assert_allclose(vals, vals_comp)

    def test_cdf_gumbel_r(self):
        # h = 0 and k = 0 is gumbel_r
        x = np.linspace(-5, 5, 10)
        h = 0.0
        k = 0.0
        vals = stats.kappa4.cdf(x, h, k)
        vals_comp = stats.gumbel_r.cdf(x)
        assert_allclose(vals, vals_comp)

    def test_cdf_logistic(self):
        # h = -1 and k = 0 is logistic
        x = np.linspace(-5, 5, 10)
        h = -1.0
        k = 0.0
        vals = stats.kappa4.cdf(x, h, k)
        vals_comp = stats.logistic.cdf(x)
        assert_allclose(vals, vals_comp)

    def test_cdf_uniform(self):
        # h = 1 and k = 1 is uniform
        x = np.linspace(-5, 5, 10)
        h = 1.0
        k = 1.0
        vals = stats.kappa4.cdf(x, h, k)
        vals_comp = stats.uniform.cdf(x)
        assert_allclose(vals, vals_comp)

    def test_integers_ctor(self):
        # regression test for gh-7416: _argcheck fails for integer h and k
        # in numpy 1.12
        stats.kappa4(1, 2)


class TestPoisson(object):
    def setup_method(self):
        np.random.seed(1234)

    def test_pmf_basic(self):
        # Basic case
        ln2 = np.log(2)
        vals = stats.poisson.pmf([0, 1, 2], ln2)
        expected = [0.5, ln2/2, ln2**2/4]
        assert_allclose(vals, expected)

    def test_mu0(self):
        # Edge case: mu=0
        vals = stats.poisson.pmf([0, 1, 2], 0)
        expected = [1, 0, 0]
        assert_array_equal(vals, expected)

        interval = stats.poisson.interval(0.95, 0)
        assert_equal(interval, (0, 0))

    def test_rvs(self):
        vals = stats.poisson.rvs(0.5, size=(2, 50))
        assert_(numpy.all(vals >= 0))
        assert_(numpy.shape(vals) == (2, 50))
        assert_(vals.dtype.char in typecodes['AllInteger'])
        val = stats.poisson.rvs(0.5)
        assert_(isinstance(val, int))
        val = stats.poisson(0.5).rvs(3)
        assert_(isinstance(val, numpy.ndarray))
        assert_(val.dtype.char in typecodes['AllInteger'])

    def test_stats(self):
        mu = 16.0
        result = stats.poisson.stats(mu, moments='mvsk')
        assert_allclose(result, [mu, mu, np.sqrt(1.0/mu), 1.0/mu])

        mu = np.array([0.0, 1.0, 2.0])
        result = stats.poisson.stats(mu, moments='mvsk')
        expected = (mu, mu, [np.inf, 1, 1/np.sqrt(2)], [np.inf, 1, 0.5])
        assert_allclose(result, expected)


class TestKSTwo(object):
    def setup_method(self):
        np.random.seed(1234)

    def test_cdf(self):
        for n in [1, 2, 3, 10, 100, 1000]:
            # Test x-values:
            #  0, 1/2n, where the cdf should be 0
            #  1/n, where the cdf should be n!/n^n
            #  0.5, where the cdf should match ksone.cdf
            # 1-1/n, where cdf = 1-2/n^n
            # 1, where cdf == 1
            # (E.g. Exact values given by Eqn 1 in Simard / L'Ecuyer)
            x = np.array([0, 0.5/n, 1/n, 0.5, 1-1.0/n, 1])
            v1 = (1.0/n)**n
            lg = scipy.special.gammaln(n+1)
            elg = (np.exp(lg) if v1 != 0 else 0)
            expected = np.array([0, 0, v1 * elg,
                                 1 - 2*stats.ksone.sf(0.5, n),
                                 max(1 - 2*v1, 0.0),
                                 1.0])
            vals_cdf = stats.kstwo.cdf(x, n)
            assert_allclose(vals_cdf, expected)

    def test_sf(self):
        x = np.linspace(0, 1, 11)
        for n in [1, 2, 3, 10, 100, 1000]:
            # Same x values as in test_cdf, and use sf = 1 - cdf
            x = np.array([0, 0.5/n, 1/n, 0.5, 1-1.0/n, 1])
            v1 = (1.0/n)**n
            lg = scipy.special.gammaln(n+1)
            elg = (np.exp(lg) if v1 != 0 else 0)
            expected = np.array([1.0, 1.0,
                                 1 - v1 * elg,
                                 2*stats.ksone.sf(0.5, n),
                                 min(2*v1, 1.0), 0])
            vals_sf = stats.kstwo.sf(x, n)
            assert_allclose(vals_sf, expected)

    def test_cdf_sqrtn(self):
        # For fixed a, cdf(a/sqrt(n), n) -> kstwobign(a) as n->infinity
        # cdf(a/sqrt(n), n) is an increasing function of n (and a)
        # Check that the function is indeed increasing (allowing for some
        # small floating point and algorithm differences.)
        x = np.linspace(0, 2, 11)[1:]
        ns = [50, 100, 200, 400, 1000, 2000]
        for _x in x:
            xn = _x / np.sqrt(ns)
            probs = stats.kstwo.cdf(xn, ns)
            diffs = np.diff(probs)
            assert_array_less(diffs, 1e-8)

    def test_cdf_sf(self):
        x = np.linspace(0, 1, 11)
        for n in [1, 2, 3, 10, 100, 1000]:
            vals_cdf = stats.kstwo.cdf(x, n)
            vals_sf = stats.kstwo.sf(x, n)
            assert_array_almost_equal(vals_cdf, 1 - vals_sf)

    def test_cdf_sf_sqrtn(self):
        x = np.linspace(0, 1, 11)
        for n in [1, 2, 3, 10, 100, 1000]:
            xn = x / np.sqrt(n)
            vals_cdf = stats.kstwo.cdf(xn, n)
            vals_sf = stats.kstwo.sf(xn, n)
            assert_array_almost_equal(vals_cdf, 1 - vals_sf)

    def test_ppf_of_cdf(self):
        x = np.linspace(0, 1, 11)
        for n in [1, 2, 3, 10, 100, 1000]:
            xn = x[x > 0.5/n]
            vals_cdf = stats.kstwo.cdf(xn, n)
            # CDFs close to 1 are better dealt with using the SF
            cond = (0 < vals_cdf) & (vals_cdf < 0.99)
            vals = stats.kstwo.ppf(vals_cdf, n)
            assert_allclose(vals[cond], xn[cond], rtol=1e-4)

    def test_isf_of_sf(self):
        x = np.linspace(0, 1, 11)
        for n in [1, 2, 3, 10, 100, 1000]:
            xn = x[x > 0.5/n]
            vals_isf = stats.kstwo.isf(xn, n)
            cond = (0 < vals_isf) & (vals_isf < 1.0)
            vals = stats.kstwo.sf(vals_isf, n)
            assert_allclose(vals[cond], xn[cond], rtol=1e-4)

    def test_ppf_of_cdf_sqrtn(self):
        x = np.linspace(0, 1, 11)
        for n in [1, 2, 3, 10, 100, 1000]:
            xn = (x / np.sqrt(n))[x > 0.5/n]
            vals_cdf = stats.kstwo.cdf(xn, n)
            cond = (0 < vals_cdf) & (vals_cdf < 1.0)
            vals = stats.kstwo.ppf(vals_cdf, n)
            assert_allclose(vals[cond], xn[cond])

    def test_isf_of_sf_sqrtn(self):
        x = np.linspace(0, 1, 11)
        for n in [1, 2, 3, 10, 100, 1000]:
            xn = (x / np.sqrt(n))[x > 0.5/n]
            vals_sf = stats.kstwo.sf(xn, n)
            # SFs close to 1 are better dealt with using the CDF
            cond = (0 < vals_sf) & (vals_sf < 0.95)
            vals = stats.kstwo.isf(vals_sf, n)
            assert_allclose(vals[cond], xn[cond])

    def test_ppf(self):
        probs = np.linspace(0, 1, 11)[1:]
        for n in [1, 2, 3, 10, 100, 1000]:
            xn = stats.kstwo.ppf(probs, n)
            vals_cdf = stats.kstwo.cdf(xn, n)
            assert_allclose(vals_cdf, probs)

    def test_simard_lecuyer_table1(self):
        # Compute the cdf for values near the mean of the distribution.
        # The mean u ~ log(2)*sqrt(pi/(2n))
        # Compute for x in [u/4, u/3, u/2, u, 2u, 3u]
        # This is the computation of Table 1 of Simard, R., L'Ecuyer, P. (2011)
        #  "Computing the Two-Sided Kolmogorov-Smirnov Distribution".
        # Except that the values below are not from the published table, but
        # were generated using an independent SageMath implementation of
        # Durbin's algorithm (with the exponentiation and scaling of
        # Marsaglia/Tsang/Wang's version) using 500 bit arithmetic.
        # Some of the values in the published table have relative
        # errors greater than 1e-4.
        ns = [10, 50, 100, 200, 500, 1000]
        ratios = np.array([1.0/4, 1.0/3, 1.0/2, 1, 2, 3])
        expected = np.array([
            [1.92155292e-08, 5.72933228e-05, 2.15233226e-02, 6.31566589e-01,
             9.97685592e-01, 9.99999942e-01],
            [2.28096224e-09, 1.99142563e-05, 1.42617934e-02, 5.95345542e-01,
             9.96177701e-01, 9.99998662e-01],
            [1.00201886e-09, 1.32673079e-05, 1.24608594e-02, 5.86163220e-01,
             9.95866877e-01, 9.99998240e-01],
            [4.93313022e-10, 9.52658029e-06, 1.12123138e-02, 5.79486872e-01,
             9.95661824e-01, 9.99997964e-01],
            [2.37049293e-10, 6.85002458e-06, 1.01309221e-02, 5.73427224e-01,
             9.95491207e-01, 9.99997750e-01],
            [1.56990874e-10, 5.71738276e-06, 9.59725430e-03, 5.70322692e-01,
             9.95409545e-01, 9.99997657e-01]
        ])
        for idx, n in enumerate(ns):
            x = ratios * np.log(2) * np.sqrt(np.pi/2/n)
            vals_cdf = stats.kstwo.cdf(x, n)
            assert_allclose(vals_cdf, expected[idx], rtol=1e-5)


class TestZipf(object):
    def setup_method(self):
        np.random.seed(1234)

    def test_rvs(self):
        vals = stats.zipf.rvs(1.5, size=(2, 50))
        assert_(numpy.all(vals >= 1))
        assert_(numpy.shape(vals) == (2, 50))
        assert_(vals.dtype.char in typecodes['AllInteger'])
        val = stats.zipf.rvs(1.5)
        assert_(isinstance(val, int))
        val = stats.zipf(1.5).rvs(3)
        assert_(isinstance(val, numpy.ndarray))
        assert_(val.dtype.char in typecodes['AllInteger'])

    def test_moments(self):
        # n-th moment is finite iff a > n + 1
        m, v = stats.zipf.stats(a=2.8)
        assert_(np.isfinite(m))
        assert_equal(v, np.inf)

        s, k = stats.zipf.stats(a=4.8, moments='sk')
        assert_(not np.isfinite([s, k]).all())


class TestDLaplace(object):
    def setup_method(self):
        np.random.seed(1234)

    def test_rvs(self):
        vals = stats.dlaplace.rvs(1.5, size=(2, 50))
        assert_(numpy.shape(vals) == (2, 50))
        assert_(vals.dtype.char in typecodes['AllInteger'])
        val = stats.dlaplace.rvs(1.5)
        assert_(isinstance(val, int))
        val = stats.dlaplace(1.5).rvs(3)
        assert_(isinstance(val, numpy.ndarray))
        assert_(val.dtype.char in typecodes['AllInteger'])
        assert_(stats.dlaplace.rvs(0.8) is not None)

    def test_stats(self):
        # compare the explicit formulas w/ direct summation using pmf
        a = 1.
        dl = stats.dlaplace(a)
        m, v, s, k = dl.stats('mvsk')

        N = 37
        xx = np.arange(-N, N+1)
        pp = dl.pmf(xx)
        m2, m4 = np.sum(pp*xx**2), np.sum(pp*xx**4)
        assert_equal((m, s), (0, 0))
        assert_allclose((v, k), (m2, m4/m2**2 - 3.), atol=1e-14, rtol=1e-8)

    def test_stats2(self):
        a = np.log(2.)
        dl = stats.dlaplace(a)
        m, v, s, k = dl.stats('mvsk')
        assert_equal((m, s), (0., 0.))
        assert_allclose((v, k), (4., 3.25))


class TestInvgauss(object):
    def setup_method(self):
        np.random.seed(1234)

    @pytest.mark.parametrize("rvs_mu,rvs_loc,rvs_scale",
                             [(2, 0, 1), (np.random.rand(3)*10)])
    def test_fit(self, rvs_mu, rvs_loc, rvs_scale):
        data = stats.invgauss.rvs(size=100, mu=rvs_mu,
                                  loc=rvs_loc, scale=rvs_scale)
        # Analytical MLEs are calculated with formula when `floc` is fixed
        mu, loc, scale = stats.invgauss.fit(data, floc=rvs_loc)

        data = data - rvs_loc
        mu_temp = np.mean(data)
        scale_mle = len(data) / (np.sum(data**(-1) - mu_temp**(-1)))
        mu_mle = mu_temp/scale_mle

        # `mu` and `scale` match analytical formula
        assert_allclose(mu_mle, mu, atol=1e-15, rtol=1e-15)
        assert_allclose(scale_mle, scale, atol=1e-15, rtol=1e-15)
        assert_equal(loc, rvs_loc)
        data = stats.invgauss.rvs(size=100, mu=rvs_mu,
                                  loc=rvs_loc, scale=rvs_scale)
        # fixed parameters are returned
        mu, loc, scale = stats.invgauss.fit(data, floc=rvs_loc - 1,
                                            fscale=rvs_scale + 1)
        assert_equal(rvs_scale + 1, scale)
        assert_equal(rvs_loc - 1, loc)

        # shape can still be fixed with multiple names
        shape_mle1 = stats.invgauss.fit(data, fmu=1.04)[0]
        shape_mle2 = stats.invgauss.fit(data, fix_mu=1.04)[0]
        shape_mle3 = stats.invgauss.fit(data, f0=1.04)[0]
        assert shape_mle1 == shape_mle2 == shape_mle3 == 1.04

    @pytest.mark.parametrize("rvs_mu,rvs_loc,rvs_scale",
                             [(2, 0, 1), (np.random.rand(3)*10)])
    def test_fit_MLE_comp_optimzer(self, rvs_mu, rvs_loc, rvs_scale):
        data = stats.invgauss.rvs(size=100, mu=rvs_mu,
                                  loc=rvs_loc, scale=rvs_scale)

        super_fit = super(type(stats.invgauss), stats.invgauss).fit
        # fitting without `floc` uses superclass fit method
        super_fitted = super_fit(data)
        invgauss_fit = stats.invgauss.fit(data)
        assert_equal(super_fitted, invgauss_fit)

        # fitting with `fmu` is uses superclass fit method
        super_fitted = super_fit(data, floc=0, fmu=2)
        invgauss_fit = stats.invgauss.fit(data, floc=0, fmu=2)
        assert_equal(super_fitted, invgauss_fit)

        # obtain log-likelihood objective function to compare results
        args = [data, (stats.invgauss._fitstart(data), )]
        func = stats.invgauss._reduce_func(args, {})[1]

        # fixed `floc` uses analytical formula and provides better fit than
        # super method
        _assert_lessthan_loglike(stats.invgauss, data, func, floc=rvs_loc)

        # fixed `floc` not resulting in invalid data < 0 uses analytical
        # formulas and provides a better fit than the super method
        assert np.all((data - (rvs_loc - 1)) > 0)
        _assert_lessthan_loglike(stats.invgauss, data, func, floc=rvs_loc - 1)

        # fixed `floc` to an arbitrary number, 0, still provides a better fit
        # than the super method
        _assert_lessthan_loglike(stats.invgauss, data, func, floc=0)

        # fixed `fscale` to an arbitrary number still provides a better fit
        # than the super method
        _assert_lessthan_loglike(stats.invgauss, data, func, floc=rvs_loc,
                                 fscale=np.random.rand(1)[0])

    def test_fit_raise_errors(self):
        assert_fit_warnings(stats.invgauss)
        # FitDataError is raised when negative invalid data
        with pytest.raises(FitDataError):
            stats.invgauss.fit([1, 2, 3], floc=2)


class TestLaplace(object):
    @pytest.mark.parametrize("rvs_loc", [-5, 0, 1, 2])
    @pytest.mark.parametrize("rvs_scale", [1, 2, 3, 10])
    def test_fit(self, rvs_loc, rvs_scale):
        # tests that various inputs follow expected behavior
        # for a variety of `loc` and `scale`.
        data = stats.laplace.rvs(size=100, loc=rvs_loc, scale=rvs_scale)

        # MLE estimates are given by
        loc_mle = np.median(data)
        scale_mle = np.sum(np.abs(data - loc_mle)) / len(data)

        # standard outputs should match analytical MLE formulas
        loc, scale = stats.laplace.fit(data)
        assert_allclose(loc, loc_mle, atol=1e-15, rtol=1e-15)
        assert_allclose(scale, scale_mle, atol=1e-15, rtol=1e-15)

        # fixed parameter should use analytical formula for other
        loc, scale = stats.laplace.fit(data, floc=loc_mle)
        assert_allclose(scale, scale_mle, atol=1e-15, rtol=1e-15)
        loc, scale = stats.laplace.fit(data, fscale=scale_mle)
        assert_allclose(loc, loc_mle)

        # test with non-mle fixed parameter
        # create scale with non-median loc
        loc = rvs_loc * 2
        scale_mle = np.sum(np.abs(data - loc)) / len(data)

        # fixed loc to non median, scale should match
        # scale calculation with modified loc
        loc, scale = stats.laplace.fit(data, floc=loc)
        assert_equal(scale_mle, scale)

        # fixed scale created with non median loc,
        # loc output should still be the data median.
        loc, scale = stats.laplace.fit(data, fscale=scale_mle)
        assert_equal(loc_mle, loc)

        # error raised when both `floc` and `fscale` are fixed
        assert_raises(RuntimeError, stats.laplace.fit, data, floc=loc_mle,
                      fscale=scale_mle)

        # error is raised with non-finite values
        assert_raises(RuntimeError, stats.laplace.fit, [np.nan])
        assert_raises(RuntimeError, stats.laplace.fit, [np.inf])

    @pytest.mark.parametrize("rvs_scale,rvs_loc", [(10, -5),
                                                   (5, 10),
                                                   (.2, .5)])
    def test_fit_MLE_comp_optimzer(self, rvs_loc, rvs_scale):
        data = stats.laplace.rvs(size=1000, loc=rvs_loc, scale=rvs_scale)

        # the log-likelihood function for laplace is given by
        def ll(loc, scale, data):
            return -1 * (- (len(data)) * np.log(2*scale) -
                         (1/scale)*np.sum(np.abs(data - loc)))

        # test that the objective function result of the analytical MLEs is
        # less than or equal to that of the numerically optimized estimate
        loc, scale = stats.laplace.fit(data)
        loc_opt, scale_opt = super(type(stats.laplace),
                                   stats.laplace).fit(data)
        ll_mle = ll(loc, scale, data)
        ll_opt = ll(loc_opt, scale_opt, data)
        assert ll_mle < ll_opt or np.allclose(ll_mle, ll_opt,
                                              atol=1e-15, rtol=1e-15)

    def test_fit_simple_non_random_data(self):
        data = np.array([1.0, 1.0, 3.0, 5.0, 8.0, 14.0])
        # with `floc` fixed to 6, scale should be 4.
        loc, scale = stats.laplace.fit(data, floc=6)
        assert_allclose(scale, 4, atol=1e-15, rtol=1e-15)
        # with `fscale` fixed to 6, loc should be 4.
        loc, scale = stats.laplace.fit(data, fscale=6)
        assert_allclose(loc, 4, atol=1e-15, rtol=1e-15)


class TestInvGamma(object):
    def test_invgamma_inf_gh_1866(self):
        # invgamma's moments are only finite for a>n
        # specific numbers checked w/ boost 1.54
        with warnings.catch_warnings():
            warnings.simplefilter('error', RuntimeWarning)
            mvsk = stats.invgamma.stats(a=19.31, moments='mvsk')
            expected = [0.05461496450, 0.0001723162534, 1.020362676,
                        2.055616582]
            assert_allclose(mvsk, expected)

            a = [1.1, 3.1, 5.6]
            mvsk = stats.invgamma.stats(a=a, moments='mvsk')
            expected = ([10., 0.476190476, 0.2173913043],       # mmm
                        [np.inf, 0.2061430632, 0.01312749422],  # vvv
                        [np.nan, 41.95235392, 2.919025532],     # sss
                        [np.nan, np.nan, 24.51923076])          # kkk
            for x, y in zip(mvsk, expected):
                assert_almost_equal(x, y)

    def test_cdf_ppf(self):
        # gh-6245
        x = np.logspace(-2.6, 0)
        y = stats.invgamma.cdf(x, 1)
        xx = stats.invgamma.ppf(y, 1)
        assert_allclose(x, xx)

    def test_sf_isf(self):
        # gh-6245
        if sys.maxsize > 2**32:
            x = np.logspace(2, 100)
        else:
            # Invgamme roundtrip on 32-bit systems has relative accuracy
            # ~1e-15 until x=1e+15, and becomes inf above x=1e+18
            x = np.logspace(2, 18)

        y = stats.invgamma.sf(x, 1)
        xx = stats.invgamma.isf(y, 1)
        assert_allclose(x, xx, rtol=1.0)


class TestF(object):
    def test_endpoints(self):
        # Compute the pdf at the left endpoint dst.a.
        data = [[stats.f, (2, 1), 1.0]]
        for _f, _args, _correct in data:
            ans = _f.pdf(_f.a, *_args)

        ans = [_f.pdf(_f.a, *_args) for _f, _args, _ in data]
        correct = [_correct_ for _f, _args, _correct_ in data]
        assert_array_almost_equal(ans, correct)

    def test_f_moments(self):
        # n-th moment of F distributions is only finite for n < dfd / 2
        m, v, s, k = stats.f.stats(11, 6.5, moments='mvsk')
        assert_(np.isfinite(m))
        assert_(np.isfinite(v))
        assert_(np.isfinite(s))
        assert_(not np.isfinite(k))

    def test_moments_warnings(self):
        # no warnings should be generated for dfd = 2, 4, 6, 8 (div by zero)
        with warnings.catch_warnings():
            warnings.simplefilter('error', RuntimeWarning)
            stats.f.stats(dfn=[11]*4, dfd=[2, 4, 6, 8], moments='mvsk')

    def test_stats_broadcast(self):
        dfn = np.array([[3], [11]])
        dfd = np.array([11, 12])
        m, v, s, k = stats.f.stats(dfn=dfn, dfd=dfd, moments='mvsk')
        m2 = [dfd / (dfd - 2)]*2
        assert_allclose(m, m2)
        v2 = 2 * dfd**2 * (dfn + dfd - 2) / dfn / (dfd - 2)**2 / (dfd - 4)
        assert_allclose(v, v2)
        s2 = ((2*dfn + dfd - 2) * np.sqrt(8*(dfd - 4)) /
              ((dfd - 6) * np.sqrt(dfn*(dfn + dfd - 2))))
        assert_allclose(s, s2)
        k2num = 12 * (dfn * (5*dfd - 22) * (dfn + dfd - 2) +
                      (dfd - 4) * (dfd - 2)**2)
        k2den = dfn * (dfd - 6) * (dfd - 8) * (dfn + dfd - 2)
        k2 = k2num / k2den
        assert_allclose(k, k2)


def test_rvgeneric_std():
    # Regression test for #1191
    assert_array_almost_equal(stats.t.std([5, 6]), [1.29099445, 1.22474487])


def test_moments_t():
    # regression test for #8786
    assert_equal(stats.t.stats(df=1, moments='mvsk'),
                 (np.inf, np.nan, np.nan, np.nan))
    assert_equal(stats.t.stats(df=1.01, moments='mvsk'),
                 (0.0, np.inf, np.nan, np.nan))
    assert_equal(stats.t.stats(df=2, moments='mvsk'),
                 (0.0, np.inf, np.nan, np.nan))
    assert_equal(stats.t.stats(df=2.01, moments='mvsk'),
                 (0.0, 2.01/(2.01-2.0), np.nan, np.inf))
    assert_equal(stats.t.stats(df=3, moments='sk'), (np.nan, np.inf))
    assert_equal(stats.t.stats(df=3.01, moments='sk'), (0.0, np.inf))
    assert_equal(stats.t.stats(df=4, moments='sk'), (0.0, np.inf))
    assert_equal(stats.t.stats(df=4.01, moments='sk'), (0.0, 6.0/(4.01 - 4.0)))


class TestRvDiscrete(object):
    def setup_method(self):
        np.random.seed(1234)

    def test_rvs(self):
        states = [-1, 0, 1, 2, 3, 4]
        probability = [0.0, 0.3, 0.4, 0.0, 0.3, 0.0]
        samples = 1000
        r = stats.rv_discrete(name='sample', values=(states, probability))
        x = r.rvs(size=samples)
        assert_(isinstance(x, numpy.ndarray))

        for s, p in zip(states, probability):
            assert_(abs(sum(x == s)/float(samples) - p) < 0.05)

        x = r.rvs()
        assert_(isinstance(x, int))

    def test_entropy(self):
        # Basic tests of entropy.
        pvals = np.array([0.25, 0.45, 0.3])
        p = stats.rv_discrete(values=([0, 1, 2], pvals))
        expected_h = -sum(xlogy(pvals, pvals))
        h = p.entropy()
        assert_allclose(h, expected_h)

        p = stats.rv_discrete(values=([0, 1, 2], [1.0, 0, 0]))
        h = p.entropy()
        assert_equal(h, 0.0)

    def test_pmf(self):
        xk = [1, 2, 4]
        pk = [0.5, 0.3, 0.2]
        rv = stats.rv_discrete(values=(xk, pk))

        x = [[1., 4.],
             [3., 2]]
        assert_allclose(rv.pmf(x),
                        [[0.5, 0.2],
                         [0., 0.3]], atol=1e-14)

    def test_cdf(self):
        xk = [1, 2, 4]
        pk = [0.5, 0.3, 0.2]
        rv = stats.rv_discrete(values=(xk, pk))

        x_values = [-2, 1., 1.1, 1.5, 2.0, 3.0, 4, 5]
        expected = [0, 0.5, 0.5, 0.5, 0.8, 0.8, 1, 1]
        assert_allclose(rv.cdf(x_values), expected, atol=1e-14)

        # also check scalar arguments
        assert_allclose([rv.cdf(xx) for xx in x_values],
                        expected, atol=1e-14)

    def test_ppf(self):
        xk = [1, 2, 4]
        pk = [0.5, 0.3, 0.2]
        rv = stats.rv_discrete(values=(xk, pk))

        q_values = [0.1, 0.5, 0.6, 0.8, 0.9, 1.]
        expected = [1, 1, 2, 2, 4, 4]
        assert_allclose(rv.ppf(q_values), expected, atol=1e-14)

        # also check scalar arguments
        assert_allclose([rv.ppf(q) for q in q_values],
                        expected, atol=1e-14)

    def test_cdf_ppf_next(self):
        # copied and special cased from test_discrete_basic
        vals = ([1, 2, 4, 7, 8], [0.1, 0.2, 0.3, 0.3, 0.1])
        rv = stats.rv_discrete(values=vals)

        assert_array_equal(rv.ppf(rv.cdf(rv.xk[:-1]) + 1e-8),
                           rv.xk[1:])

    def test_multidimension(self):
        xk = np.arange(12).reshape((3, 4))
        pk = np.array([[0.1, 0.1, 0.15, 0.05],
                       [0.1, 0.1, 0.05, 0.05],
                       [0.1, 0.1, 0.05, 0.05]])
        rv = stats.rv_discrete(values=(xk, pk))

        assert_allclose(rv.expect(), np.sum(rv.xk * rv.pk), atol=1e-14)

    def test_bad_input(self):
        xk = [1, 2, 3]
        pk = [0.5, 0.5]
        assert_raises(ValueError, stats.rv_discrete, **dict(values=(xk, pk)))

        pk = [1, 2, 3]
        assert_raises(ValueError, stats.rv_discrete, **dict(values=(xk, pk)))

        xk = [1, 2, 3]
        pk = [0.5, 1.2, -0.7]
        assert_raises(ValueError, stats.rv_discrete, **dict(values=(xk, pk)))

        xk = [1, 2, 3, 4, 5]
        pk = [0.3, 0.3, 0.3, 0.3, -0.2]
        assert_raises(ValueError, stats.rv_discrete, **dict(values=(xk, pk)))

    def test_shape_rv_sample(self):
        # tests added for gh-9565

        # mismatch of 2d inputs
        xk, pk = np.arange(4).reshape((2, 2)), np.full((2, 3), 1/6)
        assert_raises(ValueError, stats.rv_discrete, **dict(values=(xk, pk)))

        # same number of elements, but shapes not compatible
        xk, pk = np.arange(6).reshape((3, 2)), np.full((2, 3), 1/6)
        assert_raises(ValueError, stats.rv_discrete, **dict(values=(xk, pk)))

        # same shapes => no error
        xk, pk = np.arange(6).reshape((3, 2)), np.full((3, 2), 1/6)
        assert_equal(stats.rv_discrete(values=(xk, pk)).pmf(0), 1/6)

    def test_expect1(self):
        xk = [1, 2, 4, 6, 7, 11]
        pk = [0.1, 0.2, 0.2, 0.2, 0.2, 0.1]
        rv = stats.rv_discrete(values=(xk, pk))

        assert_allclose(rv.expect(), np.sum(rv.xk * rv.pk), atol=1e-14)

    def test_expect2(self):
        # rv_sample should override _expect. Bug report from
        # https://stackoverflow.com/questions/63199792
        y = [200.0, 300.0, 400.0, 500.0, 600.0, 700.0, 800.0, 900.0, 1000.0,
             1100.0, 1200.0, 1300.0, 1400.0, 1500.0, 1600.0, 1700.0, 1800.0,
             1900.0, 2000.0, 2100.0, 2200.0, 2300.0, 2400.0, 2500.0, 2600.0,
             2700.0, 2800.0, 2900.0, 3000.0, 3100.0, 3200.0, 3300.0, 3400.0,
             3500.0, 3600.0, 3700.0, 3800.0, 3900.0, 4000.0, 4100.0, 4200.0,
             4300.0, 4400.0, 4500.0, 4600.0, 4700.0, 4800.0]

        py = [0.0004, 0.0, 0.0033, 0.006500000000000001, 0.0, 0.0,
              0.004399999999999999, 0.6862, 0.0, 0.0, 0.0,
              0.00019999999999997797, 0.0006000000000000449,
              0.024499999999999966, 0.006400000000000072,
              0.0043999999999999595, 0.019499999999999962,
              0.03770000000000007, 0.01759999999999995, 0.015199999999999991,
              0.018100000000000005, 0.04500000000000004, 0.0025999999999999357,
              0.0, 0.0041000000000001036, 0.005999999999999894,
              0.0042000000000000925, 0.0050000000000000044,
              0.0041999999999999815, 0.0004999999999999449,
              0.009199999999999986, 0.008200000000000096,
              0.0, 0.0, 0.0046999999999999265, 0.0019000000000000128,
              0.0006000000000000449, 0.02510000000000001, 0.0,
              0.007199999999999984, 0.0, 0.012699999999999934, 0.0, 0.0,
              0.008199999999999985, 0.005600000000000049, 0.0]

        rv = stats.rv_discrete(values=(y, py))

        # check the mean
        assert_allclose(rv.expect(), rv.mean(), atol=1e-14)
        assert_allclose(rv.expect(),
                        sum(v * w for v, w in zip(y, py)), atol=1e-14)

        # also check the second moment
        assert_allclose(rv.expect(lambda x: x**2),
                        sum(v**2 * w for v, w in zip(y, py)), atol=1e-14)


class TestSkewNorm(object):
    def setup_method(self):
        self.rng = check_random_state(1234)

    def test_normal(self):
        # When the skewness is 0 the distribution is normal
        x = np.linspace(-5, 5, 100)
        assert_array_almost_equal(stats.skewnorm.pdf(x, a=0),
                                  stats.norm.pdf(x))

    def test_rvs(self):
        shape = (3, 4, 5)
        x = stats.skewnorm.rvs(a=0.75, size=shape, random_state=self.rng)
        assert_equal(shape, x.shape)

        x = stats.skewnorm.rvs(a=-3, size=shape, random_state=self.rng)
        assert_equal(shape, x.shape)

    def test_moments(self):
        X = stats.skewnorm.rvs(a=4, size=int(1e6), loc=5, scale=2,
                               random_state=self.rng)
        expected = [np.mean(X), np.var(X), stats.skew(X), stats.kurtosis(X)]
        computed = stats.skewnorm.stats(a=4, loc=5, scale=2, moments='mvsk')
        assert_array_almost_equal(computed, expected, decimal=2)

        X = stats.skewnorm.rvs(a=-4, size=int(1e6), loc=5, scale=2,
                               random_state=self.rng)
        expected = [np.mean(X), np.var(X), stats.skew(X), stats.kurtosis(X)]
        computed = stats.skewnorm.stats(a=-4, loc=5, scale=2, moments='mvsk')
        assert_array_almost_equal(computed, expected, decimal=2)

    def test_cdf_large_x(self):
        # Regression test for gh-7746.
        # The x values are large enough that the closest 64 bit floating
        # point representation of the exact CDF is 1.0.
        p = stats.skewnorm.cdf([10, 20, 30], -1)
        assert_allclose(p, np.ones(3), rtol=1e-14)
        p = stats.skewnorm.cdf(25, 2.5)
        assert_allclose(p, 1.0, rtol=1e-14)

    def test_cdf_sf_small_values(self):
        # Triples are [x, a, cdf(x, a)].  These values were computed
        # using CDF[SkewNormDistribution[0, 1, a], x] in Wolfram Alpha.
        cdfvals = [
            [-8, 1, 3.870035046664392611e-31],
            [-4, 2, 8.1298399188811398e-21],
            [-2, 5, 1.55326826787106273e-26],
            [-9, -1, 2.257176811907681295e-19],
            [-10, -4, 1.523970604832105213e-23],
        ]
        for x, a, cdfval in cdfvals:
            p = stats.skewnorm.cdf(x, a)
            assert_allclose(p, cdfval, rtol=1e-8)
            # For the skew normal distribution, sf(-x, -a) = cdf(x, a).
            p = stats.skewnorm.sf(-x, -a)
            assert_allclose(p, cdfval, rtol=1e-8)


class TestExpon(object):
    def test_zero(self):
        assert_equal(stats.expon.pdf(0), 1)

    def test_tail(self):  # Regression test for ticket 807
        assert_equal(stats.expon.cdf(1e-18), 1e-18)
        assert_equal(stats.expon.isf(stats.expon.sf(40)), 40)

    def test_nan_raises_error(self):
        # see gh-issue 10300
        x = np.array([1.6483, 2.7169, 2.4667, 1.1791, 3.5433, np.nan])
        assert_raises(RuntimeError, stats.expon.fit, x)

    def test_inf_raises_error(self):
        # see gh-issue 10300
        x = np.array([1.6483, 2.7169, 2.4667, 1.1791, 3.5433, np.inf])
        assert_raises(RuntimeError, stats.expon.fit, x)


class TestNorm(object):
    def test_nan_raises_error(self):
        # see gh-issue 10300
        x = np.array([1.6483, 2.7169, 2.4667, 1.1791, 3.5433, np.nan])
        assert_raises(RuntimeError, stats.norm.fit, x)

    def test_inf_raises_error(self):
        # see gh-issue 10300
        x = np.array([1.6483, 2.7169, 2.4667, 1.1791, 3.5433, np.inf])
        assert_raises(RuntimeError, stats.norm.fit, x)

    def test_bad_keyword_arg(self):
        x = [1, 2, 3]
        assert_raises(TypeError, stats.norm.fit, x, plate="shrimp")


class TestUniform(object):
    """gh-10300"""
    def test_nan_raises_error(self):
        # see gh-issue 10300
        x = np.array([1.6483, 2.7169, 2.4667, 1.1791, 3.5433, np.nan])
        assert_raises(RuntimeError, stats.uniform.fit, x)

    def test_inf_raises_error(self):
        # see gh-issue 10300
        x = np.array([1.6483, 2.7169, 2.4667, 1.1791, 3.5433, np.inf])
        assert_raises(RuntimeError, stats.uniform.fit, x)


class TestExponNorm(object):
    def test_moments(self):
        # Some moment test cases based on non-loc/scaled formula
        def get_moms(lam, sig, mu):
            # See wikipedia for these formulae
            #  where it is listed as an exponentially modified gaussian
            opK2 = 1.0 + 1 / (lam*sig)**2
            exp_skew = 2 / (lam * sig)**3 * opK2**(-1.5)
            exp_kurt = 6.0 * (1 + (lam * sig)**2)**(-2)
            return [mu + 1/lam, sig*sig + 1.0/(lam*lam), exp_skew, exp_kurt]

        mu, sig, lam = 0, 1, 1
        K = 1.0 / (lam * sig)
        sts = stats.exponnorm.stats(K, loc=mu, scale=sig, moments='mvsk')
        assert_almost_equal(sts, get_moms(lam, sig, mu))
        mu, sig, lam = -3, 2, 0.1
        K = 1.0 / (lam * sig)
        sts = stats.exponnorm.stats(K, loc=mu, scale=sig, moments='mvsk')
        assert_almost_equal(sts, get_moms(lam, sig, mu))
        mu, sig, lam = 0, 3, 1
        K = 1.0 / (lam * sig)
        sts = stats.exponnorm.stats(K, loc=mu, scale=sig, moments='mvsk')
        assert_almost_equal(sts, get_moms(lam, sig, mu))
        mu, sig, lam = -5, 11, 3.5
        K = 1.0 / (lam * sig)
        sts = stats.exponnorm.stats(K, loc=mu, scale=sig, moments='mvsk')
        assert_almost_equal(sts, get_moms(lam, sig, mu))

    def test_nan_raises_error(self):
        # see gh-issue 10300
        x = np.array([1.6483, 2.7169, 2.4667, 1.1791, 3.5433, np.nan])
        assert_raises(RuntimeError, stats.exponnorm.fit, x, floc=0, fscale=1)

    def test_inf_raises_error(self):
        # see gh-issue 10300
        x = np.array([1.6483, 2.7169, 2.4667, 1.1791, 3.5433, np.inf])
        assert_raises(RuntimeError, stats.exponnorm.fit, x, floc=0, fscale=1)

    def test_extremes_x(self):
        # Test for extreme values against overflows
        assert_almost_equal(stats.exponnorm.pdf(-900, 1), 0.0)
        assert_almost_equal(stats.exponnorm.pdf(+900, 1), 0.0)
        assert_almost_equal(stats.exponnorm.pdf(-900, 0.01), 0.0)
        assert_almost_equal(stats.exponnorm.pdf(+900, 0.01), 0.0)

    # Expected values for the PDF were computed with mpmath, with
    # the following function, and with mpmath.mp.dps = 50.
    #
    #   def exponnorm_stdpdf(x, K):
    #       x = mpmath.mpf(x)
    #       K = mpmath.mpf(K)
    #       t1 = mpmath.exp(1/(2*K**2) - x/K)
    #       erfcarg = -(x - 1/K)/mpmath.sqrt(2)
    #       t2 = mpmath.erfc(erfcarg)
    #       return t1 * t2 / (2*K)
    #
    @pytest.mark.parametrize('x, K, expected',
                             [(20, 0.01, 6.90010764753618e-88),
                              (1, 0.01, 0.24438994313247364),
                              (-1, 0.01, 0.23955149623472075),
                              (-20, 0.01, 4.6004708690125477e-88),
                              (10, 1, 7.48518298877006e-05),
                              (10, 10000, 9.990005048283775e-05)])
    def test_std_pdf(self, x, K, expected):
        assert_allclose(stats.exponnorm.pdf(x, K), expected, rtol=1e-12)


class TestGenExpon(object):
    def test_pdf_unity_area(self):
        from scipy.integrate import simps
        # PDF should integrate to one
        p = stats.genexpon.pdf(numpy.arange(0, 10, 0.01), 0.5, 0.5, 2.0)
        assert_almost_equal(simps(p, dx=0.01), 1, 1)

    def test_cdf_bounds(self):
        # CDF should always be positive
        cdf = stats.genexpon.cdf(numpy.arange(0, 10, 0.01), 0.5, 0.5, 2.0)
        assert_(numpy.all((0 <= cdf) & (cdf <= 1)))


class TestExponpow(object):
    def test_tail(self):
        assert_almost_equal(stats.exponpow.cdf(1e-10, 2.), 1e-20)
        assert_almost_equal(stats.exponpow.isf(stats.exponpow.sf(5, .8), .8),
                            5)


class TestSkellam(object):
    def test_pmf(self):
        # comparison to R
        k = numpy.arange(-10, 15)
        mu1, mu2 = 10, 5
        skpmfR = numpy.array(
                   [4.2254582961926893e-005, 1.1404838449648488e-004,
                    2.8979625801752660e-004, 6.9177078182101231e-004,
                    1.5480716105844708e-003, 3.2412274963433889e-003,
                    6.3373707175123292e-003, 1.1552351566696643e-002,
                    1.9606152375042644e-002, 3.0947164083410337e-002,
                    4.5401737566767360e-002, 6.1894328166820688e-002,
                    7.8424609500170578e-002, 9.2418812533573133e-002,
                    1.0139793148019728e-001, 1.0371927988298846e-001,
                    9.9076583077406091e-002, 8.8546660073089561e-002,
                    7.4187842052486810e-002, 5.8392772862200251e-002,
                    4.3268692953013159e-002, 3.0248159818374226e-002,
                    1.9991434305603021e-002, 1.2516877303301180e-002,
                    7.4389876226229707e-003])

        assert_almost_equal(stats.skellam.pmf(k, mu1, mu2), skpmfR, decimal=15)

    def test_cdf(self):
        # comparison to R, only 5 decimals
        k = numpy.arange(-10, 15)
        mu1, mu2 = 10, 5
        skcdfR = numpy.array(
                   [6.4061475386192104e-005, 1.7810985988267694e-004,
                    4.6790611790020336e-004, 1.1596768997212152e-003,
                    2.7077485103056847e-003, 5.9489760066490718e-003,
                    1.2286346724161398e-002, 2.3838698290858034e-002,
                    4.3444850665900668e-002, 7.4392014749310995e-002,
                    1.1979375231607835e-001, 1.8168808048289900e-001,
                    2.6011268998306952e-001, 3.5253150251664261e-001,
                    4.5392943399683988e-001, 5.5764871387982828e-001,
                    6.5672529695723436e-001, 7.4527195703032389e-001,
                    8.1945979908281064e-001, 8.7785257194501087e-001,
                    9.2112126489802404e-001, 9.5136942471639818e-001,
                    9.7136085902200120e-001, 9.8387773632530240e-001,
                    9.9131672394792536e-001])

        assert_almost_equal(stats.skellam.cdf(k, mu1, mu2), skcdfR, decimal=5)


class TestLognorm(object):
    def test_pdf(self):
        # Regression test for Ticket #1471: avoid nan with 0/0 situation
        # Also make sure there are no warnings at x=0, cf gh-5202
        with warnings.catch_warnings():
            warnings.simplefilter('error', RuntimeWarning)
            pdf = stats.lognorm.pdf([0, 0.5, 1], 1)
            assert_array_almost_equal(pdf, [0.0, 0.62749608, 0.39894228])

    def test_logcdf(self):
        # Regression test for gh-5940: sf et al would underflow too early
        x2, mu, sigma = 201.68, 195, 0.149
        assert_allclose(stats.lognorm.sf(x2-mu, s=sigma),
                        stats.norm.sf(np.log(x2-mu)/sigma))
        assert_allclose(stats.lognorm.logsf(x2-mu, s=sigma),
                        stats.norm.logsf(np.log(x2-mu)/sigma))


class TestBeta(object):
    def test_logpdf(self):
        # Regression test for Ticket #1326: avoid nan with 0*log(0) situation
        logpdf = stats.beta.logpdf(0, 1, 0.5)
        assert_almost_equal(logpdf, -0.69314718056)
        logpdf = stats.beta.logpdf(0, 0.5, 1)
        assert_almost_equal(logpdf, np.inf)

    def test_logpdf_ticket_1866(self):
        alpha, beta = 267, 1472
        x = np.array([0.2, 0.5, 0.6])
        b = stats.beta(alpha, beta)
        assert_allclose(b.logpdf(x).sum(), -1201.699061824062)
        assert_allclose(b.pdf(x), np.exp(b.logpdf(x)))

    def test_fit_bad_keyword_args(self):
        x = [0.1, 0.5, 0.6]
        assert_raises(TypeError, stats.beta.fit, x, floc=0, fscale=1,
                      plate="shrimp")

    def test_fit_duplicated_fixed_parameter(self):
        # At most one of 'f0', 'fa' or 'fix_a' can be given to the fit method.
        # More than one raises a ValueError.
        x = [0.1, 0.5, 0.6]
        assert_raises(ValueError, stats.beta.fit, x, fa=0.5, fix_a=0.5)


class TestBetaPrime(object):
    def test_logpdf(self):
        alpha, beta = 267, 1472
        x = np.array([0.2, 0.5, 0.6])
        b = stats.betaprime(alpha, beta)
        assert_(np.isfinite(b.logpdf(x)).all())
        assert_allclose(b.pdf(x), np.exp(b.logpdf(x)))

    def test_cdf(self):
        # regression test for gh-4030: Implementation of
        # scipy.stats.betaprime.cdf()
        x = stats.betaprime.cdf(0, 0.2, 0.3)
        assert_equal(x, 0.0)

        alpha, beta = 267, 1472
        x = np.array([0.2, 0.5, 0.6])
        cdfs = stats.betaprime.cdf(x, alpha, beta)
        assert_(np.isfinite(cdfs).all())

        # check the new cdf implementation vs generic one:
        gen_cdf = stats.rv_continuous._cdf_single
        cdfs_g = [gen_cdf(stats.betaprime, val, alpha, beta) for val in x]
        assert_allclose(cdfs, cdfs_g, atol=0, rtol=2e-12)


class TestGamma(object):
    def test_pdf(self):
        # a few test cases to compare with R
        pdf = stats.gamma.pdf(90, 394, scale=1./5)
        assert_almost_equal(pdf, 0.002312341)

        pdf = stats.gamma.pdf(3, 10, scale=1./5)
        assert_almost_equal(pdf, 0.1620358)

    def test_logpdf(self):
        # Regression test for Ticket #1326: cornercase avoid nan with 0*log(0)
        # situation
        logpdf = stats.gamma.logpdf(0, 1)
        assert_almost_equal(logpdf, 0)

    def test_fit_bad_keyword_args(self):
        x = [0.1, 0.5, 0.6]
        assert_raises(TypeError, stats.gamma.fit, x, floc=0, plate="shrimp")


class TestChi2(object):
    # regression tests after precision improvements, ticket:1041, not verified
    def test_precision(self):
        assert_almost_equal(stats.chi2.pdf(1000, 1000), 8.919133934753128e-003,
                            decimal=14)
        assert_almost_equal(stats.chi2.pdf(100, 100), 0.028162503162596778,
                            decimal=14)

    def test_ppf(self):
        # Expected values computed with mpmath.
        df = 4.8
        x = stats.chi2.ppf(2e-47, df)
        assert_allclose(x, 1.098472479575179840604902808e-19, rtol=1e-10)
        x = stats.chi2.ppf(0.5, df)
        assert_allclose(x, 4.15231407598589358660093156, rtol=1e-10)

        df = 13
        x = stats.chi2.ppf(2e-77, df)
        assert_allclose(x, 1.0106330688195199050507943e-11, rtol=1e-10)
        x = stats.chi2.ppf(0.1, df)
        assert_allclose(x, 7.041504580095461859307179763, rtol=1e-10)


class TestGumbelL(object):
    # gh-6228
    def test_cdf_ppf(self):
        x = np.linspace(-100, -4)
        y = stats.gumbel_l.cdf(x)
        xx = stats.gumbel_l.ppf(y)
        assert_allclose(x, xx)

    def test_logcdf_logsf(self):
        x = np.linspace(-100, -4)
        y = stats.gumbel_l.logcdf(x)
        z = stats.gumbel_l.logsf(x)
        u = np.exp(y)
        v = -special.expm1(z)
        assert_allclose(u, v)

    def test_sf_isf(self):
        x = np.linspace(-20, 5)
        y = stats.gumbel_l.sf(x)
        xx = stats.gumbel_l.isf(y)
        assert_allclose(x, xx)


class TestLevyStable(object):

    def test_fit(self):
        # construct data to have percentiles that match
        # example in McCulloch 1986.
        x = [-.05413, -.05413,
             0., 0., 0., 0.,
             .00533, .00533, .00533, .00533, .00533,
             .03354, .03354, .03354, .03354, .03354,
             .05309, .05309, .05309, .05309, .05309]
        alpha1, beta1, loc1, scale1 = stats.levy_stable._fitstart(x)
        assert_allclose(alpha1, 1.48, rtol=0, atol=0.01)
        assert_almost_equal(beta1, -.22, 2)
        assert_almost_equal(scale1, 0.01717, 4)
        # to 2 dps due to rounding error in McCulloch86
        assert_almost_equal(loc1, 0.00233, 2)

        # cover alpha=2 scenario
        x2 = x + [.05309, .05309, .05309, .05309, .05309]
        alpha2, beta2, loc2, scale2 = stats.levy_stable._fitstart(x2)
        assert_equal(alpha2, 2)
        assert_equal(beta2, -1)
        assert_almost_equal(scale2, .02503, 4)
        assert_almost_equal(loc2, .03354, 4)

    @pytest.mark.slow
    def test_pdf_nolan_samples(self):
        """ Test pdf values against Nolan's stablec.exe output
            see - http://fs2.american.edu/jpnolan/www/stable/stable.html

            There's a known limitation of Nolan's executable for alpha < 0.2.

            Repeat following with beta = -1, -.5, 0, .5 and 1
                stablec.exe <<
                1 # pdf
                1 # Nolan S equivalent to S0 in scipy
                .25,2,.25 # alpha
                -1,-1,0 # beta
                -10,10,1 # x
                1,0 # gamma, delta
                2 # output file
        """
        fn = os.path.abspath(os.path.join(os.path.dirname(__file__),
                                          'data/stable-pdf-sample-data.npy'))
        data = np.load(fn)

        data = np.core.records.fromarrays(data.T, names='x,p,alpha,beta')

        # support numpy 1.8.2 for travis
        npisin = np.isin if hasattr(np, "isin") else np.in1d

        tests = [
            # best selects
            ['best', None, 8, None],

            # quadrature is accurate for most alpha except 0.25; perhaps
            # limitation of Nolan stablec?
            # we reduce size of x to speed up computation as numerical
            # integration slow.
            ['quadrature', None, 8,
             lambda r: ((r['alpha'] > 0.25) &
                        (npisin(r['x'], [-10, -5, 0, 5, 10])))],

            # zolatarev is accurate except at alpha==1, beta != 0
            ['zolotarev', None, 8, lambda r: r['alpha'] != 1],
            ['zolotarev', None, 8,
             lambda r: (r['alpha'] == 1) & (r['beta'] == 0)],
            ['zolotarev', None, 1,
             lambda r: (r['alpha'] == 1) & (r['beta'] != 0)],

            # fft accuracy reduces as alpha decreases, fails at low values of
            # alpha and x=0
            ['fft', 0, 4, lambda r: r['alpha'] > 1],
            ['fft', 0, 3, lambda r: (r['alpha'] < 1) & (r['alpha'] > 0.25)],
            # not useful here
            ['fft', 0, 1, lambda r: (r['alpha'] == 0.25) & (r['x'] != 0)],
        ]
        for ix, (default_method, fft_min_points,
                 decimal_places, filter_func) in enumerate(tests):
            stats.levy_stable.pdf_default_method = default_method
            stats.levy_stable.pdf_fft_min_points_threshold = fft_min_points
            subdata = (data[filter_func(data)] if filter_func is not None else
                       data)
            with suppress_warnings() as sup:
                sup.record(RuntimeWarning,
                           "Density calculation unstable for alpha=1 "
                           "and beta!=0.*")
                sup.record(RuntimeWarning,
                           "Density calculations experimental for FFT "
                           "method.*")
                p = stats.levy_stable.pdf(subdata['x'], subdata['alpha'],
                                          subdata['beta'], scale=1, loc=0)
                subdata2 = rec_append_fields(subdata, 'calc', p)
                padiff = np.abs(p-subdata['p'])
                failures = subdata2[(padiff >= 1.5*10.**(-decimal_places)) |
                                    np.isnan(p)]
                assert_almost_equal(p, subdata['p'], decimal_places,
                                    ("pdf test %s failed with method '%s'\n%s"
                                     % (ix, default_method, failures)),
                                    verbose=False)

    @pytest.mark.slow
    def test_cdf_nolan_samples(self):
        """ Test cdf values against Nolan's stablec.exe output
            see - http://fs2.american.edu/jpnolan/www/stable/stable.html

            There's a known limitation of Nolan's executable for alpha < 0.2.

            Repeat following with beta = -1, -.5, 0, .5 and 1
                stablec.exe <<
                2 # cdf
                1 # Nolan S equivalent to S0 in scipy
                .25,2,.25 # alpha
                -1,-1,0 # beta
                -10,10,1 # x
                1,0 # gamma, delta
                2 # output file
        """
        fn = os.path.abspath(os.path.join(os.path.dirname(__file__),
                                          'data/stable-cdf-sample-data.npy'))
        data = np.load(fn)

        data = np.core.records.fromarrays(data.T, names='x,p,alpha,beta')

        tests = [
            # zolatarev is accurate for all values
            ['zolotarev', None, 8, None],

            # fft accuracy poor, very poor alpha < 1
            ['fft', 0, 2, lambda r: r['alpha'] > 1],
        ]
        for ix, (default_method, fft_min_points, decimal_places,
                 filter_func) in enumerate(tests):
            stats.levy_stable.pdf_default_method = default_method
            stats.levy_stable.pdf_fft_min_points_threshold = fft_min_points
            subdata = (data[filter_func(data)] if filter_func is not None else
                       data)
            with suppress_warnings() as sup:
                sup.record(RuntimeWarning, 'FFT method is considered ' +
                           'experimental for cumulative distribution ' +
                           'function evaluations.*')
                p = stats.levy_stable.cdf(subdata['x'], subdata['alpha'],
                                          subdata['beta'], scale=1, loc=0)
                subdata2 = rec_append_fields(subdata, 'calc', p)
                padiff = np.abs(p - subdata['p'])
                failures = subdata2[(padiff >= 1.5*10.**(-decimal_places)) |
                                    np.isnan(p)]
                assert_almost_equal(p, subdata['p'], decimal_places,
                                    ("cdf test %s failed with method '%s'\n%s"
                                     % (ix, default_method, failures)),
                                    verbose=False)

    def test_pdf_alpha_equals_one_beta_non_zero(self):
        """
        sample points extracted from Tables and Graphs of Stable Probability
        Density Functions - Donald R Holt - 1973 - p 187.
        """
        xs = np.array([0, 0, 0, 0,
                       1, 1, 1, 1,
                       2, 2, 2, 2,
                       3, 3, 3, 3,
                       4, 4, 4, 4])
        density = np.array([.3183, .3096, .2925, .2622,
                            .1591, .1587, .1599, .1635,
                            .0637, .0729, .0812, .0955,
                            .0318, .0390, .0458, .0586,
                            .0187, .0236, .0285, .0384])
        betas = np.array([0, .25, .5, 1,
                          0, .25, .5, 1,
                          0, .25, .5, 1,
                          0, .25, .5, 1,
                          0, .25, .5, 1])

        tests = [
            ['quadrature', None, 4],
            ['zolotarev', None, 1],
        ]

        with np.errstate(all='ignore'), suppress_warnings() as sup:
            sup.filter(category=RuntimeWarning,
                       message="Density calculation unstable.*")
            for default_method, fft_min_points, decimal_places in tests:
                stats.levy_stable.pdf_default_method = default_method
                stats.levy_stable.pdf_fft_min_points_threshold = fft_min_points
                pdf = stats.levy_stable.pdf(xs, 1, betas, scale=1, loc=0)
                assert_almost_equal(pdf, density, decimal_places,
                                    default_method)

    def test_stats(self):
        param_sets = [
            [(1.48, -.22, 0, 1), (0, np.inf, np.NaN, np.NaN)],
            [(2, .9, 10, 1.5), (10, 4.5, 0, 0)]
        ]
        for args, exp_stats in param_sets:
            calc_stats = stats.levy_stable.stats(args[0], args[1],
                                                 loc=args[2], scale=args[3],
                                                 moments='mvsk')
            assert_almost_equal(calc_stats, exp_stats)


class TestArrayArgument(object):  # test for ticket:992
    def setup_method(self):
        np.random.seed(1234)

    def test_noexception(self):
        rvs = stats.norm.rvs(loc=(np.arange(5)), scale=np.ones(5),
                             size=(10, 5))
        assert_equal(rvs.shape, (10, 5))


class TestDocstring(object):
    def test_docstrings(self):
        # See ticket #761
        if stats.rayleigh.__doc__ is not None:
            assert_("rayleigh" in stats.rayleigh.__doc__.lower())
        if stats.bernoulli.__doc__ is not None:
            assert_("bernoulli" in stats.bernoulli.__doc__.lower())

    def test_no_name_arg(self):
        # If name is not given, construction shouldn't fail.  See #1508.
        stats.rv_continuous()
        stats.rv_discrete()


class TestEntropy(object):
    def test_entropy_positive(self):
        # See ticket #497
        pk = [0.5, 0.2, 0.3]
        qk = [0.1, 0.25, 0.65]
        eself = stats.entropy(pk, pk)
        edouble = stats.entropy(pk, qk)
        assert_(0.0 == eself)
        assert_(edouble >= 0.0)

    def test_entropy_base(self):
        pk = np.ones(16, float)
        S = stats.entropy(pk, base=2.)
        assert_(abs(S - 4.) < 1.e-5)

        qk = np.ones(16, float)
        qk[:8] = 2.
        S = stats.entropy(pk, qk)
        S2 = stats.entropy(pk, qk, base=2.)
        assert_(abs(S/S2 - np.log(2.)) < 1.e-5)

    def test_entropy_zero(self):
        # Test for PR-479
        assert_almost_equal(stats.entropy([0, 1, 2]), 0.63651416829481278,
                            decimal=12)

    def test_entropy_2d(self):
        pk = [[0.1, 0.2], [0.6, 0.3], [0.3, 0.5]]
        qk = [[0.2, 0.1], [0.3, 0.6], [0.5, 0.3]]
        assert_array_almost_equal(stats.entropy(pk, qk),
                                  [0.1933259, 0.18609809])

    def test_entropy_2d_zero(self):
        pk = [[0.1, 0.2], [0.6, 0.3], [0.3, 0.5]]
        qk = [[0.0, 0.1], [0.3, 0.6], [0.5, 0.3]]
        assert_array_almost_equal(stats.entropy(pk, qk),
                                  [np.inf, 0.18609809])

        pk[0][0] = 0.0
        assert_array_almost_equal(stats.entropy(pk, qk),
                                  [0.17403988, 0.18609809])

    def test_entropy_base_2d_nondefault_axis(self):
        pk = [[0.1, 0.2], [0.6, 0.3], [0.3, 0.5]]
        assert_array_almost_equal(stats.entropy(pk, axis=1),
                                  [0.63651417, 0.63651417, 0.66156324])

    def test_entropy_2d_nondefault_axis(self):
        pk = [[0.1, 0.2], [0.6, 0.3], [0.3, 0.5]]
        qk = [[0.2, 0.1], [0.3, 0.6], [0.5, 0.3]]
        assert_array_almost_equal(stats.entropy(pk, qk, axis=1),
                                  [0.231049, 0.231049, 0.127706])

    def test_entropy_raises_value_error(self):
        pk = [[0.1, 0.2], [0.6, 0.3], [0.3, 0.5]]
        qk = [[0.1, 0.2], [0.6, 0.3]]
        assert_raises(ValueError, stats.entropy, pk, qk)

    def test_base_entropy_with_axis_0_is_equal_to_default(self):
        pk = [[0.1, 0.2], [0.6, 0.3], [0.3, 0.5]]
        assert_array_almost_equal(stats.entropy(pk, axis=0),
                                  stats.entropy(pk))

    def test_entropy_with_axis_0_is_equal_to_default(self):
        pk = [[0.1, 0.2], [0.6, 0.3], [0.3, 0.5]]
        qk = [[0.2, 0.1], [0.3, 0.6], [0.5, 0.3]]
        assert_array_almost_equal(stats.entropy(pk, qk, axis=0),
                                  stats.entropy(pk, qk))

    def test_base_entropy_transposed(self):
        pk = np.array([[0.1, 0.2], [0.6, 0.3], [0.3, 0.5]])
        assert_array_almost_equal(stats.entropy(pk.T).T,
                                  stats.entropy(pk, axis=1))

    def test_entropy_transposed(self):
        pk = np.array([[0.1, 0.2], [0.6, 0.3], [0.3, 0.5]])
        qk = np.array([[0.2, 0.1], [0.3, 0.6], [0.5, 0.3]])
        assert_array_almost_equal(stats.entropy(pk.T, qk.T).T,
                                  stats.entropy(pk, qk, axis=1))


def TestArgsreduce():
    a = array([1, 3, 2, 1, 2, 3, 3])
    b, c = argsreduce(a > 1, a, 2)

    assert_array_equal(b, [3, 2, 2, 3, 3])
    assert_array_equal(c, [2, 2, 2, 2, 2])

    b, c = argsreduce(2 > 1, a, 2)
    assert_array_equal(b, a[0])
    assert_array_equal(c, [2])

    b, c = argsreduce(a > 0, a, 2)
    assert_array_equal(b, a)
    assert_array_equal(c, [2] * numpy.size(a))


class TestFitMethod(object):
    skip = ['ncf', 'ksone', 'kstwo']

    def setup_method(self):
        np.random.seed(1234)

    # skip these b/c deprecated, or only loc and scale arguments
    fitSkipNonFinite = ['expon', 'norm', 'uniform']

    @pytest.mark.parametrize('dist,args', distcont)
    def test_fit_w_non_finite_data_values(self, dist, args):
        """gh-10300"""
        if dist in self.fitSkipNonFinite:
            pytest.skip("%s fit known to fail or deprecated" % dist)
        x = np.array([1.6483, 2.7169, 2.4667, 1.1791, 3.5433, np.nan])
        y = np.array([1.6483, 2.7169, 2.4667, 1.1791, 3.5433, np.inf])
        distfunc = getattr(stats, dist)
        assert_raises(RuntimeError, distfunc.fit, x, floc=0, fscale=1)
        assert_raises(RuntimeError, distfunc.fit, y, floc=0, fscale=1)

    def test_fix_fit_2args_lognorm(self):
        # Regression test for #1551.
        np.random.seed(12345)
        with np.errstate(all='ignore'):
            x = stats.lognorm.rvs(0.25, 0., 20.0, size=20)
            expected_shape = np.sqrt(((np.log(x) - np.log(20))**2).mean())
            assert_allclose(np.array(stats.lognorm.fit(x, floc=0, fscale=20)),
                            [expected_shape, 0, 20], atol=1e-8)

    def test_fix_fit_norm(self):
        x = np.arange(1, 6)

        loc, scale = stats.norm.fit(x)
        assert_almost_equal(loc, 3)
        assert_almost_equal(scale, np.sqrt(2))

        loc, scale = stats.norm.fit(x, floc=2)
        assert_equal(loc, 2)
        assert_equal(scale, np.sqrt(3))

        loc, scale = stats.norm.fit(x, fscale=2)
        assert_almost_equal(loc, 3)
        assert_equal(scale, 2)

    def test_fix_fit_gamma(self):
        x = np.arange(1, 6)
        meanlog = np.log(x).mean()

        # A basic test of gamma.fit with floc=0.
        floc = 0
        a, loc, scale = stats.gamma.fit(x, floc=floc)
        s = np.log(x.mean()) - meanlog
        assert_almost_equal(np.log(a) - special.digamma(a), s, decimal=5)
        assert_equal(loc, floc)
        assert_almost_equal(scale, x.mean()/a, decimal=8)

        # Regression tests for gh-2514.
        # The problem was that if `floc=0` was given, any other fixed
        # parameters were ignored.
        f0 = 1
        floc = 0
        a, loc, scale = stats.gamma.fit(x, f0=f0, floc=floc)
        assert_equal(a, f0)
        assert_equal(loc, floc)
        assert_almost_equal(scale, x.mean()/a, decimal=8)

        f0 = 2
        floc = 0
        a, loc, scale = stats.gamma.fit(x, f0=f0, floc=floc)
        assert_equal(a, f0)
        assert_equal(loc, floc)
        assert_almost_equal(scale, x.mean()/a, decimal=8)

        # loc and scale fixed.
        floc = 0
        fscale = 2
        a, loc, scale = stats.gamma.fit(x, floc=floc, fscale=fscale)
        assert_equal(loc, floc)
        assert_equal(scale, fscale)
        c = meanlog - np.log(fscale)
        assert_almost_equal(special.digamma(a), c)

    def test_fix_fit_beta(self):
        # Test beta.fit when both floc and fscale are given.

        def mlefunc(a, b, x):
            # Zeros of this function are critical points of
            # the maximum likelihood function.
            n = len(x)
            s1 = np.log(x).sum()
            s2 = np.log(1-x).sum()
            psiab = special.psi(a + b)
            func = [s1 - n * (-psiab + special.psi(a)),
                    s2 - n * (-psiab + special.psi(b))]
            return func

        # Basic test with floc and fscale given.
        x = np.array([0.125, 0.25, 0.5])
        a, b, loc, scale = stats.beta.fit(x, floc=0, fscale=1)
        assert_equal(loc, 0)
        assert_equal(scale, 1)
        assert_allclose(mlefunc(a, b, x), [0, 0], atol=1e-6)

        # Basic test with f0, floc and fscale given.
        # This is also a regression test for gh-2514.
        x = np.array([0.125, 0.25, 0.5])
        a, b, loc, scale = stats.beta.fit(x, f0=2, floc=0, fscale=1)
        assert_equal(a, 2)
        assert_equal(loc, 0)
        assert_equal(scale, 1)
        da, db = mlefunc(a, b, x)
        assert_allclose(db, 0, atol=1e-5)

        # Same floc and fscale values as above, but reverse the data
        # and fix b (f1).
        x2 = 1 - x
        a2, b2, loc2, scale2 = stats.beta.fit(x2, f1=2, floc=0, fscale=1)
        assert_equal(b2, 2)
        assert_equal(loc2, 0)
        assert_equal(scale2, 1)
        da, db = mlefunc(a2, b2, x2)
        assert_allclose(da, 0, atol=1e-5)
        # a2 of this test should equal b from above.
        assert_almost_equal(a2, b)

        # Check for detection of data out of bounds when floc and fscale
        # are given.
        assert_raises(ValueError, stats.beta.fit, x, floc=0.5, fscale=1)
        y = np.array([0, .5, 1])
        assert_raises(ValueError, stats.beta.fit, y, floc=0, fscale=1)
        assert_raises(ValueError, stats.beta.fit, y, floc=0, fscale=1, f0=2)
        assert_raises(ValueError, stats.beta.fit, y, floc=0, fscale=1, f1=2)

        # Check that attempting to fix all the parameters raises a ValueError.
        assert_raises(ValueError, stats.beta.fit, y, f0=0, f1=1,
                      floc=2, fscale=3)

    def test_expon_fit(self):
        x = np.array([2, 2, 4, 4, 4, 4, 4, 8])

        loc, scale = stats.expon.fit(x)
        assert_equal(loc, 2)    # x.min()
        assert_equal(scale, 2)  # x.mean() - x.min()

        loc, scale = stats.expon.fit(x, fscale=3)
        assert_equal(loc, 2)    # x.min()
        assert_equal(scale, 3)  # fscale

        loc, scale = stats.expon.fit(x, floc=0)
        assert_equal(loc, 0)    # floc
        assert_equal(scale, 4)  # x.mean() - loc

    def test_lognorm_fit(self):
        x = np.array([1.5, 3, 10, 15, 23, 59])
        lnxm1 = np.log(x - 1)

        shape, loc, scale = stats.lognorm.fit(x, floc=1)
        assert_allclose(shape, lnxm1.std(), rtol=1e-12)
        assert_equal(loc, 1)
        assert_allclose(scale, np.exp(lnxm1.mean()), rtol=1e-12)

        shape, loc, scale = stats.lognorm.fit(x, floc=1, fscale=6)
        assert_allclose(shape, np.sqrt(((lnxm1 - np.log(6))**2).mean()),
                        rtol=1e-12)
        assert_equal(loc, 1)
        assert_equal(scale, 6)

        shape, loc, scale = stats.lognorm.fit(x, floc=1, fix_s=0.75)
        assert_equal(shape, 0.75)
        assert_equal(loc, 1)
        assert_allclose(scale, np.exp(lnxm1.mean()), rtol=1e-12)

    def test_uniform_fit(self):
        x = np.array([1.0, 1.1, 1.2, 9.0])

        loc, scale = stats.uniform.fit(x)
        assert_equal(loc, x.min())
        assert_equal(scale, x.ptp())

        loc, scale = stats.uniform.fit(x, floc=0)
        assert_equal(loc, 0)
        assert_equal(scale, x.max())

        loc, scale = stats.uniform.fit(x, fscale=10)
        assert_equal(loc, 0)
        assert_equal(scale, 10)

        assert_raises(ValueError, stats.uniform.fit, x, floc=2.0)
        assert_raises(ValueError, stats.uniform.fit, x, fscale=5.0)

    def test_fshapes(self):
        # take a beta distribution, with shapes='a, b', and make sure that
        # fa is equivalent to f0, and fb is equivalent to f1
        a, b = 3., 4.
        x = stats.beta.rvs(a, b, size=100, random_state=1234)
        res_1 = stats.beta.fit(x, f0=3.)
        res_2 = stats.beta.fit(x, fa=3.)
        assert_allclose(res_1, res_2, atol=1e-12, rtol=1e-12)

        res_2 = stats.beta.fit(x, fix_a=3.)
        assert_allclose(res_1, res_2, atol=1e-12, rtol=1e-12)

        res_3 = stats.beta.fit(x, f1=4.)
        res_4 = stats.beta.fit(x, fb=4.)
        assert_allclose(res_3, res_4, atol=1e-12, rtol=1e-12)

        res_4 = stats.beta.fit(x, fix_b=4.)
        assert_allclose(res_3, res_4, atol=1e-12, rtol=1e-12)

        # cannot specify both positional and named args at the same time
        assert_raises(ValueError, stats.beta.fit, x, fa=1, f0=2)

        # check that attempting to fix all parameters raises a ValueError
        assert_raises(ValueError, stats.beta.fit, x, fa=0, f1=1,
                      floc=2, fscale=3)

        # check that specifying floc, fscale and fshapes works for
        # beta and gamma which override the generic fit method
        res_5 = stats.beta.fit(x, fa=3., floc=0, fscale=1)
        aa, bb, ll, ss = res_5
        assert_equal([aa, ll, ss], [3., 0, 1])

        # gamma distribution
        a = 3.
        data = stats.gamma.rvs(a, size=100)
        aa, ll, ss = stats.gamma.fit(data, fa=a)
        assert_equal(aa, a)

    def test_extra_params(self):
        # unknown parameters should raise rather than be silently ignored
        dist = stats.exponnorm
        data = dist.rvs(K=2, size=100)
        dct = dict(enikibeniki=-101)
        assert_raises(TypeError, dist.fit, data, **dct)


class TestFrozen(object):
    def setup_method(self):
        np.random.seed(1234)

    # Test that a frozen distribution gives the same results as the original
    # object.
    #
    # Only tested for the normal distribution (with loc and scale specified)
    # and for the gamma distribution (with a shape parameter specified).
    def test_norm(self):
        dist = stats.norm
        frozen = stats.norm(loc=10.0, scale=3.0)

        result_f = frozen.pdf(20.0)
        result = dist.pdf(20.0, loc=10.0, scale=3.0)
        assert_equal(result_f, result)

        result_f = frozen.cdf(20.0)
        result = dist.cdf(20.0, loc=10.0, scale=3.0)
        assert_equal(result_f, result)

        result_f = frozen.ppf(0.25)
        result = dist.ppf(0.25, loc=10.0, scale=3.0)
        assert_equal(result_f, result)

        result_f = frozen.isf(0.25)
        result = dist.isf(0.25, loc=10.0, scale=3.0)
        assert_equal(result_f, result)

        result_f = frozen.sf(10.0)
        result = dist.sf(10.0, loc=10.0, scale=3.0)
        assert_equal(result_f, result)

        result_f = frozen.median()
        result = dist.median(loc=10.0, scale=3.0)
        assert_equal(result_f, result)

        result_f = frozen.mean()
        result = dist.mean(loc=10.0, scale=3.0)
        assert_equal(result_f, result)

        result_f = frozen.var()
        result = dist.var(loc=10.0, scale=3.0)
        assert_equal(result_f, result)

        result_f = frozen.std()
        result = dist.std(loc=10.0, scale=3.0)
        assert_equal(result_f, result)

        result_f = frozen.entropy()
        result = dist.entropy(loc=10.0, scale=3.0)
        assert_equal(result_f, result)

        result_f = frozen.moment(2)
        result = dist.moment(2, loc=10.0, scale=3.0)
        assert_equal(result_f, result)

        assert_equal(frozen.a, dist.a)
        assert_equal(frozen.b, dist.b)

    def test_gamma(self):
        a = 2.0
        dist = stats.gamma
        frozen = stats.gamma(a)

        result_f = frozen.pdf(20.0)
        result = dist.pdf(20.0, a)
        assert_equal(result_f, result)

        result_f = frozen.cdf(20.0)
        result = dist.cdf(20.0, a)
        assert_equal(result_f, result)

        result_f = frozen.ppf(0.25)
        result = dist.ppf(0.25, a)
        assert_equal(result_f, result)

        result_f = frozen.isf(0.25)
        result = dist.isf(0.25, a)
        assert_equal(result_f, result)

        result_f = frozen.sf(10.0)
        result = dist.sf(10.0, a)
        assert_equal(result_f, result)

        result_f = frozen.median()
        result = dist.median(a)
        assert_equal(result_f, result)

        result_f = frozen.mean()
        result = dist.mean(a)
        assert_equal(result_f, result)

        result_f = frozen.var()
        result = dist.var(a)
        assert_equal(result_f, result)

        result_f = frozen.std()
        result = dist.std(a)
        assert_equal(result_f, result)

        result_f = frozen.entropy()
        result = dist.entropy(a)
        assert_equal(result_f, result)

        result_f = frozen.moment(2)
        result = dist.moment(2, a)
        assert_equal(result_f, result)

        assert_equal(frozen.a, frozen.dist.a)
        assert_equal(frozen.b, frozen.dist.b)

    def test_regression_ticket_1293(self):
        # Create a frozen distribution.
        frozen = stats.lognorm(1)
        # Call one of its methods that does not take any keyword arguments.
        m1 = frozen.moment(2)
        # Now call a method that takes a keyword argument.
        frozen.stats(moments='mvsk')
        # Call moment(2) again.
        # After calling stats(), the following was raising an exception.
        # So this test passes if the following does not raise an exception.
        m2 = frozen.moment(2)
        # The following should also be true, of course.  But it is not
        # the focus of this test.
        assert_equal(m1, m2)

    def test_ab(self):
        # test that the support of a frozen distribution
        # (i) remains frozen even if it changes for the original one
        # (ii) is actually correct if the shape parameters are such that
        #      the values of [a, b] are not the default [0, inf]
        # take a genpareto as an example where the support
        # depends on the value of the shape parameter:
        # for c > 0: a, b = 0, inf
        # for c < 0: a, b = 0, -1/c

        c = -0.1
        rv = stats.genpareto(c=c)
        a, b = rv.dist._get_support(c)
        assert_equal([a, b], [0., 10.])

        c = 0.1
        stats.genpareto.pdf(0, c=c)
        assert_equal(rv.dist._get_support(c), [0, np.inf])

        c = -0.1
        rv = stats.genpareto(c=c)
        a, b = rv.dist._get_support(c)
        assert_equal([a, b], [0., 10.])

        c = 0.1
        stats.genpareto.pdf(0, c)  # this should NOT change genpareto.b
        assert_equal((rv.dist.a, rv.dist.b), stats.genpareto._get_support(c))

        rv1 = stats.genpareto(c=0.1)
        assert_(rv1.dist is not rv.dist)

        # c >= 0: a, b = [0, inf]
        for c in [1., 0.]:
            c = np.asarray(c)
            rv = stats.genpareto(c=c)
            a, b = rv.a, rv.b
            assert_equal(a, 0.)
            assert_(np.isposinf(b))

            # c < 0: a=0, b=1/|c|
            c = np.asarray(-2.)
            a, b = stats.genpareto._get_support(c)
            assert_allclose([a, b], [0., 0.5])

    def test_rv_frozen_in_namespace(self):
        # Regression test for gh-3522
        assert_(hasattr(stats.distributions, 'rv_frozen'))

    def test_random_state(self):
        # only check that the random_state attribute exists,
        frozen = stats.norm()
        assert_(hasattr(frozen, 'random_state'))

        # ... that it can be set,
        frozen.random_state = 42
        assert_equal(frozen.random_state.get_state(),
                     np.random.RandomState(42).get_state())

        # ... and that .rvs method accepts it as an argument
        rndm = np.random.RandomState(1234)
        frozen.rvs(size=8, random_state=rndm)

    def test_pickling(self):
        # test that a frozen instance pickles and unpickles
        # (this method is a clone of common_tests.check_pickling)
        beta = stats.beta(2.3098496451481823, 0.62687954300963677)
        poiss = stats.poisson(3.)
        sample = stats.rv_discrete(values=([0, 1, 2, 3],
                                           [0.1, 0.2, 0.3, 0.4]))

        for distfn in [beta, poiss, sample]:
            distfn.random_state = 1234
            distfn.rvs(size=8)
            s = pickle.dumps(distfn)
            r0 = distfn.rvs(size=8)

            unpickled = pickle.loads(s)
            r1 = unpickled.rvs(size=8)
            assert_equal(r0, r1)

            # also smoke test some methods
            medians = [distfn.ppf(0.5), unpickled.ppf(0.5)]
            assert_equal(medians[0], medians[1])
            assert_equal(distfn.cdf(medians[0]),
                         unpickled.cdf(medians[1]))

    def test_expect(self):
        # smoke test the expect method of the frozen distribution
        # only take a gamma w/loc and scale and poisson with loc specified
        def func(x):
            return x

        gm = stats.gamma(a=2, loc=3, scale=4)
        gm_val = gm.expect(func, lb=1, ub=2, conditional=True)
        gamma_val = stats.gamma.expect(func, args=(2,), loc=3, scale=4,
                                       lb=1, ub=2, conditional=True)
        assert_allclose(gm_val, gamma_val)

        p = stats.poisson(3, loc=4)
        p_val = p.expect(func)
        poisson_val = stats.poisson.expect(func, args=(3,), loc=4)
        assert_allclose(p_val, poisson_val)


class TestExpect(object):
    # Test for expect method.
    #
    # Uses normal distribution and beta distribution for finite bounds, and
    # hypergeom for discrete distribution with finite support
    def test_norm(self):
        v = stats.norm.expect(lambda x: (x-5)*(x-5), loc=5, scale=2)
        assert_almost_equal(v, 4, decimal=14)

        m = stats.norm.expect(lambda x: (x), loc=5, scale=2)
        assert_almost_equal(m, 5, decimal=14)

        lb = stats.norm.ppf(0.05, loc=5, scale=2)
        ub = stats.norm.ppf(0.95, loc=5, scale=2)
        prob90 = stats.norm.expect(lambda x: 1, loc=5, scale=2, lb=lb, ub=ub)
        assert_almost_equal(prob90, 0.9, decimal=14)

        prob90c = stats.norm.expect(lambda x: 1, loc=5, scale=2, lb=lb, ub=ub,
                                    conditional=True)
        assert_almost_equal(prob90c, 1., decimal=14)

    def test_beta(self):
        # case with finite support interval
        v = stats.beta.expect(lambda x: (x-19/3.)*(x-19/3.), args=(10, 5),
                              loc=5, scale=2)
        assert_almost_equal(v, 1./18., decimal=13)

        m = stats.beta.expect(lambda x: x, args=(10, 5), loc=5., scale=2.)
        assert_almost_equal(m, 19/3., decimal=13)

        ub = stats.beta.ppf(0.95, 10, 10, loc=5, scale=2)
        lb = stats.beta.ppf(0.05, 10, 10, loc=5, scale=2)
        prob90 = stats.beta.expect(lambda x: 1., args=(10, 10), loc=5.,
                                   scale=2., lb=lb, ub=ub, conditional=False)
        assert_almost_equal(prob90, 0.9, decimal=13)

        prob90c = stats.beta.expect(lambda x: 1, args=(10, 10), loc=5,
                                    scale=2, lb=lb, ub=ub, conditional=True)
        assert_almost_equal(prob90c, 1., decimal=13)

    def test_hypergeom(self):
        # test case with finite bounds

        # without specifying bounds
        m_true, v_true = stats.hypergeom.stats(20, 10, 8, loc=5.)
        m = stats.hypergeom.expect(lambda x: x, args=(20, 10, 8), loc=5.)
        assert_almost_equal(m, m_true, decimal=13)

        v = stats.hypergeom.expect(lambda x: (x-9.)**2, args=(20, 10, 8),
                                   loc=5.)
        assert_almost_equal(v, v_true, decimal=14)

        # with bounds, bounds equal to shifted support
        v_bounds = stats.hypergeom.expect(lambda x: (x-9.)**2,
                                          args=(20, 10, 8),
                                          loc=5., lb=5, ub=13)
        assert_almost_equal(v_bounds, v_true, decimal=14)

        # drop boundary points
        prob_true = 1-stats.hypergeom.pmf([5, 13], 20, 10, 8, loc=5).sum()
        prob_bounds = stats.hypergeom.expect(lambda x: 1, args=(20, 10, 8),
                                             loc=5., lb=6, ub=12)
        assert_almost_equal(prob_bounds, prob_true, decimal=13)

        # conditional
        prob_bc = stats.hypergeom.expect(lambda x: 1, args=(20, 10, 8), loc=5.,
                                         lb=6, ub=12, conditional=True)
        assert_almost_equal(prob_bc, 1, decimal=14)

        # check simple integral
        prob_b = stats.hypergeom.expect(lambda x: 1, args=(20, 10, 8),
                                        lb=0, ub=8)
        assert_almost_equal(prob_b, 1, decimal=13)

    def test_poisson(self):
        # poisson, use lower bound only
        prob_bounds = stats.poisson.expect(lambda x: 1, args=(2,), lb=3,
                                           conditional=False)
        prob_b_true = 1-stats.poisson.cdf(2, 2)
        assert_almost_equal(prob_bounds, prob_b_true, decimal=14)

        prob_lb = stats.poisson.expect(lambda x: 1, args=(2,), lb=2,
                                       conditional=True)
        assert_almost_equal(prob_lb, 1, decimal=14)

    def test_genhalflogistic(self):
        # genhalflogistic, changes upper bound of support in _argcheck
        # regression test for gh-2622
        halflog = stats.genhalflogistic
        # check consistency when calling expect twice with the same input
        res1 = halflog.expect(args=(1.5,))
        halflog.expect(args=(0.5,))
        res2 = halflog.expect(args=(1.5,))
        assert_almost_equal(res1, res2, decimal=14)

    def test_rice_overflow(self):
        # rice.pdf(999, 0.74) was inf since special.i0 silentyly overflows
        # check that using i0e fixes it
        assert_(np.isfinite(stats.rice.pdf(999, 0.74)))

        assert_(np.isfinite(stats.rice.expect(lambda x: 1, args=(0.74,))))
        assert_(np.isfinite(stats.rice.expect(lambda x: 2, args=(0.74,))))
        assert_(np.isfinite(stats.rice.expect(lambda x: 3, args=(0.74,))))

    def test_logser(self):
        # test a discrete distribution with infinite support and loc
        p, loc = 0.3, 3
        res_0 = stats.logser.expect(lambda k: k, args=(p,))
        # check against the correct answer (sum of a geom series)
        assert_allclose(res_0,
                        p / (p - 1.) / np.log(1. - p), atol=1e-15)

        # now check it with `loc`
        res_l = stats.logser.expect(lambda k: k, args=(p,), loc=loc)
        assert_allclose(res_l, res_0 + loc, atol=1e-15)

    def test_skellam(self):
        # Use a discrete distribution w/ bi-infinite support. Compute two first
        # moments and compare to known values (cf skellam.stats)
        p1, p2 = 18, 22
        m1 = stats.skellam.expect(lambda x: x, args=(p1, p2))
        m2 = stats.skellam.expect(lambda x: x**2, args=(p1, p2))
        assert_allclose(m1, p1 - p2, atol=1e-12)
        assert_allclose(m2 - m1**2, p1 + p2, atol=1e-12)

    def test_randint(self):
        # Use a discrete distribution w/ parameter-dependent support, which
        # is larger than the default chunksize
        lo, hi = 0, 113
        res = stats.randint.expect(lambda x: x, (lo, hi))
        assert_allclose(res,
                        sum(_ for _ in range(lo, hi)) / (hi - lo), atol=1e-15)

    def test_zipf(self):
        # Test that there is no infinite loop even if the sum diverges
        assert_warns(RuntimeWarning, stats.zipf.expect,
                     lambda x: x**2, (2,))

    def test_discrete_kwds(self):
        # check that discrete expect accepts keywords to control the summation
        n0 = stats.poisson.expect(lambda x: 1, args=(2,))
        n1 = stats.poisson.expect(lambda x: 1, args=(2,),
                                  maxcount=1001, chunksize=32, tolerance=1e-8)
        assert_almost_equal(n0, n1, decimal=14)

    def test_moment(self):
        # test the .moment() method: compute a higher moment and compare to
        # a known value
        def poiss_moment5(mu):
            return mu**5 + 10*mu**4 + 25*mu**3 + 15*mu**2 + mu

        for mu in [5, 7]:
            m5 = stats.poisson.moment(5, mu)
            assert_allclose(m5, poiss_moment5(mu), rtol=1e-10)


class TestNct(object):
    def test_nc_parameter(self):
        # Parameter values c<=0 were not enabled (gh-2402).
        # For negative values c and for c=0 results of rv.cdf(0) below were nan
        rv = stats.nct(5, 0)
        assert_equal(rv.cdf(0), 0.5)
        rv = stats.nct(5, -1)
        assert_almost_equal(rv.cdf(0), 0.841344746069, decimal=10)

    def test_broadcasting(self):
        res = stats.nct.pdf(5, np.arange(4, 7)[:, None],
                            np.linspace(0.1, 1, 4))
        expected = array([[0.00321886, 0.00557466, 0.00918418, 0.01442997],
                          [0.00217142, 0.00395366, 0.00683888, 0.01126276],
                          [0.00153078, 0.00291093, 0.00525206, 0.00900815]])
        assert_allclose(res, expected, rtol=1e-5)

    def test_variance_gh_issue_2401(self):
        # Computation of the variance of a non-central t-distribution resulted
        # in a TypeError: ufunc 'isinf' not supported for the input types,
        # and the inputs could not be safely coerced to any supported types
        # according to the casting rule 'safe'
        rv = stats.nct(4, 0)
        assert_equal(rv.var(), 2.0)

    def test_nct_inf_moments(self):
        # n-th moment of nct only exists for df > n
        m, v, s, k = stats.nct.stats(df=1.9, nc=0.3, moments='mvsk')
        assert_(np.isfinite(m))
        assert_equal([v, s, k], [np.inf, np.nan, np.nan])

        m, v, s, k = stats.nct.stats(df=3.1, nc=0.3, moments='mvsk')
        assert_(np.isfinite([m, v, s]).all())
        assert_equal(k, np.nan)


class TestRice(object):
    def test_rice_zero_b(self):
        # rice distribution should work with b=0, cf gh-2164
        x = [0.2, 1., 5.]
        assert_(np.isfinite(stats.rice.pdf(x, b=0.)).all())
        assert_(np.isfinite(stats.rice.logpdf(x, b=0.)).all())
        assert_(np.isfinite(stats.rice.cdf(x, b=0.)).all())
        assert_(np.isfinite(stats.rice.logcdf(x, b=0.)).all())

        q = [0.1, 0.1, 0.5, 0.9]
        assert_(np.isfinite(stats.rice.ppf(q, b=0.)).all())

        mvsk = stats.rice.stats(0, moments='mvsk')
        assert_(np.isfinite(mvsk).all())

        # furthermore, pdf is continuous as b\to 0
        # rice.pdf(x, b\to 0) = x exp(-x^2/2) + O(b^2)
        # see e.g. Abramovich & Stegun 9.6.7 & 9.6.10
        b = 1e-8
        assert_allclose(stats.rice.pdf(x, 0), stats.rice.pdf(x, b),
                        atol=b, rtol=0)

    def test_rice_rvs(self):
        rvs = stats.rice.rvs
        assert_equal(rvs(b=3.).size, 1)
        assert_equal(rvs(b=3., size=(3, 5)).shape, (3, 5))


class TestErlang(object):
    def setup_method(self):
        np.random.seed(1234)

    def test_erlang_runtimewarning(self):
        # erlang should generate a RuntimeWarning if a non-integer
        # shape parameter is used.
        with warnings.catch_warnings():
            warnings.simplefilter("error", RuntimeWarning)

            # The non-integer shape parameter 1.3 should trigger a
            # RuntimeWarning
            assert_raises(RuntimeWarning,
                          stats.erlang.rvs, 1.3, loc=0, scale=1, size=4)

            # Calling the fit method with `f0` set to an integer should
            # *not* trigger a RuntimeWarning.  It should return the same
            # values as gamma.fit(...).
            data = [0.5, 1.0, 2.0, 4.0]
            result_erlang = stats.erlang.fit(data, f0=1)
            result_gamma = stats.gamma.fit(data, f0=1)
            assert_allclose(result_erlang, result_gamma, rtol=1e-3)

    def test_gh_pr_10949_argcheck(self):
        assert_equal(stats.erlang.pdf(0.5, a=[1, -1]),
                     stats.gamma.pdf(0.5, a=[1, -1]))


class TestRayleigh(object):
    # gh-6227
    def test_logpdf(self):
        y = stats.rayleigh.logpdf(50)
        assert_allclose(y, -1246.0879769945718)

    def test_logsf(self):
        y = stats.rayleigh.logsf(50)
        assert_allclose(y, -1250)


class TestExponWeib(object):

    def test_pdf_logpdf(self):
        # Regression test for gh-3508.
        x = 0.1
        a = 1.0
        c = 100.0
        p = stats.exponweib.pdf(x, a, c)
        logp = stats.exponweib.logpdf(x, a, c)
        # Expected values were computed with mpmath.
        assert_allclose([p, logp],
                        [1.0000000000000054e-97, -223.35075402042244])

    def test_a_is_1(self):
        # For issue gh-3508.
        # Check that when a=1, the pdf and logpdf methods of exponweib are the
        # same as those of weibull_min.
        x = np.logspace(-4, -1, 4)
        a = 1
        c = 100

        p = stats.exponweib.pdf(x, a, c)
        expected = stats.weibull_min.pdf(x, c)
        assert_allclose(p, expected)

        logp = stats.exponweib.logpdf(x, a, c)
        expected = stats.weibull_min.logpdf(x, c)
        assert_allclose(logp, expected)

    def test_a_is_1_c_is_1(self):
        # When a = 1 and c = 1, the distribution is exponential.
        x = np.logspace(-8, 1, 10)
        a = 1
        c = 1

        p = stats.exponweib.pdf(x, a, c)
        expected = stats.expon.pdf(x)
        assert_allclose(p, expected)

        logp = stats.exponweib.logpdf(x, a, c)
        expected = stats.expon.logpdf(x)
        assert_allclose(logp, expected)


class TestWeibull(object):

    def test_logpdf(self):
        # gh-6217
        y = stats.weibull_min.logpdf(0, 1)
        assert_equal(y, 0)

    def test_with_maxima_distrib(self):
        # Tests for weibull_min and weibull_max.
        # The expected values were computed using the symbolic algebra
        # program 'maxima' with the package 'distrib', which has
        # 'pdf_weibull' and 'cdf_weibull'.  The mapping between the
        # scipy and maxima functions is as follows:
        # -----------------------------------------------------------------
        # scipy                              maxima
        # ---------------------------------  ------------------------------
        # weibull_min.pdf(x, a, scale=b)     pdf_weibull(x, a, b)
        # weibull_min.logpdf(x, a, scale=b)  log(pdf_weibull(x, a, b))
        # weibull_min.cdf(x, a, scale=b)     cdf_weibull(x, a, b)
        # weibull_min.logcdf(x, a, scale=b)  log(cdf_weibull(x, a, b))
        # weibull_min.sf(x, a, scale=b)      1 - cdf_weibull(x, a, b)
        # weibull_min.logsf(x, a, scale=b)   log(1 - cdf_weibull(x, a, b))
        #
        # weibull_max.pdf(x, a, scale=b)     pdf_weibull(-x, a, b)
        # weibull_max.logpdf(x, a, scale=b)  log(pdf_weibull(-x, a, b))
        # weibull_max.cdf(x, a, scale=b)     1 - cdf_weibull(-x, a, b)
        # weibull_max.logcdf(x, a, scale=b)  log(1 - cdf_weibull(-x, a, b))
        # weibull_max.sf(x, a, scale=b)      cdf_weibull(-x, a, b)
        # weibull_max.logsf(x, a, scale=b)   log(cdf_weibull(-x, a, b))
        # -----------------------------------------------------------------
        x = 1.5
        a = 2.0
        b = 3.0

        # weibull_min

        p = stats.weibull_min.pdf(x, a, scale=b)
        assert_allclose(p, np.exp(-0.25)/3)

        lp = stats.weibull_min.logpdf(x, a, scale=b)
        assert_allclose(lp, -0.25 - np.log(3))

        c = stats.weibull_min.cdf(x, a, scale=b)
        assert_allclose(c, -special.expm1(-0.25))

        lc = stats.weibull_min.logcdf(x, a, scale=b)
        assert_allclose(lc, np.log(-special.expm1(-0.25)))

        s = stats.weibull_min.sf(x, a, scale=b)
        assert_allclose(s, np.exp(-0.25))

        ls = stats.weibull_min.logsf(x, a, scale=b)
        assert_allclose(ls, -0.25)

        # Also test using a large value x, for which computing the survival
        # function using the CDF would result in 0.
        s = stats.weibull_min.sf(30, 2, scale=3)
        assert_allclose(s, np.exp(-100))

        ls = stats.weibull_min.logsf(30, 2, scale=3)
        assert_allclose(ls, -100)

        # weibull_max
        x = -1.5

        p = stats.weibull_max.pdf(x, a, scale=b)
        assert_allclose(p, np.exp(-0.25)/3)

        lp = stats.weibull_max.logpdf(x, a, scale=b)
        assert_allclose(lp, -0.25 - np.log(3))

        c = stats.weibull_max.cdf(x, a, scale=b)
        assert_allclose(c, np.exp(-0.25))

        lc = stats.weibull_max.logcdf(x, a, scale=b)
        assert_allclose(lc, -0.25)

        s = stats.weibull_max.sf(x, a, scale=b)
        assert_allclose(s, -special.expm1(-0.25))

        ls = stats.weibull_max.logsf(x, a, scale=b)
        assert_allclose(ls, np.log(-special.expm1(-0.25)))

        # Also test using a value of x close to 0, for which computing the
        # survival function using the CDF would result in 0.
        s = stats.weibull_max.sf(-1e-9, 2, scale=3)
        assert_allclose(s, -special.expm1(-1/9000000000000000000))

        ls = stats.weibull_max.logsf(-1e-9, 2, scale=3)
        assert_allclose(ls, np.log(-special.expm1(-1/9000000000000000000)))


class TestRdist(object):
    def test_rdist_cdf_gh1285(self):
        # check workaround in rdist._cdf for issue gh-1285.
        distfn = stats.rdist
        values = [0.001, 0.5, 0.999]
        assert_almost_equal(distfn.cdf(distfn.ppf(values, 541.0), 541.0),
                            values, decimal=5)

    def test_rdist_beta(self):
        # rdist is a special case of stats.beta
        x = np.linspace(-0.99, 0.99, 10)
        c = 2.7
        assert_almost_equal(0.5*stats.beta(c/2, c/2).pdf((x + 1)/2),
                            stats.rdist(c).pdf(x))


class TestTrapz(object):
    def test_reduces_to_triang(self):
        modes = [0, 0.3, 0.5, 1]
        for mode in modes:
            x = [0, mode, 1]
            assert_almost_equal(stats.trapz.pdf(x, mode, mode),
                                stats.triang.pdf(x, mode))
            assert_almost_equal(stats.trapz.cdf(x, mode, mode),
                                stats.triang.cdf(x, mode))

    def test_reduces_to_uniform(self):
        x = np.linspace(0, 1, 10)
        assert_almost_equal(stats.trapz.pdf(x, 0, 1), stats.uniform.pdf(x))
        assert_almost_equal(stats.trapz.cdf(x, 0, 1), stats.uniform.cdf(x))

    def test_cases(self):
        # edge cases
        assert_almost_equal(stats.trapz.pdf(0, 0, 0), 2)
        assert_almost_equal(stats.trapz.pdf(1, 1, 1), 2)
        assert_almost_equal(stats.trapz.pdf(0.5, 0, 0.8),
                            1.11111111111111111)
        assert_almost_equal(stats.trapz.pdf(0.5, 0.2, 1.0),
                            1.11111111111111111)

        # straightforward case
        assert_almost_equal(stats.trapz.pdf(0.1, 0.2, 0.8), 0.625)
        assert_almost_equal(stats.trapz.pdf(0.5, 0.2, 0.8), 1.25)
        assert_almost_equal(stats.trapz.pdf(0.9, 0.2, 0.8), 0.625)

        assert_almost_equal(stats.trapz.cdf(0.1, 0.2, 0.8), 0.03125)
        assert_almost_equal(stats.trapz.cdf(0.2, 0.2, 0.8), 0.125)
        assert_almost_equal(stats.trapz.cdf(0.5, 0.2, 0.8), 0.5)
        assert_almost_equal(stats.trapz.cdf(0.9, 0.2, 0.8), 0.96875)
        assert_almost_equal(stats.trapz.cdf(1.0, 0.2, 0.8), 1.0)

    def test_moments_and_entropy(self):
        # issue #11795: improve precision of trapz stats
        # Apply formulas from Wikipedia for the following parameters:
        a, b, c, d = -3, -1, 2, 3  # => 1/3, 5/6, -3, 6
        p1, p2, loc, scale = (b-a) / (d-a), (c-a) / (d-a), a, d-a
        h = 2 / (d+c-b-a)

        def moment(n):
            return (h * ((d**(n+2) - c**(n+2)) / (d-c)
                         - (b**(n+2) - a**(n+2)) / (b-a)) /
                    (n+1) / (n+2))

        mean = moment(1)
        var = moment(2) - mean**2
        entropy = 0.5 * (d-c+b-a) / (d+c-b-a) + np.log(0.5 * (d+c-b-a))
        assert_almost_equal(stats.trapz.mean(p1, p2, loc, scale),
                            mean, decimal=13)
        assert_almost_equal(stats.trapz.var(p1, p2, loc, scale),
                            var, decimal=13)
        assert_almost_equal(stats.trapz.entropy(p1, p2, loc, scale),
                            entropy, decimal=13)

        # Check boundary cases where scipy d=0 or d=1.
        assert_almost_equal(stats.trapz.mean(0, 0, -3, 6), -1, decimal=13)
        assert_almost_equal(stats.trapz.mean(0, 1, -3, 6), 0, decimal=13)
        assert_almost_equal(stats.trapz.var(0, 1, -3, 6), 3, decimal=13)

    def test_trapz_vect(self):
        # test that array-valued shapes and arguments are handled
        c = np.array([0.1, 0.2, 0.3])
        d = np.array([0.5, 0.6])[:, None]
        x = np.array([0.15, 0.25, 0.9])
        v = stats.trapz.pdf(x, c, d)

        cc, dd, xx = np.broadcast_arrays(c, d, x)

        res = np.empty(xx.size, dtype=xx.dtype)
        ind = np.arange(xx.size)
        for i, x1, c1, d1 in zip(ind, xx.ravel(), cc.ravel(), dd.ravel()):
            res[i] = stats.trapz.pdf(x1, c1, d1)

        assert_allclose(v, res.reshape(v.shape), atol=1e-15)

        # Check that the stats() method supports vector arguments.
        v = np.asarray(stats.trapz.stats(c, d, moments="mvsk"))
        cc, dd = np.broadcast_arrays(c, d)
        res = np.empty((cc.size, 4))  # 4 stats returned per value
        ind = np.arange(cc.size)
        for i, c1, d1 in zip(ind, cc.ravel(), dd.ravel()):
            res[i] = stats.trapz.stats(c1, d1, moments="mvsk")

        assert_allclose(v, res.T.reshape(v.shape), atol=1e-15)


class TestTriang(object):
    def test_edge_cases(self):
        with np.errstate(all='raise'):
            assert_equal(stats.triang.pdf(0, 0), 2.)
            assert_equal(stats.triang.pdf(0.5, 0), 1.)
            assert_equal(stats.triang.pdf(1, 0), 0.)

            assert_equal(stats.triang.pdf(0, 1), 0)
            assert_equal(stats.triang.pdf(0.5, 1), 1.)
            assert_equal(stats.triang.pdf(1, 1), 2)

            assert_equal(stats.triang.cdf(0., 0.), 0.)
            assert_equal(stats.triang.cdf(0.5, 0.), 0.75)
            assert_equal(stats.triang.cdf(1.0, 0.), 1.0)

            assert_equal(stats.triang.cdf(0., 1.), 0.)
            assert_equal(stats.triang.cdf(0.5, 1.), 0.25)
            assert_equal(stats.triang.cdf(1., 1.), 1)


class TestMielke(object):
    def test_moments(self):
        k, s = 4.642, 0.597
        # n-th moment exists only if n < s
        assert_equal(stats.mielke(k, s).moment(1), np.inf)
        assert_equal(stats.mielke(k, 1.0).moment(1), np.inf)
        assert_(np.isfinite(stats.mielke(k, 1.01).moment(1)))

    def test_burr_equivalence(self):
        x = np.linspace(0.01, 100, 50)
        k, s = 2.45, 5.32
        assert_allclose(stats.burr.pdf(x, s, k/s), stats.mielke.pdf(x, k, s))


class TestBurr(object):
    def test_endpoints_7491(self):
        # gh-7491
        # Compute the pdf at the left endpoint dst.a.
        data = [
            [stats.fisk, (1,), 1],
            [stats.burr, (0.5, 2), 1],
            [stats.burr, (1, 1), 1],
            [stats.burr, (2, 0.5), 1],
            [stats.burr12, (1, 0.5), 0.5],
            [stats.burr12, (1, 1), 1.0],
            [stats.burr12, (1, 2), 2.0]]

        ans = [_f.pdf(_f.a, *_args) for _f, _args, _ in data]
        correct = [_correct_ for _f, _args, _correct_ in data]
        assert_array_almost_equal(ans, correct)

        ans = [_f.logpdf(_f.a, *_args) for _f, _args, _ in data]
        correct = [np.log(_correct_) for _f, _args, _correct_ in data]
        assert_array_almost_equal(ans, correct)

    def test_burr_stats_9544(self):
        # gh-9544.  Test from gh-9978
        c, d = 5.0, 3
        mean, variance = stats.burr(c, d).stats()
        # mean = sc.beta(3 + 1/5, 1. - 1/5) * 3  = 1.4110263...
        # var =  sc.beta(3 + 2 / 5, 1. - 2 / 5) * 3 -
        #        (sc.beta(3 + 1 / 5, 1. - 1 / 5) * 3) ** 2
        mean_hc, variance_hc = 1.4110263183925857, 0.22879948026191643
        assert_allclose(mean, mean_hc)
        assert_allclose(variance, variance_hc)

    def test_burr_nan_mean_var_9544(self):
        # gh-9544.  Test from gh-9978
        c, d = 0.5, 3
        mean, variance = stats.burr(c, d).stats()
        assert_(np.isnan(mean))
        assert_(np.isnan(variance))
        c, d = 1.5, 3
        mean, variance = stats.burr(c, d).stats()
        assert_(np.isfinite(mean))
        assert_(np.isnan(variance))

        c, d = 0.5, 3
        e1, e2, e3, e4 = stats.burr._munp(np.array([1, 2, 3, 4]), c, d)
        assert_(np.isnan(e1))
        assert_(np.isnan(e2))
        assert_(np.isnan(e3))
        assert_(np.isnan(e4))
        c, d = 1.5, 3
        e1, e2, e3, e4 = stats.burr._munp([1, 2, 3, 4], c, d)
        assert_(np.isfinite(e1))
        assert_(np.isnan(e2))
        assert_(np.isnan(e3))
        assert_(np.isnan(e4))
        c, d = 2.5, 3
        e1, e2, e3, e4 = stats.burr._munp([1, 2, 3, 4], c, d)
        assert_(np.isfinite(e1))
        assert_(np.isfinite(e2))
        assert_(np.isnan(e3))
        assert_(np.isnan(e4))
        c, d = 3.5, 3
        e1, e2, e3, e4 = stats.burr._munp([1, 2, 3, 4], c, d)
        assert_(np.isfinite(e1))
        assert_(np.isfinite(e2))
        assert_(np.isfinite(e3))
        assert_(np.isnan(e4))
        c, d = 4.5, 3
        e1, e2, e3, e4 = stats.burr._munp([1, 2, 3, 4], c, d)
        assert_(np.isfinite(e1))
        assert_(np.isfinite(e2))
        assert_(np.isfinite(e3))
        assert_(np.isfinite(e4))


def test_540_567():
    # test for nan returned in tickets 540, 567
    assert_almost_equal(stats.norm.cdf(-1.7624320982), 0.03899815971089126,
                        decimal=10, err_msg='test_540_567')
    assert_almost_equal(stats.norm.cdf(-1.7624320983), 0.038998159702449846,
                        decimal=10, err_msg='test_540_567')
    assert_almost_equal(stats.norm.cdf(1.38629436112, loc=0.950273420309,
                                       scale=0.204423758009),
                        0.98353464004309321,
                        decimal=10, err_msg='test_540_567')


def test_regression_ticket_1316():
    # The following was raising an exception, because _construct_default_doc()
    # did not handle the default keyword extradoc=None.  See ticket #1316.
    stats._continuous_distns.gamma_gen(name='gamma')


def test_regression_ticket_1326():
    # adjust to avoid nan with 0*log(0)
    assert_almost_equal(stats.chi2.pdf(0.0, 2), 0.5, 14)


def test_regression_tukey_lambda():
    # Make sure that Tukey-Lambda distribution correctly handles
    # non-positive lambdas.
    x = np.linspace(-5.0, 5.0, 101)

    with np.errstate(divide='ignore'):
        for lam in [0.0, -1.0, -2.0, np.array([[-1.0], [0.0], [-2.0]])]:
            p = stats.tukeylambda.pdf(x, lam)
            assert_((p != 0.0).all())
            assert_(~np.isnan(p).all())

        lam = np.array([[-1.0], [0.0], [2.0]])
        p = stats.tukeylambda.pdf(x, lam)

    assert_(~np.isnan(p).all())
    assert_((p[0] != 0.0).all())
    assert_((p[1] != 0.0).all())
    assert_((p[2] != 0.0).any())
    assert_((p[2] == 0.0).any())


@pytest.mark.skipif(DOCSTRINGS_STRIPPED, reason="docstrings stripped")
def test_regression_ticket_1421():
    assert_('pdf(x, mu, loc=0, scale=1)' not in stats.poisson.__doc__)
    assert_('pmf(x,' in stats.poisson.__doc__)


def test_nan_arguments_gh_issue_1362():
    with np.errstate(invalid='ignore'):
        assert_(np.isnan(stats.t.logcdf(1, np.nan)))
        assert_(np.isnan(stats.t.cdf(1, np.nan)))
        assert_(np.isnan(stats.t.logsf(1, np.nan)))
        assert_(np.isnan(stats.t.sf(1, np.nan)))
        assert_(np.isnan(stats.t.pdf(1, np.nan)))
        assert_(np.isnan(stats.t.logpdf(1, np.nan)))
        assert_(np.isnan(stats.t.ppf(1, np.nan)))
        assert_(np.isnan(stats.t.isf(1, np.nan)))

        assert_(np.isnan(stats.bernoulli.logcdf(np.nan, 0.5)))
        assert_(np.isnan(stats.bernoulli.cdf(np.nan, 0.5)))
        assert_(np.isnan(stats.bernoulli.logsf(np.nan, 0.5)))
        assert_(np.isnan(stats.bernoulli.sf(np.nan, 0.5)))
        assert_(np.isnan(stats.bernoulli.pmf(np.nan, 0.5)))
        assert_(np.isnan(stats.bernoulli.logpmf(np.nan, 0.5)))
        assert_(np.isnan(stats.bernoulli.ppf(np.nan, 0.5)))
        assert_(np.isnan(stats.bernoulli.isf(np.nan, 0.5)))


def test_frozen_fit_ticket_1536():
    np.random.seed(5678)
    true = np.array([0.25, 0., 0.5])
    x = stats.lognorm.rvs(true[0], true[1], true[2], size=100)

    with np.errstate(divide='ignore'):
        params = np.array(stats.lognorm.fit(x, floc=0.))

    assert_almost_equal(params, true, decimal=2)

    params = np.array(stats.lognorm.fit(x, fscale=0.5, loc=0))
    assert_almost_equal(params, true, decimal=2)

    params = np.array(stats.lognorm.fit(x, f0=0.25, loc=0))
    assert_almost_equal(params, true, decimal=2)

    params = np.array(stats.lognorm.fit(x, f0=0.25, floc=0))
    assert_almost_equal(params, true, decimal=2)

    np.random.seed(5678)
    loc = 1
    floc = 0.9
    x = stats.norm.rvs(loc, 2., size=100)
    params = np.array(stats.norm.fit(x, floc=floc))
    expected = np.array([floc, np.sqrt(((x-floc)**2).mean())])
    assert_almost_equal(params, expected, decimal=4)


def test_regression_ticket_1530():
    # Check the starting value works for Cauchy distribution fit.
    np.random.seed(654321)
    rvs = stats.cauchy.rvs(size=100)
    params = stats.cauchy.fit(rvs)
    expected = (0.045, 1.142)
    assert_almost_equal(params, expected, decimal=1)


def test_gh_pr_4806():
    # Check starting values for Cauchy distribution fit.
    np.random.seed(1234)
    x = np.random.randn(42)
    for offset in 10000.0, 1222333444.0:
        loc, scale = stats.cauchy.fit(x + offset)
        assert_allclose(loc, offset, atol=1.0)
        assert_allclose(scale, 0.6, atol=1.0)


def test_tukeylambda_stats_ticket_1545():
    # Some test for the variance and kurtosis of the Tukey Lambda distr.
    # See test_tukeylamdba_stats.py for more tests.

    mv = stats.tukeylambda.stats(0, moments='mvsk')
    # Known exact values:
    expected = [0, np.pi**2/3, 0, 1.2]
    assert_almost_equal(mv, expected, decimal=10)

    mv = stats.tukeylambda.stats(3.13, moments='mvsk')
    # 'expected' computed with mpmath.
    expected = [0, 0.0269220858861465102, 0, -0.898062386219224104]
    assert_almost_equal(mv, expected, decimal=10)

    mv = stats.tukeylambda.stats(0.14, moments='mvsk')
    # 'expected' computed with mpmath.
    expected = [0, 2.11029702221450250, 0, -0.02708377353223019456]
    assert_almost_equal(mv, expected, decimal=10)


def test_poisson_logpmf_ticket_1436():
    assert_(np.isfinite(stats.poisson.logpmf(1500, 200)))


def test_powerlaw_stats():
    """Test the powerlaw stats function.

    This unit test is also a regression test for ticket 1548.

    The exact values are:
    mean:
        mu = a / (a + 1)
    variance:
        sigma**2 = a / ((a + 2) * (a + 1) ** 2)
    skewness:
        One formula (see https://en.wikipedia.org/wiki/Skewness) is
            gamma_1 = (E[X**3] - 3*mu*E[X**2] + 2*mu**3) / sigma**3
        A short calculation shows that E[X**k] is a / (a + k), so gamma_1
        can be implemented as
            n = a/(a+3) - 3*(a/(a+1))*a/(a+2) + 2*(a/(a+1))**3
            d = sqrt(a/((a+2)*(a+1)**2)) ** 3
            gamma_1 = n/d
        Either by simplifying, or by a direct calculation of mu_3 / sigma**3,
        one gets the more concise formula:
            gamma_1 = -2.0 * ((a - 1) / (a + 3)) * sqrt((a + 2) / a)
    kurtosis: (See https://en.wikipedia.org/wiki/Kurtosis)
        The excess kurtosis is
            gamma_2 = mu_4 / sigma**4 - 3
        A bit of calculus and algebra (sympy helps) shows that
            mu_4 = 3*a*(3*a**2 - a + 2) / ((a+1)**4 * (a+2) * (a+3) * (a+4))
        so
            gamma_2 = 3*(3*a**2 - a + 2) * (a+2) / (a*(a+3)*(a+4)) - 3
        which can be rearranged to
            gamma_2 = 6 * (a**3 - a**2 - 6*a + 2) / (a*(a+3)*(a+4))
    """
    cases = [(1.0, (0.5, 1./12, 0.0, -1.2)),
             (2.0, (2./3, 2./36, -0.56568542494924734, -0.6))]
    for a, exact_mvsk in cases:
        mvsk = stats.powerlaw.stats(a, moments="mvsk")
        assert_array_almost_equal(mvsk, exact_mvsk)


def test_powerlaw_edge():
    # Regression test for gh-3986.
    p = stats.powerlaw.logpdf(0, 1)
    assert_equal(p, 0.0)


def test_exponpow_edge():
    # Regression test for gh-3982.
    p = stats.exponpow.logpdf(0, 1)
    assert_equal(p, 0.0)

    # Check pdf and logpdf at x = 0 for other values of b.
    p = stats.exponpow.pdf(0, [0.25, 1.0, 1.5])
    assert_equal(p, [np.inf, 1.0, 0.0])
    p = stats.exponpow.logpdf(0, [0.25, 1.0, 1.5])
    assert_equal(p, [np.inf, 0.0, -np.inf])


def test_gengamma_edge():
    # Regression test for gh-3985.
    p = stats.gengamma.pdf(0, 1, 1)
    assert_equal(p, 1.0)

    # Regression tests for gh-4724.
    p = stats.gengamma._munp(-2, 200, 1.)
    assert_almost_equal(p, 1./199/198)

    p = stats.gengamma._munp(-2, 10, 1.)
    assert_almost_equal(p, 1./9/8)


def test_ksone_fit_freeze():
    # Regression test for ticket #1638.
    d = np.array(
        [-0.18879233, 0.15734249, 0.18695107, 0.27908787, -0.248649,
         -0.2171497, 0.12233512, 0.15126419, 0.03119282, 0.4365294,
         0.08930393, -0.23509903, 0.28231224, -0.09974875, -0.25196048,
         0.11102028, 0.1427649, 0.10176452, 0.18754054, 0.25826724,
         0.05988819, 0.0531668, 0.21906056, 0.32106729, 0.2117662,
         0.10886442, 0.09375789, 0.24583286, -0.22968366, -0.07842391,
         -0.31195432, -0.21271196, 0.1114243, -0.13293002, 0.01331725,
         -0.04330977, -0.09485776, -0.28434547, 0.22245721, -0.18518199,
         -0.10943985, -0.35243174, 0.06897665, -0.03553363, -0.0701746,
         -0.06037974, 0.37670779, -0.21684405])

    with np.errstate(invalid='ignore'):
        with suppress_warnings() as sup:
            sup.filter(IntegrationWarning,
                       "The maximum number of subdivisions .50. has been "
                       "achieved.")
            sup.filter(RuntimeWarning,
                       "floating point number truncated to an integer")
            stats.ksone.fit(d)


def test_norm_logcdf():
    # Test precision of the logcdf of the normal distribution.
    # This precision was enhanced in ticket 1614.
    x = -np.asarray(list(range(0, 120, 4)))
    # Values from R
    expected = [-0.69314718, -10.36010149, -35.01343716, -75.41067300,
                -131.69539607, -203.91715537, -292.09872100, -396.25241451,
                -516.38564863, -652.50322759, -804.60844201, -972.70364403,
                -1156.79057310, -1356.87055173, -1572.94460885, -1805.01356068,
                -2053.07806561, -2317.13866238, -2597.19579746, -2893.24984493,
                -3205.30112136, -3533.34989701, -3877.39640444, -4237.44084522,
                -4613.48339520, -5005.52420869, -5413.56342187, -5837.60115548,
                -6277.63751711, -6733.67260303]

    assert_allclose(stats.norm().logcdf(x), expected, atol=1e-8)

    # also test the complex-valued code path
    assert_allclose(stats.norm().logcdf(x + 1e-14j).real, expected, atol=1e-8)

    # test the accuracy: d(logcdf)/dx = pdf / cdf \equiv exp(logpdf - logcdf)
    deriv = (stats.norm.logcdf(x + 1e-10j)/1e-10).imag
    deriv_expected = np.exp(stats.norm.logpdf(x) - stats.norm.logcdf(x))
    assert_allclose(deriv, deriv_expected, atol=1e-10)


def test_levy_cdf_ppf():
    # Test levy.cdf, including small arguments.
    x = np.array([1000, 1.0, 0.5, 0.1, 0.01, 0.001])

    # Expected values were calculated separately with mpmath.
    # E.g.
    # >>> mpmath.mp.dps = 100
    # >>> x = mpmath.mp.mpf('0.01')
    # >>> cdf = mpmath.erfc(mpmath.sqrt(1/(2*x)))
    expected = np.array([0.9747728793699604,
                         0.3173105078629141,
                         0.1572992070502851,
                         0.0015654022580025495,
                         1.523970604832105e-23,
                         1.795832784800726e-219])

    y = stats.levy.cdf(x)
    assert_allclose(y, expected, rtol=1e-10)

    # ppf(expected) should get us back to x.
    xx = stats.levy.ppf(expected)
    assert_allclose(xx, x, rtol=1e-13)


def test_levy_sf():
    # Large values, far into the tail of the distribution.
    x = np.array([1e15, 1e25, 1e35, 1e50])
    # Expected values were calculated with mpmath.
    expected = np.array([2.5231325220201597e-08,
                         2.52313252202016e-13,
                         2.52313252202016e-18,
                         7.978845608028653e-26])
    y = stats.levy.sf(x)
    assert_allclose(y, expected, rtol=1e-14)


def test_levy_l_sf():
    # Test levy_l.sf for small arguments.
    x = np.array([-0.016, -0.01, -0.005, -0.0015])
    # Expected values were calculated with mpmath.
    expected = np.array([2.6644463892359302e-15,
                         1.523970604832107e-23,
                         2.0884875837625492e-45,
                         5.302850374626878e-147])
    y = stats.levy_l.sf(x)
    assert_allclose(y, expected, rtol=1e-13)


def test_levy_l_isf():
    # Test roundtrip sf(isf(p)), including a small input value.
    p = np.array([3.0e-15, 0.25, 0.99])
    x = stats.levy_l.isf(p)
    q = stats.levy_l.sf(x)
    assert_allclose(q, p, rtol=5e-14)


def test_hypergeom_interval_1802():
    # these two had endless loops
    assert_equal(stats.hypergeom.interval(.95, 187601, 43192, 757),
                 (152.0, 197.0))
    assert_equal(stats.hypergeom.interval(.945, 187601, 43192, 757),
                 (152.0, 197.0))
    # this was working also before
    assert_equal(stats.hypergeom.interval(.94, 187601, 43192, 757),
                 (153.0, 196.0))

    # degenerate case .a == .b
    assert_equal(stats.hypergeom.ppf(0.02, 100, 100, 8), 8)
    assert_equal(stats.hypergeom.ppf(1, 100, 100, 8), 8)


def test_distribution_too_many_args():
    np.random.seed(1234)

    # Check that a TypeError is raised when too many args are given to a method
    # Regression test for ticket 1815.
    x = np.linspace(0.1, 0.7, num=5)
    assert_raises(TypeError, stats.gamma.pdf, x, 2, 3, loc=1.0)
    assert_raises(TypeError, stats.gamma.pdf, x, 2, 3, 4, loc=1.0)
    assert_raises(TypeError, stats.gamma.pdf, x, 2, 3, 4, 5)
    assert_raises(TypeError, stats.gamma.pdf, x, 2, 3, loc=1.0, scale=0.5)
    assert_raises(TypeError, stats.gamma.rvs, 2., 3, loc=1.0, scale=0.5)
    assert_raises(TypeError, stats.gamma.cdf, x, 2., 3, loc=1.0, scale=0.5)
    assert_raises(TypeError, stats.gamma.ppf, x, 2., 3, loc=1.0, scale=0.5)
    assert_raises(TypeError, stats.gamma.stats, 2., 3, loc=1.0, scale=0.5)
    assert_raises(TypeError, stats.gamma.entropy, 2., 3, loc=1.0, scale=0.5)
    assert_raises(TypeError, stats.gamma.fit, x, 2., 3, loc=1.0, scale=0.5)

    # These should not give errors
    stats.gamma.pdf(x, 2, 3)  # loc=3
    stats.gamma.pdf(x, 2, 3, 4)  # loc=3, scale=4
    stats.gamma.stats(2., 3)
    stats.gamma.stats(2., 3, 4)
    stats.gamma.stats(2., 3, 4, 'mv')
    stats.gamma.rvs(2., 3, 4, 5)
    stats.gamma.fit(stats.gamma.rvs(2., size=7), 2.)

    # Also for a discrete distribution
    stats.geom.pmf(x, 2, loc=3)  # no error, loc=3
    assert_raises(TypeError, stats.geom.pmf, x, 2, 3, 4)
    assert_raises(TypeError, stats.geom.pmf, x, 2, 3, loc=4)

    # And for distributions with 0, 2 and 3 args respectively
    assert_raises(TypeError, stats.expon.pdf, x, 3, loc=1.0)
    assert_raises(TypeError, stats.exponweib.pdf, x, 3, 4, 5, loc=1.0)
    assert_raises(TypeError, stats.exponweib.pdf, x, 3, 4, 5, 0.1, 0.1)
    assert_raises(TypeError, stats.ncf.pdf, x, 3, 4, 5, 6, loc=1.0)
    assert_raises(TypeError, stats.ncf.pdf, x, 3, 4, 5, 6, 1.0, scale=0.5)
    stats.ncf.pdf(x, 3, 4, 5, 6, 1.0)  # 3 args, plus loc/scale


def test_ncx2_tails_ticket_955():
    # Trac #955 -- check that the cdf computed by special functions
    # matches the integrated pdf
    a = stats.ncx2.cdf(np.arange(20, 25, 0.2), 2, 1.07458615e+02)
    b = stats.ncx2._cdfvec(np.arange(20, 25, 0.2), 2, 1.07458615e+02)
    assert_allclose(a, b, rtol=1e-3, atol=0)


def test_ncx2_tails_pdf():
    # ncx2.pdf does not return nans in extreme tails(example from gh-1577)
    # NB: this is to check that nan_to_num is not needed in ncx2.pdf
    with warnings.catch_warnings():
        warnings.simplefilter('error', RuntimeWarning)
        assert_equal(stats.ncx2.pdf(1, np.arange(340, 350), 2), 0)
        logval = stats.ncx2.logpdf(1, np.arange(340, 350), 2)

    assert_(np.isneginf(logval).all())

    # Verify logpdf has extended precision when pdf underflows to 0
    with warnings.catch_warnings():
        warnings.simplefilter('error', RuntimeWarning)
        assert_equal(stats.ncx2.pdf(10000, 3, 12), 0)
        assert_allclose(stats.ncx2.logpdf(10000, 3, 12), -4662.444377524883)


@pytest.mark.parametrize('method, expected', [
    ('cdf', np.array([2.497951336e-09, 3.437288941e-10])),
    ('pdf', np.array([1.238579980e-07, 1.710041145e-08])),
    ('logpdf', np.array([-15.90413011, -17.88416331])),
    ('ppf', np.array([4.865182052, 7.017182271]))
])
def test_ncx2_zero_nc(method, expected):
    # gh-5441
    # ncx2 with nc=0 is identical to chi2
    # Comparison to R (v3.5.1)
    # > options(digits=10)
    # > pchisq(0.1, df=10, ncp=c(0,4))
    # > dchisq(0.1, df=10, ncp=c(0,4))
    # > dchisq(0.1, df=10, ncp=c(0,4), log=TRUE)
    # > qchisq(0.1, df=10, ncp=c(0,4))

    result = getattr(stats.ncx2, method)(0.1, nc=[0, 4], df=10)
    assert_allclose(result, expected, atol=1e-15)


def test_ncx2_zero_nc_rvs():
    # gh-5441
    # ncx2 with nc=0 is identical to chi2
    result = stats.ncx2.rvs(df=10, nc=0, random_state=1)
    expected = stats.chi2.rvs(df=10, random_state=1)
    assert_allclose(result, expected, atol=1e-15)


def test_foldnorm_zero():
    # Parameter value c=0 was not enabled, see gh-2399.
    rv = stats.foldnorm(0, scale=1)
    assert_equal(rv.cdf(0), 0)  # rv.cdf(0) previously resulted in: nan


def test_stats_shapes_argcheck():
    # stats method was failing for vector shapes if some of the values
    # were outside of the allowed range, see gh-2678
    mv3 = stats.invgamma.stats([0.0, 0.5, 1.0], 1, 0.5)  # 0 is not a legal `a`
    mv2 = stats.invgamma.stats([0.5, 1.0], 1, 0.5)
    mv2_augmented = tuple(np.r_[np.nan, _] for _ in mv2)
    assert_equal(mv2_augmented, mv3)

    # -1 is not a legal shape parameter
    mv3 = stats.lognorm.stats([2, 2.4, -1])
    mv2 = stats.lognorm.stats([2, 2.4])
    mv2_augmented = tuple(np.r_[_, np.nan] for _ in mv2)
    assert_equal(mv2_augmented, mv3)

    # FIXME: this is only a quick-and-dirty test of a quick-and-dirty bugfix.
    # stats method with multiple shape parameters is not properly vectorized
    # anyway, so some distributions may or may not fail.


# Test subclassing distributions w/ explicit shapes

class _distr_gen(stats.rv_continuous):
    def _pdf(self, x, a):
        return 42


class _distr2_gen(stats.rv_continuous):
    def _cdf(self, x, a):
        return 42 * a + x


class _distr3_gen(stats.rv_continuous):
    def _pdf(self, x, a, b):
        return a + b

    def _cdf(self, x, a):
        # Different # of shape params from _pdf, to be able to check that
        # inspection catches the inconsistency."""
        return 42 * a + x


class _distr6_gen(stats.rv_continuous):
    # Two shape parameters (both _pdf and _cdf defined, consistent shapes.)
    def _pdf(self, x, a, b):
        return a*x + b

    def _cdf(self, x, a, b):
        return 42 * a + x


class TestSubclassingExplicitShapes(object):
    # Construct a distribution w/ explicit shapes parameter and test it.

    def test_correct_shapes(self):
        dummy_distr = _distr_gen(name='dummy', shapes='a')
        assert_equal(dummy_distr.pdf(1, a=1), 42)

    def test_wrong_shapes_1(self):
        dummy_distr = _distr_gen(name='dummy', shapes='A')
        assert_raises(TypeError, dummy_distr.pdf, 1, **dict(a=1))

    def test_wrong_shapes_2(self):
        dummy_distr = _distr_gen(name='dummy', shapes='a, b, c')
        dct = dict(a=1, b=2, c=3)
        assert_raises(TypeError, dummy_distr.pdf, 1, **dct)

    def test_shapes_string(self):
        # shapes must be a string
        dct = dict(name='dummy', shapes=42)
        assert_raises(TypeError, _distr_gen, **dct)

    def test_shapes_identifiers_1(self):
        # shapes must be a comma-separated list of valid python identifiers
        dct = dict(name='dummy', shapes='(!)')
        assert_raises(SyntaxError, _distr_gen, **dct)

    def test_shapes_identifiers_2(self):
        dct = dict(name='dummy', shapes='4chan')
        assert_raises(SyntaxError, _distr_gen, **dct)

    def test_shapes_identifiers_3(self):
        dct = dict(name='dummy', shapes='m(fti)')
        assert_raises(SyntaxError, _distr_gen, **dct)

    def test_shapes_identifiers_nodefaults(self):
        dct = dict(name='dummy', shapes='a=2')
        assert_raises(SyntaxError, _distr_gen, **dct)

    def test_shapes_args(self):
        dct = dict(name='dummy', shapes='*args')
        assert_raises(SyntaxError, _distr_gen, **dct)

    def test_shapes_kwargs(self):
        dct = dict(name='dummy', shapes='**kwargs')
        assert_raises(SyntaxError, _distr_gen, **dct)

    def test_shapes_keywords(self):
        # python keywords cannot be used for shape parameters
        dct = dict(name='dummy', shapes='a, b, c, lambda')
        assert_raises(SyntaxError, _distr_gen, **dct)

    def test_shapes_signature(self):
        # test explicit shapes which agree w/ the signature of _pdf
        class _dist_gen(stats.rv_continuous):
            def _pdf(self, x, a):
                return stats.norm._pdf(x) * a

        dist = _dist_gen(shapes='a')
        assert_equal(dist.pdf(0.5, a=2), stats.norm.pdf(0.5)*2)

    def test_shapes_signature_inconsistent(self):
        # test explicit shapes which do not agree w/ the signature of _pdf
        class _dist_gen(stats.rv_continuous):
            def _pdf(self, x, a):
                return stats.norm._pdf(x) * a

        dist = _dist_gen(shapes='a, b')
        assert_raises(TypeError, dist.pdf, 0.5, **dict(a=1, b=2))

    def test_star_args(self):
        # test _pdf with only starargs
        # NB: **kwargs of pdf will never reach _pdf
        class _dist_gen(stats.rv_continuous):
            def _pdf(self, x, *args):
                extra_kwarg = args[0]
                return stats.norm._pdf(x) * extra_kwarg

        dist = _dist_gen(shapes='extra_kwarg')
        assert_equal(dist.pdf(0.5, extra_kwarg=33), stats.norm.pdf(0.5)*33)
        assert_equal(dist.pdf(0.5, 33), stats.norm.pdf(0.5)*33)
        assert_raises(TypeError, dist.pdf, 0.5, **dict(xxx=33))

    def test_star_args_2(self):
        # test _pdf with named & starargs
        # NB: **kwargs of pdf will never reach _pdf
        class _dist_gen(stats.rv_continuous):
            def _pdf(self, x, offset, *args):
                extra_kwarg = args[0]
                return stats.norm._pdf(x) * extra_kwarg + offset

        dist = _dist_gen(shapes='offset, extra_kwarg')
        assert_equal(dist.pdf(0.5, offset=111, extra_kwarg=33),
                     stats.norm.pdf(0.5)*33 + 111)
        assert_equal(dist.pdf(0.5, 111, 33),
                     stats.norm.pdf(0.5)*33 + 111)

    def test_extra_kwarg(self):
        # **kwargs to _pdf are ignored.
        # this is a limitation of the framework (_pdf(x, *goodargs))
        class _distr_gen(stats.rv_continuous):
            def _pdf(self, x, *args, **kwargs):
                # _pdf should handle *args, **kwargs itself.  Here "handling"
                # is ignoring *args and looking for ``extra_kwarg`` and using
                # that.
                extra_kwarg = kwargs.pop('extra_kwarg', 1)
                return stats.norm._pdf(x) * extra_kwarg

        dist = _distr_gen(shapes='extra_kwarg')
        assert_equal(dist.pdf(1, extra_kwarg=3), stats.norm.pdf(1))

    def shapes_empty_string(self):
        # shapes='' is equivalent to shapes=None
        class _dist_gen(stats.rv_continuous):
            def _pdf(self, x):
                return stats.norm.pdf(x)

        dist = _dist_gen(shapes='')
        assert_equal(dist.pdf(0.5), stats.norm.pdf(0.5))


class TestSubclassingNoShapes(object):
    # Construct a distribution w/o explicit shapes parameter and test it.

    def test_only__pdf(self):
        dummy_distr = _distr_gen(name='dummy')
        assert_equal(dummy_distr.pdf(1, a=1), 42)

    def test_only__cdf(self):
        # _pdf is determined from _cdf by taking numerical derivative
        dummy_distr = _distr2_gen(name='dummy')
        assert_almost_equal(dummy_distr.pdf(1, a=1), 1)

    @pytest.mark.skipif(DOCSTRINGS_STRIPPED, reason="docstring stripped")
    def test_signature_inspection(self):
        # check that _pdf signature inspection works correctly, and is used in
        # the class docstring
        dummy_distr = _distr_gen(name='dummy')
        assert_equal(dummy_distr.numargs, 1)
        assert_equal(dummy_distr.shapes, 'a')
        res = re.findall(r'logpdf\(x, a, loc=0, scale=1\)',
                         dummy_distr.__doc__)
        assert_(len(res) == 1)

    @pytest.mark.skipif(DOCSTRINGS_STRIPPED, reason="docstring stripped")
    def test_signature_inspection_2args(self):
        # same for 2 shape params and both _pdf and _cdf defined
        dummy_distr = _distr6_gen(name='dummy')
        assert_equal(dummy_distr.numargs, 2)
        assert_equal(dummy_distr.shapes, 'a, b')
        res = re.findall(r'logpdf\(x, a, b, loc=0, scale=1\)',
                         dummy_distr.__doc__)
        assert_(len(res) == 1)

    def test_signature_inspection_2args_incorrect_shapes(self):
        # both _pdf and _cdf defined, but shapes are inconsistent: raises
        assert_raises(TypeError, _distr3_gen, name='dummy')

    def test_defaults_raise(self):
        # default arguments should raise
        class _dist_gen(stats.rv_continuous):
            def _pdf(self, x, a=42):
                return 42
        assert_raises(TypeError, _dist_gen, **dict(name='dummy'))

    def test_starargs_raise(self):
        # without explicit shapes, *args are not allowed
        class _dist_gen(stats.rv_continuous):
            def _pdf(self, x, a, *args):
                return 42
        assert_raises(TypeError, _dist_gen, **dict(name='dummy'))

    def test_kwargs_raise(self):
        # without explicit shapes, **kwargs are not allowed
        class _dist_gen(stats.rv_continuous):
            def _pdf(self, x, a, **kwargs):
                return 42
        assert_raises(TypeError, _dist_gen, **dict(name='dummy'))


@pytest.mark.skipif(DOCSTRINGS_STRIPPED, reason="docstring stripped")
def test_docstrings():
    badones = [r',\s*,', r'\(\s*,', r'^\s*:']
    for distname in stats.__all__:
        dist = getattr(stats, distname)
        if isinstance(dist, (stats.rv_discrete, stats.rv_continuous)):
            for regex in badones:
                assert_(re.search(regex, dist.__doc__) is None)


def test_infinite_input():
    assert_almost_equal(stats.skellam.sf(np.inf, 10, 11), 0)
    assert_almost_equal(stats.ncx2._cdf(np.inf, 8, 0.1), 1)


def test_lomax_accuracy():
    # regression test for gh-4033
    p = stats.lomax.ppf(stats.lomax.cdf(1e-100, 1), 1)
    assert_allclose(p, 1e-100)


def test_gompertz_accuracy():
    # Regression test for gh-4031
    p = stats.gompertz.ppf(stats.gompertz.cdf(1e-100, 1), 1)
    assert_allclose(p, 1e-100)


def test_truncexpon_accuracy():
    # regression test for gh-4035
    p = stats.truncexpon.ppf(stats.truncexpon.cdf(1e-100, 1), 1)
    assert_allclose(p, 1e-100)


def test_rayleigh_accuracy():
    # regression test for gh-4034
    p = stats.rayleigh.isf(stats.rayleigh.sf(9, 1), 1)
    assert_almost_equal(p, 9.0, decimal=15)


def test_genextreme_give_no_warnings():
    """regression test for gh-6219"""

    with warnings.catch_warnings(record=True) as w:
        warnings.simplefilter("always")

        stats.genextreme.cdf(.5, 0)
        stats.genextreme.pdf(.5, 0)
        stats.genextreme.ppf(.5, 0)
        stats.genextreme.logpdf(-np.inf, 0.0)
        number_of_warnings_thrown = len(w)
        assert_equal(number_of_warnings_thrown, 0)


def test_genextreme_entropy():
    # regression test for gh-5181
    euler_gamma = 0.5772156649015329

    h = stats.genextreme.entropy(-1.0)
    assert_allclose(h, 2*euler_gamma + 1, rtol=1e-14)

    h = stats.genextreme.entropy(0)
    assert_allclose(h, euler_gamma + 1, rtol=1e-14)

    h = stats.genextreme.entropy(1.0)
    assert_equal(h, 1)

    h = stats.genextreme.entropy(-2.0, scale=10)
    assert_allclose(h, euler_gamma*3 + np.log(10) + 1, rtol=1e-14)

    h = stats.genextreme.entropy(10)
    assert_allclose(h, -9*euler_gamma + 1, rtol=1e-14)

    h = stats.genextreme.entropy(-10)
    assert_allclose(h, 11*euler_gamma + 1, rtol=1e-14)


def test_genextreme_sf_isf():
    # Expected values were computed using mpmath:
    #
    #    import mpmath
    #
    #    def mp_genextreme_sf(x, xi, mu=0, sigma=1):
    #        # Formula from wikipedia, which has a sign convention for xi that
    #        # is the opposite of scipy's shape parameter.
    #        if xi != 0:
    #            t = mpmath.power(1 + ((x - mu)/sigma)*xi, -1/xi)
    #        else:
    #            t = mpmath.exp(-(x - mu)/sigma)
    #        return 1 - mpmath.exp(-t)
    #
    # >>> mpmath.mp.dps = 1000
    # >>> s = mp_genextreme_sf(mpmath.mp.mpf("1e8"), mpmath.mp.mpf("0.125"))
    # >>> float(s)
    # 1.6777205262585625e-57
    # >>> s = mp_genextreme_sf(mpmath.mp.mpf("7.98"), mpmath.mp.mpf("-0.125"))
    # >>> float(s)
    # 1.52587890625e-21
    # >>> s = mp_genextreme_sf(mpmath.mp.mpf("7.98"), mpmath.mp.mpf("0"))
    # >>> float(s)
    # 0.00034218086528426593

    x = 1e8
    s = stats.genextreme.sf(x, -0.125)
    assert_allclose(s, 1.6777205262585625e-57)
    x2 = stats.genextreme.isf(s, -0.125)
    assert_allclose(x2, x)

    x = 7.98
    s = stats.genextreme.sf(x, 0.125)
    assert_allclose(s, 1.52587890625e-21)
    x2 = stats.genextreme.isf(s, 0.125)
    assert_allclose(x2, x)

    x = 7.98
    s = stats.genextreme.sf(x, 0)
    assert_allclose(s, 0.00034218086528426593)
    x2 = stats.genextreme.isf(s, 0)
    assert_allclose(x2, x)


def test_burr12_ppf_small_arg():
    prob = 1e-16
    quantile = stats.burr12.ppf(prob, 2, 3)
    # The expected quantile was computed using mpmath:
    #   >>> import mpmath
    #   >>> mpmath.mp.dps = 100
    #   >>> prob = mpmath.mpf('1e-16')
    #   >>> c = mpmath.mpf(2)
    #   >>> d = mpmath.mpf(3)
    #   >>> float(((1-prob)**(-1/d) - 1)**(1/c))
    #   5.7735026918962575e-09
    assert_allclose(quantile, 5.7735026918962575e-09)


def test_crystalball_function():
    """
    All values are calculated using the independent implementation of the
    ROOT framework (see https://root.cern.ch/).
    Corresponding ROOT code is given in the comments.
    """
    X = np.linspace(-5.0, 5.0, 21)[:-1]

    # for(float x = -5.0; x < 5.0; x+=0.5)
    #   std::cout << ROOT::Math::crystalball_pdf(x, 1.0, 2.0, 1.0) << ", ";
    calculated = stats.crystalball.pdf(X, beta=1.0, m=2.0)
    expected = np.array([0.0202867, 0.0241428, 0.0292128, 0.0360652, 0.045645,
                         0.059618, 0.0811467, 0.116851, 0.18258, 0.265652,
                         0.301023, 0.265652, 0.18258, 0.097728, 0.0407391,
                         0.013226, 0.00334407, 0.000658486, 0.000100982,
                         1.20606e-05])
    assert_allclose(expected, calculated, rtol=0.001)

    # for(float x = -5.0; x < 5.0; x+=0.5)
    #   std::cout << ROOT::Math::crystalball_pdf(x, 2.0, 3.0, 1.0) << ", ";
    calculated = stats.crystalball.pdf(X, beta=2.0, m=3.0)
    expected = np.array([0.0019648, 0.00279754, 0.00417592, 0.00663121,
                         0.0114587, 0.0223803, 0.0530497, 0.12726, 0.237752,
                         0.345928, 0.391987, 0.345928, 0.237752, 0.12726,
                         0.0530497, 0.0172227, 0.00435458, 0.000857469,
                         0.000131497, 1.57051e-05])
    assert_allclose(expected, calculated, rtol=0.001)

    # for(float x = -5.0; x < 5.0; x+=0.5) {
    #   std::cout << ROOT::Math::crystalball_pdf(x, 2.0, 3.0, 2.0, 0.5);
    #   std::cout << ", ";
    # }
    calculated = stats.crystalball.pdf(X, beta=2.0, m=3.0, loc=0.5, scale=2.0)
    expected = np.array([0.00785921, 0.0111902, 0.0167037, 0.0265249,
                         0.0423866, 0.0636298, 0.0897324, 0.118876, 0.147944,
                         0.172964, 0.189964, 0.195994, 0.189964, 0.172964,
                         0.147944, 0.118876, 0.0897324, 0.0636298, 0.0423866,
                         0.0265249])
    assert_allclose(expected, calculated, rtol=0.001)

    # for(float x = -5.0; x < 5.0; x+=0.5)
    #   std::cout << ROOT::Math::crystalball_cdf(x, 1.0, 2.0, 1.0) << ", ";
    calculated = stats.crystalball.cdf(X, beta=1.0, m=2.0)
    expected = np.array([0.12172, 0.132785, 0.146064, 0.162293, 0.18258,
                         0.208663, 0.24344, 0.292128, 0.36516, 0.478254,
                         0.622723, 0.767192, 0.880286, 0.94959, 0.982834,
                         0.995314, 0.998981, 0.999824, 0.999976, 0.999997])
    assert_allclose(expected, calculated, rtol=0.001)

    # for(float x = -5.0; x < 5.0; x+=0.5)
    #   std::cout << ROOT::Math::crystalball_cdf(x, 2.0, 3.0, 1.0) << ", ";
    calculated = stats.crystalball.cdf(X, beta=2.0, m=3.0)
    expected = np.array([0.00442081, 0.00559509, 0.00730787, 0.00994682,
                         0.0143234, 0.0223803, 0.0397873, 0.0830763, 0.173323,
                         0.320592, 0.508717, 0.696841, 0.844111, 0.934357,
                         0.977646, 0.993899, 0.998674, 0.999771, 0.999969,
                         0.999997])
    assert_allclose(expected, calculated, rtol=0.001)

    # for(float x = -5.0; x < 5.0; x+=0.5) {
    #   std::cout << ROOT::Math::crystalball_cdf(x, 2.0, 3.0, 2.0, 0.5);
    #   std::cout << ", ";
    # }
    calculated = stats.crystalball.cdf(X, beta=2.0, m=3.0, loc=0.5, scale=2.0)
    expected = np.array([0.0176832, 0.0223803, 0.0292315, 0.0397873, 0.0567945,
                         0.0830763, 0.121242, 0.173323, 0.24011, 0.320592,
                         0.411731, 0.508717, 0.605702, 0.696841, 0.777324,
                         0.844111, 0.896192, 0.934357, 0.960639, 0.977646])
    assert_allclose(expected, calculated, rtol=0.001)


def test_crystalball_function_moments():
    """
    All values are calculated using the pdf formula and the integrate function
    of Mathematica
    """
    # The Last two (alpha, n) pairs test the special case n == alpha**2
    beta = np.array([2.0, 1.0, 3.0, 2.0, 3.0])
    m = np.array([3.0, 3.0, 2.0, 4.0, 9.0])

    # The distribution should be correctly normalised
    expected_0th_moment = np.array([1.0, 1.0, 1.0, 1.0, 1.0])
    calculated_0th_moment = stats.crystalball._munp(0, beta, m)
    assert_allclose(expected_0th_moment, calculated_0th_moment, rtol=0.001)

    # calculated using wolframalpha.com
    # e.g. for beta = 2 and m = 3 we calculate the norm like this:
    #   integrate exp(-x^2/2) from -2 to infinity +
    #   integrate (3/2)^3*exp(-2^2/2)*(3/2-2-x)^(-3) from -infinity to -2
    norm = np.array([2.5511, 3.01873, 2.51065, 2.53983, 2.507410455])

    a = np.array([-0.21992, -3.03265, np.inf, -0.135335, -0.003174])
    expected_1th_moment = a / norm
    calculated_1th_moment = stats.crystalball._munp(1, beta, m)
    assert_allclose(expected_1th_moment, calculated_1th_moment, rtol=0.001)

    a = np.array([np.inf, np.inf, np.inf, 3.2616, 2.519908])
    expected_2th_moment = a / norm
    calculated_2th_moment = stats.crystalball._munp(2, beta, m)
    assert_allclose(expected_2th_moment, calculated_2th_moment, rtol=0.001)

    a = np.array([np.inf, np.inf, np.inf, np.inf, -0.0577668])
    expected_3th_moment = a / norm
    calculated_3th_moment = stats.crystalball._munp(3, beta, m)
    assert_allclose(expected_3th_moment, calculated_3th_moment, rtol=0.001)

    a = np.array([np.inf, np.inf, np.inf, np.inf, 7.78468])
    expected_4th_moment = a / norm
    calculated_4th_moment = stats.crystalball._munp(4, beta, m)
    assert_allclose(expected_4th_moment, calculated_4th_moment, rtol=0.001)

    a = np.array([np.inf, np.inf, np.inf, np.inf, -1.31086])
    expected_5th_moment = a / norm
    calculated_5th_moment = stats.crystalball._munp(5, beta, m)
    assert_allclose(expected_5th_moment, calculated_5th_moment, rtol=0.001)


@pytest.mark.parametrize(
    'df1,df2,x',
    [(2, 2, [-0.5, 0.2, 1.0, 2.3]),
     (4, 11, [-0.5, 0.2, 1.0, 2.3]),
     (7, 17, [1, 2, 3, 4, 5])]
)
def test_ncf_edge_case(df1, df2, x):
    # Test for edge case described in gh-11660.
    # Non-central Fisher distribution when nc = 0
    # should be the same as Fisher distribution.
    nc = 0
    expected_cdf = stats.f.cdf(x, df1, df2)
    calculated_cdf = stats.ncf.cdf(x, df1, df2, nc)
    assert_allclose(expected_cdf, calculated_cdf, rtol=1e-14)

    # when ncf_gen._skip_pdf will be used instead of generic pdf,
    # this additional test will be useful.
    expected_pdf = stats.f.pdf(x, df1, df2)
    calculated_pdf = stats.ncf.pdf(x, df1, df2, nc)
    assert_allclose(expected_pdf, calculated_pdf, rtol=1e-6)


def test_ncf_variance():
    # Regression test for gh-10658 (incorrect variance formula for ncf).
    # The correct value of ncf.var(2, 6, 4), 42.75, can be verified with, for
    # example, Wolfram Alpha with the expression
    #     Variance[NoncentralFRatioDistribution[2, 6, 4]]
    # or with the implementation of the noncentral F distribution in the C++
    # library Boost.
    v = stats.ncf.var(2, 6, 4)
    assert_allclose(v, 42.75, rtol=1e-14)


class TestHistogram(object):
    def setup_method(self):
        np.random.seed(1234)

        # We have 8 bins
        # [1,2), [2,3), [3,4), [4,5), [5,6), [6,7), [7,8), [8,9)
        # But actually np.histogram will put the last 9 also in the [8,9) bin!
        # Therefore there is a slight difference below for the last bin, from
        # what you might have expected.
        histogram = np.histogram([1, 2, 2, 3, 3, 3, 4, 4, 4, 4, 5, 5, 5, 5, 5,
                                  6, 6, 6, 6, 7, 7, 7, 8, 8, 9], bins=8)
        self.template = stats.rv_histogram(histogram)

        data = stats.norm.rvs(loc=1.0, scale=2.5, size=10000, random_state=123)
        norm_histogram = np.histogram(data, bins=50)
        self.norm_template = stats.rv_histogram(norm_histogram)

    def test_pdf(self):
        values = np.array([0.0, 0.5, 1.0, 1.5, 2.0, 2.5, 3.0, 3.5, 4.0, 4.5,
                           5.0, 5.5, 6.0, 6.5, 7.0, 7.5, 8.0, 8.5, 9.0, 9.5])
        pdf_values = np.asarray([0.0/25.0, 0.0/25.0, 1.0/25.0, 1.0/25.0,
                                 2.0/25.0, 2.0/25.0, 3.0/25.0, 3.0/25.0,
                                 4.0/25.0, 4.0/25.0, 5.0/25.0, 5.0/25.0,
                                 4.0/25.0, 4.0/25.0, 3.0/25.0, 3.0/25.0,
                                 3.0/25.0, 3.0/25.0, 0.0/25.0, 0.0/25.0])
        assert_allclose(self.template.pdf(values), pdf_values)

        # Test explicitly the corner cases:
        # As stated above the pdf in the bin [8,9) is greater than
        # one would naively expect because np.histogram putted the 9
        # into the [8,9) bin.
        assert_almost_equal(self.template.pdf(8.0), 3.0/25.0)
        assert_almost_equal(self.template.pdf(8.5), 3.0/25.0)
        # 9 is outside our defined bins [8,9) hence the pdf is already 0
        # for a continuous distribution this is fine, because a single value
        # does not have a finite probability!
        assert_almost_equal(self.template.pdf(9.0), 0.0/25.0)
        assert_almost_equal(self.template.pdf(10.0), 0.0/25.0)

        x = np.linspace(-2, 2, 10)
        assert_allclose(self.norm_template.pdf(x),
                        stats.norm.pdf(x, loc=1.0, scale=2.5), rtol=0.1)

    def test_cdf_ppf(self):
        values = np.array([0.0, 0.5, 1.0, 1.5, 2.0, 2.5, 3.0, 3.5, 4.0, 4.5,
                           5.0, 5.5, 6.0, 6.5, 7.0, 7.5, 8.0, 8.5, 9.0, 9.5])
        cdf_values = np.asarray([0.0/25.0, 0.0/25.0, 0.0/25.0, 0.5/25.0,
                                 1.0/25.0, 2.0/25.0, 3.0/25.0, 4.5/25.0,
                                 6.0/25.0, 8.0/25.0, 10.0/25.0, 12.5/25.0,
                                 15.0/25.0, 17.0/25.0, 19.0/25.0, 20.5/25.0,
                                 22.0/25.0, 23.5/25.0, 25.0/25.0, 25.0/25.0])
        assert_allclose(self.template.cdf(values), cdf_values)
        # First three and last two values in cdf_value are not unique
        assert_allclose(self.template.ppf(cdf_values[2:-1]), values[2:-1])

        # Test of cdf and ppf are inverse functions
        x = np.linspace(1.0, 9.0, 100)
        assert_allclose(self.template.ppf(self.template.cdf(x)), x)
        x = np.linspace(0.0, 1.0, 100)
        assert_allclose(self.template.cdf(self.template.ppf(x)), x)

        x = np.linspace(-2, 2, 10)
        assert_allclose(self.norm_template.cdf(x),
                        stats.norm.cdf(x, loc=1.0, scale=2.5), rtol=0.1)

    def test_rvs(self):
        N = 10000
        sample = self.template.rvs(size=N, random_state=123)
        assert_equal(np.sum(sample < 1.0), 0.0)
        assert_allclose(np.sum(sample <= 2.0), 1.0/25.0 * N, rtol=0.2)
        assert_allclose(np.sum(sample <= 2.5), 2.0/25.0 * N, rtol=0.2)
        assert_allclose(np.sum(sample <= 3.0), 3.0/25.0 * N, rtol=0.1)
        assert_allclose(np.sum(sample <= 3.5), 4.5/25.0 * N, rtol=0.1)
        assert_allclose(np.sum(sample <= 4.0), 6.0/25.0 * N, rtol=0.1)
        assert_allclose(np.sum(sample <= 4.5), 8.0/25.0 * N, rtol=0.1)
        assert_allclose(np.sum(sample <= 5.0), 10.0/25.0 * N, rtol=0.05)
        assert_allclose(np.sum(sample <= 5.5), 12.5/25.0 * N, rtol=0.05)
        assert_allclose(np.sum(sample <= 6.0), 15.0/25.0 * N, rtol=0.05)
        assert_allclose(np.sum(sample <= 6.5), 17.0/25.0 * N, rtol=0.05)
        assert_allclose(np.sum(sample <= 7.0), 19.0/25.0 * N, rtol=0.05)
        assert_allclose(np.sum(sample <= 7.5), 20.5/25.0 * N, rtol=0.05)
        assert_allclose(np.sum(sample <= 8.0), 22.0/25.0 * N, rtol=0.05)
        assert_allclose(np.sum(sample <= 8.5), 23.5/25.0 * N, rtol=0.05)
        assert_allclose(np.sum(sample <= 9.0), 25.0/25.0 * N, rtol=0.05)
        assert_allclose(np.sum(sample <= 9.0), 25.0/25.0 * N, rtol=0.05)
        assert_equal(np.sum(sample > 9.0), 0.0)

    def test_munp(self):
        for n in range(4):
            assert_allclose(self.norm_template._munp(n),
                            stats.norm(1.0, 2.5).moment(n), rtol=0.05)

    def test_entropy(self):
        assert_allclose(self.norm_template.entropy(),
                        stats.norm.entropy(loc=1.0, scale=2.5), rtol=0.05)


def test_loguniform():
    # This test makes sure the alias of "loguniform" is log-uniform
    rv = stats.loguniform(10 ** -3, 10 ** 0)
    rvs = rv.rvs(size=10000, random_state=42)
    vals, _ = np.histogram(np.log10(rvs), bins=10)
    assert 900 <= vals.min() <= vals.max() <= 1100
    assert np.abs(np.median(vals) - 1000) <= 10


class TestArgus(object):
    def test_argus_rvs_large_chi(self):
        # test that the algorithm can handle large values of chi
        x = stats.argus.rvs(50, size=500, random_state=325)
        assert_almost_equal(stats.argus(50).mean(), x.mean(), decimal=4)

    def test_argus_rvs_ratio_uniforms(self):
        # test that the ratio of uniforms algorithms works for chi > 2.611
        x = stats.argus.rvs(3.5, size=1500, random_state=1535)
        assert_almost_equal(stats.argus(3.5).mean(), x.mean(), decimal=3)
        assert_almost_equal(stats.argus(3.5).std(), x.std(), decimal=3)

    # Expected values were computed with mpmath.
    @pytest.mark.parametrize('chi, expected_mean',
                             [(1, 0.6187026683551835),
                              (10, 0.984805536783744),
                              (40, 0.9990617659702923),
                              (60, 0.9995831885165300),
                              (99, 0.9998469348663028)])
    def test_mean(self, chi, expected_mean):
        m = stats.argus.mean(chi, scale=1)
        assert_allclose(m, expected_mean, rtol=1e-13)

    # Expected values were computed with mpmath.
    @pytest.mark.parametrize('chi, expected_var, rtol',
                             [(1, 0.05215651254197807, 1e-13),
                              (10, 0.00015805472008165595, 1e-11),
                              (40, 5.877763210262901e-07, 1e-8),
                              (60, 1.1590179389611416e-07, 1e-8),
                              (99, 1.5623277006064666e-08, 1e-8)])
    def test_var(self, chi, expected_var, rtol):
        v = stats.argus.var(chi, scale=1)
        assert_allclose(v, expected_var, rtol=rtol)


def test_rvs_no_size_warning():
    class rvs_no_size_gen(stats.rv_continuous):
        def _rvs(self):
            return 1

    rvs_no_size = rvs_no_size_gen(name='rvs_no_size')

    with assert_warns(np.VisibleDeprecationWarning):
        rvs_no_size.rvs()<|MERGE_RESOLUTION|>--- conflicted
+++ resolved
@@ -1077,12 +1077,8 @@
         args = [data, (stats.pareto._fitstart(data), )]
         func = stats.pareto._reduce_func(args, {})[1]
 
-<<<<<<< HEAD
-        # fixed `floc` to actual location provides as good or better fit.
-=======
         # fixed `floc` to actual location provides a better fit than the
         # super method
->>>>>>> feeccfb6
         _assert_lessthan_loglike(stats.pareto, data, func, floc=rvs_loc)
 
         # fixing `floc` to an arbitrary number, 0, still provides a better
