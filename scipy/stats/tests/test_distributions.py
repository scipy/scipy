"""
Test functions for stats module
"""
import warnings
import re
import sys
import pickle
from pathlib import Path
import os
import json
import platform

from numpy.testing import (assert_equal, assert_array_equal,
                           assert_almost_equal, assert_array_almost_equal,
                           assert_allclose, assert_, assert_warns,
                           assert_array_less, suppress_warnings, IS_PYPY)
import pytest
from pytest import raises as assert_raises

import numpy
import numpy as np
from numpy import typecodes, array
from numpy.lib.recfunctions import rec_append_fields
from scipy import special
from scipy._lib._util import check_random_state
from scipy.integrate import (IntegrationWarning, quad, trapezoid,
                             cumulative_trapezoid)
import scipy.stats as stats
from scipy.stats._distn_infrastructure import argsreduce
import scipy.stats.distributions

from scipy.special import xlogy, polygamma, entr
from scipy.stats._distr_params import distcont, invdistcont
from .test_discrete_basic import distdiscrete, invdistdiscrete
from scipy.stats._continuous_distns import FitDataError, _argus_phi
from scipy.optimize import root, fmin
from itertools import product

# python -OO strips docstrings
DOCSTRINGS_STRIPPED = sys.flags.optimize > 1

# Failing on macOS 11, Intel CPUs. See gh-14901
MACOS_INTEL = (sys.platform == 'darwin') and (platform.machine() == 'x86_64')


# distributions to skip while testing the fix for the support method
# introduced in gh-13294. These distributions are skipped as they
# always return a non-nan support for every parametrization.
skip_test_support_gh13294_regression = ['tukeylambda', 'pearson3']


def _assert_hasattr(a, b, msg=None):
    if msg is None:
        msg = '%s does not have attribute %s' % (a, b)
    assert_(hasattr(a, b), msg=msg)


def test_api_regression():
    # https://github.com/scipy/scipy/issues/3802
    _assert_hasattr(scipy.stats.distributions, 'f_gen')


def check_vonmises_pdf_periodic(k, L, s, x):
    vm = stats.vonmises(k, loc=L, scale=s)
    assert_almost_equal(vm.pdf(x), vm.pdf(x % (2*numpy.pi*s)))


def check_vonmises_cdf_periodic(k, L, s, x):
    vm = stats.vonmises(k, loc=L, scale=s)
    assert_almost_equal(vm.cdf(x) % 1, vm.cdf(x % (2*numpy.pi*s)) % 1)


def test_distributions_submodule():
    actual = set(scipy.stats.distributions.__all__)
    continuous = [dist[0] for dist in distcont]    # continuous dist names
    discrete = [dist[0] for dist in distdiscrete]  # discrete dist names
    other = ['rv_discrete', 'rv_continuous', 'rv_histogram',
             'entropy', 'trapz']
    expected = continuous + discrete + other

    # need to remove, e.g.,
    # <scipy.stats._continuous_distns.trapezoid_gen at 0x1df83bbc688>
    expected = set(filter(lambda s: not str(s).startswith('<'), expected))

    # gilbrat is deprecated and no longer in distcont
    actual.remove('gilbrat')

    assert actual == expected


def test_vonmises_pdf_periodic():
    for k in [0.1, 1, 101]:
        for x in [0, 1, numpy.pi, 10, 100]:
            check_vonmises_pdf_periodic(k, 0, 1, x)
            check_vonmises_pdf_periodic(k, 1, 1, x)
            check_vonmises_pdf_periodic(k, 0, 10, x)

            check_vonmises_cdf_periodic(k, 0, 1, x)
            check_vonmises_cdf_periodic(k, 1, 1, x)
            check_vonmises_cdf_periodic(k, 0, 10, x)


def test_vonmises_line_support():
    assert_equal(stats.vonmises_line.a, -np.pi)
    assert_equal(stats.vonmises_line.b, np.pi)


def test_vonmises_numerical():
    vm = stats.vonmises(800)
    assert_almost_equal(vm.cdf(0), 0.5)


# Expected values of the vonmises PDF were computed using
# mpmath with 50 digits of precision:
#
# def vmpdf_mp(x, kappa):
#     x = mpmath.mpf(x)
#     kappa = mpmath.mpf(kappa)
#     num = mpmath.exp(kappa*mpmath.cos(x))
#     den = 2 * mpmath.pi * mpmath.besseli(0, kappa)
#     return num/den

@pytest.mark.parametrize('x, kappa, expected_pdf',
                         [(0.1, 0.01, 0.16074242744907072),
                          (0.1, 25.0, 1.7515464099118245),
                          (0.1, 800, 0.2073272544458798),
                          (2.0, 0.01, 0.15849003875385817),
                          (2.0, 25.0, 8.356882934278192e-16),
                          (2.0, 800, 0.0)])
def test_vonmises_pdf(x, kappa, expected_pdf):
    pdf = stats.vonmises.pdf(x, kappa)
    assert_allclose(pdf, expected_pdf, rtol=1e-15)


def test_vonmises_rvs_gh4598():
    # check that random variates wrap around as discussed in gh-4598
    seed = abs(hash('von_mises_rvs'))
    rng1 = np.random.default_rng(seed)
    rng2 = np.random.default_rng(seed)
    rng3 = np.random.default_rng(seed)
    rvs1 = stats.vonmises(1, loc=0, scale=1).rvs(random_state=rng1)
    rvs2 = stats.vonmises(1, loc=2*np.pi, scale=1).rvs(random_state=rng2)
    rvs3 = stats.vonmises(1, loc=0,
                          scale=(2*np.pi/abs(rvs1)+1)).rvs(random_state=rng3)
    assert_allclose(rvs1, rvs2, atol=1e-15)
    assert_allclose(rvs1, rvs3, atol=1e-15)


# Expected values of the vonmises LOGPDF were computed
# using wolfram alpha:
# kappa * cos(x) - log(2*pi*I0(kappa))
@pytest.mark.parametrize('x, kappa, expected_logpdf',
                         [(0.1, 0.01, -1.8279520246003170),
                          (0.1, 25.0, 0.5604990605420549),
                          (0.1, 800, -1.5734567947337514),
                          (2.0, 0.01, -1.8420635346185686),
                          (2.0, 25.0, -34.7182759850871489),
                          (2.0, 800, -1130.4942582548682739)])
def test_vonmises_logpdf(x, kappa, expected_logpdf):
    logpdf = stats.vonmises.logpdf(x, kappa)
    assert_allclose(logpdf, expected_logpdf, rtol=1e-15)


def _assert_less_or_close_loglike(dist, data, func, **kwds):
    """
    This utility function checks that the log-likelihood (computed by
    func) of the result computed using dist.fit() is less than or equal
    to the result computed using the generic fit method.  Because of
    normal numerical imprecision, the "equality" check is made using
    `np.allclose` with a relative tolerance of 1e-15.
    """
    mle_analytical = dist.fit(data, **kwds)
    numerical_opt = super(type(dist), dist).fit(data, **kwds)
    ll_mle_analytical = func(mle_analytical, data)
    ll_numerical_opt = func(numerical_opt, data)
    assert (ll_mle_analytical <= ll_numerical_opt or
            np.allclose(ll_mle_analytical, ll_numerical_opt, rtol=1e-15))


def assert_fit_warnings(dist):
    param = ['floc', 'fscale']
    if dist.shapes:
        nshapes = len(dist.shapes.split(","))
        param += ['f0', 'f1', 'f2'][:nshapes]
    all_fixed = dict(zip(param, np.arange(len(param))))
    data = [1, 2, 3]
    with pytest.raises(RuntimeError,
                       match="All parameters fixed. There is nothing "
                       "to optimize."):
        dist.fit(data, **all_fixed)
    with pytest.raises(ValueError,
                       match="The data contains non-finite values"):
        dist.fit([np.nan])
    with pytest.raises(ValueError,
                       match="The data contains non-finite values"):
        dist.fit([np.inf])
    with pytest.raises(TypeError, match="Unknown keyword arguments:"):
        dist.fit(data, extra_keyword=2)
    with pytest.raises(TypeError, match="Too many positional arguments."):
        dist.fit(data, *[1]*(len(param) - 1))


@pytest.mark.parametrize('dist',
                         ['alpha', 'betaprime',
                          'fatiguelife', 'invgamma', 'invgauss', 'invweibull',
                          'johnsonsb', 'levy', 'levy_l', 'lognorm', 'gibrat',
                          'powerlognorm', 'rayleigh', 'wald'])
def test_support(dist):
    """gh-6235"""
    dct = dict(distcont)
    args = dct[dist]

    dist = getattr(stats, dist)

    assert_almost_equal(dist.pdf(dist.a, *args), 0)
    assert_equal(dist.logpdf(dist.a, *args), -np.inf)
    assert_almost_equal(dist.pdf(dist.b, *args), 0)
    assert_equal(dist.logpdf(dist.b, *args), -np.inf)


class TestRandInt:
    def setup_method(self):
        np.random.seed(1234)

    def test_rvs(self):
        vals = stats.randint.rvs(5, 30, size=100)
        assert_(numpy.all(vals < 30) & numpy.all(vals >= 5))
        assert_(len(vals) == 100)
        vals = stats.randint.rvs(5, 30, size=(2, 50))
        assert_(numpy.shape(vals) == (2, 50))
        assert_(vals.dtype.char in typecodes['AllInteger'])
        val = stats.randint.rvs(15, 46)
        assert_((val >= 15) & (val < 46))
        assert_(isinstance(val, numpy.ScalarType), msg=repr(type(val)))
        val = stats.randint(15, 46).rvs(3)
        assert_(val.dtype.char in typecodes['AllInteger'])

    def test_pdf(self):
        k = numpy.r_[0:36]
        out = numpy.where((k >= 5) & (k < 30), 1.0/(30-5), 0)
        vals = stats.randint.pmf(k, 5, 30)
        assert_array_almost_equal(vals, out)

    def test_cdf(self):
        x = np.linspace(0, 36, 100)
        k = numpy.floor(x)
        out = numpy.select([k >= 30, k >= 5], [1.0, (k-5.0+1)/(30-5.0)], 0)
        vals = stats.randint.cdf(x, 5, 30)
        assert_array_almost_equal(vals, out, decimal=12)


class TestBinom:
    def setup_method(self):
        np.random.seed(1234)

    def test_rvs(self):
        vals = stats.binom.rvs(10, 0.75, size=(2, 50))
        assert_(numpy.all(vals >= 0) & numpy.all(vals <= 10))
        assert_(numpy.shape(vals) == (2, 50))
        assert_(vals.dtype.char in typecodes['AllInteger'])
        val = stats.binom.rvs(10, 0.75)
        assert_(isinstance(val, int))
        val = stats.binom(10, 0.75).rvs(3)
        assert_(isinstance(val, numpy.ndarray))
        assert_(val.dtype.char in typecodes['AllInteger'])

    def test_pmf(self):
        # regression test for Ticket #1842
        vals1 = stats.binom.pmf(100, 100, 1)
        vals2 = stats.binom.pmf(0, 100, 0)
        assert_allclose(vals1, 1.0, rtol=1e-15, atol=0)
        assert_allclose(vals2, 1.0, rtol=1e-15, atol=0)

    def test_entropy(self):
        # Basic entropy tests.
        b = stats.binom(2, 0.5)
        expected_p = np.array([0.25, 0.5, 0.25])
        expected_h = -sum(xlogy(expected_p, expected_p))
        h = b.entropy()
        assert_allclose(h, expected_h)

        b = stats.binom(2, 0.0)
        h = b.entropy()
        assert_equal(h, 0.0)

        b = stats.binom(2, 1.0)
        h = b.entropy()
        assert_equal(h, 0.0)

    def test_warns_p0(self):
        # no spurious warnigns are generated for p=0; gh-3817
        with warnings.catch_warnings():
            warnings.simplefilter("error", RuntimeWarning)
            assert_equal(stats.binom(n=2, p=0).mean(), 0)
            assert_equal(stats.binom(n=2, p=0).std(), 0)


class TestArcsine:

    def test_endpoints(self):
        # Regression test for gh-13697.  The following calculation
        # should not generate a warning.
        p = stats.arcsine.pdf([0, 1])
        assert_equal(p, [np.inf, np.inf])


class TestBernoulli:
    def setup_method(self):
        np.random.seed(1234)

    def test_rvs(self):
        vals = stats.bernoulli.rvs(0.75, size=(2, 50))
        assert_(numpy.all(vals >= 0) & numpy.all(vals <= 1))
        assert_(numpy.shape(vals) == (2, 50))
        assert_(vals.dtype.char in typecodes['AllInteger'])
        val = stats.bernoulli.rvs(0.75)
        assert_(isinstance(val, int))
        val = stats.bernoulli(0.75).rvs(3)
        assert_(isinstance(val, numpy.ndarray))
        assert_(val.dtype.char in typecodes['AllInteger'])

    def test_entropy(self):
        # Simple tests of entropy.
        b = stats.bernoulli(0.25)
        expected_h = -0.25*np.log(0.25) - 0.75*np.log(0.75)
        h = b.entropy()
        assert_allclose(h, expected_h)

        b = stats.bernoulli(0.0)
        h = b.entropy()
        assert_equal(h, 0.0)

        b = stats.bernoulli(1.0)
        h = b.entropy()
        assert_equal(h, 0.0)


class TestBradford:
    # gh-6216
    def test_cdf_ppf(self):
        c = 0.1
        x = np.logspace(-20, -4)
        q = stats.bradford.cdf(x, c)
        xx = stats.bradford.ppf(q, c)
        assert_allclose(x, xx)


class TestChi:

    # "Exact" value of chi.sf(10, 4), as computed by Wolfram Alpha with
    #     1 - CDF[ChiDistribution[4], 10]
    CHI_SF_10_4 = 9.83662422461598e-21
    # "Exact" value of chi.mean(df=1000) as computed by Wolfram Alpha with
    #       Mean[ChiDistribution[1000]]
    CHI_MEAN_1000 = 31.614871896980

    def test_sf(self):
        s = stats.chi.sf(10, 4)
        assert_allclose(s, self.CHI_SF_10_4, rtol=1e-15)

    def test_isf(self):
        x = stats.chi.isf(self.CHI_SF_10_4, 4)
        assert_allclose(x, 10, rtol=1e-15)

    def test_mean(self):
        x = stats.chi.mean(df=1000)
        assert_allclose(x, self.CHI_MEAN_1000, rtol=1e-12)


class TestNBinom:
    def setup_method(self):
        np.random.seed(1234)

    def test_rvs(self):
        vals = stats.nbinom.rvs(10, 0.75, size=(2, 50))
        assert_(numpy.all(vals >= 0))
        assert_(numpy.shape(vals) == (2, 50))
        assert_(vals.dtype.char in typecodes['AllInteger'])
        val = stats.nbinom.rvs(10, 0.75)
        assert_(isinstance(val, int))
        val = stats.nbinom(10, 0.75).rvs(3)
        assert_(isinstance(val, numpy.ndarray))
        assert_(val.dtype.char in typecodes['AllInteger'])

    def test_pmf(self):
        # regression test for ticket 1779
        assert_allclose(np.exp(stats.nbinom.logpmf(700, 721, 0.52)),
                        stats.nbinom.pmf(700, 721, 0.52))
        # logpmf(0,1,1) shouldn't return nan (regression test for gh-4029)
        val = scipy.stats.nbinom.logpmf(0, 1, 1)
        assert_equal(val, 0)

    def test_logcdf_gh16159(self):
        # check that gh16159 is resolved.
        vals = stats.nbinom.logcdf([0, 5, 0, 5], n=4.8, p=0.45)
        ref = np.log(stats.nbinom.cdf([0, 5, 0, 5], n=4.8, p=0.45))
        assert_allclose(vals, ref)


class TestGenInvGauss:
    def setup_method(self):
        np.random.seed(1234)

    @pytest.mark.slow
    def test_rvs_with_mode_shift(self):
        # ratio_unif w/ mode shift
        gig = stats.geninvgauss(2.3, 1.5)
        _, p = stats.kstest(gig.rvs(size=1500, random_state=1234), gig.cdf)
        assert_equal(p > 0.05, True)

    @pytest.mark.slow
    def test_rvs_without_mode_shift(self):
        # ratio_unif w/o mode shift
        gig = stats.geninvgauss(0.9, 0.75)
        _, p = stats.kstest(gig.rvs(size=1500, random_state=1234), gig.cdf)
        assert_equal(p > 0.05, True)

    @pytest.mark.slow
    def test_rvs_new_method(self):
        # new algorithm of Hoermann / Leydold
        gig = stats.geninvgauss(0.1, 0.2)
        _, p = stats.kstest(gig.rvs(size=1500, random_state=1234), gig.cdf)
        assert_equal(p > 0.05, True)

    @pytest.mark.slow
    def test_rvs_p_zero(self):
        def my_ks_check(p, b):
            gig = stats.geninvgauss(p, b)
            rvs = gig.rvs(size=1500, random_state=1234)
            return stats.kstest(rvs, gig.cdf)[1] > 0.05
        # boundary cases when p = 0
        assert_equal(my_ks_check(0, 0.2), True)  # new algo
        assert_equal(my_ks_check(0, 0.9), True)  # ratio_unif w/o shift
        assert_equal(my_ks_check(0, 1.5), True)  # ratio_unif with shift

    def test_rvs_negative_p(self):
        # if p negative, return inverse
        assert_equal(
                stats.geninvgauss(-1.5, 2).rvs(size=10, random_state=1234),
                1 / stats.geninvgauss(1.5, 2).rvs(size=10, random_state=1234))

    def test_invgauss(self):
        # test that invgauss is special case
        ig = stats.geninvgauss.rvs(size=1500, p=-0.5, b=1, random_state=1234)
        assert_equal(stats.kstest(ig, 'invgauss', args=[1])[1] > 0.15, True)
        # test pdf and cdf
        mu, x = 100, np.linspace(0.01, 1, 10)
        pdf_ig = stats.geninvgauss.pdf(x, p=-0.5, b=1 / mu, scale=mu)
        assert_allclose(pdf_ig, stats.invgauss(mu).pdf(x))
        cdf_ig = stats.geninvgauss.cdf(x, p=-0.5, b=1 / mu, scale=mu)
        assert_allclose(cdf_ig, stats.invgauss(mu).cdf(x))

    def test_pdf_R(self):
        # test against R package GIGrvg
        # x <- seq(0.01, 5, length.out = 10)
        # GIGrvg::dgig(x, 0.5, 1, 1)
        vals_R = np.array([2.081176820e-21, 4.488660034e-01, 3.747774338e-01,
                           2.693297528e-01, 1.905637275e-01, 1.351476913e-01,
                           9.636538981e-02, 6.909040154e-02, 4.978006801e-02,
                           3.602084467e-02])
        x = np.linspace(0.01, 5, 10)
        assert_allclose(vals_R, stats.geninvgauss.pdf(x, 0.5, 1))

    def test_pdf_zero(self):
        # pdf at 0 is 0, needs special treatment to avoid 1/x in pdf
        assert_equal(stats.geninvgauss.pdf(0, 0.5, 0.5), 0)
        # if x is large and p is moderate, make sure that pdf does not
        # overflow because of x**(p-1); exp(-b*x) forces pdf to zero
        assert_equal(stats.geninvgauss.pdf(2e6, 50, 2), 0)


class TestGenHyperbolic:
    def setup_method(self):
        np.random.seed(1234)

    def test_pdf_r(self):
        # test against R package GeneralizedHyperbolic
        # x <- seq(-10, 10, length.out = 10)
        # GeneralizedHyperbolic::dghyp(
        #    x = x, lambda = 2, alpha = 2, beta = 1, delta = 1.5, mu = 0.5
        # )
        vals_R = np.array([
            2.94895678275316e-13, 1.75746848647696e-10, 9.48149804073045e-08,
            4.17862521692026e-05, 0.0103947630463822, 0.240864958986839,
            0.162833527161649, 0.0374609592899472, 0.00634894847327781,
            0.000941920705790324
            ])

        lmbda, alpha, beta = 2, 2, 1
        mu, delta = 0.5, 1.5
        args = (lmbda, alpha*delta, beta*delta)

        gh = stats.genhyperbolic(*args, loc=mu, scale=delta)
        x = np.linspace(-10, 10, 10)

        assert_allclose(gh.pdf(x), vals_R, atol=0, rtol=1e-13)

    def test_cdf_r(self):
        # test against R package GeneralizedHyperbolic
        # q <- seq(-10, 10, length.out = 10)
        # GeneralizedHyperbolic::pghyp(
        #   q = q, lambda = 2, alpha = 2, beta = 1, delta = 1.5, mu = 0.5
        # )
        vals_R = np.array([
            1.01881590921421e-13, 6.13697274983578e-11, 3.37504977637992e-08,
            1.55258698166181e-05, 0.00447005453832497, 0.228935323956347,
            0.755759458895243, 0.953061062884484, 0.992598013917513,
            0.998942646586662
            ])

        lmbda, alpha, beta = 2, 2, 1
        mu, delta = 0.5, 1.5
        args = (lmbda, alpha*delta, beta*delta)

        gh = stats.genhyperbolic(*args, loc=mu, scale=delta)
        x = np.linspace(-10, 10, 10)

        assert_allclose(gh.cdf(x), vals_R, atol=0, rtol=1e-6)

    def test_moments_r(self):
        # test against R package GeneralizedHyperbolic
        # sapply(1:4,
        #    function(x) GeneralizedHyperbolic::ghypMom(
        #        order = x, lambda = 2, alpha = 2,
        #        beta = 1, delta = 1.5, mu = 0.5,
        #        momType = 'raw')
        # )

        vals_R = [2.36848366948115, 8.4739346779246,
                  37.8870502710066, 205.76608511485]

        lmbda, alpha, beta = 2, 2, 1
        mu, delta = 0.5, 1.5
        args = (lmbda, alpha*delta, beta*delta)

        vals_us = [
            stats.genhyperbolic(*args, loc=mu, scale=delta).moment(i)
            for i in range(1, 5)
            ]

        assert_allclose(vals_us, vals_R, atol=0, rtol=1e-13)

    def test_rvs(self):
        # Kolmogorov-Smirnov test to ensure alignemnt
        # of analytical and empirical cdfs

        lmbda, alpha, beta = 2, 2, 1
        mu, delta = 0.5, 1.5
        args = (lmbda, alpha*delta, beta*delta)

        gh = stats.genhyperbolic(*args, loc=mu, scale=delta)
        _, p = stats.kstest(gh.rvs(size=1500, random_state=1234), gh.cdf)

        assert_equal(p > 0.05, True)

    def test_pdf_t(self):
        # Test Against T-Student with 1 - 30 df
        df = np.linspace(1, 30, 10)

        # in principle alpha should be zero in practice for big lmbdas
        # alpha cannot be too small else pdf does not integrate
        alpha, beta = np.float_power(df, 2)*np.finfo(np.float32).eps, 0
        mu, delta = 0, np.sqrt(df)
        args = (-df/2, alpha, beta)

        gh = stats.genhyperbolic(*args, loc=mu, scale=delta)
        x = np.linspace(gh.ppf(0.01), gh.ppf(0.99), 50)[:, np.newaxis]

        assert_allclose(
            gh.pdf(x), stats.t.pdf(x, df),
            atol=0, rtol=1e-6
            )

    def test_pdf_cauchy(self):
        # Test Against Cauchy distribution

        # in principle alpha should be zero in practice for big lmbdas
        # alpha cannot be too small else pdf does not integrate
        lmbda, alpha, beta = -0.5, np.finfo(np.float32).eps, 0
        mu, delta = 0, 1
        args = (lmbda, alpha, beta)

        gh = stats.genhyperbolic(*args, loc=mu, scale=delta)
        x = np.linspace(gh.ppf(0.01), gh.ppf(0.99), 50)[:, np.newaxis]

        assert_allclose(
            gh.pdf(x), stats.cauchy.pdf(x),
            atol=0, rtol=1e-6
            )

    def test_pdf_laplace(self):
        # Test Against Laplace with location param [-10, 10]
        loc = np.linspace(-10, 10, 10)

        # in principle delta should be zero in practice for big loc delta
        # cannot be too small else pdf does not integrate
        delta = np.finfo(np.float32).eps

        lmbda, alpha, beta = 1, 1, 0
        args = (lmbda, alpha*delta, beta*delta)

        # ppf does not integrate for scale < 5e-4
        # therefore using simple linspace to define the support
        gh = stats.genhyperbolic(*args, loc=loc, scale=delta)
        x = np.linspace(-20, 20, 50)[:, np.newaxis]

        assert_allclose(
            gh.pdf(x), stats.laplace.pdf(x, loc=loc, scale=1),
            atol=0, rtol=1e-11
            )

    def test_pdf_norminvgauss(self):
        # Test Against NIG with varying alpha/beta/delta/mu

        alpha, beta, delta, mu = (
                np.linspace(1, 20, 10),
                np.linspace(0, 19, 10)*np.float_power(-1, range(10)),
                np.linspace(1, 1, 10),
                np.linspace(-100, 100, 10)
                )

        lmbda = - 0.5
        args = (lmbda, alpha * delta, beta * delta)

        gh = stats.genhyperbolic(*args, loc=mu, scale=delta)
        x = np.linspace(gh.ppf(0.01), gh.ppf(0.99), 50)[:, np.newaxis]

        assert_allclose(
            gh.pdf(x), stats.norminvgauss.pdf(
                x, a=alpha, b=beta, loc=mu, scale=delta),
            atol=0, rtol=1e-13
            )


class TestNormInvGauss:
    def setup_method(self):
        np.random.seed(1234)

    def test_cdf_R(self):
        # test pdf and cdf vals against R
        # require("GeneralizedHyperbolic")
        # x_test <- c(-7, -5, 0, 8, 15)
        # r_cdf <- GeneralizedHyperbolic::pnig(x_test, mu = 0, a = 1, b = 0.5)
        # r_pdf <- GeneralizedHyperbolic::dnig(x_test, mu = 0, a = 1, b = 0.5)
        r_cdf = np.array([8.034920282e-07, 2.512671945e-05, 3.186661051e-01,
                          9.988650664e-01, 9.999848769e-01])
        x_test = np.array([-7, -5, 0, 8, 15])
        vals_cdf = stats.norminvgauss.cdf(x_test, a=1, b=0.5)
        assert_allclose(vals_cdf, r_cdf, atol=1e-9)

    def test_pdf_R(self):
        # values from R as defined in test_cdf_R
        r_pdf = np.array([1.359600783e-06, 4.413878805e-05, 4.555014266e-01,
                          7.450485342e-04, 8.917889931e-06])
        x_test = np.array([-7, -5, 0, 8, 15])
        vals_pdf = stats.norminvgauss.pdf(x_test, a=1, b=0.5)
        assert_allclose(vals_pdf, r_pdf, atol=1e-9)

    @pytest.mark.parametrize('x, a, b, sf, rtol',
                             [(-1, 1, 0, 0.8759652211005315, 1e-13),
                              (25, 1, 0, 1.1318690184042579e-13, 1e-4),
                              (1, 5, -1.5, 0.002066711134653577, 1e-12),
                              (10, 5, -1.5, 2.308435233930669e-29, 1e-9)])
    def test_sf_isf_mpmath(self, x, a, b, sf, rtol):
        # The data in this test is based on this code that uses mpmath:
        #
        # -----
        # import mpmath
        #
        # mpmath.mp.dps = 50
        #
        # def pdf(x, a, b):
        #     x = mpmath.mpf(x)
        #     a = mpmath.mpf(a)
        #     b = mpmath.mpf(b)
        #     g = mpmath.sqrt(a**2 - b**2)
        #     t = mpmath.sqrt(1 + x**2)
        #     return (a * mpmath.besselk(1, a*t) * mpmath.exp(g + b*x)
        #             / (mpmath.pi * t))
        #
        # def sf(x, a, b):
        #     return mpmath.quad(lambda x: pdf(x, a, b), [x, mpmath.inf])
        #
        # -----
        #
        # In particular,
        #
        # >>> float(sf(-1, 1, 0))
        # 0.8759652211005315
        # >>> float(sf(25, 1, 0))
        # 1.1318690184042579e-13
        # >>> float(sf(1, 5, -1.5))
        # 0.002066711134653577
        # >>> float(sf(10, 5, -1.5))
        # 2.308435233930669e-29

        s = stats.norminvgauss.sf(x, a, b)
        assert_allclose(s, sf, rtol=rtol)
        i = stats.norminvgauss.isf(sf, a, b)
        assert_allclose(i, x, rtol=rtol)

    def test_sf_isf_mpmath_vectorized(self):
        x = [-1, 25]
        a = [1, 1]
        b = 0
        sf = [0.8759652211005315, 1.1318690184042579e-13]  # see previous test
        s = stats.norminvgauss.sf(x, a, b)
        assert_allclose(s, sf, rtol=1e-13, atol=1e-16)
        i = stats.norminvgauss.isf(sf, a, b)
        # Not perfect, but better than it was. See gh-13338.
        assert_allclose(i, x, rtol=1e-6)

    def test_gh8718(self):
        # Add test that gh-13338 resolved gh-8718
        dst = stats.norminvgauss(1, 0)
        x = np.arange(0, 20, 2)
        sf = dst.sf(x)
        isf = dst.isf(sf)
        assert_allclose(isf, x)

    def test_stats(self):
        a, b = 1, 0.5
        gamma = np.sqrt(a**2 - b**2)
        v_stats = (b / gamma, a**2 / gamma**3, 3.0 * b / (a * np.sqrt(gamma)),
                   3.0 * (1 + 4 * b**2 / a**2) / gamma)
        assert_equal(v_stats, stats.norminvgauss.stats(a, b, moments='mvsk'))

    def test_ppf(self):
        a, b = 1, 0.5
        x_test = np.array([0.001, 0.5, 0.999])
        vals = stats.norminvgauss.ppf(x_test, a, b)
        assert_allclose(x_test, stats.norminvgauss.cdf(vals, a, b))


class TestGeom:
    def setup_method(self):
        np.random.seed(1234)

    def test_rvs(self):
        vals = stats.geom.rvs(0.75, size=(2, 50))
        assert_(numpy.all(vals >= 0))
        assert_(numpy.shape(vals) == (2, 50))
        assert_(vals.dtype.char in typecodes['AllInteger'])
        val = stats.geom.rvs(0.75)
        assert_(isinstance(val, int))
        val = stats.geom(0.75).rvs(3)
        assert_(isinstance(val, numpy.ndarray))
        assert_(val.dtype.char in typecodes['AllInteger'])

    def test_rvs_9313(self):
        # previously, RVS were converted to `np.int32` on some platforms,
        # causing overflow for moderately large integer output (gh-9313).
        # Check that this is resolved to the extent possible w/ `np.int64`.
        rng = np.random.default_rng(649496242618848)
        rvs = stats.geom.rvs(np.exp(-35), size=5, random_state=rng)
        assert rvs.dtype == np.int64
        assert np.all(rvs > np.iinfo(np.int32).max)

    def test_pmf(self):
        vals = stats.geom.pmf([1, 2, 3], 0.5)
        assert_array_almost_equal(vals, [0.5, 0.25, 0.125])

    def test_logpmf(self):
        # regression test for ticket 1793
        vals1 = np.log(stats.geom.pmf([1, 2, 3], 0.5))
        vals2 = stats.geom.logpmf([1, 2, 3], 0.5)
        assert_allclose(vals1, vals2, rtol=1e-15, atol=0)

        # regression test for gh-4028
        val = stats.geom.logpmf(1, 1)
        assert_equal(val, 0.0)

    def test_cdf_sf(self):
        vals = stats.geom.cdf([1, 2, 3], 0.5)
        vals_sf = stats.geom.sf([1, 2, 3], 0.5)
        expected = array([0.5, 0.75, 0.875])
        assert_array_almost_equal(vals, expected)
        assert_array_almost_equal(vals_sf, 1-expected)

    def test_logcdf_logsf(self):
        vals = stats.geom.logcdf([1, 2, 3], 0.5)
        vals_sf = stats.geom.logsf([1, 2, 3], 0.5)
        expected = array([0.5, 0.75, 0.875])
        assert_array_almost_equal(vals, np.log(expected))
        assert_array_almost_equal(vals_sf, np.log1p(-expected))

    def test_ppf(self):
        vals = stats.geom.ppf([0.5, 0.75, 0.875], 0.5)
        expected = array([1.0, 2.0, 3.0])
        assert_array_almost_equal(vals, expected)

    def test_ppf_underflow(self):
        # this should not underflow
        assert_allclose(stats.geom.ppf(1e-20, 1e-20), 1.0, atol=1e-14)


class TestPlanck:
    def setup_method(self):
        np.random.seed(1234)

    def test_sf(self):
        vals = stats.planck.sf([1, 2, 3], 5.)
        expected = array([4.5399929762484854e-05,
                          3.0590232050182579e-07,
                          2.0611536224385579e-09])
        assert_array_almost_equal(vals, expected)

    def test_logsf(self):
        vals = stats.planck.logsf([1000., 2000., 3000.], 1000.)
        expected = array([-1001000., -2001000., -3001000.])
        assert_array_almost_equal(vals, expected)


class TestGennorm:
    def test_laplace(self):
        # test against Laplace (special case for beta=1)
        points = [1, 2, 3]
        pdf1 = stats.gennorm.pdf(points, 1)
        pdf2 = stats.laplace.pdf(points)
        assert_almost_equal(pdf1, pdf2)

    def test_norm(self):
        # test against normal (special case for beta=2)
        points = [1, 2, 3]
        pdf1 = stats.gennorm.pdf(points, 2)
        pdf2 = stats.norm.pdf(points, scale=2**-.5)
        assert_almost_equal(pdf1, pdf2)

    def test_rvs(self):
        np.random.seed(0)
        # 0 < beta < 1
        dist = stats.gennorm(0.5)
        rvs = dist.rvs(size=1000)
        assert stats.kstest(rvs, dist.cdf).pvalue > 0.1
        # beta = 1
        dist = stats.gennorm(1)
        rvs = dist.rvs(size=1000)
        rvs_laplace = stats.laplace.rvs(size=1000)
        assert stats.ks_2samp(rvs, rvs_laplace).pvalue > 0.1
        # beta = 2
        dist = stats.gennorm(2)
        rvs = dist.rvs(size=1000)
        rvs_norm = stats.norm.rvs(scale=1/2**0.5, size=1000)
        assert stats.ks_2samp(rvs, rvs_norm).pvalue > 0.1

    def test_rvs_broadcasting(self):
        np.random.seed(0)
        dist = stats.gennorm([[0.5, 1.], [2., 5.]])
        rvs = dist.rvs(size=[1000, 2, 2])
        assert stats.kstest(rvs[:, 0, 0], stats.gennorm(0.5).cdf)[1] > 0.1
        assert stats.kstest(rvs[:, 0, 1], stats.gennorm(1.0).cdf)[1] > 0.1
        assert stats.kstest(rvs[:, 1, 0], stats.gennorm(2.0).cdf)[1] > 0.1
        assert stats.kstest(rvs[:, 1, 1], stats.gennorm(5.0).cdf)[1] > 0.1


class TestHalfgennorm:
    def test_expon(self):
        # test against exponential (special case for beta=1)
        points = [1, 2, 3]
        pdf1 = stats.halfgennorm.pdf(points, 1)
        pdf2 = stats.expon.pdf(points)
        assert_almost_equal(pdf1, pdf2)

    def test_halfnorm(self):
        # test against half normal (special case for beta=2)
        points = [1, 2, 3]
        pdf1 = stats.halfgennorm.pdf(points, 2)
        pdf2 = stats.halfnorm.pdf(points, scale=2**-.5)
        assert_almost_equal(pdf1, pdf2)

    def test_gennorm(self):
        # test against generalized normal
        points = [1, 2, 3]
        pdf1 = stats.halfgennorm.pdf(points, .497324)
        pdf2 = stats.gennorm.pdf(points, .497324)
        assert_almost_equal(pdf1, 2*pdf2)


class TestLaplaceasymmetric:
    def test_laplace(self):
        # test against Laplace (special case for kappa=1)
        points = np.array([1, 2, 3])
        pdf1 = stats.laplace_asymmetric.pdf(points, 1)
        pdf2 = stats.laplace.pdf(points)
        assert_allclose(pdf1, pdf2)

    def test_asymmetric_laplace_pdf(self):
        # test assymetric Laplace
        points = np.array([1, 2, 3])
        kappa = 2
        kapinv = 1/kappa
        pdf1 = stats.laplace_asymmetric.pdf(points, kappa)
        pdf2 = stats.laplace_asymmetric.pdf(points*(kappa**2), kapinv)
        assert_allclose(pdf1, pdf2)

    def test_asymmetric_laplace_log_10_16(self):
        # test assymetric Laplace
        points = np.array([-np.log(16), np.log(10)])
        kappa = 2
        pdf1 = stats.laplace_asymmetric.pdf(points, kappa)
        cdf1 = stats.laplace_asymmetric.cdf(points, kappa)
        sf1 = stats.laplace_asymmetric.sf(points, kappa)
        pdf2 = np.array([1/10, 1/250])
        cdf2 = np.array([1/5, 1 - 1/500])
        sf2 = np.array([4/5, 1/500])
        ppf1 = stats.laplace_asymmetric.ppf(cdf2, kappa)
        ppf2 = points
        isf1 = stats.laplace_asymmetric.isf(sf2, kappa)
        isf2 = points
        assert_allclose(np.concatenate((pdf1, cdf1, sf1, ppf1, isf1)),
                        np.concatenate((pdf2, cdf2, sf2, ppf2, isf2)))


class TestTruncnorm:
    def setup_method(self):
        np.random.seed(1234)

    def test_ppf_ticket1131(self):
        vals = stats.truncnorm.ppf([-0.5, 0, 1e-4, 0.5, 1-1e-4, 1, 2], -1., 1.,
                                   loc=[3]*7, scale=2)
        expected = np.array([np.nan, 1, 1.00056419, 3, 4.99943581, 5, np.nan])
        assert_array_almost_equal(vals, expected)

    def test_isf_ticket1131(self):
        vals = stats.truncnorm.isf([-0.5, 0, 1e-4, 0.5, 1-1e-4, 1, 2], -1., 1.,
                                   loc=[3]*7, scale=2)
        expected = np.array([np.nan, 5, 4.99943581, 3, 1.00056419, 1, np.nan])
        assert_array_almost_equal(vals, expected)

    def test_gh_2477_small_values(self):
        # Check a case that worked in the original issue.
        low, high = -11, -10
        x = stats.truncnorm.rvs(low, high, 0, 1, size=10)
        assert_(low < x.min() < x.max() < high)
        # Check a case that failed in the original issue.
        low, high = 10, 11
        x = stats.truncnorm.rvs(low, high, 0, 1, size=10)
        assert_(low < x.min() < x.max() < high)

    def test_gh_2477_large_values(self):
        # Check a case that used to fail because of extreme tailness.
        low, high = 100, 101
        x = stats.truncnorm.rvs(low, high, 0, 1, size=10)
        assert_(low <= x.min() <= x.max() <= high), str([low, high, x])

        # Check some additional extreme tails
        low, high = 1000, 1001
        x = stats.truncnorm.rvs(low, high, 0, 1, size=10)
        assert_(low < x.min() < x.max() < high)

        low, high = 10000, 10001
        x = stats.truncnorm.rvs(low, high, 0, 1, size=10)
        assert_(low < x.min() < x.max() < high)

        low, high = -10001, -10000
        x = stats.truncnorm.rvs(low, high, 0, 1, size=10)
        assert_(low < x.min() < x.max() < high)

    def test_gh_9403_nontail_values(self):
        for low, high in [[3, 4], [-4, -3]]:
            xvals = np.array([-np.inf, low, high, np.inf])
            xmid = (high+low)/2.0
            cdfs = stats.truncnorm.cdf(xvals, low, high)
            sfs = stats.truncnorm.sf(xvals, low, high)
            pdfs = stats.truncnorm.pdf(xvals, low, high)
            expected_cdfs = np.array([0, 0, 1, 1])
            expected_sfs = np.array([1.0, 1.0, 0.0, 0.0])
            expected_pdfs = np.array([0, 3.3619772, 0.1015229, 0])
            if low < 0:
                expected_pdfs = np.array([0, 0.1015229, 3.3619772, 0])
            assert_almost_equal(cdfs, expected_cdfs)
            assert_almost_equal(sfs, expected_sfs)
            assert_almost_equal(pdfs, expected_pdfs)
            assert_almost_equal(np.log(expected_pdfs[1]/expected_pdfs[2]),
                                low + 0.5)
            pvals = np.array([0, 0.5, 1.0])
            ppfs = stats.truncnorm.ppf(pvals, low, high)
            expected_ppfs = np.array([low, np.sign(low)*3.1984741, high])
            assert_almost_equal(ppfs, expected_ppfs)

            if low < 0:
                assert_almost_equal(stats.truncnorm.sf(xmid, low, high),
                                    0.8475544278436675)
                assert_almost_equal(stats.truncnorm.cdf(xmid, low, high),
                                    0.1524455721563326)
            else:
                assert_almost_equal(stats.truncnorm.cdf(xmid, low, high),
                                    0.8475544278436675)
                assert_almost_equal(stats.truncnorm.sf(xmid, low, high),
                                    0.1524455721563326)
            pdf = stats.truncnorm.pdf(xmid, low, high)
            assert_almost_equal(np.log(pdf/expected_pdfs[2]), (xmid+0.25)/2)

    def test_gh_9403_medium_tail_values(self):
        for low, high in [[39, 40], [-40, -39]]:
            xvals = np.array([-np.inf, low, high, np.inf])
            xmid = (high+low)/2.0
            cdfs = stats.truncnorm.cdf(xvals, low, high)
            sfs = stats.truncnorm.sf(xvals, low, high)
            pdfs = stats.truncnorm.pdf(xvals, low, high)
            expected_cdfs = np.array([0, 0, 1, 1])
            expected_sfs = np.array([1.0, 1.0, 0.0, 0.0])
            expected_pdfs = np.array([0, 3.90256074e+01, 2.73349092e-16, 0])
            if low < 0:
                expected_pdfs = np.array([0, 2.73349092e-16,
                                          3.90256074e+01, 0])
            assert_almost_equal(cdfs, expected_cdfs)
            assert_almost_equal(sfs, expected_sfs)
            assert_almost_equal(pdfs, expected_pdfs)
            assert_almost_equal(np.log(expected_pdfs[1]/expected_pdfs[2]),
                                low + 0.5)
            pvals = np.array([0, 0.5, 1.0])
            ppfs = stats.truncnorm.ppf(pvals, low, high)
            expected_ppfs = np.array([low, np.sign(low)*39.01775731, high])
            assert_almost_equal(ppfs, expected_ppfs)
            cdfs = stats.truncnorm.cdf(ppfs, low, high)
            assert_almost_equal(cdfs, pvals)

            if low < 0:
                assert_almost_equal(stats.truncnorm.sf(xmid, low, high),
                                    0.9999999970389126)
                assert_almost_equal(stats.truncnorm.cdf(xmid, low, high),
                                    2.961048103554866e-09)
            else:
                assert_almost_equal(stats.truncnorm.cdf(xmid, low, high),
                                    0.9999999970389126)
                assert_almost_equal(stats.truncnorm.sf(xmid, low, high),
                                    2.961048103554866e-09)
            pdf = stats.truncnorm.pdf(xmid, low, high)
            assert_almost_equal(np.log(pdf/expected_pdfs[2]), (xmid+0.25)/2)

            xvals = np.linspace(low, high, 11)
            xvals2 = -xvals[::-1]
            assert_almost_equal(stats.truncnorm.cdf(xvals, low, high),
                                stats.truncnorm.sf(xvals2, -high, -low)[::-1])
            assert_almost_equal(stats.truncnorm.sf(xvals, low, high),
                                stats.truncnorm.cdf(xvals2, -high, -low)[::-1])
            assert_almost_equal(stats.truncnorm.pdf(xvals, low, high),
                                stats.truncnorm.pdf(xvals2, -high, -low)[::-1])

    def test_cdf_tail_15110_14753(self):
        # Check accuracy issues reported in gh-14753 and gh-155110
        # Ground truth values calculated using Wolfram Alpha, e.g.
        # (CDF[NormalDistribution[0,1],83/10]-CDF[NormalDistribution[0,1],8])/
        #     (1 - CDF[NormalDistribution[0,1],8])
        assert_allclose(stats.truncnorm(13., 15.).cdf(14.),
                        0.9999987259565643)
        assert_allclose(stats.truncnorm(8, np.inf).cdf(8.3),
                        0.9163220907327540)

    def _test_moments_one_range(self, a, b, expected, rtol=1e-7):
        m0, v0, s0, k0 = expected[:4]
        m, v, s, k = stats.truncnorm.stats(a, b, moments='mvsk')
        assert_allclose(m, m0)
        assert_allclose(v, v0)
        assert_allclose(s, s0, rtol=rtol)
        assert_allclose(k, k0, rtol=rtol)

    # Test data for the truncnorm stats() method.
    # The data in each row is:
    #   a, b, mean, variance, skewness, excess kurtosis. Generated using
    # https://gist.github.com/WarrenWeckesser/636b537ee889679227d53543d333a720
    _truncnorm_stats_data = [
        [-30, 30,
         0.0, 1.0, 0.0, 0.0],
        [-10, 10,
         0.0, 1.0, 0.0, -1.4927521335810455e-19],
        [-3, 3,
         0.0, 0.9733369246625415, 0.0, -0.17111443639774404],
        [-2, 2,
         0.0, 0.7737413035499232, 0.0, -0.6344632828703505],
        [0, np.inf,
         0.7978845608028654,
         0.3633802276324187,
         0.995271746431156,
         0.8691773036059741],
        [-np.inf, 0,
         -0.7978845608028654,
         0.3633802276324187,
         -0.995271746431156,
         0.8691773036059741],
        [-1, 3,
         0.282786110727154,
         0.6161417353578293,
         0.5393018494027877,
         -0.20582065135274694],
        [-3, 1,
         -0.282786110727154,
         0.6161417353578293,
         -0.5393018494027877,
         -0.20582065135274694],
        [-10, -9,
         -9.108456288012409,
         0.011448805821636248,
         -1.8985607290949496,
         5.0733461105025075],
    ]
    _truncnorm_stats_data = np.array(_truncnorm_stats_data)

    @pytest.mark.parametrize("case", _truncnorm_stats_data)
    def test_moments(self, case):
        a, b, m0, v0, s0, k0 = case
        m, v, s, k = stats.truncnorm.stats(a, b, moments='mvsk')
        assert_allclose([m, v, s, k], [m0, v0, s0, k0], atol=1e-17)

    def test_9902_moments(self):
        m, v = stats.truncnorm.stats(0, np.inf, moments='mv')
        assert_almost_equal(m, 0.79788456)
        assert_almost_equal(v, 0.36338023)

    def test_gh_1489_trac_962_rvs(self):
        # Check the original example.
        low, high = 10, 15
        x = stats.truncnorm.rvs(low, high, 0, 1, size=10)
        assert_(low < x.min() < x.max() < high)

    def test_gh_11299_rvs(self):
        # Arose from investigating gh-11299
        # Test multiple shape parameters simultaneously.
        low = [-10, 10, -np.inf, -5, -np.inf, -np.inf, -45, -45, 40, -10, 40]
        high = [-5, 11, 5, np.inf, 40, -40, 40, -40, 45, np.inf, np.inf]
        x = stats.truncnorm.rvs(low, high, size=(5, len(low)))
        assert np.shape(x) == (5, len(low))
        assert_(np.all(low <= x.min(axis=0)))
        assert_(np.all(x.max(axis=0) <= high))

    def test_rvs_Generator(self):
        # check that rvs can use a Generator
        if hasattr(np.random, "default_rng"):
            stats.truncnorm.rvs(-10, -5, size=5,
                                random_state=np.random.default_rng())

    def test_logcdf_gh17064(self):
        # regression test for gh-17064 - avoid roundoff error for logcdfs ~0
        a = np.array([-np.inf, -np.inf, -8, -np.inf, 10])
        b = np.array([np.inf, np.inf, 8, 10, np.inf])
        x = np.array([10, 7.5, 7.5, 9, 20])
        expected = [-7.619853024160525e-24, -3.190891672910947e-14,
                    -3.128682067168231e-14, -1.1285122074235991e-19,
                    -3.61374964828753e-66]
        assert_allclose(stats.truncnorm(a, b).logcdf(x), expected)
        assert_allclose(stats.truncnorm(-b, -a).logsf(-x), expected)


class TestGenLogistic:

    # Expected values computed with mpmath with 50 digits of precision.
    @pytest.mark.parametrize('x, expected', [(-1000, -1499.5945348918917),
                                             (-125, -187.09453489189184),
                                             (0, -1.3274028432916989),
                                             (100, -99.59453489189184),
                                             (1000, -999.5945348918918)])
    def test_logpdf(self, x, expected):
        c = 1.5
        logp = stats.genlogistic.logpdf(x, c)
        assert_allclose(logp, expected, rtol=1e-13)


class TestHypergeom:
    def setup_method(self):
        np.random.seed(1234)

    def test_rvs(self):
        vals = stats.hypergeom.rvs(20, 10, 3, size=(2, 50))
        assert_(numpy.all(vals >= 0) &
                numpy.all(vals <= 3))
        assert_(numpy.shape(vals) == (2, 50))
        assert_(vals.dtype.char in typecodes['AllInteger'])
        val = stats.hypergeom.rvs(20, 3, 10)
        assert_(isinstance(val, int))
        val = stats.hypergeom(20, 3, 10).rvs(3)
        assert_(isinstance(val, numpy.ndarray))
        assert_(val.dtype.char in typecodes['AllInteger'])

    def test_precision(self):
        # comparison number from mpmath
        M = 2500
        n = 50
        N = 500
        tot = M
        good = n
        hgpmf = stats.hypergeom.pmf(2, tot, good, N)
        assert_almost_equal(hgpmf, 0.0010114963068932233, 11)

    def test_args(self):
        # test correct output for corner cases of arguments
        # see gh-2325
        assert_almost_equal(stats.hypergeom.pmf(0, 2, 1, 0), 1.0, 11)
        assert_almost_equal(stats.hypergeom.pmf(1, 2, 1, 0), 0.0, 11)

        assert_almost_equal(stats.hypergeom.pmf(0, 2, 0, 2), 1.0, 11)
        assert_almost_equal(stats.hypergeom.pmf(1, 2, 1, 0), 0.0, 11)

    def test_cdf_above_one(self):
        # for some values of parameters, hypergeom cdf was >1, see gh-2238
        assert_(0 <= stats.hypergeom.cdf(30, 13397950, 4363, 12390) <= 1.0)

    def test_precision2(self):
        # Test hypergeom precision for large numbers.  See #1218.
        # Results compared with those from R.
        oranges = 9.9e4
        pears = 1.1e5
        fruits_eaten = np.array([3, 3.8, 3.9, 4, 4.1, 4.2, 5]) * 1e4
        quantile = 2e4
        res = [stats.hypergeom.sf(quantile, oranges + pears, oranges, eaten)
               for eaten in fruits_eaten]
        expected = np.array([0, 1.904153e-114, 2.752693e-66, 4.931217e-32,
                             8.265601e-11, 0.1237904, 1])
        assert_allclose(res, expected, atol=0, rtol=5e-7)

        # Test with array_like first argument
        quantiles = [1.9e4, 2e4, 2.1e4, 2.15e4]
        res2 = stats.hypergeom.sf(quantiles, oranges + pears, oranges, 4.2e4)
        expected2 = [1, 0.1237904, 6.511452e-34, 3.277667e-69]
        assert_allclose(res2, expected2, atol=0, rtol=5e-7)

    def test_entropy(self):
        # Simple tests of entropy.
        hg = stats.hypergeom(4, 1, 1)
        h = hg.entropy()
        expected_p = np.array([0.75, 0.25])
        expected_h = -np.sum(xlogy(expected_p, expected_p))
        assert_allclose(h, expected_h)

        hg = stats.hypergeom(1, 1, 1)
        h = hg.entropy()
        assert_equal(h, 0.0)

    def test_logsf(self):
        # Test logsf for very large numbers. See issue #4982
        # Results compare with those from R (v3.2.0):
        # phyper(k, n, M-n, N, lower.tail=FALSE, log.p=TRUE)
        # -2239.771

        k = 1e4
        M = 1e7
        n = 1e6
        N = 5e4

        result = stats.hypergeom.logsf(k, M, n, N)
        expected = -2239.771   # From R
        assert_almost_equal(result, expected, decimal=3)

        k = 1
        M = 1600
        n = 600
        N = 300

        result = stats.hypergeom.logsf(k, M, n, N)
        expected = -2.566567e-68   # From R
        assert_almost_equal(result, expected, decimal=15)

    def test_logcdf(self):
        # Test logcdf for very large numbers. See issue #8692
        # Results compare with those from R (v3.3.2):
        # phyper(k, n, M-n, N, lower.tail=TRUE, log.p=TRUE)
        # -5273.335

        k = 1
        M = 1e7
        n = 1e6
        N = 5e4

        result = stats.hypergeom.logcdf(k, M, n, N)
        expected = -5273.335   # From R
        assert_almost_equal(result, expected, decimal=3)

        # Same example as in issue #8692
        k = 40
        M = 1600
        n = 50
        N = 300

        result = stats.hypergeom.logcdf(k, M, n, N)
        expected = -7.565148879229e-23    # From R
        assert_almost_equal(result, expected, decimal=15)

        k = 125
        M = 1600
        n = 250
        N = 500

        result = stats.hypergeom.logcdf(k, M, n, N)
        expected = -4.242688e-12    # From R
        assert_almost_equal(result, expected, decimal=15)

        # test broadcasting robustness based on reviewer
        # concerns in PR 9603; using an array version of
        # the example from issue #8692
        k = np.array([40, 40, 40])
        M = 1600
        n = 50
        N = 300

        result = stats.hypergeom.logcdf(k, M, n, N)
        expected = np.full(3, -7.565148879229e-23)  # filled from R result
        assert_almost_equal(result, expected, decimal=15)


class TestLoggamma:

    # Expected sf values were computed with mpmath. For given x and c,
    #     x = mpmath.mpf(x)
    #     c = mpmath.mpf(c)
    #     sf = mpmath.gammainc(c, mpmath.exp(x), mpmath.inf,
    #                          regularized=True)
    @pytest.mark.parametrize('x, c, sf', [(4, 1.5, 1.6341528919488565e-23),
                                          (6, 100, 8.23836829202024e-74)])
    def test_sf_isf(self, x, c, sf):
        s = stats.loggamma.sf(x, c)
        assert_allclose(s, sf, rtol=1e-12)
        y = stats.loggamma.isf(s, c)
        assert_allclose(y, x, rtol=1e-12)

    def test_logpdf(self):
        # Test logpdf with x=-500, c=2.  ln(gamma(2)) = 0, and
        # exp(-500) ~= 7e-218, which is far smaller than the ULP
        # of c*x=-1000, so logpdf(-500, 2) = c*x - exp(x) - ln(gamma(2))
        # should give -1000.0.
        lp = stats.loggamma.logpdf(-500, 2)
        assert_allclose(lp, -1000.0, rtol=1e-14)

    def test_stats(self):
        # The following precomputed values are from the table in section 2.2
        # of "A Statistical Study of Log-Gamma Distribution", by Ping Shing
        # Chan (thesis, McMaster University, 1993).
        table = np.array([
                # c,    mean,   var,    skew,    exc. kurt.
                0.5, -1.9635, 4.9348, -1.5351, 4.0000,
                1.0, -0.5772, 1.6449, -1.1395, 2.4000,
                12.0, 2.4427, 0.0869, -0.2946, 0.1735,
            ]).reshape(-1, 5)
        for c, mean, var, skew, kurt in table:
            computed = stats.loggamma.stats(c, moments='msvk')
            assert_array_almost_equal(computed, [mean, var, skew, kurt],
                                      decimal=4)

    @pytest.mark.parametrize('c', [0.1, 0.001])
    def test_rvs(self, c):
        # Regression test for gh-11094.
        x = stats.loggamma.rvs(c, size=100000)
        # Before gh-11094 was fixed, the case with c=0.001 would
        # generate many -inf values.
        assert np.isfinite(x).all()
        # Crude statistical test.  About half the values should be
        # less than the median and half greater than the median.
        med = stats.loggamma.median(c)
        btest = stats.binomtest(np.count_nonzero(x < med), len(x))
        ci = btest.proportion_ci(confidence_level=0.999)
        assert ci.low < 0.5 < ci.high


class TestLogistic:
    # gh-6226
    def test_cdf_ppf(self):
        x = np.linspace(-20, 20)
        y = stats.logistic.cdf(x)
        xx = stats.logistic.ppf(y)
        assert_allclose(x, xx)

    def test_sf_isf(self):
        x = np.linspace(-20, 20)
        y = stats.logistic.sf(x)
        xx = stats.logistic.isf(y)
        assert_allclose(x, xx)

    def test_extreme_values(self):
        # p is chosen so that 1 - (1 - p) == p in double precision
        p = 9.992007221626409e-16
        desired = 34.53957599234088
        assert_allclose(stats.logistic.ppf(1 - p), desired)
        assert_allclose(stats.logistic.isf(p), desired)

    def test_logpdf_basic(self):
        logp = stats.logistic.logpdf([-15, 0, 10])
        # Expected values computed with mpmath with 50 digits of precision.
        expected = [-15.000000611804547,
                    -1.3862943611198906,
                    -10.000090797798434]
        assert_allclose(logp, expected, rtol=1e-13)

    def test_logpdf_extreme_values(self):
        logp = stats.logistic.logpdf([800, -800])
        # For such large arguments, logpdf(x) = -abs(x) when computed
        # with 64 bit floating point.
        assert_equal(logp, [-800, -800])

    @pytest.mark.parametrize("loc_rvs,scale_rvs", [np.random.rand(2)])
    def test_fit(self, loc_rvs, scale_rvs):
        data = stats.logistic.rvs(size=100, loc=loc_rvs, scale=scale_rvs)

        # test that result of fit method is the same as optimization
        def func(input, data):
            a, b = input
            n = len(data)
            x1 = np.sum(np.exp((data - a) / b) /
                        (1 + np.exp((data - a) / b))) - n / 2
            x2 = np.sum(((data - a) / b) *
                        ((np.exp((data - a) / b) - 1) /
                         (np.exp((data - a) / b) + 1))) - n
            return x1, x2

        expected_solution = root(func, stats.logistic._fitstart(data), args=(
            data,)).x
        fit_method = stats.logistic.fit(data)

        # other than computational variances, the fit method and the solution
        # to this system of equations are equal
        assert_allclose(fit_method, expected_solution, atol=1e-30)

    @pytest.mark.parametrize("loc_rvs,scale_rvs", [np.random.rand(2)])
    def test_fit_comp_optimizer(self, loc_rvs, scale_rvs):
        data = stats.logistic.rvs(size=100, loc=loc_rvs, scale=scale_rvs)

        # obtain objective function to compare results of the fit methods
        args = [data, (stats.logistic._fitstart(data),)]
        func = stats.logistic._reduce_func(args, {})[1]

        _assert_less_or_close_loglike(stats.logistic, data, func)

    @pytest.mark.parametrize('testlogcdf', [True, False])
    def test_logcdfsf_tails(self, testlogcdf):
        # Test either logcdf or logsf.  By symmetry, we can use the same
        # expected values for both by switching the sign of x for logsf.
        x = np.array([-10000, -800, 17, 50, 500])
        if testlogcdf:
            y = stats.logistic.logcdf(x)
        else:
            y = stats.logistic.logsf(-x)
        # The expected values were computed with mpmath.
        expected = [-10000.0, -800.0, -4.139937633089748e-08,
                    -1.9287498479639178e-22, -7.124576406741286e-218]
        assert_allclose(y, expected, rtol=2e-15)


class TestLogser:
    def setup_method(self):
        np.random.seed(1234)

    def test_rvs(self):
        vals = stats.logser.rvs(0.75, size=(2, 50))
        assert_(numpy.all(vals >= 1))
        assert_(numpy.shape(vals) == (2, 50))
        assert_(vals.dtype.char in typecodes['AllInteger'])
        val = stats.logser.rvs(0.75)
        assert_(isinstance(val, int))
        val = stats.logser(0.75).rvs(3)
        assert_(isinstance(val, numpy.ndarray))
        assert_(val.dtype.char in typecodes['AllInteger'])

    def test_pmf_small_p(self):
        m = stats.logser.pmf(4, 1e-20)
        # The expected value was computed using mpmath:
        #   >>> import mpmath
        #   >>> mpmath.mp.dps = 64
        #   >>> k = 4
        #   >>> p = mpmath.mpf('1e-20')
        #   >>> float(-(p**k)/k/mpmath.log(1-p))
        #   2.5e-61
        # It is also clear from noticing that for very small p,
        # log(1-p) is approximately -p, and the formula becomes
        #    p**(k-1) / k
        assert_allclose(m, 2.5e-61)

    def test_mean_small_p(self):
        m = stats.logser.mean(1e-8)
        # The expected mean was computed using mpmath:
        #   >>> import mpmath
        #   >>> mpmath.dps = 60
        #   >>> p = mpmath.mpf('1e-8')
        #   >>> float(-p / ((1 - p)*mpmath.log(1 - p)))
        #   1.000000005
        assert_allclose(m, 1.000000005)


class TestGumbel_r_l:
    @pytest.fixture(scope='function')
    def rng(self):
        return np.random.default_rng(1234)

    @pytest.mark.parametrize("dist", [stats.gumbel_r, stats.gumbel_l])
    @pytest.mark.parametrize("loc_rvs", [-1, 0, 1])
    @pytest.mark.parametrize("scale_rvs", [.1, 1, 5])
    @pytest.mark.parametrize('fix_loc, fix_scale',
                             ([True, False], [False, True]))
    def test_fit_comp_optimizer(self, dist, loc_rvs, scale_rvs,
                                fix_loc, fix_scale, rng):
        data = dist.rvs(size=100, loc=loc_rvs, scale=scale_rvs,
                        random_state=rng)

        # obtain objective function to compare results of the fit methods
        args = [data, (dist._fitstart(data),)]
        func = dist._reduce_func(args, {})[1]

        kwds = dict()
        # the fixed location and scales are arbitrarily modified to not be
        # close to the true value.
        if fix_loc:
            kwds['floc'] = loc_rvs * 2
        if fix_scale:
            kwds['fscale'] = scale_rvs * 2

        # test that the gumbel_* fit method is better than super method
        _assert_less_or_close_loglike(dist, data, func, **kwds)

    @pytest.mark.parametrize("dist, sgn", [(stats.gumbel_r, 1),
                                           (stats.gumbel_l, -1)])
    def test_fit(self, dist, sgn):
        z = sgn*np.array([3, 3, 3, 3, 3, 3, 3, 3.00000001])
        loc, scale = dist.fit(z)
        # The expected values were computed with mpmath with 60 digits
        # of precision.
        assert_allclose(loc, sgn*3.0000000001667906)
        assert_allclose(scale, 1.2495222465145514e-09, rtol=1e-6)


class TestPareto:
    def test_stats(self):
        # Check the stats() method with some simple values. Also check
        # that the calculations do not trigger RuntimeWarnings.
        with warnings.catch_warnings():
            warnings.simplefilter("error", RuntimeWarning)

            m, v, s, k = stats.pareto.stats(0.5, moments='mvsk')
            assert_equal(m, np.inf)
            assert_equal(v, np.inf)
            assert_equal(s, np.nan)
            assert_equal(k, np.nan)

            m, v, s, k = stats.pareto.stats(1.0, moments='mvsk')
            assert_equal(m, np.inf)
            assert_equal(v, np.inf)
            assert_equal(s, np.nan)
            assert_equal(k, np.nan)

            m, v, s, k = stats.pareto.stats(1.5, moments='mvsk')
            assert_equal(m, 3.0)
            assert_equal(v, np.inf)
            assert_equal(s, np.nan)
            assert_equal(k, np.nan)

            m, v, s, k = stats.pareto.stats(2.0, moments='mvsk')
            assert_equal(m, 2.0)
            assert_equal(v, np.inf)
            assert_equal(s, np.nan)
            assert_equal(k, np.nan)

            m, v, s, k = stats.pareto.stats(2.5, moments='mvsk')
            assert_allclose(m, 2.5 / 1.5)
            assert_allclose(v, 2.5 / (1.5*1.5*0.5))
            assert_equal(s, np.nan)
            assert_equal(k, np.nan)

            m, v, s, k = stats.pareto.stats(3.0, moments='mvsk')
            assert_allclose(m, 1.5)
            assert_allclose(v, 0.75)
            assert_equal(s, np.nan)
            assert_equal(k, np.nan)

            m, v, s, k = stats.pareto.stats(3.5, moments='mvsk')
            assert_allclose(m, 3.5 / 2.5)
            assert_allclose(v, 3.5 / (2.5*2.5*1.5))
            assert_allclose(s, (2*4.5/0.5)*np.sqrt(1.5/3.5))
            assert_equal(k, np.nan)

            m, v, s, k = stats.pareto.stats(4.0, moments='mvsk')
            assert_allclose(m, 4.0 / 3.0)
            assert_allclose(v, 4.0 / 18.0)
            assert_allclose(s, 2*(1+4.0)/(4.0-3) * np.sqrt((4.0-2)/4.0))
            assert_equal(k, np.nan)

            m, v, s, k = stats.pareto.stats(4.5, moments='mvsk')
            assert_allclose(m, 4.5 / 3.5)
            assert_allclose(v, 4.5 / (3.5*3.5*2.5))
            assert_allclose(s, (2*5.5/1.5) * np.sqrt(2.5/4.5))
            assert_allclose(k, 6*(4.5**3 + 4.5**2 - 6*4.5 - 2)/(4.5*1.5*0.5))

    def test_sf(self):
        x = 1e9
        b = 2
        scale = 1.5
        p = stats.pareto.sf(x, b, loc=0, scale=scale)
        expected = (scale/x)**b   # 2.25e-18
        assert_allclose(p, expected)

    @pytest.fixture(scope='function')
    def rng(self):
        return np.random.default_rng(1234)

    @pytest.mark.filterwarnings("ignore:invalid value encountered in "
                                "double_scalars")
    @pytest.mark.parametrize("rvs_shape", [1, 2])
    @pytest.mark.parametrize("rvs_loc", [0, 2])
    @pytest.mark.parametrize("rvs_scale", [1, 5])
    def test_fit(self, rvs_shape, rvs_loc, rvs_scale, rng):
        data = stats.pareto.rvs(size=100, b=rvs_shape, scale=rvs_scale,
                                loc=rvs_loc, random_state=rng)

        # shape can still be fixed with multiple names
        shape_mle_analytical1 = stats.pareto.fit(data, floc=0, f0=1.04)[0]
        shape_mle_analytical2 = stats.pareto.fit(data, floc=0, fix_b=1.04)[0]
        shape_mle_analytical3 = stats.pareto.fit(data, floc=0, fb=1.04)[0]
        assert (shape_mle_analytical1 == shape_mle_analytical2 ==
                shape_mle_analytical3 == 1.04)

        # data can be shifted with changes to `loc`
        data = stats.pareto.rvs(size=100, b=rvs_shape, scale=rvs_scale,
                                loc=(rvs_loc + 2), random_state=rng)
        shape_mle_a, loc_mle_a, scale_mle_a = stats.pareto.fit(data, floc=2)
        assert_equal(scale_mle_a + 2, data.min())

        data_shift = data - 2
        ndata = data_shift.shape[0]
        assert_equal(shape_mle_a,
                     ndata / np.sum(np.log(data_shift/data_shift.min())))
        assert_equal(loc_mle_a, 2)

    @pytest.mark.parametrize("rvs_shape", [.1, 2])
    @pytest.mark.parametrize("rvs_loc", [0, 2])
    @pytest.mark.parametrize("rvs_scale", [1, 5])
    @pytest.mark.parametrize('fix_shape, fix_loc, fix_scale',
                             [p for p in product([True, False], repeat=3)
                              if False in p])
    @np.errstate(invalid="ignore")
    def test_fit_MLE_comp_optimizer(self, rvs_shape, rvs_loc, rvs_scale,
                                    fix_shape, fix_loc, fix_scale, rng):
        data = stats.pareto.rvs(size=100, b=rvs_shape, scale=rvs_scale,
                                loc=rvs_loc, random_state=rng)
        args = [data, (stats.pareto._fitstart(data), )]
        func = stats.pareto._reduce_func(args, {})[1]

        kwds = {}
        if fix_shape:
            kwds['f0'] = rvs_shape
        if fix_loc:
            kwds['floc'] = rvs_loc
        if fix_scale:
            kwds['fscale'] = rvs_scale

        _assert_less_or_close_loglike(stats.pareto, data, func, **kwds)

    @np.errstate(invalid="ignore")
    def test_fit_known_bad_seed(self):
        # Tests a known seed and set of parameters that would produce a result
        # would violate the support of Pareto if the fit method did not check
        # the constraint `fscale + floc < min(data)`.
        shape, location, scale = 1, 0, 1
        data = stats.pareto.rvs(shape, location, scale, size=100,
                                random_state=np.random.default_rng(2535619))
        args = [data, (stats.pareto._fitstart(data), )]
        func = stats.pareto._reduce_func(args, {})[1]
        _assert_less_or_close_loglike(stats.pareto, data, func)

    def test_fit_warnings(self):
        assert_fit_warnings(stats.pareto)
        # `floc` that causes invalid negative data
        assert_raises(FitDataError, stats.pareto.fit, [1, 2, 3], floc=2)
        # `floc` and `fscale` combination causes invalid data
        assert_raises(FitDataError, stats.pareto.fit, [5, 2, 3], floc=1,
                      fscale=3)

    def test_negative_data(self, rng):
        data = stats.pareto.rvs(loc=-130, b=1, size=100, random_state=rng)
        assert_array_less(data, 0)
        # The purpose of this test is to make sure that no runtime warnings are
        # raised for all negative data, not the output of the fit method. Other
        # methods test the output but have to silence warnings from the super
        # method.
        _ = stats.pareto.fit(data)


class TestGenpareto:
    def test_ab(self):
        # c >= 0: a, b = [0, inf]
        for c in [1., 0.]:
            c = np.asarray(c)
            a, b = stats.genpareto._get_support(c)
            assert_equal(a, 0.)
            assert_(np.isposinf(b))

        # c < 0: a=0, b=1/|c|
        c = np.asarray(-2.)
        a, b = stats.genpareto._get_support(c)
        assert_allclose([a, b], [0., 0.5])

    def test_c0(self):
        # with c=0, genpareto reduces to the exponential distribution
        # rv = stats.genpareto(c=0.)
        rv = stats.genpareto(c=0.)
        x = np.linspace(0, 10., 30)
        assert_allclose(rv.pdf(x), stats.expon.pdf(x))
        assert_allclose(rv.cdf(x), stats.expon.cdf(x))
        assert_allclose(rv.sf(x), stats.expon.sf(x))

        q = np.linspace(0., 1., 10)
        assert_allclose(rv.ppf(q), stats.expon.ppf(q))

    def test_cm1(self):
        # with c=-1, genpareto reduces to the uniform distr on [0, 1]
        rv = stats.genpareto(c=-1.)
        x = np.linspace(0, 10., 30)
        assert_allclose(rv.pdf(x), stats.uniform.pdf(x))
        assert_allclose(rv.cdf(x), stats.uniform.cdf(x))
        assert_allclose(rv.sf(x), stats.uniform.sf(x))

        q = np.linspace(0., 1., 10)
        assert_allclose(rv.ppf(q), stats.uniform.ppf(q))

        # logpdf(1., c=-1) should be zero
        assert_allclose(rv.logpdf(1), 0)

    def test_x_inf(self):
        # make sure x=inf is handled gracefully
        rv = stats.genpareto(c=0.1)
        assert_allclose([rv.pdf(np.inf), rv.cdf(np.inf)], [0., 1.])
        assert_(np.isneginf(rv.logpdf(np.inf)))

        rv = stats.genpareto(c=0.)
        assert_allclose([rv.pdf(np.inf), rv.cdf(np.inf)], [0., 1.])
        assert_(np.isneginf(rv.logpdf(np.inf)))

        rv = stats.genpareto(c=-1.)
        assert_allclose([rv.pdf(np.inf), rv.cdf(np.inf)], [0., 1.])
        assert_(np.isneginf(rv.logpdf(np.inf)))

    def test_c_continuity(self):
        # pdf is continuous at c=0, -1
        x = np.linspace(0, 10, 30)
        for c in [0, -1]:
            pdf0 = stats.genpareto.pdf(x, c)
            for dc in [1e-14, -1e-14]:
                pdfc = stats.genpareto.pdf(x, c + dc)
                assert_allclose(pdf0, pdfc, atol=1e-12)

            cdf0 = stats.genpareto.cdf(x, c)
            for dc in [1e-14, 1e-14]:
                cdfc = stats.genpareto.cdf(x, c + dc)
                assert_allclose(cdf0, cdfc, atol=1e-12)

    def test_c_continuity_ppf(self):
        q = np.r_[np.logspace(1e-12, 0.01, base=0.1),
                  np.linspace(0.01, 1, 30, endpoint=False),
                  1. - np.logspace(1e-12, 0.01, base=0.1)]
        for c in [0., -1.]:
            ppf0 = stats.genpareto.ppf(q, c)
            for dc in [1e-14, -1e-14]:
                ppfc = stats.genpareto.ppf(q, c + dc)
                assert_allclose(ppf0, ppfc, atol=1e-12)

    def test_c_continuity_isf(self):
        q = np.r_[np.logspace(1e-12, 0.01, base=0.1),
                  np.linspace(0.01, 1, 30, endpoint=False),
                  1. - np.logspace(1e-12, 0.01, base=0.1)]
        for c in [0., -1.]:
            isf0 = stats.genpareto.isf(q, c)
            for dc in [1e-14, -1e-14]:
                isfc = stats.genpareto.isf(q, c + dc)
                assert_allclose(isf0, isfc, atol=1e-12)

    def test_cdf_ppf_roundtrip(self):
        # this should pass with machine precision. hat tip @pbrod
        q = np.r_[np.logspace(1e-12, 0.01, base=0.1),
                  np.linspace(0.01, 1, 30, endpoint=False),
                  1. - np.logspace(1e-12, 0.01, base=0.1)]
        for c in [1e-8, -1e-18, 1e-15, -1e-15]:
            assert_allclose(stats.genpareto.cdf(stats.genpareto.ppf(q, c), c),
                            q, atol=1e-15)

    def test_logsf(self):
        logp = stats.genpareto.logsf(1e10, .01, 0, 1)
        assert_allclose(logp, -1842.0680753952365)

    # Values in 'expected_stats' are
    # [mean, variance, skewness, excess kurtosis].
    @pytest.mark.parametrize(
        'c, expected_stats',
        [(0, [1, 1, 2, 6]),
         (1/4, [4/3, 32/9, 10/np.sqrt(2), np.nan]),
         (1/9, [9/8, (81/64)*(9/7), (10/9)*np.sqrt(7), 754/45]),
         (-1, [1/2, 1/12, 0, -6/5])])
    def test_stats(self, c, expected_stats):
        result = stats.genpareto.stats(c, moments='mvsk')
        assert_allclose(result, expected_stats, rtol=1e-13, atol=1e-15)

    def test_var(self):
        # Regression test for gh-11168.
        v = stats.genpareto.var(1e-8)
        assert_allclose(v, 1.000000040000001, rtol=1e-13)


class TestPearson3:
    def setup_method(self):
        np.random.seed(1234)

    def test_rvs(self):
        vals = stats.pearson3.rvs(0.1, size=(2, 50))
        assert_(numpy.shape(vals) == (2, 50))
        assert_(vals.dtype.char in typecodes['AllFloat'])
        val = stats.pearson3.rvs(0.5)
        assert_(isinstance(val, float))
        val = stats.pearson3(0.5).rvs(3)
        assert_(isinstance(val, numpy.ndarray))
        assert_(val.dtype.char in typecodes['AllFloat'])
        assert_(len(val) == 3)

    def test_pdf(self):
        vals = stats.pearson3.pdf(2, [0.0, 0.1, 0.2])
        assert_allclose(vals, np.array([0.05399097, 0.05555481, 0.05670246]),
                        atol=1e-6)
        vals = stats.pearson3.pdf(-3, 0.1)
        assert_allclose(vals, np.array([0.00313791]), atol=1e-6)
        vals = stats.pearson3.pdf([-3, -2, -1, 0, 1], 0.1)
        assert_allclose(vals, np.array([0.00313791, 0.05192304, 0.25028092,
                                        0.39885918, 0.23413173]), atol=1e-6)

    def test_cdf(self):
        vals = stats.pearson3.cdf(2, [0.0, 0.1, 0.2])
        assert_allclose(vals, np.array([0.97724987, 0.97462004, 0.97213626]),
                        atol=1e-6)
        vals = stats.pearson3.cdf(-3, 0.1)
        assert_allclose(vals, [0.00082256], atol=1e-6)
        vals = stats.pearson3.cdf([-3, -2, -1, 0, 1], 0.1)
        assert_allclose(vals, [8.22563821e-04, 1.99860448e-02, 1.58550710e-01,
                               5.06649130e-01, 8.41442111e-01], atol=1e-6)

    def test_negative_cdf_bug_11186(self):
        # incorrect CDFs for negative skews in gh-11186; fixed in gh-12640
        # Also check vectorization w/ negative, zero, and positive skews
        skews = [-3, -1, 0, 0.5]
        x_eval = 0.5
        neg_inf = -30  # avoid RuntimeWarning caused by np.log(0)
        cdfs = stats.pearson3.cdf(x_eval, skews)
        int_pdfs = [quad(stats.pearson3(skew).pdf, neg_inf, x_eval)[0]
                    for skew in skews]
        assert_allclose(cdfs, int_pdfs)

    def test_return_array_bug_11746(self):
        # pearson3.moment was returning size 0 or 1 array instead of float
        # The first moment is equal to the loc, which defaults to zero
        moment = stats.pearson3.moment(1, 2)
        assert_equal(moment, 0)
        assert isinstance(moment, np.number)

        moment = stats.pearson3.moment(1, 0.000001)
        assert_equal(moment, 0)
        assert isinstance(moment, np.number)


class TestKappa4:
    def test_cdf_genpareto(self):
        # h = 1 and k != 0 is generalized Pareto
        x = [0.0, 0.1, 0.2, 0.5]
        h = 1.0
        for k in [-1.9, -1.0, -0.5, -0.2, -0.1, 0.1, 0.2, 0.5, 1.0,
                  1.9]:
            vals = stats.kappa4.cdf(x, h, k)
            # shape parameter is opposite what is expected
            vals_comp = stats.genpareto.cdf(x, -k)
            assert_allclose(vals, vals_comp)

    def test_cdf_genextreme(self):
        # h = 0 and k != 0 is generalized extreme value
        x = np.linspace(-5, 5, 10)
        h = 0.0
        k = np.linspace(-3, 3, 10)
        vals = stats.kappa4.cdf(x, h, k)
        vals_comp = stats.genextreme.cdf(x, k)
        assert_allclose(vals, vals_comp)

    def test_cdf_expon(self):
        # h = 1 and k = 0 is exponential
        x = np.linspace(0, 10, 10)
        h = 1.0
        k = 0.0
        vals = stats.kappa4.cdf(x, h, k)
        vals_comp = stats.expon.cdf(x)
        assert_allclose(vals, vals_comp)

    def test_cdf_gumbel_r(self):
        # h = 0 and k = 0 is gumbel_r
        x = np.linspace(-5, 5, 10)
        h = 0.0
        k = 0.0
        vals = stats.kappa4.cdf(x, h, k)
        vals_comp = stats.gumbel_r.cdf(x)
        assert_allclose(vals, vals_comp)

    def test_cdf_logistic(self):
        # h = -1 and k = 0 is logistic
        x = np.linspace(-5, 5, 10)
        h = -1.0
        k = 0.0
        vals = stats.kappa4.cdf(x, h, k)
        vals_comp = stats.logistic.cdf(x)
        assert_allclose(vals, vals_comp)

    def test_cdf_uniform(self):
        # h = 1 and k = 1 is uniform
        x = np.linspace(-5, 5, 10)
        h = 1.0
        k = 1.0
        vals = stats.kappa4.cdf(x, h, k)
        vals_comp = stats.uniform.cdf(x)
        assert_allclose(vals, vals_comp)

    def test_integers_ctor(self):
        # regression test for gh-7416: _argcheck fails for integer h and k
        # in numpy 1.12
        stats.kappa4(1, 2)


class TestPoisson:
    def setup_method(self):
        np.random.seed(1234)

    def test_pmf_basic(self):
        # Basic case
        ln2 = np.log(2)
        vals = stats.poisson.pmf([0, 1, 2], ln2)
        expected = [0.5, ln2/2, ln2**2/4]
        assert_allclose(vals, expected)

    def test_mu0(self):
        # Edge case: mu=0
        vals = stats.poisson.pmf([0, 1, 2], 0)
        expected = [1, 0, 0]
        assert_array_equal(vals, expected)

        interval = stats.poisson.interval(0.95, 0)
        assert_equal(interval, (0, 0))

    def test_rvs(self):
        vals = stats.poisson.rvs(0.5, size=(2, 50))
        assert_(numpy.all(vals >= 0))
        assert_(numpy.shape(vals) == (2, 50))
        assert_(vals.dtype.char in typecodes['AllInteger'])
        val = stats.poisson.rvs(0.5)
        assert_(isinstance(val, int))
        val = stats.poisson(0.5).rvs(3)
        assert_(isinstance(val, numpy.ndarray))
        assert_(val.dtype.char in typecodes['AllInteger'])

    def test_stats(self):
        mu = 16.0
        result = stats.poisson.stats(mu, moments='mvsk')
        assert_allclose(result, [mu, mu, np.sqrt(1.0/mu), 1.0/mu])

        mu = np.array([0.0, 1.0, 2.0])
        result = stats.poisson.stats(mu, moments='mvsk')
        expected = (mu, mu, [np.inf, 1, 1/np.sqrt(2)], [np.inf, 1, 0.5])
        assert_allclose(result, expected)


class TestKSTwo:
    def setup_method(self):
        np.random.seed(1234)

    def test_cdf(self):
        for n in [1, 2, 3, 10, 100, 1000]:
            # Test x-values:
            #  0, 1/2n, where the cdf should be 0
            #  1/n, where the cdf should be n!/n^n
            #  0.5, where the cdf should match ksone.cdf
            # 1-1/n, where cdf = 1-2/n^n
            # 1, where cdf == 1
            # (E.g. Exact values given by Eqn 1 in Simard / L'Ecuyer)
            x = np.array([0, 0.5/n, 1/n, 0.5, 1-1.0/n, 1])
            v1 = (1.0/n)**n
            lg = scipy.special.gammaln(n+1)
            elg = (np.exp(lg) if v1 != 0 else 0)
            expected = np.array([0, 0, v1 * elg,
                                 1 - 2*stats.ksone.sf(0.5, n),
                                 max(1 - 2*v1, 0.0),
                                 1.0])
            vals_cdf = stats.kstwo.cdf(x, n)
            assert_allclose(vals_cdf, expected)

    def test_sf(self):
        x = np.linspace(0, 1, 11)
        for n in [1, 2, 3, 10, 100, 1000]:
            # Same x values as in test_cdf, and use sf = 1 - cdf
            x = np.array([0, 0.5/n, 1/n, 0.5, 1-1.0/n, 1])
            v1 = (1.0/n)**n
            lg = scipy.special.gammaln(n+1)
            elg = (np.exp(lg) if v1 != 0 else 0)
            expected = np.array([1.0, 1.0,
                                 1 - v1 * elg,
                                 2*stats.ksone.sf(0.5, n),
                                 min(2*v1, 1.0), 0])
            vals_sf = stats.kstwo.sf(x, n)
            assert_allclose(vals_sf, expected)

    def test_cdf_sqrtn(self):
        # For fixed a, cdf(a/sqrt(n), n) -> kstwobign(a) as n->infinity
        # cdf(a/sqrt(n), n) is an increasing function of n (and a)
        # Check that the function is indeed increasing (allowing for some
        # small floating point and algorithm differences.)
        x = np.linspace(0, 2, 11)[1:]
        ns = [50, 100, 200, 400, 1000, 2000]
        for _x in x:
            xn = _x / np.sqrt(ns)
            probs = stats.kstwo.cdf(xn, ns)
            diffs = np.diff(probs)
            assert_array_less(diffs, 1e-8)

    def test_cdf_sf(self):
        x = np.linspace(0, 1, 11)
        for n in [1, 2, 3, 10, 100, 1000]:
            vals_cdf = stats.kstwo.cdf(x, n)
            vals_sf = stats.kstwo.sf(x, n)
            assert_array_almost_equal(vals_cdf, 1 - vals_sf)

    def test_cdf_sf_sqrtn(self):
        x = np.linspace(0, 1, 11)
        for n in [1, 2, 3, 10, 100, 1000]:
            xn = x / np.sqrt(n)
            vals_cdf = stats.kstwo.cdf(xn, n)
            vals_sf = stats.kstwo.sf(xn, n)
            assert_array_almost_equal(vals_cdf, 1 - vals_sf)

    def test_ppf_of_cdf(self):
        x = np.linspace(0, 1, 11)
        for n in [1, 2, 3, 10, 100, 1000]:
            xn = x[x > 0.5/n]
            vals_cdf = stats.kstwo.cdf(xn, n)
            # CDFs close to 1 are better dealt with using the SF
            cond = (0 < vals_cdf) & (vals_cdf < 0.99)
            vals = stats.kstwo.ppf(vals_cdf, n)
            assert_allclose(vals[cond], xn[cond], rtol=1e-4)

    def test_isf_of_sf(self):
        x = np.linspace(0, 1, 11)
        for n in [1, 2, 3, 10, 100, 1000]:
            xn = x[x > 0.5/n]
            vals_isf = stats.kstwo.isf(xn, n)
            cond = (0 < vals_isf) & (vals_isf < 1.0)
            vals = stats.kstwo.sf(vals_isf, n)
            assert_allclose(vals[cond], xn[cond], rtol=1e-4)

    def test_ppf_of_cdf_sqrtn(self):
        x = np.linspace(0, 1, 11)
        for n in [1, 2, 3, 10, 100, 1000]:
            xn = (x / np.sqrt(n))[x > 0.5/n]
            vals_cdf = stats.kstwo.cdf(xn, n)
            cond = (0 < vals_cdf) & (vals_cdf < 1.0)
            vals = stats.kstwo.ppf(vals_cdf, n)
            assert_allclose(vals[cond], xn[cond])

    def test_isf_of_sf_sqrtn(self):
        x = np.linspace(0, 1, 11)
        for n in [1, 2, 3, 10, 100, 1000]:
            xn = (x / np.sqrt(n))[x > 0.5/n]
            vals_sf = stats.kstwo.sf(xn, n)
            # SFs close to 1 are better dealt with using the CDF
            cond = (0 < vals_sf) & (vals_sf < 0.95)
            vals = stats.kstwo.isf(vals_sf, n)
            assert_allclose(vals[cond], xn[cond])

    def test_ppf(self):
        probs = np.linspace(0, 1, 11)[1:]
        for n in [1, 2, 3, 10, 100, 1000]:
            xn = stats.kstwo.ppf(probs, n)
            vals_cdf = stats.kstwo.cdf(xn, n)
            assert_allclose(vals_cdf, probs)

    def test_simard_lecuyer_table1(self):
        # Compute the cdf for values near the mean of the distribution.
        # The mean u ~ log(2)*sqrt(pi/(2n))
        # Compute for x in [u/4, u/3, u/2, u, 2u, 3u]
        # This is the computation of Table 1 of Simard, R., L'Ecuyer, P. (2011)
        #  "Computing the Two-Sided Kolmogorov-Smirnov Distribution".
        # Except that the values below are not from the published table, but
        # were generated using an independent SageMath implementation of
        # Durbin's algorithm (with the exponentiation and scaling of
        # Marsaglia/Tsang/Wang's version) using 500 bit arithmetic.
        # Some of the values in the published table have relative
        # errors greater than 1e-4.
        ns = [10, 50, 100, 200, 500, 1000]
        ratios = np.array([1.0/4, 1.0/3, 1.0/2, 1, 2, 3])
        expected = np.array([
            [1.92155292e-08, 5.72933228e-05, 2.15233226e-02, 6.31566589e-01,
             9.97685592e-01, 9.99999942e-01],
            [2.28096224e-09, 1.99142563e-05, 1.42617934e-02, 5.95345542e-01,
             9.96177701e-01, 9.99998662e-01],
            [1.00201886e-09, 1.32673079e-05, 1.24608594e-02, 5.86163220e-01,
             9.95866877e-01, 9.99998240e-01],
            [4.93313022e-10, 9.52658029e-06, 1.12123138e-02, 5.79486872e-01,
             9.95661824e-01, 9.99997964e-01],
            [2.37049293e-10, 6.85002458e-06, 1.01309221e-02, 5.73427224e-01,
             9.95491207e-01, 9.99997750e-01],
            [1.56990874e-10, 5.71738276e-06, 9.59725430e-03, 5.70322692e-01,
             9.95409545e-01, 9.99997657e-01]
        ])
        for idx, n in enumerate(ns):
            x = ratios * np.log(2) * np.sqrt(np.pi/2/n)
            vals_cdf = stats.kstwo.cdf(x, n)
            assert_allclose(vals_cdf, expected[idx], rtol=1e-5)


class TestZipf:
    def setup_method(self):
        np.random.seed(1234)

    def test_rvs(self):
        vals = stats.zipf.rvs(1.5, size=(2, 50))
        assert_(numpy.all(vals >= 1))
        assert_(numpy.shape(vals) == (2, 50))
        assert_(vals.dtype.char in typecodes['AllInteger'])
        val = stats.zipf.rvs(1.5)
        assert_(isinstance(val, int))
        val = stats.zipf(1.5).rvs(3)
        assert_(isinstance(val, numpy.ndarray))
        assert_(val.dtype.char in typecodes['AllInteger'])

    def test_moments(self):
        # n-th moment is finite iff a > n + 1
        m, v = stats.zipf.stats(a=2.8)
        assert_(np.isfinite(m))
        assert_equal(v, np.inf)

        s, k = stats.zipf.stats(a=4.8, moments='sk')
        assert_(not np.isfinite([s, k]).all())


class TestDLaplace:
    def setup_method(self):
        np.random.seed(1234)

    def test_rvs(self):
        vals = stats.dlaplace.rvs(1.5, size=(2, 50))
        assert_(numpy.shape(vals) == (2, 50))
        assert_(vals.dtype.char in typecodes['AllInteger'])
        val = stats.dlaplace.rvs(1.5)
        assert_(isinstance(val, int))
        val = stats.dlaplace(1.5).rvs(3)
        assert_(isinstance(val, numpy.ndarray))
        assert_(val.dtype.char in typecodes['AllInteger'])
        assert_(stats.dlaplace.rvs(0.8) is not None)

    def test_stats(self):
        # compare the explicit formulas w/ direct summation using pmf
        a = 1.
        dl = stats.dlaplace(a)
        m, v, s, k = dl.stats('mvsk')

        N = 37
        xx = np.arange(-N, N+1)
        pp = dl.pmf(xx)
        m2, m4 = np.sum(pp*xx**2), np.sum(pp*xx**4)
        assert_equal((m, s), (0, 0))
        assert_allclose((v, k), (m2, m4/m2**2 - 3.), atol=1e-14, rtol=1e-8)

    def test_stats2(self):
        a = np.log(2.)
        dl = stats.dlaplace(a)
        m, v, s, k = dl.stats('mvsk')
        assert_equal((m, s), (0., 0.))
        assert_allclose((v, k), (4., 3.25))


class TestInvgauss:
    def setup_method(self):
        np.random.seed(1234)

    @pytest.mark.parametrize("rvs_mu,rvs_loc,rvs_scale",
                             [(2, 0, 1), (np.random.rand(3)*10)])
    def test_fit(self, rvs_mu, rvs_loc, rvs_scale):
        data = stats.invgauss.rvs(size=100, mu=rvs_mu,
                                  loc=rvs_loc, scale=rvs_scale)
        # Analytical MLEs are calculated with formula when `floc` is fixed
        mu, loc, scale = stats.invgauss.fit(data, floc=rvs_loc)

        data = data - rvs_loc
        mu_temp = np.mean(data)
        scale_mle = len(data) / (np.sum(data**(-1) - mu_temp**(-1)))
        mu_mle = mu_temp/scale_mle

        # `mu` and `scale` match analytical formula
        assert_allclose(mu_mle, mu, atol=1e-15, rtol=1e-15)
        assert_allclose(scale_mle, scale, atol=1e-15, rtol=1e-15)
        assert_equal(loc, rvs_loc)
        data = stats.invgauss.rvs(size=100, mu=rvs_mu,
                                  loc=rvs_loc, scale=rvs_scale)
        # fixed parameters are returned
        mu, loc, scale = stats.invgauss.fit(data, floc=rvs_loc - 1,
                                            fscale=rvs_scale + 1)
        assert_equal(rvs_scale + 1, scale)
        assert_equal(rvs_loc - 1, loc)

        # shape can still be fixed with multiple names
        shape_mle1 = stats.invgauss.fit(data, fmu=1.04)[0]
        shape_mle2 = stats.invgauss.fit(data, fix_mu=1.04)[0]
        shape_mle3 = stats.invgauss.fit(data, f0=1.04)[0]
        assert shape_mle1 == shape_mle2 == shape_mle3 == 1.04

    @pytest.mark.parametrize("rvs_mu,rvs_loc,rvs_scale",
                             [(2, 0, 1), (np.random.rand(3)*10)])
    def test_fit_MLE_comp_optimizer(self, rvs_mu, rvs_loc, rvs_scale):
        data = stats.invgauss.rvs(size=100, mu=rvs_mu,
                                  loc=rvs_loc, scale=rvs_scale)

        super_fit = super(type(stats.invgauss), stats.invgauss).fit
        # fitting without `floc` uses superclass fit method
        super_fitted = super_fit(data)
        invgauss_fit = stats.invgauss.fit(data)
        assert_equal(super_fitted, invgauss_fit)

        # fitting with `fmu` is uses superclass fit method
        super_fitted = super_fit(data, floc=0, fmu=2)
        invgauss_fit = stats.invgauss.fit(data, floc=0, fmu=2)
        assert_equal(super_fitted, invgauss_fit)

        # obtain log-likelihood objective function to compare results
        args = [data, (stats.invgauss._fitstart(data), )]
        func = stats.invgauss._reduce_func(args, {})[1]

        # fixed `floc` uses analytical formula and provides better fit than
        # super method
        _assert_less_or_close_loglike(stats.invgauss, data, func, floc=rvs_loc)

        # fixed `floc` not resulting in invalid data < 0 uses analytical
        # formulas and provides a better fit than the super method
        assert np.all((data - (rvs_loc - 1)) > 0)
        _assert_less_or_close_loglike(stats.invgauss, data, func,
                                      floc=rvs_loc - 1)

        # fixed `floc` to an arbitrary number, 0, still provides a better fit
        # than the super method
        _assert_less_or_close_loglike(stats.invgauss, data, func, floc=0)

        # fixed `fscale` to an arbitrary number still provides a better fit
        # than the super method
        _assert_less_or_close_loglike(stats.invgauss, data, func, floc=rvs_loc,
                                      fscale=np.random.rand(1)[0])

    def test_fit_raise_errors(self):
        assert_fit_warnings(stats.invgauss)
        # FitDataError is raised when negative invalid data
        with pytest.raises(FitDataError):
            stats.invgauss.fit([1, 2, 3], floc=2)

    def test_cdf_sf(self):
        # Regression tests for gh-13614.
        # Ground truth from R's statmod library (pinvgauss), e.g.
        # library(statmod)
        # options(digits=15)
        # mu = c(4.17022005e-04, 7.20324493e-03, 1.14374817e-06,
        #        3.02332573e-03, 1.46755891e-03)
        # print(pinvgauss(5, mu, 1))

        # make sure a finite value is returned when mu is very small. see
        # GH-13614
        mu = [4.17022005e-04, 7.20324493e-03, 1.14374817e-06,
              3.02332573e-03, 1.46755891e-03]
        expected = [1, 1, 1, 1, 1]
        actual = stats.invgauss.cdf(0.4, mu=mu)
        assert_equal(expected, actual)

        # test if the function can distinguish small left/right tail
        # probabilities from zero.
        cdf_actual = stats.invgauss.cdf(0.001, mu=1.05)
        assert_allclose(cdf_actual, 4.65246506892667e-219)
        sf_actual = stats.invgauss.sf(110, mu=1.05)
        assert_allclose(sf_actual, 4.12851625944048e-25)

        # test if x does not cause numerical issues when mu is very small
        # and x is close to mu in value.

        # slightly smaller than mu
        actual = stats.invgauss.cdf(0.00009, 0.0001)
        assert_allclose(actual, 2.9458022894924e-26)

        # slightly bigger than mu
        actual = stats.invgauss.cdf(0.000102, 0.0001)
        assert_allclose(actual, 0.976445540507925)

    def test_logcdf_logsf(self):
        # Regression tests for improvements made in gh-13616.
        # Ground truth from R's statmod library (pinvgauss), e.g.
        # library(statmod)
        # options(digits=15)
        # print(pinvgauss(0.001, 1.05, 1, log.p=TRUE, lower.tail=FALSE))

        # test if logcdf and logsf can compute values too small to
        # be represented on the unlogged scale. See: gh-13616
        logcdf = stats.invgauss.logcdf(0.0001, mu=1.05)
        assert_allclose(logcdf, -5003.87872590367)
        logcdf = stats.invgauss.logcdf(110, 1.05)
        assert_allclose(logcdf, -4.12851625944087e-25)
        logsf = stats.invgauss.logsf(0.001, mu=1.05)
        assert_allclose(logsf, -4.65246506892676e-219)
        logsf = stats.invgauss.logsf(110, 1.05)
        assert_allclose(logsf, -56.1467092416426)


class TestLaplace:
    @pytest.mark.parametrize("rvs_loc", [-5, 0, 1, 2])
    @pytest.mark.parametrize("rvs_scale", [1, 2, 3, 10])
    def test_fit(self, rvs_loc, rvs_scale):
        # tests that various inputs follow expected behavior
        # for a variety of `loc` and `scale`.
        data = stats.laplace.rvs(size=100, loc=rvs_loc, scale=rvs_scale)

        # MLE estimates are given by
        loc_mle = np.median(data)
        scale_mle = np.sum(np.abs(data - loc_mle)) / len(data)

        # standard outputs should match analytical MLE formulas
        loc, scale = stats.laplace.fit(data)
        assert_allclose(loc, loc_mle, atol=1e-15, rtol=1e-15)
        assert_allclose(scale, scale_mle, atol=1e-15, rtol=1e-15)

        # fixed parameter should use analytical formula for other
        loc, scale = stats.laplace.fit(data, floc=loc_mle)
        assert_allclose(scale, scale_mle, atol=1e-15, rtol=1e-15)
        loc, scale = stats.laplace.fit(data, fscale=scale_mle)
        assert_allclose(loc, loc_mle)

        # test with non-mle fixed parameter
        # create scale with non-median loc
        loc = rvs_loc * 2
        scale_mle = np.sum(np.abs(data - loc)) / len(data)

        # fixed loc to non median, scale should match
        # scale calculation with modified loc
        loc, scale = stats.laplace.fit(data, floc=loc)
        assert_equal(scale_mle, scale)

        # fixed scale created with non median loc,
        # loc output should still be the data median.
        loc, scale = stats.laplace.fit(data, fscale=scale_mle)
        assert_equal(loc_mle, loc)

        # error raised when both `floc` and `fscale` are fixed
        assert_raises(RuntimeError, stats.laplace.fit, data, floc=loc_mle,
                      fscale=scale_mle)

        # error is raised with non-finite values
        assert_raises(ValueError, stats.laplace.fit, [np.nan])
        assert_raises(ValueError, stats.laplace.fit, [np.inf])

    @pytest.mark.parametrize("rvs_scale,rvs_loc", [(10, -5),
                                                   (5, 10),
                                                   (.2, .5)])
    def test_fit_MLE_comp_optimizer(self, rvs_loc, rvs_scale):
        data = stats.laplace.rvs(size=1000, loc=rvs_loc, scale=rvs_scale)

        # the log-likelihood function for laplace is given by
        def ll(loc, scale, data):
            return -1 * (- (len(data)) * np.log(2*scale) -
                         (1/scale)*np.sum(np.abs(data - loc)))

        # test that the objective function result of the analytical MLEs is
        # less than or equal to that of the numerically optimized estimate
        loc, scale = stats.laplace.fit(data)
        loc_opt, scale_opt = super(type(stats.laplace),
                                   stats.laplace).fit(data)
        ll_mle = ll(loc, scale, data)
        ll_opt = ll(loc_opt, scale_opt, data)
        assert ll_mle < ll_opt or np.allclose(ll_mle, ll_opt,
                                              atol=1e-15, rtol=1e-15)

    def test_fit_simple_non_random_data(self):
        data = np.array([1.0, 1.0, 3.0, 5.0, 8.0, 14.0])
        # with `floc` fixed to 6, scale should be 4.
        loc, scale = stats.laplace.fit(data, floc=6)
        assert_allclose(scale, 4, atol=1e-15, rtol=1e-15)
        # with `fscale` fixed to 6, loc should be 4.
        loc, scale = stats.laplace.fit(data, fscale=6)
        assert_allclose(loc, 4, atol=1e-15, rtol=1e-15)

    def test_sf_cdf_extremes(self):
        # These calculations should not generate warnings.
        x = 1000
        p0 = stats.laplace.cdf(-x)
        # The exact value is smaller than can be represented with
        # 64 bit floating point, so the exected result is 0.
        assert p0 == 0.0
        # The closest 64 bit floating point representation of the
        # exact value is 1.0.
        p1 = stats.laplace.cdf(x)
        assert p1 == 1.0

        p0 = stats.laplace.sf(x)
        # The exact value is smaller than can be represented with
        # 64 bit floating point, so the exected result is 0.
        assert p0 == 0.0
        # The closest 64 bit floating point representation of the
        # exact value is 1.0.
        p1 = stats.laplace.sf(-x)
        assert p1 == 1.0

    def test_sf(self):
        x = 200
        p = stats.laplace.sf(x)
        assert_allclose(p, np.exp(-x)/2, rtol=1e-13)

    def test_isf(self):
        p = 1e-25
        x = stats.laplace.isf(p)
        assert_allclose(x, -np.log(2*p), rtol=1e-13)


class TestPowerlaw(object):
    @pytest.fixture(scope='function')
    def rng(self):
        return np.random.default_rng(1234)

    @pytest.mark.parametrize("rvs_shape", [.1, .5, .75, 1, 2])
    @pytest.mark.parametrize("rvs_loc", [-1, 0, 1])
    @pytest.mark.parametrize("rvs_scale", [.1, 1, 5])
    @pytest.mark.parametrize('fix_shape, fix_loc, fix_scale',
                             [p for p in product([True, False], repeat=3)
                              if False in p])
    def test_fit_MLE_comp_optimizer(self, rvs_shape, rvs_loc, rvs_scale,
                                    fix_shape, fix_loc, fix_scale, rng):
        data = stats.powerlaw.rvs(size=250, a=rvs_shape, loc=rvs_loc,
                                  scale=rvs_scale, random_state=rng)

        args = [data, (stats.powerlaw._fitstart(data), )]
        func = stats.powerlaw._reduce_func(args, {})[1]

        kwds = dict()
        if fix_shape:
            kwds['f0'] = rvs_shape
        if fix_loc:
            kwds['floc'] = np.nextafter(data.min(), -np.inf)
        if fix_scale:
            kwds['fscale'] = rvs_scale
        _assert_less_or_close_loglike(stats.powerlaw, data, func, **kwds)

    def test_problem_case(self):
        # An observed problem with the test method indicated that some fixed
        # scale values could cause bad results, this is now corrected.
        a = 2.50002862645130604506
        location = 0.0
        scale = 35.249023299873095

        data = stats.powerlaw.rvs(a=a, loc=location, scale=scale, size=100,
                                  random_state=np.random.default_rng(5))

        kwds = {'fscale': data.ptp() * 2}
        args = [data, (stats.powerlaw._fitstart(data), )]
        func = stats.powerlaw._reduce_func(args, {})[1]

        _assert_less_or_close_loglike(stats.powerlaw, data, func, **kwds)

    def test_fit_warnings(self):
        assert_fit_warnings(stats.powerlaw)
        # test for error when `fscale + floc <= np.max(data)` is not satisfied
        msg = r" Maximum likelihood estimation with 'powerlaw' requires"
        with assert_raises(FitDataError, match=msg):
            stats.powerlaw.fit([1, 2, 4], floc=0, fscale=3)

        # test for error when `data - floc >= 0`  is not satisfied
        msg = r" Maximum likelihood estimation with 'powerlaw' requires"
        with assert_raises(FitDataError, match=msg):
            stats.powerlaw.fit([1, 2, 4], floc=2)

        # test for fixed location not less than `min(data)`.
        msg = r" Maximum likelihood estimation with 'powerlaw' requires"
        with assert_raises(FitDataError, match=msg):
            stats.powerlaw.fit([1, 2, 4], floc=1)

        # test for when fixed scale is less than or equal to range of data
        msg = r"Negative or zero `fscale` is outside"
        with assert_raises(ValueError, match=msg):
            stats.powerlaw.fit([1, 2, 4], fscale=-3)

        # test for when fixed scale is less than or equal to range of data
        msg = r"`fscale` must be greater than the range of data."
        with assert_raises(ValueError, match=msg):
            stats.powerlaw.fit([1, 2, 4], fscale=3)


class TestInvGamma:
    def test_invgamma_inf_gh_1866(self):
        # invgamma's moments are only finite for a>n
        # specific numbers checked w/ boost 1.54
        with warnings.catch_warnings():
            warnings.simplefilter('error', RuntimeWarning)
            mvsk = stats.invgamma.stats(a=19.31, moments='mvsk')
            expected = [0.05461496450, 0.0001723162534, 1.020362676,
                        2.055616582]
            assert_allclose(mvsk, expected)

            a = [1.1, 3.1, 5.6]
            mvsk = stats.invgamma.stats(a=a, moments='mvsk')
            expected = ([10., 0.476190476, 0.2173913043],       # mmm
                        [np.inf, 0.2061430632, 0.01312749422],  # vvv
                        [np.nan, 41.95235392, 2.919025532],     # sss
                        [np.nan, np.nan, 24.51923076])          # kkk
            for x, y in zip(mvsk, expected):
                assert_almost_equal(x, y)

    def test_cdf_ppf(self):
        # gh-6245
        x = np.logspace(-2.6, 0)
        y = stats.invgamma.cdf(x, 1)
        xx = stats.invgamma.ppf(y, 1)
        assert_allclose(x, xx)

    def test_sf_isf(self):
        # gh-6245
        if sys.maxsize > 2**32:
            x = np.logspace(2, 100)
        else:
            # Invgamme roundtrip on 32-bit systems has relative accuracy
            # ~1e-15 until x=1e+15, and becomes inf above x=1e+18
            x = np.logspace(2, 18)

        y = stats.invgamma.sf(x, 1)
        xx = stats.invgamma.isf(y, 1)
        assert_allclose(x, xx, rtol=1.0)


class TestF:
    def test_endpoints(self):
        # Compute the pdf at the left endpoint dst.a.
        data = [[stats.f, (2, 1), 1.0]]
        for _f, _args, _correct in data:
            ans = _f.pdf(_f.a, *_args)

        ans = [_f.pdf(_f.a, *_args) for _f, _args, _ in data]
        correct = [_correct_ for _f, _args, _correct_ in data]
        assert_array_almost_equal(ans, correct)

    def test_f_moments(self):
        # n-th moment of F distributions is only finite for n < dfd / 2
        m, v, s, k = stats.f.stats(11, 6.5, moments='mvsk')
        assert_(np.isfinite(m))
        assert_(np.isfinite(v))
        assert_(np.isfinite(s))
        assert_(not np.isfinite(k))

    def test_moments_warnings(self):
        # no warnings should be generated for dfd = 2, 4, 6, 8 (div by zero)
        with warnings.catch_warnings():
            warnings.simplefilter('error', RuntimeWarning)
            stats.f.stats(dfn=[11]*4, dfd=[2, 4, 6, 8], moments='mvsk')

    def test_stats_broadcast(self):
        dfn = np.array([[3], [11]])
        dfd = np.array([11, 12])
        m, v, s, k = stats.f.stats(dfn=dfn, dfd=dfd, moments='mvsk')
        m2 = [dfd / (dfd - 2)]*2
        assert_allclose(m, m2)
        v2 = 2 * dfd**2 * (dfn + dfd - 2) / dfn / (dfd - 2)**2 / (dfd - 4)
        assert_allclose(v, v2)
        s2 = ((2*dfn + dfd - 2) * np.sqrt(8*(dfd - 4)) /
              ((dfd - 6) * np.sqrt(dfn*(dfn + dfd - 2))))
        assert_allclose(s, s2)
        k2num = 12 * (dfn * (5*dfd - 22) * (dfn + dfd - 2) +
                      (dfd - 4) * (dfd - 2)**2)
        k2den = dfn * (dfd - 6) * (dfd - 8) * (dfn + dfd - 2)
        k2 = k2num / k2den
        assert_allclose(k, k2)


def test_rvgeneric_std():
    # Regression test for #1191
    assert_array_almost_equal(stats.t.std([5, 6]), [1.29099445, 1.22474487])


def test_moments_t():
    # regression test for #8786
    assert_equal(stats.t.stats(df=1, moments='mvsk'),
                 (np.inf, np.nan, np.nan, np.nan))
    assert_equal(stats.t.stats(df=1.01, moments='mvsk'),
                 (0.0, np.inf, np.nan, np.nan))
    assert_equal(stats.t.stats(df=2, moments='mvsk'),
                 (0.0, np.inf, np.nan, np.nan))
    assert_equal(stats.t.stats(df=2.01, moments='mvsk'),
                 (0.0, 2.01/(2.01-2.0), np.nan, np.inf))
    assert_equal(stats.t.stats(df=3, moments='sk'), (np.nan, np.inf))
    assert_equal(stats.t.stats(df=3.01, moments='sk'), (0.0, np.inf))
    assert_equal(stats.t.stats(df=4, moments='sk'), (0.0, np.inf))
    assert_equal(stats.t.stats(df=4.01, moments='sk'), (0.0, 6.0/(4.01 - 4.0)))


def test_t_entropy():
    df = [1, 2, 25, 100]
    # Expected values were computed with mpmath.
    expected = [2.5310242469692907, 1.9602792291600821,
                1.459327578078393, 1.4289633653182439]
    assert_allclose(stats.t.entropy(df), expected, rtol=1e-13)


@pytest.mark.parametrize("methname", ["pdf", "logpdf", "cdf",
                                      "ppf", "sf", "isf"])
@pytest.mark.parametrize("df_infmask", [[0, 0], [1, 1], [0, 1],
                                        [[0, 1, 0], [1, 1, 1]],
                                        [[1, 0], [0, 1]],
                                        [[0], [1]]])
def test_t_inf_df(methname, df_infmask):
    np.random.seed(0)
    df_infmask = np.asarray(df_infmask, dtype=bool)
    df = np.random.uniform(0, 10, size=df_infmask.shape)
    x = np.random.randn(*df_infmask.shape)
    df[df_infmask] = np.inf
    t_dist = stats.t(df=df, loc=3, scale=1)
    t_dist_ref = stats.t(df=df[~df_infmask], loc=3, scale=1)
    norm_dist = stats.norm(loc=3, scale=1)
    t_meth = getattr(t_dist, methname)
    t_meth_ref = getattr(t_dist_ref, methname)
    norm_meth = getattr(norm_dist, methname)
    res = t_meth(x)
    assert_equal(res[df_infmask], norm_meth(x[df_infmask]))
    assert_equal(res[~df_infmask], t_meth_ref(x[~df_infmask]))


@pytest.mark.parametrize("df_infmask", [[0, 0], [1, 1], [0, 1],
                                        [[0, 1, 0], [1, 1, 1]],
                                        [[1, 0], [0, 1]],
                                        [[0], [1]]])
def test_t_inf_df_stats_entropy(df_infmask):
    np.random.seed(0)
    df_infmask = np.asarray(df_infmask, dtype=bool)
    df = np.random.uniform(0, 10, size=df_infmask.shape)
    df[df_infmask] = np.inf
    res = stats.t.stats(df=df, loc=3, scale=1, moments='mvsk')
    res_ex_inf = stats.norm.stats(loc=3, scale=1, moments='mvsk')
    res_ex_noinf = stats.t.stats(df=df[~df_infmask], loc=3, scale=1,
                                 moments='mvsk')
    for i in range(4):
        assert_equal(res[i][df_infmask], res_ex_inf[i])
        assert_equal(res[i][~df_infmask], res_ex_noinf[i])

    res = stats.t.entropy(df=df, loc=3, scale=1)
    res_ex_inf = stats.norm.entropy(loc=3, scale=1)
    res_ex_noinf = stats.t.entropy(df=df[~df_infmask], loc=3, scale=1)
    assert_equal(res[df_infmask], res_ex_inf)
    assert_equal(res[~df_infmask], res_ex_noinf)


class TestRvDiscrete:
    def setup_method(self):
        np.random.seed(1234)

    def test_rvs(self):
        states = [-1, 0, 1, 2, 3, 4]
        probability = [0.0, 0.3, 0.4, 0.0, 0.3, 0.0]
        samples = 1000
        r = stats.rv_discrete(name='sample', values=(states, probability))
        x = r.rvs(size=samples)
        assert_(isinstance(x, numpy.ndarray))

        for s, p in zip(states, probability):
            assert_(abs(sum(x == s)/float(samples) - p) < 0.05)

        x = r.rvs()
        assert np.issubdtype(type(x), np.integer)

    def test_entropy(self):
        # Basic tests of entropy.
        pvals = np.array([0.25, 0.45, 0.3])
        p = stats.rv_discrete(values=([0, 1, 2], pvals))
        expected_h = -sum(xlogy(pvals, pvals))
        h = p.entropy()
        assert_allclose(h, expected_h)

        p = stats.rv_discrete(values=([0, 1, 2], [1.0, 0, 0]))
        h = p.entropy()
        assert_equal(h, 0.0)

    def test_pmf(self):
        xk = [1, 2, 4]
        pk = [0.5, 0.3, 0.2]
        rv = stats.rv_discrete(values=(xk, pk))

        x = [[1., 4.],
             [3., 2]]
        assert_allclose(rv.pmf(x),
                        [[0.5, 0.2],
                         [0., 0.3]], atol=1e-14)

    def test_cdf(self):
        xk = [1, 2, 4]
        pk = [0.5, 0.3, 0.2]
        rv = stats.rv_discrete(values=(xk, pk))

        x_values = [-2, 1., 1.1, 1.5, 2.0, 3.0, 4, 5]
        expected = [0, 0.5, 0.5, 0.5, 0.8, 0.8, 1, 1]
        assert_allclose(rv.cdf(x_values), expected, atol=1e-14)

        # also check scalar arguments
        assert_allclose([rv.cdf(xx) for xx in x_values],
                        expected, atol=1e-14)

    def test_ppf(self):
        xk = [1, 2, 4]
        pk = [0.5, 0.3, 0.2]
        rv = stats.rv_discrete(values=(xk, pk))

        q_values = [0.1, 0.5, 0.6, 0.8, 0.9, 1.]
        expected = [1, 1, 2, 2, 4, 4]
        assert_allclose(rv.ppf(q_values), expected, atol=1e-14)

        # also check scalar arguments
        assert_allclose([rv.ppf(q) for q in q_values],
                        expected, atol=1e-14)

    def test_cdf_ppf_next(self):
        # copied and special cased from test_discrete_basic
        vals = ([1, 2, 4, 7, 8], [0.1, 0.2, 0.3, 0.3, 0.1])
        rv = stats.rv_discrete(values=vals)

        assert_array_equal(rv.ppf(rv.cdf(rv.xk[:-1]) + 1e-8),
                           rv.xk[1:])

    def test_multidimension(self):
        xk = np.arange(12).reshape((3, 4))
        pk = np.array([[0.1, 0.1, 0.15, 0.05],
                       [0.1, 0.1, 0.05, 0.05],
                       [0.1, 0.1, 0.05, 0.05]])
        rv = stats.rv_discrete(values=(xk, pk))

        assert_allclose(rv.expect(), np.sum(rv.xk * rv.pk), atol=1e-14)

    def test_bad_input(self):
        xk = [1, 2, 3]
        pk = [0.5, 0.5]
        assert_raises(ValueError, stats.rv_discrete, **dict(values=(xk, pk)))

        pk = [1, 2, 3]
        assert_raises(ValueError, stats.rv_discrete, **dict(values=(xk, pk)))

        xk = [1, 2, 3]
        pk = [0.5, 1.2, -0.7]
        assert_raises(ValueError, stats.rv_discrete, **dict(values=(xk, pk)))

        xk = [1, 2, 3, 4, 5]
        pk = [0.3, 0.3, 0.3, 0.3, -0.2]
        assert_raises(ValueError, stats.rv_discrete, **dict(values=(xk, pk)))

    def test_shape_rv_sample(self):
        # tests added for gh-9565

        # mismatch of 2d inputs
        xk, pk = np.arange(4).reshape((2, 2)), np.full((2, 3), 1/6)
        assert_raises(ValueError, stats.rv_discrete, **dict(values=(xk, pk)))

        # same number of elements, but shapes not compatible
        xk, pk = np.arange(6).reshape((3, 2)), np.full((2, 3), 1/6)
        assert_raises(ValueError, stats.rv_discrete, **dict(values=(xk, pk)))

        # same shapes => no error
        xk, pk = np.arange(6).reshape((3, 2)), np.full((3, 2), 1/6)
        assert_equal(stats.rv_discrete(values=(xk, pk)).pmf(0), 1/6)

    def test_expect1(self):
        xk = [1, 2, 4, 6, 7, 11]
        pk = [0.1, 0.2, 0.2, 0.2, 0.2, 0.1]
        rv = stats.rv_discrete(values=(xk, pk))

        assert_allclose(rv.expect(), np.sum(rv.xk * rv.pk), atol=1e-14)

    def test_expect2(self):
        # rv_sample should override _expect. Bug report from
        # https://stackoverflow.com/questions/63199792
        y = [200.0, 300.0, 400.0, 500.0, 600.0, 700.0, 800.0, 900.0, 1000.0,
             1100.0, 1200.0, 1300.0, 1400.0, 1500.0, 1600.0, 1700.0, 1800.0,
             1900.0, 2000.0, 2100.0, 2200.0, 2300.0, 2400.0, 2500.0, 2600.0,
             2700.0, 2800.0, 2900.0, 3000.0, 3100.0, 3200.0, 3300.0, 3400.0,
             3500.0, 3600.0, 3700.0, 3800.0, 3900.0, 4000.0, 4100.0, 4200.0,
             4300.0, 4400.0, 4500.0, 4600.0, 4700.0, 4800.0]

        py = [0.0004, 0.0, 0.0033, 0.006500000000000001, 0.0, 0.0,
              0.004399999999999999, 0.6862, 0.0, 0.0, 0.0,
              0.00019999999999997797, 0.0006000000000000449,
              0.024499999999999966, 0.006400000000000072,
              0.0043999999999999595, 0.019499999999999962,
              0.03770000000000007, 0.01759999999999995, 0.015199999999999991,
              0.018100000000000005, 0.04500000000000004, 0.0025999999999999357,
              0.0, 0.0041000000000001036, 0.005999999999999894,
              0.0042000000000000925, 0.0050000000000000044,
              0.0041999999999999815, 0.0004999999999999449,
              0.009199999999999986, 0.008200000000000096,
              0.0, 0.0, 0.0046999999999999265, 0.0019000000000000128,
              0.0006000000000000449, 0.02510000000000001, 0.0,
              0.007199999999999984, 0.0, 0.012699999999999934, 0.0, 0.0,
              0.008199999999999985, 0.005600000000000049, 0.0]

        rv = stats.rv_discrete(values=(y, py))

        # check the mean
        assert_allclose(rv.expect(), rv.mean(), atol=1e-14)
        assert_allclose(rv.expect(),
                        sum(v * w for v, w in zip(y, py)), atol=1e-14)

        # also check the second moment
        assert_allclose(rv.expect(lambda x: x**2),
                        sum(v**2 * w for v, w in zip(y, py)), atol=1e-14)


class TestSkewCauchy:
    def test_cauchy(self):
        x = np.linspace(-5, 5, 100)
        assert_array_almost_equal(stats.skewcauchy.pdf(x, a=0),
                                  stats.cauchy.pdf(x))
        assert_array_almost_equal(stats.skewcauchy.cdf(x, a=0),
                                  stats.cauchy.cdf(x))
        assert_array_almost_equal(stats.skewcauchy.ppf(x, a=0),
                                  stats.cauchy.ppf(x))

    def test_skewcauchy_R(self):
        # options(digits=16)
        # library(sgt)
        # # lmbda, x contain the values generated for a, x below
        # lmbda <- c(0.0976270078546495, 0.430378732744839, 0.2055267521432877,
        #            0.0897663659937937, -0.15269040132219, 0.2917882261333122,
        #            -0.12482557747462, 0.7835460015641595, 0.9273255210020589,
        #            -0.2331169623484446)
        # x <- c(2.917250380826646, 0.2889491975290444, 0.6804456109393229,
        #        4.25596638292661, -4.289639418021131, -4.1287070029845925,
        #        -4.797816025596743, 3.32619845547938, 2.7815675094985046,
        #        3.700121482468191)
        # pdf = dsgt(x, mu=0, lambda=lambda, sigma=1, q=1/2, mean.cent=FALSE,
        #            var.adj = sqrt(2))
        # cdf = psgt(x, mu=0, lambda=lambda, sigma=1, q=1/2, mean.cent=FALSE,
        #            var.adj = sqrt(2))
        # qsgt(cdf, mu=0, lambda=lambda, sigma=1, q=1/2, mean.cent=FALSE,
        #      var.adj = sqrt(2))

        np.random.seed(0)
        a = np.random.rand(10) * 2 - 1
        x = np.random.rand(10) * 10 - 5
        pdf = [0.039473975217333909, 0.305829714049903223, 0.24140158118994162,
               0.019585772402693054, 0.021436553695989482, 0.00909817103867518,
               0.01658423410016873, 0.071083288030394126, 0.103250045941454524,
               0.013110230778426242]
        cdf = [0.87426677718213752, 0.37556468910780882, 0.59442096496538066,
               0.91304659850890202, 0.09631964100300605, 0.03829624330921733,
               0.08245240578402535, 0.72057062945510386, 0.62826415852515449,
               0.95011308463898292]
        assert_allclose(stats.skewcauchy.pdf(x, a), pdf)
        assert_allclose(stats.skewcauchy.cdf(x, a), cdf)
        assert_allclose(stats.skewcauchy.ppf(cdf, a), x)


# Test data for TestSkewNorm.test_noncentral_moments()
# The expected noncentral moments were computed by Wolfram Alpha.
# In Wolfram Alpha, enter
#    SkewNormalDistribution[0, 1, a] moment
# with `a` replaced by the desired shape parameter.  In the results, there
# should be a table of the first four moments. Click on "More" to get more
# moments.  The expected moments start with the first moment (order = 1).
_skewnorm_noncentral_moments = [
    (2, [2*np.sqrt(2/(5*np.pi)),
         1,
         22/5*np.sqrt(2/(5*np.pi)),
         3,
         446/25*np.sqrt(2/(5*np.pi)),
         15,
         2682/25*np.sqrt(2/(5*np.pi)),
         105,
         107322/125*np.sqrt(2/(5*np.pi))]),
    (0.1, [np.sqrt(2/(101*np.pi)),
           1,
           302/101*np.sqrt(2/(101*np.pi)),
           3,
           (152008*np.sqrt(2/(101*np.pi)))/10201,
           15,
           (107116848*np.sqrt(2/(101*np.pi)))/1030301,
           105,
           (97050413184*np.sqrt(2/(101*np.pi)))/104060401]),
    (-3, [-3/np.sqrt(5*np.pi),
          1,
          -63/(10*np.sqrt(5*np.pi)),
          3,
          -2529/(100*np.sqrt(5*np.pi)),
          15,
          -30357/(200*np.sqrt(5*np.pi)),
          105,
          -2428623/(2000*np.sqrt(5*np.pi)),
          945,
          -242862867/(20000*np.sqrt(5*np.pi)),
          10395,
          -29143550277/(200000*np.sqrt(5*np.pi)),
          135135]),
]


class TestSkewNorm:
    def setup_method(self):
        self.rng = check_random_state(1234)

    def test_normal(self):
        # When the skewness is 0 the distribution is normal
        x = np.linspace(-5, 5, 100)
        assert_array_almost_equal(stats.skewnorm.pdf(x, a=0),
                                  stats.norm.pdf(x))

    def test_rvs(self):
        shape = (3, 4, 5)
        x = stats.skewnorm.rvs(a=0.75, size=shape, random_state=self.rng)
        assert_equal(shape, x.shape)

        x = stats.skewnorm.rvs(a=-3, size=shape, random_state=self.rng)
        assert_equal(shape, x.shape)

    def test_moments(self):
        X = stats.skewnorm.rvs(a=4, size=int(1e6), loc=5, scale=2,
                               random_state=self.rng)
        expected = [np.mean(X), np.var(X), stats.skew(X), stats.kurtosis(X)]
        computed = stats.skewnorm.stats(a=4, loc=5, scale=2, moments='mvsk')
        assert_array_almost_equal(computed, expected, decimal=2)

        X = stats.skewnorm.rvs(a=-4, size=int(1e6), loc=5, scale=2,
                               random_state=self.rng)
        expected = [np.mean(X), np.var(X), stats.skew(X), stats.kurtosis(X)]
        computed = stats.skewnorm.stats(a=-4, loc=5, scale=2, moments='mvsk')
        assert_array_almost_equal(computed, expected, decimal=2)

    def test_cdf_large_x(self):
        # Regression test for gh-7746.
        # The x values are large enough that the closest 64 bit floating
        # point representation of the exact CDF is 1.0.
        p = stats.skewnorm.cdf([10, 20, 30], -1)
        assert_allclose(p, np.ones(3), rtol=1e-14)
        p = stats.skewnorm.cdf(25, 2.5)
        assert_allclose(p, 1.0, rtol=1e-14)

    def test_cdf_sf_small_values(self):
        # Triples are [x, a, cdf(x, a)].  These values were computed
        # using CDF[SkewNormDistribution[0, 1, a], x] in Wolfram Alpha.
        cdfvals = [
            [-8, 1, 3.870035046664392611e-31],
            [-4, 2, 8.1298399188811398e-21],
            [-2, 5, 1.55326826787106273e-26],
            [-9, -1, 2.257176811907681295e-19],
            [-10, -4, 1.523970604832105213e-23],
        ]
        for x, a, cdfval in cdfvals:
            p = stats.skewnorm.cdf(x, a)
            assert_allclose(p, cdfval, rtol=1e-8)
            # For the skew normal distribution, sf(-x, -a) = cdf(x, a).
            p = stats.skewnorm.sf(-x, -a)
            assert_allclose(p, cdfval, rtol=1e-8)

    @pytest.mark.parametrize('a, moments', _skewnorm_noncentral_moments)
    def test_noncentral_moments(self, a, moments):
        for order, expected in enumerate(moments, start=1):
            mom = stats.skewnorm.moment(order, a)
            assert_allclose(mom, expected, rtol=1e-14)

    def test_fit(self):
        rng = np.random.default_rng(4609813989115202851)

        a, loc, scale = -2, 3.5, 0.5  # arbitrary, valid parameters
        dist = stats.skewnorm(a, loc, scale)
        rvs = dist.rvs(size=100, random_state=rng)

        # test that MLE still honors guesses and fixed parameters
        a2, loc2, scale2 = stats.skewnorm.fit(rvs, -1.5, floc=3)
        a3, loc3, scale3 = stats.skewnorm.fit(rvs, -1.6, floc=3)
        assert loc2 == loc3 == 3  # fixed parameter is respected
        assert a2 != a3  # different guess -> (slightly) different outcome
        # quality of fit is tested elsewhere

        # test that MoM honors fixed parameters, accepts (but ignores) guesses
        a4, loc4, scale4 = stats.skewnorm.fit(rvs, 3, fscale=3, method='mm')
        assert scale4 == 3
        # because scale was fixed, only the mean and skewness will be matched
        dist4 = stats.skewnorm(a4, loc4, scale4)
        res = dist4.stats(moments='ms')
        ref = np.mean(rvs), stats.skew(rvs)
        assert_allclose(res, ref)

        # Test behavior when skew of data is beyond maximum of skewnorm
        rvs = stats.pareto.rvs(1, size=100, random_state=rng)

        # MLE still works
        res = stats.skewnorm.fit(rvs)
        assert np.all(np.isfinite(res))

        # MoM fits variance and skewness
        a5, loc5, scale5 = stats.skewnorm.fit(rvs, method='mm')
        assert np.isinf(a5)
        # distribution infrastruction doesn't allow infinite shape parameters
        # into _stats; it just bypasses it and produces NaNs. Calculate
        # moments manually.
        m, v = np.mean(rvs), np.var(rvs)
        assert_allclose(m, loc5 + scale5 * np.sqrt(2/np.pi))
        assert_allclose(v, scale5**2 * (1 - 2 / np.pi))


class TestExpon:
    def test_zero(self):
        assert_equal(stats.expon.pdf(0), 1)

    def test_tail(self):  # Regression test for ticket 807
        assert_equal(stats.expon.cdf(1e-18), 1e-18)
        assert_equal(stats.expon.isf(stats.expon.sf(40)), 40)

    def test_nan_raises_error(self):
        # see gh-issue 10300
        x = np.array([1.6483, 2.7169, 2.4667, 1.1791, 3.5433, np.nan])
        assert_raises(ValueError, stats.expon.fit, x)

    def test_inf_raises_error(self):
        # see gh-issue 10300
        x = np.array([1.6483, 2.7169, 2.4667, 1.1791, 3.5433, np.inf])
        assert_raises(ValueError, stats.expon.fit, x)


class TestNorm:
    def test_nan_raises_error(self):
        # see gh-issue 10300
        x = np.array([1.6483, 2.7169, 2.4667, 1.1791, 3.5433, np.nan])
        assert_raises(ValueError, stats.norm.fit, x)

    def test_inf_raises_error(self):
        # see gh-issue 10300
        x = np.array([1.6483, 2.7169, 2.4667, 1.1791, 3.5433, np.inf])
        assert_raises(ValueError, stats.norm.fit, x)

    def test_bad_keyword_arg(self):
        x = [1, 2, 3]
        assert_raises(TypeError, stats.norm.fit, x, plate="shrimp")


class TestUniform:
    """gh-10300"""
    def test_nan_raises_error(self):
        # see gh-issue 10300
        x = np.array([1.6483, 2.7169, 2.4667, 1.1791, 3.5433, np.nan])
        assert_raises(ValueError, stats.uniform.fit, x)

    def test_inf_raises_error(self):
        # see gh-issue 10300
        x = np.array([1.6483, 2.7169, 2.4667, 1.1791, 3.5433, np.inf])
        assert_raises(ValueError, stats.uniform.fit, x)


class TestExponNorm:
    def test_moments(self):
        # Some moment test cases based on non-loc/scaled formula
        def get_moms(lam, sig, mu):
            # See wikipedia for these formulae
            #  where it is listed as an exponentially modified gaussian
            opK2 = 1.0 + 1 / (lam*sig)**2
            exp_skew = 2 / (lam * sig)**3 * opK2**(-1.5)
            exp_kurt = 6.0 * (1 + (lam * sig)**2)**(-2)
            return [mu + 1/lam, sig*sig + 1.0/(lam*lam), exp_skew, exp_kurt]

        mu, sig, lam = 0, 1, 1
        K = 1.0 / (lam * sig)
        sts = stats.exponnorm.stats(K, loc=mu, scale=sig, moments='mvsk')
        assert_almost_equal(sts, get_moms(lam, sig, mu))
        mu, sig, lam = -3, 2, 0.1
        K = 1.0 / (lam * sig)
        sts = stats.exponnorm.stats(K, loc=mu, scale=sig, moments='mvsk')
        assert_almost_equal(sts, get_moms(lam, sig, mu))
        mu, sig, lam = 0, 3, 1
        K = 1.0 / (lam * sig)
        sts = stats.exponnorm.stats(K, loc=mu, scale=sig, moments='mvsk')
        assert_almost_equal(sts, get_moms(lam, sig, mu))
        mu, sig, lam = -5, 11, 3.5
        K = 1.0 / (lam * sig)
        sts = stats.exponnorm.stats(K, loc=mu, scale=sig, moments='mvsk')
        assert_almost_equal(sts, get_moms(lam, sig, mu))

    def test_nan_raises_error(self):
        # see gh-issue 10300
        x = np.array([1.6483, 2.7169, 2.4667, 1.1791, 3.5433, np.nan])
        assert_raises(ValueError, stats.exponnorm.fit, x, floc=0, fscale=1)

    def test_inf_raises_error(self):
        # see gh-issue 10300
        x = np.array([1.6483, 2.7169, 2.4667, 1.1791, 3.5433, np.inf])
        assert_raises(ValueError, stats.exponnorm.fit, x, floc=0, fscale=1)

    def test_extremes_x(self):
        # Test for extreme values against overflows
        assert_almost_equal(stats.exponnorm.pdf(-900, 1), 0.0)
        assert_almost_equal(stats.exponnorm.pdf(+900, 1), 0.0)
        assert_almost_equal(stats.exponnorm.pdf(-900, 0.01), 0.0)
        assert_almost_equal(stats.exponnorm.pdf(+900, 0.01), 0.0)

    # Expected values for the PDF were computed with mpmath, with
    # the following function, and with mpmath.mp.dps = 50.
    #
    #   def exponnorm_stdpdf(x, K):
    #       x = mpmath.mpf(x)
    #       K = mpmath.mpf(K)
    #       t1 = mpmath.exp(1/(2*K**2) - x/K)
    #       erfcarg = -(x - 1/K)/mpmath.sqrt(2)
    #       t2 = mpmath.erfc(erfcarg)
    #       return t1 * t2 / (2*K)
    #
    @pytest.mark.parametrize('x, K, expected',
                             [(20, 0.01, 6.90010764753618e-88),
                              (1, 0.01, 0.24438994313247364),
                              (-1, 0.01, 0.23955149623472075),
                              (-20, 0.01, 4.6004708690125477e-88),
                              (10, 1, 7.48518298877006e-05),
                              (10, 10000, 9.990005048283775e-05)])
    def test_std_pdf(self, x, K, expected):
        assert_allclose(stats.exponnorm.pdf(x, K), expected, rtol=5e-12)

    # Expected values for the CDF were computed with mpmath using
    # the following function and with mpmath.mp.dps = 60:
    #
    #   def mp_exponnorm_cdf(x, K, loc=0, scale=1):
    #       x = mpmath.mpf(x)
    #       K = mpmath.mpf(K)
    #       loc = mpmath.mpf(loc)
    #       scale = mpmath.mpf(scale)
    #       z = (x - loc)/scale
    #       return (mpmath.ncdf(z)
    #               - mpmath.exp((1/(2*K) - z)/K)*mpmath.ncdf(z - 1/K))
    #
    @pytest.mark.parametrize('x, K, scale, expected',
                             [[0, 0.01, 1, 0.4960109760186432],
                              [-5, 0.005, 1, 2.7939945412195734e-07],
                              [-1e4, 0.01, 100, 0.0],
                              [-1e4, 0.01, 1000, 6.920401854427357e-24],
                              [5, 0.001, 1, 0.9999997118542392]])
    def test_cdf_small_K(self, x, K, scale, expected):
        p = stats.exponnorm.cdf(x, K, scale=scale)
        if expected == 0.0:
            assert p == 0.0
        else:
            assert_allclose(p, expected, rtol=1e-13)

    # Expected values for the SF were computed with mpmath using
    # the following function and with mpmath.mp.dps = 60:
    #
    #   def mp_exponnorm_sf(x, K, loc=0, scale=1):
    #       x = mpmath.mpf(x)
    #       K = mpmath.mpf(K)
    #       loc = mpmath.mpf(loc)
    #       scale = mpmath.mpf(scale)
    #       z = (x - loc)/scale
    #       return (mpmath.ncdf(-z)
    #               + mpmath.exp((1/(2*K) - z)/K)*mpmath.ncdf(z - 1/K))
    #
    @pytest.mark.parametrize('x, K, scale, expected',
                             [[10, 0.01, 1, 8.474702916146657e-24],
                              [2, 0.005, 1, 0.02302280664231312],
                              [5, 0.005, 0.5, 8.024820681931086e-24],
                              [10, 0.005, 0.5, 3.0603340062892486e-89],
                              [20, 0.005, 0.5, 0.0],
                              [-3, 0.001, 1, 0.9986545205566117]])
    def test_sf_small_K(self, x, K, scale, expected):
        p = stats.exponnorm.sf(x, K, scale=scale)
        if expected == 0.0:
            assert p == 0.0
        else:
            assert_allclose(p, expected, rtol=5e-13)


class TestGenExpon:
    def test_pdf_unity_area(self):
        from scipy.integrate import simps
        # PDF should integrate to one
        p = stats.genexpon.pdf(numpy.arange(0, 10, 0.01), 0.5, 0.5, 2.0)
        assert_almost_equal(simps(p, dx=0.01), 1, 1)

    def test_cdf_bounds(self):
        # CDF should always be positive
        cdf = stats.genexpon.cdf(numpy.arange(0, 10, 0.01), 0.5, 0.5, 2.0)
        assert_(numpy.all((0 <= cdf) & (cdf <= 1)))

    def test_sf_tail(self):
        # Expected value computed with mpmath. This script
        #     import mpmath
        #     mpmath.mp.dps = 80
        #     x = mpmath.mpf('15.0')
        #     a = mpmath.mpf('1.0')
        #     b = mpmath.mpf('2.0')
        #     c = mpmath.mpf('1.5')
        #     print(float(mpmath.exp((-a-b)*x + (b/c)*-mpmath.expm1(-c*x))))
        # prints
        #     1.0859444834514553e-19
        s = stats.genexpon.sf(15, 1, 2, 1.5)
        assert_allclose(s, 1.0859444834514553e-19, rtol=1e-13)


class TestExponpow:
    def test_tail(self):
        assert_almost_equal(stats.exponpow.cdf(1e-10, 2.), 1e-20)
        assert_almost_equal(stats.exponpow.isf(stats.exponpow.sf(5, .8), .8),
                            5)


class TestSkellam:
    def test_pmf(self):
        # comparison to R
        k = numpy.arange(-10, 15)
        mu1, mu2 = 10, 5
        skpmfR = numpy.array(
                   [4.2254582961926893e-005, 1.1404838449648488e-004,
                    2.8979625801752660e-004, 6.9177078182101231e-004,
                    1.5480716105844708e-003, 3.2412274963433889e-003,
                    6.3373707175123292e-003, 1.1552351566696643e-002,
                    1.9606152375042644e-002, 3.0947164083410337e-002,
                    4.5401737566767360e-002, 6.1894328166820688e-002,
                    7.8424609500170578e-002, 9.2418812533573133e-002,
                    1.0139793148019728e-001, 1.0371927988298846e-001,
                    9.9076583077406091e-002, 8.8546660073089561e-002,
                    7.4187842052486810e-002, 5.8392772862200251e-002,
                    4.3268692953013159e-002, 3.0248159818374226e-002,
                    1.9991434305603021e-002, 1.2516877303301180e-002,
                    7.4389876226229707e-003])

        assert_almost_equal(stats.skellam.pmf(k, mu1, mu2), skpmfR, decimal=15)

    def test_cdf(self):
        # comparison to R, only 5 decimals
        k = numpy.arange(-10, 15)
        mu1, mu2 = 10, 5
        skcdfR = numpy.array(
                   [6.4061475386192104e-005, 1.7810985988267694e-004,
                    4.6790611790020336e-004, 1.1596768997212152e-003,
                    2.7077485103056847e-003, 5.9489760066490718e-003,
                    1.2286346724161398e-002, 2.3838698290858034e-002,
                    4.3444850665900668e-002, 7.4392014749310995e-002,
                    1.1979375231607835e-001, 1.8168808048289900e-001,
                    2.6011268998306952e-001, 3.5253150251664261e-001,
                    4.5392943399683988e-001, 5.5764871387982828e-001,
                    6.5672529695723436e-001, 7.4527195703032389e-001,
                    8.1945979908281064e-001, 8.7785257194501087e-001,
                    9.2112126489802404e-001, 9.5136942471639818e-001,
                    9.7136085902200120e-001, 9.8387773632530240e-001,
                    9.9131672394792536e-001])

        assert_almost_equal(stats.skellam.cdf(k, mu1, mu2), skcdfR, decimal=5)


class TestLognorm:
    def test_pdf(self):
        # Regression test for Ticket #1471: avoid nan with 0/0 situation
        # Also make sure there are no warnings at x=0, cf gh-5202
        with warnings.catch_warnings():
            warnings.simplefilter('error', RuntimeWarning)
            pdf = stats.lognorm.pdf([0, 0.5, 1], 1)
            assert_array_almost_equal(pdf, [0.0, 0.62749608, 0.39894228])

    def test_logcdf(self):
        # Regression test for gh-5940: sf et al would underflow too early
        x2, mu, sigma = 201.68, 195, 0.149
        assert_allclose(stats.lognorm.sf(x2-mu, s=sigma),
                        stats.norm.sf(np.log(x2-mu)/sigma))
        assert_allclose(stats.lognorm.logsf(x2-mu, s=sigma),
                        stats.norm.logsf(np.log(x2-mu)/sigma))


class TestBeta:
    def test_logpdf(self):
        # Regression test for Ticket #1326: avoid nan with 0*log(0) situation
        logpdf = stats.beta.logpdf(0, 1, 0.5)
        assert_almost_equal(logpdf, -0.69314718056)
        logpdf = stats.beta.logpdf(0, 0.5, 1)
        assert_almost_equal(logpdf, np.inf)

    def test_logpdf_ticket_1866(self):
        alpha, beta = 267, 1472
        x = np.array([0.2, 0.5, 0.6])
        b = stats.beta(alpha, beta)
        assert_allclose(b.logpdf(x).sum(), -1201.699061824062)
        assert_allclose(b.pdf(x), np.exp(b.logpdf(x)))

    def test_fit_bad_keyword_args(self):
        x = [0.1, 0.5, 0.6]
        assert_raises(TypeError, stats.beta.fit, x, floc=0, fscale=1,
                      plate="shrimp")

    def test_fit_duplicated_fixed_parameter(self):
        # At most one of 'f0', 'fa' or 'fix_a' can be given to the fit method.
        # More than one raises a ValueError.
        x = [0.1, 0.5, 0.6]
        assert_raises(ValueError, stats.beta.fit, x, fa=0.5, fix_a=0.5)

    @pytest.mark.skipif(MACOS_INTEL, reason="Overflow, see gh-14901")
    def test_issue_12635(self):
        # Confirm that Boost's beta distribution resolves gh-12635.
        # Check against R:
        # options(digits=16)
        # p = 0.9999999999997369
        # a = 75.0
        # b = 66334470.0
        # print(qbeta(p, a, b))
        p, a, b = 0.9999999999997369, 75.0, 66334470.0
        assert_allclose(stats.beta.ppf(p, a, b), 2.343620802982393e-06)

    @pytest.mark.skipif(MACOS_INTEL, reason="Overflow, see gh-14901")
    def test_issue_12794(self):
        # Confirm that Boost's beta distribution resolves gh-12794.
        # Check against R.
        # options(digits=16)
        # p = 1e-11
        # count_list = c(10,100,1000)
        # print(qbeta(1-p, count_list + 1, 100000 - count_list))
        inv_R = np.array([0.0004944464889611935,
                          0.0018360586912635726,
                          0.0122663919942518351])
        count_list = np.array([10, 100, 1000])
        p = 1e-11
        inv = stats.beta.isf(p, count_list + 1, 100000 - count_list)
        assert_allclose(inv, inv_R)
        res = stats.beta.sf(inv, count_list + 1, 100000 - count_list)
        assert_allclose(res, p)

    @pytest.mark.skipif(MACOS_INTEL, reason="Overflow, see gh-14901")
    def test_issue_12796(self):
        # Confirm that Boost's beta distribution succeeds in the case
        # of gh-12796
        alpha_2 = 5e-6
        count_ = np.arange(1, 20)
        nobs = 100000
        q, a, b = 1 - alpha_2, count_ + 1, nobs - count_
        inv = stats.beta.ppf(q, a, b)
        res = stats.beta.cdf(inv, a, b)
        assert_allclose(res, 1 - alpha_2)

    def test_endpoints(self):
        # Confirm that boost's beta distribution returns inf at x=1
        # when b<1
        a, b = 1, 0.5
        assert_equal(stats.beta.pdf(1, a, b), np.inf)

        # Confirm that boost's beta distribution returns inf at x=0
        # when a<1
        a, b = 0.2, 3
        assert_equal(stats.beta.pdf(0, a, b), np.inf)

    @pytest.mark.xfail(IS_PYPY, reason="Does not convert boost warning")
    def test_boost_eval_issue_14606(self):
        q, a, b = 0.995, 1.0e11, 1.0e13
        with pytest.warns(RuntimeWarning):
            stats.beta.ppf(q, a, b)


class TestBetaPrime:
    def test_logpdf(self):
        alpha, beta = 267, 1472
        x = np.array([0.2, 0.5, 0.6])
        b = stats.betaprime(alpha, beta)
        assert_(np.isfinite(b.logpdf(x)).all())
        assert_allclose(b.pdf(x), np.exp(b.logpdf(x)))

    def test_cdf(self):
        # regression test for gh-4030: Implementation of
        # scipy.stats.betaprime.cdf()
        x = stats.betaprime.cdf(0, 0.2, 0.3)
        assert_equal(x, 0.0)

        alpha, beta = 267, 1472
        x = np.array([0.2, 0.5, 0.6])
        cdfs = stats.betaprime.cdf(x, alpha, beta)
        assert_(np.isfinite(cdfs).all())

        # check the new cdf implementation vs generic one:
        gen_cdf = stats.rv_continuous._cdf_single
        cdfs_g = [gen_cdf(stats.betaprime, val, alpha, beta) for val in x]
        assert_allclose(cdfs, cdfs_g, atol=0, rtol=2e-12)


class TestGamma:
    def test_pdf(self):
        # a few test cases to compare with R
        pdf = stats.gamma.pdf(90, 394, scale=1./5)
        assert_almost_equal(pdf, 0.002312341)

        pdf = stats.gamma.pdf(3, 10, scale=1./5)
        assert_almost_equal(pdf, 0.1620358)

    def test_logpdf(self):
        # Regression test for Ticket #1326: cornercase avoid nan with 0*log(0)
        # situation
        logpdf = stats.gamma.logpdf(0, 1)
        assert_almost_equal(logpdf, 0)

    def test_fit_bad_keyword_args(self):
        x = [0.1, 0.5, 0.6]
        assert_raises(TypeError, stats.gamma.fit, x, floc=0, plate="shrimp")

    def test_isf(self):
        # Test cases for when the probability is very small. See gh-13664.
        # The expected values can be checked with mpmath.  With mpmath,
        # the survival function sf(x, k) can be computed as
        #
        #     mpmath.gammainc(k, x, mpmath.inf, regularized=True)
        #
        # Here we have:
        #
        # >>> mpmath.mp.dps = 60
        # >>> float(mpmath.gammainc(1, 39.14394658089878, mpmath.inf,
        # ...                       regularized=True))
        # 9.99999999999999e-18
        # >>> float(mpmath.gammainc(100, 330.6557590436547, mpmath.inf,
        #                           regularized=True))
        # 1.000000000000028e-50
        #
        assert np.isclose(stats.gamma.isf(1e-17, 1),
                          39.14394658089878, atol=1e-14)
        assert np.isclose(stats.gamma.isf(1e-50, 100),
                          330.6557590436547, atol=1e-13)


class TestChi2:
    # regression tests after precision improvements, ticket:1041, not verified
    def test_precision(self):
        assert_almost_equal(stats.chi2.pdf(1000, 1000), 8.919133934753128e-003,
                            decimal=14)
        assert_almost_equal(stats.chi2.pdf(100, 100), 0.028162503162596778,
                            decimal=14)

    def test_ppf(self):
        # Expected values computed with mpmath.
        df = 4.8
        x = stats.chi2.ppf(2e-47, df)
        assert_allclose(x, 1.098472479575179840604902808e-19, rtol=1e-10)
        x = stats.chi2.ppf(0.5, df)
        assert_allclose(x, 4.15231407598589358660093156, rtol=1e-10)

        df = 13
        x = stats.chi2.ppf(2e-77, df)
        assert_allclose(x, 1.0106330688195199050507943e-11, rtol=1e-10)
        x = stats.chi2.ppf(0.1, df)
        assert_allclose(x, 7.041504580095461859307179763, rtol=1e-10)


class TestGumbelL:
    # gh-6228
    def test_cdf_ppf(self):
        x = np.linspace(-100, -4)
        y = stats.gumbel_l.cdf(x)
        xx = stats.gumbel_l.ppf(y)
        assert_allclose(x, xx)

    def test_logcdf_logsf(self):
        x = np.linspace(-100, -4)
        y = stats.gumbel_l.logcdf(x)
        z = stats.gumbel_l.logsf(x)
        u = np.exp(y)
        v = -special.expm1(z)
        assert_allclose(u, v)

    def test_sf_isf(self):
        x = np.linspace(-20, 5)
        y = stats.gumbel_l.sf(x)
        xx = stats.gumbel_l.isf(y)
        assert_allclose(x, xx)

    @pytest.mark.parametrize('loc', [-1, 1])
    def test_fit_fixed_param(self, loc):
        # ensure fixed location is correctly reflected from `gumbel_r.fit`
        # See comments at end of gh-12737.
        data = stats.gumbel_l.rvs(size=100, loc=loc)
        fitted_loc, _ = stats.gumbel_l.fit(data, floc=loc)
        assert_equal(fitted_loc, loc)


class TestGumbelR:

    def test_sf(self):
        # Expected value computed with mpmath:
        #   >>> import mpmath
        #   >>> mpmath.mp.dps = 40
        #   >>> float(mpmath.mp.one - mpmath.exp(-mpmath.exp(-50)))
        #   1.9287498479639178e-22
        assert_allclose(stats.gumbel_r.sf(50), 1.9287498479639178e-22,
                        rtol=1e-14)

    def test_isf(self):
        # Expected value computed with mpmath:
        #   >>> import mpmath
        #   >>> mpmath.mp.dps = 40
        #   >>> float(-mpmath.log(-mpmath.log(mpmath.mp.one - 1e-17)))
        #   39.14394658089878
        assert_allclose(stats.gumbel_r.isf(1e-17), 39.14394658089878,
                        rtol=1e-14)


class TestLevyStable:
    @pytest.fixture
    def nolan_pdf_sample_data(self):
        """Sample data points for pdf computed with Nolan's stablec

        See - http://fs2.american.edu/jpnolan/www/stable/stable.html

        There's a known limitation of Nolan's executable for alpha < 0.2.

        The data table loaded below is generated from Nolan's stablec
        with the following parameter space:

            alpha = 0.1, 0.2, ..., 2.0
            beta = -1.0, -0.9, ..., 1.0
            p = 0.01, 0.05, 0.1, 0.25, 0.35, 0.5,
        and the equivalent for the right tail

        Typically inputs for stablec:

            stablec.exe <<
            1 # pdf
            1 # Nolan S equivalent to S0 in scipy
            .25,2,.25 # alpha
            -1,-1,0 # beta
            -10,10,1 # x
            1,0 # gamma, delta
            2 # output file
        """
        data = np.load(
            Path(__file__).parent /
            'data/levy_stable/stable-Z1-pdf-sample-data.npy'
        )
        data = np.core.records.fromarrays(data.T, names='x,p,alpha,beta,pct')
        return data

    @pytest.fixture
    def nolan_cdf_sample_data(self):
        """Sample data points for cdf computed with Nolan's stablec

        See - http://fs2.american.edu/jpnolan/www/stable/stable.html

        There's a known limitation of Nolan's executable for alpha < 0.2.

        The data table loaded below is generated from Nolan's stablec
        with the following parameter space:

            alpha = 0.1, 0.2, ..., 2.0
            beta = -1.0, -0.9, ..., 1.0
            p = 0.01, 0.05, 0.1, 0.25, 0.35, 0.5,

        and the equivalent for the right tail

        Ideally, Nolan's output for CDF values should match the percentile
        from where they have been sampled from. Even more so as we extract
        percentile x positions from stablec too. However, we note at places
        Nolan's stablec will produce absolute errors in order of 1e-5. We
        compare against his calculations here. In future, once we less
        reliant on Nolan's paper we might switch to comparing directly at
        percentiles (those x values being produced from some alternative
        means).

        Typically inputs for stablec:

            stablec.exe <<
            2 # cdf
            1 # Nolan S equivalent to S0 in scipy
            .25,2,.25 # alpha
            -1,-1,0 # beta
            -10,10,1 # x
            1,0 # gamma, delta
            2 # output file
        """
        data = np.load(
            Path(__file__).parent /
            'data/levy_stable/stable-Z1-cdf-sample-data.npy'
        )
        data = np.core.records.fromarrays(data.T, names='x,p,alpha,beta,pct')
        return data

    @pytest.fixture
    def nolan_loc_scale_sample_data(self):
        """Sample data where loc, scale are different from 0, 1

        Data extracted in similar way to pdf/cdf above using
        Nolan's stablec but set to an arbitrary location scale of
        (2, 3) for various important parameters alpha, beta and for
        parameterisations S0 and S1.
        """
        data = np.load(
            Path(__file__).parent /
            'data/levy_stable/stable-loc-scale-sample-data.npy'
        )
        return data

    @pytest.mark.parametrize(
        "sample_size", [
            pytest.param(50), pytest.param(1500, marks=pytest.mark.slow)
        ]
    )
    @pytest.mark.parametrize("parameterization", ["S0", "S1"])
    @pytest.mark.parametrize(
        "alpha,beta", [(1.0, 0), (1.0, -0.5), (1.5, 0), (1.9, 0.5)]
    )
    @pytest.mark.parametrize("gamma,delta", [(1, 0), (3, 2)])
    def test_rvs(
            self,
            parameterization,
            alpha,
            beta,
            gamma,
            delta,
            sample_size,
    ):
        stats.levy_stable.parameterization = parameterization
        ls = stats.levy_stable(
            alpha=alpha, beta=beta, scale=gamma, loc=delta
        )
        _, p = stats.kstest(
            ls.rvs(size=sample_size, random_state=1234), ls.cdf
        )
        assert p > 0.05

    @pytest.mark.slow
    @pytest.mark.parametrize('beta', [0.5, 1])
    def test_rvs_alpha1(self, beta):
        """Additional test cases for rvs for alpha equal to 1."""
        np.random.seed(987654321)
        alpha = 1.0
        loc = 0.5
        scale = 1.5
        x = stats.levy_stable.rvs(alpha, beta, loc=loc, scale=scale,
                                  size=5000)
        stat, p = stats.kstest(x, 'levy_stable',
                               args=(alpha, beta, loc, scale))
        assert p > 0.01

    def test_fit(self):
        # construct data to have percentiles that match
        # example in McCulloch 1986.
        x = [
            -.05413, -.05413, 0., 0., 0., 0., .00533, .00533, .00533, .00533,
            .00533, .03354, .03354, .03354, .03354, .03354, .05309, .05309,
            .05309, .05309, .05309
        ]
        alpha1, beta1, loc1, scale1 = stats.levy_stable._fitstart(x)
        assert_allclose(alpha1, 1.48, rtol=0, atol=0.01)
        assert_almost_equal(beta1, -.22, 2)
        assert_almost_equal(scale1, 0.01717, 4)
        assert_almost_equal(
            loc1, 0.00233, 2
        )  # to 2 dps due to rounding error in McCulloch86

        # cover alpha=2 scenario
        x2 = x + [.05309, .05309, .05309, .05309, .05309]
        alpha2, beta2, loc2, scale2 = stats.levy_stable._fitstart(x2)
        assert_equal(alpha2, 2)
        assert_equal(beta2, -1)
        assert_almost_equal(scale2, .02503, 4)
        assert_almost_equal(loc2, .03354, 4)

    @pytest.mark.xfail(reason="Unknown problem with fitstart.")
    @pytest.mark.parametrize(
        "alpha,beta,delta,gamma",
        [
            (1.5, 0.4, 2, 3),
            (1.0, 0.4, 2, 3),
        ]
    )
    @pytest.mark.parametrize(
        "parametrization", ["S0", "S1"]
    )
    def test_fit_rvs(self, alpha, beta, delta, gamma, parametrization):
        """Test that fit agrees with rvs for each parametrization."""
        stats.levy_stable.parametrization = parametrization
        data = stats.levy_stable.rvs(
            alpha, beta, loc=delta, scale=gamma, size=10000, random_state=1234
        )
        fit = stats.levy_stable._fitstart(data)
        alpha_obs, beta_obs, delta_obs, gamma_obs = fit
        assert_allclose(
            [alpha, beta, delta, gamma],
            [alpha_obs, beta_obs, delta_obs, gamma_obs],
            rtol=0.01,
        )

    def test_fit_beta_flip(self):
        # Confirm that sign of beta affects loc, not alpha or scale.
        x = np.array([1, 1, 3, 3, 10, 10, 10, 30, 30, 100, 100])
        alpha1, beta1, loc1, scale1 = stats.levy_stable._fitstart(x)
        alpha2, beta2, loc2, scale2 = stats.levy_stable._fitstart(-x)
        assert_equal(beta1, 1)
        assert loc1 != 0
        assert_almost_equal(alpha2, alpha1)
        assert_almost_equal(beta2, -beta1)
        assert_almost_equal(loc2, -loc1)
        assert_almost_equal(scale2, scale1)

    def test_fit_delta_shift(self):
        # Confirm that loc slides up and down if data shifts.
        SHIFT = 1
        x = np.array([1, 1, 3, 3, 10, 10, 10, 30, 30, 100, 100])
        alpha1, beta1, loc1, scale1 = stats.levy_stable._fitstart(-x)
        alpha2, beta2, loc2, scale2 = stats.levy_stable._fitstart(-x + SHIFT)
        assert_almost_equal(alpha2, alpha1)
        assert_almost_equal(beta2, beta1)
        assert_almost_equal(loc2, loc1 + SHIFT)
        assert_almost_equal(scale2, scale1)

    def test_fit_loc_extrap(self):
        # Confirm that loc goes out of sample for alpha close to 1.
        x = [1, 1, 3, 3, 10, 10, 10, 30, 30, 140, 140]
        alpha1, beta1, loc1, scale1 = stats.levy_stable._fitstart(x)
        assert alpha1 < 1, f"Expected alpha < 1, got {alpha1}"
        assert loc1 < min(x), f"Expected loc < {min(x)}, got {loc1}"

        x2 = [1, 1, 3, 3, 10, 10, 10, 30, 30, 130, 130]
        alpha2, beta2, loc2, scale2 = stats.levy_stable._fitstart(x2)
        assert alpha2 > 1, f"Expected alpha > 1, got {alpha2}"
        assert loc2 > max(x2), f"Expected loc > {max(x2)}, got {loc2}"

    @pytest.mark.parametrize(
        "pct_range,alpha_range,beta_range", [
            pytest.param(
                [.01, .5, .99],
                [.1, 1, 2],
                [-1, 0, .8],
            ),
            pytest.param(
                [.01, .05, .5, .95, .99],
                [.1, .5, 1, 1.5, 2],
                [-.9, -.5, 0, .3, .6, 1],
                marks=pytest.mark.slow
            ),
            pytest.param(
                [.01, .05, .1, .25, .35, .5, .65, .75, .9, .95, .99],
                np.linspace(0.1, 2, 20),
                np.linspace(-1, 1, 21),
                marks=pytest.mark.xslow,
            ),
        ]
    )
    def test_pdf_nolan_samples(
            self, nolan_pdf_sample_data, pct_range, alpha_range, beta_range
    ):
        """Test pdf values against Nolan's stablec.exe output"""
        data = nolan_pdf_sample_data

        # some tests break on linux 32 bit
        uname = platform.uname()
        is_linux_32 = uname.system == 'Linux' and uname.machine == 'i686'
        platform_desc = "/".join(
            [uname.system, uname.machine, uname.processor])

        # fmt: off
        # There are a number of cases which fail on some but not all platforms.
        # These are excluded by the filters below. TODO: Rewrite tests so that
        # the now filtered out test cases are still run but marked in pytest as
        # expected to fail.
        tests = [
            [
                'dni', 1e-7, lambda r: (
                    np.isin(r['pct'], pct_range) &
                    np.isin(r['alpha'], alpha_range) &
                    np.isin(r['beta'], beta_range) &
                    ~(
                        (
                            (r['beta'] == 0) &
                            (r['pct'] == 0.5)
                        ) |
                        (
                            (r['beta'] >= 0.9) &
                            (r['alpha'] >= 1.6) &
                            (r['pct'] == 0.5)
                        ) |
                        (
                            (r['alpha'] <= 0.4) &
                            np.isin(r['pct'], [.01, .99])
                        ) |
                        (
                            (r['alpha'] <= 0.3) &
                            np.isin(r['pct'], [.05, .95])
                        ) |
                        (
                            (r['alpha'] <= 0.2) &
                            np.isin(r['pct'], [.1, .9])
                        ) |
                        (
                            (r['alpha'] == 0.1) &
                            np.isin(r['pct'], [.25, .75]) &
                            np.isin(np.abs(r['beta']), [.5, .6, .7])
                        ) |
                        (
                            (r['alpha'] == 0.1) &
                            np.isin(r['pct'], [.5]) &
                            np.isin(np.abs(r['beta']), [.1])
                        ) |
                        (
                            (r['alpha'] == 0.1) &
                            np.isin(r['pct'], [.35, .65]) &
                            np.isin(np.abs(r['beta']), [-.4, -.3, .3, .4, .5])
                        ) |
                        (
                            (r['alpha'] == 0.2) &
                            (r['beta'] == 0.5) &
                            (r['pct'] == 0.25)
                        ) |
                        (
                            (r['alpha'] == 0.2) &
                            (r['beta'] == -0.3) &
                            (r['pct'] == 0.65)
                        ) |
                        (
                            (r['alpha'] == 0.2) &
                            (r['beta'] == 0.3) &
                            (r['pct'] == 0.35)
                        ) |
                        (
                            (r['alpha'] == 1.) &
                            np.isin(r['pct'], [.5]) &
                            np.isin(np.abs(r['beta']), [.1, .2, .3, .4])
                        ) |
                        (
                            (r['alpha'] == 1.) &
                            np.isin(r['pct'], [.35, .65]) &
                            np.isin(np.abs(r['beta']), [.8, .9, 1.])
                        ) |
                        (
                            (r['alpha'] == 1.) &
                            np.isin(r['pct'], [.01, .99]) &
                            np.isin(np.abs(r['beta']), [-.1, .1])
                        ) |
                        # various points ok but too sparse to list
                        (r['alpha'] >= 1.1)
                    )
                )
            ],
            # piecewise generally good accuracy
            [
                'piecewise', 1e-11, lambda r: (
                    np.isin(r['pct'], pct_range) &
                    np.isin(r['alpha'], alpha_range) &
                    np.isin(r['beta'], beta_range) &
                    (r['alpha'] > 0.2) &
                    (r['alpha'] != 1.)
                )
            ],
            # for alpha = 1. for linux 32 bit optimize.bisect
            # has some issues for .01 and .99 percentile
            [
                'piecewise', 1e-11, lambda r: (
                    (r['alpha'] == 1.) &
                    (not is_linux_32) &
                    np.isin(r['pct'], pct_range) &
                    (1. in alpha_range) &
                    np.isin(r['beta'], beta_range)
                )
            ],
            # for small alpha very slightly reduced accuracy
            [
                'piecewise', 5e-11, lambda r: (
                    np.isin(r['pct'], pct_range) &
                    np.isin(r['alpha'], alpha_range) &
                    np.isin(r['beta'], beta_range) &
                    (r['alpha'] <= 0.2)
                )
            ],
            # fft accuracy reduces as alpha decreases
            [
                'fft-simpson', 1e-5, lambda r: (
                    (r['alpha'] >= 1.9) &
                    np.isin(r['pct'], pct_range) &
                    np.isin(r['alpha'], alpha_range) &
                    np.isin(r['beta'], beta_range)
                ),
            ],
            [
                'fft-simpson', 1e-6, lambda r: (
                    np.isin(r['pct'], pct_range) &
                    np.isin(r['alpha'], alpha_range) &
                    np.isin(r['beta'], beta_range) &
                    (r['alpha'] > 1) &
                    (r['alpha'] < 1.9)
                )
            ],
            # fft relative errors for alpha < 1, will raise if enabled
            # ['fft-simpson', 1e-4, lambda r: r['alpha'] == 0.9],
            # ['fft-simpson', 1e-3, lambda r: r['alpha'] == 0.8],
            # ['fft-simpson', 1e-2, lambda r: r['alpha'] == 0.7],
            # ['fft-simpson', 1e-1, lambda r: r['alpha'] == 0.6],
        ]
        # fmt: on
        for ix, (default_method, rtol,
                 filter_func) in enumerate(tests):
            stats.levy_stable.pdf_default_method = default_method
            subdata = data[filter_func(data)
                           ] if filter_func is not None else data
            with suppress_warnings() as sup:
                # occurs in FFT methods only
                sup.record(
                    RuntimeWarning,
                    "Density calculations experimental for FFT method.*"
                )
                p = stats.levy_stable.pdf(
                    subdata['x'],
                    subdata['alpha'],
                    subdata['beta'],
                    scale=1,
                    loc=0
                )
                with np.errstate(over="ignore"):
                    subdata2 = rec_append_fields(
                        subdata,
                        ['calc', 'abserr', 'relerr'],
                        [
                            p,
                            np.abs(p - subdata['p']),
                            np.abs(p - subdata['p']) / np.abs(subdata['p'])
                        ]
                    )
                failures = subdata2[
                  (subdata2['relerr'] >= rtol) |
                  np.isnan(p)
                ]
                assert_allclose(
                    p,
                    subdata['p'],
                    rtol,
                    err_msg="pdf test %s failed with method '%s'"
                            " [platform: %s]\n%s\n%s" %
                    (ix, default_method, platform_desc, failures.dtype.names,
                        failures),
                    verbose=False
                )

    @pytest.mark.parametrize(
        "pct_range,alpha_range,beta_range", [
            pytest.param(
                [.01, .5, .99],
                [.1, 1, 2],
                [-1, 0, .8],
            ),
            pytest.param(
                [.01, .05, .5, .95, .99],
                [.1, .5, 1, 1.5, 2],
                [-.9, -.5, 0, .3, .6, 1],
                marks=pytest.mark.slow
            ),
            pytest.param(
                [.01, .05, .1, .25, .35, .5, .65, .75, .9, .95, .99],
                np.linspace(0.1, 2, 20),
                np.linspace(-1, 1, 21),
                marks=pytest.mark.xslow,
            ),
        ]
    )
    def test_cdf_nolan_samples(
            self, nolan_cdf_sample_data, pct_range, alpha_range, beta_range
    ):
        """ Test cdf values against Nolan's stablec.exe output."""
        data = nolan_cdf_sample_data
        tests = [
            # piecewise generally good accuracy
            [
                'piecewise', 1e-12, lambda r: (
                    np.isin(r['pct'], pct_range) &
                    np.isin(r['alpha'], alpha_range) &
                    np.isin(r['beta'], beta_range) &
                    ~(
                        (
                            (r['alpha'] == 1.) &
                            np.isin(r['beta'], [-0.3, -0.2, -0.1]) &
                            (r['pct'] == 0.01)
                        ) |
                        (
                            (r['alpha'] == 1.) &
                            np.isin(r['beta'], [0.1, 0.2, 0.3]) &
                            (r['pct'] == 0.99)
                        )
                    )
                )
            ],
            # for some points with alpha=1, Nolan's STABLE clearly
            # loses accuracy
            [
                'piecewise', 5e-2, lambda r: (
                    np.isin(r['pct'], pct_range) &
                    np.isin(r['alpha'], alpha_range) &
                    np.isin(r['beta'], beta_range) &
                    (
                        (r['alpha'] == 1.) &
                        np.isin(r['beta'], [-0.3, -0.2, -0.1]) &
                        (r['pct'] == 0.01)
                    ) |
                    (
                        (r['alpha'] == 1.) &
                        np.isin(r['beta'], [0.1, 0.2, 0.3]) &
                        (r['pct'] == 0.99)
                    )
                )
            ],
            # fft accuracy poor, very poor alpha < 1
            [
                'fft-simpson', 1e-5, lambda r: (
                    np.isin(r['pct'], pct_range) &
                    np.isin(r['alpha'], alpha_range) &
                    np.isin(r['beta'], beta_range) &
                    (r['alpha'] > 1.7)
                )
            ],
            [
                'fft-simpson', 1e-4, lambda r: (
                    np.isin(r['pct'], pct_range) &
                    np.isin(r['alpha'], alpha_range) &
                    np.isin(r['beta'], beta_range) &
                    (r['alpha'] > 1.5) &
                    (r['alpha'] <= 1.7)
                )
            ],
            [
                'fft-simpson', 1e-3, lambda r: (
                    np.isin(r['pct'], pct_range) &
                    np.isin(r['alpha'], alpha_range) &
                    np.isin(r['beta'], beta_range) &
                    (r['alpha'] > 1.3) &
                    (r['alpha'] <= 1.5)
                )
            ],
            [
                'fft-simpson', 1e-2, lambda r: (
                    np.isin(r['pct'], pct_range) &
                    np.isin(r['alpha'], alpha_range) &
                    np.isin(r['beta'], beta_range) &
                    (r['alpha'] > 1.0) &
                    (r['alpha'] <= 1.3)
                )
            ],
        ]
        for ix, (default_method, rtol,
                 filter_func) in enumerate(tests):
            stats.levy_stable.cdf_default_method = default_method
            subdata = data[filter_func(data)
                           ] if filter_func is not None else data
            with suppress_warnings() as sup:
                sup.record(
                    RuntimeWarning,
                    'Cumulative density calculations experimental for FFT'
                    + ' method. Use piecewise method instead.*'
                )
                p = stats.levy_stable.cdf(
                    subdata['x'],
                    subdata['alpha'],
                    subdata['beta'],
                    scale=1,
                    loc=0
                )
                with np.errstate(over="ignore"):
                    subdata2 = rec_append_fields(
                        subdata,
                        ['calc', 'abserr', 'relerr'],
                        [
                            p,
                            np.abs(p - subdata['p']),
                            np.abs(p - subdata['p']) / np.abs(subdata['p'])
                        ]
                    )
                failures = subdata2[
                  (subdata2['relerr'] >= rtol) |
                  np.isnan(p)
                ]
                assert_allclose(
                    p,
                    subdata['p'],
                    rtol,
                    err_msg="cdf test %s failed with method '%s'\n%s\n%s" %
                    (ix, default_method, failures.dtype.names, failures),
                    verbose=False
                )

    @pytest.mark.parametrize("param", [0, 1])
    @pytest.mark.parametrize("case", ["pdf", "cdf"])
    def test_location_scale(
            self, nolan_loc_scale_sample_data, param, case
    ):
        """Tests for pdf and cdf where loc, scale are different from 0, 1
        """
        data = nolan_loc_scale_sample_data
        # We only test against piecewise as location/scale transforms
        # are same for other methods.
        stats.levy_stable.cdf_default_method = "piecewise"
        stats.levy_stable.pdf_default_method = "piecewise"

        subdata = data[data["param"] == param]
        stats.levy_stable.parameterization = f"S{param}"

        assert case in ["pdf", "cdf"]
        function = (
            stats.levy_stable.pdf if case == "pdf" else stats.levy_stable.cdf
        )

        v1 = function(
            subdata['x'], subdata['alpha'], subdata['beta'], scale=2, loc=3
        )
        assert_allclose(v1, subdata[case], 1e-5)

    @pytest.mark.parametrize(
        "method,decimal_places",
        [
            ['dni', 4],
            ['piecewise', 4],
        ]
    )
    def test_pdf_alpha_equals_one_beta_non_zero(self, method, decimal_places):
        """ sample points extracted from Tables and Graphs of Stable
        Probability Density Functions - Donald R Holt - 1973 - p 187.
        """
        xs = np.array(
            [0, 0, 0, 0, 1, 1, 1, 1, 2, 2, 2, 2, 3, 3, 3, 3, 4, 4, 4, 4]
        )
        density = np.array(
            [
                .3183, .3096, .2925, .2622, .1591, .1587, .1599, .1635, .0637,
                .0729, .0812, .0955, .0318, .0390, .0458, .0586, .0187, .0236,
                .0285, .0384
            ]
        )
        betas = np.array(
            [
                0, .25, .5, 1, 0, .25, .5, 1, 0, .25, .5, 1, 0, .25, .5, 1, 0,
                .25, .5, 1
            ]
        )
        with np.errstate(all='ignore'), suppress_warnings() as sup:
            sup.filter(
                category=RuntimeWarning,
                message="Density calculation unstable.*"
            )
            stats.levy_stable.pdf_default_method = method
            # stats.levy_stable.fft_grid_spacing = 0.0001
            pdf = stats.levy_stable.pdf(xs, 1, betas, scale=1, loc=0)
            assert_almost_equal(
                pdf, density, decimal_places, method
            )

    @pytest.mark.parametrize(
        "params,expected",
        [
            [(1.48, -.22, 0, 1), (0, np.inf, np.NaN, np.NaN)],
            [(2, .9, 10, 1.5), (10, 4.5, 0, 0)]
        ]
    )
    def test_stats(self, params, expected):
        observed = stats.levy_stable.stats(
            params[0], params[1], loc=params[2], scale=params[3],
            moments='mvsk'
        )
        assert_almost_equal(observed, expected)

    @pytest.mark.parametrize('alpha', [0.25, 0.5, 0.75])
    @pytest.mark.parametrize(
        'function,beta,points,expected',
        [
            (
                stats.levy_stable.cdf,
                1.0,
                np.linspace(-25, 0, 10),
                0.0,
            ),
            (
                stats.levy_stable.pdf,
                1.0,
                np.linspace(-25, 0, 10),
                0.0,
            ),
            (
                stats.levy_stable.cdf,
                -1.0,
                np.linspace(0, 25, 10),
                1.0,
            ),
            (
                stats.levy_stable.pdf,
                -1.0,
                np.linspace(0, 25, 10),
                0.0,
            )
        ]
    )
    def test_distribution_outside_support(
            self, alpha, function, beta, points, expected
    ):
        """Ensure the pdf/cdf routines do not return nan outside support.

        This distribution's support becomes truncated in a few special cases:
            support is [mu, infty) if alpha < 1 and beta = 1
            support is (-infty, mu] if alpha < 1 and beta = -1
        Otherwise, the support is all reals. Here, mu is zero by default.
        """
        assert 0 < alpha < 1
        assert_almost_equal(
            function(points, alpha=alpha, beta=beta),
            np.full(len(points), expected)
        )


class TestArrayArgument:  # test for ticket:992
    def setup_method(self):
        np.random.seed(1234)

    def test_noexception(self):
        rvs = stats.norm.rvs(loc=(np.arange(5)), scale=np.ones(5),
                             size=(10, 5))
        assert_equal(rvs.shape, (10, 5))


class TestDocstring:
    def test_docstrings(self):
        # See ticket #761
        if stats.rayleigh.__doc__ is not None:
            assert_("rayleigh" in stats.rayleigh.__doc__.lower())
        if stats.bernoulli.__doc__ is not None:
            assert_("bernoulli" in stats.bernoulli.__doc__.lower())

    def test_no_name_arg(self):
        # If name is not given, construction shouldn't fail.  See #1508.
        stats.rv_continuous()
        stats.rv_discrete()


def TestArgsreduce():
    a = array([1, 3, 2, 1, 2, 3, 3])
    b, c = argsreduce(a > 1, a, 2)

    assert_array_equal(b, [3, 2, 2, 3, 3])
    assert_array_equal(c, [2, 2, 2, 2, 2])

    b, c = argsreduce(2 > 1, a, 2)
    assert_array_equal(b, a[0])
    assert_array_equal(c, [2])

    b, c = argsreduce(a > 0, a, 2)
    assert_array_equal(b, a)
    assert_array_equal(c, [2] * numpy.size(a))


class TestFitMethod:
    skip = ['ncf', 'ksone', 'kstwo']

    def setup_method(self):
        np.random.seed(1234)

    # skip these b/c deprecated, or only loc and scale arguments
    fitSkipNonFinite = ['expon', 'norm', 'uniform']

    @pytest.mark.parametrize('dist,args', distcont)
    def test_fit_w_non_finite_data_values(self, dist, args):
        """gh-10300"""
        if dist in self.fitSkipNonFinite:
            pytest.skip("%s fit known to fail or deprecated" % dist)
        x = np.array([1.6483, 2.7169, 2.4667, 1.1791, 3.5433, np.nan])
        y = np.array([1.6483, 2.7169, 2.4667, 1.1791, 3.5433, np.inf])
        distfunc = getattr(stats, dist)
        assert_raises(ValueError, distfunc.fit, x, fscale=1)
        assert_raises(ValueError, distfunc.fit, y, fscale=1)

    def test_fix_fit_2args_lognorm(self):
        # Regression test for #1551.
        np.random.seed(12345)
        with np.errstate(all='ignore'):
            x = stats.lognorm.rvs(0.25, 0., 20.0, size=20)
            expected_shape = np.sqrt(((np.log(x) - np.log(20))**2).mean())
            assert_allclose(np.array(stats.lognorm.fit(x, floc=0, fscale=20)),
                            [expected_shape, 0, 20], atol=1e-8)

    def test_fix_fit_norm(self):
        x = np.arange(1, 6)

        loc, scale = stats.norm.fit(x)
        assert_almost_equal(loc, 3)
        assert_almost_equal(scale, np.sqrt(2))

        loc, scale = stats.norm.fit(x, floc=2)
        assert_equal(loc, 2)
        assert_equal(scale, np.sqrt(3))

        loc, scale = stats.norm.fit(x, fscale=2)
        assert_almost_equal(loc, 3)
        assert_equal(scale, 2)

    def test_fix_fit_gamma(self):
        x = np.arange(1, 6)
        meanlog = np.log(x).mean()

        # A basic test of gamma.fit with floc=0.
        floc = 0
        a, loc, scale = stats.gamma.fit(x, floc=floc)
        s = np.log(x.mean()) - meanlog
        assert_almost_equal(np.log(a) - special.digamma(a), s, decimal=5)
        assert_equal(loc, floc)
        assert_almost_equal(scale, x.mean()/a, decimal=8)

        # Regression tests for gh-2514.
        # The problem was that if `floc=0` was given, any other fixed
        # parameters were ignored.
        f0 = 1
        floc = 0
        a, loc, scale = stats.gamma.fit(x, f0=f0, floc=floc)
        assert_equal(a, f0)
        assert_equal(loc, floc)
        assert_almost_equal(scale, x.mean()/a, decimal=8)

        f0 = 2
        floc = 0
        a, loc, scale = stats.gamma.fit(x, f0=f0, floc=floc)
        assert_equal(a, f0)
        assert_equal(loc, floc)
        assert_almost_equal(scale, x.mean()/a, decimal=8)

        # loc and scale fixed.
        floc = 0
        fscale = 2
        a, loc, scale = stats.gamma.fit(x, floc=floc, fscale=fscale)
        assert_equal(loc, floc)
        assert_equal(scale, fscale)
        c = meanlog - np.log(fscale)
        assert_almost_equal(special.digamma(a), c)

    def test_fix_fit_beta(self):
        # Test beta.fit when both floc and fscale are given.

        def mlefunc(a, b, x):
            # Zeros of this function are critical points of
            # the maximum likelihood function.
            n = len(x)
            s1 = np.log(x).sum()
            s2 = np.log(1-x).sum()
            psiab = special.psi(a + b)
            func = [s1 - n * (-psiab + special.psi(a)),
                    s2 - n * (-psiab + special.psi(b))]
            return func

        # Basic test with floc and fscale given.
        x = np.array([0.125, 0.25, 0.5])
        a, b, loc, scale = stats.beta.fit(x, floc=0, fscale=1)
        assert_equal(loc, 0)
        assert_equal(scale, 1)
        assert_allclose(mlefunc(a, b, x), [0, 0], atol=1e-6)

        # Basic test with f0, floc and fscale given.
        # This is also a regression test for gh-2514.
        x = np.array([0.125, 0.25, 0.5])
        a, b, loc, scale = stats.beta.fit(x, f0=2, floc=0, fscale=1)
        assert_equal(a, 2)
        assert_equal(loc, 0)
        assert_equal(scale, 1)
        da, db = mlefunc(a, b, x)
        assert_allclose(db, 0, atol=1e-5)

        # Same floc and fscale values as above, but reverse the data
        # and fix b (f1).
        x2 = 1 - x
        a2, b2, loc2, scale2 = stats.beta.fit(x2, f1=2, floc=0, fscale=1)
        assert_equal(b2, 2)
        assert_equal(loc2, 0)
        assert_equal(scale2, 1)
        da, db = mlefunc(a2, b2, x2)
        assert_allclose(da, 0, atol=1e-5)
        # a2 of this test should equal b from above.
        assert_almost_equal(a2, b)

        # Check for detection of data out of bounds when floc and fscale
        # are given.
        assert_raises(ValueError, stats.beta.fit, x, floc=0.5, fscale=1)
        y = np.array([0, .5, 1])
        assert_raises(ValueError, stats.beta.fit, y, floc=0, fscale=1)
        assert_raises(ValueError, stats.beta.fit, y, floc=0, fscale=1, f0=2)
        assert_raises(ValueError, stats.beta.fit, y, floc=0, fscale=1, f1=2)

        # Check that attempting to fix all the parameters raises a ValueError.
        assert_raises(ValueError, stats.beta.fit, y, f0=0, f1=1,
                      floc=2, fscale=3)

    def test_expon_fit(self):
        x = np.array([2, 2, 4, 4, 4, 4, 4, 8])

        loc, scale = stats.expon.fit(x)
        assert_equal(loc, 2)    # x.min()
        assert_equal(scale, 2)  # x.mean() - x.min()

        loc, scale = stats.expon.fit(x, fscale=3)
        assert_equal(loc, 2)    # x.min()
        assert_equal(scale, 3)  # fscale

        loc, scale = stats.expon.fit(x, floc=0)
        assert_equal(loc, 0)    # floc
        assert_equal(scale, 4)  # x.mean() - loc

    def test_lognorm_fit(self):
        x = np.array([1.5, 3, 10, 15, 23, 59])
        lnxm1 = np.log(x - 1)

        shape, loc, scale = stats.lognorm.fit(x, floc=1)
        assert_allclose(shape, lnxm1.std(), rtol=1e-12)
        assert_equal(loc, 1)
        assert_allclose(scale, np.exp(lnxm1.mean()), rtol=1e-12)

        shape, loc, scale = stats.lognorm.fit(x, floc=1, fscale=6)
        assert_allclose(shape, np.sqrt(((lnxm1 - np.log(6))**2).mean()),
                        rtol=1e-12)
        assert_equal(loc, 1)
        assert_equal(scale, 6)

        shape, loc, scale = stats.lognorm.fit(x, floc=1, fix_s=0.75)
        assert_equal(shape, 0.75)
        assert_equal(loc, 1)
        assert_allclose(scale, np.exp(lnxm1.mean()), rtol=1e-12)

    def test_uniform_fit(self):
        x = np.array([1.0, 1.1, 1.2, 9.0])

        loc, scale = stats.uniform.fit(x)
        assert_equal(loc, x.min())
        assert_equal(scale, x.ptp())

        loc, scale = stats.uniform.fit(x, floc=0)
        assert_equal(loc, 0)
        assert_equal(scale, x.max())

        loc, scale = stats.uniform.fit(x, fscale=10)
        assert_equal(loc, 0)
        assert_equal(scale, 10)

        assert_raises(ValueError, stats.uniform.fit, x, floc=2.0)
        assert_raises(ValueError, stats.uniform.fit, x, fscale=5.0)

    @pytest.mark.slow
    @pytest.mark.parametrize("method", ["MLE", "MM"])
    def test_fshapes(self, method):
        # take a beta distribution, with shapes='a, b', and make sure that
        # fa is equivalent to f0, and fb is equivalent to f1
        a, b = 3., 4.
        x = stats.beta.rvs(a, b, size=100, random_state=1234)
        res_1 = stats.beta.fit(x, f0=3., method=method)
        res_2 = stats.beta.fit(x, fa=3., method=method)
        assert_allclose(res_1, res_2, atol=1e-12, rtol=1e-12)

        res_2 = stats.beta.fit(x, fix_a=3., method=method)
        assert_allclose(res_1, res_2, atol=1e-12, rtol=1e-12)

        res_3 = stats.beta.fit(x, f1=4., method=method)
        res_4 = stats.beta.fit(x, fb=4., method=method)
        assert_allclose(res_3, res_4, atol=1e-12, rtol=1e-12)

        res_4 = stats.beta.fit(x, fix_b=4., method=method)
        assert_allclose(res_3, res_4, atol=1e-12, rtol=1e-12)

        # cannot specify both positional and named args at the same time
        assert_raises(ValueError, stats.beta.fit, x, fa=1, f0=2, method=method)

        # check that attempting to fix all parameters raises a ValueError
        assert_raises(ValueError, stats.beta.fit, x, fa=0, f1=1,
                      floc=2, fscale=3, method=method)

        # check that specifying floc, fscale and fshapes works for
        # beta and gamma which override the generic fit method
        res_5 = stats.beta.fit(x, fa=3., floc=0, fscale=1, method=method)
        aa, bb, ll, ss = res_5
        assert_equal([aa, ll, ss], [3., 0, 1])

        # gamma distribution
        a = 3.
        data = stats.gamma.rvs(a, size=100)
        aa, ll, ss = stats.gamma.fit(data, fa=a, method=method)
        assert_equal(aa, a)

    @pytest.mark.parametrize("method", ["MLE", "MM"])
    def test_extra_params(self, method):
        # unknown parameters should raise rather than be silently ignored
        dist = stats.exponnorm
        data = dist.rvs(K=2, size=100)
        dct = dict(enikibeniki=-101)
        assert_raises(TypeError, dist.fit, data, **dct, method=method)


class TestFrozen:
    def setup_method(self):
        np.random.seed(1234)

    # Test that a frozen distribution gives the same results as the original
    # object.
    #
    # Only tested for the normal distribution (with loc and scale specified)
    # and for the gamma distribution (with a shape parameter specified).
    def test_norm(self):
        dist = stats.norm
        frozen = stats.norm(loc=10.0, scale=3.0)

        result_f = frozen.pdf(20.0)
        result = dist.pdf(20.0, loc=10.0, scale=3.0)
        assert_equal(result_f, result)

        result_f = frozen.cdf(20.0)
        result = dist.cdf(20.0, loc=10.0, scale=3.0)
        assert_equal(result_f, result)

        result_f = frozen.ppf(0.25)
        result = dist.ppf(0.25, loc=10.0, scale=3.0)
        assert_equal(result_f, result)

        result_f = frozen.isf(0.25)
        result = dist.isf(0.25, loc=10.0, scale=3.0)
        assert_equal(result_f, result)

        result_f = frozen.sf(10.0)
        result = dist.sf(10.0, loc=10.0, scale=3.0)
        assert_equal(result_f, result)

        result_f = frozen.median()
        result = dist.median(loc=10.0, scale=3.0)
        assert_equal(result_f, result)

        result_f = frozen.mean()
        result = dist.mean(loc=10.0, scale=3.0)
        assert_equal(result_f, result)

        result_f = frozen.var()
        result = dist.var(loc=10.0, scale=3.0)
        assert_equal(result_f, result)

        result_f = frozen.std()
        result = dist.std(loc=10.0, scale=3.0)
        assert_equal(result_f, result)

        result_f = frozen.entropy()
        result = dist.entropy(loc=10.0, scale=3.0)
        assert_equal(result_f, result)

        result_f = frozen.moment(2)
        result = dist.moment(2, loc=10.0, scale=3.0)
        assert_equal(result_f, result)

        assert_equal(frozen.a, dist.a)
        assert_equal(frozen.b, dist.b)

    def test_gamma(self):
        a = 2.0
        dist = stats.gamma
        frozen = stats.gamma(a)

        result_f = frozen.pdf(20.0)
        result = dist.pdf(20.0, a)
        assert_equal(result_f, result)

        result_f = frozen.cdf(20.0)
        result = dist.cdf(20.0, a)
        assert_equal(result_f, result)

        result_f = frozen.ppf(0.25)
        result = dist.ppf(0.25, a)
        assert_equal(result_f, result)

        result_f = frozen.isf(0.25)
        result = dist.isf(0.25, a)
        assert_equal(result_f, result)

        result_f = frozen.sf(10.0)
        result = dist.sf(10.0, a)
        assert_equal(result_f, result)

        result_f = frozen.median()
        result = dist.median(a)
        assert_equal(result_f, result)

        result_f = frozen.mean()
        result = dist.mean(a)
        assert_equal(result_f, result)

        result_f = frozen.var()
        result = dist.var(a)
        assert_equal(result_f, result)

        result_f = frozen.std()
        result = dist.std(a)
        assert_equal(result_f, result)

        result_f = frozen.entropy()
        result = dist.entropy(a)
        assert_equal(result_f, result)

        result_f = frozen.moment(2)
        result = dist.moment(2, a)
        assert_equal(result_f, result)

        assert_equal(frozen.a, frozen.dist.a)
        assert_equal(frozen.b, frozen.dist.b)

    def test_regression_ticket_1293(self):
        # Create a frozen distribution.
        frozen = stats.lognorm(1)
        # Call one of its methods that does not take any keyword arguments.
        m1 = frozen.moment(2)
        # Now call a method that takes a keyword argument.
        frozen.stats(moments='mvsk')
        # Call moment(2) again.
        # After calling stats(), the following was raising an exception.
        # So this test passes if the following does not raise an exception.
        m2 = frozen.moment(2)
        # The following should also be true, of course.  But it is not
        # the focus of this test.
        assert_equal(m1, m2)

    def test_ab(self):
        # test that the support of a frozen distribution
        # (i) remains frozen even if it changes for the original one
        # (ii) is actually correct if the shape parameters are such that
        #      the values of [a, b] are not the default [0, inf]
        # take a genpareto as an example where the support
        # depends on the value of the shape parameter:
        # for c > 0: a, b = 0, inf
        # for c < 0: a, b = 0, -1/c

        c = -0.1
        rv = stats.genpareto(c=c)
        a, b = rv.dist._get_support(c)
        assert_equal([a, b], [0., 10.])

        c = 0.1
        stats.genpareto.pdf(0, c=c)
        assert_equal(rv.dist._get_support(c), [0, np.inf])

        c = -0.1
        rv = stats.genpareto(c=c)
        a, b = rv.dist._get_support(c)
        assert_equal([a, b], [0., 10.])

        c = 0.1
        stats.genpareto.pdf(0, c)  # this should NOT change genpareto.b
        assert_equal((rv.dist.a, rv.dist.b), stats.genpareto._get_support(c))

        rv1 = stats.genpareto(c=0.1)
        assert_(rv1.dist is not rv.dist)

        # c >= 0: a, b = [0, inf]
        for c in [1., 0.]:
            c = np.asarray(c)
            rv = stats.genpareto(c=c)
            a, b = rv.a, rv.b
            assert_equal(a, 0.)
            assert_(np.isposinf(b))

            # c < 0: a=0, b=1/|c|
            c = np.asarray(-2.)
            a, b = stats.genpareto._get_support(c)
            assert_allclose([a, b], [0., 0.5])

    def test_rv_frozen_in_namespace(self):
        # Regression test for gh-3522
        assert_(hasattr(stats.distributions, 'rv_frozen'))

    def test_random_state(self):
        # only check that the random_state attribute exists,
        frozen = stats.norm()
        assert_(hasattr(frozen, 'random_state'))

        # ... that it can be set,
        frozen.random_state = 42
        assert_equal(frozen.random_state.get_state(),
                     np.random.RandomState(42).get_state())

        # ... and that .rvs method accepts it as an argument
        rndm = np.random.RandomState(1234)
        frozen.rvs(size=8, random_state=rndm)

    def test_pickling(self):
        # test that a frozen instance pickles and unpickles
        # (this method is a clone of common_tests.check_pickling)
        beta = stats.beta(2.3098496451481823, 0.62687954300963677)
        poiss = stats.poisson(3.)
        sample = stats.rv_discrete(values=([0, 1, 2, 3],
                                           [0.1, 0.2, 0.3, 0.4]))

        for distfn in [beta, poiss, sample]:
            distfn.random_state = 1234
            distfn.rvs(size=8)
            s = pickle.dumps(distfn)
            r0 = distfn.rvs(size=8)

            unpickled = pickle.loads(s)
            r1 = unpickled.rvs(size=8)
            assert_equal(r0, r1)

            # also smoke test some methods
            medians = [distfn.ppf(0.5), unpickled.ppf(0.5)]
            assert_equal(medians[0], medians[1])
            assert_equal(distfn.cdf(medians[0]),
                         unpickled.cdf(medians[1]))

    def test_expect(self):
        # smoke test the expect method of the frozen distribution
        # only take a gamma w/loc and scale and poisson with loc specified
        def func(x):
            return x

        gm = stats.gamma(a=2, loc=3, scale=4)
        with np.errstate(invalid="ignore", divide="ignore"):
            gm_val = gm.expect(func, lb=1, ub=2, conditional=True)
            gamma_val = stats.gamma.expect(func, args=(2,), loc=3, scale=4,
                                           lb=1, ub=2, conditional=True)
        assert_allclose(gm_val, gamma_val)

        p = stats.poisson(3, loc=4)
        p_val = p.expect(func)
        poisson_val = stats.poisson.expect(func, args=(3,), loc=4)
        assert_allclose(p_val, poisson_val)


class TestExpect:
    # Test for expect method.
    #
    # Uses normal distribution and beta distribution for finite bounds, and
    # hypergeom for discrete distribution with finite support
    def test_norm(self):
        v = stats.norm.expect(lambda x: (x-5)*(x-5), loc=5, scale=2)
        assert_almost_equal(v, 4, decimal=14)

        m = stats.norm.expect(lambda x: (x), loc=5, scale=2)
        assert_almost_equal(m, 5, decimal=14)

        lb = stats.norm.ppf(0.05, loc=5, scale=2)
        ub = stats.norm.ppf(0.95, loc=5, scale=2)
        prob90 = stats.norm.expect(lambda x: 1, loc=5, scale=2, lb=lb, ub=ub)
        assert_almost_equal(prob90, 0.9, decimal=14)

        prob90c = stats.norm.expect(lambda x: 1, loc=5, scale=2, lb=lb, ub=ub,
                                    conditional=True)
        assert_almost_equal(prob90c, 1., decimal=14)

    def test_beta(self):
        # case with finite support interval
        v = stats.beta.expect(lambda x: (x-19/3.)*(x-19/3.), args=(10, 5),
                              loc=5, scale=2)
        assert_almost_equal(v, 1./18., decimal=13)

        m = stats.beta.expect(lambda x: x, args=(10, 5), loc=5., scale=2.)
        assert_almost_equal(m, 19/3., decimal=13)

        ub = stats.beta.ppf(0.95, 10, 10, loc=5, scale=2)
        lb = stats.beta.ppf(0.05, 10, 10, loc=5, scale=2)
        prob90 = stats.beta.expect(lambda x: 1., args=(10, 10), loc=5.,
                                   scale=2., lb=lb, ub=ub, conditional=False)
        assert_almost_equal(prob90, 0.9, decimal=13)

        prob90c = stats.beta.expect(lambda x: 1, args=(10, 10), loc=5,
                                    scale=2, lb=lb, ub=ub, conditional=True)
        assert_almost_equal(prob90c, 1., decimal=13)

    def test_hypergeom(self):
        # test case with finite bounds

        # without specifying bounds
        m_true, v_true = stats.hypergeom.stats(20, 10, 8, loc=5.)
        m = stats.hypergeom.expect(lambda x: x, args=(20, 10, 8), loc=5.)
        assert_almost_equal(m, m_true, decimal=13)

        v = stats.hypergeom.expect(lambda x: (x-9.)**2, args=(20, 10, 8),
                                   loc=5.)
        assert_almost_equal(v, v_true, decimal=14)

        # with bounds, bounds equal to shifted support
        v_bounds = stats.hypergeom.expect(lambda x: (x-9.)**2,
                                          args=(20, 10, 8),
                                          loc=5., lb=5, ub=13)
        assert_almost_equal(v_bounds, v_true, decimal=14)

        # drop boundary points
        prob_true = 1-stats.hypergeom.pmf([5, 13], 20, 10, 8, loc=5).sum()
        prob_bounds = stats.hypergeom.expect(lambda x: 1, args=(20, 10, 8),
                                             loc=5., lb=6, ub=12)
        assert_almost_equal(prob_bounds, prob_true, decimal=13)

        # conditional
        prob_bc = stats.hypergeom.expect(lambda x: 1, args=(20, 10, 8), loc=5.,
                                         lb=6, ub=12, conditional=True)
        assert_almost_equal(prob_bc, 1, decimal=14)

        # check simple integral
        prob_b = stats.hypergeom.expect(lambda x: 1, args=(20, 10, 8),
                                        lb=0, ub=8)
        assert_almost_equal(prob_b, 1, decimal=13)

    def test_poisson(self):
        # poisson, use lower bound only
        prob_bounds = stats.poisson.expect(lambda x: 1, args=(2,), lb=3,
                                           conditional=False)
        prob_b_true = 1-stats.poisson.cdf(2, 2)
        assert_almost_equal(prob_bounds, prob_b_true, decimal=14)

        prob_lb = stats.poisson.expect(lambda x: 1, args=(2,), lb=2,
                                       conditional=True)
        assert_almost_equal(prob_lb, 1, decimal=14)

    def test_genhalflogistic(self):
        # genhalflogistic, changes upper bound of support in _argcheck
        # regression test for gh-2622
        halflog = stats.genhalflogistic
        # check consistency when calling expect twice with the same input
        res1 = halflog.expect(args=(1.5,))
        halflog.expect(args=(0.5,))
        res2 = halflog.expect(args=(1.5,))
        assert_almost_equal(res1, res2, decimal=14)

    def test_rice_overflow(self):
        # rice.pdf(999, 0.74) was inf since special.i0 silentyly overflows
        # check that using i0e fixes it
        assert_(np.isfinite(stats.rice.pdf(999, 0.74)))

        assert_(np.isfinite(stats.rice.expect(lambda x: 1, args=(0.74,))))
        assert_(np.isfinite(stats.rice.expect(lambda x: 2, args=(0.74,))))
        assert_(np.isfinite(stats.rice.expect(lambda x: 3, args=(0.74,))))

    def test_logser(self):
        # test a discrete distribution with infinite support and loc
        p, loc = 0.3, 3
        res_0 = stats.logser.expect(lambda k: k, args=(p,))
        # check against the correct answer (sum of a geom series)
        assert_allclose(res_0,
                        p / (p - 1.) / np.log(1. - p), atol=1e-15)

        # now check it with `loc`
        res_l = stats.logser.expect(lambda k: k, args=(p,), loc=loc)
        assert_allclose(res_l, res_0 + loc, atol=1e-15)

    def test_skellam(self):
        # Use a discrete distribution w/ bi-infinite support. Compute two first
        # moments and compare to known values (cf skellam.stats)
        p1, p2 = 18, 22
        m1 = stats.skellam.expect(lambda x: x, args=(p1, p2))
        m2 = stats.skellam.expect(lambda x: x**2, args=(p1, p2))
        assert_allclose(m1, p1 - p2, atol=1e-12)
        assert_allclose(m2 - m1**2, p1 + p2, atol=1e-12)

    def test_randint(self):
        # Use a discrete distribution w/ parameter-dependent support, which
        # is larger than the default chunksize
        lo, hi = 0, 113
        res = stats.randint.expect(lambda x: x, (lo, hi))
        assert_allclose(res,
                        sum(_ for _ in range(lo, hi)) / (hi - lo), atol=1e-15)

    def test_zipf(self):
        # Test that there is no infinite loop even if the sum diverges
        assert_warns(RuntimeWarning, stats.zipf.expect,
                     lambda x: x**2, (2,))

    def test_discrete_kwds(self):
        # check that discrete expect accepts keywords to control the summation
        n0 = stats.poisson.expect(lambda x: 1, args=(2,))
        n1 = stats.poisson.expect(lambda x: 1, args=(2,),
                                  maxcount=1001, chunksize=32, tolerance=1e-8)
        assert_almost_equal(n0, n1, decimal=14)

    def test_moment(self):
        # test the .moment() method: compute a higher moment and compare to
        # a known value
        def poiss_moment5(mu):
            return mu**5 + 10*mu**4 + 25*mu**3 + 15*mu**2 + mu

        for mu in [5, 7]:
            m5 = stats.poisson.moment(5, mu)
            assert_allclose(m5, poiss_moment5(mu), rtol=1e-10)

    def test_challenging_cases_gh8928(self):
        # Several cases where `expect` failed to produce a correct result were
        # reported in gh-8928. Check that these cases have been resolved.
        assert_allclose(stats.norm.expect(loc=36, scale=1.0), 36)
        assert_allclose(stats.norm.expect(loc=40, scale=1.0), 40)
        assert_allclose(stats.norm.expect(loc=10, scale=0.1), 10)
        assert_allclose(stats.gamma.expect(args=(148,)), 148)
        assert_allclose(stats.logistic.expect(loc=85), 85)

    def test_lb_ub_gh15855(self):
        # Make sure changes to `expect` made in gh15855 treat lb/ub correctly
        dist = stats.uniform
        ref = dist.mean(loc=10, scale=5)  # 12.5
        # moment over whole distribution
        assert_allclose(dist.expect(loc=10, scale=5), ref)
        # moment over whole distribution, lb and ub outside of support
        assert_allclose(dist.expect(loc=10, scale=5, lb=9, ub=16), ref)
        # moment over 60% of distribution, [lb, ub] centered within support
        assert_allclose(dist.expect(loc=10, scale=5, lb=11, ub=14), ref*0.6)
        # moment over truncated distribution, essentially
        assert_allclose(dist.expect(loc=10, scale=5, lb=11, ub=14,
                                    conditional=True), ref)
        # moment over 40% of distribution, [lb, ub] not centered within support
        assert_allclose(dist.expect(loc=10, scale=5, lb=11, ub=13), 12*0.4)
        # moment with lb > ub
        assert_allclose(dist.expect(loc=10, scale=5, lb=13, ub=11), -12*0.4)
        # moment with lb > ub, conditional
        assert_allclose(dist.expect(loc=10, scale=5, lb=13, ub=11,
                                    conditional=True), 12)


class TestNct:
    def test_nc_parameter(self):
        # Parameter values c<=0 were not enabled (gh-2402).
        # For negative values c and for c=0 results of rv.cdf(0) below were nan
        rv = stats.nct(5, 0)
        assert_equal(rv.cdf(0), 0.5)
        rv = stats.nct(5, -1)
        assert_almost_equal(rv.cdf(0), 0.841344746069, decimal=10)

    def test_broadcasting(self):
        res = stats.nct.pdf(5, np.arange(4, 7)[:, None],
                            np.linspace(0.1, 1, 4))
        expected = array([[0.00321886, 0.00557466, 0.00918418, 0.01442997],
                          [0.00217142, 0.00395366, 0.00683888, 0.01126276],
                          [0.00153078, 0.00291093, 0.00525206, 0.00900815]])
        assert_allclose(res, expected, rtol=1e-5)

    def test_variance_gh_issue_2401(self):
        # Computation of the variance of a non-central t-distribution resulted
        # in a TypeError: ufunc 'isinf' not supported for the input types,
        # and the inputs could not be safely coerced to any supported types
        # according to the casting rule 'safe'
        rv = stats.nct(4, 0)
        assert_equal(rv.var(), 2.0)

    def test_nct_inf_moments(self):
        # n-th moment of nct only exists for df > n
        m, v, s, k = stats.nct.stats(df=0.9, nc=0.3, moments='mvsk')
        assert_equal([m, v, s, k], [np.nan, np.nan, np.nan, np.nan])

        m, v, s, k = stats.nct.stats(df=1.9, nc=0.3, moments='mvsk')
        assert_(np.isfinite(m))
        assert_equal([v, s, k], [np.nan, np.nan, np.nan])

        m, v, s, k = stats.nct.stats(df=3.1, nc=0.3, moments='mvsk')
        assert_(np.isfinite([m, v, s]).all())
        assert_equal(k, np.nan)

    def test_nct_stats_large_df_values(self):
        # previously gamma function was used which lost precision at df=345
        # cf. https://github.com/scipy/scipy/issues/12919 for details
        nct_mean_df_1000 = stats.nct.mean(1000, 2)
        nct_stats_df_1000 = stats.nct.stats(1000, 2)
        # These expected values were computed with mpmath. They were also
        # verified with the Wolfram Alpha expressions:
        #     Mean[NoncentralStudentTDistribution[1000, 2]]
        #     Var[NoncentralStudentTDistribution[1000, 2]]
        expected_stats_df_1000 = [2.0015015641422464, 1.0040115288163005]
        assert_allclose(nct_mean_df_1000, expected_stats_df_1000[0],
                        rtol=1e-10)
        assert_allclose(nct_stats_df_1000, expected_stats_df_1000,
                        rtol=1e-10)
        # and a bigger df value
        nct_mean = stats.nct.mean(100000, 2)
        nct_stats = stats.nct.stats(100000, 2)
        # These expected values were computed with mpmath.
        expected_stats = [2.0000150001562518, 1.0000400011500288]
        assert_allclose(nct_mean, expected_stats[0], rtol=1e-10)
        assert_allclose(nct_stats, expected_stats, rtol=1e-9)


class TestRecipInvGauss:

    def test_pdf_endpoint(self):
        p = stats.recipinvgauss.pdf(0, 0.6)
        assert p == 0.0

    def test_logpdf_endpoint(self):
        logp = stats.recipinvgauss.logpdf(0, 0.6)
        assert logp == -np.inf

    def test_cdf_small_x(self):
        # The expected value was computer with mpmath:
        #
        # import mpmath
        #
        # mpmath.mp.dps = 100
        #
        # def recipinvgauss_cdf_mp(x, mu):
        #     x = mpmath.mpf(x)
        #     mu = mpmath.mpf(mu)
        #     trm1 = 1/mu - x
        #     trm2 = 1/mu + x
        #     isqx = 1/mpmath.sqrt(x)
        #     return (mpmath.ncdf(-isqx*trm1)
        #             - mpmath.exp(2/mu)*mpmath.ncdf(-isqx*trm2))
        #
        p = stats.recipinvgauss.cdf(0.05, 0.5)
        expected = 6.590396159501331e-20
        assert_allclose(p, expected, rtol=1e-14)

    def test_sf_large_x(self):
        # The expected value was computed with mpmath; see test_cdf_small.
        p = stats.recipinvgauss.sf(80, 0.5)
        expected = 2.699819200556787e-18
        assert_allclose(p, expected, 5e-15)


class TestRice:
    def test_rice_zero_b(self):
        # rice distribution should work with b=0, cf gh-2164
        x = [0.2, 1., 5.]
        assert_(np.isfinite(stats.rice.pdf(x, b=0.)).all())
        assert_(np.isfinite(stats.rice.logpdf(x, b=0.)).all())
        assert_(np.isfinite(stats.rice.cdf(x, b=0.)).all())
        assert_(np.isfinite(stats.rice.logcdf(x, b=0.)).all())

        q = [0.1, 0.1, 0.5, 0.9]
        assert_(np.isfinite(stats.rice.ppf(q, b=0.)).all())

        mvsk = stats.rice.stats(0, moments='mvsk')
        assert_(np.isfinite(mvsk).all())

        # furthermore, pdf is continuous as b\to 0
        # rice.pdf(x, b\to 0) = x exp(-x^2/2) + O(b^2)
        # see e.g. Abramovich & Stegun 9.6.7 & 9.6.10
        b = 1e-8
        assert_allclose(stats.rice.pdf(x, 0), stats.rice.pdf(x, b),
                        atol=b, rtol=0)

    def test_rice_rvs(self):
        rvs = stats.rice.rvs
        assert_equal(rvs(b=3.).size, 1)
        assert_equal(rvs(b=3., size=(3, 5)).shape, (3, 5))

    def test_rice_gh9836(self):
        # test that gh-9836 is resolved; previously jumped to 1 at the end

        cdf = stats.rice.cdf(np.arange(10, 160, 10), np.arange(10, 160, 10))
        # Generated in R
        # library(VGAM)
        # options(digits=16)
        # x = seq(10, 150, 10)
        # print(price(x, sigma=1, vee=x))
        cdf_exp = [0.4800278103504522, 0.4900233218590353, 0.4933500379379548,
                   0.4950128317658719, 0.4960103776798502, 0.4966753655438764,
                   0.4971503395812474, 0.4975065620443196, 0.4977836197921638,
                   0.4980052636649550, 0.4981866072661382, 0.4983377260666599,
                   0.4984655952615694, 0.4985751970541413, 0.4986701850071265]
        assert_allclose(cdf, cdf_exp)

        probabilities = np.arange(0.1, 1, 0.1)
        ppf = stats.rice.ppf(probabilities, 500/4, scale=4)
        # Generated in R
        # library(VGAM)
        # options(digits=16)
        # p = seq(0.1, .9, by = .1)
        # print(qrice(p, vee = 500, sigma = 4))
        ppf_exp = [494.8898762347361, 496.6495690858350, 497.9184315188069,
                   499.0026277378915, 500.0159999146250, 501.0293721352668,
                   502.1135684981884, 503.3824312270405, 505.1421247157822]
        assert_allclose(ppf, ppf_exp)

        ppf = scipy.stats.rice.ppf(0.5, np.arange(10, 150, 10))
        # Generated in R
        # library(VGAM)
        # options(digits=16)
        # b <- seq(10, 140, 10)
        # print(qrice(0.5, vee = b, sigma = 1))
        ppf_exp = [10.04995862522287, 20.02499480078302, 30.01666512465732,
                   40.01249934924363, 50.00999966676032, 60.00833314046875,
                   70.00714273568241, 80.00624991862573, 90.00555549840364,
                   100.00499995833597, 110.00454542324384, 120.00416664255323,
                   130.00384613488120, 140.00357141338748]
        assert_allclose(ppf, ppf_exp)


class TestErlang:
    def setup_method(self):
        np.random.seed(1234)

    def test_erlang_runtimewarning(self):
        # erlang should generate a RuntimeWarning if a non-integer
        # shape parameter is used.
        with warnings.catch_warnings():
            warnings.simplefilter("error", RuntimeWarning)

            # The non-integer shape parameter 1.3 should trigger a
            # RuntimeWarning
            assert_raises(RuntimeWarning,
                          stats.erlang.rvs, 1.3, loc=0, scale=1, size=4)

            # Calling the fit method with `f0` set to an integer should
            # *not* trigger a RuntimeWarning.  It should return the same
            # values as gamma.fit(...).
            data = [0.5, 1.0, 2.0, 4.0]
            result_erlang = stats.erlang.fit(data, f0=1)
            result_gamma = stats.gamma.fit(data, f0=1)
            assert_allclose(result_erlang, result_gamma, rtol=1e-3)

    def test_gh_pr_10949_argcheck(self):
        assert_equal(stats.erlang.pdf(0.5, a=[1, -1]),
                     stats.gamma.pdf(0.5, a=[1, -1]))


class TestRayleigh:
    def setup_method(self):
        np.random.seed(987654321)

    # gh-6227
    def test_logpdf(self):
        y = stats.rayleigh.logpdf(50)
        assert_allclose(y, -1246.0879769945718)

    def test_logsf(self):
        y = stats.rayleigh.logsf(50)
        assert_allclose(y, -1250)

    @pytest.mark.parametrize("rvs_loc,rvs_scale", [np.random.rand(2)])
    def test_fit(self, rvs_loc, rvs_scale):
        data = stats.rayleigh.rvs(size=250, loc=rvs_loc, scale=rvs_scale)

        def scale_mle(data, floc):
            return (np.sum((data - floc) ** 2) / (2 * len(data))) ** .5

        # when `floc` is provided, `scale` is found with an analytical formula
        scale_expect = scale_mle(data, rvs_loc)
        loc, scale = stats.rayleigh.fit(data, floc=rvs_loc)
        assert_equal(loc, rvs_loc)
        assert_equal(scale, scale_expect)

        # when `fscale` is fixed, superclass fit is used to determine `loc`.
        loc, scale = stats.rayleigh.fit(data, fscale=.6)
        assert_equal(scale, .6)

        # with both parameters free, one dimensional optimization is done
        # over a new function that takes into account the dependent relation
        # of `scale` to `loc`.
        loc, scale = stats.rayleigh.fit(data)
        # test that `scale` is defined by its relation to `loc`
        assert_equal(scale, scale_mle(data, loc))

    @pytest.mark.parametrize("rvs_loc,rvs_scale", [[0.74, 0.01],
                                                   np.random.rand(2)])
    def test_fit_comparison_super_method(self, rvs_loc, rvs_scale):
        # test that the objective function result of the analytical MLEs is
        # less than or equal to that of the numerically optimized estimate
        data = stats.rayleigh.rvs(size=250, loc=rvs_loc, scale=rvs_scale)

        # obtain objective function with same method as `rv_continuous.fit`
        args = [data, (stats.rayleigh._fitstart(data), )]
        func = stats.rayleigh._reduce_func(args, {})[1]

        _assert_less_or_close_loglike(stats.rayleigh, data, func)

    def test_fit_warnings(self):
        assert_fit_warnings(stats.rayleigh)


class TestExponWeib:

    def test_pdf_logpdf(self):
        # Regression test for gh-3508.
        x = 0.1
        a = 1.0
        c = 100.0
        p = stats.exponweib.pdf(x, a, c)
        logp = stats.exponweib.logpdf(x, a, c)
        # Expected values were computed with mpmath.
        assert_allclose([p, logp],
                        [1.0000000000000054e-97, -223.35075402042244])

    def test_a_is_1(self):
        # For issue gh-3508.
        # Check that when a=1, the pdf and logpdf methods of exponweib are the
        # same as those of weibull_min.
        x = np.logspace(-4, -1, 4)
        a = 1
        c = 100

        p = stats.exponweib.pdf(x, a, c)
        expected = stats.weibull_min.pdf(x, c)
        assert_allclose(p, expected)

        logp = stats.exponweib.logpdf(x, a, c)
        expected = stats.weibull_min.logpdf(x, c)
        assert_allclose(logp, expected)

    def test_a_is_1_c_is_1(self):
        # When a = 1 and c = 1, the distribution is exponential.
        x = np.logspace(-8, 1, 10)
        a = 1
        c = 1

        p = stats.exponweib.pdf(x, a, c)
        expected = stats.expon.pdf(x)
        assert_allclose(p, expected)

        logp = stats.exponweib.logpdf(x, a, c)
        expected = stats.expon.logpdf(x)
        assert_allclose(logp, expected)


class TestFatigueLife:

    def test_sf_tail(self):
        # Expected value computed with mpmath:
        #     import mpmath
        #     mpmath.mp.dps = 80
        #     x = mpmath.mpf(800.0)
        #     c = mpmath.mpf(2.5)
        #     s = float(1 - mpmath.ncdf(1/c * (mpmath.sqrt(x)
        #                                      - 1/mpmath.sqrt(x))))
        #     print(s)
        # Output:
        #     6.593376447038406e-30
        s = stats.fatiguelife.sf(800.0, 2.5)
        assert_allclose(s, 6.593376447038406e-30, rtol=1e-13)

    def test_isf_tail(self):
        # See test_sf_tail for the mpmath code.
        p = 6.593376447038406e-30
        q = stats.fatiguelife.isf(p, 2.5)
        assert_allclose(q, 800.0, rtol=1e-13)


class TestWeibull:

    def test_logpdf(self):
        # gh-6217
        y = stats.weibull_min.logpdf(0, 1)
        assert_equal(y, 0)

    def test_with_maxima_distrib(self):
        # Tests for weibull_min and weibull_max.
        # The expected values were computed using the symbolic algebra
        # program 'maxima' with the package 'distrib', which has
        # 'pdf_weibull' and 'cdf_weibull'.  The mapping between the
        # scipy and maxima functions is as follows:
        # -----------------------------------------------------------------
        # scipy                              maxima
        # ---------------------------------  ------------------------------
        # weibull_min.pdf(x, a, scale=b)     pdf_weibull(x, a, b)
        # weibull_min.logpdf(x, a, scale=b)  log(pdf_weibull(x, a, b))
        # weibull_min.cdf(x, a, scale=b)     cdf_weibull(x, a, b)
        # weibull_min.logcdf(x, a, scale=b)  log(cdf_weibull(x, a, b))
        # weibull_min.sf(x, a, scale=b)      1 - cdf_weibull(x, a, b)
        # weibull_min.logsf(x, a, scale=b)   log(1 - cdf_weibull(x, a, b))
        #
        # weibull_max.pdf(x, a, scale=b)     pdf_weibull(-x, a, b)
        # weibull_max.logpdf(x, a, scale=b)  log(pdf_weibull(-x, a, b))
        # weibull_max.cdf(x, a, scale=b)     1 - cdf_weibull(-x, a, b)
        # weibull_max.logcdf(x, a, scale=b)  log(1 - cdf_weibull(-x, a, b))
        # weibull_max.sf(x, a, scale=b)      cdf_weibull(-x, a, b)
        # weibull_max.logsf(x, a, scale=b)   log(cdf_weibull(-x, a, b))
        # -----------------------------------------------------------------
        x = 1.5
        a = 2.0
        b = 3.0

        # weibull_min

        p = stats.weibull_min.pdf(x, a, scale=b)
        assert_allclose(p, np.exp(-0.25)/3)

        lp = stats.weibull_min.logpdf(x, a, scale=b)
        assert_allclose(lp, -0.25 - np.log(3))

        c = stats.weibull_min.cdf(x, a, scale=b)
        assert_allclose(c, -special.expm1(-0.25))

        lc = stats.weibull_min.logcdf(x, a, scale=b)
        assert_allclose(lc, np.log(-special.expm1(-0.25)))

        s = stats.weibull_min.sf(x, a, scale=b)
        assert_allclose(s, np.exp(-0.25))

        ls = stats.weibull_min.logsf(x, a, scale=b)
        assert_allclose(ls, -0.25)

        # Also test using a large value x, for which computing the survival
        # function using the CDF would result in 0.
        s = stats.weibull_min.sf(30, 2, scale=3)
        assert_allclose(s, np.exp(-100))

        ls = stats.weibull_min.logsf(30, 2, scale=3)
        assert_allclose(ls, -100)

        # weibull_max
        x = -1.5

        p = stats.weibull_max.pdf(x, a, scale=b)
        assert_allclose(p, np.exp(-0.25)/3)

        lp = stats.weibull_max.logpdf(x, a, scale=b)
        assert_allclose(lp, -0.25 - np.log(3))

        c = stats.weibull_max.cdf(x, a, scale=b)
        assert_allclose(c, np.exp(-0.25))

        lc = stats.weibull_max.logcdf(x, a, scale=b)
        assert_allclose(lc, -0.25)

        s = stats.weibull_max.sf(x, a, scale=b)
        assert_allclose(s, -special.expm1(-0.25))

        ls = stats.weibull_max.logsf(x, a, scale=b)
        assert_allclose(ls, np.log(-special.expm1(-0.25)))

        # Also test using a value of x close to 0, for which computing the
        # survival function using the CDF would result in 0.
        s = stats.weibull_max.sf(-1e-9, 2, scale=3)
        assert_allclose(s, -special.expm1(-1/9000000000000000000))

        ls = stats.weibull_max.logsf(-1e-9, 2, scale=3)
        assert_allclose(ls, np.log(-special.expm1(-1/9000000000000000000)))

    def test_fit_min(self):
        rng = np.random.default_rng(5985959307161735394)

        c, loc, scale = 2, 3.5, 0.5  # arbitrary, valid parameters
        dist = stats.weibull_min(c, loc, scale)
        rvs = dist.rvs(size=100, random_state=rng)

        # test that MLE still honors guesses and fixed parameters
        c2, loc2, scale2 = stats.weibull_min.fit(rvs, 1.5, floc=3)
        c3, loc3, scale3 = stats.weibull_min.fit(rvs, 1.6, floc=3)
        assert loc2 == loc3 == 3  # fixed parameter is respected
        assert c2 != c3  # different guess -> (slightly) different outcome
        # quality of fit is tested elsewhere

        # test that MoM honors fixed parameters, accepts (but ignores) guesses
        c4, loc4, scale4 = stats.weibull_min.fit(rvs, 3, fscale=3, method='mm')
        assert scale4 == 3
        # because scale was fixed, only the mean and skewness will be matched
        dist4 = stats.weibull_min(c4, loc4, scale4)
        res = dist4.stats(moments='ms')
        ref = np.mean(rvs), stats.skew(rvs)
        assert_allclose(res, ref)


class TestTruncWeibull(object):

    def test_pdf_bounds(self):
        # test bounds
        y = stats.truncweibull_min.pdf([0.1, 2.0], 2.0, 0.11, 1.99)
        assert_equal(y, [0.0, 0.0])

    def test_logpdf(self):
        y = stats.truncweibull_min.logpdf(2.0, 1.0, 2.0, np.inf)
        assert_equal(y, 0.0)

        # hand calculation
        y = stats.truncweibull_min.logpdf(2.0, 1.0, 2.0, 4.0)
        assert_allclose(y, 0.14541345786885884)

    def test_ppf_bounds(self):
        # test bounds
        y = stats.truncweibull_min.ppf([0.0, 1.0], 2.0, 0.1, 2.0)
        assert_equal(y, [0.1, 2.0])

    def test_cdf_to_ppf(self):
        q = [0., 0.1, .25, 0.50, 0.75, 0.90, 1.]
        x = stats.truncweibull_min.ppf(q, 2., 0., 3.)
        q_out = stats.truncweibull_min.cdf(x, 2., 0., 3.)
        assert_allclose(q, q_out)

    def test_sf_to_isf(self):
        q = [0., 0.1, .25, 0.50, 0.75, 0.90, 1.]
        x = stats.truncweibull_min.isf(q, 2., 0., 3.)
        q_out = stats.truncweibull_min.sf(x, 2., 0., 3.)
        assert_allclose(q, q_out)

    def test_munp(self):
        c = 2.
        a = 1.
        b = 3.

        def xnpdf(x, n):
            return x**n*stats.truncweibull_min.pdf(x, c, a, b)

        m0 = stats.truncweibull_min.moment(0, c, a, b)
        assert_equal(m0, 1.)

        m1 = stats.truncweibull_min.moment(1, c, a, b)
        m1_expected, _ = quad(lambda x: xnpdf(x, 1), a, b)
        assert_allclose(m1, m1_expected)

        m2 = stats.truncweibull_min.moment(2, c, a, b)
        m2_expected, _ = quad(lambda x: xnpdf(x, 2), a, b)
        assert_allclose(m2, m2_expected)

        m3 = stats.truncweibull_min.moment(3, c, a, b)
        m3_expected, _ = quad(lambda x: xnpdf(x, 3), a, b)
        assert_allclose(m3, m3_expected)

        m4 = stats.truncweibull_min.moment(4, c, a, b)
        m4_expected, _ = quad(lambda x: xnpdf(x, 4), a, b)
        assert_allclose(m4, m4_expected)

    def test_reference_values(self):
        a = 1.
        b = 3.
        c = 2.
        x_med = np.sqrt(1 - np.log(0.5 + np.exp(-(8. + np.log(2.)))))

        cdf = stats.truncweibull_min.cdf(x_med, c, a, b)
        assert_allclose(cdf, 0.5)

        lc = stats.truncweibull_min.logcdf(x_med, c, a, b)
        assert_allclose(lc, -np.log(2.))

        ppf = stats.truncweibull_min.ppf(0.5, c, a, b)
        assert_allclose(ppf, x_med)

        sf = stats.truncweibull_min.sf(x_med, c, a, b)
        assert_allclose(sf, 0.5)

        ls = stats.truncweibull_min.logsf(x_med, c, a, b)
        assert_allclose(ls, -np.log(2.))

        isf = stats.truncweibull_min.isf(0.5, c, a, b)
        assert_allclose(isf, x_med)

    def test_compare_weibull_min(self):
        # Verify that the truncweibull_min distribution gives the same results
        # as the original weibull_min
        x = 1.5
        c = 2.0
        a = 0.0
        b = np.inf
        scale = 3.0

        p = stats.weibull_min.pdf(x, c, scale=scale)
        p_trunc = stats.truncweibull_min.pdf(x, c, a, b, scale=scale)
        assert_allclose(p, p_trunc)

        lp = stats.weibull_min.logpdf(x, c, scale=scale)
        lp_trunc = stats.truncweibull_min.logpdf(x, c, a, b, scale=scale)
        assert_allclose(lp, lp_trunc)

        cdf = stats.weibull_min.cdf(x, c, scale=scale)
        cdf_trunc = stats.truncweibull_min.cdf(x, c, a, b, scale=scale)
        assert_allclose(cdf, cdf_trunc)

        lc = stats.weibull_min.logcdf(x, c, scale=scale)
        lc_trunc = stats.truncweibull_min.logcdf(x, c, a, b, scale=scale)
        assert_allclose(lc, lc_trunc)

        s = stats.weibull_min.sf(x, c, scale=scale)
        s_trunc = stats.truncweibull_min.sf(x, c, a, b, scale=scale)
        assert_allclose(s, s_trunc)

        ls = stats.weibull_min.logsf(x, c, scale=scale)
        ls_trunc = stats.truncweibull_min.logsf(x, c, a, b, scale=scale)
        assert_allclose(ls, ls_trunc)

        # # Also test using a large value x, for which computing the survival
        # # function using the CDF would result in 0.
        s = stats.truncweibull_min.sf(30, 2, a, b, scale=3)
        assert_allclose(s, np.exp(-100))

        ls = stats.truncweibull_min.logsf(30, 2, a, b, scale=3)
        assert_allclose(ls, -100)

    def test_compare_weibull_min2(self):
        # Verify that the truncweibull_min distribution PDF and CDF results
        # are the same as those calculated from truncating weibull_min
        c, a, b = 2.5, 0.25, 1.25
        x = np.linspace(a, b, 100)

        pdf1 = stats.truncweibull_min.pdf(x, c, a, b)
        cdf1 = stats.truncweibull_min.cdf(x, c, a, b)

        norm = stats.weibull_min.cdf(b, c) - stats.weibull_min.cdf(a, c)
        pdf2 = stats.weibull_min.pdf(x, c) / norm
        cdf2 = (stats.weibull_min.cdf(x, c) - stats.weibull_min.cdf(a, c))/norm

        np.testing.assert_allclose(pdf1, pdf2)
        np.testing.assert_allclose(cdf1, cdf2)


class TestRdist:
    def test_rdist_cdf_gh1285(self):
        # check workaround in rdist._cdf for issue gh-1285.
        distfn = stats.rdist
        values = [0.001, 0.5, 0.999]
        assert_almost_equal(distfn.cdf(distfn.ppf(values, 541.0), 541.0),
                            values, decimal=5)

    def test_rdist_beta(self):
        # rdist is a special case of stats.beta
        x = np.linspace(-0.99, 0.99, 10)
        c = 2.7
        assert_almost_equal(0.5*stats.beta(c/2, c/2).pdf((x + 1)/2),
                            stats.rdist(c).pdf(x))


class TestTrapezoid:
    def test_reduces_to_triang(self):
        modes = [0, 0.3, 0.5, 1]
        for mode in modes:
            x = [0, mode, 1]
            assert_almost_equal(stats.trapezoid.pdf(x, mode, mode),
                                stats.triang.pdf(x, mode))
            assert_almost_equal(stats.trapezoid.cdf(x, mode, mode),
                                stats.triang.cdf(x, mode))

    def test_reduces_to_uniform(self):
        x = np.linspace(0, 1, 10)
        assert_almost_equal(stats.trapezoid.pdf(x, 0, 1), stats.uniform.pdf(x))
        assert_almost_equal(stats.trapezoid.cdf(x, 0, 1), stats.uniform.cdf(x))

    def test_cases(self):
        # edge cases
        assert_almost_equal(stats.trapezoid.pdf(0, 0, 0), 2)
        assert_almost_equal(stats.trapezoid.pdf(1, 1, 1), 2)
        assert_almost_equal(stats.trapezoid.pdf(0.5, 0, 0.8),
                            1.11111111111111111)
        assert_almost_equal(stats.trapezoid.pdf(0.5, 0.2, 1.0),
                            1.11111111111111111)

        # straightforward case
        assert_almost_equal(stats.trapezoid.pdf(0.1, 0.2, 0.8), 0.625)
        assert_almost_equal(stats.trapezoid.pdf(0.5, 0.2, 0.8), 1.25)
        assert_almost_equal(stats.trapezoid.pdf(0.9, 0.2, 0.8), 0.625)

        assert_almost_equal(stats.trapezoid.cdf(0.1, 0.2, 0.8), 0.03125)
        assert_almost_equal(stats.trapezoid.cdf(0.2, 0.2, 0.8), 0.125)
        assert_almost_equal(stats.trapezoid.cdf(0.5, 0.2, 0.8), 0.5)
        assert_almost_equal(stats.trapezoid.cdf(0.9, 0.2, 0.8), 0.96875)
        assert_almost_equal(stats.trapezoid.cdf(1.0, 0.2, 0.8), 1.0)

    def test_moments_and_entropy(self):
        # issue #11795: improve precision of trapezoid stats
        # Apply formulas from Wikipedia for the following parameters:
        a, b, c, d = -3, -1, 2, 3  # => 1/3, 5/6, -3, 6
        p1, p2, loc, scale = (b-a) / (d-a), (c-a) / (d-a), a, d-a
        h = 2 / (d+c-b-a)

        def moment(n):
            return (h * ((d**(n+2) - c**(n+2)) / (d-c)
                         - (b**(n+2) - a**(n+2)) / (b-a)) /
                    (n+1) / (n+2))

        mean = moment(1)
        var = moment(2) - mean**2
        entropy = 0.5 * (d-c+b-a) / (d+c-b-a) + np.log(0.5 * (d+c-b-a))
        assert_almost_equal(stats.trapezoid.mean(p1, p2, loc, scale),
                            mean, decimal=13)
        assert_almost_equal(stats.trapezoid.var(p1, p2, loc, scale),
                            var, decimal=13)
        assert_almost_equal(stats.trapezoid.entropy(p1, p2, loc, scale),
                            entropy, decimal=13)

        # Check boundary cases where scipy d=0 or d=1.
        assert_almost_equal(stats.trapezoid.mean(0, 0, -3, 6), -1, decimal=13)
        assert_almost_equal(stats.trapezoid.mean(0, 1, -3, 6), 0, decimal=13)
        assert_almost_equal(stats.trapezoid.var(0, 1, -3, 6), 3, decimal=13)

    def test_trapezoid_vect(self):
        # test that array-valued shapes and arguments are handled
        c = np.array([0.1, 0.2, 0.3])
        d = np.array([0.5, 0.6])[:, None]
        x = np.array([0.15, 0.25, 0.9])
        v = stats.trapezoid.pdf(x, c, d)

        cc, dd, xx = np.broadcast_arrays(c, d, x)

        res = np.empty(xx.size, dtype=xx.dtype)
        ind = np.arange(xx.size)
        for i, x1, c1, d1 in zip(ind, xx.ravel(), cc.ravel(), dd.ravel()):
            res[i] = stats.trapezoid.pdf(x1, c1, d1)

        assert_allclose(v, res.reshape(v.shape), atol=1e-15)

        # Check that the stats() method supports vector arguments.
        v = np.asarray(stats.trapezoid.stats(c, d, moments="mvsk"))
        cc, dd = np.broadcast_arrays(c, d)
        res = np.empty((cc.size, 4))  # 4 stats returned per value
        ind = np.arange(cc.size)
        for i, c1, d1 in zip(ind, cc.ravel(), dd.ravel()):
            res[i] = stats.trapezoid.stats(c1, d1, moments="mvsk")

        assert_allclose(v, res.T.reshape(v.shape), atol=1e-15)

    def test_trapz(self):
        # Basic test for alias
        x = np.linspace(0, 1, 10)
        assert_almost_equal(stats.trapz.pdf(x, 0, 1), stats.uniform.pdf(x))


class TestTriang:
    def test_edge_cases(self):
        with np.errstate(all='raise'):
            assert_equal(stats.triang.pdf(0, 0), 2.)
            assert_equal(stats.triang.pdf(0.5, 0), 1.)
            assert_equal(stats.triang.pdf(1, 0), 0.)

            assert_equal(stats.triang.pdf(0, 1), 0)
            assert_equal(stats.triang.pdf(0.5, 1), 1.)
            assert_equal(stats.triang.pdf(1, 1), 2)

            assert_equal(stats.triang.cdf(0., 0.), 0.)
            assert_equal(stats.triang.cdf(0.5, 0.), 0.75)
            assert_equal(stats.triang.cdf(1.0, 0.), 1.0)

            assert_equal(stats.triang.cdf(0., 1.), 0.)
            assert_equal(stats.triang.cdf(0.5, 1.), 0.25)
            assert_equal(stats.triang.cdf(1., 1.), 1)


class TestMielke:
    def test_moments(self):
        k, s = 4.642, 0.597
        # n-th moment exists only if n < s
        assert_equal(stats.mielke(k, s).moment(1), np.inf)
        assert_equal(stats.mielke(k, 1.0).moment(1), np.inf)
        assert_(np.isfinite(stats.mielke(k, 1.01).moment(1)))

    def test_burr_equivalence(self):
        x = np.linspace(0.01, 100, 50)
        k, s = 2.45, 5.32
        assert_allclose(stats.burr.pdf(x, s, k/s), stats.mielke.pdf(x, k, s))


class TestBurr:
    def test_endpoints_7491(self):
        # gh-7491
        # Compute the pdf at the left endpoint dst.a.
        data = [
            [stats.fisk, (1,), 1],
            [stats.burr, (0.5, 2), 1],
            [stats.burr, (1, 1), 1],
            [stats.burr, (2, 0.5), 1],
            [stats.burr12, (1, 0.5), 0.5],
            [stats.burr12, (1, 1), 1.0],
            [stats.burr12, (1, 2), 2.0]]

        ans = [_f.pdf(_f.a, *_args) for _f, _args, _ in data]
        correct = [_correct_ for _f, _args, _correct_ in data]
        assert_array_almost_equal(ans, correct)

        ans = [_f.logpdf(_f.a, *_args) for _f, _args, _ in data]
        correct = [np.log(_correct_) for _f, _args, _correct_ in data]
        assert_array_almost_equal(ans, correct)

    def test_burr_stats_9544(self):
        # gh-9544.  Test from gh-9978
        c, d = 5.0, 3
        mean, variance = stats.burr(c, d).stats()
        # mean = sc.beta(3 + 1/5, 1. - 1/5) * 3  = 1.4110263...
        # var =  sc.beta(3 + 2 / 5, 1. - 2 / 5) * 3 -
        #        (sc.beta(3 + 1 / 5, 1. - 1 / 5) * 3) ** 2
        mean_hc, variance_hc = 1.4110263183925857, 0.22879948026191643
        assert_allclose(mean, mean_hc)
        assert_allclose(variance, variance_hc)

    def test_burr_nan_mean_var_9544(self):
        # gh-9544.  Test from gh-9978
        c, d = 0.5, 3
        mean, variance = stats.burr(c, d).stats()
        assert_(np.isnan(mean))
        assert_(np.isnan(variance))
        c, d = 1.5, 3
        mean, variance = stats.burr(c, d).stats()
        assert_(np.isfinite(mean))
        assert_(np.isnan(variance))

        c, d = 0.5, 3
        e1, e2, e3, e4 = stats.burr._munp(np.array([1, 2, 3, 4]), c, d)
        assert_(np.isnan(e1))
        assert_(np.isnan(e2))
        assert_(np.isnan(e3))
        assert_(np.isnan(e4))
        c, d = 1.5, 3
        e1, e2, e3, e4 = stats.burr._munp([1, 2, 3, 4], c, d)
        assert_(np.isfinite(e1))
        assert_(np.isnan(e2))
        assert_(np.isnan(e3))
        assert_(np.isnan(e4))
        c, d = 2.5, 3
        e1, e2, e3, e4 = stats.burr._munp([1, 2, 3, 4], c, d)
        assert_(np.isfinite(e1))
        assert_(np.isfinite(e2))
        assert_(np.isnan(e3))
        assert_(np.isnan(e4))
        c, d = 3.5, 3
        e1, e2, e3, e4 = stats.burr._munp([1, 2, 3, 4], c, d)
        assert_(np.isfinite(e1))
        assert_(np.isfinite(e2))
        assert_(np.isfinite(e3))
        assert_(np.isnan(e4))
        c, d = 4.5, 3
        e1, e2, e3, e4 = stats.burr._munp([1, 2, 3, 4], c, d)
        assert_(np.isfinite(e1))
        assert_(np.isfinite(e2))
        assert_(np.isfinite(e3))
        assert_(np.isfinite(e4))


class TestStudentizedRange:
    # For alpha = .05, .01, and .001, and for each value of
    # v = [1, 3, 10, 20, 120, inf], a Q was picked from each table for
    # k = [2, 8, 14, 20].

    # these arrays are written with `k` as column, and `v` as rows.
    # Q values are taken from table 3:
    # https://www.jstor.org/stable/2237810
    q05 = [17.97, 45.40, 54.33, 59.56,
           4.501, 8.853, 10.35, 11.24,
           3.151, 5.305, 6.028, 6.467,
           2.950, 4.768, 5.357, 5.714,
           2.800, 4.363, 4.842, 5.126,
           2.772, 4.286, 4.743, 5.012]
    q01 = [90.03, 227.2, 271.8, 298.0,
           8.261, 15.64, 18.22, 19.77,
           4.482, 6.875, 7.712, 8.226,
           4.024, 5.839, 6.450, 6.823,
           3.702, 5.118, 5.562, 5.827,
           3.643, 4.987, 5.400, 5.645]
    q001 = [900.3, 2272, 2718, 2980,
            18.28, 34.12, 39.69, 43.05,
            6.487, 9.352, 10.39, 11.03,
            5.444, 7.313, 7.966, 8.370,
            4.772, 6.039, 6.448, 6.695,
            4.654, 5.823, 6.191, 6.411]
    qs = np.concatenate((q05, q01, q001))
    ps = [.95, .99, .999]
    vs = [1, 3, 10, 20, 120, np.inf]
    ks = [2, 8, 14, 20]

    data = zip(product(ps, vs, ks), qs)

    # A small selection of large-v cases generated with R's `ptukey`
    # Each case is in the format (q, k, v, r_result)
    r_data = [
        (0.1, 3, 9001, 0.002752818526842),
        (1, 10, 1000, 0.000526142388912),
        (1, 3, np.inf, 0.240712641229283),
        (4, 3, np.inf, 0.987012338626815),
        (1, 10, np.inf, 0.000519869467083),
    ]

    def test_cdf_against_tables(self):
        for pvk, q in self.data:
            p_expected, v, k = pvk
            res_p = stats.studentized_range.cdf(q, k, v)
            assert_allclose(res_p, p_expected, rtol=1e-4)

    @pytest.mark.slow
    def test_ppf_against_tables(self):
        for pvk, q_expected in self.data:
            res_q = stats.studentized_range.ppf(*pvk)
            assert_allclose(res_q, q_expected, rtol=1e-4)

    path_prefix = os.path.dirname(__file__)
    relative_path = "data/studentized_range_mpmath_ref.json"
    with open(os.path.join(path_prefix, relative_path), "r") as file:
        pregenerated_data = json.load(file)

    @pytest.mark.parametrize("case_result", pregenerated_data["cdf_data"])
    def test_cdf_against_mp(self, case_result):
        src_case = case_result["src_case"]
        mp_result = case_result["mp_result"]
        qkv = src_case["q"], src_case["k"], src_case["v"]
        res = stats.studentized_range.cdf(*qkv)

        assert_allclose(res, mp_result,
                        atol=src_case["expected_atol"],
                        rtol=src_case["expected_rtol"])

    @pytest.mark.parametrize("case_result", pregenerated_data["pdf_data"])
    def test_pdf_against_mp(self, case_result):
        src_case = case_result["src_case"]
        mp_result = case_result["mp_result"]
        qkv = src_case["q"], src_case["k"], src_case["v"]
        res = stats.studentized_range.pdf(*qkv)

        assert_allclose(res, mp_result,
                        atol=src_case["expected_atol"],
                        rtol=src_case["expected_rtol"])

    @pytest.mark.slow
    @pytest.mark.xfail_on_32bit("intermittent RuntimeWarning: invalid value.")
    @pytest.mark.parametrize("case_result", pregenerated_data["moment_data"])
    def test_moment_against_mp(self, case_result):
        src_case = case_result["src_case"]
        mp_result = case_result["mp_result"]
        mkv = src_case["m"], src_case["k"], src_case["v"]

        # Silence invalid value encountered warnings. Actual problems will be
        # caught by the result comparison.
        with np.errstate(invalid='ignore'):
            res = stats.studentized_range.moment(*mkv)

        assert_allclose(res, mp_result,
                        atol=src_case["expected_atol"],
                        rtol=src_case["expected_rtol"])

    def test_pdf_integration(self):
        k, v = 3, 10
        # Test whether PDF integration is 1 like it should be.
        res = quad(stats.studentized_range.pdf, 0, np.inf, args=(k, v))
        assert_allclose(res[0], 1)

    @pytest.mark.xslow
    def test_pdf_against_cdf(self):
        k, v = 3, 10

        # Test whether the integrated PDF matches the CDF using cumulative
        # integration. Use a small step size to reduce error due to the
        # summation. This is slow, but tests the results well.
        x = np.arange(0, 10, step=0.01)

        y_cdf = stats.studentized_range.cdf(x, k, v)[1:]
        y_pdf_raw = stats.studentized_range.pdf(x, k, v)
        y_pdf_cumulative = cumulative_trapezoid(y_pdf_raw, x)

        # Because of error caused by the summation, use a relatively large rtol
        assert_allclose(y_pdf_cumulative, y_cdf, rtol=1e-4)

    @pytest.mark.parametrize("r_case_result", r_data)
    def test_cdf_against_r(self, r_case_result):
        # Test large `v` values using R
        q, k, v, r_res = r_case_result
        with np.errstate(invalid='ignore'):
            res = stats.studentized_range.cdf(q, k, v)
        assert_allclose(res, r_res)

    @pytest.mark.slow
    @pytest.mark.xfail_on_32bit("intermittent RuntimeWarning: invalid value.")
    def test_moment_vectorization(self):
        # Test moment broadcasting. Calls `_munp` directly because
        # `rv_continuous.moment` is broken at time of writing. See gh-12192

        # Silence invalid value encountered warnings. Actual problems will be
        # caught by the result comparison.
        with np.errstate(invalid='ignore'):
            m = stats.studentized_range._munp([1, 2], [4, 5], [10, 11])

        assert_allclose(m.shape, (2,))

        with pytest.raises(ValueError, match="...could not be broadcast..."):
            stats.studentized_range._munp(1, [4, 5], [10, 11, 12])

    @pytest.mark.xslow
    def test_fitstart_valid(self):
        with suppress_warnings() as sup, np.errstate(invalid="ignore"):
            # the integration warning message may differ
            sup.filter(IntegrationWarning)
            k, df, _, _ = stats.studentized_range._fitstart([1, 2, 3])
        assert_(stats.studentized_range._argcheck(k, df))

    def test_infinite_df(self):
        # Check that the CDF and PDF infinite and normal integrators
        # roughly match for a high df case
        res = stats.studentized_range.pdf(3, 10, np.inf)
        res_finite = stats.studentized_range.pdf(3, 10, 99999)
        assert_allclose(res, res_finite, atol=1e-4, rtol=1e-4)

        res = stats.studentized_range.cdf(3, 10, np.inf)
        res_finite = stats.studentized_range.cdf(3, 10, 99999)
        assert_allclose(res, res_finite, atol=1e-4, rtol=1e-4)

    def test_df_cutoff(self):
        # Test that the CDF and PDF properly switch integrators at df=100,000.
        # The infinite integrator should be different enough that it fails
        # an allclose assertion. Also sanity check that using the same
        # integrator does pass the allclose with a 1-df difference, which
        # should be tiny.

        res = stats.studentized_range.pdf(3, 10, 100000)
        res_finite = stats.studentized_range.pdf(3, 10, 99999)
        res_sanity = stats.studentized_range.pdf(3, 10, 99998)
        assert_raises(AssertionError, assert_allclose, res, res_finite,
                      atol=1e-6, rtol=1e-6)
        assert_allclose(res_finite, res_sanity, atol=1e-6, rtol=1e-6)

        res = stats.studentized_range.cdf(3, 10, 100000)
        res_finite = stats.studentized_range.cdf(3, 10, 99999)
        res_sanity = stats.studentized_range.cdf(3, 10, 99998)
        assert_raises(AssertionError, assert_allclose, res, res_finite,
                      atol=1e-6, rtol=1e-6)
        assert_allclose(res_finite, res_sanity, atol=1e-6, rtol=1e-6)

    def test_clipping(self):
        # The result of this computation was -9.9253938401489e-14 on some
        # systems. The correct result is very nearly zero, but should not be
        # negative.
        q, k, v = 34.6413996195345746, 3, 339
        p = stats.studentized_range.sf(q, k, v)
        assert_allclose(p, 0, atol=1e-10)
        assert p >= 0


def test_540_567():
    # test for nan returned in tickets 540, 567
    assert_almost_equal(stats.norm.cdf(-1.7624320982), 0.03899815971089126,
                        decimal=10, err_msg='test_540_567')
    assert_almost_equal(stats.norm.cdf(-1.7624320983), 0.038998159702449846,
                        decimal=10, err_msg='test_540_567')
    assert_almost_equal(stats.norm.cdf(1.38629436112, loc=0.950273420309,
                                       scale=0.204423758009),
                        0.98353464004309321,
                        decimal=10, err_msg='test_540_567')


def test_regression_ticket_1316():
    # The following was raising an exception, because _construct_default_doc()
    # did not handle the default keyword extradoc=None.  See ticket #1316.
    stats._continuous_distns.gamma_gen(name='gamma')


def test_regression_ticket_1326():
    # adjust to avoid nan with 0*log(0)
    assert_almost_equal(stats.chi2.pdf(0.0, 2), 0.5, 14)


def test_regression_tukey_lambda():
    # Make sure that Tukey-Lambda distribution correctly handles
    # non-positive lambdas.
    x = np.linspace(-5.0, 5.0, 101)

    with np.errstate(divide='ignore'):
        for lam in [0.0, -1.0, -2.0, np.array([[-1.0], [0.0], [-2.0]])]:
            p = stats.tukeylambda.pdf(x, lam)
            assert_((p != 0.0).all())
            assert_(~np.isnan(p).all())

        lam = np.array([[-1.0], [0.0], [2.0]])
        p = stats.tukeylambda.pdf(x, lam)

    assert_(~np.isnan(p).all())
    assert_((p[0] != 0.0).all())
    assert_((p[1] != 0.0).all())
    assert_((p[2] != 0.0).any())
    assert_((p[2] == 0.0).any())


@pytest.mark.skipif(DOCSTRINGS_STRIPPED, reason="docstrings stripped")
def test_regression_ticket_1421():
    assert_('pdf(x, mu, loc=0, scale=1)' not in stats.poisson.__doc__)
    assert_('pmf(x,' in stats.poisson.__doc__)


def test_nan_arguments_gh_issue_1362():
    with np.errstate(invalid='ignore'):
        assert_(np.isnan(stats.t.logcdf(1, np.nan)))
        assert_(np.isnan(stats.t.cdf(1, np.nan)))
        assert_(np.isnan(stats.t.logsf(1, np.nan)))
        assert_(np.isnan(stats.t.sf(1, np.nan)))
        assert_(np.isnan(stats.t.pdf(1, np.nan)))
        assert_(np.isnan(stats.t.logpdf(1, np.nan)))
        assert_(np.isnan(stats.t.ppf(1, np.nan)))
        assert_(np.isnan(stats.t.isf(1, np.nan)))

        assert_(np.isnan(stats.bernoulli.logcdf(np.nan, 0.5)))
        assert_(np.isnan(stats.bernoulli.cdf(np.nan, 0.5)))
        assert_(np.isnan(stats.bernoulli.logsf(np.nan, 0.5)))
        assert_(np.isnan(stats.bernoulli.sf(np.nan, 0.5)))
        assert_(np.isnan(stats.bernoulli.pmf(np.nan, 0.5)))
        assert_(np.isnan(stats.bernoulli.logpmf(np.nan, 0.5)))
        assert_(np.isnan(stats.bernoulli.ppf(np.nan, 0.5)))
        assert_(np.isnan(stats.bernoulli.isf(np.nan, 0.5)))


def test_frozen_fit_ticket_1536():
    np.random.seed(5678)
    true = np.array([0.25, 0., 0.5])
    x = stats.lognorm.rvs(true[0], true[1], true[2], size=100)

    with np.errstate(divide='ignore'):
        params = np.array(stats.lognorm.fit(x, floc=0.))

    assert_almost_equal(params, true, decimal=2)

    params = np.array(stats.lognorm.fit(x, fscale=0.5, loc=0))
    assert_almost_equal(params, true, decimal=2)

    params = np.array(stats.lognorm.fit(x, f0=0.25, loc=0))
    assert_almost_equal(params, true, decimal=2)

    params = np.array(stats.lognorm.fit(x, f0=0.25, floc=0))
    assert_almost_equal(params, true, decimal=2)

    np.random.seed(5678)
    loc = 1
    floc = 0.9
    x = stats.norm.rvs(loc, 2., size=100)
    params = np.array(stats.norm.fit(x, floc=floc))
    expected = np.array([floc, np.sqrt(((x-floc)**2).mean())])
    assert_almost_equal(params, expected, decimal=4)


def test_regression_ticket_1530():
    # Check the starting value works for Cauchy distribution fit.
    np.random.seed(654321)
    rvs = stats.cauchy.rvs(size=100)
    params = stats.cauchy.fit(rvs)
    expected = (0.045, 1.142)
    assert_almost_equal(params, expected, decimal=1)


def test_gh_pr_4806():
    # Check starting values for Cauchy distribution fit.
    np.random.seed(1234)
    x = np.random.randn(42)
    for offset in 10000.0, 1222333444.0:
        loc, scale = stats.cauchy.fit(x + offset)
        assert_allclose(loc, offset, atol=1.0)
        assert_allclose(scale, 0.6, atol=1.0)


def test_tukeylambda_stats_ticket_1545():
    # Some test for the variance and kurtosis of the Tukey Lambda distr.
    # See test_tukeylamdba_stats.py for more tests.

    mv = stats.tukeylambda.stats(0, moments='mvsk')
    # Known exact values:
    expected = [0, np.pi**2/3, 0, 1.2]
    assert_almost_equal(mv, expected, decimal=10)

    mv = stats.tukeylambda.stats(3.13, moments='mvsk')
    # 'expected' computed with mpmath.
    expected = [0, 0.0269220858861465102, 0, -0.898062386219224104]
    assert_almost_equal(mv, expected, decimal=10)

    mv = stats.tukeylambda.stats(0.14, moments='mvsk')
    # 'expected' computed with mpmath.
    expected = [0, 2.11029702221450250, 0, -0.02708377353223019456]
    assert_almost_equal(mv, expected, decimal=10)


def test_poisson_logpmf_ticket_1436():
    assert_(np.isfinite(stats.poisson.logpmf(1500, 200)))


def test_powerlaw_stats():
    """Test the powerlaw stats function.

    This unit test is also a regression test for ticket 1548.

    The exact values are:
    mean:
        mu = a / (a + 1)
    variance:
        sigma**2 = a / ((a + 2) * (a + 1) ** 2)
    skewness:
        One formula (see https://en.wikipedia.org/wiki/Skewness) is
            gamma_1 = (E[X**3] - 3*mu*E[X**2] + 2*mu**3) / sigma**3
        A short calculation shows that E[X**k] is a / (a + k), so gamma_1
        can be implemented as
            n = a/(a+3) - 3*(a/(a+1))*a/(a+2) + 2*(a/(a+1))**3
            d = sqrt(a/((a+2)*(a+1)**2)) ** 3
            gamma_1 = n/d
        Either by simplifying, or by a direct calculation of mu_3 / sigma**3,
        one gets the more concise formula:
            gamma_1 = -2.0 * ((a - 1) / (a + 3)) * sqrt((a + 2) / a)
    kurtosis: (See https://en.wikipedia.org/wiki/Kurtosis)
        The excess kurtosis is
            gamma_2 = mu_4 / sigma**4 - 3
        A bit of calculus and algebra (sympy helps) shows that
            mu_4 = 3*a*(3*a**2 - a + 2) / ((a+1)**4 * (a+2) * (a+3) * (a+4))
        so
            gamma_2 = 3*(3*a**2 - a + 2) * (a+2) / (a*(a+3)*(a+4)) - 3
        which can be rearranged to
            gamma_2 = 6 * (a**3 - a**2 - 6*a + 2) / (a*(a+3)*(a+4))
    """
    cases = [(1.0, (0.5, 1./12, 0.0, -1.2)),
             (2.0, (2./3, 2./36, -0.56568542494924734, -0.6))]
    for a, exact_mvsk in cases:
        mvsk = stats.powerlaw.stats(a, moments="mvsk")
        assert_array_almost_equal(mvsk, exact_mvsk)


def test_powerlaw_edge():
    # Regression test for gh-3986.
    p = stats.powerlaw.logpdf(0, 1)
    assert_equal(p, 0.0)


def test_exponpow_edge():
    # Regression test for gh-3982.
    p = stats.exponpow.logpdf(0, 1)
    assert_equal(p, 0.0)

    # Check pdf and logpdf at x = 0 for other values of b.
    p = stats.exponpow.pdf(0, [0.25, 1.0, 1.5])
    assert_equal(p, [np.inf, 1.0, 0.0])
    p = stats.exponpow.logpdf(0, [0.25, 1.0, 1.5])
    assert_equal(p, [np.inf, 0.0, -np.inf])


def test_gengamma_edge():
    # Regression test for gh-3985.
    p = stats.gengamma.pdf(0, 1, 1)
    assert_equal(p, 1.0)


def test_gengamma_endpoint_with_neg_c():
    p = stats.gengamma.pdf(0, 1, -1)
    assert p == 0.0
    logp = stats.gengamma.logpdf(0, 1, -1)
    assert logp == -np.inf


def test_gengamma_munp():
    # Regression tests for gh-4724.
    p = stats.gengamma._munp(-2, 200, 1.)
    assert_almost_equal(p, 1./199/198)

    p = stats.gengamma._munp(-2, 10, 1.)
    assert_almost_equal(p, 1./9/8)


def test_ksone_fit_freeze():
    # Regression test for ticket #1638.
    d = np.array(
        [-0.18879233, 0.15734249, 0.18695107, 0.27908787, -0.248649,
         -0.2171497, 0.12233512, 0.15126419, 0.03119282, 0.4365294,
         0.08930393, -0.23509903, 0.28231224, -0.09974875, -0.25196048,
         0.11102028, 0.1427649, 0.10176452, 0.18754054, 0.25826724,
         0.05988819, 0.0531668, 0.21906056, 0.32106729, 0.2117662,
         0.10886442, 0.09375789, 0.24583286, -0.22968366, -0.07842391,
         -0.31195432, -0.21271196, 0.1114243, -0.13293002, 0.01331725,
         -0.04330977, -0.09485776, -0.28434547, 0.22245721, -0.18518199,
         -0.10943985, -0.35243174, 0.06897665, -0.03553363, -0.0701746,
         -0.06037974, 0.37670779, -0.21684405])

    with np.errstate(invalid='ignore'):
        with suppress_warnings() as sup:
            sup.filter(IntegrationWarning,
                       "The maximum number of subdivisions .50. has been "
                       "achieved.")
            sup.filter(RuntimeWarning,
                       "floating point number truncated to an integer")
            stats.ksone.fit(d)


def test_norm_logcdf():
    # Test precision of the logcdf of the normal distribution.
    # This precision was enhanced in ticket 1614.
    x = -np.asarray(list(range(0, 120, 4)))
    # Values from R
    expected = [-0.69314718, -10.36010149, -35.01343716, -75.41067300,
                -131.69539607, -203.91715537, -292.09872100, -396.25241451,
                -516.38564863, -652.50322759, -804.60844201, -972.70364403,
                -1156.79057310, -1356.87055173, -1572.94460885, -1805.01356068,
                -2053.07806561, -2317.13866238, -2597.19579746, -2893.24984493,
                -3205.30112136, -3533.34989701, -3877.39640444, -4237.44084522,
                -4613.48339520, -5005.52420869, -5413.56342187, -5837.60115548,
                -6277.63751711, -6733.67260303]

    assert_allclose(stats.norm().logcdf(x), expected, atol=1e-8)

    # also test the complex-valued code path
    assert_allclose(stats.norm().logcdf(x + 1e-14j).real, expected, atol=1e-8)

    # test the accuracy: d(logcdf)/dx = pdf / cdf \equiv exp(logpdf - logcdf)
    deriv = (stats.norm.logcdf(x + 1e-10j)/1e-10).imag
    deriv_expected = np.exp(stats.norm.logpdf(x) - stats.norm.logcdf(x))
    assert_allclose(deriv, deriv_expected, atol=1e-10)


def test_levy_cdf_ppf():
    # Test levy.cdf, including small arguments.
    x = np.array([1000, 1.0, 0.5, 0.1, 0.01, 0.001])

    # Expected values were calculated separately with mpmath.
    # E.g.
    # >>> mpmath.mp.dps = 100
    # >>> x = mpmath.mp.mpf('0.01')
    # >>> cdf = mpmath.erfc(mpmath.sqrt(1/(2*x)))
    expected = np.array([0.9747728793699604,
                         0.3173105078629141,
                         0.1572992070502851,
                         0.0015654022580025495,
                         1.523970604832105e-23,
                         1.795832784800726e-219])

    y = stats.levy.cdf(x)
    assert_allclose(y, expected, rtol=1e-10)

    # ppf(expected) should get us back to x.
    xx = stats.levy.ppf(expected)
    assert_allclose(xx, x, rtol=1e-13)


def test_levy_sf():
    # Large values, far into the tail of the distribution.
    x = np.array([1e15, 1e25, 1e35, 1e50])
    # Expected values were calculated with mpmath.
    expected = np.array([2.5231325220201597e-08,
                         2.52313252202016e-13,
                         2.52313252202016e-18,
                         7.978845608028653e-26])
    y = stats.levy.sf(x)
    assert_allclose(y, expected, rtol=1e-14)


# The expected values for levy.isf(p) were calculated with mpmath.
# For loc=0 and scale=1, the inverse SF can be computed with
#
#     import mpmath
#
#     def levy_invsf(p):
#         return 1/(2*mpmath.erfinv(p)**2)
#
# For example, with mpmath.mp.dps set to 60, float(levy_invsf(1e-20))
# returns 6.366197723675814e+39.
#
@pytest.mark.parametrize('p, expected_isf',
                         [(1e-20, 6.366197723675814e+39),
                          (1e-8, 6366197723675813.0),
                          (0.375, 4.185810119346273),
                          (0.875, 0.42489442055310134),
                          (0.999, 0.09235685880262713),
                          (0.9999999962747097, 0.028766845244146945)])
def test_levy_isf(p, expected_isf):
    x = stats.levy.isf(p)
    assert_allclose(x, expected_isf, atol=5e-15)


def test_levy_l_sf():
    # Test levy_l.sf for small arguments.
    x = np.array([-0.016, -0.01, -0.005, -0.0015])
    # Expected values were calculated with mpmath.
    expected = np.array([2.6644463892359302e-15,
                         1.523970604832107e-23,
                         2.0884875837625492e-45,
                         5.302850374626878e-147])
    y = stats.levy_l.sf(x)
    assert_allclose(y, expected, rtol=1e-13)


def test_levy_l_isf():
    # Test roundtrip sf(isf(p)), including a small input value.
    p = np.array([3.0e-15, 0.25, 0.99])
    x = stats.levy_l.isf(p)
    q = stats.levy_l.sf(x)
    assert_allclose(q, p, rtol=5e-14)


def test_hypergeom_interval_1802():
    # these two had endless loops
    assert_equal(stats.hypergeom.interval(.95, 187601, 43192, 757),
                 (152.0, 197.0))
    assert_equal(stats.hypergeom.interval(.945, 187601, 43192, 757),
                 (152.0, 197.0))
    # this was working also before
    assert_equal(stats.hypergeom.interval(.94, 187601, 43192, 757),
                 (153.0, 196.0))

    # degenerate case .a == .b
    assert_equal(stats.hypergeom.ppf(0.02, 100, 100, 8), 8)
    assert_equal(stats.hypergeom.ppf(1, 100, 100, 8), 8)


def test_distribution_too_many_args():
    np.random.seed(1234)

    # Check that a TypeError is raised when too many args are given to a method
    # Regression test for ticket 1815.
    x = np.linspace(0.1, 0.7, num=5)
    assert_raises(TypeError, stats.gamma.pdf, x, 2, 3, loc=1.0)
    assert_raises(TypeError, stats.gamma.pdf, x, 2, 3, 4, loc=1.0)
    assert_raises(TypeError, stats.gamma.pdf, x, 2, 3, 4, 5)
    assert_raises(TypeError, stats.gamma.pdf, x, 2, 3, loc=1.0, scale=0.5)
    assert_raises(TypeError, stats.gamma.rvs, 2., 3, loc=1.0, scale=0.5)
    assert_raises(TypeError, stats.gamma.cdf, x, 2., 3, loc=1.0, scale=0.5)
    assert_raises(TypeError, stats.gamma.ppf, x, 2., 3, loc=1.0, scale=0.5)
    assert_raises(TypeError, stats.gamma.stats, 2., 3, loc=1.0, scale=0.5)
    assert_raises(TypeError, stats.gamma.entropy, 2., 3, loc=1.0, scale=0.5)
    assert_raises(TypeError, stats.gamma.fit, x, 2., 3, loc=1.0, scale=0.5)

    # These should not give errors
    stats.gamma.pdf(x, 2, 3)  # loc=3
    stats.gamma.pdf(x, 2, 3, 4)  # loc=3, scale=4
    stats.gamma.stats(2., 3)
    stats.gamma.stats(2., 3, 4)
    stats.gamma.stats(2., 3, 4, 'mv')
    stats.gamma.rvs(2., 3, 4, 5)
    stats.gamma.fit(stats.gamma.rvs(2., size=7), 2.)

    # Also for a discrete distribution
    stats.geom.pmf(x, 2, loc=3)  # no error, loc=3
    assert_raises(TypeError, stats.geom.pmf, x, 2, 3, 4)
    assert_raises(TypeError, stats.geom.pmf, x, 2, 3, loc=4)

    # And for distributions with 0, 2 and 3 args respectively
    assert_raises(TypeError, stats.expon.pdf, x, 3, loc=1.0)
    assert_raises(TypeError, stats.exponweib.pdf, x, 3, 4, 5, loc=1.0)
    assert_raises(TypeError, stats.exponweib.pdf, x, 3, 4, 5, 0.1, 0.1)
    assert_raises(TypeError, stats.ncf.pdf, x, 3, 4, 5, 6, loc=1.0)
    assert_raises(TypeError, stats.ncf.pdf, x, 3, 4, 5, 6, 1.0, scale=0.5)
    stats.ncf.pdf(x, 3, 4, 5, 6, 1.0)  # 3 args, plus loc/scale


def test_ncx2_tails_ticket_955():
    # Trac #955 -- check that the cdf computed by special functions
    # matches the integrated pdf
    a = stats.ncx2.cdf(np.arange(20, 25, 0.2), 2, 1.07458615e+02)
    b = stats.ncx2._cdfvec(np.arange(20, 25, 0.2), 2, 1.07458615e+02)
    assert_allclose(a, b, rtol=1e-3, atol=0)


def test_ncx2_tails_pdf():
    # ncx2.pdf does not return nans in extreme tails(example from gh-1577)
    # NB: this is to check that nan_to_num is not needed in ncx2.pdf
    with warnings.catch_warnings():
        warnings.simplefilter('error', RuntimeWarning)
        assert_equal(stats.ncx2.pdf(1, np.arange(340, 350), 2), 0)
        logval = stats.ncx2.logpdf(1, np.arange(340, 350), 2)

    assert_(np.isneginf(logval).all())

    # Verify logpdf has extended precision when pdf underflows to 0
    with warnings.catch_warnings():
        warnings.simplefilter('error', RuntimeWarning)
        assert_equal(stats.ncx2.pdf(10000, 3, 12), 0)
        assert_allclose(stats.ncx2.logpdf(10000, 3, 12), -4662.444377524883)


@pytest.mark.parametrize('method, expected', [
    ('cdf', np.array([2.497951336e-09, 3.437288941e-10])),
    ('pdf', np.array([1.238579980e-07, 1.710041145e-08])),
    ('logpdf', np.array([-15.90413011, -17.88416331])),
    ('ppf', np.array([4.865182052, 7.017182271]))
])
def test_ncx2_zero_nc(method, expected):
    # gh-5441
    # ncx2 with nc=0 is identical to chi2
    # Comparison to R (v3.5.1)
    # > options(digits=10)
    # > pchisq(0.1, df=10, ncp=c(0,4))
    # > dchisq(0.1, df=10, ncp=c(0,4))
    # > dchisq(0.1, df=10, ncp=c(0,4), log=TRUE)
    # > qchisq(0.1, df=10, ncp=c(0,4))

    result = getattr(stats.ncx2, method)(0.1, nc=[0, 4], df=10)
    assert_allclose(result, expected, atol=1e-15)


def test_ncx2_zero_nc_rvs():
    # gh-5441
    # ncx2 with nc=0 is identical to chi2
    result = stats.ncx2.rvs(df=10, nc=0, random_state=1)
    expected = stats.chi2.rvs(df=10, random_state=1)
    assert_allclose(result, expected, atol=1e-15)


def test_ncx2_gh12731():
    # test that gh-12731 is resolved; previously these were all 0.5
    nc = 10**np.arange(5, 10)
    assert_equal(stats.ncx2.cdf(1e4, df=1, nc=nc), 0)


def test_ncx2_gh8665():
    # test that gh-8665 is resolved; previously this tended to nonzero value
    x = np.array([4.99515382e+00, 1.07617327e+01, 2.31854502e+01,
                  4.99515382e+01, 1.07617327e+02, 2.31854502e+02,
                  4.99515382e+02, 1.07617327e+03, 2.31854502e+03,
                  4.99515382e+03, 1.07617327e+04, 2.31854502e+04,
                  4.99515382e+04])
    nu, lam = 20, 499.51538166556196

    sf = stats.ncx2.sf(x, df=nu, nc=lam)
    # computed in R. Couldn't find a survival function implementation
    # options(digits=16)
    # x <- c(4.99515382e+00, 1.07617327e+01, 2.31854502e+01, 4.99515382e+01,
    #        1.07617327e+02, 2.31854502e+02, 4.99515382e+02, 1.07617327e+03,
    #        2.31854502e+03, 4.99515382e+03, 1.07617327e+04, 2.31854502e+04,
    #        4.99515382e+04)
    # nu <- 20
    # lam <- 499.51538166556196
    # 1 - pchisq(x, df = nu, ncp = lam)
    sf_expected = [1.0000000000000000, 1.0000000000000000, 1.0000000000000000,
                   1.0000000000000000, 1.0000000000000000, 0.9999999999999888,
                   0.6646525582135460, 0.0000000000000000, 0.0000000000000000,
                   0.0000000000000000, 0.0000000000000000, 0.0000000000000000,
                   0.0000000000000000]
    assert_allclose(sf, sf_expected, atol=1e-12)


def test_ncx2_gh11777():
    # regression test for gh-11777:
    # At high values of degrees of freedom df, ensure the pdf of ncx2 does
    # not get clipped to zero when the non-centrality parameter is
    # sufficiently less than df
    df = 6700
    nc = 5300
    x = np.linspace(stats.ncx2.ppf(0.001, df, nc),
                    stats.ncx2.ppf(0.999, df, nc), num=10000)
    ncx2_pdf = stats.ncx2.pdf(x, df, nc)
    gauss_approx = stats.norm.pdf(x, df + nc, np.sqrt(2 * df + 4 * nc))
    # use huge tolerance as we're only looking for obvious discrepancy
    assert_allclose(ncx2_pdf, gauss_approx, atol=1e-4)


def test_foldnorm_zero():
    # Parameter value c=0 was not enabled, see gh-2399.
    rv = stats.foldnorm(0, scale=1)
    assert_equal(rv.cdf(0), 0)  # rv.cdf(0) previously resulted in: nan


def test_stats_shapes_argcheck():
    # stats method was failing for vector shapes if some of the values
    # were outside of the allowed range, see gh-2678
    mv3 = stats.invgamma.stats([0.0, 0.5, 1.0], 1, 0.5)  # 0 is not a legal `a`
    mv2 = stats.invgamma.stats([0.5, 1.0], 1, 0.5)
    mv2_augmented = tuple(np.r_[np.nan, _] for _ in mv2)
    assert_equal(mv2_augmented, mv3)

    # -1 is not a legal shape parameter
    mv3 = stats.lognorm.stats([2, 2.4, -1])
    mv2 = stats.lognorm.stats([2, 2.4])
    mv2_augmented = tuple(np.r_[_, np.nan] for _ in mv2)
    assert_equal(mv2_augmented, mv3)

    # FIXME: this is only a quick-and-dirty test of a quick-and-dirty bugfix.
    # stats method with multiple shape parameters is not properly vectorized
    # anyway, so some distributions may or may not fail.


# Test subclassing distributions w/ explicit shapes

class _distr_gen(stats.rv_continuous):
    def _pdf(self, x, a):
        return 42


class _distr2_gen(stats.rv_continuous):
    def _cdf(self, x, a):
        return 42 * a + x


class _distr3_gen(stats.rv_continuous):
    def _pdf(self, x, a, b):
        return a + b

    def _cdf(self, x, a):
        # Different # of shape params from _pdf, to be able to check that
        # inspection catches the inconsistency."""
        return 42 * a + x


class _distr6_gen(stats.rv_continuous):
    # Two shape parameters (both _pdf and _cdf defined, consistent shapes.)
    def _pdf(self, x, a, b):
        return a*x + b

    def _cdf(self, x, a, b):
        return 42 * a + x


class TestSubclassingExplicitShapes:
    # Construct a distribution w/ explicit shapes parameter and test it.

    def test_correct_shapes(self):
        dummy_distr = _distr_gen(name='dummy', shapes='a')
        assert_equal(dummy_distr.pdf(1, a=1), 42)

    def test_wrong_shapes_1(self):
        dummy_distr = _distr_gen(name='dummy', shapes='A')
        assert_raises(TypeError, dummy_distr.pdf, 1, **dict(a=1))

    def test_wrong_shapes_2(self):
        dummy_distr = _distr_gen(name='dummy', shapes='a, b, c')
        dct = dict(a=1, b=2, c=3)
        assert_raises(TypeError, dummy_distr.pdf, 1, **dct)

    def test_shapes_string(self):
        # shapes must be a string
        dct = dict(name='dummy', shapes=42)
        assert_raises(TypeError, _distr_gen, **dct)

    def test_shapes_identifiers_1(self):
        # shapes must be a comma-separated list of valid python identifiers
        dct = dict(name='dummy', shapes='(!)')
        assert_raises(SyntaxError, _distr_gen, **dct)

    def test_shapes_identifiers_2(self):
        dct = dict(name='dummy', shapes='4chan')
        assert_raises(SyntaxError, _distr_gen, **dct)

    def test_shapes_identifiers_3(self):
        dct = dict(name='dummy', shapes='m(fti)')
        assert_raises(SyntaxError, _distr_gen, **dct)

    def test_shapes_identifiers_nodefaults(self):
        dct = dict(name='dummy', shapes='a=2')
        assert_raises(SyntaxError, _distr_gen, **dct)

    def test_shapes_args(self):
        dct = dict(name='dummy', shapes='*args')
        assert_raises(SyntaxError, _distr_gen, **dct)

    def test_shapes_kwargs(self):
        dct = dict(name='dummy', shapes='**kwargs')
        assert_raises(SyntaxError, _distr_gen, **dct)

    def test_shapes_keywords(self):
        # python keywords cannot be used for shape parameters
        dct = dict(name='dummy', shapes='a, b, c, lambda')
        assert_raises(SyntaxError, _distr_gen, **dct)

    def test_shapes_signature(self):
        # test explicit shapes which agree w/ the signature of _pdf
        class _dist_gen(stats.rv_continuous):
            def _pdf(self, x, a):
                return stats.norm._pdf(x) * a

        dist = _dist_gen(shapes='a')
        assert_equal(dist.pdf(0.5, a=2), stats.norm.pdf(0.5)*2)

    def test_shapes_signature_inconsistent(self):
        # test explicit shapes which do not agree w/ the signature of _pdf
        class _dist_gen(stats.rv_continuous):
            def _pdf(self, x, a):
                return stats.norm._pdf(x) * a

        dist = _dist_gen(shapes='a, b')
        assert_raises(TypeError, dist.pdf, 0.5, **dict(a=1, b=2))

    def test_star_args(self):
        # test _pdf with only starargs
        # NB: **kwargs of pdf will never reach _pdf
        class _dist_gen(stats.rv_continuous):
            def _pdf(self, x, *args):
                extra_kwarg = args[0]
                return stats.norm._pdf(x) * extra_kwarg

        dist = _dist_gen(shapes='extra_kwarg')
        assert_equal(dist.pdf(0.5, extra_kwarg=33), stats.norm.pdf(0.5)*33)
        assert_equal(dist.pdf(0.5, 33), stats.norm.pdf(0.5)*33)
        assert_raises(TypeError, dist.pdf, 0.5, **dict(xxx=33))

    def test_star_args_2(self):
        # test _pdf with named & starargs
        # NB: **kwargs of pdf will never reach _pdf
        class _dist_gen(stats.rv_continuous):
            def _pdf(self, x, offset, *args):
                extra_kwarg = args[0]
                return stats.norm._pdf(x) * extra_kwarg + offset

        dist = _dist_gen(shapes='offset, extra_kwarg')
        assert_equal(dist.pdf(0.5, offset=111, extra_kwarg=33),
                     stats.norm.pdf(0.5)*33 + 111)
        assert_equal(dist.pdf(0.5, 111, 33),
                     stats.norm.pdf(0.5)*33 + 111)

    def test_extra_kwarg(self):
        # **kwargs to _pdf are ignored.
        # this is a limitation of the framework (_pdf(x, *goodargs))
        class _distr_gen(stats.rv_continuous):
            def _pdf(self, x, *args, **kwargs):
                # _pdf should handle *args, **kwargs itself.  Here "handling"
                # is ignoring *args and looking for ``extra_kwarg`` and using
                # that.
                extra_kwarg = kwargs.pop('extra_kwarg', 1)
                return stats.norm._pdf(x) * extra_kwarg

        dist = _distr_gen(shapes='extra_kwarg')
        assert_equal(dist.pdf(1, extra_kwarg=3), stats.norm.pdf(1))

    def shapes_empty_string(self):
        # shapes='' is equivalent to shapes=None
        class _dist_gen(stats.rv_continuous):
            def _pdf(self, x):
                return stats.norm.pdf(x)

        dist = _dist_gen(shapes='')
        assert_equal(dist.pdf(0.5), stats.norm.pdf(0.5))


class TestSubclassingNoShapes:
    # Construct a distribution w/o explicit shapes parameter and test it.

    def test_only__pdf(self):
        dummy_distr = _distr_gen(name='dummy')
        assert_equal(dummy_distr.pdf(1, a=1), 42)

    def test_only__cdf(self):
        # _pdf is determined from _cdf by taking numerical derivative
        dummy_distr = _distr2_gen(name='dummy')
        assert_almost_equal(dummy_distr.pdf(1, a=1), 1)

    @pytest.mark.skipif(DOCSTRINGS_STRIPPED, reason="docstring stripped")
    def test_signature_inspection(self):
        # check that _pdf signature inspection works correctly, and is used in
        # the class docstring
        dummy_distr = _distr_gen(name='dummy')
        assert_equal(dummy_distr.numargs, 1)
        assert_equal(dummy_distr.shapes, 'a')
        res = re.findall(r'logpdf\(x, a, loc=0, scale=1\)',
                         dummy_distr.__doc__)
        assert_(len(res) == 1)

    @pytest.mark.skipif(DOCSTRINGS_STRIPPED, reason="docstring stripped")
    def test_signature_inspection_2args(self):
        # same for 2 shape params and both _pdf and _cdf defined
        dummy_distr = _distr6_gen(name='dummy')
        assert_equal(dummy_distr.numargs, 2)
        assert_equal(dummy_distr.shapes, 'a, b')
        res = re.findall(r'logpdf\(x, a, b, loc=0, scale=1\)',
                         dummy_distr.__doc__)
        assert_(len(res) == 1)

    def test_signature_inspection_2args_incorrect_shapes(self):
        # both _pdf and _cdf defined, but shapes are inconsistent: raises
        assert_raises(TypeError, _distr3_gen, name='dummy')

    def test_defaults_raise(self):
        # default arguments should raise
        class _dist_gen(stats.rv_continuous):
            def _pdf(self, x, a=42):
                return 42
        assert_raises(TypeError, _dist_gen, **dict(name='dummy'))

    def test_starargs_raise(self):
        # without explicit shapes, *args are not allowed
        class _dist_gen(stats.rv_continuous):
            def _pdf(self, x, a, *args):
                return 42
        assert_raises(TypeError, _dist_gen, **dict(name='dummy'))

    def test_kwargs_raise(self):
        # without explicit shapes, **kwargs are not allowed
        class _dist_gen(stats.rv_continuous):
            def _pdf(self, x, a, **kwargs):
                return 42
        assert_raises(TypeError, _dist_gen, **dict(name='dummy'))


@pytest.mark.skipif(DOCSTRINGS_STRIPPED, reason="docstring stripped")
def test_docstrings():
    badones = [r',\s*,', r'\(\s*,', r'^\s*:']
    for distname in stats.__all__:
        dist = getattr(stats, distname)
        if isinstance(dist, (stats.rv_discrete, stats.rv_continuous)):
            for regex in badones:
                assert_(re.search(regex, dist.__doc__) is None)


def test_infinite_input():
    assert_almost_equal(stats.skellam.sf(np.inf, 10, 11), 0)
    assert_almost_equal(stats.ncx2._cdf(np.inf, 8, 0.1), 1)


def test_lomax_accuracy():
    # regression test for gh-4033
    p = stats.lomax.ppf(stats.lomax.cdf(1e-100, 1), 1)
    assert_allclose(p, 1e-100)


def test_gompertz_accuracy():
    # Regression test for gh-4031
    p = stats.gompertz.ppf(stats.gompertz.cdf(1e-100, 1), 1)
    assert_allclose(p, 1e-100)


def test_truncexpon_accuracy():
    # regression test for gh-4035
    p = stats.truncexpon.ppf(stats.truncexpon.cdf(1e-100, 1), 1)
    assert_allclose(p, 1e-100)


def test_rayleigh_accuracy():
    # regression test for gh-4034
    p = stats.rayleigh.isf(stats.rayleigh.sf(9, 1), 1)
    assert_almost_equal(p, 9.0, decimal=15)


def test_genextreme_give_no_warnings():
    """regression test for gh-6219"""

    with warnings.catch_warnings(record=True) as w:
        warnings.simplefilter("always")

        stats.genextreme.cdf(.5, 0)
        stats.genextreme.pdf(.5, 0)
        stats.genextreme.ppf(.5, 0)
        stats.genextreme.logpdf(-np.inf, 0.0)
        number_of_warnings_thrown = len(w)
        assert_equal(number_of_warnings_thrown, 0)


def test_genextreme_entropy():
    # regression test for gh-5181
    euler_gamma = 0.5772156649015329

    h = stats.genextreme.entropy(-1.0)
    assert_allclose(h, 2*euler_gamma + 1, rtol=1e-14)

    h = stats.genextreme.entropy(0)
    assert_allclose(h, euler_gamma + 1, rtol=1e-14)

    h = stats.genextreme.entropy(1.0)
    assert_equal(h, 1)

    h = stats.genextreme.entropy(-2.0, scale=10)
    assert_allclose(h, euler_gamma*3 + np.log(10) + 1, rtol=1e-14)

    h = stats.genextreme.entropy(10)
    assert_allclose(h, -9*euler_gamma + 1, rtol=1e-14)

    h = stats.genextreme.entropy(-10)
    assert_allclose(h, 11*euler_gamma + 1, rtol=1e-14)


def test_genextreme_sf_isf():
    # Expected values were computed using mpmath:
    #
    #    import mpmath
    #
    #    def mp_genextreme_sf(x, xi, mu=0, sigma=1):
    #        # Formula from wikipedia, which has a sign convention for xi that
    #        # is the opposite of scipy's shape parameter.
    #        if xi != 0:
    #            t = mpmath.power(1 + ((x - mu)/sigma)*xi, -1/xi)
    #        else:
    #            t = mpmath.exp(-(x - mu)/sigma)
    #        return 1 - mpmath.exp(-t)
    #
    # >>> mpmath.mp.dps = 1000
    # >>> s = mp_genextreme_sf(mpmath.mp.mpf("1e8"), mpmath.mp.mpf("0.125"))
    # >>> float(s)
    # 1.6777205262585625e-57
    # >>> s = mp_genextreme_sf(mpmath.mp.mpf("7.98"), mpmath.mp.mpf("-0.125"))
    # >>> float(s)
    # 1.52587890625e-21
    # >>> s = mp_genextreme_sf(mpmath.mp.mpf("7.98"), mpmath.mp.mpf("0"))
    # >>> float(s)
    # 0.00034218086528426593

    x = 1e8
    s = stats.genextreme.sf(x, -0.125)
    assert_allclose(s, 1.6777205262585625e-57)
    x2 = stats.genextreme.isf(s, -0.125)
    assert_allclose(x2, x)

    x = 7.98
    s = stats.genextreme.sf(x, 0.125)
    assert_allclose(s, 1.52587890625e-21)
    x2 = stats.genextreme.isf(s, 0.125)
    assert_allclose(x2, x)

    x = 7.98
    s = stats.genextreme.sf(x, 0)
    assert_allclose(s, 0.00034218086528426593)
    x2 = stats.genextreme.isf(s, 0)
    assert_allclose(x2, x)


def test_burr12_ppf_small_arg():
    prob = 1e-16
    quantile = stats.burr12.ppf(prob, 2, 3)
    # The expected quantile was computed using mpmath:
    #   >>> import mpmath
    #   >>> mpmath.mp.dps = 100
    #   >>> prob = mpmath.mpf('1e-16')
    #   >>> c = mpmath.mpf(2)
    #   >>> d = mpmath.mpf(3)
    #   >>> float(((1-prob)**(-1/d) - 1)**(1/c))
    #   5.7735026918962575e-09
    assert_allclose(quantile, 5.7735026918962575e-09)


def test_crystalball_function():
    """
    All values are calculated using the independent implementation of the
    ROOT framework (see https://root.cern.ch/).
    Corresponding ROOT code is given in the comments.
    """
    X = np.linspace(-5.0, 5.0, 21)[:-1]

    # for(float x = -5.0; x < 5.0; x+=0.5)
    #   std::cout << ROOT::Math::crystalball_pdf(x, 1.0, 2.0, 1.0) << ", ";
    calculated = stats.crystalball.pdf(X, beta=1.0, m=2.0)
    expected = np.array([0.0202867, 0.0241428, 0.0292128, 0.0360652, 0.045645,
                         0.059618, 0.0811467, 0.116851, 0.18258, 0.265652,
                         0.301023, 0.265652, 0.18258, 0.097728, 0.0407391,
                         0.013226, 0.00334407, 0.000658486, 0.000100982,
                         1.20606e-05])
    assert_allclose(expected, calculated, rtol=0.001)

    # for(float x = -5.0; x < 5.0; x+=0.5)
    #   std::cout << ROOT::Math::crystalball_pdf(x, 2.0, 3.0, 1.0) << ", ";
    calculated = stats.crystalball.pdf(X, beta=2.0, m=3.0)
    expected = np.array([0.0019648, 0.00279754, 0.00417592, 0.00663121,
                         0.0114587, 0.0223803, 0.0530497, 0.12726, 0.237752,
                         0.345928, 0.391987, 0.345928, 0.237752, 0.12726,
                         0.0530497, 0.0172227, 0.00435458, 0.000857469,
                         0.000131497, 1.57051e-05])
    assert_allclose(expected, calculated, rtol=0.001)

    # for(float x = -5.0; x < 5.0; x+=0.5) {
    #   std::cout << ROOT::Math::crystalball_pdf(x, 2.0, 3.0, 2.0, 0.5);
    #   std::cout << ", ";
    # }
    calculated = stats.crystalball.pdf(X, beta=2.0, m=3.0, loc=0.5, scale=2.0)
    expected = np.array([0.00785921, 0.0111902, 0.0167037, 0.0265249,
                         0.0423866, 0.0636298, 0.0897324, 0.118876, 0.147944,
                         0.172964, 0.189964, 0.195994, 0.189964, 0.172964,
                         0.147944, 0.118876, 0.0897324, 0.0636298, 0.0423866,
                         0.0265249])
    assert_allclose(expected, calculated, rtol=0.001)

    # for(float x = -5.0; x < 5.0; x+=0.5)
    #   std::cout << ROOT::Math::crystalball_cdf(x, 1.0, 2.0, 1.0) << ", ";
    calculated = stats.crystalball.cdf(X, beta=1.0, m=2.0)
    expected = np.array([0.12172, 0.132785, 0.146064, 0.162293, 0.18258,
                         0.208663, 0.24344, 0.292128, 0.36516, 0.478254,
                         0.622723, 0.767192, 0.880286, 0.94959, 0.982834,
                         0.995314, 0.998981, 0.999824, 0.999976, 0.999997])
    assert_allclose(expected, calculated, rtol=0.001)

    # for(float x = -5.0; x < 5.0; x+=0.5)
    #   std::cout << ROOT::Math::crystalball_cdf(x, 2.0, 3.0, 1.0) << ", ";
    calculated = stats.crystalball.cdf(X, beta=2.0, m=3.0)
    expected = np.array([0.00442081, 0.00559509, 0.00730787, 0.00994682,
                         0.0143234, 0.0223803, 0.0397873, 0.0830763, 0.173323,
                         0.320592, 0.508717, 0.696841, 0.844111, 0.934357,
                         0.977646, 0.993899, 0.998674, 0.999771, 0.999969,
                         0.999997])
    assert_allclose(expected, calculated, rtol=0.001)

    # for(float x = -5.0; x < 5.0; x+=0.5) {
    #   std::cout << ROOT::Math::crystalball_cdf(x, 2.0, 3.0, 2.0, 0.5);
    #   std::cout << ", ";
    # }
    calculated = stats.crystalball.cdf(X, beta=2.0, m=3.0, loc=0.5, scale=2.0)
    expected = np.array([0.0176832, 0.0223803, 0.0292315, 0.0397873, 0.0567945,
                         0.0830763, 0.121242, 0.173323, 0.24011, 0.320592,
                         0.411731, 0.508717, 0.605702, 0.696841, 0.777324,
                         0.844111, 0.896192, 0.934357, 0.960639, 0.977646])
    assert_allclose(expected, calculated, rtol=0.001)


def test_crystalball_function_moments():
    """
    All values are calculated using the pdf formula and the integrate function
    of Mathematica
    """
    # The Last two (alpha, n) pairs test the special case n == alpha**2
    beta = np.array([2.0, 1.0, 3.0, 2.0, 3.0])
    m = np.array([3.0, 3.0, 2.0, 4.0, 9.0])

    # The distribution should be correctly normalised
    expected_0th_moment = np.array([1.0, 1.0, 1.0, 1.0, 1.0])
    calculated_0th_moment = stats.crystalball._munp(0, beta, m)
    assert_allclose(expected_0th_moment, calculated_0th_moment, rtol=0.001)

    # calculated using wolframalpha.com
    # e.g. for beta = 2 and m = 3 we calculate the norm like this:
    #   integrate exp(-x^2/2) from -2 to infinity +
    #   integrate (3/2)^3*exp(-2^2/2)*(3/2-2-x)^(-3) from -infinity to -2
    norm = np.array([2.5511, 3.01873, 2.51065, 2.53983, 2.507410455])

    a = np.array([-0.21992, -3.03265, np.inf, -0.135335, -0.003174])
    expected_1th_moment = a / norm
    calculated_1th_moment = stats.crystalball._munp(1, beta, m)
    assert_allclose(expected_1th_moment, calculated_1th_moment, rtol=0.001)

    a = np.array([np.inf, np.inf, np.inf, 3.2616, 2.519908])
    expected_2th_moment = a / norm
    calculated_2th_moment = stats.crystalball._munp(2, beta, m)
    assert_allclose(expected_2th_moment, calculated_2th_moment, rtol=0.001)

    a = np.array([np.inf, np.inf, np.inf, np.inf, -0.0577668])
    expected_3th_moment = a / norm
    calculated_3th_moment = stats.crystalball._munp(3, beta, m)
    assert_allclose(expected_3th_moment, calculated_3th_moment, rtol=0.001)

    a = np.array([np.inf, np.inf, np.inf, np.inf, 7.78468])
    expected_4th_moment = a / norm
    calculated_4th_moment = stats.crystalball._munp(4, beta, m)
    assert_allclose(expected_4th_moment, calculated_4th_moment, rtol=0.001)

    a = np.array([np.inf, np.inf, np.inf, np.inf, -1.31086])
    expected_5th_moment = a / norm
    calculated_5th_moment = stats.crystalball._munp(5, beta, m)
    assert_allclose(expected_5th_moment, calculated_5th_moment, rtol=0.001)


def test_crystalball_entropy():
    # regression test for gh-13602
    cb = stats.crystalball(2, 3)
    res1 = cb.entropy()
    # -20000 and 30 are negative and positive infinity, respectively
    lo, hi, N = -20000, 30, 200000
    x = np.linspace(lo, hi, N)
    res2 = trapezoid(entr(cb.pdf(x)), x)
    assert_allclose(res1, res2, rtol=1e-7)


def test_invweibull():
    """
    Test fitting invweibull to data.

    Here is a the same calculation in R:

    > library(evd)
    > library(fitdistrplus)
    > x = c(1, 1.25, 2, 2.5, 2.8,  3, 3.8, 4, 5, 8, 10, 12, 64, 99)
    > result = fitdist(x, 'frechet', control=list(reltol=1e-13),
    +                  fix.arg=list(loc=0), start=list(shape=2, scale=3))
    > result
    Fitting of the distribution ' frechet ' by maximum likelihood
    Parameters:
          estimate Std. Error
    shape 1.048482  0.2261815
    scale 3.099456  0.8292887
    Fixed parameters:
        value
    loc     0

    """

    def optimizer(func, x0, args=(), disp=0):
        return fmin(func, x0, args=args, disp=disp, xtol=1e-12, ftol=1e-12)

    x = np.array([1, 1.25, 2, 2.5, 2.8, 3, 3.8, 4, 5, 8, 10, 12, 64, 99])
    c, loc, scale = stats.invweibull.fit(x, floc=0, optimizer=optimizer)
    assert_allclose(c, 1.048482, rtol=5e-6)
    assert loc == 0
    assert_allclose(scale, 3.099456, rtol=5e-6)


@pytest.mark.parametrize(
    'df1,df2,x',
    [(2, 2, [-0.5, 0.2, 1.0, 2.3]),
     (4, 11, [-0.5, 0.2, 1.0, 2.3]),
     (7, 17, [1, 2, 3, 4, 5])]
)
def test_ncf_edge_case(df1, df2, x):
    # Test for edge case described in gh-11660.
    # Non-central Fisher distribution when nc = 0
    # should be the same as Fisher distribution.
    nc = 0
    expected_cdf = stats.f.cdf(x, df1, df2)
    calculated_cdf = stats.ncf.cdf(x, df1, df2, nc)
    assert_allclose(expected_cdf, calculated_cdf, rtol=1e-14)

    # when ncf_gen._skip_pdf will be used instead of generic pdf,
    # this additional test will be useful.
    expected_pdf = stats.f.pdf(x, df1, df2)
    calculated_pdf = stats.ncf.pdf(x, df1, df2, nc)
    assert_allclose(expected_pdf, calculated_pdf, rtol=1e-6)


def test_ncf_variance():
    # Regression test for gh-10658 (incorrect variance formula for ncf).
    # The correct value of ncf.var(2, 6, 4), 42.75, can be verified with, for
    # example, Wolfram Alpha with the expression
    #     Variance[NoncentralFRatioDistribution[2, 6, 4]]
    # or with the implementation of the noncentral F distribution in the C++
    # library Boost.
    v = stats.ncf.var(2, 6, 4)
    assert_allclose(v, 42.75, rtol=1e-14)


def test_ncf_cdf_spotcheck():
    # Regression test for gh-15582 testing against values from R/MATLAB
    # Generate check_val from R or MATLAB as follows:
    #          R: pf(20, df1 = 6, df2 = 33, ncp = 30.4) = 0.998921
    #     MATLAB: ncfcdf(20, 6, 33, 30.4) = 0.998921
    scipy_val = stats.ncf.cdf(20, 6, 33, 30.4)
    check_val = 0.998921
    assert_allclose(check_val, np.round(scipy_val, decimals=6))


def test_ncf_ppf_issue_17026():
    # Regression test for gh-17026
    x = np.linspace(0, 1, 600)
    x[0] = 1e-16
    par = (0.1, 2, 5, 0, 1)
<<<<<<< HEAD
    # just assert that we run without error/warnings
    stats.ncf.ppf(x, *par)
=======
    with pytest.warns(RuntimeWarning):
        q = stats.ncf.ppf(x, *par)
        q0 = [stats.ncf.ppf(xi, *par) for xi in x]
    assert_allclose(q, q0)
>>>>>>> 303d6774


class TestHistogram:
    def setup_method(self):
        np.random.seed(1234)

        # We have 8 bins
        # [1,2), [2,3), [3,4), [4,5), [5,6), [6,7), [7,8), [8,9)
        # But actually np.histogram will put the last 9 also in the [8,9) bin!
        # Therefore there is a slight difference below for the last bin, from
        # what you might have expected.
        histogram = np.histogram([1, 2, 2, 3, 3, 3, 4, 4, 4, 4, 5, 5, 5, 5, 5,
                                  6, 6, 6, 6, 7, 7, 7, 8, 8, 9], bins=8)
        self.template = stats.rv_histogram(histogram)

        data = stats.norm.rvs(loc=1.0, scale=2.5, size=10000, random_state=123)
        norm_histogram = np.histogram(data, bins=50)
        self.norm_template = stats.rv_histogram(norm_histogram)

    def test_pdf(self):
        values = np.array([0.0, 0.5, 1.0, 1.5, 2.0, 2.5, 3.0, 3.5, 4.0, 4.5,
                           5.0, 5.5, 6.0, 6.5, 7.0, 7.5, 8.0, 8.5, 9.0, 9.5])
        pdf_values = np.asarray([0.0/25.0, 0.0/25.0, 1.0/25.0, 1.0/25.0,
                                 2.0/25.0, 2.0/25.0, 3.0/25.0, 3.0/25.0,
                                 4.0/25.0, 4.0/25.0, 5.0/25.0, 5.0/25.0,
                                 4.0/25.0, 4.0/25.0, 3.0/25.0, 3.0/25.0,
                                 3.0/25.0, 3.0/25.0, 0.0/25.0, 0.0/25.0])
        assert_allclose(self.template.pdf(values), pdf_values)

        # Test explicitly the corner cases:
        # As stated above the pdf in the bin [8,9) is greater than
        # one would naively expect because np.histogram putted the 9
        # into the [8,9) bin.
        assert_almost_equal(self.template.pdf(8.0), 3.0/25.0)
        assert_almost_equal(self.template.pdf(8.5), 3.0/25.0)
        # 9 is outside our defined bins [8,9) hence the pdf is already 0
        # for a continuous distribution this is fine, because a single value
        # does not have a finite probability!
        assert_almost_equal(self.template.pdf(9.0), 0.0/25.0)
        assert_almost_equal(self.template.pdf(10.0), 0.0/25.0)

        x = np.linspace(-2, 2, 10)
        assert_allclose(self.norm_template.pdf(x),
                        stats.norm.pdf(x, loc=1.0, scale=2.5), rtol=0.1)

    def test_cdf_ppf(self):
        values = np.array([0.0, 0.5, 1.0, 1.5, 2.0, 2.5, 3.0, 3.5, 4.0, 4.5,
                           5.0, 5.5, 6.0, 6.5, 7.0, 7.5, 8.0, 8.5, 9.0, 9.5])
        cdf_values = np.asarray([0.0/25.0, 0.0/25.0, 0.0/25.0, 0.5/25.0,
                                 1.0/25.0, 2.0/25.0, 3.0/25.0, 4.5/25.0,
                                 6.0/25.0, 8.0/25.0, 10.0/25.0, 12.5/25.0,
                                 15.0/25.0, 17.0/25.0, 19.0/25.0, 20.5/25.0,
                                 22.0/25.0, 23.5/25.0, 25.0/25.0, 25.0/25.0])
        assert_allclose(self.template.cdf(values), cdf_values)
        # First three and last two values in cdf_value are not unique
        assert_allclose(self.template.ppf(cdf_values[2:-1]), values[2:-1])

        # Test of cdf and ppf are inverse functions
        x = np.linspace(1.0, 9.0, 100)
        assert_allclose(self.template.ppf(self.template.cdf(x)), x)
        x = np.linspace(0.0, 1.0, 100)
        assert_allclose(self.template.cdf(self.template.ppf(x)), x)

        x = np.linspace(-2, 2, 10)
        assert_allclose(self.norm_template.cdf(x),
                        stats.norm.cdf(x, loc=1.0, scale=2.5), rtol=0.1)

    def test_rvs(self):
        N = 10000
        sample = self.template.rvs(size=N, random_state=123)
        assert_equal(np.sum(sample < 1.0), 0.0)
        assert_allclose(np.sum(sample <= 2.0), 1.0/25.0 * N, rtol=0.2)
        assert_allclose(np.sum(sample <= 2.5), 2.0/25.0 * N, rtol=0.2)
        assert_allclose(np.sum(sample <= 3.0), 3.0/25.0 * N, rtol=0.1)
        assert_allclose(np.sum(sample <= 3.5), 4.5/25.0 * N, rtol=0.1)
        assert_allclose(np.sum(sample <= 4.0), 6.0/25.0 * N, rtol=0.1)
        assert_allclose(np.sum(sample <= 4.5), 8.0/25.0 * N, rtol=0.1)
        assert_allclose(np.sum(sample <= 5.0), 10.0/25.0 * N, rtol=0.05)
        assert_allclose(np.sum(sample <= 5.5), 12.5/25.0 * N, rtol=0.05)
        assert_allclose(np.sum(sample <= 6.0), 15.0/25.0 * N, rtol=0.05)
        assert_allclose(np.sum(sample <= 6.5), 17.0/25.0 * N, rtol=0.05)
        assert_allclose(np.sum(sample <= 7.0), 19.0/25.0 * N, rtol=0.05)
        assert_allclose(np.sum(sample <= 7.5), 20.5/25.0 * N, rtol=0.05)
        assert_allclose(np.sum(sample <= 8.0), 22.0/25.0 * N, rtol=0.05)
        assert_allclose(np.sum(sample <= 8.5), 23.5/25.0 * N, rtol=0.05)
        assert_allclose(np.sum(sample <= 9.0), 25.0/25.0 * N, rtol=0.05)
        assert_allclose(np.sum(sample <= 9.0), 25.0/25.0 * N, rtol=0.05)
        assert_equal(np.sum(sample > 9.0), 0.0)

    def test_munp(self):
        for n in range(4):
            assert_allclose(self.norm_template._munp(n),
                            stats.norm(1.0, 2.5).moment(n), rtol=0.05)

    def test_entropy(self):
        assert_allclose(self.norm_template.entropy(),
                        stats.norm.entropy(loc=1.0, scale=2.5), rtol=0.05)


def test_histogram_non_uniform():
    # Tests rv_histogram works even for non-uniform bin widths
    counts, bins = ([1, 1], [0, 1, 1001])

    dist = stats.rv_histogram((counts, bins), density=False)
    np.testing.assert_allclose(dist.pdf([0.5, 200]), [0.5, 0.0005])
    assert dist.median() == 1

    dist = stats.rv_histogram((counts, bins), density=True)
    np.testing.assert_allclose(dist.pdf([0.5, 200]), 1/1001)
    assert dist.median() == 1001/2

    # Omitting density produces a warning for non-uniform bins...
    message = "Bin widths are not constant. Assuming..."
    with assert_warns(RuntimeWarning, match=message):
        dist = stats.rv_histogram((counts, bins))
        assert dist.median() == 1001/2  # default is like `density=True`

    # ... but not for uniform bins
    dist = stats.rv_histogram((counts, [0, 1, 2]))
    assert dist.median() == 1


class TestLogUniform:
    def test_alias(self):
        # This test makes sure that "reciprocal" and "loguniform" are
        # aliases of the same distribution and that both are log-uniform
        rng = np.random.default_rng(98643218961)
        rv = stats.loguniform(10 ** -3, 10 ** 0)
        rvs = rv.rvs(size=10000, random_state=rng)

        rng = np.random.default_rng(98643218961)
        rv2 = stats.reciprocal(10 ** -3, 10 ** 0)
        rvs2 = rv2.rvs(size=10000, random_state=rng)

        assert_allclose(rvs2, rvs)

        vals, _ = np.histogram(np.log10(rvs), bins=10)
        assert 900 <= vals.min() <= vals.max() <= 1100
        assert np.abs(np.median(vals) - 1000) <= 10

    @pytest.mark.parametrize("method", ['mle', 'mm'])
    def test_fit_override(self, method):
        # loguniform is overparameterized, so check that fit override enforces
        # scale=1 unless fscale is provided by the user
        rng = np.random.default_rng(98643218961)
        rvs = stats.loguniform.rvs(0.1, 1, size=1000, random_state=rng)

        a, b, loc, scale = stats.loguniform.fit(rvs, method=method)
        assert scale == 1

        a, b, loc, scale = stats.loguniform.fit(rvs, fscale=2, method=method)
        assert scale == 2


class TestArgus:
    def test_argus_rvs_large_chi(self):
        # test that the algorithm can handle large values of chi
        x = stats.argus.rvs(50, size=500, random_state=325)
        assert_almost_equal(stats.argus(50).mean(), x.mean(), decimal=4)

    @pytest.mark.parametrize('chi, random_state', [
            [0.1, 325],   # chi <= 0.5: rejection method case 1
            [1.3, 155],   # 0.5 < chi <= 1.8: rejection method case 2
            [3.5, 135]    # chi > 1.8: transform conditional Gamma distribution
        ])
    def test_rvs(self, chi, random_state):
        x = stats.argus.rvs(chi, size=500, random_state=random_state)
        _, p = stats.kstest(x, "argus", (chi, ))
        assert_(p > 0.05)

    @pytest.mark.parametrize('chi', [1e-9, 1e-6])
    def test_rvs_small_chi(self, chi):
        # test for gh-11699 => rejection method case 1 can even handle chi=0
        # the CDF of the distribution for chi=0 is 1 - (1 - x**2)**(3/2)
        # test rvs against distribution of limit chi=0
        r = stats.argus.rvs(chi, size=500, random_state=890981)
        _, p = stats.kstest(r, lambda x: 1 - (1 - x**2)**(3/2))
        assert_(p > 0.05)

    # Expected values were computed with mpmath.
    @pytest.mark.parametrize('chi, expected_mean',
                             [(1, 0.6187026683551835),
                              (10, 0.984805536783744),
                              (40, 0.9990617659702923),
                              (60, 0.9995831885165300),
                              (99, 0.9998469348663028)])
    def test_mean(self, chi, expected_mean):
        m = stats.argus.mean(chi, scale=1)
        assert_allclose(m, expected_mean, rtol=1e-13)

    # Expected values were computed with mpmath.
    @pytest.mark.parametrize('chi, expected_var, rtol',
                             [(1, 0.05215651254197807, 1e-13),
                              (10, 0.00015805472008165595, 1e-11),
                              (40, 5.877763210262901e-07, 1e-8),
                              (60, 1.1590179389611416e-07, 1e-8),
                              (99, 1.5623277006064666e-08, 1e-8)])
    def test_var(self, chi, expected_var, rtol):
        v = stats.argus.var(chi, scale=1)
        assert_allclose(v, expected_var, rtol=rtol)

    # Expected values were computed with mpmath (code: see gh-13370).
    @pytest.mark.parametrize('chi, expected, rtol',
                             [(0.9, 0.07646314974436118, 1e-14),
                              (0.5, 0.015429797891863365, 1e-14),
                              (0.1, 0.0001325825293278049, 1e-14),
                              (0.01, 1.3297677078224565e-07, 1e-15),
                              (1e-3, 1.3298072023958999e-10, 1e-14),
                              (1e-4, 1.3298075973486862e-13, 1e-14),
                              (1e-6, 1.32980760133771e-19, 1e-14),
                              (1e-9, 1.329807601338109e-28, 1e-15)])
    def test_argus_phi_small_chi(self, chi, expected, rtol):
        assert_allclose(_argus_phi(chi), expected, rtol=rtol)

    # Expected values were computed with mpmath (code: see gh-13370).
    @pytest.mark.parametrize(
        'chi, expected',
        [(0.5, (0.28414073302940573, 1.2742227939992954, 1.2381254688255896)),
         (0.2, (0.296172952995264, 1.2951290588110516, 1.1865767100877576)),
         (0.1, (0.29791447523536274, 1.29806307956989, 1.1793168289857412)),
         (0.01, (0.2984904104866452, 1.2990283628160553, 1.1769268414080531)),
         (1e-3, (0.298496172925224, 1.2990380082487925, 1.176902956021053)),
         (1e-4, (0.29849623054991836, 1.2990381047023793, 1.1769027171686324)),
         (1e-6, (0.2984962311319278, 1.2990381056765605, 1.1769027147562232)),
         (1e-9, (0.298496231131986, 1.299038105676658, 1.1769027147559818))])
    def test_pdf_small_chi(self, chi, expected):
        x = np.array([0.1, 0.5, 0.9])
        assert_allclose(stats.argus.pdf(x, chi), expected, rtol=1e-13)

    # Expected values were computed with mpmath (code: see gh-13370).
    @pytest.mark.parametrize(
        'chi, expected',
        [(0.5, (0.9857660526895221, 0.6616565930168475, 0.08796070398429937)),
         (0.2, (0.9851555052359501, 0.6514666238985464, 0.08362690023746594)),
         (0.1, (0.9850670974995661, 0.6500061310508574, 0.08302050640683846)),
         (0.01, (0.9850378582451867, 0.6495239242251358, 0.08282109244852445)),
         (1e-3, (0.9850375656906663, 0.6495191015522573, 0.08281910005231098)),
         (1e-4, (0.9850375627651049, 0.6495190533254682, 0.08281908012852317)),
         (1e-6, (0.9850375627355568, 0.6495190528383777, 0.08281907992729293)),
         (1e-9, (0.9850375627355538, 0.649519052838329, 0.0828190799272728))])
    def test_sf_small_chi(self, chi, expected):
        x = np.array([0.1, 0.5, 0.9])
        assert_allclose(stats.argus.sf(x, chi), expected, rtol=1e-14)

    # Expected values were computed with mpmath (code: see gh-13370).
    @pytest.mark.parametrize(
        'chi, expected',
        [(0.5, (0.0142339473104779, 0.3383434069831524, 0.9120392960157007)),
         (0.2, (0.014844494764049919, 0.34853337610145363, 0.916373099762534)),
         (0.1, (0.014932902500433911, 0.34999386894914264, 0.9169794935931616)),
         (0.01, (0.014962141754813293, 0.35047607577486417, 0.9171789075514756)),
         (1e-3, (0.01496243430933372, 0.35048089844774266, 0.917180899947689)),
         (1e-4, (0.014962437234895118, 0.3504809466745317, 0.9171809198714769)),
         (1e-6, (0.01496243726444329, 0.3504809471616223, 0.9171809200727071)),
         (1e-9, (0.014962437264446245, 0.350480947161671, 0.9171809200727272))])
    def test_cdf_small_chi(self, chi, expected):
        x = np.array([0.1, 0.5, 0.9])
        assert_allclose(stats.argus.cdf(x, chi), expected, rtol=1e-12)

    # Expected values were computed with mpmath (code: see gh-13370).
    @pytest.mark.parametrize(
        'chi, expected, rtol',
        [(0.5, (0.5964284712757741, 0.052890651988588604), 1e-12),
         (0.101, (0.5893490968089076, 0.053017469847275685), 1e-11),
         (0.1, (0.5893431757009437, 0.05301755449499372), 1e-13),
         (0.01, (0.5890515677940915, 0.05302167905837031), 1e-13),
         (1e-3, (0.5890486520005177, 0.053021719862088104), 1e-13),
         (1e-4, (0.5890486228426105, 0.0530217202700811), 1e-13),
         (1e-6, (0.5890486225481156, 0.05302172027420182), 1e-13),
         (1e-9, (0.5890486225480862, 0.05302172027420224), 1e-13)])
    def test_stats_small_chi(self, chi, expected, rtol):
        val = stats.argus.stats(chi, moments='mv')
        assert_allclose(val, expected, rtol=rtol)


class TestNakagami:

    def test_logpdf(self):
        # Test nakagami logpdf for an input where the PDF is smaller
        # than can be represented with 64 bit floating point.
        # The expected value of logpdf was computed with mpmath:
        #
        #   def logpdf(x, nu):
        #       x = mpmath.mpf(x)
        #       nu = mpmath.mpf(nu)
        #       return (mpmath.log(2) + nu*mpmath.log(nu) -
        #               mpmath.loggamma(nu) + (2*nu - 1)*mpmath.log(x) -
        #               nu*x**2)
        #
        nu = 2.5
        x = 25
        logp = stats.nakagami.logpdf(x, nu)
        assert_allclose(logp, -1546.9253055607549)

    def test_sf_isf(self):
        # Test nakagami sf and isf when the survival function
        # value is very small.
        # The expected value of the survival function was computed
        # with mpmath:
        #
        #   def sf(x, nu):
        #       x = mpmath.mpf(x)
        #       nu = mpmath.mpf(nu)
        #       return mpmath.gammainc(nu, nu*x*x, regularized=True)
        #
        nu = 2.5
        x0 = 5.0
        sf = stats.nakagami.sf(x0, nu)
        assert_allclose(sf, 2.736273158588307e-25, rtol=1e-13)
        # Check round trip back to x0.
        x1 = stats.nakagami.isf(sf, nu)
        assert_allclose(x1, x0, rtol=1e-13)

    @pytest.mark.xfail(reason="Fit of nakagami not reliable, see gh-10908.")
    @pytest.mark.parametrize('nu', [1.6, 2.5, 3.9])
    @pytest.mark.parametrize('loc', [25.0, 10, 35])
    @pytest.mark.parametrize('scale', [13, 5, 20])
    def test_fit(self, nu, loc, scale):
        # Regression test for gh-13396 (21/27 cases failed previously)
        # The first tuple of the parameters' values is discussed in gh-10908
        N = 100
        samples = stats.nakagami.rvs(size=N, nu=nu, loc=loc,
                                     scale=scale, random_state=1337)
        nu_est, loc_est, scale_est = stats.nakagami.fit(samples)
        assert_allclose(nu_est, nu, rtol=0.2)
        assert_allclose(loc_est, loc, rtol=0.2)
        assert_allclose(scale_est, scale, rtol=0.2)

        def dlogl_dnu(nu, loc, scale):
            return ((-2*nu + 1) * np.sum(1/(samples - loc))
                    + 2*nu/scale**2 * np.sum(samples - loc))

        def dlogl_dloc(nu, loc, scale):
            return (N * (1 + np.log(nu) - polygamma(0, nu)) +
                    2 * np.sum(np.log((samples - loc) / scale))
                    - np.sum(((samples - loc) / scale)**2))

        def dlogl_dscale(nu, loc, scale):
            return (- 2 * N * nu / scale
                    + 2 * nu / scale ** 3 * np.sum((samples - loc) ** 2))

        assert_allclose(dlogl_dnu(nu_est, loc_est, scale_est), 0, atol=1e-3)
        assert_allclose(dlogl_dloc(nu_est, loc_est, scale_est), 0, atol=1e-3)
        assert_allclose(dlogl_dscale(nu_est, loc_est, scale_est), 0, atol=1e-3)

    @pytest.mark.parametrize('loc', [25.0, 10, 35])
    @pytest.mark.parametrize('scale', [13, 5, 20])
    def test_fit_nu(self, loc, scale):
        # For nu = 0.5, we have analytical values for
        # the MLE of the loc and the scale
        nu = 0.5
        n = 100
        samples = stats.nakagami.rvs(size=n, nu=nu, loc=loc,
                                     scale=scale, random_state=1337)
        nu_est, loc_est, scale_est = stats.nakagami.fit(samples, f0=nu)

        # Analytical values
        loc_theo = np.min(samples)
        scale_theo = np.sqrt(np.mean((samples - loc_est) ** 2))

        assert_allclose(nu_est, nu, rtol=1e-7)
        assert_allclose(loc_est, loc_theo, rtol=1e-7)
        assert_allclose(scale_est, scale_theo, rtol=1e-7)


class TestWrapCauchy:

    def test_cdf_shape_broadcasting(self):
        # Regression test for gh-13791.
        # Check that wrapcauchy.cdf broadcasts the shape parameter
        # correctly.
        c = np.array([[0.03, 0.25], [0.5, 0.75]])
        x = np.array([[1.0], [4.0]])
        p = stats.wrapcauchy.cdf(x, c)
        assert p.shape == (2, 2)
        scalar_values = [stats.wrapcauchy.cdf(x1, c1)
                         for (x1, c1) in np.nditer((x, c))]
        assert_allclose(p.ravel(), scalar_values, rtol=1e-13)

    def test_cdf_center(self):
        p = stats.wrapcauchy.cdf(np.pi, 0.03)
        assert_allclose(p, 0.5, rtol=1e-14)

    def test_cdf(self):
        x1 = 1.0  # less than pi
        x2 = 4.0  # greater than pi
        c = 0.75
        p = stats.wrapcauchy.cdf([x1, x2], c)
        cr = (1 + c)/(1 - c)
        assert_allclose(p[0], np.arctan(cr*np.tan(x1/2))/np.pi)
        assert_allclose(p[1], 1 - np.arctan(cr*np.tan(np.pi - x2/2))/np.pi)


def test_rvs_no_size_error():
    # _rvs methods must have parameter `size`; see gh-11394
    class rvs_no_size_gen(stats.rv_continuous):
        def _rvs(self):
            return 1

    rvs_no_size = rvs_no_size_gen(name='rvs_no_size')

    with assert_raises(TypeError, match=r"_rvs\(\) got (an|\d) unexpected"):
        rvs_no_size.rvs()


@pytest.mark.parametrize('distname, args', invdistdiscrete + invdistcont)
def test_support_gh13294_regression(distname, args):
    if distname in skip_test_support_gh13294_regression:
        pytest.skip(f"skipping test for the support method for "
                    f"distribution {distname}.")
    dist = getattr(stats, distname)
    # test support method with invalid arguents
    if isinstance(dist, stats.rv_continuous):
        # test with valid scale
        if len(args) != 0:
            a0, b0 = dist.support(*args)
            assert_equal(a0, np.nan)
            assert_equal(b0, np.nan)
        # test with invalid scale
        # For some distributions, that take no parameters,
        # the case of only invalid scale occurs and hence,
        # it is implicitly tested in this test case.
        loc1, scale1 = 0, -1
        a1, b1 = dist.support(*args, loc1, scale1)
        assert_equal(a1, np.nan)
        assert_equal(b1, np.nan)
    else:
        a, b = dist.support(*args)
        assert_equal(a, np.nan)
        assert_equal(b, np.nan)


def test_support_broadcasting_gh13294_regression():
    a0, b0 = stats.norm.support([0, 0, 0, 1], [1, 1, 1, -1])
    ex_a0 = np.array([-np.inf, -np.inf, -np.inf, np.nan])
    ex_b0 = np.array([np.inf, np.inf, np.inf, np.nan])
    assert_equal(a0, ex_a0)
    assert_equal(b0, ex_b0)
    assert a0.shape == ex_a0.shape
    assert b0.shape == ex_b0.shape

    a1, b1 = stats.norm.support([], [])
    ex_a1, ex_b1 = np.array([]), np.array([])
    assert_equal(a1, ex_a1)
    assert_equal(b1, ex_b1)
    assert a1.shape == ex_a1.shape
    assert b1.shape == ex_b1.shape

    a2, b2 = stats.norm.support([0, 0, 0, 1], [-1])
    ex_a2 = np.array(4*[np.nan])
    ex_b2 = np.array(4*[np.nan])
    assert_equal(a2, ex_a2)
    assert_equal(b2, ex_b2)
    assert a2.shape == ex_a2.shape
    assert b2.shape == ex_b2.shape


def test_stats_broadcasting_gh14953_regression():
    # test case in gh14953
    loc = [0., 0.]
    scale = [[1.], [2.], [3.]]
    assert_equal(stats.norm.var(loc, scale), [[1., 1.], [4., 4.], [9., 9.]])
    # test some edge cases
    loc = np.empty((0, ))
    scale = np.empty((1, 0))
    assert stats.norm.var(loc, scale).shape == (1, 0)


# Check a few values of the cosine distribution's cdf, sf, ppf and
# isf methods.  Expected values were computed with mpmath.

@pytest.mark.parametrize('x, expected',
                         [(-3.14159, 4.956444476505336e-19),
                          (3.14, 0.9999999998928399)])
def test_cosine_cdf_sf(x, expected):
    assert_allclose(stats.cosine.cdf(x), expected)
    assert_allclose(stats.cosine.sf(-x), expected)


@pytest.mark.parametrize('p, expected',
                         [(1e-6, -3.1080612413765905),
                          (1e-17, -3.141585429601399),
                          (0.975, 2.1447547020964923)])
def test_cosine_ppf_isf(p, expected):
    assert_allclose(stats.cosine.ppf(p), expected)
    assert_allclose(stats.cosine.isf(p), -expected)


def test_cosine_logpdf_endpoints():
    logp = stats.cosine.logpdf([-np.pi, np.pi])
    assert_equal(logp, [-np.inf, -np.inf])


def test_distr_params_lists():
    # distribution objects are extra distributions added in
    # test_discrete_basic. All other distributions are strings (names)
    # and so we only choose those to compare whether both lists match.
    discrete_distnames = {name for name, _ in distdiscrete
                          if isinstance(name, str)}
    invdiscrete_distnames = {name for name, _ in invdistdiscrete}
    assert discrete_distnames == invdiscrete_distnames

    cont_distnames = {name for name, _ in distcont}
    invcont_distnames = {name for name, _ in invdistcont}
    assert cont_distnames == invcont_distnames


def test_moment_order_4():
    # gh-13655 reported that if a distribution has a `_stats` method that
    # accepts the `moments` parameter, then if the distribution's `moment`
    # method is called with `order=4`, the faster/more accurate`_stats` gets
    # called, but the results aren't used, and the generic `_munp` method is
    # called to calculate the moment anyway. This tests that the issue has
    # been fixed.
    # stats.skewnorm._stats accepts the `moments` keyword
    stats.skewnorm._stats(a=0, moments='k')  # no failure = has `moments`
    # When `moment` is called, `_stats` is used, so the moment is very accurate
    # (exactly equal to Pearson's kurtosis of the normal distribution, 3)
    assert stats.skewnorm.moment(order=4, a=0) == 3.0
    # At the time of gh-13655, skewnorm._munp() used the generic method
    # to compute its result, which was inefficient and not very accurate.
    # At that time, the following assertion would fail.  skewnorm._munp()
    # has since been made more accurate and efficient, so now this test
    # is expected to pass.
    assert stats.skewnorm._munp(4, 0) == 3.0<|MERGE_RESOLUTION|>--- conflicted
+++ resolved
@@ -6944,15 +6944,10 @@
     x = np.linspace(0, 1, 600)
     x[0] = 1e-16
     par = (0.1, 2, 5, 0, 1)
-<<<<<<< HEAD
-    # just assert that we run without error/warnings
-    stats.ncf.ppf(x, *par)
-=======
-    with pytest.warns(RuntimeWarning):
-        q = stats.ncf.ppf(x, *par)
-        q0 = [stats.ncf.ppf(xi, *par) for xi in x]
+    # assert that we run without error/warnings
+    q = stats.ncf.ppf(x, *par)
+    q0 = [stats.ncf.ppf(xi, *par) for xi in x]
     assert_allclose(q, q0)
->>>>>>> 303d6774
 
 
 class TestHistogram:
