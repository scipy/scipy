import numpy as np
from numpy.testing import assert_allclose
from pytest import raises as assert_raises
from scipy.stats import (binned_statistic, binned_statistic_2d,
                         binned_statistic_dd)
from scipy._lib._util import check_random_state

from .common_tests import check_named_results


class TestBinnedStatistic:

    @classmethod
    def setup_class(cls):
        rng = check_random_state(9865)
        cls.x = rng.uniform(size=100)
        cls.y = rng.uniform(size=100)
        cls.v = rng.uniform(size=100)
        cls.X = rng.uniform(size=(100, 3))
        cls.w = rng.uniform(size=100)
        cls.u = rng.uniform(size=100) + 1e6

    def test_1d_count(self):
        x = self.x
        v = self.v

        count1, edges1, bc = binned_statistic(x, v, 'count', bins=10)
        count2, edges2 = np.histogram(x, bins=10)

        assert_allclose(count1, count2)
        assert_allclose(edges1, edges2)

    def test_gh5927(self):
        # smoke test for gh5927 - binned_statistic was using `is` for string
        # comparison
        x = self.x
        v = self.v
        statistics = [u'mean', u'median', u'count', u'sum']
        for statistic in statistics:
            binned_statistic(x, v, statistic, bins=10)

    def test_big_number_std(self):
        # tests for numerical stability of std calculation
        # see issue gh-10126 for more
        x = self.x
        u = self.u
        stat1, edges1, bc = binned_statistic(x, u, 'std', bins=10)
        stat2, edges2, bc = binned_statistic(x, u, np.std, bins=10)

        assert_allclose(stat1, stat2)

    def test_empty_bins_std(self):
        # tests that std returns gives nan for empty bins
        x = self.x
        u = self.u
        print(binned_statistic(x, u, 'count', bins=1000))
        stat1, edges1, bc = binned_statistic(x, u, 'std', bins=1000)
        stat2, edges2, bc = binned_statistic(x, u, np.std, bins=1000)

        assert_allclose(stat1, stat2)

    def test_non_finite_inputs_and_int_bins(self):
        # if either `values` or `sample` contain np.inf or np.nan throw
        # see issue gh-9010 for more
        x = self.x
        u = self.u
        orig = u[0]
        u[0] = np.inf
        assert_raises(ValueError, binned_statistic, u, x, 'std', bins=10)
        # need to test for non-python specific ints, e.g. np.int8, np.int64
        assert_raises(ValueError, binned_statistic, u, x, 'std',
                      bins=np.int64(10))
        u[0] = np.nan
        assert_raises(ValueError, binned_statistic, u, x, 'count', bins=10)
        # replace original value, u belongs the class
        u[0] = orig

    def test_1d_result_attributes(self):
        x = self.x
        v = self.v

        res = binned_statistic(x, v, 'count', bins=10)
        attributes = ('statistic', 'bin_edges', 'binnumber')
        check_named_results(res, attributes)

    def test_1d_sum(self):
        x = self.x
        v = self.v

        sum1, edges1, bc = binned_statistic(x, v, 'sum', bins=10)
        sum2, edges2 = np.histogram(x, bins=10, weights=v)

        assert_allclose(sum1, sum2)
        assert_allclose(edges1, edges2)

    def test_1d_mean(self):
        x = self.x
        v = self.v

        stat1, edges1, bc = binned_statistic(x, v, 'mean', bins=10)
        stat2, edges2, bc = binned_statistic(x, v, np.mean, bins=10)

        assert_allclose(stat1, stat2)
        assert_allclose(edges1, edges2)

    def test_1d_std(self):
        x = self.x
        v = self.v

        stat1, edges1, bc = binned_statistic(x, v, 'std', bins=10)
        stat2, edges2, bc = binned_statistic(x, v, np.std, bins=10)

        assert_allclose(stat1, stat2)
        assert_allclose(edges1, edges2)

    def test_1d_min(self):
        x = self.x
        v = self.v

        stat1, edges1, bc = binned_statistic(x, v, 'min', bins=10)
        stat2, edges2, bc = binned_statistic(x, v, np.min, bins=10)

        assert_allclose(stat1, stat2)
        assert_allclose(edges1, edges2)

    def test_1d_max(self):
        x = self.x
        v = self.v

        stat1, edges1, bc = binned_statistic(x, v, 'max', bins=10)
        stat2, edges2, bc = binned_statistic(x, v, np.max, bins=10)

        assert_allclose(stat1, stat2)
        assert_allclose(edges1, edges2)

    def test_1d_median(self):
        x = self.x
        v = self.v

        stat1, edges1, bc = binned_statistic(x, v, 'median', bins=10)
        stat2, edges2, bc = binned_statistic(x, v, np.median, bins=10)

        assert_allclose(stat1, stat2)
        assert_allclose(edges1, edges2)

    def test_1d_bincode(self):
        x = self.x[:20]
        v = self.v[:20]

        count1, edges1, bc = binned_statistic(x, v, 'count', bins=3)
        bc2 = np.array([3, 2, 1, 3, 2, 3, 3, 3, 3, 1, 1, 3, 3, 1, 2, 3, 1,
                        1, 2, 1])

        bcount = [(bc == i).sum() for i in np.unique(bc)]

        assert_allclose(bc, bc2)
        assert_allclose(bcount, count1)

    def test_1d_range_keyword(self):
        # Regression test for gh-3063, range can be (min, max) or [(min, max)]
        np.random.seed(9865)
        x = np.arange(30)
        data = np.random.random(30)

        mean, bins, _ = binned_statistic(x[:15], data[:15])
        mean_range, bins_range, _ = binned_statistic(x, data, range=[(0, 14)])
        mean_range2, bins_range2, _ = binned_statistic(x, data, range=(0, 14))

        assert_allclose(mean, mean_range)
        assert_allclose(bins, bins_range)
        assert_allclose(mean, mean_range2)
        assert_allclose(bins, bins_range2)

    def test_1d_multi_values(self):
        x = self.x
        v = self.v
        w = self.w

        stat1v, edges1v, bc1v = binned_statistic(x, v, 'mean', bins=10)
        stat1w, edges1w, bc1w = binned_statistic(x, w, 'mean', bins=10)
        stat2, edges2, bc2 = binned_statistic(x, [v, w], 'mean', bins=10)

        assert_allclose(stat2[0], stat1v)
        assert_allclose(stat2[1], stat1w)
        assert_allclose(edges1v, edges2)
        assert_allclose(bc1v, bc2)

    def test_2d_count(self):
        x = self.x
        y = self.y
        v = self.v

        count1, binx1, biny1, bc = binned_statistic_2d(
            x, y, v, 'count', bins=5)
        count2, binx2, biny2 = np.histogram2d(x, y, bins=5)

        assert_allclose(count1, count2)
        assert_allclose(binx1, binx2)
        assert_allclose(biny1, biny2)

    def test_2d_result_attributes(self):
        x = self.x
        y = self.y
        v = self.v

        res = binned_statistic_2d(x, y, v, 'count', bins=5)
        attributes = ('statistic', 'x_edge', 'y_edge', 'binnumber')
        check_named_results(res, attributes)

    def test_2d_sum(self):
        x = self.x
        y = self.y
        v = self.v

        sum1, binx1, biny1, bc = binned_statistic_2d(x, y, v, 'sum', bins=5)
        sum2, binx2, biny2 = np.histogram2d(x, y, bins=5, weights=v)

        assert_allclose(sum1, sum2)
        assert_allclose(binx1, binx2)
        assert_allclose(biny1, biny2)

    def test_2d_mean(self):
        x = self.x
        y = self.y
        v = self.v

        stat1, binx1, biny1, bc = binned_statistic_2d(x, y, v, 'mean', bins=5)
        stat2, binx2, biny2, bc = binned_statistic_2d(x, y, v, np.mean, bins=5)

        assert_allclose(stat1, stat2)
        assert_allclose(binx1, binx2)
        assert_allclose(biny1, biny2)

    def test_2d_mean_unicode(self):
        x = self.x
        y = self.y
        v = self.v
        stat1, binx1, biny1, bc = binned_statistic_2d(
            x, y, v, 'mean', bins=5)
        stat2, binx2, biny2, bc = binned_statistic_2d(x, y, v, np.mean, bins=5)
        assert_allclose(stat1, stat2)
        assert_allclose(binx1, binx2)
        assert_allclose(biny1, biny2)

    def test_2d_std(self):
        x = self.x
        y = self.y
        v = self.v

        stat1, binx1, biny1, bc = binned_statistic_2d(x, y, v, 'std', bins=5)
        stat2, binx2, biny2, bc = binned_statistic_2d(x, y, v, np.std, bins=5)

        assert_allclose(stat1, stat2)
        assert_allclose(binx1, binx2)
        assert_allclose(biny1, biny2)

    def test_2d_min(self):
        x = self.x
        y = self.y
        v = self.v

        stat1, binx1, biny1, bc = binned_statistic_2d(x, y, v, 'min', bins=5)
        stat2, binx2, biny2, bc = binned_statistic_2d(x, y, v, np.min, bins=5)

        assert_allclose(stat1, stat2)
        assert_allclose(binx1, binx2)
        assert_allclose(biny1, biny2)

    def test_2d_max(self):
        x = self.x
        y = self.y
        v = self.v

        stat1, binx1, biny1, bc = binned_statistic_2d(x, y, v, 'max', bins=5)
        stat2, binx2, biny2, bc = binned_statistic_2d(x, y, v, np.max, bins=5)

        assert_allclose(stat1, stat2)
        assert_allclose(binx1, binx2)
        assert_allclose(biny1, biny2)

    def test_2d_median(self):
        x = self.x
        y = self.y
        v = self.v

        stat1, binx1, biny1, bc = binned_statistic_2d(
            x, y, v, 'median', bins=5)
        stat2, binx2, biny2, bc = binned_statistic_2d(
            x, y, v, np.median, bins=5)

        assert_allclose(stat1, stat2)
        assert_allclose(binx1, binx2)
        assert_allclose(biny1, biny2)

    def test_2d_bincode(self):
        x = self.x[:20]
        y = self.y[:20]
        v = self.v[:20]

        count1, binx1, biny1, bc = binned_statistic_2d(
            x, y, v, 'count', bins=3)
        bc2 = np.array([17, 11, 6, 16, 11, 17, 18, 17, 17, 7, 6, 18, 16,
                        6, 11, 16, 6, 6, 11, 8])

        bcount = [(bc == i).sum() for i in np.unique(bc)]

        assert_allclose(bc, bc2)
        count1adj = count1[count1.nonzero()]
        assert_allclose(bcount, count1adj)

    def test_2d_multi_values(self):
        x = self.x
        y = self.y
        v = self.v
        w = self.w

        stat1v, binx1v, biny1v, bc1v = binned_statistic_2d(
            x, y, v, 'mean', bins=8)
        stat1w, binx1w, biny1w, bc1w = binned_statistic_2d(
            x, y, w, 'mean', bins=8)
        stat2, binx2, biny2, bc2 = binned_statistic_2d(
            x, y, [v, w], 'mean', bins=8)

        assert_allclose(stat2[0], stat1v)
        assert_allclose(stat2[1], stat1w)
        assert_allclose(binx1v, binx2)
        assert_allclose(biny1w, biny2)
        assert_allclose(bc1v, bc2)

    def test_2d_binnumbers_unraveled(self):
        x = self.x
        y = self.y
        v = self.v

        stat, edgesx, bcx = binned_statistic(x, v, 'mean', bins=20)
        stat, edgesy, bcy = binned_statistic(y, v, 'mean', bins=10)

        stat2, edgesx2, edgesy2, bc2 = binned_statistic_2d(
            x, y, v, 'mean', bins=(20, 10), expand_binnumbers=True)

        bcx3 = np.searchsorted(edgesx, x, side='right')
        bcy3 = np.searchsorted(edgesy, y, side='right')

        # `numpy.searchsorted` is non-inclusive on right-edge, compensate
        bcx3[x == x.max()] -= 1
        bcy3[y == y.max()] -= 1

        assert_allclose(bcx, bc2[0])
        assert_allclose(bcy, bc2[1])
        assert_allclose(bcx3, bc2[0])
        assert_allclose(bcy3, bc2[1])

    def test_dd_count(self):
        X = self.X
        v = self.v

        count1, edges1, bc = binned_statistic_dd(X, v, 'count', bins=3)
        count2, edges2 = np.histogramdd(X, bins=3)

        assert_allclose(count1, count2)
        assert_allclose(edges1, edges2)

    def test_dd_result_attributes(self):
        X = self.X
        v = self.v

        res = binned_statistic_dd(X, v, 'count', bins=3)
        attributes = ('statistic', 'bin_edges', 'binnumber')
        check_named_results(res, attributes)

    def test_dd_sum(self):
        X = self.X
        v = self.v

        sum1, edges1, bc = binned_statistic_dd(X, v, 'sum', bins=3)
        sum2, edges2 = np.histogramdd(X, bins=3, weights=v)
        sum3, edges3, bc = binned_statistic_dd(X, v, np.sum, bins=3)

        assert_allclose(sum1, sum2)
        assert_allclose(edges1, edges2)
        assert_allclose(sum1, sum3)
        assert_allclose(edges1, edges3)

    def test_dd_mean(self):
        X = self.X
        v = self.v

        stat1, edges1, bc = binned_statistic_dd(X, v, 'mean', bins=3)
        stat2, edges2, bc = binned_statistic_dd(X, v, np.mean, bins=3)

        assert_allclose(stat1, stat2)
        assert_allclose(edges1, edges2)

    def test_dd_std(self):
        X = self.X
        v = self.v

        stat1, edges1, bc = binned_statistic_dd(X, v, 'std', bins=3)
        stat2, edges2, bc = binned_statistic_dd(X, v, np.std, bins=3)

        assert_allclose(stat1, stat2)
        assert_allclose(edges1, edges2)

    def test_dd_min(self):
        X = self.X
        v = self.v

        stat1, edges1, bc = binned_statistic_dd(X, v, 'min', bins=3)
        stat2, edges2, bc = binned_statistic_dd(X, v, np.min, bins=3)

        assert_allclose(stat1, stat2)
        assert_allclose(edges1, edges2)

    def test_dd_max(self):
        X = self.X
        v = self.v

        stat1, edges1, bc = binned_statistic_dd(X, v, 'max', bins=3)
        stat2, edges2, bc = binned_statistic_dd(X, v, np.max, bins=3)

        assert_allclose(stat1, stat2)
        assert_allclose(edges1, edges2)

    def test_dd_median(self):
        X = self.X
        v = self.v

        stat1, edges1, bc = binned_statistic_dd(X, v, 'median', bins=3)
        stat2, edges2, bc = binned_statistic_dd(X, v, np.median, bins=3)

        assert_allclose(stat1, stat2)
        assert_allclose(edges1, edges2)

    def test_dd_bincode(self):
        X = self.X[:20]
        v = self.v[:20]

        count1, edges1, bc = binned_statistic_dd(X, v, 'count', bins=3)
        bc2 = np.array([63, 33, 86, 83, 88, 67, 57, 33, 42, 41, 82, 83, 92,
                        32, 36, 91, 43, 87, 81, 81])

        bcount = [(bc == i).sum() for i in np.unique(bc)]

        assert_allclose(bc, bc2)
        count1adj = count1[count1.nonzero()]
        assert_allclose(bcount, count1adj)

    def test_dd_multi_values(self):
        X = self.X
        v = self.v
        w = self.w

        for stat in ["count", "sum", "mean", "std", "min", "max", "median",
                     np.std]:
            stat1v, edges1v, bc1v = binned_statistic_dd(X, v, stat, bins=8)
            stat1w, edges1w, bc1w = binned_statistic_dd(X, w, stat, bins=8)
            stat2, edges2, bc2 = binned_statistic_dd(X, [v, w], stat, bins=8)
            assert_allclose(stat2[0], stat1v)
            assert_allclose(stat2[1], stat1w)
            assert_allclose(edges1v, edges2)
            assert_allclose(edges1w, edges2)
            assert_allclose(bc1v, bc2)

    def test_dd_binnumbers_unraveled(self):
        X = self.X
        v = self.v

        stat, edgesx, bcx = binned_statistic(X[:, 0], v, 'mean', bins=15)
        stat, edgesy, bcy = binned_statistic(X[:, 1], v, 'mean', bins=20)
        stat, edgesz, bcz = binned_statistic(X[:, 2], v, 'mean', bins=10)

        stat2, edges2, bc2 = binned_statistic_dd(
            X, v, 'mean', bins=(15, 20, 10), expand_binnumbers=True)

        assert_allclose(bcx, bc2[0])
        assert_allclose(bcy, bc2[1])
        assert_allclose(bcz, bc2[2])

    def test_dd_binned_statistic_result(self):
        # NOTE: tests the reuse of bin_edges from previous call
        x = np.random.random((10000, 3))
        v = np.random.random((10000))
        bins = np.linspace(0, 1, 10)
        bins = (bins, bins, bins)

        result = binned_statistic_dd(x, v, 'mean', bins=bins)
        stat = result.statistic

        result = binned_statistic_dd(x, v, 'mean',
                                     binned_statistic_result=result)
        stat2 = result.statistic

        assert_allclose(stat, stat2)

    def test_dd_zero_dedges(self):
        x = np.random.random((10000, 3))
        v = np.random.random((10000))
        bins = np.linspace(0, 1, 10)
        bins = np.append(bins, 1)
        bins = (bins, bins, bins)
        with assert_raises(ValueError, match='difference is numerically 0'):
            binned_statistic_dd(x, v, 'mean', bins=bins)

    def test_dd_range_errors(self):
        # Test that descriptive exceptions are raised as appropriate for bad
        # values of the `range` argument. (See gh-12996)
        with assert_raises(ValueError,
                           match='In range, start must be <= stop'):
            binned_statistic_dd([self.y], self.v,
                                range=[[1, 0]])
        with assert_raises(
                ValueError,
                match='In dimension 1 of range, start must be <= stop'):
            binned_statistic_dd([self.x, self.y], self.v,
                                range=[[1, 0], [0, 1]])
        with assert_raises(
                ValueError,
                match='In dimension 2 of range, start must be <= stop'):
            binned_statistic_dd([self.x, self.y], self.v,
                                range=[[0, 1], [1, 0]])
        with assert_raises(
                ValueError,
                match='range given for 1 dimensions; 2 required'):
            binned_statistic_dd([self.x, self.y], self.v,
                                range=[[0, 1]])

    def test_binned_statistic_float32(self):
        X = np.array([0, 0.42358226], dtype=np.float32)
        stat, _, _ = binned_statistic(X, None, 'count', bins=5)
        assert_allclose(stat, np.array([1, 0, 0, 0, 1], dtype=np.float64))

    def test_gh14332(self):
        # Test the wrong output when the `sample` is close to bin edge
        x = []
        size = 20
        for i in range(size):
            x += [1-0.1**i]

        bins = np.linspace(0,1,11)
        sum1, edges1, bc = binned_statistic_dd(x, np.ones(len(x)),
                                               bins=[bins], statistic='sum')
        sum2, edges2 = np.histogram(x, bins=bins)

        assert_allclose(sum1, sum2)
        assert_allclose(edges1[0], edges2)

    def test_binned_statistic_dd_complex(self):
        # Test that binned_statistic_dd works with complex-valued inputs
        x = np.array([0, 0, 1, 1], dtype=np.float64)
        v = np.array(
            [0.0 + 0.0j, 1.0 + 1.0j, 2.0 + 2.0j, 3.0 + 3.0j],
            dtype=np.complex128
        )
<<<<<<< HEAD
        expected = np.array([1.0 + 1.0j, 5.0 + 5.0j], dtype=np.complex128)

=======

        stat, _, _ = binned_statistic_dd(x, v, 'count', bins=2)
        assert_allclose(stat, np.array([2, 2], dtype=np.float64))

        expected = np.array([1.0 + 1.0j, 5.0 + 5.0j], dtype=np.complex128)
>>>>>>> 121ac523
        stat, _, _ = binned_statistic_dd(x, v, 'sum', bins=2)
        assert_allclose(stat, expected)

        def sum_function(x):
            return np.sum(x)
        stat, _, _ = binned_statistic_dd(x, v, sum_function, bins=2)
<<<<<<< HEAD
        assert_allclose(stat, expected)
=======
        assert_allclose(stat, expected)

        def sum_reals(x):
            return np.sum(np.real(x))

        stat, _, _ = binned_statistic_dd(x, v, sum_reals, bins=2)
        assert_allclose(stat, np.array([1.0, 5.0], dtype=np.float64))
>>>>>>> 121ac523
<|MERGE_RESOLUTION|>--- conflicted
+++ resolved
@@ -551,30 +551,18 @@
             [0.0 + 0.0j, 1.0 + 1.0j, 2.0 + 2.0j, 3.0 + 3.0j],
             dtype=np.complex128
         )
-<<<<<<< HEAD
         expected = np.array([1.0 + 1.0j, 5.0 + 5.0j], dtype=np.complex128)
 
-=======
-
-        stat, _, _ = binned_statistic_dd(x, v, 'count', bins=2)
-        assert_allclose(stat, np.array([2, 2], dtype=np.float64))
-
-        expected = np.array([1.0 + 1.0j, 5.0 + 5.0j], dtype=np.complex128)
->>>>>>> 121ac523
         stat, _, _ = binned_statistic_dd(x, v, 'sum', bins=2)
         assert_allclose(stat, expected)
 
         def sum_function(x):
             return np.sum(x)
         stat, _, _ = binned_statistic_dd(x, v, sum_function, bins=2)
-<<<<<<< HEAD
-        assert_allclose(stat, expected)
-=======
         assert_allclose(stat, expected)
 
         def sum_reals(x):
             return np.sum(np.real(x))
 
         stat, _, _ = binned_statistic_dd(x, v, sum_reals, bins=2)
-        assert_allclose(stat, np.array([1.0, 5.0], dtype=np.float64))
->>>>>>> 121ac523
+        assert_allclose(stat, np.array([1.0, 5.0], dtype=np.float64))