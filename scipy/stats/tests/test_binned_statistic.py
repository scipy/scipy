import numpy as np
from numpy.testing import assert_allclose
import pytest
from pytest import raises as assert_raises
from scipy.stats import (binned_statistic, binned_statistic_2d,
                         binned_statistic_dd)
from scipy._lib._util import check_random_state

from .common_tests import check_named_results


class TestBinnedStatistic:

    @classmethod
    def setup_class(cls):
        rng = check_random_state(9865)
        cls.x = rng.uniform(size=100)
        cls.y = rng.uniform(size=100)
        cls.v = rng.uniform(size=100)
        cls.X = rng.uniform(size=(100, 3))
        cls.w = rng.uniform(size=100)
        cls.u = rng.uniform(size=100) + 1e6

    def test_1d_count(self):
        x = self.x
        v = self.v

        count1, edges1, bc = binned_statistic(x, v, 'count', bins=10)
        count2, edges2 = np.histogram(x, bins=10)

        assert_allclose(count1, count2)
        assert_allclose(edges1, edges2)

    def test_gh5927(self):
        # smoke test for gh5927 - binned_statistic was using `is` for string
        # comparison
        x = self.x
        v = self.v
        statistics = ['mean', 'median', 'count', 'sum']
        for statistic in statistics:
            binned_statistic(x, v, statistic, bins=10)

    def test_big_number_std(self):
        # tests for numerical stability of std calculation
        # see issue gh-10126 for more
        x = self.x
        u = self.u
        stat1, edges1, bc = binned_statistic(x, u, 'std', bins=10)
        stat2, edges2, bc = binned_statistic(x, u, np.std, bins=10)

        assert_allclose(stat1, stat2)

    def test_empty_bins_std(self):
        # tests that std returns gives nan for empty bins
        x = self.x
        u = self.u
        print(binned_statistic(x, u, 'count', bins=1000))
        stat1, edges1, bc = binned_statistic(x, u, 'std', bins=1000)
        stat2, edges2, bc = binned_statistic(x, u, np.std, bins=1000)

        assert_allclose(stat1, stat2)

<<<<<<< HEAD
=======
    def test_non_finite_inputs_and_int_bins(self):
        # if either `values` or `sample` contain np.inf or np.nan throw
        # see issue gh-9010 for more
        x = self.x
        u = self.u.copy()  # take copy before modification
        u[0] = np.inf
        assert_raises(ValueError, binned_statistic, u, x, 'std', bins=10)
        # need to test for non-python specific ints, e.g. np.int8, np.int64
        assert_raises(ValueError, binned_statistic, u, x, 'std',
                      bins=np.int64(10))
        u[0] = np.nan
        assert_raises(ValueError, binned_statistic, u, x, 'count', bins=10)

>>>>>>> 2d623b73
    def test_1d_result_attributes(self):
        x = self.x
        v = self.v

        res = binned_statistic(x, v, 'count', bins=10)
        attributes = ('statistic', 'bin_edges', 'binnumber')
        check_named_results(res, attributes)

    def test_1d_sum(self):
        x = self.x
        v = self.v

        sum1, edges1, bc = binned_statistic(x, v, 'sum', bins=10)
        sum2, edges2 = np.histogram(x, bins=10, weights=v)

        assert_allclose(sum1, sum2)
        assert_allclose(edges1, edges2)

    def test_1d_mean(self):
        x = self.x
        v = self.v

        stat1, edges1, bc = binned_statistic(x, v, 'mean', bins=10)
        stat2, edges2, bc = binned_statistic(x, v, np.mean, bins=10)

        assert_allclose(stat1, stat2)
        assert_allclose(edges1, edges2)

    def test_1d_std(self):
        x = self.x
        v = self.v

        stat1, edges1, bc = binned_statistic(x, v, 'std', bins=10)
        stat2, edges2, bc = binned_statistic(x, v, np.std, bins=10)

        assert_allclose(stat1, stat2)
        assert_allclose(edges1, edges2)

    def test_1d_min(self):
        x = self.x
        v = self.v

        stat1, edges1, bc = binned_statistic(x, v, 'min', bins=10)
        stat2, edges2, bc = binned_statistic(x, v, np.min, bins=10)

        assert_allclose(stat1, stat2)
        assert_allclose(edges1, edges2)

    def test_1d_max(self):
        x = self.x
        v = self.v

        stat1, edges1, bc = binned_statistic(x, v, 'max', bins=10)
        stat2, edges2, bc = binned_statistic(x, v, np.max, bins=10)

        assert_allclose(stat1, stat2)
        assert_allclose(edges1, edges2)

    def test_1d_median(self):
        x = self.x
        v = self.v

        stat1, edges1, bc = binned_statistic(x, v, 'median', bins=10)
        stat2, edges2, bc = binned_statistic(x, v, np.median, bins=10)

        assert_allclose(stat1, stat2)
        assert_allclose(edges1, edges2)

    def test_1d_bincode(self):
        x = self.x[:20]
        v = self.v[:20]

        count1, edges1, bc = binned_statistic(x, v, 'count', bins=3)
        bc2 = np.array([3, 2, 1, 3, 2, 3, 3, 3, 3, 1, 1, 3, 3, 1, 2, 3, 1,
                        1, 2, 1])

        bcount = [(bc == i).sum() for i in np.unique(bc)]

        assert_allclose(bc, bc2)
        assert_allclose(bcount, count1)

    def test_1d_range_keyword(self):
        # Regression test for gh-3063, range can be (min, max) or [(min, max)]
        rng = np.random.default_rng(6823616729)
        x = np.arange(30)
        data = rng.random(30)

        mean, bins, _ = binned_statistic(x[:15], data[:15])
        mean_range, bins_range, _ = binned_statistic(x, data, range=[(0, 14)])
        mean_range2, bins_range2, _ = binned_statistic(x, data, range=(0, 14))

        assert_allclose(mean, mean_range)
        assert_allclose(bins, bins_range)
        assert_allclose(mean, mean_range2)
        assert_allclose(bins, bins_range2)

    def test_1d_multi_values(self):
        x = self.x
        v = self.v
        w = self.w

        stat1v, edges1v, bc1v = binned_statistic(x, v, 'mean', bins=10)
        stat1w, edges1w, bc1w = binned_statistic(x, w, 'mean', bins=10)
        stat2, edges2, bc2 = binned_statistic(x, [v, w], 'mean', bins=10)

        assert_allclose(stat2[0], stat1v)
        assert_allclose(stat2[1], stat1w)
        assert_allclose(edges1v, edges2)
        assert_allclose(bc1v, bc2)

    def test_2d_count(self):
        x = self.x
        y = self.y
        v = self.v

        count1, binx1, biny1, bc = binned_statistic_2d(
            x, y, v, 'count', bins=5)
        count2, binx2, biny2 = np.histogram2d(x, y, bins=5)

        assert_allclose(count1, count2)
        assert_allclose(binx1, binx2)
        assert_allclose(biny1, biny2)

    def test_2d_result_attributes(self):
        x = self.x
        y = self.y
        v = self.v

        res = binned_statistic_2d(x, y, v, 'count', bins=5)
        attributes = ('statistic', 'x_edge', 'y_edge', 'binnumber')
        check_named_results(res, attributes)

    def test_2d_sum(self):
        x = self.x
        y = self.y
        v = self.v

        sum1, binx1, biny1, bc = binned_statistic_2d(x, y, v, 'sum', bins=5)
        sum2, binx2, biny2 = np.histogram2d(x, y, bins=5, weights=v)

        assert_allclose(sum1, sum2)
        assert_allclose(binx1, binx2)
        assert_allclose(biny1, biny2)

    def test_2d_mean(self):
        x = self.x
        y = self.y
        v = self.v

        stat1, binx1, biny1, bc = binned_statistic_2d(x, y, v, 'mean', bins=5)
        stat2, binx2, biny2, bc = binned_statistic_2d(x, y, v, np.mean, bins=5)

        assert_allclose(stat1, stat2)
        assert_allclose(binx1, binx2)
        assert_allclose(biny1, biny2)

    def test_2d_mean_unicode(self):
        x = self.x
        y = self.y
        v = self.v
        stat1, binx1, biny1, bc = binned_statistic_2d(
            x, y, v, 'mean', bins=5)
        stat2, binx2, biny2, bc = binned_statistic_2d(x, y, v, np.mean, bins=5)
        assert_allclose(stat1, stat2)
        assert_allclose(binx1, binx2)
        assert_allclose(biny1, biny2)

    def test_2d_std(self):
        x = self.x
        y = self.y
        v = self.v

        stat1, binx1, biny1, bc = binned_statistic_2d(x, y, v, 'std', bins=5)
        stat2, binx2, biny2, bc = binned_statistic_2d(x, y, v, np.std, bins=5)

        assert_allclose(stat1, stat2)
        assert_allclose(binx1, binx2)
        assert_allclose(biny1, biny2)

    def test_2d_min(self):
        x = self.x
        y = self.y
        v = self.v

        stat1, binx1, biny1, bc = binned_statistic_2d(x, y, v, 'min', bins=5)
        stat2, binx2, biny2, bc = binned_statistic_2d(x, y, v, np.min, bins=5)

        assert_allclose(stat1, stat2)
        assert_allclose(binx1, binx2)
        assert_allclose(biny1, biny2)

    def test_2d_max(self):
        x = self.x
        y = self.y
        v = self.v

        stat1, binx1, biny1, bc = binned_statistic_2d(x, y, v, 'max', bins=5)
        stat2, binx2, biny2, bc = binned_statistic_2d(x, y, v, np.max, bins=5)

        assert_allclose(stat1, stat2)
        assert_allclose(binx1, binx2)
        assert_allclose(biny1, biny2)

    def test_2d_median(self):
        x = self.x
        y = self.y
        v = self.v

        stat1, binx1, biny1, bc = binned_statistic_2d(
            x, y, v, 'median', bins=5)
        stat2, binx2, biny2, bc = binned_statistic_2d(
            x, y, v, np.median, bins=5)

        assert_allclose(stat1, stat2)
        assert_allclose(binx1, binx2)
        assert_allclose(biny1, biny2)

    def test_2d_bincode(self):
        x = self.x[:20]
        y = self.y[:20]
        v = self.v[:20]

        count1, binx1, biny1, bc = binned_statistic_2d(
            x, y, v, 'count', bins=3)
        bc2 = np.array([17, 11, 6, 16, 11, 17, 18, 17, 17, 7, 6, 18, 16,
                        6, 11, 16, 6, 6, 11, 8])

        bcount = [(bc == i).sum() for i in np.unique(bc)]

        assert_allclose(bc, bc2)
        count1adj = count1[count1.nonzero()]
        assert_allclose(bcount, count1adj)

    def test_2d_multi_values(self):
        x = self.x
        y = self.y
        v = self.v
        w = self.w

        stat1v, binx1v, biny1v, bc1v = binned_statistic_2d(
            x, y, v, 'mean', bins=8)
        stat1w, binx1w, biny1w, bc1w = binned_statistic_2d(
            x, y, w, 'mean', bins=8)
        stat2, binx2, biny2, bc2 = binned_statistic_2d(
            x, y, [v, w], 'mean', bins=8)

        assert_allclose(stat2[0], stat1v)
        assert_allclose(stat2[1], stat1w)
        assert_allclose(binx1v, binx2)
        assert_allclose(biny1w, biny2)
        assert_allclose(bc1v, bc2)

    def test_2d_binnumbers_unraveled(self):
        x = self.x
        y = self.y
        v = self.v

        stat, edgesx, bcx = binned_statistic(x, v, 'mean', bins=20)
        stat, edgesy, bcy = binned_statistic(y, v, 'mean', bins=10)

        stat2, edgesx2, edgesy2, bc2 = binned_statistic_2d(
            x, y, v, 'mean', bins=(20, 10), expand_binnumbers=True)

        bcx3 = np.searchsorted(edgesx, x, side='right')
        bcy3 = np.searchsorted(edgesy, y, side='right')

        # `numpy.searchsorted` is non-inclusive on right-edge, compensate
        bcx3[x == x.max()] -= 1
        bcy3[y == y.max()] -= 1

        assert_allclose(bcx, bc2[0])
        assert_allclose(bcy, bc2[1])
        assert_allclose(bcx3, bc2[0])
        assert_allclose(bcy3, bc2[1])

    def test_dd_count(self):
        X = self.X
        v = self.v

        count1, edges1, bc = binned_statistic_dd(X, v, 'count', bins=3)
        count2, edges2 = np.histogramdd(X, bins=3)

        assert_allclose(count1, count2)
        assert_allclose(edges1, edges2)

    def test_dd_result_attributes(self):
        X = self.X
        v = self.v

        res = binned_statistic_dd(X, v, 'count', bins=3)
        attributes = ('statistic', 'bin_edges', 'binnumber')
        check_named_results(res, attributes)

    def test_dd_sum(self):
        X = self.X
        v = self.v

        sum1, edges1, bc = binned_statistic_dd(X, v, 'sum', bins=3)
        sum2, edges2 = np.histogramdd(X, bins=3, weights=v)
        sum3, edges3, bc = binned_statistic_dd(X, v, np.sum, bins=3)

        assert_allclose(sum1, sum2)
        assert_allclose(edges1, edges2)
        assert_allclose(sum1, sum3)
        assert_allclose(edges1, edges3)

    def test_dd_mean(self):
        X = self.X
        v = self.v

        stat1, edges1, bc = binned_statistic_dd(X, v, 'mean', bins=3)
        stat2, edges2, bc = binned_statistic_dd(X, v, np.mean, bins=3)

        assert_allclose(stat1, stat2)
        assert_allclose(edges1, edges2)

    def test_dd_std(self):
        X = self.X
        v = self.v

        stat1, edges1, bc = binned_statistic_dd(X, v, 'std', bins=3)
        stat2, edges2, bc = binned_statistic_dd(X, v, np.std, bins=3)

        assert_allclose(stat1, stat2)
        assert_allclose(edges1, edges2)

    def test_dd_min(self):
        X = self.X
        v = self.v

        stat1, edges1, bc = binned_statistic_dd(X, v, 'min', bins=3)
        stat2, edges2, bc = binned_statistic_dd(X, v, np.min, bins=3)

        assert_allclose(stat1, stat2)
        assert_allclose(edges1, edges2)

    def test_dd_max(self):
        X = self.X
        v = self.v

        stat1, edges1, bc = binned_statistic_dd(X, v, 'max', bins=3)
        stat2, edges2, bc = binned_statistic_dd(X, v, np.max, bins=3)

        assert_allclose(stat1, stat2)
        assert_allclose(edges1, edges2)

    def test_dd_median(self):
        X = self.X
        v = self.v

        stat1, edges1, bc = binned_statistic_dd(X, v, 'median', bins=3)
        stat2, edges2, bc = binned_statistic_dd(X, v, np.median, bins=3)

        assert_allclose(stat1, stat2)
        assert_allclose(edges1, edges2)

    def test_dd_bincode(self):
        X = self.X[:20]
        v = self.v[:20]

        count1, edges1, bc = binned_statistic_dd(X, v, 'count', bins=3)
        bc2 = np.array([63, 33, 86, 83, 88, 67, 57, 33, 42, 41, 82, 83, 92,
                        32, 36, 91, 43, 87, 81, 81])

        bcount = [(bc == i).sum() for i in np.unique(bc)]

        assert_allclose(bc, bc2)
        count1adj = count1[count1.nonzero()]
        assert_allclose(bcount, count1adj)

    def test_dd_multi_values(self):
        X = self.X
        v = self.v
        w = self.w

        for stat in ["count", "sum", "mean", "std", "min", "max", "median",
                     np.std]:
            stat1v, edges1v, bc1v = binned_statistic_dd(X, v, stat, bins=8)
            stat1w, edges1w, bc1w = binned_statistic_dd(X, w, stat, bins=8)
            stat2, edges2, bc2 = binned_statistic_dd(X, [v, w], stat, bins=8)
            assert_allclose(stat2[0], stat1v)
            assert_allclose(stat2[1], stat1w)
            assert_allclose(edges1v, edges2)
            assert_allclose(edges1w, edges2)
            assert_allclose(bc1v, bc2)

    def test_dd_binnumbers_unraveled(self):
        X = self.X
        v = self.v

        stat, edgesx, bcx = binned_statistic(X[:, 0], v, 'mean', bins=15)
        stat, edgesy, bcy = binned_statistic(X[:, 1], v, 'mean', bins=20)
        stat, edgesz, bcz = binned_statistic(X[:, 2], v, 'mean', bins=10)

        stat2, edges2, bc2 = binned_statistic_dd(
            X, v, 'mean', bins=(15, 20, 10), expand_binnumbers=True)

        assert_allclose(bcx, bc2[0])
        assert_allclose(bcy, bc2[1])
        assert_allclose(bcz, bc2[2])

    def test_dd_binned_statistic_result(self):
        # NOTE: tests the reuse of bin_edges from previous call
        rng = np.random.default_rng(8111360615)
        x = rng.random((10000, 3))
        v = rng.random(10000)
        bins = np.linspace(0, 1, 10)
        bins = (bins, bins, bins)

        result = binned_statistic_dd(x, v, 'mean', bins=bins)
        stat = result.statistic

        result = binned_statistic_dd(x, v, 'mean',
                                     binned_statistic_result=result)
        stat2 = result.statistic

        assert_allclose(stat, stat2)

    def test_dd_zero_dedges(self):
        rng = np.random.default_rng(1132724173)
        x = rng.random((10000, 3))
        v = rng.random(10000)
        bins = np.linspace(0, 1, 10)
        bins = np.append(bins, 1)
        bins = (bins, bins, bins)
        with assert_raises(ValueError, match='difference is numerically 0'):
            binned_statistic_dd(x, v, 'mean', bins=bins)

    def test_dd_range_errors(self):
        # Test that descriptive exceptions are raised as appropriate for bad
        # values of the `range` argument. (See gh-12996)
        with assert_raises(ValueError,
                           match='In range, start must be <= stop'):
            binned_statistic_dd([self.y], self.v,
                                range=[[1, 0]])
        with assert_raises(
                ValueError,
                match='In dimension 1 of range, start must be <= stop'):
            binned_statistic_dd([self.x, self.y], self.v,
                                range=[[1, 0], [0, 1]])
        with assert_raises(
                ValueError,
                match='In dimension 2 of range, start must be <= stop'):
            binned_statistic_dd([self.x, self.y], self.v,
                                range=[[0, 1], [1, 0]])
        with assert_raises(
                ValueError,
                match='range given for 1 dimensions; 2 required'):
            binned_statistic_dd([self.x, self.y], self.v,
                                range=[[0, 1]])

    def test_binned_statistic_float32(self):
        X = np.array([0, 0.42358226], dtype=np.float32)
        stat, _, _ = binned_statistic(X, None, 'count', bins=5)
        assert_allclose(stat, np.array([1, 0, 0, 0, 1], dtype=np.float64))

    def test_gh14332(self):
        # Test the wrong output when the `sample` is close to bin edge
        x = []
        size = 20
        for i in range(size):
            x += [1-0.1**i]

        bins = np.linspace(0,1,11)
        sum1, edges1, bc = binned_statistic_dd(x, np.ones(len(x)),
                                               bins=[bins], statistic='sum')
        sum2, edges2 = np.histogram(x, bins=bins)

        assert_allclose(sum1, sum2)
        assert_allclose(edges1[0], edges2)

    @pytest.mark.parametrize("dtype", [np.float64, np.complex128])
    @pytest.mark.parametrize("statistic", [np.mean, np.median, np.sum, np.std,
                                           np.min, np.max, 'count',
                                           lambda x: (x**2).sum(),
                                           lambda x: (x**2).sum() * 1j])
    def test_dd_all(self, dtype, statistic):
        def ref_statistic(x):
            return len(x) if statistic == 'count' else statistic(x)

        rng = np.random.default_rng(3704743126639371)
        n = 10
        x = rng.random(size=n)
        i = x >= 0.5
        v = rng.random(size=n)
        if dtype is np.complex128:
            v = v + rng.random(size=n)*1j

        stat, _, _ = binned_statistic_dd(x, v, statistic, bins=2)
        ref = np.array([ref_statistic(v[~i]), ref_statistic(v[i])])
        assert_allclose(stat, ref)
        assert stat.dtype == np.result_type(ref.dtype, np.float64)

    def test_nan_gh17154(self):
        # gh-17154 reported that `binned_statistic_dd` raised an error when `samples`
        # contains NaNs and argued that this was an inappropriate default. Test that
        # NaNs are now ignored by default.

        # Generate a samples (with NaNs) and values
        rng = np.random.default_rng(529847529874529829)
        samples = rng.standard_normal(size=(100, 3))
        values = rng.standard_normal(100)
        i = rng.random(samples.shape) < 0.05
        samples[i] = np.nan

        # Compute results
        message = "`sample` contains NaNs..."
        with pytest.warns(UserWarning, match=message):
            res = binned_statistic_dd(samples, values)

        # Compute reference values (filter NaNs first)
        keep = ~i.any(axis=1)
        samples = samples[keep]
        values = values[keep]
        ref = binned_statistic_dd(samples, values)

        # Compare results against reference values
        np.testing.assert_allclose(res[0], ref[0])
        np.testing.assert_allclose(res[1], ref[1])
        np.testing.assert_allclose(res[2], ref[2])

    def test_inf_gh17154(self):
        # While addressing gh-17154, it seemed that `inf`s should not be ignored
        # entirely; rather, values corresponding with `inf`s can always be in outlier
        # bins.

        # Generate a samples (with infs) and values
        rng = np.random.default_rng(529847529874529829)
        samples = rng.standard_normal(size=(100, 3))
        values = rng.standard_normal(100)
        i_pinf = rng.random(samples.shape) < 0.05
        samples[i_pinf] = np.inf
        i_ninf = rng.random(samples.shape) < 0.05
        samples[i_ninf] = -np.inf

        # Compute results
        res = binned_statistic_dd(samples, values)

        # Compute reference values (with bins computed ignoring infs)
        i_inf = i_pinf | i_ninf
        temp = samples.copy()
        temp[i_inf] = 0
        low = np.min(temp, axis=0)
        high = np.max(temp, axis=0)
        ref = binned_statistic_dd(samples, values, range=list(zip(low, high)))

        # Compare results against reference values
        np.testing.assert_allclose(res[0], ref[0])
        np.testing.assert_allclose(res[1], ref[1])
        np.testing.assert_allclose(res[2], ref[2])<|MERGE_RESOLUTION|>--- conflicted
+++ resolved
@@ -60,22 +60,6 @@
 
         assert_allclose(stat1, stat2)
 
-<<<<<<< HEAD
-=======
-    def test_non_finite_inputs_and_int_bins(self):
-        # if either `values` or `sample` contain np.inf or np.nan throw
-        # see issue gh-9010 for more
-        x = self.x
-        u = self.u.copy()  # take copy before modification
-        u[0] = np.inf
-        assert_raises(ValueError, binned_statistic, u, x, 'std', bins=10)
-        # need to test for non-python specific ints, e.g. np.int8, np.int64
-        assert_raises(ValueError, binned_statistic, u, x, 'std',
-                      bins=np.int64(10))
-        u[0] = np.nan
-        assert_raises(ValueError, binned_statistic, u, x, 'count', bins=10)
-
->>>>>>> 2d623b73
     def test_1d_result_attributes(self):
         x = self.x
         v = self.v
