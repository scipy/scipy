--- conflicted
+++ resolved
@@ -1387,13 +1387,18 @@
     def test_monotonic_transforms(self):
         # Some tests of monotonic transforms that are better to be grouped or
         # don't fit well above
-<<<<<<< HEAD
-=======
+
         X = Uniform(a=1, b=2)
-        assert repr(stats.log(X)) == str(stats.log(X)) == "log(Uniform(a=1.0, b=2.0))"
-        assert repr(1 / X) == str(1 / X) == "inv(Uniform(a=1.0, b=2.0))"
-        assert repr(stats.exp(X)) == str(stats.exp(X)) == "exp(Uniform(a=1.0, b=2.0))"
->>>>>>> a8030703
+        X_repr = (
+            "Uniform(a=1.0, b=2.0)" if np.__version__ < "2"
+            else "Uniform(a=np.float64(1.0), b=np.float64(2.0))"
+        )
+
+        assert repr(stats.log(X)) == str(stats.log(X)) == (
+            f"log({X_repr})"
+        )
+        assert repr(1 / X) == str(1 / X) == f"1/({X_repr})"
+        assert repr(stats.exp(X)) == str(stats.exp(X)) == f"exp({X_repr})"
 
         X = Uniform(a=-1, b=2)
         message = "Division by a random variable is only implemented when the..."
@@ -1643,35 +1648,33 @@
         msg = _generate_domain_support(_LogUniform)
         assert "accepts two parameterizations" in msg
 
-<<<<<<< HEAD
-
     def test_ContinuousDistribution__repr__(self):
-        X = _Uniform(a=0, b=1)
+        X = Uniform(a=0, b=1)
         if np.__version__ < "2":
-            assert repr(X) == "_Uniform(a=0.0, b=1.0)"
+            assert repr(X) == "Uniform(a=0.0, b=1.0)"
         else:
-            assert repr(X) == "_Uniform(a=np.float64(0.0), b=np.float64(1.0))"
+            assert repr(X) == "Uniform(a=np.float64(0.0), b=np.float64(1.0))"
         if np.__version__ < "2":
-            assert repr(X*3 + 2) == "3.0*_Uniform(a=0.0, b=1.0) + 2.0"
+            assert repr(X*3 + 2) == "3.0*Uniform(a=0.0, b=1.0) + 2.0"
         else:
             assert repr(X*3 + 2) == (
-                "np.float64(3.0)*_Uniform(a=np.float64(0.0), b=np.float64(1.0))"
+                "np.float64(3.0)*Uniform(a=np.float64(0.0), b=np.float64(1.0))"
                 " + np.float64(2.0)"
             )
 
-        X = _Uniform(a=np.zeros(4), b=1)
-        assert repr(X) == "_Uniform(a=array([0., 0., 0., 0.]), b=1)"
-
-        X = _Uniform(a=np.zeros(4, dtype=np.float32), b=np.ones(4, dtype=np.float32))
+        X = Uniform(a=np.zeros(4), b=1)
+        assert repr(X) == "Uniform(a=array([0., 0., 0., 0.]), b=1)"
+
+        X = Uniform(a=np.zeros(4, dtype=np.float32), b=np.ones(4, dtype=np.float32))
         assert repr(X) == (
-            "_Uniform(a=array([0., 0., 0., 0.], dtype=float32),"
+            "Uniform(a=array([0., 0., 0., 0.], dtype=float32),"
             " b=array([1., 1., 1., 1.], dtype=float32))"
         )
 
 
 class TestReprs:
-    U = _Uniform(a=0, b=1)
-    V = _Uniform(a=np.float32(0.0), b=np.float32(1.0))
+    U = Uniform(a=0, b=1)
+    V = Uniform(a=np.float32(0.0), b=np.float32(1.0))
     X = Normal(mu=-1, sigma=1)
     Y = Normal(mu=1, sigma=1)
     Z = Normal(mu=np.zeros(1000), sigma=1)
@@ -1718,7 +1721,7 @@
         from numpy import float32  # noqa: F401
         from scipy.stats import abs, exp, log, order_statistic, truncate # noqa: F401
         from scipy.stats import Mixture, Normal # noqa: F401
-        from scipy.stats._new_distributions import _Uniform # noqa: F401
+        from scipy.stats._new_distributions import Uniform # noqa: F401
         new_dist = eval(repr(dist))
         # A basic check that the distributions are the same
         sample1 = dist.sample(shape=10, rng=1234)
@@ -1745,19 +1748,6 @@
         # Tests that array summarization is working to ensure reprs aren't too long.
         # None of the reprs above will be executable.
         assert len(repr(dist)) < 250
-=======
-    def test_ContinuousDistribution__str__(self):
-        X = Uniform(a=0, b=1)
-        assert str(X) == "Uniform(a=0.0, b=1.0)"
-
-        assert str(X*3 + 2) == "ShiftedScaledUniform(a=0.0, b=1.0, loc=2.0, scale=3.0)"
-
-        X = Uniform(a=np.zeros(4), b=1)
-        assert str(X) == "Uniform(a, b, shape=(4,))"
-
-        X = Uniform(a=np.zeros(4, dtype=np.float32), b=np.ones(4, dtype=np.float32))
-        assert str(X) == "Uniform(a, b, shape=(4,), dtype=float32)"
->>>>>>> a8030703
 
 
 class MixedDist(ContinuousDistribution):
