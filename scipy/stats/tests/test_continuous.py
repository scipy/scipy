--- conflicted
+++ resolved
@@ -1351,11 +1351,6 @@
         X = loc -_LogUniform(a=a, b=b)/scale
         assert_allclose(X.cdf(x), Y.ccdf((-x + loc)*scale))
 
-<<<<<<< HEAD
-        message = "Division by a random variable is not yet implemented."
-        with pytest.raises(NotImplementedError, match=message):
-            1 / Y
-
     def test_abs(self):
         rng = np.random.default_rng(81345982345826)
         loc = rng.random((3, 1))
@@ -1388,8 +1383,6 @@
         sample = Y.sample(10)
         assert np.all(sample > 0)
 
-=======
->>>>>>> 4b3e9e14
 
 class TestFullCoverage:
     # Adds tests just to get to 100% test coverage; this way it's more obvious
