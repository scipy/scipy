from functools import partial
import math
import threading
import pickle
import pytest
import numpy as np
from numpy.testing import assert_allclose, assert_equal, suppress_warnings
from numpy.lib import NumpyVersion
from scipy.stats import (
    TransformedDensityRejection,
    DiscreteAliasUrn,
<<<<<<< HEAD
    DiscreteGuideTable,
    NumericalInversePolynomial
=======
    NumericalInversePolynomial,
    NaiveRatioUniforms
>>>>>>> 27dd4b0b
)
from scipy.stats import UNURANError
from scipy import stats
from scipy import special
from scipy.stats import chisquare, cramervonmises
from scipy.stats._distr_params import distdiscrete, distcont


# common test data: this data can be shared between all the tests.


# Normal distribution shared between all the continuous methods
class StandardNormal:
    def pdf(self, x):
        return np.exp(-0.5 * x*x)

    def dpdf(self, x):
        return -x * np.exp(-0.5 * x*x)

    def cdf(self, x):
        return special.ndtr(x)


# A binomial distribution to share between all the discrete methods
class Binomial:
    def __init__(self, n, p):
        self.n = n
        self.p = p

    def pmf(self, k):
        return self.p**k * (1-self.p)**(self.n-k)

    def cdf(self, k):
        k = np.asarray(k)
        return stats.binom._cdf(k, self.n, self.p)

    def support(self):
        return 0, self.n


all_methods = [
    ("TransformedDensityRejection", {"dist": StandardNormal()}),
    ("DiscreteAliasUrn", {"dist": [0.02, 0.18, 0.8]}),
<<<<<<< HEAD
    ("DiscreteGuideTable", {"dist": [0.02, 0.18, 0.8]}),
    ("NumericalInversePolynomial", {"dist": StandardNormal()})
=======
    ("NumericalInversePolynomial", {"dist": StandardNormal()}),
    ("NaiveRatioUniforms", {"dist": StandardNormal(),
                            "u_min": -np.exp(-0.5) * np.sqrt(2),
                            "u_max": np.exp(-0.5) * np.sqrt(2), "v_max": 1.0})
>>>>>>> 27dd4b0b
]

# Make sure an internal error occurs in UNU.RAN when invalid callbacks are
# passed. Moreover, different generators throw different error messages.
# So, in case of an `UNURANError`, we do not validate the error message.
bad_pdfs_common = [
    # Negative PDF
    (lambda x: -x, UNURANError, r"..."),
    # Returning wrong type
    (lambda x: [], TypeError, r"must be real number, not list"),
    # Undefined name inside the function
    (lambda x: foo, NameError, r"name 'foo' is not defined"),  # type: ignore[name-defined]  # noqa
    # Infinite value returned => Overflow error.
    (lambda x: np.inf, UNURANError, r"..."),
    # NaN value => internal error in UNU.RAN
    (lambda x: np.nan, UNURANError, r"..."),
    # signature of PDF wrong
    (lambda: 1.0, TypeError, r"takes 0 positional arguments but 1 was given")
]

# Make sure an internal error occurs in UNU.RAN when invalid callbacks are
# passed. Moreover, different generators throw different error messages.
# So, in case of an `UNURANError`, we do not validate the messages.
bad_dpdf_common = [
    # Infinite value returned.
    (lambda x: np.inf, UNURANError, r"..."),
    # NaN value => internal error in UNU.RAN
    (lambda x: np.nan, UNURANError, r"..."),
    # Returning wrong type
    (lambda x: [], TypeError, r"must be real number, not list"),
    # Undefined name inside the function
    (lambda x: foo, NameError, r"name 'foo' is not defined"),  # type: ignore[name-defined]  # noqa
    # signature of dPDF wrong
    (lambda: 1.0, TypeError, r"takes 0 positional arguments but 1 was given")
]


bad_pv_common = [
    ([], r"must contain at least one element"),
    ([[1.0, 0.0]], r"wrong number of dimensions \(expected 1, got 2\)"),
    ([0.2, 0.4, np.nan, 0.8], r"must contain only finite / non-nan values"),
    ([0.2, 0.4, np.inf, 0.8], r"must contain only finite / non-nan values"),
    ([0.0, 0.0], r"must contain at least one non-zero value"),
]


# size of the domains is incorrect
bad_sized_domains = [
    # > 2 elements in the domain
    ((1, 2, 3), ValueError, r"must be a length 2 tuple"),
    # empty domain
    ((), ValueError, r"must be a length 2 tuple")
]

# domain values are incorrect
bad_domains = [
    ((2, 1), UNURANError, r"left >= right"),
    ((1, 1), UNURANError, r"left >= right"),
]

# infinite and nan values present in domain.
inf_nan_domains = [
    # left >= right
    ((10, 10), UNURANError, r"left >= right"),
    ((np.inf, np.inf), UNURANError, r"left >= right"),
    ((-np.inf, -np.inf), UNURANError, r"left >= right"),
    ((np.inf, -np.inf), UNURANError, r"left >= right"),
    # Also include nans in some of the domains.
    ((-np.inf, np.nan), ValueError, r"only non-nan values"),
    ((np.nan, np.inf), ValueError, r"only non-nan values")
]

# `nan` values present in domain. Some distributions don't support
# infinite tails, so don't mix the nan values with infinities.
nan_domains = [
    ((0, np.nan), ValueError, r"only non-nan values"),
    ((np.nan, np.nan), ValueError, r"only non-nan values")
]


# all the methods should throw errors for nan, bad sized, and bad valued
# domains.
@pytest.mark.parametrize("domain, err, msg",
                         bad_domains + bad_sized_domains +
                         nan_domains)  # type: ignore[operator]
@pytest.mark.parametrize("method, kwargs", all_methods)
def test_bad_domain(domain, err, msg, method, kwargs):
    Method = getattr(stats, method)
    with pytest.raises(err, match=msg):
        Method(**kwargs, domain=domain)


@pytest.mark.parametrize("method, kwargs", all_methods)
def test_random_state(method, kwargs):
    Method = getattr(stats, method)

    # simple seed that works for any version of NumPy
    seed = 123
    rng1 = Method(**kwargs, random_state=seed)
    rng2 = Method(**kwargs, random_state=seed)
    assert_equal(rng1.rvs(100), rng2.rvs(100))

    # global seed
    np.random.seed(123)
    rng1 = Method(**kwargs)
    rvs1 = rng1.rvs(100)
    np.random.seed(None)
    rng2 = Method(**kwargs, random_state=123)
    rvs2 = rng2.rvs(100)
    assert_equal(rvs1, rvs2)

    # RandomState seed for old numpy
    if NumpyVersion(np.__version__) < '1.19.0':
        seed1 = np.random.RandomState(123)
        seed2 = 123
        rng1 = Method(**kwargs, random_state=seed1)
        rng2 = Method(**kwargs, random_state=seed2)
        assert_equal(rng1.rvs(100), rng2.rvs(100))
        rvs11 = rng1.rvs(550)
        rvs12 = rng1.rvs(50)
        rvs2 = rng2.rvs(600)
        assert_equal(rvs11, rvs2[:550])
        assert_equal(rvs12, rvs2[550:])
    else:  # Generator seed for new NumPy
        # when a RandomState is given, it should take the bitgen_t
        # member of the class and create a Generator instance.
        seed1 = np.random.RandomState(np.random.MT19937(123))
        seed2 = np.random.Generator(np.random.MT19937(123))
        rng1 = Method(**kwargs, random_state=seed1)
        rng2 = Method(**kwargs, random_state=seed2)
        assert_equal(rng1.rvs(100), rng2.rvs(100))


def test_set_random_state():
    rng1 = TransformedDensityRejection(StandardNormal(), random_state=123)
    rng2 = TransformedDensityRejection(StandardNormal())
    rng2.set_random_state(123)
    assert_equal(rng1.rvs(100), rng2.rvs(100))
    rng = TransformedDensityRejection(StandardNormal(), random_state=123)
    rvs1 = rng.rvs(100)
    rng.set_random_state(123)
    rvs2 = rng.rvs(100)
    assert_equal(rvs1, rvs2)


def test_threading_behaviour():
    # Test if the API is thread-safe.
    # This verifies if the lock mechanism and the use of `PyErr_Occurred`
    # is correct.
    errors = {"err1": None, "err2": None}

    class Distribution:
        def __init__(self, pdf_msg):
            self.pdf_msg = pdf_msg

        def pdf(self, x):
            if 49.9 < x < 50.0:
                raise ValueError(self.pdf_msg)
            return x

        def dpdf(self, x):
            return 1

    def func1():
        dist = Distribution('foo')
        rng = TransformedDensityRejection(dist, domain=(10, 100),
                                          random_state=12)
        try:
            rng.rvs(100000)
        except ValueError as e:
            errors['err1'] = e.args[0]

    def func2():
        dist = Distribution('bar')
        rng = TransformedDensityRejection(dist, domain=(10, 100),
                                          random_state=2)
        try:
            rng.rvs(100000)
        except ValueError as e:
            errors['err2'] = e.args[0]

    t1 = threading.Thread(target=func1)
    t2 = threading.Thread(target=func2)

    t1.start()
    t2.start()

    t1.join()
    t2.join()

    assert errors['err1'] == 'foo'
    assert errors['err2'] == 'bar'


@pytest.mark.parametrize("method, kwargs", all_methods)
def test_pickle(method, kwargs):
    Method = getattr(stats, method)
    rng1 = Method(**kwargs, random_state=123)
    obj = pickle.dumps(rng1)
    rng2 = pickle.loads(obj)
    assert_equal(rng1.rvs(100), rng2.rvs(100))


@pytest.mark.parametrize("size", [None, 0, (0, ), 1, (10, 3), (2, 3, 4, 5),
                                  (0, 0), (0, 1)])
def test_rvs_size(size):
    # As the `rvs` method is present in the base class and shared between
    # all the classes, we can just test with one of the methods.
    rng = TransformedDensityRejection(StandardNormal())
    if size is None:
        assert np.isscalar(rng.rvs(size))
    else:
        if np.isscalar(size):
            size = (size, )
        assert rng.rvs(size).shape == size


def check_cont_samples(rng, dist, mv_ex):
    rvs = rng.rvs(100000)
    mv = rvs.mean(), rvs.var()
    # test the moments only if the variance is finite
    if np.isfinite(mv_ex[1]):
        assert_allclose(mv, mv_ex, rtol=1e-7, atol=1e-1)
    # Cramer Von Mises test for goodness-of-fit
    rvs = rng.rvs(500)
    dist.cdf = np.vectorize(dist.cdf)
    pval = cramervonmises(rvs, dist.cdf).pvalue
    assert pval > 0.1


def check_discr_samples(rng, pv, mv_ex):
    rvs = rng.rvs(100000)
    # test if the first few moments match
    mv = rvs.mean(), rvs.var()
    assert_allclose(mv, mv_ex, rtol=1e-3, atol=1e-1)
    # normalize
    pv = pv / pv.sum()
    # chi-squared test for goodness-of-fit
    obs_freqs = np.zeros_like(pv)
    _, freqs = np.unique(rvs, return_counts=True)
    freqs = freqs / freqs.sum()
    obs_freqs[:freqs.size] = freqs
    pval = chisquare(obs_freqs, pv).pvalue
    assert pval > 0.1


class TestTransformedDensityRejection:
    # Simple Custom Distribution
    class dist0:
        def pdf(self, x):
            return 3/4 * (1-x*x)

        def dpdf(self, x):
            return 3/4 * (-2*x)

        def cdf(self, x):
            return 3/4 * (x - x**3/3 + 2/3)

        def support(self):
            return -1, 1

    # Standard Normal Distribution
    class dist1:
        def pdf(self, x):
            return stats.norm._pdf(x / 0.1)

        def dpdf(self, x):
            return -x / 0.01 * stats.norm._pdf(x / 0.1)

        def cdf(self, x):
            return stats.norm._cdf(x / 0.1)

    # pdf with piecewise linear function as transformed density
    # with T = -1/sqrt with shift. Taken from UNU.RAN test suite
    # (from file t_tdr_ps.c)
    class dist2:
        def __init__(self, shift):
            self.shift = shift

        def pdf(self, x):
            x -= self.shift
            y = 1. / (abs(x) + 1.)
            return 0.5 * y * y

        def dpdf(self, x):
            x -= self.shift
            y = 1. / (abs(x) + 1.)
            y = y * y * y
            return y if (x < 0.) else -y

        def cdf(self, x):
            x -= self.shift
            if x <= 0.:
                return 0.5 / (1. - x)
            else:
                return 1. - 0.5 / (1. + x)

    dists = [dist0(), dist1(), dist2(0.), dist2(10000.)]

    # exact mean and variance of the distributions in the list dists
    mv0 = [0., 4./15.]
    mv1 = [0., 0.01]
    mv2 = [0., np.inf]
    mv3 = [10000., np.inf]
    mvs = [mv0, mv1, mv2, mv3]

    @pytest.mark.parametrize("dist, mv_ex",
                             zip(dists, mvs))
    def test_basic(self, dist, mv_ex):
        with suppress_warnings() as sup:
            # filter the warnings thrown by UNU.RAN
            sup.filter(RuntimeWarning)
            rng = TransformedDensityRejection(dist, random_state=42)
        check_cont_samples(rng, dist, mv_ex)

    # PDF 0 everywhere => bad construction points
    bad_pdfs = [(lambda x: 0, UNURANError, r"50 : bad construction points.")]
    bad_pdfs += bad_pdfs_common  # type: ignore[arg-type]

    @pytest.mark.parametrize("pdf, err, msg", bad_pdfs)
    def test_bad_pdf(self, pdf, err, msg):
        class dist:
            pass
        dist.pdf = pdf
        dist.dpdf = lambda x: 1  # an arbitrary dPDF
        with pytest.raises(err, match=msg):
            TransformedDensityRejection(dist)

    @pytest.mark.parametrize("dpdf, err, msg", bad_dpdf_common)
    def test_bad_dpdf(self, dpdf, err, msg):
        class dist:
            pass
        dist.pdf = lambda x: x
        dist.dpdf = dpdf
        with pytest.raises(err, match=msg):
            TransformedDensityRejection(dist, domain=(1, 10))

    # test domains with inf + nan in them. need to write a custom test for
    # this because not all methods support infinite tails.
    @pytest.mark.parametrize("domain, err, msg", inf_nan_domains)
    def test_inf_nan_domains(self, domain, err, msg):
        with pytest.raises(err, match=msg):
            TransformedDensityRejection(StandardNormal(), domain=domain)

    @pytest.mark.parametrize("construction_points", [-1, 0, 0.1])
    def test_bad_construction_points_scalar(self, construction_points):
        with pytest.raises(ValueError, match=r"`construction_points` must be "
                                             r"a positive integer."):
            TransformedDensityRejection(
                StandardNormal(), construction_points=construction_points
            )

    def test_bad_construction_points_array(self):
        # empty array
        construction_points = []
        with pytest.raises(ValueError, match=r"`construction_points` must "
                                             r"either be a "
                                             r"scalar or a non-empty array."):
            TransformedDensityRejection(
                StandardNormal(), construction_points=construction_points
            )

        # construction_points not monotonically increasing
        construction_points = [1, 1, 1, 1, 1, 1]
        with pytest.warns(RuntimeWarning, match=r"33 : starting points not "
                                                r"strictly monotonically "
                                                r"increasing"):
            TransformedDensityRejection(
                StandardNormal(), construction_points=construction_points
            )

        # construction_points containing nans
        construction_points = [np.nan, np.nan, np.nan]
        with pytest.raises(UNURANError, match=r"50 : bad construction "
                                              r"points."):
            TransformedDensityRejection(
                StandardNormal(), construction_points=construction_points
            )

        # construction_points out of domain
        construction_points = [-10, 10]
        with pytest.warns(RuntimeWarning, match=r"50 : starting point out of "
                                                r"domain"):
            TransformedDensityRejection(
                StandardNormal(), domain=(-3, 3),
                construction_points=construction_points
            )

    @pytest.mark.parametrize("c", [-1., np.nan, np.inf, 0.1, 1.])
    def test_bad_c(self, c):
        msg = r"`c` must either be -0.5 or 0."
        with pytest.raises(ValueError, match=msg):
            TransformedDensityRejection(StandardNormal(), c=-1.)

    def test_bad_variant(self):
        msg = r"Invalid option for the `variant`"
        with pytest.raises(ValueError, match=msg):
            TransformedDensityRejection(StandardNormal(), variant='foo')

    u = [np.linspace(0, 1, num=1000), [], [[]], [np.nan],
         [-np.inf, np.nan, np.inf], 0,
         [[np.nan, 0.5, 0.1], [0.2, 0.4, np.inf], [-2, 3, 4]]]

    @pytest.mark.parametrize("u", u)
    def test_ppf_hat(self, u):
        # Increase the `max_squeeze_hat_ratio` so the ppf_hat is more
        # accurate.
        rng = TransformedDensityRejection(StandardNormal(),
                                          max_squeeze_hat_ratio=0.9999,
                                          max_intervals=10000)
        # Older versions of NumPy throw RuntimeWarnings for comparisons
        # with nan.
        with suppress_warnings() as sup:
            sup.filter(RuntimeWarning, "invalid value encountered in greater")
            sup.filter(RuntimeWarning, "invalid value encountered in "
                                       "greater_equal")
            sup.filter(RuntimeWarning, "invalid value encountered in less")
            sup.filter(RuntimeWarning, "invalid value encountered in "
                                       "less_equal")
            res = rng.ppf_hat(u)
            expected = stats.norm.ppf(u)
        assert_allclose(res, expected, rtol=1e-3, atol=1e-5)
        assert res.shape == expected.shape

    def test_bad_dist(self):
        # Empty distribution
        class dist:
            ...

        msg = r"`pdf` required but not found."
        with pytest.raises(ValueError, match=msg):
            TransformedDensityRejection(dist)

        # dPDF not present in dist
        class dist:
            pdf = lambda x: 1-x*x  # noqa: E731

        msg = r"`dpdf` required but not found."
        with pytest.raises(ValueError, match=msg):
            TransformedDensityRejection(dist)


class TestDiscreteAliasUrn:
    # DAU fails on these probably because of large domains and small
    # computation errors in PMF. Mean/SD match but chi-squared test fails.
    basic_fail_dists = {
        'nchypergeom_fisher',  # numerical erros on tails
        'nchypergeom_wallenius',  # numerical erros on tails
        'randint'  # fails on 32-bit ubuntu
    }

    @pytest.mark.parametrize("distname, params", distdiscrete)
    def test_basic(self, distname, params):
        if distname in self.basic_fail_dists:
            msg = ("DAU fails on these probably because of large domains "
                   "and small computation errors in PMF.")
            pytest.skip(msg)
        if not isinstance(distname, str):
            dist = distname
        else:
            dist = getattr(stats, distname)
        dist = dist(*params)
        domain = dist.support()
        if not np.isfinite(domain[1] - domain[0]):
            # DAU only works with finite domain. So, skip the distributions
            # with infinite tails.
            pytest.skip("DAU only works with a finite domain.")
        k = np.arange(domain[0], domain[1]+1)
        pv = dist.pmf(k)
        mv_ex = dist.stats('mv')
        rng = DiscreteAliasUrn(dist, random_state=42)
        check_discr_samples(rng, pv, mv_ex)

    # Can't use bad_pmf_common here as we evaluate PMF early on to avoid
    # unhelpful errors from UNU.RAN.
    bad_pmf = [
        # inf returned
        (lambda x: np.inf, ValueError,
         r"must contain only finite / non-nan values"),
        # nan returned
        (lambda x: np.nan, ValueError,
         r"must contain only finite / non-nan values"),
        # all zeros
        (lambda x: 0.0, ValueError,
         r"must contain at least one non-zero value"),
        # Undefined name inside the function
        (lambda x: foo, NameError,  # type: ignore[name-defined]  # noqa
         r"name 'foo' is not defined"),
        # Returning wrong type.
        (lambda x: [], ValueError,
         r"setting an array element with a sequence."),
        # probabilities < 0
        (lambda x: -x, UNURANError,
         r"50 : probability < 0"),
        # signature of PMF wrong
        (lambda: 1.0, TypeError,
         r"takes 0 positional arguments but 1 was given")
    ]

    @pytest.mark.parametrize("pmf, err, msg", bad_pmf)
    def test_bad_pmf(self, pmf, err, msg):
        class dist:
            pass
        dist.pmf = pmf
        with pytest.raises(err, match=msg):
            DiscreteAliasUrn(dist, domain=(1, 10))

    @pytest.mark.parametrize("pv", [[0.18, 0.02, 0.8],
                                    [1.0, 2.0, 3.0, 4.0, 5.0, 6.0]])
    def test_sampling_with_pv(self, pv):
        pv = np.asarray(pv, dtype=np.float64)
        rng = DiscreteAliasUrn(pv, random_state=123)
        rvs = rng.rvs(100_000)
        pv = pv / pv.sum()
        variates = np.arange(0, len(pv))
        # test if the first few moments match
        m_expected = np.average(variates, weights=pv)
        v_expected = np.average((variates - m_expected) ** 2, weights=pv)
        mv_expected = m_expected, v_expected
        check_discr_samples(rng, pv, mv_expected)

    @pytest.mark.parametrize("pv, msg", bad_pv_common)
    def test_bad_pv(self, pv, msg):
        with pytest.raises(ValueError, match=msg):
            DiscreteAliasUrn(pv)

    # DAU doesn't support infinite tails. So, it should throw an error when
    # inf is present in the domain.
    inf_domain = [(-np.inf, np.inf), (np.inf, np.inf), (-np.inf, -np.inf),
                  (0, np.inf), (-np.inf, 0)]

    @pytest.mark.parametrize("domain", inf_domain)
    def test_inf_domain(self, domain):
        with pytest.raises(ValueError, match=r"must be finite"):
            DiscreteAliasUrn(Binomial(10, 0.2), domain=domain)

    def test_bad_urn_factor(self):
        with pytest.warns(RuntimeWarning, match=r"relative urn size < 1."):
            DiscreteAliasUrn([0.5, 0.5], urn_factor=-1)

    def test_bad_args(self):
        msg = (r"`domain` must be provided when the "
               r"probability vector is not available.")

        class dist:
            def pmf(self, x):
                return x

        with pytest.raises(ValueError, match=msg):
            DiscreteAliasUrn(dist)


class TestNumericalInversePolynomial:
    # Simple Custom Distribution
    class dist0:
        def pdf(self, x):
            return 3/4 * (1-x*x)

        def cdf(self, x):
            return 3/4 * (x - x**3/3 + 2/3)

        def support(self):
            return -1, 1

    # Standard Normal Distribution
    class dist1:
        def pdf(self, x):
            return stats.norm._pdf(x / 0.1)

        def cdf(self, x):
            return stats.norm._cdf(x / 0.1)

    # Sin 2 distribution
    #          /  0.05 + 0.45*(1 +sin(2 Pi x))  if |x| <= 1
    #  f(x) = <
    #          \  0        otherwise
    # Taken from UNU.RAN test suite (from file t_pinv.c)
    class dist2:
        def pdf(self, x):
            return 0.05 + 0.45 * (1 + np.sin(2*np.pi*x))

        def cdf(self, x):
            return (0.05*(x + 1) +
                    0.9*(1. + 2.*np.pi*(1 + x) - np.cos(2.*np.pi*x)) /
                    (4.*np.pi))

        def support(self):
            return -1, 1

    # Sin 10 distribution
    #          /  0.05 + 0.45*(1 +sin(2 Pi x))  if |x| <= 5
    #  f(x) = <
    #          \  0        otherwise
    # Taken from UNU.RAN test suite (from file t_pinv.c)
    class dist3:
        def pdf(self, x):
            return 0.2 * (0.05 + 0.45 * (1 + np.sin(2*np.pi*x)))

        def cdf(self, x):
            return x/10. + 0.5 + 0.09/(2*np.pi) * (np.cos(10*np.pi) -
                                                   np.cos(2*np.pi*x))

        def support(self):
            return -5, 5

    dists = [dist0(), dist1(), dist2(), dist3()]

    # exact mean and variance of the distributions in the list dists
    mv0 = [0., 4./15.]
    mv1 = [0., 0.01]
    mv2 = [-0.45/np.pi, 2/3*0.5 - 0.45**2/np.pi**2]
    mv3 = [-0.45/np.pi, 0.2 * 250/3 * 0.5 - 0.45**2/np.pi**2]
    mvs = [mv0, mv1, mv2, mv3]

    @pytest.mark.parametrize("dist, mv_ex",
                             zip(dists, mvs))
    def test_basic(self, dist, mv_ex):
        rng = NumericalInversePolynomial(dist, random_state=42)
        check_cont_samples(rng, dist, mv_ex)

    very_slow_dists = ['studentized_range', 'trapezoid', 'triang', 'vonmises',
                       'levy_stable', 'kappa4', 'ksone', 'kstwo', 'levy_l',
                       'gausshyper', 'anglit']
    # for some reason, UNU.RAN segmentation faults for the uniform.
    fatal_fail_dists = ['uniform']
    # fails for unbounded PDFs
    unbounded_pdf_fail_dists = ['beta']
    # for these distributions, some assertions fail due to minor
    # numerical differences. They can be avoided either by changing
    # the seed or by increasing the u_resolution.
    fail_dists = ['ncf', 'pareto', 'chi2', 'fatiguelife', 'halfgennorm',
                  'gilbrat', 'lognorm', 'ncx2', 't']

    @pytest.mark.xslow
    @pytest.mark.parametrize("distname, params", distcont)
    def test_basic_all_scipy_dists(self, distname, params):
        if distname in self.very_slow_dists:
            pytest.skip(f"PINV too slow for {distname}")
        if distname in self.fail_dists:
            pytest.skip(f"PINV fails for {distname}")
        if distname in self.unbounded_pdf_fail_dists:
            pytest.skip("PINV fails for unbounded PDFs.")
        if distname in self.fatal_fail_dists:
            pytest.xfail(f"PINV segmentation faults for {distname}")
        dist = (getattr(stats, distname)
                if isinstance(distname, str)
                else distname)
        dist = dist(*params)
        with suppress_warnings() as sup:
            sup.filter(RuntimeWarning)
            rng = NumericalInversePolynomial(dist, random_state=42)
        check_cont_samples(rng, dist, [dist.mean(), dist.var()])

    @pytest.mark.parametrize("pdf, err, msg", bad_pdfs_common)
    def test_bad_pdf(self, pdf, err, msg):
        class dist:
            pass
        dist.pdf = pdf
        with pytest.raises(err, match=msg):
            NumericalInversePolynomial(dist, domain=[0, 5])

    # test domains with inf + nan in them. need to write a custom test for
    # this because not all methods support infinite tails.
    @pytest.mark.parametrize("domain, err, msg", inf_nan_domains)
    def test_inf_nan_domains(self, domain, err, msg):
        with pytest.raises(err, match=msg):
            NumericalInversePolynomial(StandardNormal(), domain=domain)

    u = [
        # test if quantile 0 and 1 return -inf and inf respectively and check
        # the correctness of the PPF for equidistant points between 0 and 1.
        np.linspace(0, 1, num=10000),
        # test the PPF method for empty arrays
        [], [[]],
        # test if nans and infs return nan result.
        [np.nan], [-np.inf, np.nan, np.inf],
        # test if a scalar is returned for a scalar input.
        0,
        # test for arrays with nans, values greater than 1 and less than 0,
        # and some valid values.
        [[np.nan, 0.5, 0.1], [0.2, 0.4, np.inf], [-2, 3, 4]]
    ]

    @pytest.mark.parametrize("u", u)
    def test_ppf(self, u):
        dist = StandardNormal()
        rng = NumericalInversePolynomial(dist, u_resolution=1e-14)
        # Older versions of NumPy throw RuntimeWarnings for comparisons
        # with nan.
        with suppress_warnings() as sup:
            sup.filter(RuntimeWarning, "invalid value encountered in greater")
            sup.filter(RuntimeWarning, "invalid value encountered in "
                                       "greater_equal")
            sup.filter(RuntimeWarning, "invalid value encountered in less")
            sup.filter(RuntimeWarning, "invalid value encountered in "
                                       "less_equal")
            res = rng.ppf(u)
            expected = stats.norm.ppf(u)
        assert_allclose(res, expected, rtol=1e-11, atol=1e-11)
        assert res.shape == expected.shape

    x = [np.linspace(-10, 10, num=10000), [], [[]], [np.nan],
         [-np.inf, np.nan, np.inf], 0,
         [[np.nan, 0.5, 0.1], [0.2, 0.4, np.inf], [-np.inf, 3, 4]]]

    @pytest.mark.parametrize("x", x)
    def test_cdf(self, x):
        dist = StandardNormal()
        rng = NumericalInversePolynomial(dist, keep_cdf=True,
                                         u_resolution=1e-14)
        # Older versions of NumPy throw RuntimeWarnings for comparisons
        # with nan.
        with suppress_warnings() as sup:
            sup.filter(RuntimeWarning, "invalid value encountered in greater")
            sup.filter(RuntimeWarning, "invalid value encountered in "
                                       "greater_equal")
            sup.filter(RuntimeWarning, "invalid value encountered in less")
            sup.filter(RuntimeWarning, "invalid value encountered in "
                                       "less_equal")
            res = rng.cdf(x)
            expected = stats.norm.cdf(x)
        assert_allclose(res, expected, rtol=1e-11, atol=1e-11)
        assert res.shape == expected.shape

    def test_u_error(self):
        dist = StandardNormal()
        rng = NumericalInversePolynomial(dist, u_resolution=1e-10)
        max_error, mae = rng.u_error()
        assert max_error < 1e-10
        assert mae <= max_error
        rng = NumericalInversePolynomial(dist, u_resolution=1e-14)
        max_error, mae = rng.u_error()
        assert max_error < 1e-14
        assert mae <= max_error

    bad_orders = [1, 4.5, 20, np.inf, np.nan]
    bad_u_resolution = [1e-20, 1e-1, np.inf, np.nan]
    bad_max_intervals = [10, 10000000, 1000.5, np.inf, np.nan]

    @pytest.mark.parametrize("order", bad_orders)
    def test_bad_orders(self, order):
        dist = StandardNormal()

        msg = r"`order` must be an integer in the range \[3, 17\]."
        with pytest.raises(ValueError, match=msg):
            NumericalInversePolynomial(dist, order=order)

    @pytest.mark.parametrize("u_resolution", bad_u_resolution)
    def test_bad_u_resolution(self, u_resolution):
        msg = r"`u_resolution` must be between 1e-15 and 1e-5."
        with pytest.raises(ValueError, match=msg):
            NumericalInversePolynomial(StandardNormal(),
                                       u_resolution=u_resolution)

    @pytest.mark.parametrize("max_intervals", bad_max_intervals)
    def test_bad_max_intervals(self, max_intervals):
        msg = (r"`max_intervals` must be an integer in the range "
               r"\[100, 1000000\].")
        with pytest.raises(ValueError, match=msg):
            NumericalInversePolynomial(StandardNormal(),
                                       max_intervals=max_intervals)

    def test_bad_args(self):
        dist = StandardNormal()
        rng = NumericalInversePolynomial(dist)
        msg = r"CDF is not available."
        with pytest.raises(ValueError, match=msg):
            rng.cdf([1, 2, 3])
        msg = r"`sample_size` must be greater than or equal to 1000."
        with pytest.raises(ValueError, match=msg):
            rng.u_error(10)

        class Distribution:
            def pdf(self, x):
                return np.exp(-0.5 * x*x)

        dist = Distribution()
        rng = NumericalInversePolynomial(dist)
        msg = r"Exact CDF required but not found."
        with pytest.raises(ValueError, match=msg):
            rng.u_error()


<<<<<<< HEAD
class TestDiscreteGuideTable:
    basic_fail_dists = {
        'nchypergeom_fisher',  # numerical erros on tails
        'nchypergeom_wallenius',  # numerical erros on tails
        'randint'  # fails on 32-bit ubuntu
    }

    def test_guide_factor_gt3_raises_warning(self):
        pv = [0.1, 0.3, 0.6]
        urng = np.random.default_rng()
        with pytest.warns(RuntimeWarning):
            DiscreteGuideTable(pv, random_state=urng, guide_factor=7)

    def test_guide_factor_zero_raises_warning(self):
        pv = [0.1, 0.3, 0.6]
        urng = np.random.default_rng()
        with pytest.warns(RuntimeWarning):
            DiscreteGuideTable(pv, random_state=urng, guide_factor=0)

    def test_negative_guide_factor_raises_warning(self):
        # This occurs from the UNU.RAN wrapper automatically.
        # however it already gives a useful warning
        # Here we just test that a warning is raised.
        pv = [0.1, 0.3, 0.6]
        urng = np.random.default_rng()
        with pytest.warns(RuntimeWarning):
            DiscreteGuideTable(pv, random_state=urng, guide_factor=-1)

    @pytest.mark.parametrize("distname, params", distdiscrete)
    def test_basic(self, distname, params):
        if distname in self.basic_fail_dists:
            msg = ("DGT fails on these probably because of large domains "
                   "and small computation errors in PMF.")
            pytest.skip(msg)

        if not isinstance(distname, str):
            dist = distname
        else:
            dist = getattr(stats, distname)

        dist = dist(*params)
        domain = dist.support()

        if not np.isfinite(domain[1] - domain[0]):
            # DGT only works with finite domain. So, skip the distributions
            # with infinite tails.
            pytest.skip("DGT only works with a finite domain.")

        k = np.arange(domain[0], domain[1]+1)
        pv = dist.pmf(k)
        mv_ex = dist.stats('mv')
        rng = DiscreteGuideTable(dist, random_state=42)
        check_discr_samples(rng, pv, mv_ex)
=======
class Gamma:
    def __init__(self, p):
        self.p = p

    def pdf(self, x):
        return x**(self.p - 1) * math.exp(-x)

    def cdf(self, x):
        return stats.gamma.cdf(x, self.p)

    @staticmethod
    def support():
        return 0, np.inf


class TestNaiveRatioUniforms:

    def test_rv_generation_default(self):
        # use default settings (r=1, center=0)
        # exponential distribution
        class Exponential():
            def pdf(self, x):
                return np.exp(-x)

            def cdf(self, x):
                return 1 - np.exp(-x)

        dist = Exponential()
        rng = NaiveRatioUniforms(dist, v_max=1, u_min=0, u_max=2*np.exp(-1),
                                 random_state=76525)

        check_cont_samples(rng, dist, (1, 1))

    @pytest.mark.parametrize("r", [0.36, 1.0, 1.43])
    def test_rv_generation_r(self, r):
        # test different values of r
        # note: u_max, u_min are attained at the points -/+ sqrt((r+1)/r)
        dist = StandardNormal()
        y = np.sqrt((r+1)/r)
        u = (dist.pdf(y))**(r/(r+1)) * y
        v_max = (dist.pdf(0))**(1/(r+1))
        rng = NaiveRatioUniforms(dist, r=r, u_min=-u, u_max=u, v_max=v_max,
                                 random_state=7303)
        check_cont_samples(rng, dist, (0, 1))

    @pytest.mark.parametrize("p", [1.5, 2.83])
    def test_rv_generation_mode_shift(self, p):
        # test mode shift with Gamma(p) distribution, mode=p-1
        # note: the pdf is bounded only if p >= 1
        # note: u_max, u_min can be computed explicitly
        def u_bound(x, p, m):
            if x < 0:
                return 0
            return (x - m) * x**((p-1)/2) * math.exp(-x/2)
        dist = Gamma(p)
        m = p-1
        h = (p+1+m)/2
        k = np.sqrt(h**2 - m*(p-1))
        u_min, u_max = u_bound(h-k, p, m), u_bound(h+k, p, m)
        v_max = np.sqrt(dist.pdf(m))
        rng = NaiveRatioUniforms(dist, center=m, u_min=u_min, u_max=u_max,
                                 v_max=v_max, random_state=357)
        check_cont_samples(rng, dist, (p, p))

    def test_setup_no_bounds(self):
        dist = StandardNormal()
        u_bound = np.exp(-0.5) * np.sqrt(2)
        v_max = 1.0

        # no bound
        rng = NaiveRatioUniforms(dist, random_state=7303)
        check_cont_samples(rng, dist, (0, 1))
        # just v_max
        rng = NaiveRatioUniforms(dist, v_max=v_max, random_state=7303)
        check_cont_samples(rng, dist, (0, 1))
        # just one u-bound is missing
        msg = 'Only one of the values of u_min and u_max is None.'
        with pytest.warns(RuntimeWarning, match=msg):
            rng = NaiveRatioUniforms(dist, u_max=u_bound, random_state=7303)
            check_cont_samples(rng, dist, (0, 1))

    def test_exceptions(self):
        dist = StandardNormal()
        # need u_min < u_max
        msg = r"`u_min` must be smaller than `u_max`."
        with pytest.raises(ValueError, match=msg):
            NaiveRatioUniforms(dist, v_max=1, u_min=3, u_max=1)
        with pytest.raises(ValueError, match=msg):
            NaiveRatioUniforms(dist, v_max=1, u_min=1, u_max=1)
        # need v_max > 0
        msg = r'`v_max` must be positive.'
        with pytest.raises(ValueError, match=msg):
            NaiveRatioUniforms(dist, v_max=-1, u_min=1, u_max=3)
        with pytest.raises(ValueError, match=msg):
            NaiveRatioUniforms(dist, v_max=0, u_min=1, u_max=3)
        # need r > 0
        msg = r'`r` must be positive.'
        with pytest.raises(ValueError, match=msg):
            NaiveRatioUniforms(dist, r=0, v_max=1, u_min=1, u_max=3)
        with pytest.raises(ValueError, match=msg):
            NaiveRatioUniforms(dist, r=-0.24, v_max=1, u_min=1, u_max=3)
>>>>>>> 27dd4b0b
<|MERGE_RESOLUTION|>--- conflicted
+++ resolved
@@ -9,13 +9,9 @@
 from scipy.stats import (
     TransformedDensityRejection,
     DiscreteAliasUrn,
-<<<<<<< HEAD
     DiscreteGuideTable,
-    NumericalInversePolynomial
-=======
     NumericalInversePolynomial,
     NaiveRatioUniforms
->>>>>>> 27dd4b0b
 )
 from scipy.stats import UNURANError
 from scipy import stats
@@ -59,15 +55,11 @@
 all_methods = [
     ("TransformedDensityRejection", {"dist": StandardNormal()}),
     ("DiscreteAliasUrn", {"dist": [0.02, 0.18, 0.8]}),
-<<<<<<< HEAD
     ("DiscreteGuideTable", {"dist": [0.02, 0.18, 0.8]}),
-    ("NumericalInversePolynomial", {"dist": StandardNormal()})
-=======
     ("NumericalInversePolynomial", {"dist": StandardNormal()}),
     ("NaiveRatioUniforms", {"dist": StandardNormal(),
                             "u_min": -np.exp(-0.5) * np.sqrt(2),
                             "u_max": np.exp(-0.5) * np.sqrt(2), "v_max": 1.0})
->>>>>>> 27dd4b0b
 ]
 
 # Make sure an internal error occurs in UNU.RAN when invalid callbacks are
@@ -851,7 +843,6 @@
             rng.u_error()
 
 
-<<<<<<< HEAD
 class TestDiscreteGuideTable:
     basic_fail_dists = {
         'nchypergeom_fisher',  # numerical erros on tails
@@ -905,7 +896,8 @@
         mv_ex = dist.stats('mv')
         rng = DiscreteGuideTable(dist, random_state=42)
         check_discr_samples(rng, pv, mv_ex)
-=======
+
+
 class Gamma:
     def __init__(self, p):
         self.p = p
@@ -1006,5 +998,4 @@
         with pytest.raises(ValueError, match=msg):
             NaiveRatioUniforms(dist, r=0, v_max=1, u_min=1, u_max=3)
         with pytest.raises(ValueError, match=msg):
-            NaiveRatioUniforms(dist, r=-0.24, v_max=1, u_min=1, u_max=3)
->>>>>>> 27dd4b0b
+            NaiveRatioUniforms(dist, r=-0.24, v_max=1, u_min=1, u_max=3)