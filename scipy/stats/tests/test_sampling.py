--- conflicted
+++ resolved
@@ -852,65 +852,6 @@
             rng.u_error()
 
 
-<<<<<<< HEAD
-class TestDiscreteGuideTable:
-    basic_fail_dists = {
-        'nchypergeom_fisher',  # numerical errors on tails
-        'nchypergeom_wallenius',  # numerical errors on tails
-        'randint'  # fails on 32-bit ubuntu
-    }
-
-    def test_guide_factor_gt3_raises_warning(self):
-        pv = [0.1, 0.3, 0.6]
-        urng = np.random.default_rng()
-        with pytest.warns(RuntimeWarning):
-            DiscreteGuideTable(pv, random_state=urng, guide_factor=7)
-
-    def test_guide_factor_zero_raises_warning(self):
-        pv = [0.1, 0.3, 0.6]
-        urng = np.random.default_rng()
-        with pytest.warns(RuntimeWarning):
-            DiscreteGuideTable(pv, random_state=urng, guide_factor=0)
-
-    def test_negative_guide_factor_raises_warning(self):
-        # This occurs from the UNU.RAN wrapper automatically.
-        # however it already gives a useful warning
-        # Here we just test that a warning is raised.
-        pv = [0.1, 0.3, 0.6]
-        urng = np.random.default_rng()
-        with pytest.warns(RuntimeWarning):
-            DiscreteGuideTable(pv, random_state=urng, guide_factor=-1)
-
-    @pytest.mark.parametrize("distname, params", distdiscrete)
-    def test_basic(self, distname, params):
-        if distname in self.basic_fail_dists:
-            msg = ("DGT fails on these probably because of large domains "
-                   "and small computation errors in PMF.")
-            pytest.skip(msg)
-
-        if not isinstance(distname, str):
-            dist = distname
-        else:
-            dist = getattr(stats, distname)
-
-        dist = dist(*params)
-        domain = dist.support()
-
-        if not np.isfinite(domain[1] - domain[0]):
-            # DGT only works with finite domain. So, skip the distributions
-            # with infinite tails.
-            pytest.skip("DGT only works with a finite domain.")
-
-        k = np.arange(domain[0], domain[1]+1)
-        pv = dist.pmf(k)
-        mv_ex = dist.stats('mv')
-        rng = DiscreteGuideTable(dist, random_state=42)
-        check_discr_samples(rng, pv, mv_ex)
-
-    u = [
-        # the correctness of the PPF for equidistant points between 0 and 1.
-        np.linspace(0, 1, num=10000),
-=======
 class TestNumericalInverseHermite:
     #         /  (1 +sin(2 Pi x))/2  if |x| <= 1
     # f(x) = <
@@ -1165,7 +1106,6 @@
         # check the correctness of the PPF for equidistant points between
         # 0.02 and 0.98.
         np.linspace(0., 1., num=10000),
->>>>>>> 16d9e821
         # test the PPF method for empty arrays
         [], [[]],
         # test if nans and infs return nan result.
@@ -1177,19 +1117,10 @@
         [[np.nan, 0.5, 0.1], [0.2, 0.4, np.inf], [-2, 3, 4]]
     ]
 
-<<<<<<< HEAD
-    @pytest.mark.parametrize('u', u)
-    def test_ppf(self, u):
-        n, p = 4, 0.1
-        dist = stats.binom(n, p)
-        rng = DiscreteGuideTable(dist, random_state=42)
-
-=======
     @pytest.mark.parametrize("u", u)
     def test_ppf(self, u):
         dist = StandardNormal()
         rng = NumericalInverseHermite(dist, u_resolution=1e-12)
->>>>>>> 16d9e821
         # Older versions of NumPy throw RuntimeWarnings for comparisons
         # with nan.
         with suppress_warnings() as sup:
@@ -1199,28 +1130,6 @@
             sup.filter(RuntimeWarning, "invalid value encountered in less")
             sup.filter(RuntimeWarning, "invalid value encountered in "
                                        "less_equal")
-<<<<<<< HEAD
-
-            res = rng.ppf(u)
-            expected = stats.binom.ppf(u, n, p)
-        assert_equal(res.shape, expected.shape)
-        assert_equal(res, expected)
-
-    @pytest.mark.parametrize("pv, msg", bad_pv_common)
-    def test_bad_pv(self, pv, msg):
-        with pytest.raises(ValueError, match=msg):
-            DiscreteGuideTable(pv)
-
-    # DGT doesn't support infinite tails. So, it should throw an error when
-    # inf is present in the domain.
-    inf_domain = [(-np.inf, np.inf), (np.inf, np.inf), (-np.inf, -np.inf),
-                  (0, np.inf), (-np.inf, 0)]
-
-    @pytest.mark.parametrize("domain", inf_domain)
-    def test_inf_domain(self, domain):
-        with pytest.raises(ValueError, match=r"must be finite"):
-            DiscreteGuideTable(stats.binom(10, 0.2), domain=domain)
-=======
             res = rng.ppf(u)
             expected = stats.norm.ppf(u)
         assert_allclose(res, expected, rtol=1e-9, atol=3e-10)
@@ -1245,7 +1154,111 @@
                "It will be completely removed in a future release.")
         with pytest.warns(DeprecationWarning, match=msg):
             NumericalInverseHermite(StandardNormal(), tol=1e-12)
->>>>>>> 16d9e821
+
+
+class TestDiscreteGuideTable:
+    basic_fail_dists = {
+        'nchypergeom_fisher',  # numerical errors on tails
+        'nchypergeom_wallenius',  # numerical errors on tails
+        'randint'  # fails on 32-bit ubuntu
+    }
+
+    def test_guide_factor_gt3_raises_warning(self):
+        pv = [0.1, 0.3, 0.6]
+        urng = np.random.default_rng()
+        with pytest.warns(RuntimeWarning):
+            DiscreteGuideTable(pv, random_state=urng, guide_factor=7)
+
+    def test_guide_factor_zero_raises_warning(self):
+        pv = [0.1, 0.3, 0.6]
+        urng = np.random.default_rng()
+        with pytest.warns(RuntimeWarning):
+            DiscreteGuideTable(pv, random_state=urng, guide_factor=0)
+
+    def test_negative_guide_factor_raises_warning(self):
+        # This occurs from the UNU.RAN wrapper automatically.
+        # however it already gives a useful warning
+        # Here we just test that a warning is raised.
+        pv = [0.1, 0.3, 0.6]
+        urng = np.random.default_rng()
+        with pytest.warns(RuntimeWarning):
+            DiscreteGuideTable(pv, random_state=urng, guide_factor=-1)
+
+    @pytest.mark.parametrize("distname, params", distdiscrete)
+    def test_basic(self, distname, params):
+        if distname in self.basic_fail_dists:
+            msg = ("DGT fails on these probably because of large domains "
+                   "and small computation errors in PMF.")
+            pytest.skip(msg)
+
+        if not isinstance(distname, str):
+            dist = distname
+        else:
+            dist = getattr(stats, distname)
+
+        dist = dist(*params)
+        domain = dist.support()
+
+        if not np.isfinite(domain[1] - domain[0]):
+            # DGT only works with finite domain. So, skip the distributions
+            # with infinite tails.
+            pytest.skip("DGT only works with a finite domain.")
+
+        k = np.arange(domain[0], domain[1]+1)
+        pv = dist.pmf(k)
+        mv_ex = dist.stats('mv')
+        rng = DiscreteGuideTable(dist, random_state=42)
+        check_discr_samples(rng, pv, mv_ex)
+
+    u = [
+        # the correctness of the PPF for equidistant points between 0 and 1.
+        np.linspace(0, 1, num=10000),
+        # test the PPF method for empty arrays
+        [], [[]],
+        # test if nans and infs return nan result.
+        [np.nan], [-np.inf, np.nan, np.inf],
+        # test if a scalar is returned for a scalar input.
+        0,
+        # test for arrays with nans, values greater than 1 and less than 0,
+        # and some valid values.
+        [[np.nan, 0.5, 0.1], [0.2, 0.4, np.inf], [-2, 3, 4]]
+    ]
+
+    @pytest.mark.parametrize('u', u)
+    def test_ppf(self, u):
+        n, p = 4, 0.1
+        dist = stats.binom(n, p)
+        rng = DiscreteGuideTable(dist, random_state=42)
+
+        # Older versions of NumPy throw RuntimeWarnings for comparisons
+        # with nan.
+        with suppress_warnings() as sup:
+            sup.filter(RuntimeWarning, "invalid value encountered in greater")
+            sup.filter(RuntimeWarning, "invalid value encountered in "
+                                       "greater_equal")
+            sup.filter(RuntimeWarning, "invalid value encountered in less")
+            sup.filter(RuntimeWarning, "invalid value encountered in "
+                                       "less_equal")
+
+            res = rng.ppf(u)
+            expected = stats.binom.ppf(u, n, p)
+        assert_equal(res.shape, expected.shape)
+        assert_equal(res, expected)
+
+    @pytest.mark.parametrize("pv, msg", bad_pv_common)
+    def test_bad_pv(self, pv, msg):
+        with pytest.raises(ValueError, match=msg):
+            DiscreteGuideTable(pv)
+
+    # DGT doesn't support infinite tails. So, it should throw an error when
+    # inf is present in the domain.
+    inf_domain = [(-np.inf, np.inf), (np.inf, np.inf), (-np.inf, -np.inf),
+                  (0, np.inf), (-np.inf, 0)]
+
+    @pytest.mark.parametrize("domain", inf_domain)
+    def test_inf_domain(self, domain):
+        with pytest.raises(ValueError, match=r"must be finite"):
+            DiscreteGuideTable(stats.binom(10, 0.2), domain=domain)
 
 
 class Gamma:
