--- conflicted
+++ resolved
@@ -34,12 +34,11 @@
         res = winsor_reference_1d(np.sort(x), p, method)
     else:
         res = np.quantile(x, p, method=method)
-<<<<<<< HEAD
+
+    res = np.asarray(res)
     if nan_policy == 'propagate' and np.any(np.isnan(x)):
         res[:] = np.nan
-    res = np.asarray(res)
-=======
->>>>>>> 65deafff
+
     res[p_mask] = np.nan
     return res
 
@@ -114,57 +113,36 @@
          ['inverted_cdf', 'averaged_inverted_cdf', 'closest_observation',
           'hazen', 'interpolated_inverted_cdf', 'linear',
           'median_unbiased', 'normal_unbiased', 'weibull',
-<<<<<<< HEAD
-          'harrell-davis', 'winsor_round', 'winsor_less', 'winsor_more'])
-    @pytest.mark.parametrize('shape_x, shape_p, axis',
-         [(10, None, -1), (10, 3, -1), (10, (2, 3), -1),
-          ((10, 2), None, 0), ((10, 2), None, 0)])
-    def test_against_reference(self, method, shape_x, shape_p, axis, xp):
-        # Test all methods with various data shapes
-=======
+          'harrell-davis', 'winsor_round', 'winsor_less', 'winsor_more',
           '_lower', '_higher', '_midpoint', '_nearest'])
     @pytest.mark.parametrize('shape_x, shape_p, axis',
          [(10, None, -1), (10, 10, -1), (10, (2, 3), -1),
           ((10, 2), None, 0), ((10, 2), None, 0),])
-    def test_against_numpy(self, method, shape_x, shape_p, axis, xp):
->>>>>>> 65deafff
+    def test_against_reference(self, method, shape_x, shape_p, axis, xp):
+        # Test all methods with various data shapes
         dtype = xp_default_dtype(xp)
         rng = np.random.default_rng(23458924568734956)
         x = rng.random(size=shape_x)
         p = rng.random(size=shape_p)
-<<<<<<< HEAD
-        ref = quantile_reference(x, p, method=method, axis=axis,
-                                 nan_policy='propagate', keepdims=shape_p is not None)
-
-=======
-        ref = np.quantile(x, p, axis=axis,
-                          method=method[1:] if method.startswith('_') else method)
->>>>>>> 65deafff
+        ref = quantile_reference(
+            x, p, method=method[1:] if method.startswith('_') else method,
+            axis=axis, nan_policy='propagate', keepdims=shape_p is not None)
         x, p = xp.asarray(x, dtype=dtype), xp.asarray(p, dtype=dtype)
         res = stats.quantile(x, p, method=method, axis=axis)
 
         xp_assert_close(res, xp.asarray(ref, dtype=dtype))
 
     @skip_xp_backends(cpu_only=True, reason="PyTorch doesn't have `betainc`.",
-<<<<<<< HEAD
-                      exceptions=['cupy'])
-=======
                       exceptions=['cupy', 'jax.numpy'])
->>>>>>> 65deafff
     @pytest.mark.parametrize('axis', [0, 1])
     @pytest.mark.parametrize('keepdims', [False, True])
     @pytest.mark.parametrize('nan_policy', ['omit', 'propagate', 'marray'])
     @pytest.mark.parametrize('dtype', ['float32', 'float64'])
-<<<<<<< HEAD
     @pytest.mark.parametrize('method', ['linear', 'harrell-davis', 'winsor_round'])
     def test_against_reference_2(self, axis, keepdims, nan_policy, dtype, method, xp):
         # Test some methods with various combinations of arguments
-=======
-    @pytest.mark.parametrize('method', ['linear', 'harrell-davis'])
-    def test_against_reference(self, axis, keepdims, nan_policy, dtype, method, xp):
         if is_jax(xp) and nan_policy == 'marray':  # mdhaber/marray#146
             pytest.skip("`marray` currently incompatible with JAX")
->>>>>>> 65deafff
         rng = np.random.default_rng(23458924568734956)
         shape = (5, 6)
         x = rng.random(size=shape).astype(dtype)
