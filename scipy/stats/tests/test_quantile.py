--- conflicted
+++ resolved
@@ -110,16 +110,10 @@
           'median_unbiased', 'normal_unbiased', 'weibull',
           'harrell-davis', 'winsor_round', 'winsor_less', 'winsor_more'])
     @pytest.mark.parametrize('shape_x, shape_p, axis',
-<<<<<<< HEAD
-         [(10, None, -1), (10, 3, -1), (10, (2, 3), -1),
-          ((10, 2), None, 0), ((10, 2), None, 0)])
+         [(10, None, -1), (10, 10, -1), (10, (2, 3), -1),
+          ((10, 2), None, 0), ((10, 2), None, 0),])
     def test_against_reference(self, method, shape_x, shape_p, axis, xp):
         # Test all methods with various data shapes
-=======
-         [(10, None, -1), (10, 10, -1), (10, (2, 3), -1),
-          ((10, 2), None, 0), ((10, 2), None, 0),])
-    def test_against_numpy(self, method, shape_x, shape_p, axis, xp):
->>>>>>> 434fc553
         dtype = xp_default_dtype(xp)
         rng = np.random.default_rng(23458924568734956)
         x = rng.random(size=shape_x)
