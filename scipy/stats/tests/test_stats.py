""" Test functions for stats module

    WRITTEN BY LOUIS LUANGKESORN <lluang@yahoo.com> FOR THE STATS MODULE
    BASED ON WILKINSON'S STATISTICS QUIZ
    https://www.stanford.edu/~clint/bench/wilk.txt

    Additional tests by a host of SciPy developers.
"""
import math
import os
import re
import warnings
from collections import namedtuple
from itertools import product
import hypothesis.extra.numpy as npst
import hypothesis
import contextlib

from numpy.testing import (assert_, assert_equal,
                           assert_almost_equal, assert_array_almost_equal,
                           assert_array_equal, assert_approx_equal,
                           assert_allclose, assert_array_less)
import pytest
from pytest import raises as assert_raises
from numpy import array, arange, float32, power
import numpy as np

import scipy.stats as stats
import scipy.stats._mstats_basic as mstats_basic
from scipy.stats._ksstats import kolmogn
from scipy.special._testutils import FuncData
from scipy import optimize, special
from .common_tests import check_named_results
from scipy.stats._axis_nan_policy import (_broadcast_concatenate, SmallSampleWarning,
                                          too_small_nd_omit, too_small_nd_not_omit,
                                          too_small_1d_omit, too_small_1d_not_omit)
from scipy.stats._stats_py import (_chk_asarray, _moment,
                                   LinregressResult, _xp_mean, _xp_var, _SimpleChi2)
from scipy._lib._util import AxisError
from scipy.conftest import skip_xp_invalid_arg
from scipy._lib._array_api import (array_namespace, eager_warns, is_lazy_array,
                                   is_numpy, is_torch, xp_default_dtype, xp_size,
<<<<<<< HEAD
                                   SCIPY_ARRAY_API, make_skip_xp_backends)
=======
                                   SCIPY_ARRAY_API, make_xp_test_case, xp_ravel,
                                   xp_swapaxes)
>>>>>>> c9727f01
from scipy._lib._array_api_no_0d import xp_assert_close, xp_assert_equal
import scipy._lib.array_api_extra as xpx

lazy_xp_modules = [stats]
skip_xp_backends = pytest.mark.skip_xp_backends
xfail_xp_backends = pytest.mark.xfail_xp_backends

""" Numbers in docstrings beginning with 'W' refer to the section numbers
    and headings found in the STATISTICS QUIZ of Leland Wilkinson.  These are
    considered to be essential functionality.  True testing and
    evaluation of a statistics package requires use of the
    NIST Statistical test data.  See McCoullough(1999) Assessing The Reliability
    of Statistical Software for a test methodology and its
    implementation in testing SAS, SPSS, and S-Plus
"""

#  Datasets
#  These data sets are from the nasty.dat sets used by Wilkinson
#  For completeness, I should write the relevant tests and count them as failures
#  Somewhat acceptable, since this is still beta software.  It would count as a
#  good target for 1.0 status
X = array([1,2,3,4,5,6,7,8,9], float)
ZERO = array([0,0,0,0,0,0,0,0,0], float)
BIG = array([99999991,99999992,99999993,99999994,99999995,99999996,99999997,
             99999998,99999999], float)
LITTLE = array([0.99999991,0.99999992,0.99999993,0.99999994,0.99999995,0.99999996,
                0.99999997,0.99999998,0.99999999], float)
HUGE = array([1e+12,2e+12,3e+12,4e+12,5e+12,6e+12,7e+12,8e+12,9e+12], float)
TINY = array([1e-12,2e-12,3e-12,4e-12,5e-12,6e-12,7e-12,8e-12,9e-12], float)
ROUND = array([0.5,1.5,2.5,3.5,4.5,5.5,6.5,7.5,8.5], float)


class TestTrimmedStats:
    # TODO: write these tests to handle missing values properly
    dprec = np.finfo(np.float64).precision

    @make_xp_test_case(stats.tmean)
    def test_tmean(self, xp):
        default_dtype = xp_default_dtype(xp)
        x = xp.asarray(X, dtype=default_dtype)

        y = stats.tmean(x, (2, 8), (True, True))
        xp_assert_close(y, xp.asarray(5.0))

        y1 = stats.tmean(x, limits=(2, 8), inclusive=(False, False))
        y2 = stats.tmean(x, limits=None)
        xp_assert_close(y1, y2)

        x_2d = xp.reshape(xp.arange(63.), (9, 7))
        y = stats.tmean(x_2d, axis=None)
        xp_assert_close(y, xp.mean(x_2d))

        y = stats.tmean(x_2d, axis=0)
        xp_assert_close(y, xp.mean(x_2d, axis=0))

        y = stats.tmean(x_2d, axis=1)
        xp_assert_close(y, xp.mean(x_2d, axis=1))

        y = stats.tmean(x_2d, limits=(2, 61), axis=None)
        xp_assert_close(y, xp.asarray(31.5))

        y = stats.tmean(x_2d, limits=(2, 21), axis=0)
        y_true = [14, 11.5, 9, 10, 11, 12, 13]
        xp_assert_close(y, xp.asarray(y_true))

        y = stats.tmean(x_2d, limits=(2, 21), inclusive=(True, False), axis=0)
        y_true = [10.5, 11.5, 9, 10, 11, 12, 13]
        xp_assert_close(y, xp.asarray(y_true))

        x_2d_with_nan = xpx.at(x_2d)[-1, -3:].set(xp.nan, copy=True)
        y = stats.tmean(x_2d_with_nan, limits=(1, 13), axis=0)
        y_true = [7, 4.5, 5.5, 6.5, xp.nan, xp.nan, xp.nan]
        xp_assert_close(y, xp.asarray(y_true))

        y = stats.tmean(x_2d, limits=(2, 21), axis=1)
        y_true = [4, 10, 17, 21, xp.nan, xp.nan, xp.nan, xp.nan, xp.nan]
        xp_assert_close(y, xp.asarray(y_true))

        y = stats.tmean(x_2d, limits=(2, 21),
                        inclusive=(False, True), axis=1)
        y_true = [4.5, 10, 17, 21, xp.nan, xp.nan, xp.nan, xp.nan, xp.nan]
        xp_assert_close(y, xp.asarray(y_true))

    @make_xp_test_case(stats.tvar)
    @pytest.mark.filterwarnings(
        "ignore:invalid value encountered in divide:RuntimeWarning:dask"
    )
    def test_tvar(self, xp):
        x = xp.asarray(X.tolist())  # use default dtype of xp

        y = stats.tvar(x, limits=(2, 8), inclusive=(True, True))
        xp_assert_close(y, xp.asarray(4.6666666666666661))

        y = stats.tvar(x, limits=None)
        xp_assert_close(y, xp.var(x, correction=1))

        x_2d = xp.reshape(xp.arange(63.), (9, 7))
        y = stats.tvar(x_2d, axis=None)
        xp_assert_close(y, xp.var(x_2d, correction=1))

        y = stats.tvar(x_2d, axis=0)
        xp_assert_close(y, xp.full((7,), 367.5))

        y = stats.tvar(x_2d, axis=1)
        xp_assert_close(y, xp.full((9,), 4.66666667))

        # Limiting some values along one axis
        y = stats.tvar(x_2d, limits=(1, 5), axis=1, inclusive=(True, True))
        xp_assert_close(y[0], xp.asarray(2.5))

        # Limiting all values along one axis
        y = stats.tvar(x_2d, limits=(0, 6), axis=1, inclusive=(True, True))
        xp_assert_close(y[0], xp.asarray(4.666666666666667))
        xp_assert_equal(y[1], xp.asarray(xp.nan))

    @make_xp_test_case(stats.tstd)
    def test_tstd(self, xp):
        x = xp.asarray(X.tolist())  # use default dtype of xp

        y = stats.tstd(x, (2, 8), (True, True))
        xp_assert_close(y, xp.asarray(2.1602468994692865))

        y = stats.tstd(x, limits=None)
        xp_assert_close(y, xp.std(x, correction=1))

    @make_xp_test_case(stats.tmin)
    def test_tmin(self, xp):
        x = xp.arange(10.)
        xp_assert_equal(stats.tmin(x), xp.asarray(0.))
        xp_assert_equal(stats.tmin(x, lowerlimit=0), xp.asarray(0.))
        xp_assert_equal(stats.tmin(x, lowerlimit=0, inclusive=False), xp.asarray(1.))

        x = xp.reshape(x, (5, 2))
        xp_assert_equal(stats.tmin(x, lowerlimit=0, inclusive=False),
                        xp.asarray([2., 1.]))
        xp_assert_equal(stats.tmin(x, axis=1), xp.asarray([0., 2., 4., 6., 8.]))
        xp_assert_equal(stats.tmin(x, axis=None), xp.asarray(0.))

        x = xpx.at(xp.arange(10.), 9).set(xp.nan)
        xp_assert_equal(stats.tmin(x), xp.asarray(xp.nan))

        # check that if a full slice is masked, the output returns a
        # nan instead of a garbage value.
        x = xp.reshape(xp.arange(16), (4, 4))
        res = stats.tmin(x, lowerlimit=4, axis=1)
        xp_assert_equal(res, xp.asarray([np.nan, 4, 8, 12]))

    @skip_xp_backends(np_only=True,
                      reason="Only NumPy arrays support scalar input/`nan_policy`.")
    def test_tmin_scalar_and_nanpolicy(self, xp):
        assert_equal(stats.tmin(4), 4)

        x = np.arange(10.)
        x[9] = np.nan
        with warnings.catch_warnings():
            warnings.filterwarnings("ignore", "invalid value", RuntimeWarning)
            assert_equal(stats.tmin(x, nan_policy='omit'), 0.)
            msg = "The input contains nan values"
            with assert_raises(ValueError, match=msg):
                stats.tmin(x, nan_policy='raise')
            msg = "nan_policy must be one of..."
            with assert_raises(ValueError, match=msg):
                stats.tmin(x, nan_policy='foobar')

    @make_xp_test_case(stats.tmax)
    def test_tmax(self, xp):
        x = xp.arange(10.)
        xp_assert_equal(stats.tmax(x), xp.asarray(9.))
        xp_assert_equal(stats.tmax(x, upperlimit=9), xp.asarray(9.))
        xp_assert_equal(stats.tmax(x, upperlimit=9, inclusive=False), xp.asarray(8.))

        x = xp.reshape(x, (5, 2))
        xp_assert_equal(stats.tmax(x, upperlimit=9, inclusive=False),
                        xp.asarray([8., 7.]))
        xp_assert_equal(stats.tmax(x, axis=1), xp.asarray([1., 3., 5., 7., 9.]))
        xp_assert_equal(stats.tmax(x, axis=None), xp.asarray(9.))

        x = xpx.at(xp.arange(10.), 9).set(xp.nan)
        xp_assert_equal(stats.tmax(x), xp.asarray(xp.nan))

        # check that if a full slice is masked, the output returns a
        # nan instead of a garbage value.
        with warnings.catch_warnings():
            warnings.filterwarnings(
                "ignore", "All-NaN slice encountered", RuntimeWarning)
            x = xp.reshape(xp.arange(16), (4, 4))
            res = stats.tmax(x, upperlimit=11, axis=1)
            xp_assert_equal(res, xp.asarray([3, 7, 11, np.nan]))

    @skip_xp_backends(np_only=True,
                      reason="Only NumPy arrays support scalar input/`nan_policy`.")
    def test_tmax_scalar_and_nanpolicy(self, xp):
        assert_equal(stats.tmax(4), 4)

        x = np.arange(10.)
        x[6] = np.nan
        with warnings.catch_warnings():
            warnings.filterwarnings("ignore", "invalid value", RuntimeWarning)
            assert_equal(stats.tmax(x, nan_policy='omit'), 9.)
            msg = "The input contains nan values"
            with assert_raises(ValueError, match=msg):
                stats.tmax(x, nan_policy='raise')
            msg = "nan_policy must be one of..."
            with assert_raises(ValueError, match=msg):
                stats.tmax(x, nan_policy='foobar')

    @make_xp_test_case(stats.tmin, stats.tmax)
    def test_tmin_tmax_int_dtype(self, xp):
        x = xp.reshape(xp.arange(10, dtype=xp.int16), (2, 5)).T

        # When tmin/tmax don't need to inject any NaNs,
        # retain the input dtype. Dask/JAX can't inspect
        # the data so they always return float.
        expect_dtype = xp_default_dtype(xp) if is_lazy_array(x) else x.dtype
        xp_assert_equal(stats.tmin(x), xp.asarray([0, 5], dtype=expect_dtype))
        xp_assert_equal(stats.tmax(x), xp.asarray([4, 9], dtype=expect_dtype))

        # When they do inject NaNs, all backends behave the same.
        xp_assert_equal(stats.tmin(x, lowerlimit=6), xp.asarray([xp.nan, 6.]))
        xp_assert_equal(stats.tmax(x, upperlimit=3), xp.asarray([3., xp.nan]))

    @skip_xp_backends(eager_only=True, reason="Only with data-dependent output dtype")
    @make_xp_test_case(stats.tmin, stats.tmax)
    def test_gh_22626(self, xp):
        # Test that `tmin`/`tmax` returns exact result with outrageously large integers
        x = xp.arange(2**62, 2**62+10)
        xp_assert_equal(stats.tmin(x[None, :]), x)
        xp_assert_equal(stats.tmax(x[None, :]), x)

    @make_xp_test_case(stats.tsem)
    def test_tsem(self, xp):
        x = xp.asarray(X.tolist())  # use default dtype of xp

        y = stats.tsem(x, limits=(3, 8), inclusive=(False, True))
        y_ref = xp.asarray([4., 5., 6., 7., 8.])
        xp_assert_close(y, xp.std(y_ref, correction=1) / xp_size(y_ref)**0.5)
        xp_assert_close(stats.tsem(x, limits=[-1, 10]), stats.tsem(x, limits=None))


class TestPearsonrWilkinson:
    """ W.II.D. Compute a correlation matrix on all the variables.

        All the correlations, except for ZERO and MISS, should be exactly 1.
        ZERO and MISS should have undefined or missing correlations with the
        other variables.  The same should go for SPEARMAN correlations, if
        your program has them.
    """

    def test_pXX(self):
        y = stats.pearsonr(X,X)
        r = y[0]
        assert_approx_equal(r,1.0)

    def test_pXBIG(self):
        y = stats.pearsonr(X,BIG)
        r = y[0]
        assert_approx_equal(r,1.0)

    def test_pXLITTLE(self):
        y = stats.pearsonr(X,LITTLE)
        r = y[0]
        assert_approx_equal(r,1.0)

    def test_pXHUGE(self):
        y = stats.pearsonr(X,HUGE)
        r = y[0]
        assert_approx_equal(r,1.0)

    def test_pXTINY(self):
        y = stats.pearsonr(X,TINY)
        r = y[0]
        assert_approx_equal(r,1.0)

    def test_pXROUND(self):
        y = stats.pearsonr(X,ROUND)
        r = y[0]
        assert_approx_equal(r,1.0)

    def test_pBIGBIG(self):
        y = stats.pearsonr(BIG,BIG)
        r = y[0]
        assert_approx_equal(r,1.0)

    def test_pBIGLITTLE(self):
        y = stats.pearsonr(BIG,LITTLE)
        r = y[0]
        assert_approx_equal(r,1.0)

    def test_pBIGHUGE(self):
        y = stats.pearsonr(BIG,HUGE)
        r = y[0]
        assert_approx_equal(r,1.0)

    def test_pBIGTINY(self):
        y = stats.pearsonr(BIG,TINY)
        r = y[0]
        assert_approx_equal(r,1.0)

    def test_pBIGROUND(self):
        y = stats.pearsonr(BIG,ROUND)
        r = y[0]
        assert_approx_equal(r,1.0)

    def test_pLITTLELITTLE(self):
        y = stats.pearsonr(LITTLE,LITTLE)
        r = y[0]
        assert_approx_equal(r,1.0)

    def test_pLITTLEHUGE(self):
        y = stats.pearsonr(LITTLE,HUGE)
        r = y[0]
        assert_approx_equal(r,1.0)

    def test_pLITTLETINY(self):
        y = stats.pearsonr(LITTLE,TINY)
        r = y[0]
        assert_approx_equal(r,1.0)

    def test_pLITTLEROUND(self):
        y = stats.pearsonr(LITTLE,ROUND)
        r = y[0]
        assert_approx_equal(r,1.0)

    def test_pHUGEHUGE(self):
        y = stats.pearsonr(HUGE,HUGE)
        r = y[0]
        assert_approx_equal(r,1.0)

    def test_pHUGETINY(self):
        y = stats.pearsonr(HUGE,TINY)
        r = y[0]
        assert_approx_equal(r,1.0)

    def test_pHUGEROUND(self):
        y = stats.pearsonr(HUGE,ROUND)
        r = y[0]
        assert_approx_equal(r,1.0)

    def test_pTINYTINY(self):
        y = stats.pearsonr(TINY,TINY)
        r = y[0]
        assert_approx_equal(r,1.0)

    def test_pTINYROUND(self):
        y = stats.pearsonr(TINY,ROUND)
        r = y[0]
        assert_approx_equal(r,1.0)

    def test_pROUNDROUND(self):
        y = stats.pearsonr(ROUND,ROUND)
        r = y[0]
        assert_approx_equal(r,1.0)


@make_xp_test_case(stats.pearsonr)
class TestPearsonr:
    def test_pearsonr_result_attributes(self):
        res = stats.pearsonr(X, X)
        attributes = ('correlation', 'pvalue')
        check_named_results(res, attributes)
        assert_equal(res.correlation, res.statistic)

    def test_r_almost_exactly_pos1(self, xp):
        a = xp.arange(3.0)
        r, prob = stats.pearsonr(a, a)

        xp_assert_close(r, xp.asarray(1.0), atol=1e-15)
        # With n = len(a) = 3, the error in prob grows like the
        # square root of the error in r.
        xp_assert_close(prob, xp.asarray(0.0), atol=np.sqrt(2*np.spacing(1.0)))

    def test_r_almost_exactly_neg1(self, xp):
        a = xp.arange(3.0)
        r, prob = stats.pearsonr(a, -a)

        xp_assert_close(r, xp.asarray(-1.0), atol=1e-15)
        # With n = len(a) = 3, the error in prob grows like the
        # square root of the error in r.
        xp_assert_close(prob, xp.asarray(0.0), atol=np.sqrt(2*np.spacing(1.0)))

    def test_basic(self, xp):
        # A basic test, with a correlation coefficient
        # that is not 1 or -1.
        a = xp.asarray([-1, 0, 1])
        b = xp.asarray([0, 0, 3])
        r, prob = stats.pearsonr(a, b)
        xp_assert_close(r, xp.asarray(3**0.5/2))
        xp_assert_close(prob, xp.asarray(1/3))

    def test_constant_input(self, xp):
        # Zero variance input
        # See https://github.com/scipy/scipy/issues/3728
        x = xp.asarray([0.667, 0.667, 0.667])
        y = xp.asarray([0.123, 0.456, 0.789])
        msg = "An input array is constant"
        with eager_warns(stats.ConstantInputWarning, match=msg, xp=xp):
            r, p = stats.pearsonr(x, y)
            xp_assert_close(r, xp.asarray(xp.nan))
            xp_assert_close(p, xp.asarray(xp.nan))

    @pytest.mark.parametrize('dtype', ['float32', 'float64'])
    def test_near_constant_input(self, xp, dtype):
        npdtype = getattr(np, dtype)
        dtype = getattr(xp, dtype)
        # Near constant input (but not constant):
        x = xp.asarray([2, 2, 2 + np.spacing(2, dtype=npdtype)], dtype=dtype)
        y = xp.asarray([3, 3, 3 + 6*np.spacing(3, dtype=npdtype)], dtype=dtype)
        msg = "An input array is nearly constant; the computed"
        with eager_warns(stats.NearConstantInputWarning, match=msg, xp=xp):
            # r and p are garbage, so don't bother checking them in this case.
            # (The exact value of r would be 1.)
            stats.pearsonr(x, y)

    def test_very_small_input_values(self, xp):
        # Very small values in an input.  A naive implementation will
        # suffer from underflow.
        # See https://github.com/scipy/scipy/issues/9353
        x = xp.asarray([0.004434375, 0.004756007, 0.003911996, 0.0038005, 0.003409971],
                       dtype=xp.float64)
        y = xp.asarray([2.48e-188, 7.41e-181, 4.09e-208, 2.08e-223, 2.66e-245],
                       dtype=xp.float64)
        r, p = stats.pearsonr(x, y)

        # The expected values were computed using mpmath with 80 digits
        # of precision.
        xp_assert_close(r, xp.asarray(0.7272930540750450, dtype=xp.float64))
        xp_assert_close(p, xp.asarray(0.1637805429533202, dtype=xp.float64))

    def test_very_large_input_values(self, xp):
        # Very large values in an input.  A naive implementation will
        # suffer from overflow.
        # See https://github.com/scipy/scipy/issues/8980
        x = 1e90*xp.asarray([0, 0, 0, 1, 1, 1, 1], dtype=xp.float64)
        y = 1e90*xp.arange(7, dtype=xp.float64)

        r, p = stats.pearsonr(x, y)

        # The expected values were computed using mpmath with 80 digits
        # of precision.
        xp_assert_close(r, xp.asarray(0.8660254037844386, dtype=xp.float64))
        xp_assert_close(p, xp.asarray(0.011724811003954638, dtype=xp.float64))

    def test_extremely_large_input_values(self, xp):
        # Extremely large values in x and y.  These values would cause the
        # product sigma_x * sigma_y to overflow if the two factors were
        # computed independently.
        x = xp.asarray([2.3e200, 4.5e200, 6.7e200, 8e200], dtype=xp.float64)
        y = xp.asarray([1.2e199, 5.5e200, 3.3e201, 1.0e200], dtype=xp.float64)
        r, p = stats.pearsonr(x, y)

        # The expected values were computed using mpmath with 80 digits
        # of precision.
        xp_assert_close(r, xp.asarray(0.351312332103289, dtype=xp.float64))
        xp_assert_close(p, xp.asarray(0.648687667896711, dtype=xp.float64))

    @pytest.mark.filterwarnings("ignore:invalid value encountered:RuntimeWarning:dask")
    @pytest.mark.filterwarnings("ignore:divide by zero encountered:RuntimeWarning:dask")
    def test_length_two_pos1(self, xp):
        # Inputs with length 2.
        # See https://github.com/scipy/scipy/issues/7730
        x = xp.asarray([1., 2.])
        y = xp.asarray([3., 5.])
        res = stats.pearsonr(x, y)
        r, p = res
        one = xp.asarray(1.)
        xp_assert_equal(r, one)
        xp_assert_equal(p, one)
        low, high = res.confidence_interval()
        xp_assert_equal(low, -one)
        xp_assert_equal(high, one)

    @pytest.mark.filterwarnings("ignore:invalid value encountered:RuntimeWarning:dask")
    @pytest.mark.filterwarnings("ignore:divide by zero encountered:RuntimeWarning:dask")
    def test_length_two_neg1(self, xp):
        # Inputs with length 2.
        # See https://github.com/scipy/scipy/issues/7730
        x = xp.asarray([2., 1.])
        y = xp.asarray([3., 5.])
        res = stats.pearsonr(x, y)
        r, p = res
        one = xp.asarray(1.)
        xp_assert_equal(r, -one)
        xp_assert_equal(p, one)
        low, high = res.confidence_interval()
        xp_assert_equal(low, -one)
        xp_assert_equal(high, one)

    @pytest.mark.filterwarnings("ignore:invalid value encountered in divide")
    def test_length_two_constant_input(self, xp):
        # Zero variance input
        # See https://github.com/scipy/scipy/issues/3728
        # and https://github.com/scipy/scipy/issues/7730
        x = xp.asarray([0.667, 0.667])
        y = xp.asarray([0.123, 0.456])
        msg = "An input array is constant"
        with eager_warns(stats.ConstantInputWarning, match=msg, xp=xp):
            r, p = stats.pearsonr(x, y)
            xp_assert_close(r, xp.asarray(xp.nan))
            xp_assert_close(p, xp.asarray(xp.nan))

    # Expected values computed with R 3.6.2 cor.test, e.g.
    # options(digits=16)
    # x <- c(1, 2, 3, 4)
    # y <- c(0, 1, 0.5, 1)
    # cor.test(x, y, method = "pearson", alternative = "g")
    # correlation coefficient and p-value for alternative='two-sided'
    # calculated with mpmath agree to 16 digits.
    @skip_xp_backends(np_only=True)
    @pytest.mark.parametrize('alternative, pval, rlow, rhigh, sign',
            [('two-sided', 0.325800137536, -0.814938968841, 0.99230697523, 1),
             ('less', 0.8370999312316, -1, 0.985600937290653, 1),
             ('greater', 0.1629000687684, -0.6785654158217636, 1, 1),
             ('two-sided', 0.325800137536, -0.992306975236, 0.81493896884, -1),
             ('less', 0.1629000687684, -1.0, 0.6785654158217636, -1),
             ('greater', 0.8370999312316, -0.985600937290653, 1.0, -1)])
    def test_basic_example(self, alternative, pval, rlow, rhigh, sign, xp):
        x = [1, 2, 3, 4]
        y = np.array([0, 1, 0.5, 1]) * sign
        result = stats.pearsonr(x, y, alternative=alternative)
        assert_allclose(result.statistic, 0.6741998624632421*sign, rtol=1e-12)
        assert_allclose(result.pvalue, pval, rtol=1e-6)
        ci = result.confidence_interval()
        assert_allclose(ci, (rlow, rhigh), rtol=1e-6)

    def test_negative_correlation_pvalue_gh17795(self, xp):
        x = xp.arange(10.)
        y = -x
        test_greater = stats.pearsonr(x, y, alternative='greater')
        test_less = stats.pearsonr(x, y, alternative='less')
        xp_assert_close(test_greater.pvalue, xp.asarray(1.))
        xp_assert_close(test_less.pvalue, xp.asarray(0.), atol=1e-20)

    @pytest.mark.filterwarnings("ignore:divide by zero encountered:RuntimeWarning:dask")
    def test_length3_r_exactly_negative_one(self, xp):
        x = xp.asarray([1., 2., 3.])
        y = xp.asarray([5., -4., -13.])
        res = stats.pearsonr(x, y)

        # The expected r and p are exact.
        r, p = res
        one = xp.asarray(1.0)
        xp_assert_close(r, -one)
        xp_assert_close(p, 0*one, atol=1e-7)
        low, high = res.confidence_interval()
        xp_assert_equal(low, -one)
        xp_assert_equal(high, one)

    def test_input_validation(self):
        # Arraylike is np only
        x = [1, 2, 3]
        y = [4]
        message = '`x` and `y` must have the same length along `axis`.'
        with pytest.raises(ValueError, match=message):
            stats.pearsonr(x, y)

        x = [1, 2, 3]
        y = [4, 5]
        message = '`x` and `y` must be broadcastable.'
        with pytest.raises(ValueError, match=message):
            stats.pearsonr(x, y)

        x = [1]
        y = [2]
        message = '`x` and `y` must have length at least 2.'
        with pytest.raises(ValueError, match=message):
            stats.pearsonr(x, y)

        x = [-1j, -2j, -3.0j]
        y = [-1j, -2j, -3.0j]
        message = 'This function does not support complex data'
        with pytest.raises(ValueError, match=message):
            stats.pearsonr(x, y)

        message = "`method` must be an instance of..."
        with pytest.raises(ValueError, match=message):
            stats.pearsonr([1, 2], [3, 4], method="asymptotic")

        res = stats.pearsonr([1, 2], [3, 4])
        with pytest.raises(ValueError, match=message):
            res.confidence_interval(method="exact")

    @pytest.mark.fail_slow(10)
    @pytest.mark.xfail_on_32bit("Monte Carlo method needs > a few kB of memory")
    @pytest.mark.parametrize('alternative', ('less', 'greater', 'two-sided'))
    @pytest.mark.parametrize('method_name',
                             ('permutation', 'monte_carlo', 'monte_carlo2'))
    def test_resampling_pvalue(self, method_name, alternative):
        rng = np.random.default_rng(24623935790378923)
        size = (2, 100) if method_name == 'permutation' else (2, 1000)
        x = rng.normal(size=size)
        y = rng.normal(size=size)
        methods = {'permutation': stats.PermutationMethod(rng=rng),
                   'monte_carlo': stats.MonteCarloMethod(rvs=(rng.normal,)*2),
                   'monte_carlo2': stats.MonteCarloMethod(rng=1294)}
        method = methods[method_name]
        res = stats.pearsonr(x, y, alternative=alternative, method=method, axis=-1)
        ref = stats.pearsonr(x, y, alternative=alternative, axis=-1)
        assert_allclose(res.statistic, ref.statistic, rtol=1e-15)
        assert_allclose(res.pvalue, ref.pvalue, rtol=1e-2, atol=1e-3)

        if method_name == 'monte_carlo2':
            method = stats.MonteCarloMethod(rng=1294)
            res2 = stats.pearsonr(x, y, alternative=alternative, method=method, axis=-1)
            assert_equal(res2.statistic, res.statistic)
            assert_equal(res2.pvalue, res.pvalue)

    @pytest.mark.slow
    @pytest.mark.parametrize('alternative', ('less', 'greater', 'two-sided'))
    def test_bootstrap_ci(self, alternative):
        rng = np.random.default_rng(2462935790378923)
        x = rng.normal(size=(2, 100))
        y = rng.normal(size=(2, 100))
        res = stats.pearsonr(x, y, alternative=alternative, axis=-1)

        # preserve use of old random_state during SPEC 7 transition
        rng = np.random.default_rng(724358723498249852)
        method = stats.BootstrapMethod(random_state=rng)
        res_ci = res.confidence_interval(method=method)
        ref_ci = res.confidence_interval()
        assert_allclose(res_ci, ref_ci, atol=1.5e-2)

        # `rng` is the new argument name`
        rng = np.random.default_rng(724358723498249852)
        method = stats.BootstrapMethod(rng=rng)
        res_ci2 = res.confidence_interval(method=method)
        assert_allclose(res_ci2, res_ci)

    @pytest.mark.parametrize('axis', [0, 1])
    def test_axis01(self, axis):
        rng = np.random.default_rng(38572345825)
        shape = (9, 10)
        x, y = rng.normal(size=(2,) + shape)
        res = stats.pearsonr(x, y, axis=axis)
        ci = res.confidence_interval()
        if axis == 0:
            x, y = x.T, y.T
        for i in range(x.shape[0]):
            res_i = stats.pearsonr(x[i], y[i])
            ci_i = res_i.confidence_interval()
            assert_allclose(res.statistic[i], res_i.statistic)
            assert_allclose(res.pvalue[i], res_i.pvalue)
            assert_allclose(ci.low[i], ci_i.low)
            assert_allclose(ci.high[i], ci_i.high)

    def test_axis_None(self):
        rng = np.random.default_rng(38572345825)
        shape = (9, 10)
        x, y = rng.normal(size=(2,) + shape)
        res = stats.pearsonr(x, y, axis=None)
        ci = res.confidence_interval()
        ref = stats.pearsonr(x.ravel(), y.ravel())
        ci_ref = ref.confidence_interval()
        assert_allclose(res.statistic, ref.statistic)
        assert_allclose(res.pvalue, ref.pvalue)
        assert_allclose(ci, ci_ref)

    def test_nd_input_validation(self, xp):
        x = y = xp.ones((2, 5))
        message = '`axis` must be an integer.'
        with pytest.raises(ValueError, match=message):
            stats.pearsonr(x, y, axis=1.5)

        message = '`x` and `y` must have the same length along `axis`'
        with pytest.raises(ValueError, match=message):
            stats.pearsonr(x, xp.ones((2, 1)), axis=1)

        message = '`x` and `y` must have length at least 2.'
        with pytest.raises(ValueError, match=message):
            stats.pearsonr(xp.ones((2, 1)), xp.ones((2, 1)), axis=1)

        message = '`x` and `y` must be broadcastable.'
        with pytest.raises(ValueError, match=message):
            stats.pearsonr(x, xp.ones((3, 5)), axis=1)

        message = '`method` must be `None` if arguments are not NumPy arrays.'
        if not is_numpy(xp):
            x = xp.arange(10)
            with pytest.raises(ValueError, match=message):
                stats.pearsonr(x, x, method=stats.PermutationMethod())

    @pytest.mark.filterwarnings("ignore:invalid value encountered:RuntimeWarning:dask")
    @pytest.mark.filterwarnings("ignore:divide by zero encountered:RuntimeWarning:dask")
    def test_nd_special_cases(self, xp):
        rng = np.random.default_rng(34989235492245)

        x0, y0 = rng.random((4, 5)), rng.random((4, 5))
        x0[0, ...] = 1
        y0[1, ...] = 2
        x, y = xp.asarray(x0), xp.asarray(y0)
        message = 'An input array is constant'
        with eager_warns(stats.ConstantInputWarning, match=message, xp=xp):
            res = stats.pearsonr(x, y, axis=1)
            ci = res.confidence_interval()
            nans = xp.asarray([xp.nan, xp.nan], dtype=xp.float64)
            xp_assert_equal(res.statistic[0:2], nans)
            xp_assert_equal(res.pvalue[0:2], nans)
            xp_assert_equal(ci.low[0:2], nans)
            xp_assert_equal(ci.high[0:2], nans)
            assert xp.all(xp.isfinite(res.statistic[2:]))
            assert xp.all(xp.isfinite(res.pvalue[2:]))
            assert xp.all(xp.isfinite(ci.low[2:]))
            assert xp.all(xp.isfinite(ci.high[2:]))

        x0[0, 0], y0[1, 1] = 1 + 1e-15, 2 + 1e-15
        x, y = xp.asarray(x0), xp.asarray(y0)
        message = 'An input array is nearly constant'
        with eager_warns(stats.NearConstantInputWarning, match=message, xp=xp):
            stats.pearsonr(x, y, axis=1)

        # length 2 along axis
        x = xp.asarray([[1, 2], [1, 2], [2, 1], [2, 1.]])
        y = xp.asarray([[1, 2], [2, 1], [1, 2], [2, 1.]])
        ones = xp.ones(4)
        res = stats.pearsonr(x, y, axis=-1)
        ci = res.confidence_interval()
        xp_assert_close(res.statistic, xp.asarray([1, -1, -1, 1.]))
        xp_assert_close(res.pvalue, ones)
        xp_assert_close(ci.low, -ones)
        xp_assert_close(ci.high, ones)

    def test_different_dimensionality(self, xp):
        # For better or for worse, there is one difference between the broadcasting
        # behavior of most stats functions and NumPy gufuncs / NEP 5: gufuncs `axis`
        # refers to the core dimension *before* prepending `1`s to the array shapes
        # to match dimensionality; SciPy's prepends `1`s first. For instance, in
        # SciPy, `vecdot` would work just like `xp.sum(x * y, axis=axis)`, but this
        # is NOT true of NumPy. The discrepancy only arises when there are multiple
        # arguments with different dimensionality and positive indices are used,
        # which is probably why it hasn't been a problem. There are pros and cons of
        # each convention, and we might want to consider changing our behavior in
        # SciPy 2.0. For now, preserve consistency / backward compatibility.
        rng = np.random.default_rng(45834598265019344)
        x = rng.random((3, 10))
        y = rng.random(10)
        res = stats.pearsonr(x, y, axis=1)
        ref = stats.pearsonr(x, y, axis=-1)
        assert_equal(res.statistic, ref.statistic)

    @pytest.mark.parametrize('axis', [0, 1, None])
    @pytest.mark.parametrize('alternative', ['less', 'greater', 'two-sided'])
    def test_array_api(self, xp, axis, alternative):
        x, y = rng.normal(size=(2, 10, 11))
        res = stats.pearsonr(xp.asarray(x), xp.asarray(y),
                             axis=axis, alternative=alternative)
        ref = stats.pearsonr(x, y, axis=axis, alternative=alternative)
        xp_assert_close(res.statistic, xp.asarray(ref.statistic))
        xp_assert_close(res.pvalue, xp.asarray(ref.pvalue))

        res_ci = res.confidence_interval()
        ref_ci = ref.confidence_interval()
        xp_assert_close(res_ci.low, xp.asarray(ref_ci.low))
        xp_assert_close(res_ci.high, xp.asarray(ref_ci.high))


class TestFisherExact:
    """Some tests to show that fisher_exact() works correctly.

    Note that in SciPy 0.9.0 this was not working well for large numbers due to
    inaccuracy of the hypergeom distribution (see #1218). Fixed now.

    Also note that R and SciPy have different argument formats for their
    hypergeometric distribution functions.

    R:
    > phyper(18999, 99000, 110000, 39000, lower.tail = FALSE)
    [1] 1.701815e-09
    """

    def test_basic(self):
        fisher_exact = stats.fisher_exact

        res = fisher_exact([[14500, 20000], [30000, 40000]])[1]
        assert_approx_equal(res, 0.01106, significant=4)
        res = fisher_exact([[100, 2], [1000, 5]])[1]
        assert_approx_equal(res, 0.1301, significant=4)
        res = fisher_exact([[2, 7], [8, 2]])[1]
        assert_approx_equal(res, 0.0230141, significant=6)
        res = fisher_exact([[5, 1], [10, 10]])[1]
        assert_approx_equal(res, 0.1973244, significant=6)
        res = fisher_exact([[5, 15], [20, 20]])[1]
        assert_approx_equal(res, 0.0958044, significant=6)
        res = fisher_exact([[5, 16], [20, 25]])[1]
        assert_approx_equal(res, 0.1725862, significant=6)
        res = fisher_exact([[10, 5], [10, 1]])[1]
        assert_approx_equal(res, 0.1973244, significant=6)
        res = fisher_exact([[5, 0], [1, 4]])[1]
        assert_approx_equal(res, 0.04761904, significant=6)
        res = fisher_exact([[0, 1], [3, 2]])[1]
        assert_approx_equal(res, 1.0)
        res = fisher_exact([[0, 2], [6, 4]])[1]
        assert_approx_equal(res, 0.4545454545)
        res = fisher_exact([[2, 7], [8, 2]])
        assert_approx_equal(res[1], 0.0230141, significant=6)
        assert_approx_equal(res[0], 4.0 / 56)

    def test_precise(self):
        # results from R
        #
        # R defines oddsratio differently (see Notes section of fisher_exact
        # docstring), so those will not match.  We leave them in anyway, in
        # case they will be useful later on. We test only the p-value.
        tablist = [
            ([[100, 2], [1000, 5]], (2.505583993422285e-001, 1.300759363430016e-001)),
            ([[2, 7], [8, 2]], (8.586235135736206e-002, 2.301413756522114e-002)),
            ([[5, 1], [10, 10]], (4.725646047336584e+000, 1.973244147157190e-001)),
            ([[5, 15], [20, 20]], (3.394396617440852e-001, 9.580440012477637e-002)),
            ([[5, 16], [20, 25]], (3.960558326183334e-001, 1.725864953812994e-001)),
            ([[10, 5], [10, 1]], (2.116112781158483e-001, 1.973244147157190e-001)),
            ([[10, 5], [10, 0]], (0.000000000000000e+000, 6.126482213438734e-002)),
            ([[5, 0], [1, 4]], (np.inf, 4.761904761904762e-002)),
            ([[0, 5], [1, 4]], (0.000000000000000e+000, 1.000000000000000e+000)),
            ([[5, 1], [0, 4]], (np.inf, 4.761904761904758e-002)),
            ([[0, 1], [3, 2]], (0.000000000000000e+000, 1.000000000000000e+000))
            ]
        for table, res_r in tablist:
            res = stats.fisher_exact(np.asarray(table))
            np.testing.assert_almost_equal(res[1], res_r[1], decimal=11,
                                           verbose=True)

    def test_gh4130(self):
        # Previously, a fudge factor used to distinguish between theoretically
        # and numerically different probability masses was 1e-4; it has been
        # tightened to fix gh4130. Accuracy checked against R fisher.test.
        # options(digits=16)
        # table <- matrix(c(6, 108, 37, 200), nrow = 2)
        # fisher.test(table, alternative = "t")
        x = [[6, 37], [108, 200]]
        res = stats.fisher_exact(x)
        assert_allclose(res[1], 0.005092697748126)

        # case from https://github.com/brentp/fishers_exact_test/issues/27
        # That package has an (absolute?) fudge factor of 1e-6; too big
        x = [[22, 0], [0, 102]]
        res = stats.fisher_exact(x)
        assert_allclose(res[1], 7.175066786244549e-25)

        # case from https://github.com/brentp/fishers_exact_test/issues/1
        x = [[94, 48], [3577, 16988]]
        res = stats.fisher_exact(x)
        assert_allclose(res[1], 2.069356340993818e-37)

    def test_gh9231(self):
        # Previously, fisher_exact was extremely slow for this table
        # As reported in gh-9231, the p-value should be very nearly zero
        x = [[5829225, 5692693], [5760959, 5760959]]
        res = stats.fisher_exact(x)
        assert_allclose(res[1], 0, atol=1e-170)

    @pytest.mark.slow
    def test_large_numbers(self):
        # Test with some large numbers. Regression test for #1401
        pvals = [5.56e-11, 2.666e-11, 1.363e-11]  # from R
        for pval, num in zip(pvals, [75, 76, 77]):
            res = stats.fisher_exact([[17704, 496], [1065, num]])[1]
            assert_approx_equal(res, pval, significant=4)

        res = stats.fisher_exact([[18000, 80000], [20000, 90000]])[1]
        assert_approx_equal(res, 0.2751, significant=4)

    def test_raises(self):
        # test we raise an error for wrong number of dimensions.
        message = "The input `table` must have two dimensions."
        with pytest.raises(ValueError, match=message):
            stats.fisher_exact(np.arange(6))

    def test_row_or_col_zero(self):
        tables = ([[0, 0], [5, 10]],
                  [[5, 10], [0, 0]],
                  [[0, 5], [0, 10]],
                  [[5, 0], [10, 0]])
        for table in tables:
            oddsratio, pval = stats.fisher_exact(table)
            assert_equal(pval, 1.0)
            assert_equal(oddsratio, np.nan)

    def test_less_greater(self):
        tables = (
            # Some tables to compare with R:
            [[2, 7], [8, 2]],
            [[200, 7], [8, 300]],
            [[28, 21], [6, 1957]],
            [[190, 800], [200, 900]],
            # Some tables with simple exact values
            # (includes regression test for ticket #1568):
            [[0, 2], [3, 0]],
            [[1, 1], [2, 1]],
            [[2, 0], [1, 2]],
            [[0, 1], [2, 3]],
            [[1, 0], [1, 4]],
            )
        pvals = (
            # from R:
            [0.018521725952066501, 0.9990149169715733],
            [1.0, 2.0056578803889148e-122],
            [1.0, 5.7284374608319831e-44],
            [0.7416227, 0.2959826],
            # Exact:
            [0.1, 1.0],
            [0.7, 0.9],
            [1.0, 0.3],
            [2./3, 1.0],
            [1.0, 1./3],
            )
        for table, pval in zip(tables, pvals):
            res = []
            res.append(stats.fisher_exact(table, alternative="less")[1])
            res.append(stats.fisher_exact(table, alternative="greater")[1])
            assert_allclose(res, pval, atol=0, rtol=1e-7)

    def test_gh3014(self):
        # check if issue #3014 has been fixed.
        # before, this would have risen a ValueError
        odds, pvalue = stats.fisher_exact([[1, 2], [9, 84419233]])

    @pytest.mark.parametrize("alternative", ['two-sided', 'less', 'greater'])
    def test_result(self, alternative):
        table = np.array([[14500, 20000], [30000, 40000]])
        res = stats.fisher_exact(table, alternative=alternative)
        assert_equal((res.statistic, res.pvalue), res)

    def test_input_validation_edge_cases_rxc(self):
        rng = np.random.default_rng(2345783457834572345)
        table = np.asarray([[2, 7], [8, 2]])

        message = r"`alternative` must be the default \(None\) unless..."
        with pytest.raises(ValueError, match=message):
            method = stats.PermutationMethod(rng=rng)
            stats.fisher_exact(table, method=method, alternative='less')

        message = "...not recognized; if provided, `method` must be an..."
        with pytest.raises(ValueError, match=message):
            method = stats.BootstrapMethod(rng=rng)
            stats.fisher_exact(table, method=method)

        message = "If the `method` argument of `fisher_exact` is an..."
        with pytest.raises(ValueError, match=message):
            method = stats.MonteCarloMethod(rvs=stats.norm.rvs)
            stats.fisher_exact(table, method=method)

        message = "`table` must have at least one row and one column."
        with pytest.raises(ValueError, match=message):
            stats.fisher_exact(np.zeros((0, 1)))

        # Specical case: when there is only one table with given marginals, the
        # PMF of that case is 1.0, so the p-value is 1.0
        np.testing.assert_equal(stats.fisher_exact([[1, 2, 3]]), (1, 1))
        np.testing.assert_equal(stats.fisher_exact([[1], [2], [3]]), (1, 1))
        np.testing.assert_equal(stats.fisher_exact(np.zeros((2, 3))), (1, 1))



    @pytest.mark.fail_slow(10)
    @pytest.mark.slow()
    def test_resampling_2x2(self):
        rng = np.random.default_rng(2345783457834572345)
        table = np.asarray([[2, 7], [8, 2]])
        ref = stats.fisher_exact(table)
        ref_pvalue = ref.pvalue
        ref_stat = stats.random_table(table.sum(axis=1), table.sum(axis=0)).pmf(table)

        method = stats.MonteCarloMethod(rng=rng)
        res = stats.fisher_exact(table, method=method)
        assert_allclose(res.pvalue, ref_pvalue, atol=0.0025)
        assert_equal(res.statistic, ref_stat)

        method = stats.PermutationMethod(rng=rng)
        res = stats.fisher_exact(table, method=method)
        assert_allclose(res.pvalue, ref.pvalue, atol=0.0025)
        assert_equal(res.statistic, ref_stat)

    @pytest.mark.fail_slow(10)
    @pytest.mark.slow()
    def test_resampling_rxc(self):
        # Compare against R fisher.exact
        # options(digits=16)
        # MP6 < - rbind(
        #     c(1, 2, 2, 1, 1, 0, 1),
        #     c(2, 0, 0, 2, 3, 0, 0),
        #     c(0, 1, 1, 1, 2, 7, 3),
        #     c(1, 1, 2, 0, 0, 0, 1),
        #     c(0, 1, 1, 1, 1, 0, 0))
        # fisher.test(MP6)

        table = [[1, 2, 2, 1, 1, 0, 1],
                 [2, 0, 0, 2, 3, 0, 0],
                 [0, 1, 1, 1, 2, 7, 3],
                 [1, 1, 2, 0, 0, 0, 1],
                 [0, 1, 1, 1, 1, 0, 0]]
        table = np.asarray(table)

        ref_pvalue = 0.03928964365533
        rng = np.random.default_rng(3928964365533)

        method = stats.PermutationMethod(rng=rng)
        res = stats.fisher_exact(table, method=method)
        assert_allclose(res.pvalue, ref_pvalue, atol=5e-4)

        method = stats.MonteCarloMethod(rng=rng, n_resamples=99999)
        res = stats.fisher_exact(table, method=method)
        assert_allclose(res.pvalue, ref_pvalue, atol=5e-4)

    @pytest.mark.xslow()
    def test_resampling_exact_2x2(self):
        # Test that exact permutation p-value matches result of `fisher_exact`
        rng = np.random.default_rng(2345783457834572345)
        method = stats.PermutationMethod(rng=rng)

        for a in range(1, 3):
            for b in range(1, 3):
                for c in range(1, 3):
                    for d in range(1, 4):
                        table = np.asarray([[a, b], [c, d]])
                        ref = stats.fisher_exact(table)
                        res = stats.fisher_exact(table, method=method)
                        assert_allclose(res.pvalue, ref.pvalue, atol=1e-14)


class TestCorrSpearmanr:
    """ W.II.D. Compute a correlation matrix on all the variables.

        All the correlations, except for ZERO and MISS, should be exactly 1.
        ZERO and MISS should have undefined or missing correlations with the
        other variables.  The same should go for SPEARMAN correlations, if
        your program has them.
    """

    def setup_method(self):
        self.rng = np.random.default_rng(228584263)

    def test_scalar(self):
        y = stats.spearmanr(4., 2.)
        assert_(np.isnan(y).all())

    def test_uneven_lengths(self):
        assert_raises(ValueError, stats.spearmanr, [1, 2, 1], [8, 9])
        assert_raises(ValueError, stats.spearmanr, [1, 2, 1], 8)

    def test_uneven_2d_shapes(self):
        # Different number of columns should work - those just get concatenated.
        x = self.rng.standard_normal((4, 3))
        y = self.rng.standard_normal((4, 2))
        assert stats.spearmanr(x, y).statistic.shape == (5, 5)
        assert stats.spearmanr(x.T, y.T, axis=1).pvalue.shape == (5, 5)

        assert_raises(ValueError, stats.spearmanr, x, y, axis=1)
        assert_raises(ValueError, stats.spearmanr, x.T, y.T)

    def test_ndim_too_high(self):
        x = self.rng.standard_normal((4, 3, 2))
        assert_raises(ValueError, stats.spearmanr, x)
        assert_raises(ValueError, stats.spearmanr, x, x)
        assert_raises(ValueError, stats.spearmanr, x, None, None)
        # But should work with axis=None (raveling axes) for two input arrays
        assert_allclose(stats.spearmanr(x, x, axis=None),
                        stats.spearmanr(x.flatten(), x.flatten(), axis=0))

    def test_nan_policy(self):
        x = np.arange(10.)
        x[9] = np.nan
        assert_array_equal(stats.spearmanr(x, x), (np.nan, np.nan))
        assert_array_equal(stats.spearmanr(x, x, nan_policy='omit'),
                           (1.0, 0.0))
        assert_raises(ValueError, stats.spearmanr, x, x, nan_policy='raise')
        assert_raises(ValueError, stats.spearmanr, x, x, nan_policy='foobar')

    def test_nan_policy_bug_12458(self):
        rng = np.random.default_rng(8119864466)
        x = rng.random((5, 10))
        k = 6
        x[:, k] = np.nan
        y = np.delete(x, k, axis=1)
        corx, px = stats.spearmanr(x, nan_policy='omit')
        cory, py = stats.spearmanr(y)
        corx = np.delete(np.delete(corx, k, axis=1), k, axis=0)
        px = np.delete(np.delete(px, k, axis=1), k, axis=0)
        assert_allclose(corx, cory, atol=1e-14)
        assert_allclose(px, py, atol=1e-14)

    def test_nan_policy_bug_12411(self):
        m = 5
        n = 10
        x = self.rng.standard_normal((m, n))
        x[1, 0] = np.nan
        x[3, -1] = np.nan
        corr, pvalue = stats.spearmanr(x, axis=1, nan_policy="propagate")
        res = [[stats.spearmanr(x[i, :], x[j, :]).statistic for i in range(m)]
               for j in range(m)]
        assert_allclose(corr, res)

    def test_sXX(self):
        y = stats.spearmanr(X,X)
        r = y[0]
        assert_approx_equal(r,1.0)

    def test_sXBIG(self):
        y = stats.spearmanr(X,BIG)
        r = y[0]
        assert_approx_equal(r,1.0)

    def test_sXLITTLE(self):
        y = stats.spearmanr(X,LITTLE)
        r = y[0]
        assert_approx_equal(r,1.0)

    def test_sXHUGE(self):
        y = stats.spearmanr(X,HUGE)
        r = y[0]
        assert_approx_equal(r,1.0)

    def test_sXTINY(self):
        y = stats.spearmanr(X,TINY)
        r = y[0]
        assert_approx_equal(r,1.0)

    def test_sXROUND(self):
        y = stats.spearmanr(X,ROUND)
        r = y[0]
        assert_approx_equal(r,1.0)

    def test_sBIGBIG(self):
        y = stats.spearmanr(BIG,BIG)
        r = y[0]
        assert_approx_equal(r,1.0)

    def test_sBIGLITTLE(self):
        y = stats.spearmanr(BIG,LITTLE)
        r = y[0]
        assert_approx_equal(r,1.0)

    def test_sBIGHUGE(self):
        y = stats.spearmanr(BIG,HUGE)
        r = y[0]
        assert_approx_equal(r,1.0)

    def test_sBIGTINY(self):
        y = stats.spearmanr(BIG,TINY)
        r = y[0]
        assert_approx_equal(r,1.0)

    def test_sBIGROUND(self):
        y = stats.spearmanr(BIG,ROUND)
        r = y[0]
        assert_approx_equal(r,1.0)

    def test_sLITTLELITTLE(self):
        y = stats.spearmanr(LITTLE,LITTLE)
        r = y[0]
        assert_approx_equal(r,1.0)

    def test_sLITTLEHUGE(self):
        y = stats.spearmanr(LITTLE,HUGE)
        r = y[0]
        assert_approx_equal(r,1.0)

    def test_sLITTLETINY(self):
        y = stats.spearmanr(LITTLE,TINY)
        r = y[0]
        assert_approx_equal(r,1.0)

    def test_sLITTLEROUND(self):
        y = stats.spearmanr(LITTLE,ROUND)
        r = y[0]
        assert_approx_equal(r,1.0)

    def test_sHUGEHUGE(self):
        y = stats.spearmanr(HUGE,HUGE)
        r = y[0]
        assert_approx_equal(r,1.0)

    def test_sHUGETINY(self):
        y = stats.spearmanr(HUGE,TINY)
        r = y[0]
        assert_approx_equal(r,1.0)

    def test_sHUGEROUND(self):
        y = stats.spearmanr(HUGE,ROUND)
        r = y[0]
        assert_approx_equal(r,1.0)

    def test_sTINYTINY(self):
        y = stats.spearmanr(TINY,TINY)
        r = y[0]
        assert_approx_equal(r,1.0)

    def test_sTINYROUND(self):
        y = stats.spearmanr(TINY,ROUND)
        r = y[0]
        assert_approx_equal(r,1.0)

    def test_sROUNDROUND(self):
        y = stats.spearmanr(ROUND,ROUND)
        r = y[0]
        assert_approx_equal(r,1.0)

    def test_spearmanr_result_attributes(self):
        res = stats.spearmanr(X, X)
        attributes = ('correlation', 'pvalue')
        check_named_results(res, attributes)
        assert_equal(res.correlation, res.statistic)

    def test_1d_vs_2d(self):
        x1 = [1, 2, 3, 4, 5, 6]
        x2 = [1, 2, 3, 4, 6, 5]
        res1 = stats.spearmanr(x1, x2)
        res2 = stats.spearmanr(np.asarray([x1, x2]).T)
        assert_allclose(res1, res2)

    def test_1d_vs_2d_nans(self):
        # Now the same with NaNs present.  Regression test for gh-9103.
        for nan_policy in ['propagate', 'omit']:
            x1 = [1, np.nan, 3, 4, 5, 6]
            x2 = [1, 2, 3, 4, 6, np.nan]
            res1 = stats.spearmanr(x1, x2, nan_policy=nan_policy)
            res2 = stats.spearmanr(np.asarray([x1, x2]).T, nan_policy=nan_policy)
            assert_allclose(res1, res2)

    def test_3cols(self):
        x1 = np.arange(6)
        x2 = -x1
        x3 = np.array([0, 1, 2, 3, 5, 4])
        x = np.asarray([x1, x2, x3]).T
        actual = stats.spearmanr(x)
        expected_corr = np.array([[1, -1, 0.94285714],
                                  [-1, 1, -0.94285714],
                                  [0.94285714, -0.94285714, 1]])
        expected_pvalue = np.zeros((3, 3), dtype=float)
        expected_pvalue[2, 0:2] = 0.00480466472
        expected_pvalue[0:2, 2] = 0.00480466472

        assert_allclose(actual.statistic, expected_corr)
        assert_allclose(actual.pvalue, expected_pvalue)

    def test_gh_9103(self):
        # Regression test for gh-9103.
        x = np.array([[np.nan, 3.0, 4.0, 5.0, 5.1, 6.0, 9.2],
                      [5.0, np.nan, 4.1, 4.8, 4.9, 5.0, 4.1],
                      [0.5, 4.0, 7.1, 3.8, 8.0, 5.1, 7.6]]).T
        corr = np.array([[np.nan, np.nan, np.nan],
                         [np.nan, np.nan, np.nan],
                         [np.nan, np.nan, 1.]])
        assert_allclose(stats.spearmanr(x, nan_policy='propagate').statistic,
                        corr)

        res = stats.spearmanr(x, nan_policy='omit').statistic
        assert_allclose((res[0][1], res[0][2], res[1][2]),
                        (0.2051957, 0.4857143, -0.4707919), rtol=1e-6)

    def test_gh_8111(self):
        # Regression test for gh-8111 (different result for float/int/bool).
        n = 100
        rng = np.random.RandomState(234568)
        x = rng.rand(n)
        m = rng.rand(n) > 0.7

        # bool against float, no nans
        a = (x > .5)
        b = np.array(x)
        res1 = stats.spearmanr(a, b, nan_policy='omit').statistic

        # bool against float with NaNs
        b[m] = np.nan
        res2 = stats.spearmanr(a, b, nan_policy='omit').statistic

        # int against float with NaNs
        a = a.astype(np.int32)
        res3 = stats.spearmanr(a, b, nan_policy='omit').statistic

        expected = [0.865895477, 0.866100381, 0.866100381]
        assert_allclose([res1, res2, res3], expected)


class TestCorrSpearmanr2:
    """Some further tests of the spearmanr function."""

    def test_spearmanr_vs_r(self):
        # Cross-check with R:
        # cor.test(c(1,2,3,4,5),c(5,6,7,8,7),method="spearmanr")
        x1 = [1, 2, 3, 4, 5]
        x2 = [5, 6, 7, 8, 7]
        expected = (0.82078268166812329, 0.088587005313543798)
        res = stats.spearmanr(x1, x2)
        assert_approx_equal(res[0], expected[0])
        assert_approx_equal(res[1], expected[1])

    def test_empty_arrays(self):
        assert_equal(stats.spearmanr([], []), (np.nan, np.nan))

    def test_normal_draws(self):
        rng = np.random.RandomState(7546)
        x = np.array([rng.normal(loc=1, scale=1, size=500),
                      rng.normal(loc=1, scale=1, size=500)])
        corr = [[1.0, 0.3],
                [0.3, 1.0]]
        x = np.dot(np.linalg.cholesky(corr), x)
        expected = (0.28659685838743354, 6.579862219051161e-11)
        res = stats.spearmanr(x[0], x[1])
        assert_approx_equal(res[0], expected[0])
        assert_approx_equal(res[1], expected[1])

    def test_corr_1(self):
        assert_approx_equal(stats.spearmanr([1, 1, 2], [1, 1, 2])[0], 1.0)

    def test_nan_policies(self):
        x = np.arange(10.)
        x[9] = np.nan
        assert_array_equal(stats.spearmanr(x, x), (np.nan, np.nan))
        assert_allclose(stats.spearmanr(x, x, nan_policy='omit'),
                        (1.0, 0))
        assert_raises(ValueError, stats.spearmanr, x, x, nan_policy='raise')
        assert_raises(ValueError, stats.spearmanr, x, x, nan_policy='foobar')

    def test_unequal_lengths(self):
        x = np.arange(10.)
        y = np.arange(20.)
        assert_raises(ValueError, stats.spearmanr, x, y)

    def test_omit_paired_value(self):
        x1 = [1, 2, 3, 4]
        x2 = [8, 7, 6, np.nan]
        res1 = stats.spearmanr(x1, x2, nan_policy='omit')
        res2 = stats.spearmanr(x1[:3], x2[:3], nan_policy='omit')
        assert_equal(res1, res2)

    def test_gh_issue_6061_windows_overflow(self):
        x = list(range(2000))
        y = list(range(2000))
        y[0], y[9] = y[9], y[0]
        y[10], y[434] = y[434], y[10]
        y[435], y[1509] = y[1509], y[435]
        # rho = 1 - 6 * (2 * (9^2 + 424^2 + 1074^2))/(2000 * (2000^2 - 1))
        #     = 1 - (1 / 500)
        #     = 0.998
        x.append(np.nan)
        y.append(3.0)
        assert_almost_equal(stats.spearmanr(x, y, nan_policy='omit')[0], 0.998)

    def test_tie0(self):
        # with only ties in one or both inputs
        warn_msg = "An input array is constant"
        with pytest.warns(stats.ConstantInputWarning, match=warn_msg):
            r, p = stats.spearmanr([2, 2, 2], [2, 2, 2])
            assert_equal(r, np.nan)
            assert_equal(p, np.nan)
            r, p = stats.spearmanr([2, 0, 2], [2, 2, 2])
            assert_equal(r, np.nan)
            assert_equal(p, np.nan)
            r, p = stats.spearmanr([2, 2, 2], [2, 0, 2])
            assert_equal(r, np.nan)
            assert_equal(p, np.nan)

    def test_tie1(self):
        # Data
        x = [1.0, 2.0, 3.0, 4.0]
        y = [1.0, 2.0, 2.0, 3.0]
        # Ranks of the data, with tie-handling.
        xr = [1.0, 2.0, 3.0, 4.0]
        yr = [1.0, 2.5, 2.5, 4.0]
        # Result of spearmanr should be the same as applying
        # pearsonr to the ranks.
        sr = stats.spearmanr(x, y)
        pr = stats.pearsonr(xr, yr)
        assert_almost_equal(sr, pr)

    def test_tie2(self):
        # Test tie-handling if inputs contain nan's
        # Data without nan's
        x1 = [1, 2, 2.5, 2]
        y1 = [1, 3, 2.5, 4]
        # Same data with nan's
        x2 = [1, 2, 2.5, 2, np.nan]
        y2 = [1, 3, 2.5, 4, np.nan]

        # Results for two data sets should be the same if nan's are ignored
        sr1 = stats.spearmanr(x1, y1)
        sr2 = stats.spearmanr(x2, y2, nan_policy='omit')
        assert_almost_equal(sr1, sr2)

    def test_ties_axis_1(self):
        z1 = np.array([[1, 1, 1, 1], [1, 2, 3, 4]])
        z2 = np.array([[1, 2, 3, 4], [1, 1, 1, 1]])
        z3 = np.array([[1, 1, 1, 1], [1, 1, 1, 1]])
        warn_msg = "An input array is constant"
        with pytest.warns(stats.ConstantInputWarning, match=warn_msg):
            r, p = stats.spearmanr(z1, axis=1)
            assert_equal(r, np.nan)
            assert_equal(p, np.nan)
            r, p = stats.spearmanr(z2, axis=1)
            assert_equal(r, np.nan)
            assert_equal(p, np.nan)
            r, p = stats.spearmanr(z3, axis=1)
            assert_equal(r, np.nan)
            assert_equal(p, np.nan)

    def test_gh_11111(self):
        x = np.array([1.0, 1.0, 1.0, 1.0, 1.0, 1.0, 1.0, 1.0, 1.0, 1.0])
        y = np.array([0, 0.009783728115345005, 0, 0, 0.0019759230121848587,
                      0.0007535430349118562, 0.0002661781514710257, 0, 0,
                      0.0007835762419683435])
        warn_msg = "An input array is constant"
        with pytest.warns(stats.ConstantInputWarning, match=warn_msg):
            r, p = stats.spearmanr(x, y)
            assert_equal(r, np.nan)
            assert_equal(p, np.nan)

    def test_index_error(self):
        x = np.array([1.0, 7.0, 2.0, 1.0, 1.0, 1.0, 1.0, 1.0, 1.0, 1.0])
        y = np.array([0, 0.009783728115345005, 0, 0, 0.0019759230121848587,
                      0.0007535430349118562, 0.0002661781514710257, 0, 0,
                      0.0007835762419683435])
        assert_raises(ValueError, stats.spearmanr, x, y, axis=2)

    def test_alternative(self):
        # Test alternative parameter

        # Simple test - Based on the above ``test_spearmanr_vs_r``
        x1 = [1, 2, 3, 4, 5]
        x2 = [5, 6, 7, 8, 7]

        # strong positive correlation
        expected = (0.82078268166812329, 0.088587005313543798)

        # correlation > 0 -> large "less" p-value
        res = stats.spearmanr(x1, x2, alternative="less")
        assert_approx_equal(res[0], expected[0])
        assert_approx_equal(res[1], 1 - (expected[1] / 2))

        # correlation > 0 -> small "less" p-value
        res = stats.spearmanr(x1, x2, alternative="greater")
        assert_approx_equal(res[0], expected[0])
        assert_approx_equal(res[1], expected[1] / 2)

        with pytest.raises(ValueError, match="`alternative` must be 'less'..."):
            stats.spearmanr(x1, x2, alternative="ekki-ekki")

    @pytest.mark.parametrize("alternative", ('two-sided', 'less', 'greater'))
    def test_alternative_nan_policy(self, alternative):
        # Test nan policies
        x1 = [1, 2, 3, 4, 5]
        x2 = [5, 6, 7, 8, 7]
        x1nan = x1 + [np.nan]
        x2nan = x2 + [np.nan]

        # test nan_policy="propagate"
        assert_array_equal(stats.spearmanr(x1nan, x2nan), (np.nan, np.nan))

        # test nan_policy="omit"
        res_actual = stats.spearmanr(x1nan, x2nan, nan_policy='omit',
                                     alternative=alternative)
        res_expected = stats.spearmanr(x1, x2, alternative=alternative)
        assert_allclose(res_actual, res_expected)

        # test nan_policy="raise"
        message = 'The input contains nan values'
        with pytest.raises(ValueError, match=message):
            stats.spearmanr(x1nan, x2nan, nan_policy='raise',
                            alternative=alternative)

        # test invalid nan_policy
        message = "nan_policy must be one of..."
        with pytest.raises(ValueError, match=message):
            stats.spearmanr(x1nan, x2nan, nan_policy='ekki-ekki',
                            alternative=alternative)


#    W.II.E.  Tabulate X against X, using BIG as a case weight.  The values
#    should appear on the diagonal and the total should be 899999955.
#    If the table cannot hold these values, forget about working with
#    census data.  You can also tabulate HUGE against TINY.  There is no
#    reason a tabulation program should not be able to distinguish
#    different values regardless of their magnitude.

# I need to figure out how to do this one.

@pytest.mark.thread_unsafe(reason="fails in parallel")
def test_kendalltau():
    # For the cases without ties, both variants should give the same
    # result.
    variants = ('b', 'c')

    # case without ties, con-dis equal zero
    x = [5, 2, 1, 3, 6, 4, 7, 8]
    y = [5, 2, 6, 3, 1, 8, 7, 4]
    # Cross-check with exact result from R:
    # cor.test(x,y,method="kendall",exact=1)
    expected = (0.0, 1.0)
    for taux in variants:
        res = stats.kendalltau(x, y, variant=taux)
        assert_approx_equal(res[0], expected[0])
        assert_approx_equal(res[1], expected[1])

    # case without ties, con-dis equal zero
    x = [0, 5, 2, 1, 3, 6, 4, 7, 8]
    y = [5, 2, 0, 6, 3, 1, 8, 7, 4]
    # Cross-check with exact result from R:
    # cor.test(x,y,method="kendall",exact=1)
    expected = (0.0, 1.0)
    for taux in variants:
        res = stats.kendalltau(x, y, variant=taux)
        assert_approx_equal(res[0], expected[0])
        assert_approx_equal(res[1], expected[1])

    # case without ties, con-dis close to zero
    x = [5, 2, 1, 3, 6, 4, 7]
    y = [5, 2, 6, 3, 1, 7, 4]
    # Cross-check with exact result from R:
    # cor.test(x,y,method="kendall",exact=1)
    expected = (-0.14285714286, 0.77261904762)
    for taux in variants:
        res = stats.kendalltau(x, y, variant=taux)
        assert_approx_equal(res[0], expected[0])
        assert_approx_equal(res[1], expected[1])

    # case without ties, con-dis close to zero
    x = [2, 1, 3, 6, 4, 7, 8]
    y = [2, 6, 3, 1, 8, 7, 4]
    # Cross-check with exact result from R:
    # cor.test(x,y,method="kendall",exact=1)
    expected = (0.047619047619, 1.0)
    for taux in variants:
        res = stats.kendalltau(x, y, variant=taux)
        assert_approx_equal(res[0], expected[0])
        assert_approx_equal(res[1], expected[1])

    # simple case without ties
    x = np.arange(10)
    y = np.arange(10)
    # Cross-check with exact result from R:
    # cor.test(x,y,method="kendall",exact=1)
    expected = (1.0, 5.511463844797e-07)
    for taux in variants:
        res = stats.kendalltau(x, y, variant=taux)
        assert_approx_equal(res[0], expected[0])
        assert_approx_equal(res[1], expected[1])

    # swap a couple of values
    b = y[1]
    y[1] = y[2]
    y[2] = b
    # Cross-check with exact result from R:
    # cor.test(x,y,method="kendall",exact=1)
    expected = (0.9555555555555556, 5.511463844797e-06)
    for taux in variants:
        res = stats.kendalltau(x, y, variant=taux)
        assert_approx_equal(res[0], expected[0])
        assert_approx_equal(res[1], expected[1])

    # swap a couple more
    b = y[5]
    y[5] = y[6]
    y[6] = b
    # Cross-check with exact result from R:
    # cor.test(x,y,method="kendall",exact=1)
    expected = (0.9111111111111111, 2.976190476190e-05)
    for taux in variants:
        res = stats.kendalltau(x, y, variant=taux)
        assert_approx_equal(res[0], expected[0])
        assert_approx_equal(res[1], expected[1])

    # same in opposite direction
    x = np.arange(10)
    y = np.arange(10)[::-1]
    # Cross-check with exact result from R:
    # cor.test(x,y,method="kendall",exact=1)
    expected = (-1.0, 5.511463844797e-07)
    for taux in variants:
        res = stats.kendalltau(x, y, variant=taux)
        assert_approx_equal(res[0], expected[0])
        assert_approx_equal(res[1], expected[1])

    # swap a couple of values
    b = y[1]
    y[1] = y[2]
    y[2] = b
    # Cross-check with exact result from R:
    # cor.test(x,y,method="kendall",exact=1)
    expected = (-0.9555555555555556, 5.511463844797e-06)
    for taux in variants:
        res = stats.kendalltau(x, y, variant=taux)
        assert_approx_equal(res[0], expected[0])
        assert_approx_equal(res[1], expected[1])

    # swap a couple more
    b = y[5]
    y[5] = y[6]
    y[6] = b
    # Cross-check with exact result from R:
    # cor.test(x,y,method="kendall",exact=1)
    expected = (-0.9111111111111111, 2.976190476190e-05)
    for taux in variants:
        res = stats.kendalltau(x, y, variant=taux)
        assert_approx_equal(res[0], expected[0])
        assert_approx_equal(res[1], expected[1])

    # Check a case where variants are different
    # Example values found from Kendall (1970).
    # P-value is the same for the both variants
    x = array([1, 2, 2, 4, 4, 6, 6, 8, 9, 9])
    y = array([1, 2, 4, 4, 4, 4, 8, 8, 8, 10])
    expected = 0.85895569
    assert_approx_equal(stats.kendalltau(x, y, variant='b')[0], expected)
    expected = 0.825
    assert_approx_equal(stats.kendalltau(x, y, variant='c')[0], expected)

    # check exception in case of ties and method='exact' requested
    y[2] = y[1]
    assert_raises(ValueError, stats.kendalltau, x, y, method='exact')

    # check exception in case of invalid method keyword
    assert_raises(ValueError, stats.kendalltau, x, y, method='banana')

    # check exception in case of invalid variant keyword
    assert_raises(ValueError, stats.kendalltau, x, y, variant='rms')

    # tau-b with some ties
    # Cross-check with R:
    # cor.test(c(12,2,1,12,2),c(1,4,7,1,0),method="kendall",exact=FALSE)
    x1 = [12, 2, 1, 12, 2]
    x2 = [1, 4, 7, 1, 0]
    expected = (-0.47140452079103173, 0.28274545993277478)
    res = stats.kendalltau(x1, x2)
    assert_approx_equal(res[0], expected[0])
    assert_approx_equal(res[1], expected[1])

    # test for namedtuple attribute results
    attributes = ('correlation', 'pvalue')
    for taux in variants:
        res = stats.kendalltau(x1, x2, variant=taux)
        check_named_results(res, attributes)
        assert_equal(res.correlation, res.statistic)

    # with only ties in one or both inputs in tau-b or tau-c
    for taux in variants:
        assert_equal(stats.kendalltau([2, 2, 2], [2, 2, 2], variant=taux),
                     (np.nan, np.nan))
        assert_equal(stats.kendalltau([2, 0, 2], [2, 2, 2], variant=taux),
                     (np.nan, np.nan))
        assert_equal(stats.kendalltau([2, 2, 2], [2, 0, 2], variant=taux),
                     (np.nan, np.nan))

    # empty arrays provided as input
    with pytest.warns(SmallSampleWarning, match="One or more sample..."):
        assert_equal(stats.kendalltau([], []), (np.nan, np.nan))

    # check with larger arrays
    rng = np.random.RandomState(7546)
    x = np.array([rng.normal(loc=1, scale=1, size=500),
                  rng.normal(loc=1, scale=1, size=500)])
    corr = [[1.0, 0.3],
            [0.3, 1.0]]
    x = np.dot(np.linalg.cholesky(corr), x)
    expected = (0.19291382765531062, 1.1337095377742629e-10)
    res = stats.kendalltau(x[0], x[1])
    assert_approx_equal(res[0], expected[0])
    assert_approx_equal(res[1], expected[1])

    # this should result in 1 for taub but not tau-c
    assert_approx_equal(stats.kendalltau([1, 1, 2], [1, 1, 2], variant='b')[0],
                        1.0)
    assert_approx_equal(stats.kendalltau([1, 1, 2], [1, 1, 2], variant='c')[0],
                        0.88888888)

    # test nan_policy
    x = np.arange(10.)
    x[9] = np.nan
    assert_array_equal(stats.kendalltau(x, x), (np.nan, np.nan))
    assert_allclose(stats.kendalltau(x, x, nan_policy='omit'),
                    (1.0, 5.5114638e-6), rtol=1e-06)
    assert_allclose(stats.kendalltau(x, x, nan_policy='omit', method='asymptotic'),
                    (1.0, 0.00017455009626808976), rtol=1e-06)
    assert_raises(ValueError, stats.kendalltau, x, x, nan_policy='raise')
    assert_raises(ValueError, stats.kendalltau, x, x, nan_policy='foobar')

    # test unequal length inputs
    x = np.arange(10.)
    y = np.arange(20.)
    assert_raises(ValueError, stats.kendalltau, x, y)

    # test all ties
    with pytest.warns(SmallSampleWarning, match="One or more sample..."):
        tau, p_value = stats.kendalltau([0], [0])
    assert_equal(np.nan, tau)
    assert_equal(np.nan, p_value)

    # Regression test for GitHub issue #6061 - Overflow on Windows
    x = np.arange(2000, dtype=float)
    x = np.ma.masked_greater(x, 1995)
    y = np.arange(2000, dtype=float)
    y = np.concatenate((y[1000:], y[:1000]))
    assert_(np.isfinite(stats.mstats.kendalltau(x,y)[1]))


def test_kendalltau_vs_mstats_basic():
    rng = np.random.RandomState(42)
    for s in range(3, 10):
        a = []
        # Generate rankings with ties
        for i in range(s):
            a += [i]*i
        b = list(a)
        rng.shuffle(a)
        rng.shuffle(b)
        expected = mstats_basic.kendalltau(a, b)
        actual = stats.kendalltau(a, b)
        assert_approx_equal(actual[0], expected[0])
        assert_approx_equal(actual[1], expected[1])


def test_kendalltau_nan_2nd_arg():
    # regression test for gh-6134: nans in the second arg were not handled
    x = [1., 2., 3., 4.]
    y = [np.nan, 2.4, 3.4, 3.4]

    r1 = stats.kendalltau(x, y, nan_policy='omit')
    r2 = stats.kendalltau(x[1:], y[1:])
    assert_allclose(r1.statistic, r2.statistic, atol=1e-15)


@pytest.mark.thread_unsafe(reason="fails in parallel")
def test_kendalltau_gh18139_overflow():
    # gh-18139 reported an overflow in `kendalltau` that appeared after
    # SciPy 0.15.1. Check that this particular overflow does not occur.
    # (Test would fail if warning were emitted.)
    import random
    random.seed(6272161)
    classes = [1, 2, 3, 4, 5, 6, 7]
    n_samples = 2 * 10 ** 5
    x = random.choices(classes, k=n_samples)
    y = random.choices(classes, k=n_samples)
    res = stats.kendalltau(x, y)
    # Reference value from SciPy 0.15.1
    assert_allclose(res.statistic, 0.0011816493905730343)
    # Reference p-value from `permutation_test` w/ n_resamples=9999 (default).
    # Expected to be accurate to at least two digits.
    assert_allclose(res.pvalue, 0.4894, atol=2e-3)


class TestKendallTauAlternative:
    def test_kendalltau_alternative_asymptotic(self):
        # Test alternative parameter, asymptotic method (due to tie)

        # Based on TestCorrSpearman2::test_alternative
        x1 = [1, 2, 3, 4, 5]
        x2 = [5, 6, 7, 8, 7]

        # strong positive correlation
        expected = stats.kendalltau(x1, x2, alternative="two-sided")
        assert expected[0] > 0

        # rank correlation > 0 -> large "less" p-value
        res = stats.kendalltau(x1, x2, alternative="less")
        assert_equal(res[0], expected[0])
        assert_allclose(res[1], 1 - (expected[1] / 2))

        # rank correlation > 0 -> small "greater" p-value
        res = stats.kendalltau(x1, x2, alternative="greater")
        assert_equal(res[0], expected[0])
        assert_allclose(res[1], expected[1] / 2)

        # reverse the direction of rank correlation
        x2.reverse()

        # strong negative correlation
        expected = stats.kendalltau(x1, x2, alternative="two-sided")
        assert expected[0] < 0

        # rank correlation < 0 -> large "greater" p-value
        res = stats.kendalltau(x1, x2, alternative="greater")
        assert_equal(res[0], expected[0])
        assert_allclose(res[1], 1 - (expected[1] / 2))

        # rank correlation < 0 -> small "less" p-value
        res = stats.kendalltau(x1, x2, alternative="less")
        assert_equal(res[0], expected[0])
        assert_allclose(res[1], expected[1] / 2)

        with pytest.raises(ValueError, match="`alternative` must be 'less'..."):
            stats.kendalltau(x1, x2, alternative="ekki-ekki")

    # There are a lot of special cases considered in the calculation of the
    # exact p-value, so we test each separately. We also need to test
    # separately when the observed statistic is in the left tail vs the right
    # tail because the code leverages symmetry of the null distribution; to
    # do that we use the same test case but negate one of the samples.
    # Reference values computed using R cor.test, e.g.
    # options(digits=16)
    # x <- c(44.4, 45.9, 41.9, 53.3, 44.7, 44.1, 50.7, 45.2, 60.1)
    # y <- c( 2.6,  3.1,  2.5,  5.0,  3.6,  4.0,  5.2,  2.8,  3.8)
    # cor.test(x, y, method = "kendall", alternative = "g")

    alternatives = ('less', 'two-sided', 'greater')
    p_n1 = [np.nan, np.nan, np.nan]
    p_n2 = [1, 1, 0.5]
    p_c0 = [1, 0.3333333333333, 0.1666666666667]
    p_c1 = [0.9583333333333, 0.3333333333333, 0.1666666666667]
    p_no_correlation = [0.5916666666667, 1, 0.5916666666667]
    p_no_correlationb = [0.5475694444444, 1, 0.5475694444444]
    p_n_lt_171 = [0.9624118165785, 0.1194389329806, 0.0597194664903]
    p_n_lt_171b = [0.246236925303, 0.4924738506059, 0.755634083327]
    p_n_lt_171c = [0.9847475308925, 0.03071385306533, 0.01535692653267]

    def exact_test(self, x, y, alternative, rev, stat_expected, p_expected):
        if rev:
            y = -np.asarray(y)
            stat_expected *= -1
        res = stats.kendalltau(x, y, method='exact', alternative=alternative)
        res_expected = stat_expected, p_expected
        assert_allclose(res, res_expected)

    case_R_n1 = (list(zip(alternatives, p_n1, [False]*3))
                 + list(zip(alternatives, reversed(p_n1), [True]*3)))

    @pytest.mark.parametrize("alternative, p_expected, rev", case_R_n1)
    def test_against_R_n1(self, alternative, p_expected, rev):
        x, y = [1], [2]
        stat_expected = np.nan
        with pytest.warns(SmallSampleWarning, match="One or more sample..."):
            self.exact_test(x, y, alternative, rev, stat_expected, p_expected)

    case_R_n2 = (list(zip(alternatives, p_n2, [False]*3))
                 + list(zip(alternatives, reversed(p_n2), [True]*3)))

    @pytest.mark.parametrize("alternative, p_expected, rev", case_R_n2)
    def test_against_R_n2(self, alternative, p_expected, rev):
        x, y = [1, 2], [3, 4]
        stat_expected = 0.9999999999999998
        self.exact_test(x, y, alternative, rev, stat_expected, p_expected)

    case_R_c0 = (list(zip(alternatives, p_c0, [False]*3))
                 + list(zip(alternatives, reversed(p_c0), [True]*3)))

    @pytest.mark.parametrize("alternative, p_expected, rev", case_R_c0)
    def test_against_R_c0(self, alternative, p_expected, rev):
        x, y = [1, 2, 3], [1, 2, 3]
        stat_expected = 1
        self.exact_test(x, y, alternative, rev, stat_expected, p_expected)

    case_R_c1 = (list(zip(alternatives, p_c1, [False]*3))
                 + list(zip(alternatives, reversed(p_c1), [True]*3)))

    @pytest.mark.parametrize("alternative, p_expected, rev", case_R_c1)
    def test_against_R_c1(self, alternative, p_expected, rev):
        x, y = [1, 2, 3, 4], [1, 2, 4, 3]
        stat_expected = 0.6666666666666667
        self.exact_test(x, y, alternative, rev, stat_expected, p_expected)

    case_R_no_corr = (list(zip(alternatives, p_no_correlation, [False]*3))
                      + list(zip(alternatives, reversed(p_no_correlation),
                                 [True]*3)))

    @pytest.mark.parametrize("alternative, p_expected, rev", case_R_no_corr)
    def test_against_R_no_correlation(self, alternative, p_expected, rev):
        x, y = [1, 2, 3, 4, 5], [1, 5, 4, 2, 3]
        stat_expected = 0
        self.exact_test(x, y, alternative, rev, stat_expected, p_expected)

    case_no_cor_b = (list(zip(alternatives, p_no_correlationb, [False]*3))
                     + list(zip(alternatives, reversed(p_no_correlationb),
                                [True]*3)))

    @pytest.mark.parametrize("alternative, p_expected, rev", case_no_cor_b)
    def test_against_R_no_correlationb(self, alternative, p_expected, rev):
        x, y = [1, 2, 3, 4, 5, 6, 7, 8], [8, 6, 1, 3, 2, 5, 4, 7]
        stat_expected = 0
        self.exact_test(x, y, alternative, rev, stat_expected, p_expected)

    case_R_lt_171 = (list(zip(alternatives, p_n_lt_171, [False]*3))
                     + list(zip(alternatives, reversed(p_n_lt_171), [True]*3)))

    @pytest.mark.parametrize("alternative, p_expected, rev", case_R_lt_171)
    def test_against_R_lt_171(self, alternative, p_expected, rev):
        # Data from Hollander & Wolfe (1973), p. 187f.
        # Used from https://rdrr.io/r/stats/cor.test.html
        x = [44.4, 45.9, 41.9, 53.3, 44.7, 44.1, 50.7, 45.2, 60.1]
        y = [2.6, 3.1, 2.5, 5.0, 3.6, 4.0, 5.2, 2.8, 3.8]
        stat_expected = 0.4444444444444445
        self.exact_test(x, y, alternative, rev, stat_expected, p_expected)

    case_R_lt_171b = (list(zip(alternatives, p_n_lt_171b, [False]*3))
                      + list(zip(alternatives, reversed(p_n_lt_171b),
                                 [True]*3)))

    @pytest.mark.parametrize("alternative, p_expected, rev", case_R_lt_171b)
    def test_against_R_lt_171b(self, alternative, p_expected, rev):
        rng = np.random.RandomState(0)
        x = rng.rand(100)
        y = rng.rand(100)
        stat_expected = -0.04686868686868687
        self.exact_test(x, y, alternative, rev, stat_expected, p_expected)

    case_R_lt_171c = (list(zip(alternatives, p_n_lt_171c, [False]*3))
                      + list(zip(alternatives, reversed(p_n_lt_171c),
                                 [True]*3)))

    @pytest.mark.parametrize("alternative, p_expected, rev", case_R_lt_171c)
    def test_against_R_lt_171c(self, alternative, p_expected, rev):
        rng = np.random.RandomState(0)
        x = rng.rand(170)
        y = rng.rand(170)
        stat_expected = 0.1115906717716673
        self.exact_test(x, y, alternative, rev, stat_expected, p_expected)

    case_gt_171 = (list(zip(alternatives, [False]*3)) +
                   list(zip(alternatives, [True]*3)))

    @pytest.mark.parametrize("alternative, rev", case_gt_171)
    def test_gt_171(self, alternative, rev):
        rng = np.random.RandomState(0)
        x = rng.rand(400)
        y = rng.rand(400)
        res0 = stats.kendalltau(x, y, method='exact',
                                alternative=alternative)
        res1 = stats.kendalltau(x, y, method='asymptotic',
                                alternative=alternative)
        assert_equal(res0[0], res1[0])
        assert_allclose(res0[1], res1[1], rtol=1e-3)

    @pytest.mark.parametrize("method", ('exact', 'asymptotic'))
    @pytest.mark.parametrize("alternative", ('two-sided', 'less', 'greater'))
    def test_nan_policy(self, method, alternative):
        # Test nan policies
        x1 = [1, 2, 3, 4, 5]
        x2 = [5, 6, 7, 8, 9]
        x1nan = x1 + [np.nan]
        x2nan = x2 + [np.nan]

        # test nan_policy="propagate"
        res_actual = stats.kendalltau(x1nan, x2nan,
                                      method=method, alternative=alternative)
        res_expected = (np.nan, np.nan)
        assert_allclose(res_actual, res_expected)

        # test nan_policy="omit"
        res_actual = stats.kendalltau(x1nan, x2nan, nan_policy='omit',
                                      method=method, alternative=alternative)
        res_expected = stats.kendalltau(x1, x2, method=method,
                                        alternative=alternative)
        assert_allclose(res_actual, res_expected)

        # test nan_policy="raise"
        message = 'The input contains nan values'
        with pytest.raises(ValueError, match=message):
            stats.kendalltau(x1nan, x2nan, nan_policy='raise',
                             method=method, alternative=alternative)

        # test invalid nan_policy
        message = "nan_policy must be one of..."
        with pytest.raises(ValueError, match=message):
            stats.kendalltau(x1nan, x2nan, nan_policy='ekki-ekki',
                             method=method, alternative=alternative)


def test_weightedtau():
    x = [12, 2, 1, 12, 2]
    y = [1, 4, 7, 1, 0]
    tau, p_value = stats.weightedtau(x, y)
    assert_approx_equal(tau, -0.56694968153682723)
    assert_equal(np.nan, p_value)
    tau, p_value = stats.weightedtau(x, y, additive=False)
    assert_approx_equal(tau, -0.62205716951801038)
    assert_equal(np.nan, p_value)
    # This must be exactly Kendall's tau
    tau, p_value = stats.weightedtau(x, y, weigher=lambda x: 1)
    assert_approx_equal(tau, -0.47140452079103173)
    assert_equal(np.nan, p_value)

    # test for namedtuple attribute results
    res = stats.weightedtau(x, y)
    attributes = ('correlation', 'pvalue')
    check_named_results(res, attributes)
    assert_equal(res.correlation, res.statistic)

    # Asymmetric, ranked version
    tau, p_value = stats.weightedtau(x, y, rank=None)
    assert_approx_equal(tau, -0.4157652301037516)
    assert_equal(np.nan, p_value)
    tau, p_value = stats.weightedtau(y, x, rank=None)
    assert_approx_equal(tau, -0.7181341329699029)
    assert_equal(np.nan, p_value)
    tau, p_value = stats.weightedtau(x, y, rank=None, additive=False)
    assert_approx_equal(tau, -0.40644850966246893)
    assert_equal(np.nan, p_value)
    tau, p_value = stats.weightedtau(y, x, rank=None, additive=False)
    assert_approx_equal(tau, -0.83766582937355172)
    assert_equal(np.nan, p_value)
    tau, p_value = stats.weightedtau(x, y, rank=False)
    assert_approx_equal(tau, -0.51604397940261848)
    assert_equal(np.nan, p_value)
    # This must be exactly Kendall's tau
    tau, p_value = stats.weightedtau(x, y, rank=True, weigher=lambda x: 1)
    assert_approx_equal(tau, -0.47140452079103173)
    assert_equal(np.nan, p_value)
    tau, p_value = stats.weightedtau(y, x, rank=True, weigher=lambda x: 1)
    assert_approx_equal(tau, -0.47140452079103173)
    assert_equal(np.nan, p_value)
    # Test argument conversion
    tau, p_value = stats.weightedtau(np.asarray(x, dtype=np.float64), y)
    assert_approx_equal(tau, -0.56694968153682723)
    tau, p_value = stats.weightedtau(np.asarray(x, dtype=np.int16), y)
    assert_approx_equal(tau, -0.56694968153682723)
    tau, p_value = stats.weightedtau(np.asarray(x, dtype=np.float64),
                                     np.asarray(y, dtype=np.float64))
    assert_approx_equal(tau, -0.56694968153682723)
    # All ties
    with pytest.warns(SmallSampleWarning, match="One or more sample..."):
        tau, p_value = stats.weightedtau([], [])
    assert_equal(np.nan, tau)
    assert_equal(np.nan, p_value)
    with pytest.warns(SmallSampleWarning, match="One or more sample..."):
        tau, p_value = stats.weightedtau([0], [0])
    assert_equal(np.nan, tau)
    assert_equal(np.nan, p_value)
    # Size mismatches
    assert_raises(ValueError, stats.weightedtau, [0, 1], [0, 1, 2])
    assert_raises(ValueError, stats.weightedtau, [0, 1], [0, 1], [0, 1, 2])
    # NaNs
    x = [12, 2, 1, 12, 2]
    y = [1, 4, 7, 1, np.nan]
    tau, p_value = stats.weightedtau(x, y)
    assert_approx_equal(tau, -0.56694968153682723)
    x = [12, 2, np.nan, 12, 2]
    tau, p_value = stats.weightedtau(x, y)
    assert_approx_equal(tau, -0.56694968153682723)
    # NaNs when the dtype of x and y are all np.float64
    x = [12.0, 2.0, 1.0, 12.0, 2.0]
    y = [1.0, 4.0, 7.0, 1.0, np.nan]
    tau, p_value = stats.weightedtau(x, y)
    assert_approx_equal(tau, -0.56694968153682723)
    x = [12.0, 2.0, np.nan, 12.0, 2.0]
    tau, p_value = stats.weightedtau(x, y)
    assert_approx_equal(tau, -0.56694968153682723)
    # NaNs when there are more than one NaN in x or y
    x = [12.0, 2.0, 1.0, 12.0, 1.0]
    y = [1.0, 4.0, 7.0, 1.0, 1.0]
    tau, p_value = stats.weightedtau(x, y)
    assert_approx_equal(tau, -0.6615242347139803)
    x = [12.0, 2.0, np.nan, 12.0, np.nan]
    tau, p_value = stats.weightedtau(x, y)
    assert_approx_equal(tau, -0.6615242347139803)
    y = [np.nan, 4.0, 7.0, np.nan, np.nan]
    tau, p_value = stats.weightedtau(x, y)
    assert_approx_equal(tau, -0.6615242347139803)


def test_segfault_issue_9710():
    # https://github.com/scipy/scipy/issues/9710
    # This test was created to check segfault
    # In issue SEGFAULT only repros in optimized builds after calling the function twice
    message = "One or more sample arguments is too small"
    with pytest.warns(SmallSampleWarning, match=message):
        stats.weightedtau([1], [1.0])
        stats.weightedtau([1], [1.0])
        # The code below also caused SEGFAULT
        stats.weightedtau([np.nan], [52])


def test_kendall_tau_large():
    n = 172
    # Test omit policy
    x = np.arange(n + 1).astype(float)
    y = np.arange(n + 1).astype(float)
    y[-1] = np.nan
    _, pval = stats.kendalltau(x, y, method='exact', nan_policy='omit')
    assert_equal(pval, 0.0)


def test_weightedtau_vs_quadratic():
    # Trivial quadratic implementation, all parameters mandatory
    def wkq(x, y, rank, weigher, add):
        tot = conc = disc = u = v = 0
        for (i, j) in product(range(len(x)), range(len(x))):
            w = weigher(rank[i]) + weigher(rank[j]) if add \
                else weigher(rank[i]) * weigher(rank[j])
            tot += w
            if x[i] == x[j]:
                u += w
            if y[i] == y[j]:
                v += w
            if x[i] < x[j] and y[i] < y[j] or x[i] > x[j] and y[i] > y[j]:
                conc += w
            elif x[i] < x[j] and y[i] > y[j] or x[i] > x[j] and y[i] < y[j]:
                disc += w
        return (conc - disc) / np.sqrt(tot - u) / np.sqrt(tot - v)

    def weigher(x):
        return 1. / (x + 1)

    rng = np.random.default_rng(42)
    for s in range(3,10):
        a = []
        # Generate rankings with ties
        for i in range(s):
            a += [i]*i
        b = list(a)
        rng.shuffle(a)
        rng.shuffle(b)
        # First pass: use element indices as ranks
        rank = np.arange(len(a), dtype=np.intp)
        for _ in range(2):
            for add in [True, False]:
                expected = wkq(a, b, rank, weigher, add)
                actual = stats.weightedtau(a, b, rank, weigher, add).statistic
                assert_approx_equal(expected, actual)
            # Second pass: use a random rank
            rng.shuffle(rank)


class TestRegression:
    def test_linregressBIGX(self):
        # W.II.F.  Regress BIG on X.
        result = stats.linregress(X, BIG)
        assert_almost_equal(result.intercept, 99999990)
        assert_almost_equal(result.rvalue, 1.0)
        # The uncertainty ought to be almost zero
        # since all points lie on a line
        assert_almost_equal(result.stderr, 0.0)
        assert_almost_equal(result.intercept_stderr, 0.0)

    def test_regressXX(self):
        # W.IV.B.  Regress X on X.
        # The constant should be exactly 0 and the regression coefficient
        # should be 1.  This is a perfectly valid regression and the
        # program should not complain.
        result = stats.linregress(X, X)
        assert_almost_equal(result.intercept, 0.0)
        assert_almost_equal(result.rvalue, 1.0)
        # The uncertainly on regression through two points ought to be 0
        assert_almost_equal(result.stderr, 0.0)
        assert_almost_equal(result.intercept_stderr, 0.0)

        # W.IV.C. Regress X on BIG and LITTLE (two predictors).  The program
        # should tell you that this model is "singular" because BIG and
        # LITTLE are linear combinations of each other.  Cryptic error
        # messages are unacceptable here.  Singularity is the most
        # fundamental regression error.
        #
        # Need to figure out how to handle multiple linear regression.
        # This is not obvious

    def test_regressZEROX(self):
        # W.IV.D. Regress ZERO on X.
        # The program should inform you that ZERO has no variance or it should
        # go ahead and compute the regression and report a correlation and
        # total sum of squares of exactly 0.
        result = stats.linregress(X, ZERO)
        assert_almost_equal(result.intercept, 0.0)
        with pytest.warns(stats.ConstantInputWarning, match="An input array..."):
            ref_rvalue = stats.pearsonr(X, ZERO).statistic
        assert_almost_equal(result.rvalue, ref_rvalue)

    def test_regress_simple(self):
        # Regress a line with sinusoidal noise.
        x = np.linspace(0, 100, 100)
        y = 0.2 * np.linspace(0, 100, 100) + 10
        y += np.sin(np.linspace(0, 20, 100))

        result = stats.linregress(x, y)
        lr = LinregressResult
        assert_(isinstance(result, lr))
        assert_almost_equal(result.stderr, 2.3957814497838803e-3)

    def test_regress_alternative(self):
        # test alternative parameter
        x = np.linspace(0, 100, 100)
        y = 0.2 * np.linspace(0, 100, 100) + 10  # slope is greater than zero
        y += np.sin(np.linspace(0, 20, 100))

        with pytest.raises(ValueError, match="`alternative` must be 'less'..."):
            stats.linregress(x, y, alternative="ekki-ekki")

        res1 = stats.linregress(x, y, alternative="two-sided")

        # slope is greater than zero, so "less" p-value should be large
        res2 = stats.linregress(x, y, alternative="less")
        assert_allclose(res2.pvalue, 1 - (res1.pvalue / 2))

        # slope is greater than zero, so "greater" p-value should be small
        res3 = stats.linregress(x, y, alternative="greater")
        assert_allclose(res3.pvalue, res1.pvalue / 2)

        assert res1.rvalue == res2.rvalue == res3.rvalue

    def test_regress_against_R(self):
        # test against R `lm`
        # options(digits=16)
        # x <- c(151, 174, 138, 186, 128, 136, 179, 163, 152, 131)
        # y <- c(63, 81, 56, 91, 47, 57, 76, 72, 62, 48)
        # relation <- lm(y~x)
        # print(summary(relation))

        x = [151, 174, 138, 186, 128, 136, 179, 163, 152, 131]
        y = [63, 81, 56, 91, 47, 57, 76, 72, 62, 48]
        res = stats.linregress(x, y, alternative="two-sided")
        # expected values from R's `lm` above
        assert_allclose(res.slope, 0.6746104491292)
        assert_allclose(res.intercept, -38.4550870760770)
        assert_allclose(res.rvalue, np.sqrt(0.95478224775))
        assert_allclose(res.pvalue, 1.16440531074e-06)
        assert_allclose(res.stderr, 0.0519051424731)
        assert_allclose(res.intercept_stderr, 8.0490133029927)

    def test_linregress(self):
        # compared with multivariate ols with pinv
        x = np.arange(11)
        y = np.arange(5, 16)
        y[[(1), (-2)]] -= 1
        y[[(0), (-1)]] += 1

        result = stats.linregress(x, y)

        # This test used to use 'assert_array_almost_equal' but its
        # formulation got confusing since LinregressResult became
        # _lib._bunch._make_tuple_bunch instead of namedtuple
        # (for backwards compatibility, see PR #12983)
        def assert_ae(x, y):
            return assert_almost_equal(x, y, decimal=14)
        assert_ae(result.slope, 1.0)
        assert_ae(result.intercept, 5.0)
        assert_ae(result.rvalue, 0.98229948625750)
        assert_ae(result.pvalue, 7.45259691e-008)
        assert_ae(result.stderr, 0.063564172616372733)
        assert_ae(result.intercept_stderr, 0.37605071654517686)

    def test_regress_simple_negative_cor(self):
        # If the slope of the regression is negative the factor R tend
        # to -1 not 1.  Sometimes rounding errors makes it < -1
        # leading to stderr being NaN.
        a, n = 1e-71, 100000
        x = np.linspace(a, 2 * a, n)
        y = np.linspace(2 * a, a, n)
        result = stats.linregress(x, y)

        # Make sure propagated numerical errors
        # did not bring rvalue below -1 (or were coerced)
        assert_(result.rvalue >= -1)
        assert_almost_equal(result.rvalue, -1)

        # slope and intercept stderror should stay numeric
        assert_(not np.isnan(result.stderr))
        assert_(not np.isnan(result.intercept_stderr))

    def test_linregress_result_attributes(self):
        x = np.linspace(0, 100, 100)
        y = 0.2 * np.linspace(0, 100, 100) + 10
        y += np.sin(np.linspace(0, 20, 100))
        result = stats.linregress(x, y)

        # Result is of a correct class
        lr = LinregressResult
        assert_(isinstance(result, lr))

        # LinregressResult elements have correct names
        attributes = ('slope', 'intercept', 'rvalue', 'pvalue', 'stderr')
        check_named_results(result, attributes)
        # Also check that the extra attribute (intercept_stderr) is present
        assert 'intercept_stderr' in dir(result)

    def test_regress_two_inputs(self):
        # Regress a simple line formed by two points.
        x = np.arange(2)
        y = np.arange(3, 5)
        result = stats.linregress(x, y)

        # Non-horizontal line
        assert_almost_equal(result.pvalue, 0.0)

        # Zero error through two points
        assert_almost_equal(result.stderr, 0.0)
        assert_almost_equal(result.intercept_stderr, 0.0)

    def test_regress_two_inputs_horizontal_line(self):
        # Regress a horizontal line formed by two points.
        x = np.arange(2)
        y = np.ones(2)
        result = stats.linregress(x, y)

        # Horizontal line
        assert_almost_equal(result.pvalue, 1.0)

        # Zero error through two points
        assert_almost_equal(result.stderr, 0.0)
        assert_almost_equal(result.intercept_stderr, 0.0)

    def test_nist_norris(self):
        # If this causes a lint failure in the future, please note the history of
        # requests to allow extra whitespace in table formatting (e.g. gh-12367).
        # Also see https://github.com/scipy/scipy/wiki/Why-do-we-not-use-an-auto%E2%80%90formatter%3F  # noqa: E501
        x = [  0.2, 337.4, 118.2, 884.6, 10.1,  226.5,
             666.3, 996.3, 448.6, 777.0, 558.2,   0.4,
               0.6, 775.5, 666.9, 338.0, 447.5,  11.6,
             556.0, 228.1, 995.8, 887.6, 120.2,   0.3,
               0.3, 556.8, 339.1, 887.2, 999.0, 779.0,
              11.1, 118.3, 229.2, 669.1, 448.9,   0.5]

        y = [  0.1, 338.8, 118.1, 888.0, 9.2,   228.1,
             668.5, 998.5, 449.1, 778.9, 559.2,   0.3,
               0.1, 778.1, 668.8, 339.3, 448.9,  10.8,
             557.7, 228.3, 998.0, 888.8, 119.6,   0.3,
               0.6, 557.6, 339.3, 888.0, 998.5, 778.9,
              10.2, 117.6, 228.9, 668.4, 449.2,   0.2]

        result = stats.linregress(x, y)

        assert_almost_equal(result.slope, 1.00211681802045)
        assert_almost_equal(result.intercept, -0.262323073774029)
        assert_almost_equal(result.rvalue**2, 0.999993745883712)
        assert_almost_equal(result.pvalue, 0.0)
        assert_almost_equal(result.stderr, 0.00042979684820)
        assert_almost_equal(result.intercept_stderr, 0.23281823430153)

    def test_compare_to_polyfit(self):
        x = np.linspace(0, 100, 100)
        y = 0.2 * np.linspace(0, 100, 100) + 10
        y += np.sin(np.linspace(0, 20, 100))
        result = stats.linregress(x, y)
        poly = np.polyfit(x, y, 1)  # Fit 1st degree polynomial

        # Make sure linear regression slope and intercept
        # match with results from numpy polyfit
        assert_almost_equal(result.slope, poly[0])
        assert_almost_equal(result.intercept, poly[1])

    def test_empty_input(self):
        with pytest.warns(SmallSampleWarning, match="One or more sample..."):
            res = stats.linregress([], [])
            assert np.all(np.isnan(res))

    def test_nan_input(self):
        x = np.arange(10.)
        x[9] = np.nan

        with np.errstate(invalid="ignore"):
            result = stats.linregress(x, x)

        # Make sure the result still comes back as `LinregressResult`
        lr = LinregressResult
        assert_(isinstance(result, lr))
        assert_array_equal(result, (np.nan,)*5)
        assert_equal(result.intercept_stderr, np.nan)

    def test_identical_x(self):
        rng = np.random.default_rng(7872425088)
        x = np.zeros(10)
        y = rng.random(10)
        msg = "Cannot calculate a linear regression"
        with assert_raises(ValueError, match=msg):
            stats.linregress(x, y)


def test_theilslopes():
    # Basic slope test.
    slope, intercept, lower, upper = stats.theilslopes([0,1,1])
    assert_almost_equal(slope, 0.5)
    assert_almost_equal(intercept, 0.5)

    msg = ("method must be either 'joint' or 'separate'."
           "'joint_separate' is invalid.")
    with pytest.raises(ValueError, match=msg):
        stats.theilslopes([0, 1, 1], method='joint_separate')

    slope, intercept, lower, upper = stats.theilslopes([0, 1, 1],
                                                       method='joint')
    assert_almost_equal(slope, 0.5)
    assert_almost_equal(intercept, 0.0)

    # Test of confidence intervals.
    x = [1, 2, 3, 4, 10, 12, 18]
    y = [9, 15, 19, 20, 45, 55, 78]
    slope, intercept, lower, upper = stats.theilslopes(y, x, 0.07,
                                                       method='separate')
    assert_almost_equal(slope, 4)
    assert_almost_equal(intercept, 4.0)
    assert_almost_equal(upper, 4.38, decimal=2)
    assert_almost_equal(lower, 3.71, decimal=2)

    slope, intercept, lower, upper = stats.theilslopes(y, x, 0.07,
                                                       method='joint')
    assert_almost_equal(slope, 4)
    assert_almost_equal(intercept, 6.0)
    assert_almost_equal(upper, 4.38, decimal=2)
    assert_almost_equal(lower, 3.71, decimal=2)


def test_cumfreq():
    x = [1, 4, 2, 1, 3, 1]
    cumfreqs, lowlim, binsize, extrapoints = stats.cumfreq(x, numbins=4)
    assert_array_almost_equal(cumfreqs, np.array([3., 4., 5., 6.]))
    cumfreqs, lowlim, binsize, extrapoints = stats.cumfreq(
        x, numbins=4, defaultreallimits=(1.5, 5))
    assert_(extrapoints == 3)

    # test for namedtuple attribute results
    attributes = ('cumcount', 'lowerlimit', 'binsize', 'extrapoints')
    res = stats.cumfreq(x, numbins=4, defaultreallimits=(1.5, 5))
    check_named_results(res, attributes)


def test_relfreq():
    a = np.array([1, 4, 2, 1, 3, 1])
    relfreqs, lowlim, binsize, extrapoints = stats.relfreq(a, numbins=4)
    assert_array_almost_equal(relfreqs,
                              array([0.5, 0.16666667, 0.16666667, 0.16666667]))

    # test for namedtuple attribute results
    attributes = ('frequency', 'lowerlimit', 'binsize', 'extrapoints')
    res = stats.relfreq(a, numbins=4)
    check_named_results(res, attributes)

    # check array_like input is accepted
    relfreqs2, lowlim, binsize, extrapoints = stats.relfreq([1, 4, 2, 1, 3, 1],
                                                            numbins=4)
    assert_array_almost_equal(relfreqs, relfreqs2)


class TestScoreatpercentile:
    def setup_method(self):
        self.a1 = [3, 4, 5, 10, -3, -5, 6]
        self.a2 = [3, -6, -2, 8, 7, 4, 2, 1]
        self.a3 = [3., 4, 5, 10, -3, -5, -6, 7.0]

    def test_basic(self):
        x = arange(8) * 0.5
        assert_equal(stats.scoreatpercentile(x, 0), 0.)
        assert_equal(stats.scoreatpercentile(x, 100), 3.5)
        assert_equal(stats.scoreatpercentile(x, 50), 1.75)

    def test_fraction(self):
        scoreatperc = stats.scoreatpercentile

        # Test defaults
        assert_equal(scoreatperc(list(range(10)), 50), 4.5)
        assert_equal(scoreatperc(list(range(10)), 50, (2,7)), 4.5)
        assert_equal(scoreatperc(list(range(100)), 50, limit=(1, 8)), 4.5)
        assert_equal(scoreatperc(np.array([1, 10,100]), 50, (10,100)), 55)
        assert_equal(scoreatperc(np.array([1, 10,100]), 50, (1,10)), 5.5)

        # explicitly specify interpolation_method 'fraction' (the default)
        assert_equal(scoreatperc(list(range(10)), 50, interpolation_method='fraction'),
                     4.5)
        assert_equal(scoreatperc(list(range(10)), 50, limit=(2, 7),
                                 interpolation_method='fraction'),
                     4.5)
        assert_equal(scoreatperc(list(range(100)), 50, limit=(1, 8),
                                 interpolation_method='fraction'),
                     4.5)
        assert_equal(scoreatperc(np.array([1, 10,100]), 50, (10, 100),
                                 interpolation_method='fraction'),
                     55)
        assert_equal(scoreatperc(np.array([1, 10,100]), 50, (1,10),
                                 interpolation_method='fraction'),
                     5.5)

    def test_lower_higher(self):
        scoreatperc = stats.scoreatpercentile

        # interpolation_method 'lower'/'higher'
        assert_equal(scoreatperc(list(range(10)), 50,
                                 interpolation_method='lower'), 4)
        assert_equal(scoreatperc(list(range(10)), 50,
                                 interpolation_method='higher'), 5)
        assert_equal(scoreatperc(list(range(10)), 50, (2,7),
                                 interpolation_method='lower'), 4)
        assert_equal(scoreatperc(list(range(10)), 50, limit=(2,7),
                                 interpolation_method='higher'), 5)
        assert_equal(scoreatperc(list(range(100)), 50, (1,8),
                                 interpolation_method='lower'), 4)
        assert_equal(scoreatperc(list(range(100)), 50, (1,8),
                                 interpolation_method='higher'), 5)
        assert_equal(scoreatperc(np.array([1, 10, 100]), 50, (10, 100),
                                 interpolation_method='lower'), 10)
        assert_equal(scoreatperc(np.array([1, 10, 100]), 50, limit=(10, 100),
                                 interpolation_method='higher'), 100)
        assert_equal(scoreatperc(np.array([1, 10, 100]), 50, (1, 10),
                                 interpolation_method='lower'), 1)
        assert_equal(scoreatperc(np.array([1, 10, 100]), 50, limit=(1, 10),
                                 interpolation_method='higher'), 10)

    def test_sequence_per(self):
        x = arange(8) * 0.5
        expected = np.array([0, 3.5, 1.75])
        res = stats.scoreatpercentile(x, [0, 100, 50])
        assert_allclose(res, expected)
        assert_(isinstance(res, np.ndarray))
        # Test with ndarray.  Regression test for gh-2861
        assert_allclose(stats.scoreatpercentile(x, np.array([0, 100, 50])),
                        expected)
        # Also test combination of 2-D array, axis not None and array-like per
        res2 = stats.scoreatpercentile(np.arange(12).reshape((3,4)),
                                       np.array([0, 1, 100, 100]), axis=1)
        expected2 = array([[0, 4, 8],
                           [0.03, 4.03, 8.03],
                           [3, 7, 11],
                           [3, 7, 11]])
        assert_allclose(res2, expected2)

    def test_axis(self):
        scoreatperc = stats.scoreatpercentile
        x = arange(12).reshape(3, 4)

        assert_equal(scoreatperc(x, (25, 50, 100)), [2.75, 5.5, 11.0])

        r0 = [[2, 3, 4, 5], [4, 5, 6, 7], [8, 9, 10, 11]]
        assert_equal(scoreatperc(x, (25, 50, 100), axis=0), r0)

        r1 = [[0.75, 4.75, 8.75], [1.5, 5.5, 9.5], [3, 7, 11]]
        assert_equal(scoreatperc(x, (25, 50, 100), axis=1), r1)

        x = array([[1, 1, 1],
                   [1, 1, 1],
                   [4, 4, 3],
                   [1, 1, 1],
                   [1, 1, 1]])
        score = stats.scoreatpercentile(x, 50)
        assert_equal(score.shape, ())
        assert_equal(score, 1.0)
        score = stats.scoreatpercentile(x, 50, axis=0)
        assert_equal(score.shape, (3,))
        assert_equal(score, [1, 1, 1])

    def test_exception(self):
        assert_raises(ValueError, stats.scoreatpercentile, [1, 2], 56,
                      interpolation_method='foobar')
        assert_raises(ValueError, stats.scoreatpercentile, [1], 101)
        assert_raises(ValueError, stats.scoreatpercentile, [1], -1)

    def test_empty(self):
        assert_equal(stats.scoreatpercentile([], 50), np.nan)
        assert_equal(stats.scoreatpercentile(np.array([[], []]), 50), np.nan)
        assert_equal(stats.scoreatpercentile([], [50, 99]), [np.nan, np.nan])


@make_xp_test_case(stats.mode)
class TestMode:

    def test_empty(self, xp):
        with eager_warns(SmallSampleWarning, match=too_small_1d_not_omit, xp=xp):
            vals, counts = stats.mode(xp.asarray([]))
        xp_assert_equal(vals, xp.asarray(xp.nan))
        xp_assert_equal(counts, xp.asarray(0.))

    def test_scalar(self):
        vals, counts = stats.mode(4.)
        assert_equal(vals, np.array([4.]))
        assert_equal(counts, np.array([1]))

    def test_basic(self, xp):
        data1 = xp.asarray([3, 5, 1, 10, 23, 3, 2, 6, 8, 6, 10, 6])
        vals = stats.mode(data1)
        xp_assert_equal(vals[0], xp.asarray(6))
        xp_assert_equal(vals[1], xp.asarray(3))

    def test_axes_keepdims(self, xp):
        data1 = [10, 10, 30, 40]
        data2 = [10, 10, 10, 10]
        data3 = [20, 10, 20, 20]
        data4 = [30, 30, 30, 30]
        data5 = [40, 30, 30, 30]
        arr = xp.asarray([data1, data2, data3, data4, data5])

        vals = stats.mode(arr, axis=None, keepdims=True)
        xp_assert_equal(vals[0], xp.asarray([[30]]))
        xp_assert_equal(vals[1], xp.asarray([[8]]))

        vals = stats.mode(arr, axis=0, keepdims=True)
        xp_assert_equal(vals[0], xp.asarray([[10, 10, 30, 30]]))
        xp_assert_equal(vals[1], xp.asarray([[2, 3, 3, 2]]))

        vals = stats.mode(arr, axis=1, keepdims=True)
        xp_assert_equal(vals[0], xp.asarray([[10], [10], [20], [30], [30]]))
        xp_assert_equal(vals[1], xp.asarray([[2], [4], [3], [4], [3]]))

    def test_axes(self, xp):
        data1 = [10, 10, 30, 40]
        data2 = [10, 10, 10, 10]
        data3 = [20, 10, 20, 20]
        data4 = [30, 30, 30, 30]
        data5 = [40, 30, 30, 30]
        arr = xp.asarray([data1, data2, data3, data4, data5])

        vals = stats.mode(arr, axis=None)
        xp_assert_equal(vals[0], xp.asarray(30))
        xp_assert_equal(vals[1], xp.asarray(8))

        vals = stats.mode(arr, axis=0)
        xp_assert_equal(vals[0], xp.asarray([10, 10, 30, 30]))
        xp_assert_equal(vals[1], xp.asarray([2, 3, 3, 2]))

        vals = stats.mode(arr, axis=1)
        xp_assert_equal(vals[0], xp.asarray([10, 10, 20, 30, 30]))
        xp_assert_equal(vals[1], xp.asarray([2, 4, 3, 4, 3]))

    @pytest.mark.parametrize('axis', range(-4, 0))
    def test_negative_axes_gh_15375(self, axis, xp):
        rng = np.random.default_rng(7090348401)
        a = xp.asarray(rng.random((10, 11, 12, 13)))
        res0 = stats.mode(a, axis=a.ndim+axis)
        res1 = stats.mode(a, axis=axis)
        xp_assert_equal(res0.mode, res1.mode)
        xp_assert_equal(res0.count, res1.count)

    def test_mode_result_attributes(self, xp):
        data1 = xp.asarray([3, 5, 1, 10, 23, 3, 2, 6, 8, 6, 10, 6])
        data2 = xp.asarray([])
        actual = stats.mode(data1)
        attributes = ('mode', 'count')
        check_named_results(actual, attributes, xp=xp)
        with eager_warns(SmallSampleWarning, match=too_small_1d_not_omit, xp=xp):
            actual2 = stats.mode(data2)
        check_named_results(actual2, attributes, xp=xp)

    def test_nan_propagate(self, xp):
        data1 = xp.asarray([3, np.nan, 5, 1, 10, 23, 3, 2, 6, 8, 6, 10, 6])
        actual = stats.mode(data1)
        xp_assert_equal(actual[0], xp.asarray(6, dtype=data1.dtype))
        xp_assert_equal(actual[1], xp.asarray(3))

    @skip_xp_backends(eager_only=True, reason="lazy arrays don't do 'raise'.")
    def test_nan_omit(self, xp):
        data1 = xp.asarray([3, np.nan, 5, 1, 10, 23, 3, 2, 6, 8, 6, 10, 6])
        res = stats.mode(data1, nan_policy='omit')
        xp_assert_equal(res.mode, xp.asarray(6.))
        xp_assert_equal(res.count, xp.asarray(3))
        assert_raises(ValueError, stats.mode, data1, nan_policy='raise')
        assert_raises(ValueError, stats.mode, data1, nan_policy='foobar')

    @skip_xp_backends(eager_only=True, reason="lazy arrays don't do 'omit'.")
    @pytest.mark.parametrize("data", [
        [3, 5, 1, 1, 3.],
        [3, np.nan, 5, 1, 1, 3],
        [3, 5, 1.],
        [3, np.nan, 5, 1],
    ])
    @pytest.mark.parametrize('keepdims', [False, True])
    def test_smallest_equal(self, data, keepdims, xp):
        result = stats.mode(xp.asarray(data), nan_policy='omit', keepdims=keepdims)
        if keepdims:
            xp_assert_equal(result[0][0], xp.asarray(1.))
        else:
            xp_assert_equal(result[0], xp.asarray(1.))

    @pytest.mark.parametrize('axis', range(-3, 3))
    def test_mode_shape_gh_9955(self, axis, xp):
        rng = np.random.default_rng(984213899)
        a = xp.asarray(rng.uniform(size=(3, 4, 5)))
        res = stats.mode(a, axis=axis, keepdims=False)
        reference_shape = list(a.shape)
        reference_shape.pop(axis)
        np.testing.assert_array_equal(res.mode.shape, reference_shape)
        np.testing.assert_array_equal(res.count.shape, reference_shape)

    def test_nan_policy_propagate_gh_9815(self, xp):
        # mode should treat np.nan as it would any other object when
        # nan_policy='propagate'
        a = xp.asarray([2, np.nan, 1, np.nan])
        res = stats.mode(a)
        assert xp.isnan(res.mode) and res.count == 2

    def test_keepdims_empty(self, xp):
        # test empty arrays
        a = xp.zeros((1, 2, 3, 0))

        res = stats.mode(a, axis=1, keepdims=False)
        assert res.mode.shape == res.count.shape == (1, 3, 0)

        res = stats.mode(a, axis=1, keepdims=True)
        assert res.mode.shape == res.count.shape == (1, 1, 3, 0)

    def test_keepdims_nonempty(selfself, xp):
        # test nan_policy='propagate'
        a = xp.asarray([[1, 3, 3, np.nan], [1, 1, np.nan, 1]])

        res = stats.mode(a, axis=1, keepdims=False)
        xp_assert_equal(res.mode, xp.asarray([3., 1.]))
        xp_assert_equal(res.count, xp.asarray([2, 3]))

        res = stats.mode(a, axis=1, keepdims=True)
        xp_assert_equal(res.mode, xp.asarray([[3.], [1.]]))
        xp_assert_equal(res.count, xp.asarray([[2], [3]]))

        a = xp.asarray(a)
        res = stats.mode(a, axis=None, keepdims=False)
        ref = stats.mode(xp_ravel(a), keepdims=False)
        xp_assert_equal(res.mode, ref.mode)
        xp_assert_equal(res.count, ref.count)
        assert res.mode.shape == ref.mode.shape == ()

        res = stats.mode(a, axis=None, keepdims=True)
        ref = stats.mode(xp_ravel(a), keepdims=True)
        xp_assert_equal(xp_ravel(res.mode), xp_ravel(ref.mode))
        assert res.mode.shape == (1, 1)
        xp_assert_equal(xp_ravel(res.count), xp_ravel(ref.count))
        assert res.count.shape == (1, 1)

    def test_keepdims_nan_omit(self):
        # test nan_policy='omit'
        a = [[1, np.nan, np.nan, np.nan, 1],
             [np.nan, np.nan, np.nan, np.nan, 2],
             [1, 2, np.nan, 5, 5]]

        res = stats.mode(a, axis=1, keepdims=False, nan_policy='omit')
        assert_array_equal(res.mode, [1, 2, 5])
        assert_array_equal(res.count, [2, 1, 2])

        res = stats.mode(a, axis=1, keepdims=True, nan_policy='omit')
        assert_array_equal(res.mode, [[1], [2], [5]])
        assert_array_equal(res.count, [[2], [1], [2]])

        a = np.array(a)
        res = stats.mode(a, axis=None, keepdims=False, nan_policy='omit')
        ref = stats.mode(a.ravel(), keepdims=False, nan_policy='omit')
        assert_array_equal(res, ref)
        assert res.mode.shape == ref.mode.shape == ()

        res = stats.mode(a, axis=None, keepdims=True, nan_policy='omit')
        ref = stats.mode(a.ravel(), keepdims=True, nan_policy='omit')
        assert_equal(res.mode.ravel(), ref.mode.ravel())
        assert res.mode.shape == (1, 1)
        assert_equal(res.count.ravel(), ref.count.ravel())
        assert res.count.shape == (1, 1)

    @pytest.mark.parametrize("nan_policy", ['propagate', 'omit'])
    def test_gh16955(self, nan_policy):
        # Check that bug reported in gh-16955 is resolved
        shape = (4, 3)
        data = np.ones(shape)
        data[0, 0] = np.nan
        res = stats.mode(a=data, axis=1, keepdims=False, nan_policy=nan_policy)
        assert_array_equal(res.mode, [1, 1, 1, 1])
        assert_array_equal(res.count, [2, 3, 3, 3])

        # Test with input from gh-16595. Support for non-numeric input
        # was deprecated, so check for the appropriate error.
        my_dtype = np.dtype([('asdf', np.uint8), ('qwer', np.float64, (3,))])
        test = np.zeros(10, dtype=my_dtype)
        message = "Argument `a` is not....|An argument has dtype...|The DType..."
        with pytest.raises(TypeError, match=message):
            stats.mode(test, nan_policy=nan_policy)

    def test_gh9955(self):
        # The behavior of mode with empty slices (whether the input was empty
        # or all elements were omitted) was inconsistent. Test that this is
        # resolved: the mode of an empty slice is NaN and the count is zero.
        with pytest.warns(SmallSampleWarning, match=too_small_1d_not_omit):
            res = stats.mode([])
        ref = (np.nan, 0)
        assert_equal(res, ref)

        with pytest.warns(SmallSampleWarning, match=too_small_1d_omit):
            res = stats.mode([np.nan], nan_policy='omit')
        assert_equal(res, ref)

        a = [[10., 20., 20.], [np.nan, np.nan, np.nan]]
        with pytest.warns(SmallSampleWarning, match=too_small_nd_omit):
            res = stats.mode(a, axis=1, nan_policy='omit')
        ref = ([20, np.nan], [2, 0])
        assert_equal(res, ref)

        res = stats.mode(a, axis=1, nan_policy='propagate')
        ref = ([20, np.nan], [2, 3])
        assert_equal(res, ref)

        z = np.array([[], []])
        with pytest.warns(SmallSampleWarning, match=too_small_nd_not_omit):
            res = stats.mode(z, axis=1)
        ref = ([np.nan, np.nan], [0, 0])
        assert_equal(res, ref)

    @pytest.mark.filterwarnings('ignore::RuntimeWarning')  # np.mean warns
    @pytest.mark.parametrize('z', [np.empty((0, 1, 2)), np.empty((1, 1, 2))])
    def test_gh17214(self, z, xp):
        z = xp.asarray(z)
        if z.size == 0:
            with pytest.warns(SmallSampleWarning, match=too_small_1d_not_omit):
                res = stats.mode(z, axis=None, keepdims=True)
        else:
            res = stats.mode(z, axis=None, keepdims=True)
        ref = xp.mean(z, axis=None, keepdims=True)
        assert res[0].shape == res[1].shape == ref.shape == (1, 1, 1)

    def test_raise_non_numeric_gh18254(self):

        class ArrLike:
            def __init__(self, x):
                self._x = x

            def __array__(self, dtype=None, copy=None):
                return self._x.astype(object)

        message = ("...only boolean and numerical dtypes..." if SCIPY_ARRAY_API
                   else "Cannot interpret...")

        with pytest.raises(TypeError, match=message):
            stats.mode(ArrLike(np.arange(3)))

        message = ("...only boolean and numerical dtypes..." if SCIPY_ARRAY_API
                   else "Argument `a` is not recognized as numeric.")
        with pytest.raises(TypeError, match=message):
            stats.mode(np.arange(3, dtype=object))


@make_xp_test_case(stats.sem)
class TestSEM:

    testcase = [1., 2., 3., 4.]
    scalar_testcase = 4.

    @pytest.mark.filterwarnings("ignore:invalid value encountered in divide")
    def test_sem_scalar(self, xp):
        # This is not in R, so used:
        #     sqrt(var(testcase)*3/4)/sqrt(3)

        # y = stats.sem(self.shoes[0])
        # assert_approx_equal(y,0.775177399)
        scalar_testcase = xp.asarray(self.scalar_testcase)[()]
        if is_numpy(xp):
            with pytest.warns(SmallSampleWarning, match=too_small_1d_not_omit):
                y = stats.sem(scalar_testcase)
        else:
            # Other array types can emit a variety of warnings.
            with warnings.catch_warnings():
                warnings.simplefilter("ignore", UserWarning)
                warnings.simplefilter("ignore", RuntimeWarning)
                y = stats.sem(scalar_testcase)
        assert xp.isnan(y)

    def test_sem(self, xp):
        testcase = xp.asarray(self.testcase)
        y = stats.sem(testcase)
        xp_assert_close(y, xp.asarray(0.6454972244))
        n = len(self.testcase)
        xp_assert_close(stats.sem(testcase, ddof=0) * (n/(n-2))**0.5,
                        stats.sem(testcase, ddof=2))

        x = xp.arange(10.)
        x = xp.where(x == 9, xp.nan, x)
        xp_assert_equal(stats.sem(x), xp.asarray(xp.nan))

    @skip_xp_backends(np_only=True,
                      reason='`nan_policy` only supports NumPy backend')
    def test_sem_nan_policy(self, xp):
        x = np.arange(10.)
        x[9] = np.nan
        assert_equal(stats.sem(x, nan_policy='omit'), 0.9128709291752769)
        assert_raises(ValueError, stats.sem, x, nan_policy='raise')
        assert_raises(ValueError, stats.sem, x, nan_policy='foobar')


@make_xp_test_case(stats.zmap)
class TestZmap:

    @pytest.mark.parametrize(
        'x, y',
        [([1., 2., 3., 4.], [1., 2., 3., 4.]),
         ([1., 2., 3.], [0., 1., 2., 3., 4.])]
    )
    def test_zmap(self, x, y, xp):
        # For these simple cases, calculate the expected result directly
        # by using the formula for the z-score.
        x, y = xp.asarray(x), xp.asarray(y)
        expected = (x - xp.mean(y)) / xp.std(y, correction=0)
        z = stats.zmap(x, y)
        xp_assert_close(z, expected)

    def test_zmap_axis(self, xp):
        # Test use of 'axis' keyword in zmap.
        x = xp.asarray([[0.0, 0.0, 1.0, 1.0],
                        [1.0, 1.0, 1.0, 2.0],
                        [2.0, 0.0, 2.0, 0.0]])

        t1 = 1.0/(2.0/3)**0.5
        t2 = 3.**0.5/3
        t3 = 2.**0.5

        z0 = stats.zmap(x, x, axis=0)
        z1 = stats.zmap(x, x, axis=1)

        z0_expected = [[-t1, -t3/2, -t3/2, 0.0],
                       [0.0, t3, -t3/2, t1],
                       [t1, -t3/2, t3, -t1]]
        z1_expected = [[-1.0, -1.0, 1.0, 1.0],
                       [-t2, -t2, -t2, 3.**0.5],
                       [1.0, -1.0, 1.0, -1.0]]
        z0_expected = xp.asarray(z0_expected)
        z1_expected = xp.asarray(z1_expected)

        xp_assert_close(z0, z0_expected)
        xp_assert_close(z1, z1_expected)

    def test_zmap_ddof(self, xp):
        # Test use of 'ddof' keyword in zmap.
        x = xp.asarray([[0.0, 0.0, 1.0, 1.0],
                        [0.0, 1.0, 2.0, 3.0]])

        z = stats.zmap(x, x, axis=1, ddof=1)

        z0_expected = xp.asarray([-0.5, -0.5, 0.5, 0.5])/(1.0/3**0.5)
        z1_expected = xp.asarray([-1.5, -0.5, 0.5, 1.5])/(5./3)**0.5
        xp_assert_close(z[0, :], z0_expected)
        xp_assert_close(z[1, :], z1_expected)

    @pytest.mark.parametrize('ddof', [0, 2])
    def test_zmap_nan_policy_omit(self, ddof, xp):
        # nans in `scores` are propagated, regardless of `nan_policy`.
        # `nan_policy` only affects how nans in `compare` are handled.
        scores = xp.asarray([-3, -1, 2, np.nan])
        compare = xp.asarray([-8, -3, 2, 7, 12, np.nan])
        z = stats.zmap(scores, compare, ddof=ddof, nan_policy='omit')
        # exclude nans from compare, don't use isnan + mask since that messes up
        # dask
        ref = stats.zmap(scores, compare[:5], ddof=ddof)
        xp_assert_close(z, ref)

    @pytest.mark.parametrize('ddof', [0, 2])
    def test_zmap_nan_policy_omit_with_axis(self, ddof, xp):
        scores = xp.reshape(xp.arange(-5.0, 9.0), (2, -1))
        compare = np.reshape(np.linspace(-8, 6, 24), (2, -1))
        compare[0, 4] = np.nan
        compare[0, 6] = np.nan
        compare[1, 1] = np.nan
        # convert from numpy since some libraries like dask
        # can't handle the data-dependent shapes from the isnan masking
        compare_0_notna = xp.asarray(compare[0, :][~np.isnan(compare[0, :])])
        compare_1_notna = xp.asarray(compare[1, :][~np.isnan(compare[1, :])])
        compare = xp.asarray(compare)

        z = stats.zmap(scores, compare, nan_policy='omit', axis=1, ddof=ddof)
        res0 = stats.zmap(scores[0, :], compare_0_notna,
                          ddof=ddof)
        res1 = stats.zmap(scores[1, :], compare_1_notna,
                          ddof=ddof)
        expected = xp.stack((res0, res1))
        xp_assert_close(z, expected)

    @skip_xp_backends(eager_only=True, reason="lazy arrays don't do 'raise'.")
    def test_zmap_nan_policy_raise(self, xp):
        scores = xp.asarray([1, 2, 3])
        compare = xp.asarray([-8, -3, 2, 7, 12, xp.nan])
        with pytest.raises(ValueError, match='input contains nan'):
            stats.zmap(scores, compare, nan_policy='raise')

    @pytest.mark.filterwarnings("ignore:divide by zero encountered:RuntimeWarning:dask")
    @pytest.mark.filterwarnings("ignore:invalid value encountered:RuntimeWarning:dask")
    def test_degenerate_input(self, xp):
        scores = xp.arange(3)
        compare = xp.ones(3)
        ref = xp.asarray([-xp.inf, xp.nan, xp.inf])
<<<<<<< HEAD
        with eager_warns(scores, RuntimeWarning, match="Precision loss occurred..."):
=======
        with eager_warns(RuntimeWarning, match="Precision loss occurred...", xp=xp):
>>>>>>> c9727f01
            res = stats.zmap(scores, compare)
        xp_assert_equal(res, ref)

    @pytest.mark.filterwarnings("ignore:divide by zero encountered:RuntimeWarning:dask")
    def test_complex_gh22404(self, xp):
        res = stats.zmap(xp.asarray([1, 2, 3, 4]), xp.asarray([1, 1j, -1, -1j]))
        ref = xp.asarray([1.+0.j, 2.+0.j, 3.+0.j, 4.+0.j])
        xp_assert_close(res, ref)


@make_xp_test_case(stats.zscore)
class TestZscore:
    def test_zscore(self, xp):
        # not in R, so tested by using:
        #    (testcase[i] - mean(testcase, axis=0)) / sqrt(var(testcase) * 3/4)
        y = stats.zscore(xp.asarray([1, 2, 3, 4]))
        desired = [-1.3416407864999, -0.44721359549996,
                   0.44721359549996, 1.3416407864999]
        xp_assert_close(y, xp.asarray(desired))

    def test_zscore_axis(self, xp):
        # Test use of 'axis' keyword in zscore.
        x = xp.asarray([[0.0, 0.0, 1.0, 1.0],
                        [1.0, 1.0, 1.0, 2.0],
                        [2.0, 0.0, 2.0, 0.0]])

        t1 = 1.0/(2.0/3)**0.5
        t2 = 3**0.5/3
        t3 = 2**0.5

        z0 = stats.zscore(x, axis=0)
        z1 = stats.zscore(x, axis=1)

        z0_expected = [[-t1, -t3/2, -t3/2, 0.0],
                       [0.0, t3, -t3/2, t1],
                       [t1, -t3/2, t3, -t1]]
        z1_expected = [[-1.0, -1.0, 1.0, 1.0],
                       [-t2, -t2, -t2, 3**0.5],
                       [1.0, -1.0, 1.0, -1.0]]

        xp_assert_close(z0, xp.asarray(z0_expected))
        xp_assert_close(z1, xp.asarray(z1_expected))

    def test_zscore_ddof(self, xp):
        # Test use of 'ddof' keyword in zscore.
        x = xp.asarray([[0.0, 0.0, 1.0, 1.0],
                        [0.0, 1.0, 2.0, 3.0]])

        z = stats.zscore(x, axis=1, ddof=1)

        z0_expected = xp.asarray([-0.5, -0.5, 0.5, 0.5])/(1.0/3**0.5)
        z1_expected = xp.asarray([-1.5, -0.5, 0.5, 1.5])/((5./3)**0.5)
        xp_assert_close(z[0, :], z0_expected)
        xp_assert_close(z[1, :], z1_expected)

    def test_zscore_nan_propagate(self, xp):
        x = xp.asarray([1, 2, np.nan, 4, 5])
        z = stats.zscore(x, nan_policy='propagate')
        xp_assert_equal(z, xp.full(x.shape, xp.nan))

    def test_zscore_nan_omit(self, xp):
        x = xp.asarray([1, 2, xp.nan, 4, 5])

        z = stats.zscore(x, nan_policy='omit')

        expected = xp.asarray([-1.2649110640673518,
                               -0.6324555320336759,
                               xp.nan,
                               0.6324555320336759,
                               1.2649110640673518
                               ])
        xp_assert_close(z, expected)

    def test_zscore_nan_omit_with_ddof(self, xp):
        x = xp.asarray([xp.nan, 1.0, 3.0, 5.0, 7.0, 9.0])
        z = stats.zscore(x, ddof=1, nan_policy='omit')
        expected = xp.concat([xp.asarray([xp.nan]), stats.zscore(x[1:], ddof=1)])
        xp_assert_close(z, expected)

    @skip_xp_backends(eager_only=True, reason="lazy arrays don't do 'raise'.")
    def test_zscore_nan_raise(self, xp):
        x = xp.asarray([1, 2, xp.nan, 4, 5])
        with pytest.raises(ValueError, match="The input contains nan..."):
            stats.zscore(x, nan_policy='raise')

    def test_zscore_constant_input_1d(self, xp):
        x = xp.asarray([-0.087] * 3)
<<<<<<< HEAD
        with eager_warns(x, RuntimeWarning, match="Precision loss occurred..."):
=======
        with eager_warns(RuntimeWarning, match="Precision loss occurred...", xp=xp):
>>>>>>> c9727f01
            z = stats.zscore(x)
        xp_assert_equal(z, xp.full(x.shape, xp.nan))

    @pytest.mark.filterwarnings("ignore:invalid value encountered:RuntimeWarning:dask")
    def test_zscore_constant_input_2d(self, xp):
        x = xp.asarray([[10.0, 10.0, 10.0, 10.0],
                        [10.0, 11.0, 12.0, 13.0]])
<<<<<<< HEAD
        with eager_warns(x, RuntimeWarning, match="Precision loss occurred..."):
=======
        with eager_warns(RuntimeWarning, match="Precision loss occurred...", xp=xp):
>>>>>>> c9727f01
            z0 = stats.zscore(x, axis=0)
        xp_assert_close(z0, xp.asarray([[xp.nan, -1.0, -1.0, -1.0],
                                        [xp.nan, 1.0, 1.0, 1.0]]))

<<<<<<< HEAD
        with eager_warns(x, RuntimeWarning, match="Precision loss occurred..."):
=======
        with eager_warns(RuntimeWarning, match="Precision loss occurred...", xp=xp):
>>>>>>> c9727f01
            z1 = stats.zscore(x, axis=1)
        xp_assert_equal(z1, xp.stack([xp.asarray([xp.nan, xp.nan, xp.nan, xp.nan]),
                                      stats.zscore(x[1, :])]))

        z = stats.zscore(x, axis=None)
        xp_assert_equal(z, xp.reshape(stats.zscore(xp.reshape(x, (-1,))), x.shape))

        y = xp.ones((3, 6))
<<<<<<< HEAD
        with eager_warns(y, RuntimeWarning, match="Precision loss occurred..."):
=======
        with eager_warns(RuntimeWarning, match="Precision loss occurred...", xp=xp):
>>>>>>> c9727f01
            z = stats.zscore(y, axis=None)
        xp_assert_equal(z, xp.full_like(y, xp.nan))

    @pytest.mark.filterwarnings("ignore:invalid value encountered:RuntimeWarning:dask")
    def test_zscore_constant_input_2d_nan_policy_omit(self, xp):
        x = xp.asarray([[10.0, 10.0, 10.0, 10.0],
                        [10.0, 11.0, 12.0, xp.nan],
                        [10.0, 12.0, xp.nan, 10.0]])
        s = (3/2)**0.5
        s2 = 2**0.5

<<<<<<< HEAD
        with eager_warns(x, RuntimeWarning, match="Precision loss occurred..."):
=======
        with eager_warns(RuntimeWarning, match="Precision loss occurred...", xp=xp):
>>>>>>> c9727f01
            z0 = stats.zscore(x, nan_policy='omit', axis=0)
        xp_assert_close(z0, xp.asarray([[xp.nan, -s, -1.0, xp.nan],
                                        [xp.nan, 0, 1.0, xp.nan],
                                        [xp.nan, s, xp.nan, xp.nan]]))

<<<<<<< HEAD
        with eager_warns(x, RuntimeWarning, match="Precision loss occurred..."):
=======
        with eager_warns(RuntimeWarning, match="Precision loss occurred...", xp=xp):
>>>>>>> c9727f01
            z1 = stats.zscore(x, nan_policy='omit', axis=1)
        xp_assert_close(z1, xp.asarray([[xp.nan, xp.nan, xp.nan, xp.nan],
                                        [-s, 0, s, xp.nan],
                                        [-s2/2, s2, xp.nan, -s2/2]]))

    @pytest.mark.filterwarnings("ignore:invalid value encountered:RuntimeWarning:dask")
    def test_zscore_2d_all_nan_row(self, xp):
        # A row is all nan, and we use axis=1.
        x = xp.asarray([[np.nan, np.nan, np.nan, np.nan],
                        [10.0, 10.0, 12.0, 12.0]])
        z = stats.zscore(x, nan_policy='omit', axis=1)
        xp_assert_close(z, xp.asarray([[np.nan, np.nan, np.nan, np.nan],
                                       [-1.0, -1.0, 1.0, 1.0]]))

    @pytest.mark.filterwarnings("ignore:invalid value encountered:RuntimeWarning:dask")
    def test_zscore_2d_all_nan(self, xp):
        # The entire 2d array is nan, and we use axis=None.
        y = xp.full((2, 3), xp.nan)
        z = stats.zscore(y, nan_policy='omit', axis=None)
        xp_assert_equal(z, y)

    @pytest.mark.parametrize('x', [np.array([]), np.zeros((3, 0, 5))])
    def test_zscore_empty_input(self, x, xp):
        x = xp.asarray(x)
        z = stats.zscore(x)
        xp_assert_equal(z, x)

    @skip_xp_invalid_arg
    def test_zscore_masked_element_0_gh19039(self, xp):
        # zscore returned all NaNs when 0th element was masked. See gh-19039.
        rng = np.random.default_rng(8675309)
        x = rng.standard_normal(10)
        mask = np.zeros_like(x)
        y = np.ma.masked_array(x, mask)
        y.mask[0] = True

        ref = stats.zscore(x[1:])  # compute reference from non-masked elements
        assert not np.any(np.isnan(ref))
        res = stats.zscore(y)
        assert_allclose(res[1:], ref)
        res = stats.zscore(y, axis=None)
        assert_allclose(res[1:], ref)

        y[1:] = y[1]  # when non-masked elements are identical, result is nan
        with pytest.warns(RuntimeWarning, match="Precision loss occurred..."):
            res = stats.zscore(y)
        assert_equal(res[1:], np.nan)
        with pytest.warns(RuntimeWarning, match="Precision loss occurred..."):
            res = stats.zscore(y, axis=None)
        assert_equal(res[1:], np.nan)


@make_xp_test_case(stats.gzscore)
class TestGZscore:
    def test_gzscore_normal_array(self, xp):
        x = np.asarray([1, 2, 3, 4])
        z = stats.gzscore(xp.asarray(x))
        desired = np.log(x / stats.gmean(x)) / np.log(stats.gstd(x, ddof=0))
        xp_assert_close(z, xp.asarray(desired, dtype=xp.asarray(1.).dtype))

    @skip_xp_invalid_arg
    def test_gzscore_masked_array(self):
        x = np.array([1, 2, -1, 3, 4])
        mask = [0, 0, 1, 0, 0]
        mx = np.ma.masked_array(x, mask=mask)
        z = stats.gzscore(mx)
        desired = ([-1.526072095151, -0.194700599824, np.inf, 0.584101799472,
                    1.136670895503])
        desired = np.ma.masked_array(desired, mask=mask)
        assert_allclose(z.compressed(), desired.compressed())
        assert_allclose(z.mask, desired.mask)
        assert isinstance(z, np.ma.MaskedArray)


@make_xp_test_case(stats.median_abs_deviation)
class TestMedianAbsDeviation:
    def setup_method(self):
        self.dat_nan = [2.20, 2.20, 2.4, 2.4, 2.5, 2.7, 2.8, 2.9,
                        3.03, 3.03, 3.10, 3.37, 3.4, 3.4, 3.4, 3.5,
                        3.6, 3.7, 3.7, 3.7, 3.7, 3.77, 5.28, np.nan]
        self.dat = [2.20, 2.20, 2.4, 2.4, 2.5, 2.7, 2.8, 2.9, 3.03,
                    3.03, 3.10, 3.37, 3.4, 3.4, 3.4, 3.5, 3.6, 3.7,
                    3.7, 3.7, 3.7, 3.77, 5.28, 28.95]

    def test_median_abs_deviation(self, xp):
        xp_assert_close(stats.median_abs_deviation(xp.asarray(self.dat), axis=None),
                        xp.asarray(0.355))
        dat = xp.reshape(xp.asarray(self.dat), (6, 4))
        mad = stats.median_abs_deviation(dat, axis=0)
        mad_expected = xp.asarray([0.435, 0.5, 0.45, 0.4])
        xp_assert_close(mad, mad_expected)

    def test_mad_nan_omit(self, xp):
        mad = stats.median_abs_deviation(xp.asarray(self.dat_nan), nan_policy='omit')
        xp_assert_close(mad, xp.asarray(0.34))

    def test_axis_and_nan(self, xp):
        x = xp.asarray([[1.0, 2.0, 3.0, 4.0, np.nan],
                        [1.0, 4.0, 5.0, 8.0, 9.0]])
        mad = stats.median_abs_deviation(x, axis=1)
        xp_assert_close(mad, xp.asarray([np.nan, 3.0]))

    def test_nan_policy_omit_with_inf(self, xp):
        z = xp.asarray([1, 3, 4, 6, 99, np.nan, np.inf])
        mad = stats.median_abs_deviation(z, nan_policy='omit')
        xp_assert_close(mad, xp.asarray(3.0))

    @pytest.mark.parametrize('axis', [0, 1, 2, None])
    def test_size_zero_with_axis(self, axis, xp):
        x = xp.zeros((3, 0, 4))
        context = (eager_warns(SmallSampleWarning, match='too small', xp=np)
                   if axis in {1, None} else contextlib.nullcontext())
        with context:
            mad = stats.median_abs_deviation(x, axis=axis)
        xp_assert_close(mad, xp.full_like(xp.sum(x, axis=axis), fill_value=xp.nan))

    @pytest.mark.parametrize('nan_policy, expected',
                             [('omit', [np.nan, 1.5, 1.5]),
                              ('propagate', [np.nan, np.nan, 1.5])])
    def test_nan_policy_with_axis(self, nan_policy, expected, xp):
        if nan_policy=='omit' and not is_numpy(xp):
            pytest.skip("nan_policy='omit' with n-d input only supported by NumPy")

        x = xp.asarray([[np.nan, np.nan, np.nan, np.nan, np.nan, np.nan],
                        [1, 5, 3, 6, np.nan, np.nan],
                        [5, 6, 7, 9, 9, 10]])

        context = (eager_warns(SmallSampleWarning, match="too small", xp=np)
                   if nan_policy == 'omit' else contextlib.nullcontext())
        with context:
            mad = stats.median_abs_deviation(x, nan_policy=nan_policy, axis=1)
            xp_assert_close(mad, xp.asarray(expected))

    @pytest.mark.parametrize('axis, expected',
                             [(1, [2.5, 2.0, 12.0]), (None, 4.5)])
    def test_center_mean_with_nan(self, axis, expected):
        # nan_policy='omit' with multidimensional input only supported by NumPy
        x = np.array([[1, 2, 4, 9, np.nan],
                      [0, 1, 1, 1, 12],
                      [-10, -10, -10, 20, 20]])
        mad = stats.median_abs_deviation(x, center=np.mean, nan_policy='omit',
                                         axis=axis)
        xp_assert_close(mad, expected, rtol=1e-15, atol=1e-15)

    def test_center_not_callable(self, xp):
        with pytest.raises(TypeError, match='callable'):
            stats.median_abs_deviation(xp.asarray([1, 2, 3, 5]), center=99)


def _check_warnings(warn_list, expected_type, expected_len):
    """
    Checks that all of the warnings from a list returned by
    `warnings.catch_all(record=True)` are of the required type and that the list
    contains expected number of warnings.
    """
    assert_equal(len(warn_list), expected_len, "number of warnings")
    for warn_ in warn_list:
        assert_(warn_.category is expected_type)


@make_xp_test_case(stats.iqr)
class TestIQR:

    @pytest.mark.parametrize('dtype', [None, 'float32', 'float64'])
    def test_basic(self, dtype, xp):
        x = np.arange(8) * 0.5
        np.random.shuffle(x)
        dtype = xp_default_dtype(xp) if dtype is None else getattr(xp, dtype)
        xp_assert_equal(stats.iqr(xp.asarray(x, dtype=dtype)),
                        xp.asarray(1.75, dtype=dtype))

    def test_api(self, xp):
        d = xp.ones((5, 5))
        stats.iqr(d)
        stats.iqr(d, None)
        stats.iqr(d, 1)
        stats.iqr(d, (0, 1))
        stats.iqr(d, None, (10, 90))
        stats.iqr(d, None, (30, 20), 1.0)
        stats.iqr(d, None, (25, 75), 1.5, 'propagate')

    @pytest.mark.skip_xp_backends('jax.numpy', reason='lazy -> no nan_policy')
    def test_api_eager(self, xp):
        d = xp.ones((5, 5))
        stats.iqr(d, None, (50, 50), 'normal', 'raise', 'linear')
        stats.iqr(d, None, (25, 75), -0.4, 'omit', 'lower', True)

    @pytest.mark.parametrize('x', [[], np.arange(0)])
    def test_empty(self, x, xp):
        with eager_warns(SmallSampleWarning, match=too_small_1d_not_omit, xp=xp):
            xp_assert_equal(stats.iqr(xp.asarray(x)), xp.asarray(xp.nan))

    def test_constant(self, xp):
        # Constant array always gives 0
        x = xp.ones((7, 4))
        zero = xp.asarray(0.0)
        xp_assert_equal(stats.iqr(x), zero)
        xp_assert_equal(stats.iqr(x, axis=0), xp.zeros(4))
        xp_assert_equal(stats.iqr(x, axis=1), xp.zeros(7))
        xp_assert_equal(stats.iqr(x, interpolation='linear'), zero)
        xp_assert_equal(stats.iqr(x, interpolation='midpoint'), zero)
        xp_assert_equal(stats.iqr(x, interpolation='nearest'), zero)
        xp_assert_equal(stats.iqr(x, interpolation='lower'), zero)
        xp_assert_equal(stats.iqr(x, interpolation='higher'), zero)

        # 0 only along constant dimensions
        # This also tests much of `axis`
        y = xp.ones((4, 5, 6)) * xp.arange(6.)
        xp_assert_equal(stats.iqr(y, axis=0), xp.zeros((5, 6)))
        xp_assert_equal(stats.iqr(y, axis=1), xp.zeros((4, 6)))
        xp_assert_equal(stats.iqr(y, axis=2), xp.full((4, 5), 2.5))
        xp_assert_equal(stats.iqr(y, axis=(0, 1)), xp.zeros(6))
        xp_assert_equal(stats.iqr(y, axis=(0, 2)), xp.full(5, 3.))
        xp_assert_equal(stats.iqr(y, axis=(1, 2)), xp.full(4, 3.))

    def test_scalarlike(self, xp):
        x = xp.arange(1.) + 7.0
        xp_assert_equal(stats.iqr(x[0]), xp.asarray(0.0))
        xp_assert_equal(stats.iqr(x), xp.asarray(0.0))
        xp_assert_equal(stats.iqr(x, keepdims=True), xp.asarray([0.0]))

    def test_2D(self, xp):
        x = xp.reshape(xp.arange(15), (3, 5))
        xp_assert_equal(stats.iqr(x), xp.asarray(7.0))
        xp_assert_equal(stats.iqr(x, axis=0), xp.full(5, 5.))
        xp_assert_equal(stats.iqr(x, axis=1), xp.full(3, 2.))
        xp_assert_equal(stats.iqr(x, axis=(0, 1)), xp.asarray(7.0))
        xp_assert_equal(stats.iqr(x, axis=(1, 0)), xp.asarray(7.0))

    def test_axis(self, xp):
        # The `axis` keyword is also put through its paces in `test_keepdims`.
        o = np.random.normal(size=(71, 23))
        x = np.dstack([o] * 10)                 # x.shape = (71, 23, 10)
        o, x = xp.asarray(o), xp.asarray(x)
        q = xp.broadcast_to(stats.iqr(o), (10,))

        xp_assert_equal(stats.iqr(x, axis=(0, 1)), q)
        x = xp.moveaxis(x, -1, 0)               # x.shape = (10, 71, 23)
        xp_assert_equal(stats.iqr(x, axis=(2, 1)), q)
        x = xp_swapaxes(x,0, 1, xp=xp)                    # x.shape = (71, 10, 23)
        xp_assert_equal(stats.iqr(x, axis=(0, 2)), q)
        x = xp_swapaxes(x,0, 1, xp=xp)                    # x.shape = (10, 71, 23)

        xp_assert_equal(stats.iqr(x, axis=(0, 1, 2)),
                        stats.iqr(x, axis=None))
        xp_assert_equal(stats.iqr(x, axis=(0,)),
                        stats.iqr(x, axis=0))

        d = np.arange(3 * 5 * 7 * 11)
        # Older versions of numpy only shuffle along axis=0.
        # Not sure about newer, don't care.
        np.random.shuffle(d)
        d = d.reshape((3, 5, 7, 11))
        d = xp.asarray(d)
        xp_assert_equal(stats.iqr(d, axis=(0, 1, 2))[0],
                        stats.iqr(xp_ravel(d[:,:,:, 0])))
        xp_assert_equal(stats.iqr(d, axis=(0, 1, 3))[1],
                        stats.iqr(xp_ravel(d[:,:, 1,:])))
        xp_assert_equal(stats.iqr(d, axis=(3, 1, -4))[2],
                        stats.iqr(xp_ravel(d[:,:, 2,:])))
        xp_assert_equal(stats.iqr(d, axis=(3, 1, 2))[2],
                        stats.iqr(xp_ravel(d[2,:,:,:])))
        xp_assert_equal(stats.iqr(d, axis=(3, 2))[2, 1],
                        stats.iqr(xp_ravel(d[2, 1,:,:])))
        xp_assert_equal(stats.iqr(d, axis=(1, -2))[2, 1],
                        stats.iqr(xp_ravel(d[2, :, :, 1])))
        xp_assert_equal(stats.iqr(d, axis=(1, 3))[2, 2],
                        stats.iqr(xp_ravel(d[2, :, 2,:])))

        with pytest.raises(AxisError, match='`axis` is out of bounds...'):
            stats.iqr(d, axis=4)
        with pytest.raises(ValueError, match='`axis` must contain only...'):
            stats.iqr(d, axis=(0, 0))

    def test_rng(self, xp):
        x = xp.arange(5)
        xp_assert_equal(stats.iqr(x), xp.asarray(2.))
        xp_assert_equal(stats.iqr(x, rng=(25, 87.5)), xp.asarray(2.5))
        xp_assert_equal(stats.iqr(x, rng=(12.5, 75)), xp.asarray(2.5))
        xp_assert_equal(stats.iqr(x, rng=(10, 50)), xp.asarray(1.6))  # 3-1.4

        message = r"Elements of `rng` must be in the range \[0, 100\]."
        with pytest.raises(ValueError, match=message):
            stats.iqr(x, rng=(0, 101))

        message = "`rng` must not contain NaNs."
        with pytest.raises(ValueError, match=message):
            stats.iqr(x, rng=(np.nan, 25))

        message = "`rng` must be a two element sequence."
        with pytest.raises(TypeError, match=message):
            stats.iqr(x, rng=(0, 50, 60))

    def test_interpolation(self, xp):
        x = xp.arange(5)
        y = xp.arange(4)
        # Default
        xp_assert_equal(stats.iqr(x), xp.asarray(2.))
        xp_assert_equal(stats.iqr(y), xp.asarray(1.5))
        # Linear
        xp_assert_equal(stats.iqr(x, interpolation='linear'), xp.asarray(2.))
        xp_assert_equal(stats.iqr(y, interpolation='linear'), xp.asarray(1.5))
        # Higher
        xp_assert_equal(stats.iqr(x, interpolation='higher'), xp.asarray(2.))
        xp_assert_equal(stats.iqr(x, rng=(25, 80), interpolation='higher'),
                        xp.asarray(3.))
        xp_assert_equal(stats.iqr(y, interpolation='higher'), xp.asarray(2.))
        # Lower (will generally, but not always be the same as higher)
        xp_assert_equal(stats.iqr(x, interpolation='lower'), xp.asarray(2.))
        xp_assert_equal(stats.iqr(x, rng=(25, 80), interpolation='lower'),
                        xp.asarray(2.))
        xp_assert_equal(stats.iqr(y, interpolation='lower'), xp.asarray(2.))
        # Nearest
        xp_assert_equal(stats.iqr(x, interpolation='nearest'), xp.asarray(2.))
        xp_assert_equal(stats.iqr(y, interpolation='nearest'), xp.asarray(1.))
        # Midpoint
        xp_assert_equal(stats.iqr(x, interpolation='midpoint'), xp.asarray(2.))
        xp_assert_equal(stats.iqr(x, rng=(25, 80), interpolation='midpoint'),
                        xp.asarray(2.5))
        xp_assert_equal(stats.iqr(y, interpolation='midpoint'), xp.asarray(2.))

        # Check all method= values new in numpy 1.22.0 are accepted
        for method in ('inverted_cdf', 'averaged_inverted_cdf',
                       'closest_observation', 'interpolated_inverted_cdf',
                       'hazen', 'weibull', 'median_unbiased',
                       'normal_unbiased'):
            stats.iqr(y, interpolation=method)

        with pytest.raises(ValueError, match='`method` must be one of...'):
            stats.iqr(x, interpolation='foobar')

    def test_keepdims(self, xp):
        # Also tests most of `axis`
        x = xp.ones((3, 5, 7, 11))
        assert_equal(stats.iqr(x, axis=None, keepdims=False).shape, ())
        assert_equal(stats.iqr(x, axis=2, keepdims=False).shape, (3, 5, 11))
        assert_equal(stats.iqr(x, axis=(0, 1), keepdims=False).shape, (7, 11))
        assert_equal(stats.iqr(x, axis=(0, 3), keepdims=False).shape, (5, 7))
        assert_equal(stats.iqr(x, axis=(1,), keepdims=False).shape, (3, 7, 11))
        assert_equal(stats.iqr(x, (0, 1, 2, 3), keepdims=False).shape, ())
        assert_equal(stats.iqr(x, axis=(0, 1, 3), keepdims=False).shape, (7,))

        assert_equal(stats.iqr(x, axis=None, keepdims=True).shape, (1, 1, 1, 1))
        assert_equal(stats.iqr(x, axis=2, keepdims=True).shape, (3, 5, 1, 11))
        assert_equal(stats.iqr(x, axis=(0, 1), keepdims=True).shape, (1, 1, 7, 11))
        assert_equal(stats.iqr(x, axis=(0, 3), keepdims=True).shape, (1, 5, 7, 1))
        assert_equal(stats.iqr(x, axis=(1,), keepdims=True).shape, (3, 1, 7, 11))
        assert_equal(stats.iqr(x, (0, 1, 2, 3), keepdims=True).shape, (1, 1, 1, 1))
        assert_equal(stats.iqr(x, axis=(0, 1, 3), keepdims=True).shape, (1, 1, 7, 1))

    def test_nanpolicy(self, xp):
        x = xp.reshape(xp.arange(15.0), (3, 5))

        # No NaNs
        xp_assert_equal(stats.iqr(x, nan_policy='propagate'), xp.asarray(7.))
        xp_assert_equal(stats.iqr(x, nan_policy='omit'), xp.asarray(7.))
        xp_assert_equal(stats.iqr(x, nan_policy='raise'), xp.asarray(7.))

        # Yes NaNs
        x = xpx.at(x)[1, 2].set(xp.nan)
        xp_assert_equal(stats.iqr(x, nan_policy='propagate'),
                        xp.asarray(xp.nan))
        xp_assert_equal(stats.iqr(x, axis=0, nan_policy='propagate'),
                        xp.asarray([5, 5, xp.nan, 5, 5]))
        xp_assert_equal(stats.iqr(x, axis=1, nan_policy='propagate'),
                        xp.asarray([2, xp.nan, 2]))

        xp_assert_equal(stats.iqr(x, nan_policy='omit'), xp.asarray(7.5))

        message = "The input contains nan values"
        with pytest.raises(ValueError, match=message):
            stats.iqr(x, nan_policy='raise')

        # Bad policy
        message = "nan_policy must be one of..."
        with pytest.raises(ValueError, match=message):
            stats.iqr(x, nan_policy='barfood')

    @pytest.mark.skip_xp_backends(np_only=True,
        reason="nan_policy w/ multidimensional arrays only available w/ NumPy")
    def test_nanpolicy_nd(self, xp):
        x = xp.reshape(xp.arange(15.0), (3, 5))
        x[1, 2] = xp.nan
        xp_assert_equal(stats.iqr(x, axis=0, nan_policy='omit'),
                        xp.full(5, 5.))
        xp_assert_equal(stats.iqr(x, axis=1, nan_policy='omit'),
                        xp.asarray([2, 2.5, 2]))

        message = "The input contains nan values"
        with pytest.raises(ValueError, match=message):
            stats.iqr(x, axis=0, nan_policy='raise')
        with pytest.raises(ValueError, match=message):
            stats.iqr(x, axis=1, nan_policy='raise')

    def test_scale(self, xp):
        x = xp.reshape(xp.arange(15.0), (3, 5))

        # No NaNs
        xp_assert_equal(stats.iqr(x, scale=1.0), xp.asarray(7.))
        xp_assert_close(stats.iqr(x, scale='normal'), xp.asarray(7 / 1.3489795))
        xp_assert_equal(stats.iqr(x, scale=2.0), xp.asarray(3.5))

        # Yes NaNs
        x = xpx.at(x)[1, 2].set(xp.nan)
        nan = xp.asarray(xp.nan)
        xp_assert_equal(stats.iqr(x, scale=1.0, nan_policy='propagate'), nan)
        xp_assert_equal(stats.iqr(x, scale='normal', nan_policy='propagate'), nan)
        xp_assert_equal(stats.iqr(x, scale=2.0, nan_policy='propagate'), nan)

        xp_assert_equal(stats.iqr(x, scale=1.0, nan_policy='omit'), xp.asarray(7.5))
        xp_assert_close(stats.iqr(x, scale='normal', nan_policy='omit'),
                        xp.asarray(7.5 / 1.3489795))
        xp_assert_equal(stats.iqr(x, scale=2.0, nan_policy='omit'), xp.asarray(3.75))

        # # Bad scale
        message = "foobar not a valid scale for `iqr`"
        with pytest.raises(ValueError, match=message):
            stats.iqr(x, scale='foobar')

    @pytest.mark.skip_xp_backends(np_only=True,
        reason="nan_policy w/ multidimensional arrays only available w/ NumPy")
    def test_scale_nanpolicy_nd(self, xp):
        # axis=1 chosen to show behavior with both nans and without
        x = xp.reshape(xp.arange(15.0), (3, 5))
        x = xpx.at(x)[1, 2].set(xp.nan)

        xp_assert_equal(stats.iqr(x, axis=1, scale=1.0, nan_policy='propagate'),
                        xp.asarray([2, np.nan, 2]))
        xp_assert_close(stats.iqr(x, axis=1, scale='normal', nan_policy='propagate'),
                        xp.asarray([2, np.nan, 2]) / 1.3489795)
        xp_assert_equal(stats.iqr(x, axis=1, scale=2.0, nan_policy='propagate'),
                        xp.asarray([1, np.nan, 1]))

    def test_rng_order(self, xp):
        # test that order of `rng` doesn't matter (as documented)
        x = xp.arange(8.) * 0.5
        res = stats.iqr(x, rng=(75, 25))
        ref = stats.iqr(x)
        xp_assert_equal(res, ref)


@make_xp_test_case(stats.moment)
class TestMoments:
    """
        Comparison numbers are found using R v.1.5.1
        note that length(testcase) = 4
        testmathworks comes from documentation for the
        Statistics Toolbox for Matlab and can be found at both
        https://www.mathworks.com/help/stats/kurtosis.html
        https://www.mathworks.com/help/stats/skewness.html
        Note that both test cases came from here.
    """
    testcase = [1., 2., 3., 4.]
    scalar_testcase = 4.
    rng = np.random.default_rng(2285049930)
    testcase_moment_accuracy = rng.random(42)

    @pytest.mark.parametrize('size', [10, (10, 2)])
    @pytest.mark.parametrize('m, c', product((0, 1, 2, 3), (None, 0, 1)))
    @pytest.mark.filterwarnings(
        "ignore:divide by zero encountered in divide:RuntimeWarning:dask"
    )
    def test_moment_center_scalar_moment(self, size, m, c, xp):
        rng = np.random.default_rng(6581432544381372042)
        x = xp.asarray(rng.random(size=size))
        res = stats.moment(x, m, center=c)
        c = xp.mean(x, axis=0) if c is None else c
        ref = xp.sum((x - c)**m, axis=0)/x.shape[0]
        xp_assert_close(res, ref, atol=1e-16)

    @pytest.mark.parametrize('size', [10, (10, 2)])
    @pytest.mark.parametrize('c', (None, 0, 1))
    @pytest.mark.filterwarnings(
        "ignore:divide by zero encountered in divide:RuntimeWarning:dask"
    )
    def test_moment_center_array_moment(self, size, c, xp):
        rng = np.random.default_rng(1706828300224046506)
        x = xp.asarray(rng.random(size=size))
        m = [0, 1, 2, 3]
        res = stats.moment(x, m, center=c)
        ref = xp.concat([stats.moment(x, i, center=c)[xp.newaxis, ...] for i in m])
        xp_assert_equal(res, ref)

    def test_moment(self, xp):
        # mean((testcase-mean(testcase))**power,axis=0),axis=0))**power))
        testcase = xp.asarray(self.testcase)

        y = stats.moment(xp.asarray(self.scalar_testcase))
        xp_assert_close(y, xp.asarray(0.0))

        y = stats.moment(testcase, 0)
        xp_assert_close(y, xp.asarray(1.0))
        y = stats.moment(testcase, 1)
        xp_assert_close(y, xp.asarray(0.0))
        y = stats.moment(testcase, 2)
        xp_assert_close(y, xp.asarray(1.25))
        y = stats.moment(testcase, 3)
        xp_assert_close(y, xp.asarray(0.0))
        y = stats.moment(testcase, 4)
        xp_assert_close(y, xp.asarray(2.5625))

        # check array_like input for moment
        y = stats.moment(testcase, [1, 2, 3, 4])
        xp_assert_close(y, xp.asarray([0, 1.25, 0, 2.5625]))

        # check moment input consists only of integers
        y = stats.moment(testcase, 0.0)
        xp_assert_close(y, xp.asarray(1.0))
        message = 'All elements of `order` must be integral.'
        with pytest.raises(ValueError, match=message):
            stats.moment(testcase, 1.2)
        y = stats.moment(testcase, [1.0, 2, 3, 4.0])
        xp_assert_close(y, xp.asarray([0, 1.25, 0, 2.5625]))

        def test_cases():
            y = stats.moment(xp.asarray([]))
            xp_assert_equal(y, xp.asarray(xp.nan))
            y = stats.moment(xp.asarray([], dtype=xp.float32))
            xp_assert_equal(y, xp.asarray(xp.nan, dtype=xp.float32))
            y = stats.moment(xp.zeros((1, 0)), axis=0)
            xp_assert_equal(y, xp.empty((0,)))
            y = stats.moment(xp.asarray([[]]), axis=1)
            xp_assert_equal(y, xp.asarray([xp.nan]))
            y = stats.moment(xp.asarray([[]]), order=[0, 1], axis=0)
            xp_assert_equal(y, xp.empty((2, 0)))

    def test_nan_policy(self):
        x = np.arange(10.)
        x[9] = np.nan
        assert_equal(stats.moment(x, 2), np.nan)
        assert_almost_equal(stats.moment(x, nan_policy='omit'), 0.0)
        assert_raises(ValueError, stats.moment, x, nan_policy='raise')
        assert_raises(ValueError, stats.moment, x, nan_policy='foobar')

    @pytest.mark.parametrize('dtype', ['float32', 'float64', 'complex128'])
    @pytest.mark.parametrize('expect, order', [(0, 1), (1, 0)])
    def test_constant_moments(self, dtype, expect, order, xp):
        if dtype=='complex128' and is_torch(xp):
            pytest.skip()
        dtype = getattr(xp, dtype)
        rng = np.random.default_rng(3824693518)
        x = xp.asarray(rng.random(5), dtype=dtype)
        y = stats.moment(x, order=order)
        xp_assert_equal(y, xp.asarray(expect, dtype=dtype))

        y = stats.moment(xp.broadcast_to(x, (6, 5)), axis=0, order=order)
        xp_assert_equal(y, xp.full((5,), expect, dtype=dtype))

        y = stats.moment(xp.broadcast_to(x, (1, 2, 3, 4, 5)), axis=2,
                         order=order)
        xp_assert_equal(y, xp.full((1, 2, 4, 5), expect, dtype=dtype))

        y = stats.moment(xp.broadcast_to(x, (1, 2, 3, 4, 5)), axis=None,
                         order=order)
        xp_assert_equal(y, xp.full((), expect, dtype=dtype))

    def test_moment_propagate_nan(self, xp):
        # Check that the shape of the result is the same for inputs
        # with and without nans, cf gh-5817
        a = xp.reshape(xp.arange(8.), (2, -1))
        a = xpx.at(a)[1, 0].set(xp.nan)

        mm = stats.moment(xp.asarray(a), 2, axis=1)
        xp_assert_close(mm, xp.asarray([1.25, xp.nan]), atol=1e-15)

    def test_moment_empty_order(self, xp):
        # tests moment with empty `order` list
        with pytest.raises(ValueError, match=r"`order` must be a scalar or a"
                                             r" non-empty 1D array."):
            stats.moment(xp.asarray([1, 2, 3, 4]), order=[])

    def test_rename_moment_order(self, xp):
        # Parameter 'order' was formerly known as 'moment'. The old name
        # has not been deprecated, so it must continue to work.
        x = xp.arange(10)
        res = stats.moment(x, moment=3)
        ref = stats.moment(x, order=3)
        xp_assert_equal(res, ref)

    def test_moment_accuracy(self):
        # 'moment' must have a small enough error compared to the slower
        #  but very accurate numpy.power() implementation.
        tc_no_mean = (self.testcase_moment_accuracy
                      - np.mean(self.testcase_moment_accuracy))
        assert_allclose(np.power(tc_no_mean, 42).mean(),
                        stats.moment(self.testcase_moment_accuracy, 42))

    @pytest.mark.parametrize('order', [0, 1, 2, 3])
    @pytest.mark.parametrize('axis', [-1, 0, 1])
    @pytest.mark.parametrize('center', [None, 0])
    @pytest.mark.filterwarnings(
        "ignore:divide by zero encountered in divide:RuntimeWarning:dask"
    )
    def test_moment_array_api(self, xp, order, axis, center):
        rng = np.random.default_rng(34823589259425)
        x = rng.random(size=(5, 6, 7))
        res = stats.moment(xp.asarray(x), order, axis=axis, center=center)
        ref = xp.asarray(_moment(x, order, axis, mean=center))
        xp_assert_close(res, ref)


class SkewKurtosisTest:
    scalar_testcase = 4.
    testcase = [1., 2., 3., 4.]
    testmathworks = [1.165, 0.6268, 0.0751, 0.3516, -0.6965]

    def test_empty_1d(self, xp):
        x = xp.asarray([])
        with eager_warns(SmallSampleWarning, match=too_small_1d_not_omit, xp=xp):
            res = self.stat_fun(x)

        xp_assert_equal(res, xp.asarray(xp.nan))


@make_xp_test_case(stats.skew)
class TestSkew(SkewKurtosisTest):
    def stat_fun(self, x):
        return stats.skew(x)

    @pytest.mark.filterwarnings(
        "ignore:invalid value encountered in scalar divide:RuntimeWarning:dask"
    )
    def test_skewness(self, xp):
        # Scalar test case
        y = stats.skew(xp.asarray(self.scalar_testcase))
        xp_assert_close(y, xp.asarray(xp.nan))
        # sum((testmathworks-mean(testmathworks,axis=0))**3,axis=0) /
        #     ((sqrt(var(testmathworks)*4/5))**3)/5
        y = stats.skew(xp.asarray(self.testmathworks))
        xp_assert_close(y, xp.asarray(-0.29322304336607), atol=1e-10)
        y = stats.skew(xp.asarray(self.testmathworks), bias=0)
        xp_assert_close(y, xp.asarray(-0.437111105023940), atol=1e-10)
        y = stats.skew(xp.asarray(self.testcase))
        xp_assert_close(y, xp.asarray(0.0), atol=1e-10)

    def test_nan_policy(self):
        # initially, nan_policy is ignored with alternative backends
        x = np.arange(10.)
        x[9] = np.nan
        with np.errstate(invalid='ignore'):
            assert_equal(stats.skew(x), np.nan)
        assert_equal(stats.skew(x, nan_policy='omit'), 0.)
        assert_raises(ValueError, stats.skew, x, nan_policy='raise')
        assert_raises(ValueError, stats.skew, x, nan_policy='foobar')

    def test_skewness_scalar(self):
        # `skew` must return a scalar for 1-dim input (only for NumPy arrays)
        assert_equal(stats.skew(arange(10)), 0.0)

    def test_skew_propagate_nan(self, xp):
        # Check that the shape of the result is the same for inputs
        # with and without nans, cf gh-5817
        a = xp.arange(8.)
        a = xp.reshape(a, (2, -1))
        a = xpx.at(a)[1, 0].set(xp.nan)
        with np.errstate(invalid='ignore'):
            s = stats.skew(xp.asarray(a), axis=1)
        xp_assert_equal(s, xp.asarray([0, xp.nan]))

    def test_skew_constant_value(self, xp):
        # Skewness of a constant input should be NaN (gh-16061)
<<<<<<< HEAD
        a = xp.asarray([-0.27829495]*10)  # xp.repeat not currently available

        with eager_warns(a, RuntimeWarning, match="Precision loss occurred"):
=======
        a = xp.repeat(xp.asarray([-0.27829495]), 10)

        with eager_warns(RuntimeWarning, match="Precision loss occurred", xp=xp):
>>>>>>> c9727f01
            xp_assert_equal(stats.skew(a), xp.asarray(xp.nan))
            xp_assert_equal(stats.skew(a*2.**50), xp.asarray(xp.nan))
            xp_assert_equal(stats.skew(a/2.**50), xp.asarray(xp.nan))
            xp_assert_equal(stats.skew(a, bias=False), xp.asarray(xp.nan))

            # # similarly, from gh-11086:
            a = xp.asarray([14.3]*7)
            xp_assert_equal(stats.skew(a), xp.asarray(xp.nan))
            a = 1. + xp.arange(-3., 4)*1e-16
            xp_assert_equal(stats.skew(a), xp.asarray(xp.nan))

    @skip_xp_backends(eager_only=True)
    def test_precision_loss_gh15554(self, xp):
        # gh-15554 was one of several issues that have reported problems with
        # constant or near-constant input. We can't always fix these, but
        # make sure there's a warning.
        with pytest.warns(RuntimeWarning, match="Precision loss occurred"):
            rng = np.random.default_rng(34095309370)
            a = rng.random(size=(100, 10))
            a[:, 0] = 1.01
            stats.skew(xp.asarray(a))

    @pytest.mark.parametrize('axis', [-1, 0, 2, None])
    @pytest.mark.parametrize('bias', [False, True])
    def test_vectorization(self, xp, axis, bias):
        # Behavior with array input is barely tested above. Compare
        # against naive implementation.
        rng = np.random.default_rng(1283413549926)
        x = xp.asarray(rng.random((3, 4, 5)))

        def skewness(a, axis, bias):
            # Simple implementation of skewness
            if axis is None:
                a = xp.reshape(a, (-1,))
                axis = 0
            mean = xp.mean(a, axis=axis, keepdims=True)
            mu3 = xp.mean((a - mean)**3, axis=axis)
            std = xp.std(a, axis=axis)
            res = mu3 / std ** 3
            if not bias:
                n = a.shape[axis]
                res *= ((n - 1.0) * n) ** 0.5 / (n - 2.0)
            return res

        res = stats.skew(x, axis=axis, bias=bias)
        ref = skewness(x, axis=axis, bias=bias)
        xp_assert_close(res, ref)


@make_xp_test_case(stats.kurtosis)
class TestKurtosis(SkewKurtosisTest):
    def stat_fun(self, x):
        return stats.kurtosis(x)

    @pytest.mark.filterwarnings("ignore:invalid value encountered in scalar divide")
    def test_kurtosis(self, xp):
        # Scalar test case
        y = stats.kurtosis(xp.asarray(self.scalar_testcase))
        assert xp.isnan(y)

        #   sum((testcase-mean(testcase,axis=0))**4,axis=0)
        #   / ((sqrt(var(testcase)*3/4))**4)
        #   / 4
        #
        #   sum((test2-mean(testmathworks,axis=0))**4,axis=0)
        #   / ((sqrt(var(testmathworks)*4/5))**4)
        #   / 5
        #
        #   Set flags for axis = 0 and
        #   fisher=0 (Pearson's defn of kurtosis for compatibility with Matlab)
        y = stats.kurtosis(xp.asarray(self.testmathworks), 0, fisher=0, bias=1)
        xp_assert_close(y, xp.asarray(2.1658856802973))

        # Note that MATLAB has confusing docs for the following case
        #  kurtosis(x,0) gives an unbiased estimate of Pearson's skewness
        #  kurtosis(x)  gives a biased estimate of Fisher's skewness (Pearson-3)
        #  The MATLAB docs imply that both should give Fisher's
        y = stats.kurtosis(xp.asarray(self.testmathworks), fisher=0, bias=0)
        xp_assert_close(y, xp.asarray(3.663542721189047))
        y = stats.kurtosis(xp.asarray(self.testcase), 0, 0)
        xp_assert_close(y, xp.asarray(1.64))

        x = xp.arange(10.)
        x = xp.where(x == 8, xp.nan, x)
        xp_assert_equal(stats.kurtosis(x), xp.asarray(xp.nan))

    def test_kurtosis_nan_policy(self):
        # nan_policy only for NumPy right now
        x = np.arange(10.)
        x[9] = np.nan
        assert_almost_equal(stats.kurtosis(x, nan_policy='omit'), -1.230000)
        assert_raises(ValueError, stats.kurtosis, x, nan_policy='raise')
        assert_raises(ValueError, stats.kurtosis, x, nan_policy='foobar')

    def test_kurtosis_array_scalar(self):
        # "array scalars" do not exist in other backends
        assert_equal(type(stats.kurtosis([1, 2, 3])), np.float64)

    def test_kurtosis_propagate_nan(self):
        # nan_policy only for NumPy right now
        # Check that the shape of the result is the same for inputs
        # with and without nans, cf gh-5817
        a = np.arange(8).reshape(2, -1).astype(float)
        a[1, 0] = np.nan
        k = stats.kurtosis(a, axis=1, nan_policy="propagate")
        np.testing.assert_allclose(k, [-1.36, np.nan], atol=1e-15)

    def test_kurtosis_constant_value(self, xp):
        # Kurtosis of a constant input should be NaN (gh-16061)
        a = xp.asarray([-0.27829495]*10)
<<<<<<< HEAD
        with eager_warns(a, RuntimeWarning, match="Precision loss occurred"):
=======
        with eager_warns(RuntimeWarning, match="Precision loss occurred", xp=xp):
>>>>>>> c9727f01
            assert xp.isnan(stats.kurtosis(a, fisher=False))
            assert xp.isnan(stats.kurtosis(a * float(2**50), fisher=False))
            assert xp.isnan(stats.kurtosis(a / float(2**50), fisher=False))
            assert xp.isnan(stats.kurtosis(a, fisher=False, bias=False))

    @pytest.mark.parametrize('axis', [-1, 0, 2, None])
    @pytest.mark.parametrize('bias', [False, True])
    @pytest.mark.parametrize('fisher', [False, True])
    def test_vectorization(self, xp, axis, bias, fisher):
        # Behavior with array input is not tested above. Compare
        # against naive implementation.
        rng = np.random.default_rng(1283413549926)
        x = xp.asarray(rng.random((4, 5, 6)))

        def kurtosis(a, axis, bias, fisher):
            # Simple implementation of kurtosis
            if axis is None:
                a = xp.reshape(a, (-1,))
                axis = 0
            mean = xp.mean(a, axis=axis, keepdims=True)
            mu4 = xp.mean((a - mean)**4, axis=axis)
            mu2 = xp.var(a, axis=axis, correction=0)
            if bias:
                res = mu4 / mu2**2 - 3
            else:
                n = a.shape[axis]
                # https://en.wikipedia.org/wiki/Kurtosis#Standard_unbiased_estimator
                res = (n-1) / ((n-2) * (n-3)) * ((n + 1) * mu4/mu2**2 - 3*(n-1))

            # I know it looks strange to subtract then add 3,
            # but it is simpler than the alternatives
            return res if fisher else res + 3

        res = stats.kurtosis(x, axis=axis, bias=bias, fisher=fisher)
        ref = kurtosis(x, axis=axis, bias=bias, fisher=fisher)
        xp_assert_close(res, ref)


@hypothesis.strategies.composite
def ttest_data_axis_strategy(draw):
    # draw an array under shape and value constraints
    elements = dict(allow_nan=False, allow_infinity=False)
    shape = npst.array_shapes(min_dims=1, min_side=2)
    # The test that uses this, `test_pvalue_ci`, uses `float64` to test
    # extreme `alpha`. It could be adjusted to test a dtype-dependent
    # range of `alpha` if this strategy is needed to generate other floats.
    data = draw(npst.arrays(dtype=np.float64, elements=elements, shape=shape))

    # determine axes over which nonzero variance can be computed accurately
    ok_axes = []
    # Locally, I don't need catch_warnings or simplefilter, and I can just
    # suppress RuntimeWarning. I include all that in hope of getting the same
    # behavior on CI.
    with warnings.catch_warnings():
        warnings.simplefilter("error")
        for axis in range(len(data.shape)):
            with contextlib.suppress(Exception):
                var = stats.moment(data, order=2, axis=axis)
                if np.all(var > 0) and np.all(np.isfinite(var)):
                    ok_axes.append(axis)
    # if there are no valid axes, tell hypothesis to try a different example
    hypothesis.assume(ok_axes)

    # draw one of the valid axes
    axis = draw(hypothesis.strategies.sampled_from(ok_axes))

    return data, axis


@make_xp_test_case(stats.ttest_1samp)
class TestStudentTest:
    # Preserving original test cases.
    # Recomputed statistics and p-values with R t.test, e.g.
    # options(digits=16)
    # t.test(c(-1., 0., 1.), mu=2)
    X1 = [-1., 0., 1.]
    X2 = [0., 1., 2.]
    T1_0 = 0.
    P1_0 = 1.
    T1_1 = -1.7320508075689
    P1_1 = 0.2254033307585
    T1_2 = -3.4641016151378
    P1_2 = 0.07417990022745
    T2_0 = 1.7320508075689
    P2_0 = 0.2254033307585
    P1_1_l = P1_1 / 2
    P1_1_g = 1 - (P1_1 / 2)

    @pytest.mark.filterwarnings("ignore:divide by zero encountered:RuntimeWarning:dask")
    @pytest.mark.filterwarnings("ignore:invalid value encountered:RuntimeWarning:dask")
    def test_onesample(self, xp):
        with warnings.catch_warnings(), \
                np.errstate(invalid="ignore", divide="ignore"):
            warnings.filterwarnings(
                "ignore", "Degrees of freedom <= 0 for slice", RuntimeWarning)
            a = xp.asarray(4.) if not is_numpy(xp) else 4.
            t, p = stats.ttest_1samp(a, 3.)
        xp_assert_equal(t, xp.asarray(xp.nan))
        xp_assert_equal(p, xp.asarray(xp.nan))

        t, p = stats.ttest_1samp(xp.asarray(self.X1), 0.)
        xp_assert_close(t, xp.asarray(self.T1_0))
        xp_assert_close(p, xp.asarray(self.P1_0))

        res = stats.ttest_1samp(xp.asarray(self.X1), 0.)
        attributes = ('statistic', 'pvalue')
        check_named_results(res, attributes, xp=xp)

        t, p = stats.ttest_1samp(xp.asarray(self.X2), 0.)

        xp_assert_close(t, xp.asarray(self.T2_0))
        xp_assert_close(p, xp.asarray(self.P2_0))

        t, p = stats.ttest_1samp(xp.asarray(self.X1), 1.)

        xp_assert_close(t, xp.asarray(self.T1_1))
        xp_assert_close(p, xp.asarray(self.P1_1))

        t, p = stats.ttest_1samp(xp.asarray(self.X1), 2.)

        xp_assert_close(t, xp.asarray(self.T1_2))
        xp_assert_close(p, xp.asarray(self.P1_2))

    def test_onesample_nan_policy_propagate(self, xp):
        x = stats.norm.rvs(loc=5, scale=10, size=51, random_state=7654567)
        x[50] = np.nan
        x = xp.asarray(x, dtype=xp_default_dtype(xp))

        res = stats.ttest_1samp(x, 5.0)
        xp_assert_equal(res.statistic, xp.asarray(xp.nan))
        xp_assert_equal(res.pvalue, xp.asarray(xp.nan))

    @skip_xp_backends(eager_only=True, reason="lazy arrays don't do 'raise'.")
    def test_onesample_nan_policy_omit_raise(self, xp):
        x = stats.norm.rvs(loc=5, scale=10, size=51, random_state=7654567)
        x[50] = np.nan
        x = xp.asarray(x, dtype=xp_default_dtype(xp))

        res = stats.ttest_1samp(x, 5.0, nan_policy='omit')
        xp_assert_close(res.statistic, xp.asarray(-1.6412624074367159))
        xp_assert_close(res.pvalue, xp.asarray(0.107147027334048005))

        with pytest.raises(ValueError, match="The input contains nan values"):
            stats.ttest_1samp(x, 5.0, nan_policy='raise')

        with pytest.raises(ValueError, match="nan_policy must be one of"):
            stats.ttest_1samp(x, 5.0, nan_policy='foobar')


    @pytest.mark.filterwarnings("ignore:divide by zero encountered in divide")
    def test_1samp_alternative(self, xp):
        message = "`alternative` must be 'less', 'greater', or 'two-sided'."
        with pytest.raises(ValueError, match=message):
            stats.ttest_1samp(xp.asarray(self.X1), 0., alternative="error")

        t, p = stats.ttest_1samp(xp.asarray(self.X1), 1., alternative="less")
        xp_assert_close(p, xp.asarray(self.P1_1_l))
        xp_assert_close(t, xp.asarray(self.T1_1))

        t, p = stats.ttest_1samp(xp.asarray(self.X1), 1., alternative="greater")
        xp_assert_close(p, xp.asarray(self.P1_1_g))
        xp_assert_close(t, xp.asarray(self.T1_1))

    @skip_xp_backends('jax.numpy', reason='Generic stdtrit mutates array.')
    @pytest.mark.parametrize("alternative", ['two-sided', 'less', 'greater'])
    def test_1samp_ci_1d(self, xp, alternative):
        # test confidence interval method against reference values
        rng = np.random.default_rng(8066178009154342972)
        n = 10
        x = rng.normal(size=n, loc=1.5, scale=2)
        popmean = rng.normal()  # this shouldn't affect confidence interval
        # Reference values generated with R t.test:
        # options(digits=16)
        # x = c(2.75532884,  0.93892217,  0.94835861,  1.49489446, -0.62396595,
        #      -1.88019867, -1.55684465,  4.88777104,  5.15310979,  4.34656348)
        # t.test(x, conf.level=0.85, alternative='l')
        dtype = xp.asarray(1.0).dtype
        x = xp.asarray(x, dtype=dtype)
        popmean = xp.asarray(popmean, dtype=dtype)

        ref = {'two-sided': [0.3594423211709136, 2.9333455028290860],
               'greater': [0.7470806207371626, np.inf],
               'less': [-np.inf, 2.545707203262837]}
        res = stats.ttest_1samp(x, popmean=popmean, alternative=alternative)
        ci = res.confidence_interval(confidence_level=0.85)
        xp_assert_close(ci.low, xp.asarray(ref[alternative][0]))
        xp_assert_close(ci.high, xp.asarray(ref[alternative][1]))
        xp_assert_equal(res.df, xp.asarray(n-1))

    def test_1samp_ci_iv(self, xp):
        # test `confidence_interval` method input validation
        res = stats.ttest_1samp(xp.arange(10.), 0.)
        message = '`confidence_level` must be a number between 0 and 1.'
        with pytest.raises(ValueError, match=message):
            res.confidence_interval(confidence_level=10)

    @skip_xp_backends(np_only=True, reason='Too slow.')
    @pytest.mark.xslow
    @hypothesis.given(alpha=hypothesis.strategies.floats(1e-15, 1-1e-15),
                      data_axis=ttest_data_axis_strategy())
    @pytest.mark.parametrize('alternative', ['less', 'greater'])
    def test_pvalue_ci(self, alpha, data_axis, alternative, xp):
        # test relationship between one-sided p-values and confidence intervals
        data, axis = data_axis
        data = xp.asarray(data)
        res = stats.ttest_1samp(data, 0.,
                                alternative=alternative, axis=axis)
        l, u = res.confidence_interval(confidence_level=alpha)
        popmean = l if alternative == 'greater' else u
        popmean = xp.expand_dims(popmean, axis=axis)
        res = stats.ttest_1samp(data, popmean, alternative=alternative, axis=axis)
        shape = list(data.shape)
        shape.pop(axis)
        # `float64` is used to correspond with extreme range of `alpha`
        ref = xp.broadcast_to(xp.asarray(1-alpha, dtype=xp.float64), shape)
        xp_assert_close(res.pvalue, ref)


class TestPercentileOfScore:

    def f(self, *args, **kwargs):
        return stats.percentileofscore(*args, **kwargs)

    @pytest.mark.parametrize("kind, result", [("rank", 40),
                                              ("mean", 35),
                                              ("strict", 30),
                                              ("weak", 40)])
    def test_unique(self, kind, result):
        a = [1, 2, 3, 4, 5, 6, 7, 8, 9, 10]
        assert_equal(self.f(a, 4, kind=kind), result)

    @pytest.mark.parametrize("kind, result", [("rank", 45),
                                              ("mean", 40),
                                              ("strict", 30),
                                              ("weak", 50)])
    def test_multiple2(self, kind, result):
        a = [1, 2, 3, 4, 4, 5, 6, 7, 8, 9]
        assert_equal(self.f(a, 4, kind=kind), result)

    @pytest.mark.parametrize("kind, result", [("rank", 50),
                                              ("mean", 45),
                                              ("strict", 30),
                                              ("weak", 60)])
    def test_multiple3(self, kind, result):
        a = [1, 2, 3, 4, 4, 4, 5, 6, 7, 8]
        assert_equal(self.f(a, 4, kind=kind), result)

    @pytest.mark.parametrize("kind, result", [("rank", 30),
                                              ("mean", 30),
                                              ("strict", 30),
                                              ("weak", 30)])
    def test_missing(self, kind, result):
        a = [1, 2, 3, 5, 6, 7, 8, 9, 10, 11]
        assert_equal(self.f(a, 4, kind=kind), result)

    @pytest.mark.parametrize("kind, result", [("rank", 40),
                                              ("mean", 35),
                                              ("strict", 30),
                                              ("weak", 40)])
    def test_large_numbers(self, kind, result):
        a = [10, 20, 30, 40, 50, 60, 70, 80, 90, 100]
        assert_equal(self.f(a, 40, kind=kind), result)

    @pytest.mark.parametrize("kind, result", [("rank", 50),
                                              ("mean", 45),
                                              ("strict", 30),
                                              ("weak", 60)])
    def test_large_numbers_multiple3(self, kind, result):
        a = [10, 20, 30, 40, 40, 40, 50, 60, 70, 80]
        assert_equal(self.f(a, 40, kind=kind), result)

    @pytest.mark.parametrize("kind, result", [("rank", 30),
                                              ("mean", 30),
                                              ("strict", 30),
                                              ("weak", 30)])
    def test_large_numbers_missing(self, kind, result):
        a = [10, 20, 30, 50, 60, 70, 80, 90, 100, 110]
        assert_equal(self.f(a, 40, kind=kind), result)

    @pytest.mark.parametrize("kind, result", [("rank", [0, 10, 100, 100]),
                                              ("mean", [0, 5, 95, 100]),
                                              ("strict", [0, 0, 90, 100]),
                                              ("weak", [0, 10, 100, 100])])
    def test_boundaries(self, kind, result):
        a = [10, 20, 30, 50, 60, 70, 80, 90, 100, 110]
        assert_equal(self.f(a, [0, 10, 110, 200], kind=kind), result)

    @pytest.mark.parametrize("kind, result", [("rank", [0, 10, 100]),
                                              ("mean", [0, 5, 95]),
                                              ("strict", [0, 0, 90]),
                                              ("weak", [0, 10, 100])])
    def test_inf(self, kind, result):
        a = [1, 2, 3, 4, 5, 6, 7, 8, 9, +np.inf]
        assert_equal(self.f(a, [-np.inf, 1, +np.inf], kind=kind), result)

    cases = [("propagate", [], 1, np.nan),
             ("propagate", [np.nan], 1, np.nan),
             ("propagate", [np.nan], [0, 1, 2], [np.nan, np.nan, np.nan]),
             ("propagate", [1, 2], [1, 2, np.nan], [50, 100, np.nan]),
             ("omit", [1, 2, np.nan], [0, 1, 2], [0, 50, 100]),
             ("omit", [1, 2], [0, 1, np.nan], [0, 50, np.nan]),
             ("omit", [np.nan, np.nan], [0, 1, 2], [np.nan, np.nan, np.nan])]

    @pytest.mark.parametrize("policy, a, score, result", cases)
    def test_nans_ok(self, policy, a, score, result):
        assert_equal(self.f(a, score, nan_policy=policy), result)

    cases = [
        ("raise", [1, 2, 3, np.nan], [1, 2, 3],
         "The input contains nan values"),
        ("raise", [1, 2, 3], [1, 2, 3, np.nan],
         "The input contains nan values"),
    ]

    @pytest.mark.parametrize("policy, a, score, message", cases)
    def test_nans_fail(self, policy, a, score, message):
        with assert_raises(ValueError, match=message):
            self.f(a, score, nan_policy=policy)

    @pytest.mark.parametrize("shape", [
        (6, ),
        (2, 3),
        (2, 1, 3),
        (2, 1, 1, 3),
    ])
    def test_nd(self, shape):
        a = np.array([0, 1, 2, 3, 4, 5])
        scores = a.reshape(shape)
        results = scores*10
        a = [1, 2, 3, 4, 5, 6, 7, 8, 9, 10]
        assert_equal(self.f(a, scores, kind="rank"), results)

    def test_multidimensional_error(self):
        # gh-21563 reported that `percentileofscore` accepted multidimensional
        # arrays but did not produce meaningful results.
        message = "`a` must be 1-dimensional."
        with pytest.raises(ValueError, match=message):
            stats.percentileofscore(np.ones((3, 3)), 1)


PowerDivCase = namedtuple('Case',  # type: ignore[name-match]
                          ['f_obs', 'f_exp', 'ddof', 'axis',
                           'chi2',     # Pearson's
                           'log',      # G-test (log-likelihood)
                           'mod_log',  # Modified log-likelihood
                           'cr',       # Cressie-Read (lambda=2/3)
                           ])

# The details of the first two elements in power_div_1d_cases are used
# in a test in TestPowerDivergence.  Check that code before making
# any changes here.
power_div_1d_cases = [
    # Use the default f_exp.
    PowerDivCase(f_obs=[4, 8, 12, 8], f_exp=None, ddof=0, axis=None,
                 chi2=4,
                 log=2*(4*np.log(4/8) + 12*np.log(12/8)),
                 mod_log=2*(8*np.log(8/4) + 8*np.log(8/12)),
                 cr=(4*((4/8)**(2/3) - 1) + 12*((12/8)**(2/3) - 1))/(5/9)),
    # Give a non-uniform f_exp.
    PowerDivCase(f_obs=[4, 8, 12, 8], f_exp=[2, 16, 12, 2], ddof=0, axis=None,
                 chi2=24,
                 log=2*(4*np.log(4/2) + 8*np.log(8/16) + 8*np.log(8/2)),
                 mod_log=2*(2*np.log(2/4) + 16*np.log(16/8) + 2*np.log(2/8)),
                 cr=(4*((4/2)**(2/3) - 1) + 8*((8/16)**(2/3) - 1) +
                     8*((8/2)**(2/3) - 1))/(5/9)),
    # f_exp is a scalar.
    PowerDivCase(f_obs=[4, 8, 12, 8], f_exp=8, ddof=0, axis=None,
                 chi2=4,
                 log=2*(4*np.log(4/8) + 12*np.log(12/8)),
                 mod_log=2*(8*np.log(8/4) + 8*np.log(8/12)),
                 cr=(4*((4/8)**(2/3) - 1) + 12*((12/8)**(2/3) - 1))/(5/9)),
    # f_exp equal to f_obs.
    PowerDivCase(f_obs=[3, 5, 7, 9], f_exp=[3, 5, 7, 9], ddof=0, axis=0,
                 chi2=0, log=0, mod_log=0, cr=0),
]


power_div_empty_cases = [
    # Shape is (0,)--a data set with length 0.  The computed
    # test statistic should be 0.
    PowerDivCase(f_obs=[],
                 f_exp=None, ddof=0, axis=0,
                 chi2=0, log=0, mod_log=0, cr=0),
    # Shape is (0, 3).  This is 3 data sets, but each data set has
    # length 0, so the computed test statistic should be [0, 0, 0].
    PowerDivCase(f_obs=np.array([[],[],[]]).T,
                 f_exp=None, ddof=0, axis=0,
                 chi2=[0, 0, 0],
                 log=[0, 0, 0],
                 mod_log=[0, 0, 0],
                 cr=[0, 0, 0]),
    # Shape is (3, 0).  This represents an empty collection of
    # data sets in which each data set has length 3.  The test
    # statistic should be an empty array.
    PowerDivCase(f_obs=np.array([[],[],[]]),
                 f_exp=None, ddof=0, axis=0,
                 chi2=[],
                 log=[],
                 mod_log=[],
                 cr=[]),
]


@make_xp_test_case(stats.power_divergence)
class TestPowerDivergence:

    def check_power_divergence(self, f_obs, f_exp, ddof, axis, lambda_,
                               expected_stat, xp):
        dtype = xp.asarray(1.).dtype

        f_obs = xp.asarray(f_obs, dtype=dtype)
        f_exp = xp.asarray(f_exp, dtype=dtype) if f_exp is not None else f_exp

        if axis is None:
            num_obs = xp_size(f_obs)
        else:
            arrays = (xp.broadcast_arrays(f_obs, f_exp) if f_exp is not None
                      else (f_obs,))
            num_obs = arrays[0].shape[axis]

        with warnings.catch_warnings():
            warnings.filterwarnings("ignore", "Mean of empty slice", RuntimeWarning)
            stat, p = stats.power_divergence(
                                f_obs, f_exp=f_exp, ddof=ddof,
                                axis=axis, lambda_=lambda_)
            xp_assert_close(stat, xp.asarray(expected_stat, dtype=dtype))

            if lambda_ == 1 or lambda_ == "pearson":
                # Also test stats.chisquare.
                stat, p = stats.chisquare(f_obs, f_exp=f_exp, ddof=ddof,
                                          axis=axis)
                xp_assert_close(stat, xp.asarray(expected_stat, dtype=dtype))

        ddof = np.asarray(ddof)
        expected_p = stats.distributions.chi2.sf(expected_stat,
                                                 num_obs - 1 - ddof)
        xp_assert_close(p, xp.asarray(expected_p, dtype=dtype))

    @pytest.mark.parametrize('case', power_div_1d_cases)
    @pytest.mark.parametrize('lambda_stat',
        [(None, 'chi2'), ('pearson', 'chi2'), (1, 'chi2'),
         ('log-likelihood', 'log'), ('mod-log-likelihood', 'mod_log'),
         ('cressie-read', 'cr'), (2/3, 'cr')])
    def test_basic(self, case, lambda_stat, xp):
        lambda_, attr = lambda_stat
        expected_stat = getattr(case, attr)
        self.check_power_divergence(case.f_obs, case.f_exp, case.ddof, case.axis,
                                    lambda_, expected_stat, xp)

    def test_axis(self, xp):
        case0 = power_div_1d_cases[0]
        case1 = power_div_1d_cases[1]
        f_obs = np.vstack((case0.f_obs, case1.f_obs))
        f_exp = np.vstack((np.ones_like(case0.f_obs)*np.mean(case0.f_obs),
                           case1.f_exp))
        # Check the four computational code paths in power_divergence
        # using a 2D array with axis=1.
        f_obs = xp.asarray(f_obs)
        f_exp = xp.asarray(f_exp) if f_exp is not None else f_exp
        self.check_power_divergence(
               f_obs, f_exp, 0, 1,
               "pearson", [case0.chi2, case1.chi2], xp=xp)
        self.check_power_divergence(
               f_obs, f_exp, 0, 1,
               "log-likelihood", [case0.log, case1.log], xp=xp)
        self.check_power_divergence(
               f_obs, f_exp, 0, 1,
               "mod-log-likelihood", [case0.mod_log, case1.mod_log], xp=xp)
        self.check_power_divergence(
               f_obs, f_exp, 0, 1,
               "cressie-read", [case0.cr, case1.cr], xp=xp)
        # Reshape case0.f_obs to shape (2,2), and use axis=None.
        # The result should be the same.
        f_obs_reshape = xp.reshape(xp.asarray(case0.f_obs), (2, 2))
        self.check_power_divergence(
               f_obs_reshape, None, 0, None,
               "pearson", case0.chi2, xp=xp)

    def test_ddof_broadcasting(self, xp):
        # Test that ddof broadcasts correctly.
        # ddof does not affect the test statistic.  It is broadcast
        # with the computed test statistic for the computation of
        # the p value.

        case0 = power_div_1d_cases[0]
        case1 = power_div_1d_cases[1]
        # Create 4x2 arrays of observed and expected frequencies.
        f_obs = np.vstack((case0.f_obs, case1.f_obs)).T
        f_exp = np.vstack((np.ones_like(case0.f_obs)*np.mean(case0.f_obs),
                           case1.f_exp)).T

        expected_chi2 = [case0.chi2, case1.chi2]

        dtype = xp.asarray(1.).dtype
        f_obs = xp.asarray(f_obs, dtype=dtype)
        f_exp = xp.asarray(f_exp, dtype=dtype)
        expected_chi2 = xp.asarray(expected_chi2, dtype=dtype)

        # ddof has shape (2, 1).  This is broadcast with the computed
        # statistic, so p will have shape (2,2).
        ddof = xp.asarray([[0], [1]])

        stat, p = stats.power_divergence(f_obs, f_exp, ddof=ddof)
        xp_assert_close(stat, expected_chi2)

        # Compute the p values separately, passing in scalars for ddof.
        _, p0 = stats.power_divergence(f_obs, f_exp, ddof=ddof[0, 0])
        _, p1 = stats.power_divergence(f_obs, f_exp, ddof=ddof[1, 0])

        expected_p = xp.concat((p0[xp.newaxis, :], p1[xp.newaxis, :]), axis=0)
        xp_assert_close(p, expected_p)

    @pytest.mark.parametrize('case', power_div_empty_cases)
    @pytest.mark.parametrize('lambda_stat',
        [('pearson', 'chi2'), ('log-likelihood', 'log'),
         ('mod-log-likelihood', 'mod_log'),
         ('cressie-read', 'cr'), (2/3, 'cr')])
    def test_empty_cases(self, case, lambda_stat, xp):
        lambda_, attr = lambda_stat
        expected_stat = getattr(case, attr)
        with warnings.catch_warnings():
            self.check_power_divergence(
                case.f_obs, case.f_exp, case.ddof, case.axis,
                lambda_, expected_stat, xp)

    def test_power_divergence_result_attributes(self, xp):
        f_obs = power_div_1d_cases[0].f_obs
        f_exp = power_div_1d_cases[0].f_exp
        ddof = power_div_1d_cases[0].ddof
        axis = power_div_1d_cases[0].axis
        dtype = xp.asarray(1.).dtype
        f_obs = xp.asarray(f_obs, dtype=dtype)
        # f_exp is None

        res = stats.power_divergence(f_obs, f_exp=f_exp, ddof=ddof,
                                     axis=axis, lambda_="pearson")
        attributes = ('statistic', 'pvalue')
        check_named_results(res, attributes, xp=xp)

    def test_power_divergence_gh_12282(self, xp):
        # The sums of observed and expected frequencies must match
        f_obs = xp.asarray([[10., 20.], [30., 20.]])
        f_exp = xp.asarray([[5., 15.], [35., 25.]])
        message = 'For each axis slice...'
        with pytest.raises(ValueError, match=message):
            stats.power_divergence(f_obs, f_exp=xp.asarray([30., 60.]))
        with pytest.raises(ValueError, match=message):
            stats.power_divergence(f_obs, f_exp=f_exp, axis=1)
        stat, pval = stats.power_divergence(f_obs, f_exp=f_exp)
        xp_assert_close(stat, xp.asarray([5.71428571, 2.66666667]))
        xp_assert_close(pval, xp.asarray([0.01682741, 0.10247043]))

    def test_power_divergence_against_cressie_read_data(self, xp):
        # Test stats.power_divergence against tables 4 and 5 from
        # Cressie and Read, "Multimonial Goodness-of-Fit Tests",
        # J. R. Statist. Soc. B (1984), Vol 46, No. 3, pp. 440-464.
        # This tests the calculation for several values of lambda.

        # Table 4 data recalculated for greater precision according to:
        # Shelby J. Haberman, Analysis of Qualitative Data: Volume 1
        # Introductory Topics, Academic Press, New York, USA (1978).
        obs = xp.asarray([15., 11., 14., 17., 5., 11., 10., 4., 8.,
                          10., 7., 9., 11., 3., 6., 1., 1., 4.])
        beta = -0.083769  # Haberman (1978), p. 15
        i = xp.arange(1., obs.shape[0] + 1.)
        alpha = xp.log(xp.sum(obs) / xp.sum(xp.exp(beta*i)))
        expected_counts = xp.exp(alpha + beta*i)

        # `table4` holds just the second and third columns from Table 4.
        table4 = xp.concat((obs[xp.newaxis, :],
                            expected_counts[xp.newaxis, :])).T

        table5 = xp.asarray([
            # lambda, statistic
            -10.0, 72.2e3,
            -5.0, 28.9e1,
            -3.0, 65.6,
            -2.0, 40.6,
            -1.5, 34.0,
            -1.0, 29.5,
            -0.5, 26.5,
            0.0, 24.6,
            0.5, 23.4,
            0.67, 23.1,
            1.0, 22.7,
            1.5, 22.6,
            2.0, 22.9,
            3.0, 24.8,
            5.0, 35.5,
            10.0, 21.4e1,
            ])
        table5 = xp.reshape(table5, (-1, 2))

        for i in range(table5.shape[0]):
            lambda_, expected_stat = table5[i, 0], table5[i, 1]
            stat, p = stats.power_divergence(table4[:,0], table4[:,1],
                                             lambda_=lambda_)
            xp_assert_close(stat, expected_stat, rtol=5e-3)


@make_xp_test_case(stats.chisquare)
class TestChisquare:
    def test_chisquare_12282a(self, xp):
        # Currently `chisquare` is implemented via power_divergence
        # in case that ever changes, perform a basic test like
        # test_power_divergence_gh_12282
        with assert_raises(ValueError, match='For each axis slice...'):
            f_obs = xp.asarray([10., 20.])
            f_exp = xp.asarray([30., 60.])
            stats.chisquare(f_obs, f_exp=f_exp)

    def test_chisquare_12282b(self, xp):
        # Check that users can now disable the sum check tested in
        # test_chisquare_12282a. Also, confirm that statistic and p-value
        # are as expected.
        rng = np.random.default_rng(3843874358728234)
        n = 10
        lam = rng.uniform(1000, 2000, size=n)
        x = rng.poisson(lam)
        lam = xp.asarray(lam)
        x = xp.asarray(x, dtype=lam.dtype)
        res = stats.chisquare(x, f_exp=lam, ddof=-1, sum_check=False)
        # Poisson is approximately normal with mean and variance lam
        z = (x - lam) / xp.sqrt(lam)
        statistic = xp.sum(z**2)
        xp_assert_close(res.statistic, statistic)
        # Sum of `n` squared standard normal variables follows chi2 with `n` DoF
        X2 = _SimpleChi2(xp.asarray(n, dtype=statistic.dtype))
        xp_assert_close(res.pvalue, X2.sf(statistic))

    @pytest.mark.parametrize("n, dtype", [(200, 'uint8'), (1000000, 'int32')])
    def test_chiquare_data_types_attributes(self, n, dtype, xp):
        # Regression test for gh-10159 and gh-18368
        dtype = getattr(xp, dtype)
        obs = xp.asarray([n, 0], dtype=dtype)
        exp = xp.asarray([n // 2, n // 2], dtype=dtype)
        res = stats.chisquare(obs, exp)
        stat, p = res
        xp_assert_close(stat, xp.asarray(n, dtype=xp.asarray(1.).dtype), rtol=1e-13)
        # check that attributes are identical to unpacked outputs - see gh-18368
        xp_assert_equal(res.statistic, stat)
        xp_assert_equal(res.pvalue, p)


@make_xp_test_case(stats.friedmanchisquare)
class TestFriedmanChiSquare:
    # verified with matlab and R
    # From Demsar "Statistical Comparisons of Classifiers over Multiple Data Sets"
    # 2006, Xf=9.28 (no tie handling, tie corrected Xf >=9.28)
    x1 = [[0.763, 0.599, 0.954, 0.628, 0.882, 0.936, 0.661,
           0.583, 0.775, 1.0, 0.94, 0.619, 0.972, 0.957],
          [0.768, 0.591, 0.971, 0.661, 0.888, 0.931, 0.668,
           0.583, 0.838, 1.0, 0.962, 0.666, 0.981, 0.978],
          [0.771, 0.590, 0.968, 0.654, 0.886, 0.916, 0.609,
           0.563, 0.866, 1.0, 0.965, 0.614, 0.9751, 0.946],
          [0.798, 0.569, 0.967, 0.657, 0.898, 0.931, 0.685,
           0.625, 0.875, 1.0, 0.962, 0.669, 0.975, 0.970]]
    ref1 = (10.2283464566929, 0.0167215803284414)

    # From "Bioestadistica para las ciencias de la salud" Xf=18.95 p<0.001:
    x2 = [[4, 3, 5, 3, 5, 3, 2, 5, 4, 4, 4, 3],
          [2, 2, 1, 2, 3, 1, 2, 3, 2, 1, 1, 3],
          [2, 4, 3, 3, 4, 3, 3, 4, 4, 1, 2, 1],
          [3, 5, 4, 3, 4, 4, 3, 3, 3, 4, 4, 4]]
    ref2 = (18.9428571428571, 0.000280938375189499)

    # From Jerrorl H. Zar, "Biostatistical Analysis"(example 12.6),
    # Xf=10.68, 0.005 < p < 0.01:
    # Probability from this example is inexact
    # using Chisquare approximation of Friedman Chisquare.
    x3 = [[7.0, 9.9, 8.5, 5.1, 10.3],
          [5.3, 5.7, 4.7, 3.5, 7.7],
          [4.9, 7.6, 5.5, 2.8, 8.4],
          [8.8, 8.9, 8.1, 3.3, 9.1]]
    ref3 = (10.68, 0.0135882729582176)

    @pytest.mark.parametrize("dtype", [None, "float32", "float64"])
    @pytest.mark.parametrize("data, ref", [(x1, ref1), (x2, ref2), (x3, ref3)])
    def test_against_references(self, dtype, data, ref, xp):
        if is_numpy(xp) and xp.__version__ < "2.0" and dtype=='float32':
            pytest.skip("NumPy doesn't preserve dtype pre-NEP 50.")
        dtype = dtype if dtype is None else getattr(xp, dtype)
        data = [xp.asarray(array, dtype=dtype) for array in data]
        res = stats.friedmanchisquare(*data)
        xp_assert_close(res.statistic, xp.asarray(ref[0], dtype=dtype))
        xp_assert_close(res.pvalue, xp.asarray(ref[1], dtype=dtype))

    def test_too_few_samples(self, xp):
        message = "At least 3 samples must be given"
        with pytest.raises(ValueError, match=message):
            stats.friedmanchisquare(xp.asarray(self.x3[0]), xp.asarray(self.x3[1]))


class TestKSTest:
    """Tests kstest and ks_1samp agree with K-S various sizes, alternatives, modes."""

    def _testOne(self, x, alternative, expected_statistic, expected_prob,
                 mode='auto', decimal=14):
        result = stats.kstest(x, 'norm', alternative=alternative, mode=mode)
        expected = np.array([expected_statistic, expected_prob])
        assert_array_almost_equal(np.array(result), expected, decimal=decimal)

    def _test_kstest_and_ks1samp(self, x, alternative, mode='auto', decimal=14):
        result = stats.kstest(x, 'norm', alternative=alternative, mode=mode)
        result_1samp = stats.ks_1samp(x, stats.norm.cdf,
                                      alternative=alternative, mode=mode)
        assert_array_almost_equal(np.array(result), result_1samp, decimal=decimal)

    def test_namedtuple_attributes(self):
        x = np.linspace(-1, 1, 9)
        # test for namedtuple attribute results
        attributes = ('statistic', 'pvalue')
        res = stats.kstest(x, 'norm')
        check_named_results(res, attributes)

    def test_agree_with_ks_1samp(self):
        x = np.linspace(-1, 1, 9)
        self._test_kstest_and_ks1samp(x, 'two-sided')

        x = np.linspace(-15, 15, 9)
        self._test_kstest_and_ks1samp(x, 'two-sided')

        x = [-1.23, 0.06, -0.60, 0.17, 0.66, -0.17, -0.08, 0.27, -0.98, -0.99]
        self._test_kstest_and_ks1samp(x, 'two-sided')
        self._test_kstest_and_ks1samp(x, 'greater', mode='exact')
        self._test_kstest_and_ks1samp(x, 'less', mode='exact')

    def test_pm_inf_gh20386(self):
        # Check that gh-20386 is resolved - `kstest` does not
        # return NaNs when both -inf and inf are in sample.
        vals = [-np.inf, 0, 1, np.inf]
        res = stats.kstest(vals, stats.cauchy.cdf)
        ref = stats.kstest(vals, stats.cauchy.cdf, _no_deco=True)
        assert np.all(np.isfinite(res))
        assert_equal(res, ref)
        assert not np.isnan(res.statistic)
        assert not np.isnan(res.pvalue)

    # missing: no test that uses *args


@make_xp_test_case(stats.ks_1samp)
class TestKSOneSample:
    """
    Tests kstest and ks_samp 1-samples with K-S various sizes, alternatives, modes.
    """

    def _testOne(self, x, alternative, expected_statistic, expected_prob, *,
                 mode='auto', dtype, xp):
        rtol = 5e-14 if dtype == xp.float64 else 1e-5
        res = stats.ks_1samp(x, special.ndtr, alternative=alternative, mode=mode)
        ref_statistic = xp.asarray(expected_statistic, dtype=dtype)
        ref_pvalue = xp.asarray(expected_prob, dtype=dtype)
        xp_assert_close(res.statistic, ref_statistic, rtol=rtol)
        xp_assert_close(res.pvalue, ref_pvalue, rtol=rtol)

    @pytest.mark.parametrize('dtype', [None, 'float32', 'float64'])
    def test_agree_with_r(self, dtype, xp):
        # comparing with some values from R
        if is_numpy(xp) and xp.__version__ < "2.0" and dtype == 'float32':
            pytest.skip("Pre-NEP 50 doesn't respect dtypes")
        dtype = xp_default_dtype(xp) if dtype is None else getattr(xp, dtype)
        x = xp.linspace(-1, 1, 9, dtype=dtype)
        self._testOne(x, 'two-sided', 0.15865525393145705, 0.95164069201518386,
                      dtype=dtype, xp=xp)

        x = xp.linspace(-15, 15, 9, dtype=dtype)
        self._testOne(x, 'two-sided', 0.44435602715924361, 0.038850140086788665,
                      dtype=dtype, xp=xp)

        x = [-1.23, 0.06, -0.60, 0.17, 0.66, -0.17, -0.08, 0.27, -0.98, -0.99]
        x = xp.asarray(x, dtype=dtype)
        self._testOne(x, 'two-sided', 0.293580126801961, 0.293408463684361,
                      dtype=dtype, xp=xp)
        self._testOne(x, 'greater', 0.293580126801961, 0.146988835042376, mode='exact',
                      dtype=dtype, xp=xp)
        self._testOne(x, 'less', 0.109348552425692, 0.732768892470675, mode='exact',
                      dtype=dtype, xp=xp)

    @pytest.mark.parametrize('dtype', [None, 'float32', 'float64'])
    def test_known_examples(self, xp, dtype):
        # the following tests rely on deterministically replicated rvs
        if is_numpy(xp) and xp.__version__ < "2.0" and dtype == 'float32':
            pytest.skip("Pre-NEP 50 doesn't respect dtypes")
        dtype = xp_default_dtype(xp) if dtype is None else getattr(xp, dtype)
        x = stats.norm.rvs(loc=0.2, size=100, random_state=987654321)
        x = xp.asarray(x, dtype=dtype)
        self._testOne(x, 'two-sided', 0.12464329735846891, 0.089444888711820769,
                      mode='asymp', xp=xp, dtype=dtype)
        self._testOne(x, 'less', 0.12464329735846891, 0.040989164077641749,
                      xp=xp, dtype=dtype)
        self._testOne(x, 'greater', 0.0072115233216310994, 0.98531158590396228,
                      xp=xp, dtype=dtype)

    # this is a test of the exact p-value calculation, available only with NumPy.
    def test_ks1samp_allpaths(self):
        # Check NaN input, output.
        assert_(np.isnan(kolmogn(np.nan, 1, True)))
        with assert_raises(ValueError, match='n is not integral: 1.5'):
            kolmogn(1.5, 1, True)
        assert_(np.isnan(kolmogn(-1, 1, True)))

        dataset = np.asarray([
            # Check x out of range
            (101, 1, True, 1.0),
            (101, 1.1, True, 1.0),
            (101, 0, True, 0.0),
            (101, -0.1, True, 0.0),

            (32, 1.0 / 64, True, 0.0),  # Ruben-Gambino
            (32, 1.0 / 64, False, 1.0),  # Ruben-Gambino

            # Miller
            (32, 0.5, True, 0.9999999363163307),
            # Miller 2 * special.smirnov(32, 0.5)
            (32, 0.5, False, 6.368366937916623e-08),

            # Check some other paths
            (32, 1.0 / 8, True, 0.34624229979775223),
            (32, 1.0 / 4, True, 0.9699508336558085),
            (1600, 0.49, False, 0.0),
            # 2 * special.smirnov(1600, 1/16.0)
            (1600, 1 / 16.0, False, 7.0837876229702195e-06),
            # _kolmogn_DMTW
            (1600, 14 / 1600, False, 0.99962357317602),
            # _kolmogn_PelzGood
            (1600, 1 / 32, False, 0.08603386296651416),
        ])
        FuncData(kolmogn, dataset, (0, 1, 2), 3).check(dtypes=[int, float, bool])

    @pytest.mark.parametrize("ksfunc", [stats.kstest, stats.ks_1samp])
    @pytest.mark.parametrize("alternative, x6val, ref_location, ref_sign",
                             [('greater', 6., 6., +1),
                              ('less', 7., 7., -1),
                              ('two-sided', 6., 6., +1),
                              ('two-sided', 7., 7., -1)])
    def test_location_sign(self, ksfunc, alternative,
                           x6val, ref_location, ref_sign, xp):
        # Test that location and sign corresponding with statistic are as
        # expected. (Test is designed to be easy to predict.)
        x = xp.arange(10.) + 0.5
        x = xpx.at(x)[6].set(x6val)
        # cdf = stats.uniform(scale=10).cdf
        def cdf(x): return x / 10.
        res = ksfunc(xp.asarray(x), cdf, alternative=alternative)
        rtol = 1e-15 if x.dtype == xp.float64 else 1e-6
        xp_assert_close(res.statistic, xp.asarray(0.1), rtol=rtol)
        xp_assert_equal(res.statistic_location, xp.asarray(ref_location))
        xp_assert_equal(res.statistic_sign, xp.asarray(ref_sign, dtype=xp.int8))

    # missing: no test that uses *args


class TestKSTwoSamples:
    """Tests 2-samples with K-S various sizes, alternatives, modes."""

    def _testOne(self, x1, x2, alternative, expected_statistic, expected_prob,
                 mode='auto'):
        result = stats.ks_2samp(x1, x2, alternative, mode=mode)
        expected = np.array([expected_statistic, expected_prob])
        assert_array_almost_equal(np.array(result), expected)

    def testSmall(self):
        self._testOne([0], [1], 'two-sided', 1.0/1, 1.0)
        self._testOne([0], [1], 'greater', 1.0/1, 0.5)
        self._testOne([0], [1], 'less', 0.0/1, 1.0)
        self._testOne([1], [0], 'two-sided', 1.0/1, 1.0)
        self._testOne([1], [0], 'greater', 0.0/1, 1.0)
        self._testOne([1], [0], 'less', 1.0/1, 0.5)

    def testTwoVsThree(self):
        data1 = np.array([1.0, 2.0])
        data1p = data1 + 0.01
        data1m = data1 - 0.01
        data2 = np.array([1.0, 2.0, 3.0])
        self._testOne(data1p, data2, 'two-sided', 1.0 / 3, 1.0)
        self._testOne(data1p, data2, 'greater', 1.0 / 3, 0.7)
        self._testOne(data1p, data2, 'less', 1.0 / 3, 0.7)
        self._testOne(data1m, data2, 'two-sided', 2.0 / 3, 0.6)
        self._testOne(data1m, data2, 'greater', 2.0 / 3, 0.3)
        self._testOne(data1m, data2, 'less', 0, 1.0)

    def testTwoVsFour(self):
        data1 = np.array([1.0, 2.0])
        data1p = data1 + 0.01
        data1m = data1 - 0.01
        data2 = np.array([1.0, 2.0, 3.0, 4.0])
        self._testOne(data1p, data2, 'two-sided', 2.0 / 4, 14.0/15)
        self._testOne(data1p, data2, 'greater', 2.0 / 4, 8.0/15)
        self._testOne(data1p, data2, 'less', 1.0 / 4, 12.0/15)

        self._testOne(data1m, data2, 'two-sided', 3.0 / 4, 6.0/15)
        self._testOne(data1m, data2, 'greater', 3.0 / 4, 3.0/15)
        self._testOne(data1m, data2, 'less', 0, 1.0)

    def test100_100(self):
        x100 = np.linspace(1, 100, 100)
        x100_2_p1 = x100 + 2 + 0.1
        x100_2_m1 = x100 + 2 - 0.1
        self._testOne(x100, x100_2_p1, 'two-sided', 3.0 / 100, 0.9999999999962055)
        self._testOne(x100, x100_2_p1, 'greater', 3.0 / 100, 0.9143290114276248)
        self._testOne(x100, x100_2_p1, 'less', 0, 1.0)
        self._testOne(x100, x100_2_m1, 'two-sided', 2.0 / 100, 1.0)
        self._testOne(x100, x100_2_m1, 'greater', 2.0 / 100, 0.960978450786184)
        self._testOne(x100, x100_2_m1, 'less', 0, 1.0)

    def test100_110(self):
        x100 = np.linspace(1, 100, 100)
        x110 = np.linspace(1, 100, 110)
        x110_20_p1 = x110 + 20 + 0.1
        x110_20_m1 = x110 + 20 - 0.1
        # 100, 110
        self._testOne(x100, x110_20_p1, 'two-sided', 232.0 / 1100, 0.015739183865607353)
        self._testOne(x100, x110_20_p1, 'greater', 232.0 / 1100, 0.007869594319053203)
        self._testOne(x100, x110_20_p1, 'less', 0, 1)
        self._testOne(x100, x110_20_m1, 'two-sided', 229.0 / 1100, 0.017803803861026313)
        self._testOne(x100, x110_20_m1, 'greater', 229.0 / 1100, 0.008901905958245056)
        self._testOne(x100, x110_20_m1, 'less', 0.0, 1.0)

    def testRepeatedValues(self):
        x2233 = np.array([2] * 3 + [3] * 4 + [5] * 5 + [6] * 4, dtype=int)
        x3344 = x2233 + 1
        x2356 = np.array([2] * 3 + [3] * 4 + [5] * 10 + [6] * 4, dtype=int)
        x3467 = np.array([3] * 10 + [4] * 2 + [6] * 10 + [7] * 4, dtype=int)
        self._testOne(x2233, x3344, 'two-sided', 5.0/16, 0.4262934613454952)
        self._testOne(x2233, x3344, 'greater', 5.0/16, 0.21465428276573786)
        self._testOne(x2233, x3344, 'less', 0.0/16, 1.0)
        self._testOne(x2356, x3467, 'two-sided', 190.0/21/26, 0.0919245790168125)
        self._testOne(x2356, x3467, 'greater', 190.0/21/26, 0.0459633806858544)
        self._testOne(x2356, x3467, 'less', 70.0/21/26, 0.6121593130022775)

    def testEqualSizes(self):
        data2 = np.array([1.0, 2.0, 3.0])
        self._testOne(data2, data2+1, 'two-sided', 1.0/3, 1.0)
        self._testOne(data2, data2+1, 'greater', 1.0/3, 0.75)
        self._testOne(data2, data2+1, 'less', 0.0/3, 1.)
        self._testOne(data2, data2+0.5, 'two-sided', 1.0/3, 1.0)
        self._testOne(data2, data2+0.5, 'greater', 1.0/3, 0.75)
        self._testOne(data2, data2+0.5, 'less', 0.0/3, 1.)
        self._testOne(data2, data2-0.5, 'two-sided', 1.0/3, 1.0)
        self._testOne(data2, data2-0.5, 'greater', 0.0/3, 1.0)
        self._testOne(data2, data2-0.5, 'less', 1.0/3, 0.75)

    @pytest.mark.slow
    def testMiddlingBoth(self):
        # 500, 600
        n1, n2 = 500, 600
        delta = 1.0/n1/n2/2/2
        x = np.linspace(1, 200, n1) - delta
        y = np.linspace(2, 200, n2)
        self._testOne(x, y, 'two-sided', 2000.0 / n1 / n2, 1.0,
                      mode='auto')
        self._testOne(x, y, 'two-sided', 2000.0 / n1 / n2, 1.0,
                      mode='asymp')
        self._testOne(x, y, 'greater', 2000.0 / n1 / n2, 0.9697596024683929,
                      mode='asymp')
        self._testOne(x, y, 'less', 500.0 / n1 / n2, 0.9968735843165021,
                      mode='asymp')
        with warnings.catch_warnings():
            message = "ks_2samp: Exact calculation unsuccessful."
            warnings.filterwarnings("ignore", message, RuntimeWarning)
            self._testOne(x, y, 'greater', 2000.0 / n1 / n2, 0.9697596024683929,
                          mode='exact')
            self._testOne(x, y, 'less', 500.0 / n1 / n2, 0.9968735843165021,
                          mode='exact')
        with warnings.catch_warnings(record=True) as w:
            warnings.simplefilter("always")
            self._testOne(x, y, 'less', 500.0 / n1 / n2, 0.9968735843165021,
                          mode='exact')
            _check_warnings(w, RuntimeWarning, 1)

    @pytest.mark.slow
    def testMediumBoth(self):
        # 1000, 1100
        n1, n2 = 1000, 1100
        delta = 1.0/n1/n2/2/2
        x = np.linspace(1, 200, n1) - delta
        y = np.linspace(2, 200, n2)
        self._testOne(x, y, 'two-sided', 6600.0 / n1 / n2, 1.0,
                      mode='asymp')
        self._testOne(x, y, 'two-sided', 6600.0 / n1 / n2, 1.0,
                      mode='auto')
        self._testOne(x, y, 'greater', 6600.0 / n1 / n2, 0.9573185808092622,
                      mode='asymp')
        self._testOne(x, y, 'less', 1000.0 / n1 / n2, 0.9982410869433984,
                      mode='asymp')

        with warnings.catch_warnings():
            message = "ks_2samp: Exact calculation unsuccessful."
            warnings.filterwarnings("ignore", message, RuntimeWarning)
            self._testOne(x, y, 'greater', 6600.0 / n1 / n2, 0.9573185808092622,
                          mode='exact')
            self._testOne(x, y, 'less', 1000.0 / n1 / n2, 0.9982410869433984,
                          mode='exact')
        with warnings.catch_warnings(record=True) as w:
            warnings.simplefilter("always")
            self._testOne(x, y, 'less', 1000.0 / n1 / n2, 0.9982410869433984,
                          mode='exact')
            _check_warnings(w, RuntimeWarning, 1)

    def testLarge(self):
        # 10000, 110
        n1, n2 = 10000, 110
        lcm = n1*11.0
        delta = 1.0/n1/n2/2/2
        x = np.linspace(1, 200, n1) - delta
        y = np.linspace(2, 100, n2)
        self._testOne(x, y, 'two-sided', 55275.0 / lcm, 4.2188474935755949e-15)
        self._testOne(x, y, 'greater', 561.0 / lcm, 0.99115454582047591)
        self._testOne(x, y, 'less', 55275.0 / lcm, 3.1317328311518713e-26)

    def test_gh11184(self):
        # 3000, 3001, exact two-sided
        rng = np.random.RandomState(123456)
        x = rng.normal(size=3000)
        y = rng.normal(size=3001) * 1.5
        self._testOne(x, y, 'two-sided', 0.11292880151060758, 2.7755575615628914e-15,
                      mode='asymp')
        self._testOne(x, y, 'two-sided', 0.11292880151060758, 2.7755575615628914e-15,
                      mode='exact')

    @pytest.mark.xslow
    def test_gh11184_bigger(self):
        # 10000, 10001, exact two-sided
        rng = np.random.RandomState(123456)
        x = rng.normal(size=10000)
        y = rng.normal(size=10001) * 1.5
        self._testOne(x, y, 'two-sided', 0.10597913208679133, 3.3149311398483503e-49,
                      mode='asymp')
        self._testOne(x, y, 'two-sided', 0.10597913208679133, 2.7755575615628914e-15,
                      mode='exact')
        self._testOne(x, y, 'greater', 0.10597913208679133, 2.7947433906389253e-41,
                      mode='asymp')
        self._testOne(x, y, 'less', 0.09658002199780022, 2.7947433906389253e-41,
                      mode='asymp')

    @pytest.mark.xslow
    def test_gh12999(self):
        rng = np.random.RandomState(123456)
        for x in range(1000, 12000, 1000):
            vals1 = rng.normal(size=(x))
            vals2 = rng.normal(size=(x + 10), loc=0.5)
            exact = stats.ks_2samp(vals1, vals2, mode='exact').pvalue
            asymp = stats.ks_2samp(vals1, vals2, mode='asymp').pvalue
            # these two p-values should be in line with each other
            assert_array_less(exact, 3 * asymp)
            assert_array_less(asymp, 3 * exact)

    @pytest.mark.slow
    def testLargeBoth(self):
        # 10000, 11000
        n1, n2 = 10000, 11000
        lcm = n1*11.0
        delta = 1.0/n1/n2/2/2
        x = np.linspace(1, 200, n1) - delta
        y = np.linspace(2, 200, n2)
        self._testOne(x, y, 'two-sided', 563.0 / lcm, 0.9990660108966576,
                      mode='asymp')
        self._testOne(x, y, 'two-sided', 563.0 / lcm, 0.9990456491488628,
                      mode='exact')
        self._testOne(x, y, 'two-sided', 563.0 / lcm, 0.9990660108966576,
                      mode='auto')
        self._testOne(x, y, 'greater', 563.0 / lcm, 0.7561851877420673)
        self._testOne(x, y, 'less', 10.0 / lcm, 0.9998239693191724)
        with warnings.catch_warnings():
            message = "ks_2samp: Exact calculation unsuccessful."
            warnings.filterwarnings("ignore", message, RuntimeWarning)
            self._testOne(x, y, 'greater', 563.0 / lcm, 0.7561851877420673,
                          mode='exact')
            self._testOne(x, y, 'less', 10.0 / lcm, 0.9998239693191724,
                          mode='exact')

    def testNamedAttributes(self):
        # test for namedtuple attribute results
        attributes = ('statistic', 'pvalue')
        res = stats.ks_2samp([1, 2], [3])
        check_named_results(res, attributes)

    @pytest.mark.slow
    def test_some_code_paths(self):
        # Check that some code paths are executed
        from scipy.stats._stats_py import (
            _count_paths_outside_method,
            _compute_outer_prob_inside_method
        )

        _compute_outer_prob_inside_method(1, 1, 1, 1)
        _count_paths_outside_method(1000, 1, 1, 1001)

        with np.errstate(invalid='raise'):
            assert_raises(FloatingPointError, _count_paths_outside_method,
                          1100, 1099, 1, 1)
            assert_raises(FloatingPointError, _count_paths_outside_method,
                          2000, 1000, 1, 1)

    @pytest.mark.parametrize('case', (([], [1]), ([1], []), ([], [])))
    def test_argument_checking(self, case):
        # Check that an empty array warns
        with pytest.warns(SmallSampleWarning, match=too_small_1d_not_omit):
            res = stats.ks_2samp(*case)
            assert_equal(res.statistic, np.nan)
            assert_equal(res.pvalue, np.nan)

    @pytest.mark.xslow
    def test_gh12218(self):
        """Ensure gh-12218 is fixed."""
        # gh-1228 triggered a TypeError calculating sqrt(n1*n2*(n1+n2)).
        # n1, n2 both large integers, the product exceeded 2^64
        rng = np.random.default_rng(8751495592)
        n1 = 2097152  # 2*^21
        rvs1 = stats.uniform.rvs(size=n1, loc=0., scale=1, random_state=rng)
        rvs2 = rvs1 + 1  # Exact value of rvs2 doesn't matter.
        stats.ks_2samp(rvs1, rvs2, alternative='greater', mode='asymp')
        stats.ks_2samp(rvs1, rvs2, alternative='less', mode='asymp')
        stats.ks_2samp(rvs1, rvs2, alternative='two-sided', mode='asymp')

    def test_warnings_gh_14019(self):
        # Check that RuntimeWarning is raised when method='auto' and exact
        # p-value calculation fails. See gh-14019.
        rng = np.random.RandomState(seed=23493549)
        # random samples of the same size as in the issue
        data1 = rng.random(size=881) + 0.5
        data2 = rng.random(size=369)
        message = "ks_2samp: Exact calculation unsuccessful"
        with pytest.warns(RuntimeWarning, match=message):
            res = stats.ks_2samp(data1, data2, alternative='less')
            assert_allclose(res.pvalue, 0, atol=1e-14)

    @pytest.mark.parametrize("ksfunc", [stats.kstest, stats.ks_2samp])
    @pytest.mark.parametrize("alternative, x6val, ref_location, ref_sign",
                             [('greater', 5.9, 5.9, +1),
                              ('less', 6.1, 6.0, -1),
                              ('two-sided', 5.9, 5.9, +1),
                              ('two-sided', 6.1, 6.0, -1)])
    def test_location_sign(self, ksfunc, alternative,
                           x6val, ref_location, ref_sign):
        # Test that location and sign corresponding with statistic are as
        # expected. (Test is designed to be easy to predict.)
        x = np.arange(10, dtype=np.float64)
        y = x.copy()
        x[6] = x6val
        res = stats.ks_2samp(x, y, alternative=alternative)
        assert res.statistic == 0.1
        assert res.statistic_location == ref_location
        assert res.statistic_sign == ref_sign


def test_ttest_rel():
    # regression test
    tr,pr = 0.81248591389165692, 0.41846234511362157
    tpr = ([tr,-tr],[pr,pr])

    rvs1 = np.linspace(1,100,100)
    rvs2 = np.linspace(1.01,99.989,100)
    rvs1_2D = np.array([np.linspace(1,100,100), np.linspace(1.01,99.989,100)])
    rvs2_2D = np.array([np.linspace(1.01,99.989,100), np.linspace(1,100,100)])

    t,p = stats.ttest_rel(rvs1, rvs2, axis=0)
    assert_array_almost_equal([t,p],(tr,pr))
    t,p = stats.ttest_rel(rvs1_2D.T, rvs2_2D.T, axis=0)
    assert_array_almost_equal([t,p],tpr)
    t,p = stats.ttest_rel(rvs1_2D, rvs2_2D, axis=1)
    assert_array_almost_equal([t,p],tpr)

    # test scalars
    with warnings.catch_warnings(), \
            np.errstate(invalid="ignore", divide="ignore"):
        warnings.filterwarnings(
            "ignore", "Degrees of freedom <= 0 for slice", RuntimeWarning)
        t, p = stats.ttest_rel(4., 3.)
    assert_(np.isnan(t))
    assert_(np.isnan(p))

    # test for namedtuple attribute results
    attributes = ('statistic', 'pvalue')
    res = stats.ttest_rel(rvs1, rvs2, axis=0)
    check_named_results(res, attributes)

    # test on 3 dimensions
    rvs1_3D = np.dstack([rvs1_2D,rvs1_2D,rvs1_2D])
    rvs2_3D = np.dstack([rvs2_2D,rvs2_2D,rvs2_2D])
    t,p = stats.ttest_rel(rvs1_3D, rvs2_3D, axis=1)
    assert_array_almost_equal(np.abs(t), tr)
    assert_array_almost_equal(np.abs(p), pr)
    assert_equal(t.shape, (2, 3))

    t, p = stats.ttest_rel(np.moveaxis(rvs1_3D, 2, 0),
                           np.moveaxis(rvs2_3D, 2, 0),
                           axis=2)
    assert_array_almost_equal(np.abs(t), tr)
    assert_array_almost_equal(np.abs(p), pr)
    assert_equal(t.shape, (3, 2))

    # test alternative parameter
    assert_raises(ValueError, stats.ttest_rel, rvs1, rvs2, alternative="error")

    t, p = stats.ttest_rel(rvs1, rvs2, axis=0, alternative="less")
    assert_allclose(p, 1 - pr/2)
    assert_allclose(t, tr)

    t, p = stats.ttest_rel(rvs1, rvs2, axis=0, alternative="greater")
    assert_allclose(p, pr/2)
    assert_allclose(t, tr)

    # check nan policy
    rng = np.random.RandomState(12345678)
    x = stats.norm.rvs(loc=5, scale=10, size=501, random_state=rng)
    x[500] = np.nan
    y = (stats.norm.rvs(loc=5, scale=10, size=501, random_state=rng) +
         stats.norm.rvs(scale=0.2, size=501, random_state=rng))
    y[500] = np.nan

    with np.errstate(invalid="ignore"):
        assert_array_equal(stats.ttest_rel(x, x), (np.nan, np.nan))

    assert_array_almost_equal(stats.ttest_rel(x, y, nan_policy='omit'),
                              (0.25299925303978066, 0.8003729814201519))
    assert_raises(ValueError, stats.ttest_rel, x, y, nan_policy='raise')
    assert_raises(ValueError, stats.ttest_rel, x, y, nan_policy='foobar')

    # test zero division problem
    with pytest.warns(RuntimeWarning, match="Precision loss occurred"):
        t, p = stats.ttest_rel([0, 0, 0], [1, 1, 1])
    assert_equal((np.abs(t), p), (np.inf, 0))
    with np.errstate(invalid="ignore"):
        assert_equal(stats.ttest_rel([0, 0, 0], [0, 0, 0]), (np.nan, np.nan))

        # check that nan in input array result in nan output
        anan = np.array([[1, np.nan], [-1, 1]])
        assert_equal(stats.ttest_rel(anan, np.zeros((2, 2))),
                     ([0, np.nan], [1, np.nan]))

    # test incorrect input shape raise an error
    x = np.arange(24)
    assert_raises(ValueError, stats.ttest_rel, x.reshape((8, 3)),
                  x.reshape((2, 3, 4)))

    # Convert from two-sided p-values to one sided using T result data.
    def convert(t, p, alt):
        if (t < 0 and alt == "less") or (t > 0 and alt == "greater"):
            return p / 2
        return 1 - (p / 2)
    converter = np.vectorize(convert)

    rvs1_2D[:, 20:30] = np.nan
    rvs2_2D[:, 15:25] = np.nan

    with pytest.warns(SmallSampleWarning, match=too_small_nd_omit):
        tr, pr = stats.ttest_rel(rvs1_2D, rvs2_2D, 0, nan_policy='omit')

    with pytest.warns(SmallSampleWarning, match=too_small_nd_omit):
        t, p = stats.ttest_rel(rvs1_2D, rvs2_2D, 0,
                               nan_policy='omit', alternative='less')
    assert_allclose(t, tr, rtol=1e-14)
    with np.errstate(invalid='ignore'):
        assert_allclose(p, converter(tr, pr, 'less'), rtol=1e-14)

    with pytest.warns(SmallSampleWarning, match=too_small_nd_omit):
        t, p = stats.ttest_rel(rvs1_2D, rvs2_2D, 0,
                               nan_policy='omit', alternative='greater')
    assert_allclose(t, tr, rtol=1e-14)
    with np.errstate(invalid='ignore'):
        assert_allclose(p, converter(tr, pr, 'greater'), rtol=1e-14)


def test_ttest_rel_nan_2nd_arg():
    # regression test for gh-6134: nans in the second arg were not handled
    x = [np.nan, 2.0, 3.0, 4.0]
    y = [1.0, 2.0, 1.0, 2.0]

    r1 = stats.ttest_rel(x, y, nan_policy='omit')
    r2 = stats.ttest_rel(y, x, nan_policy='omit')
    assert_allclose(r2.statistic, -r1.statistic, atol=1e-15)
    assert_allclose(r2.pvalue, r1.pvalue, atol=1e-15)

    # NB: arguments are paired when NaNs are dropped
    r3 = stats.ttest_rel(y[1:], x[1:])
    assert_allclose(r2, r3, atol=1e-15)

    # .. and this is consistent with R. R code:
    # x = c(NA, 2.0, 3.0, 4.0)
    # y = c(1.0, 2.0, 1.0, 2.0)
    # t.test(x, y, paired=TRUE)
    assert_allclose(r2, (-2, 0.1835), atol=1e-4)


def test_ttest_rel_empty_1d_returns_nan():
    # Two empty inputs should return a TtestResult containing nan
    # for both values.
    with pytest.warns(SmallSampleWarning, match=too_small_1d_not_omit):
        result = stats.ttest_rel([], [])
    assert isinstance(result, stats._stats_py.TtestResult)
    assert_equal(result, (np.nan, np.nan))


@pytest.mark.parametrize('b, expected_shape',
                         [(np.empty((1, 5, 0)), (3, 5)),
                          (np.empty((1, 0, 0)), (3, 0))])
def test_ttest_rel_axis_size_zero(b, expected_shape):
    # In this test, the length of the axis dimension is zero.
    # The results should be arrays containing nan with shape
    # given by the broadcast nonaxis dimensions.
    a = np.empty((3, 1, 0))
    with warnings.catch_warnings():
        # first case should warn, second shouldn't?
        warnings.filterwarnings("ignore", too_small_nd_not_omit, SmallSampleWarning)
        result = stats.ttest_rel(a, b, axis=-1)
    assert isinstance(result, stats._stats_py.TtestResult)
    expected_value = np.full(expected_shape, fill_value=np.nan)
    assert_equal(result.statistic, expected_value)
    assert_equal(result.pvalue, expected_value)


def test_ttest_rel_nonaxis_size_zero():
    # In this test, the length of the axis dimension is nonzero,
    # but one of the nonaxis dimensions has length 0.  Check that
    # we still get the correctly broadcast shape, which is (5, 0)
    # in this case.
    a = np.empty((1, 8, 0))
    b = np.empty((5, 8, 1))
    result = stats.ttest_rel(a, b, axis=1)
    assert isinstance(result, stats._stats_py.TtestResult)
    assert_equal(result.statistic.shape, (5, 0))
    assert_equal(result.pvalue.shape, (5, 0))


@pytest.mark.parametrize("alternative", ['two-sided', 'less', 'greater'])
def test_ttest_rel_ci_1d(alternative):
    # test confidence interval method against reference values
    rng = np.random.default_rng(3749065329432213059)
    n = 10
    x = rng.normal(size=n, loc=1.5, scale=2)
    y = rng.normal(size=n, loc=2, scale=2)
    # Reference values generated with R t.test:
    # options(digits=16)
    # x = c(1.22825792,  1.63950485,  4.39025641,  0.68609437,  2.03813481,
    #       -1.20040109,  1.81997937,  1.86854636,  2.94694282,  3.94291373)
    # y = c(3.49961496, 1.53192536, 5.53620083, 2.91687718, 0.04858043,
    #       3.78505943, 3.3077496 , 2.30468892, 3.42168074, 0.56797592)
    # t.test(x, y, paired=TRUE, conf.level=0.85, alternative='l')

    ref = {'two-sided': [-1.912194489914035, 0.400169725914035],
           'greater': [-1.563944820311475, np.inf],
           'less': [-np.inf, 0.05192005631147523]}
    res = stats.ttest_rel(x, y, alternative=alternative)
    ci = res.confidence_interval(confidence_level=0.85)
    assert_allclose(ci, ref[alternative])
    assert_equal(res.df, n-1)


@pytest.mark.parametrize("test_fun, args",
                         [(stats.ttest_1samp, (np.arange(10), 0)),
                          (stats.ttest_rel, (np.arange(10), np.arange(10)))])
def test_ttest_ci_iv(test_fun, args):
    # test `confidence_interval` method input validation
    res = test_fun(*args)
    message = '`confidence_level` must be a number between 0 and 1.'
    with pytest.raises(ValueError, match=message):
        res.confidence_interval(confidence_level=10)


def _desc_stats(x1, x2, axis=0, *, xp=None):
    xp = array_namespace(x1, x2) if xp is None else xp

    def _stats(x, axis=0):
        x = xp.asarray(x)
        mu = xp.mean(x, axis=axis)
        std = xp.std(x, axis=axis, correction=1)
        nobs = x.shape[axis]
        return mu, std, nobs

    return _stats(x1, axis) + _stats(x2, axis)


@make_xp_test_case(stats.ttest_ind, stats.ttest_ind_from_stats)
def test_ttest_ind(xp):
    # regression test
    tr = xp.asarray(1.0912746897927283)
    pr = xp.asarray(0.27647818616351882)
    tr_2D = xp.stack([tr, -tr])
    pr_2D = xp.stack([pr, pr])

    rvs1 = xp.linspace(5, 105, 100)
    rvs2 = xp.linspace(1, 100, 100)
    rvs1_2D = xp.stack([rvs1, rvs2])
    rvs2_2D = xp.stack([rvs2, rvs1])

    res = stats.ttest_ind(rvs1, rvs2, axis=0)
    t, p = res  # check that result object can be unpacked
    xp_assert_close(t, tr)
    xp_assert_close(p, pr)

    res = stats.ttest_ind_from_stats(*_desc_stats(rvs1, rvs2))
    t, p = res  # check that result object can be unpacked
    xp_assert_close(t, tr)
    xp_assert_close(p, pr)

    res = stats.ttest_ind(rvs1_2D.T, rvs2_2D.T, axis=0)
    xp_assert_close(res.statistic, tr_2D)
    xp_assert_close(res.pvalue, pr_2D)

    res = stats.ttest_ind_from_stats(*_desc_stats(rvs1_2D.T, rvs2_2D.T))
    xp_assert_close(res.statistic, tr_2D)
    xp_assert_close(res.pvalue, pr_2D)

    res = stats.ttest_ind(rvs1_2D, rvs2_2D, axis=1)
    xp_assert_close(res.statistic, tr_2D)
    xp_assert_close(res.pvalue, pr_2D)

    res = stats.ttest_ind_from_stats(*_desc_stats(rvs1_2D, rvs2_2D, axis=1))
    xp_assert_close(res.statistic, tr_2D)
    xp_assert_close(res.pvalue, pr_2D)

    # test on 3 dimensions removed because generic tests in
    # test_axis_nan_policy are much stronger

    # test alternative parameter
    message = "`alternative` must be 'less', 'greater', or 'two-sided'."
    with pytest.raises(ValueError, match=message):
        stats.ttest_ind(rvs1, rvs2, alternative = "error")

    args = _desc_stats(rvs1_2D.T, rvs2_2D.T)
    with pytest.raises(ValueError, match=message):
        stats.ttest_ind_from_stats(*args, alternative = "error")

    t, p = stats.ttest_ind(rvs1, rvs2, alternative="less")
    xp_assert_close(p, 1 - (pr/2))
    xp_assert_close(t, tr)

    t, p = stats.ttest_ind(rvs1, rvs2, alternative="greater")
    xp_assert_close(p, pr/2)
    xp_assert_close(t, tr)

    # Check that ttest_ind_from_stats agrees with ttest_ind
    res1 = stats.ttest_ind(rvs1_2D.T, rvs2_2D.T, axis=0, alternative="less")
    args = _desc_stats(rvs1_2D.T, rvs2_2D.T)
    res2 = stats.ttest_ind_from_stats(*args, alternative="less")
    xp_assert_close(res1.statistic, res2.statistic)
    xp_assert_close(res1.pvalue, res2.pvalue)

    res1 = stats.ttest_ind(rvs1_2D.T, rvs2_2D.T, axis=0, alternative="less")
    args = _desc_stats(rvs1_2D.T, rvs2_2D.T)
    res2 = stats.ttest_ind_from_stats(*args, alternative="less")
    xp_assert_close(res1.statistic, res2.statistic)
    xp_assert_close(res1.pvalue, res2.pvalue)

    # test NaNs
    NaN = xp.asarray(xp.nan)
    rvs1 = xp.where(xp.arange(rvs1.shape[0]) == 0, NaN, rvs1)

    res = stats.ttest_ind(rvs1, rvs2, axis=0)
    xp_assert_equal(res.statistic, NaN)
    xp_assert_equal(res.pvalue, NaN)

    res = stats.ttest_ind_from_stats(*_desc_stats(rvs1, rvs2))
    xp_assert_equal(res.statistic, NaN)
    xp_assert_equal(res.pvalue, NaN)


def test_ttest_ind_nan_policy():
    rvs1 = np.linspace(5, 105, 100)
    rvs2 = np.linspace(1, 100, 100)
    rvs1_2D = np.array([rvs1, rvs2])
    rvs2_2D = np.array([rvs2, rvs1])
    rvs1_3D = np.dstack([rvs1_2D, rvs1_2D, rvs1_2D])
    rvs2_3D = np.dstack([rvs2_2D, rvs2_2D, rvs2_2D])

    # check nan policy
    rng = np.random.RandomState(12345678)
    x = stats.norm.rvs(loc=5, scale=10, size=501, random_state=rng)
    x[500] = np.nan
    y = stats.norm.rvs(loc=5, scale=10, size=500, random_state=rng)

    with np.errstate(invalid="ignore"):
        assert_array_equal(stats.ttest_ind(x, y), (np.nan, np.nan))

    assert_array_almost_equal(stats.ttest_ind(x, y, nan_policy='omit'),
                              (0.24779670949091914, 0.80434267337517906))
    assert_raises(ValueError, stats.ttest_ind, x, y, nan_policy='raise')
    assert_raises(ValueError, stats.ttest_ind, x, y, nan_policy='foobar')

    # test zero division problem
    with pytest.warns(RuntimeWarning, match="Precision loss occurred"):
        t, p = stats.ttest_ind([0, 0, 0], [1, 1, 1])
    assert_equal((np.abs(t), p), (np.inf, 0))

    with np.errstate(invalid="ignore"):
        assert_equal(stats.ttest_ind([0, 0, 0], [0, 0, 0]), (np.nan, np.nan))

        # check that nan in input array result in nan output
        anan = np.array([[1, np.nan], [-1, 1]])
        assert_equal(stats.ttest_ind(anan, np.zeros((2, 2))),
                     ([0, np.nan], [1, np.nan]))

    rvs1_3D[:, :, 10:15] = np.nan
    rvs2_3D[:, :, 6:12] = np.nan

    # Convert from two-sided p-values to one sided using T result data.
    def convert(t, p, alt):
        if (t < 0 and alt == "less") or (t > 0 and alt == "greater"):
            return p / 2
        return 1 - (p / 2)
    converter = np.vectorize(convert)

    tr, pr = stats.ttest_ind(rvs1_3D, rvs2_3D, axis=0, nan_policy='omit')

    t, p = stats.ttest_ind(rvs1_3D, rvs2_3D, axis=0, nan_policy='omit',
                           alternative='less')
    assert_allclose(t, tr, rtol=1e-14)
    assert_allclose(p, converter(tr, pr, 'less'), rtol=1e-14)

    t, p = stats.ttest_ind(rvs1_3D, rvs2_3D, axis=0, nan_policy='omit',
                           alternative='greater')
    assert_allclose(t, tr, rtol=1e-14)
    assert_allclose(p, converter(tr, pr, 'greater'), rtol=1e-14)


def test_ttest_ind_scalar():
    # test scalars
    with warnings.catch_warnings(), np.errstate(invalid="ignore"):
        warnings.filterwarnings(
            "ignore", "Degrees of freedom <= 0 for slice", RuntimeWarning)
        t, p = stats.ttest_ind(4., 3.)
    assert np.isnan(t)
    assert np.isnan(p)


@pytest.mark.filterwarnings("ignore:Arguments...:DeprecationWarning")
class Test_ttest_ind_permutations:
    N = 20

    # data for most tests
    rng = np.random.default_rng(169708062)
    a = np.vstack((np.arange(3*N//4), rng.random(3*N//4)))
    b = np.vstack((np.arange(N//4) + 100, rng.random(N//4)))

    # data for equal variance tests
    a2 = np.arange(10)
    b2 = np.arange(10) + 100

    # data for exact test
    a3 = [1, 2]
    b3 = [3, 4]

    # data for bigger test
    rvs1 = stats.norm.rvs(loc=5, scale=10,  # type: ignore
                          size=500, random_state=rng).reshape(100, 5).T
    rvs2 = stats.norm.rvs(loc=8, scale=20, size=100, random_state=rng)  # type: ignore

    p_d = [1/1001, (676+1)/1001]  # desired pvalues
    p_d_gen = [1/1001, (672 + 1)/1001]  # desired pvalues for Generator seed
    p_d_big = [(993+1)/1001, (685+1)/1001, (840+1)/1001,
               (955+1)/1001, (255+1)/1001]

    params = [
        (a, b, {"axis": 1}, p_d),                     # basic test
        (a.T, b.T, {'axis': 0}, p_d),                 # along axis 0
        (a[0, :], b[0, :], {'axis': None}, p_d[0]),   # 1d data
        (a[0, :].tolist(), b[0, :].tolist(), {'axis': None}, p_d[0]),
        # different seeds
        (a, b, {'random_state': 0, "axis": 1}, p_d),
        (a, b, {'random_state': np.random.RandomState(0), "axis": 1}, p_d),
        (a2, b2, {'equal_var': True}, 1/1001),  # equal variances
        (rvs1, rvs2, {'axis': -1, 'random_state': 0}, p_d_big),  # bigger test
        (a3, b3, {}, 1/3),  # exact test
        (a, b, {'random_state': np.random.default_rng(0), "axis": 1}, p_d_gen),
        ]

    @pytest.mark.parametrize("alternative", ['less', 'greater', 'two-sided'])
    @pytest.mark.parametrize("shape", [(12,), (2, 12)])
    def test_permutation_method(self, alternative, shape):
        rng = np.random.default_rng(2348934579834565)
        x = rng.random(size=shape)
        y = rng.random(size=13)

        kwargs = dict(n_resamples=999)

        # Use ttest_ind with `method`
        rng = np.random.default_rng(348934579834565)
        method = stats.PermutationMethod(rng=rng, **kwargs)
        res = stats.ttest_ind(x, y, axis=-1, alternative=alternative, method=method)

        # Use `permutation_test` directly
        def statistic(x, y, axis): return stats.ttest_ind(x, y, axis=axis).statistic
        rng =  np.random.default_rng(348934579834565)
        ref = stats.permutation_test((x, y), statistic, axis=-1, rng=rng,
                                     alternative=alternative, **kwargs)

        assert_equal(res.statistic, ref.statistic)
        assert_equal(res.pvalue, ref.pvalue)

        # Sanity check against theoretical t-test
        ref = stats.ttest_ind(x, y, axis=-1, alternative=alternative)
        assert_equal(res.statistic, ref.statistic)
        assert_allclose(res.pvalue, ref.pvalue, rtol=3e-2)

    @pytest.mark.parametrize("alternative", ['less', 'greater', 'two-sided'])
    @pytest.mark.parametrize("shape", [(12,), (2, 12)])
    def test_monte_carlo_method(self, alternative, shape):
        rng = np.random.default_rng(2348934579834565)
        x = rng.random(size=shape)
        y = rng.random(size=13)

        kwargs = dict(n_resamples=999)

        # Use `monte_carlo` directly
        def statistic(x, y, axis): return stats.ttest_ind(x, y, axis=axis).statistic
        rng = np.random.default_rng(348934579834565)
        rvs = [rng.standard_normal, rng.standard_normal]
        ref = stats.monte_carlo_test((x, y), rvs=rvs, statistic=statistic, axis=-1,
                                     alternative=alternative, **kwargs)

        # Use ttest_ind with `method`
        rng = np.random.default_rng(348934579834565)
        rvs = [rng.standard_normal, rng.standard_normal]
        method = stats.MonteCarloMethod(rvs=rvs, **kwargs)
        res = stats.ttest_ind(x, y, axis=-1, alternative=alternative, method=method)
        assert_equal(res.statistic, ref.statistic)
        assert_equal(res.pvalue, ref.pvalue)

        # Passing `rng` instead of `rvs`
        method = stats.MonteCarloMethod(rng=348934579834565, **kwargs)
        res = stats.ttest_ind(x, y, axis=-1, alternative=alternative, method=method)
        assert_equal(res.statistic, ref.statistic)
        assert_equal(res.pvalue, ref.pvalue)

        # Sanity check against theoretical t-test
        ref = stats.ttest_ind(x, y, axis=-1, alternative=alternative)
        assert_equal(res.statistic, ref.statistic)
        assert_allclose(res.pvalue, ref.pvalue, rtol=6e-2)

    def test_resampling_input_validation(self):
        message = "`method` must be an instance of `PermutationMethod`, an instance..."
        with pytest.raises(ValueError, match=message):
            stats.ttest_ind([1, 2, 3], [4, 5, 6], method='migratory')


class Test_ttest_ind_common:
    # for tests that are performed on variations of the t-test (e.g. trimmed)
    @pytest.mark.xslow()
    @pytest.mark.parametrize("kwds", [{'trim': .2}, {}],
                             ids=["trim", "basic"])
    @pytest.mark.parametrize('equal_var', [True, False],
                             ids=['equal_var', 'unequal_var'])
    def test_ttest_many_dims(self, kwds, equal_var):
        # Test that test works on many-dimensional arrays
        rng = np.random.default_rng(3815288136)
        a = rng.random((5, 4, 4, 7, 1, 6))
        b = rng.random((4, 1, 8, 2, 6))
        res = stats.ttest_ind(a, b, axis=-3, **kwds)

        # compare fully-vectorized t-test against t-test on smaller slice
        i, j, k = 2, 3, 1
        a2 = a[i, :, j, :, 0, :]
        b2 = b[:, 0, :, k, :]
        res2 = stats.ttest_ind(a2, b2, axis=-2, **kwds)
        assert_equal(res.statistic[i, :, j, k, :],
                     res2.statistic)
        assert_equal(res.pvalue[i, :, j, k, :],
                     res2.pvalue)

        # compare against t-test on one axis-slice at a time

        # manually broadcast with tile; move axis to end to simplify
        x = np.moveaxis(np.tile(a, (1, 1, 1, 1, 2, 1)), -3, -1)
        y = np.moveaxis(np.tile(b, (5, 1, 4, 1, 1, 1)), -3, -1)
        shape = x.shape[:-1]
        statistics = np.zeros(shape)
        pvalues = np.zeros(shape)
        for indices in product(*(range(i) for i in shape)):
            xi = x[indices]  # use tuple to index single axis slice
            yi = y[indices]
            res3 = stats.ttest_ind(xi, yi, axis=-1, **kwds)
            statistics[indices] = res3.statistic
            pvalues[indices] = res3.pvalue

        assert_allclose(statistics, res.statistic)
        assert_allclose(pvalues, res.pvalue)

    @pytest.mark.parametrize("kwds", [{'trim': .2}, {}],
                             ids=["trim", "basic"])
    @pytest.mark.parametrize("axis", [-1, 0])
    def test_nans_on_axis(self, kwds, axis):
        # confirm that with `nan_policy='propagate'`, NaN results are returned
        # on the correct location
        rng = np.random.default_rng(363836384995579937222)
        a = rng.integers(10, size=(5, 3, 10)).astype('float')
        b = rng.integers(10, size=(5, 3, 10)).astype('float')
        # set some indices in `a` and `b` to be `np.nan`.
        a[0][2][3] = np.nan
        b[2][0][6] = np.nan

        # arbitrarily use `np.sum` as a baseline for which indices should be
        # NaNs
        expected = np.isnan(np.sum(a + b, axis=axis))
        # multidimensional inputs to `t.sf(np.abs(t), df)` with NaNs on some
        # indices throws an warning. See issue gh-13844
        with warnings.catch_warnings(), np.errstate(invalid="ignore"):
            warnings.filterwarnings(
                "ignore", "invalid value encountered in less_equal", RuntimeWarning)
            warnings.filterwarnings("ignore", "Precision loss occurred", RuntimeWarning)
            res = stats.ttest_ind(a, b, axis=axis, **kwds)
        p_nans = np.isnan(res.pvalue)
        assert_array_equal(p_nans, expected)
        statistic_nans = np.isnan(res.statistic)
        assert_array_equal(statistic_nans, expected)


class Test_ttest_trim:
    params = [
        [[1, 2, 3], [1.1, 2.9, 4.2], 0.53619490753126731, -0.6864951273557258,
         .2],
        [[56, 128.6, 12, 123.8, 64.34, 78, 763.3], [1.1, 2.9, 4.2],
         0.00998909252078421, 4.591598691181999, .2],
        [[56, 128.6, 12, 123.8, 64.34, 78, 763.3], [1.1, 2.9, 4.2],
         0.10512380092302633, 2.832256715395378, .32],
        [[2.7, 2.7, 1.1, 3.0, 1.9, 3.0, 3.8, 3.8, 0.3, 1.9, 1.9],
         [6.5, 5.4, 8.1, 3.5, 0.5, 3.8, 6.8, 4.9, 9.5, 6.2, 4.1],
         0.002878909511344, -4.2461168970325, .2],
        [[-0.84504783, 0.13366078, 3.53601757, -0.62908581, 0.54119466,
          -1.16511574, -0.08836614, 1.18495416, 2.48028757, -1.58925028,
          -1.6706357, 0.3090472, -2.12258305, 0.3697304, -1.0415207,
          -0.57783497, -0.90997008, 1.09850192, 0.41270579, -1.4927376],
         [1.2725522, 1.1657899, 2.7509041, 1.2389013, -0.9490494, -1.0752459,
          1.1038576, 2.9912821, 3.5349111, 0.4171922, 1.0168959, -0.7625041,
          -0.4300008, 3.0431921, 1.6035947, 0.5285634, -0.7649405, 1.5575896,
          1.3670797, 1.1726023], 0.005293305834235, -3.0983317739483, .2]]

    @pytest.mark.parametrize("a,b,pr,tr,trim", params)
    def test_ttest_compare_r(self, a, b, pr, tr, trim):
        '''
        Using PairedData's yuen.t.test method. Something to note is that there
        are at least 3 R packages that come with a trimmed t-test method, and
        comparisons were made between them. It was found that PairedData's
        method's results match this method, SAS, and one of the other R
        methods. A notable discrepancy was the DescTools implementation of the
        function, which only sometimes agreed with SAS, WRS2, PairedData and
        this implementation. For this reason, most comparisons in R are made
        against PairedData's method.

        Rather than providing the input and output for all evaluations, here is
        a representative example:
        > library(PairedData)
        > a <- c(1, 2, 3)
        > b <- c(1.1, 2.9, 4.2)
        > options(digits=16)
        > yuen.t.test(a, b, tr=.2)

            Two-sample Yuen test, trim=0.2

        data:  x and y
        t = -0.68649512735573, df = 3.4104431643464, p-value = 0.5361949075313
        alternative hypothesis: true difference in trimmed means is not equal
        to 0
        95 percent confidence interval:
         -3.912777195645217  2.446110528978550
        sample estimates:
        trimmed mean of x trimmed mean of y
        2.000000000000000 2.73333333333333
        '''
        statistic, pvalue = stats.ttest_ind(a, b, trim=trim, equal_var=False)
        assert_allclose(statistic, tr, atol=1e-15)
        assert_allclose(pvalue, pr, atol=1e-15)

    def test_compare_SAS(self):
        # Source of the data used in this test:
        # https://support.sas.com/resources/papers/proceedings14/1660-2014.pdf
        a = [12, 14, 18, 25, 32, 44, 12, 14, 18, 25, 32, 44]
        b = [17, 22, 14, 12, 30, 29, 19, 17, 22, 14, 12, 30, 29, 19]
        # In this paper, a trimming percentage of 5% is used. However,
        # in their implementation, the number of values trimmed is rounded to
        # the nearest whole number. However, consistent with
        # `scipy.stats.trimmed_mean`, this test truncates to the lower
        # whole number. In this example, the paper notes that 1 value is
        # trimmed off of each side. 9% replicates this amount of trimming.
        statistic, pvalue = stats.ttest_ind(a, b, trim=.09, equal_var=False)
        assert_allclose(pvalue, 0.514522, atol=1e-6)
        assert_allclose(statistic, 0.669169, atol=1e-6)

    def test_equal_var(self):
        '''
        The PairedData library only supports unequal variances. To compare
        samples with equal variances, the multicon library is used.
        > library(multicon)
        > a <- c(2.7, 2.7, 1.1, 3.0, 1.9, 3.0, 3.8, 3.8, 0.3, 1.9, 1.9)
        > b <- c(6.5, 5.4, 8.1, 3.5, 0.5, 3.8, 6.8, 4.9, 9.5, 6.2, 4.1)
        > dv = c(a,b)
        > iv = c(rep('a', length(a)), rep('b', length(b)))
        > yuenContrast(dv~ iv, EQVAR = TRUE)
        $Ms
           N                 M wgt
        a 11 2.442857142857143   1
        b 11 5.385714285714286  -1

        $test
                              stat df              crit                   p
        results -4.246116897032513 12 2.178812829667228 0.00113508833897713
        '''
        a = [2.7, 2.7, 1.1, 3.0, 1.9, 3.0, 3.8, 3.8, 0.3, 1.9, 1.9]
        b = [6.5, 5.4, 8.1, 3.5, 0.5, 3.8, 6.8, 4.9, 9.5, 6.2, 4.1]
        # `equal_var=True` is default
        statistic, pvalue = stats.ttest_ind(a, b, trim=.2)
        assert_allclose(pvalue, 0.00113508833897713, atol=1e-10)
        assert_allclose(statistic, -4.246116897032513, atol=1e-10)

    @pytest.mark.parametrize('alt,pr,tr',
                             (('greater', 0.9985605452443, -4.2461168970325),
                              ('less', 0.001439454755672, -4.2461168970325),),
                             )
    def test_alternatives(self, alt, pr, tr):
        '''
        > library(PairedData)
        > a <- c(2.7,2.7,1.1,3.0,1.9,3.0,3.8,3.8,0.3,1.9,1.9)
        > b <- c(6.5,5.4,8.1,3.5,0.5,3.8,6.8,4.9,9.5,6.2,4.1)
        > options(digits=16)
        > yuen.t.test(a, b, alternative = 'greater')
        '''
        a = [2.7, 2.7, 1.1, 3.0, 1.9, 3.0, 3.8, 3.8, 0.3, 1.9, 1.9]
        b = [6.5, 5.4, 8.1, 3.5, 0.5, 3.8, 6.8, 4.9, 9.5, 6.2, 4.1]

        statistic, pvalue = stats.ttest_ind(a, b, trim=.2, equal_var=False,
                                            alternative=alt)
        assert_allclose(pvalue, pr, atol=1e-10)
        assert_allclose(statistic, tr, atol=1e-10)

    @skip_xp_backends(cpu_only=True, reason='Uses NumPy for pvalue, CI')
    def test_permutation_not_implement_for_xp(self, xp):
        message = "Use of `trim` is compatible only with NumPy arrays."
        a, b = xp.arange(10), xp.arange(10)+1
        if is_numpy(xp):  # no error
            stats.ttest_ind(a, b, trim=0.1)
        else:  # NotImplementedError
            with pytest.raises(NotImplementedError, match=message):
                stats.ttest_ind(a, b, trim=0.1)

    @pytest.mark.parametrize("trim", [-.2, .5, 1])
    def test_trim_bounds_error(self, trim):
        match = "Trimming percentage should be 0 <= `trim` < .5."
        with assert_raises(ValueError, match=match):
            stats.ttest_ind([1, 2], [2, 1], trim=trim)


@make_xp_test_case(stats.ttest_ind)
class Test_ttest_CI:
    # indices in order [alternative={two-sided, less, greater},
    #                   equal_var={False, True}, trim={0, 0.2}]
    # reference values in order `statistic, df, pvalue, low, high`
    # equal_var=False reference values computed with R PairedData yuen.t.test:
    #
    # library(PairedData)
    # options(digits=16)
    # a < - c(0.88236329, 0.97318744, 0.4549262, 0.97893335, 0.0606677,
    #         0.44013366, 0.55806018, 0.40151434, 0.14453315, 0.25860601,
    #         0.20202162)
    # b < - c(0.93455277, 0.42680603, 0.49751939, 0.14152846, 0.711435,
    #         0.77669667, 0.20507578, 0.78702772, 0.94691855, 0.32464958,
    #         0.3873582, 0.35187468, 0.21731811)
    # yuen.t.test(a, b, tr=0, conf.level = 0.9, alternative = 'l')
    #
    # equal_var=True reference values computed with R multicon yuenContrast:
    #
    # library(multicon)
    # options(digits=16)
    # a < - c(0.88236329, 0.97318744, 0.4549262, 0.97893335, 0.0606677,
    #         0.44013366, 0.55806018, 0.40151434, 0.14453315, 0.25860601,
    #         0.20202162)
    # b < - c(0.93455277, 0.42680603, 0.49751939, 0.14152846, 0.711435,
    #         0.77669667, 0.20507578, 0.78702772, 0.94691855, 0.32464958,
    #         0.3873582, 0.35187468, 0.21731811)
    # dv = c(a, b)
    # iv = c(rep('a', length(a)), rep('b', length(b)))
    # yuenContrast(dv~iv, EQVAR = FALSE, alternative = 'unequal', tr = 0.2)
    r = np.empty(shape=(3, 2, 2, 5))
    r[0, 0, 0] = [-0.2314607, 19.894435, 0.8193209, -0.247220294, 0.188729943]
    r[1, 0, 0] = [-0.2314607, 19.894435, 0.40966045, -np.inf, 0.1382426469]
    r[2, 0, 0] = [-0.2314607, 19.894435, 0.5903395, -0.1967329982, np.inf]
    r[0, 0, 1] = [-0.2452886, 11.427896, 0.8105823, -0.34057446, 0.25847383]
    r[1, 0, 1] = [-0.2452886, 11.427896, 0.40529115, -np.inf, 0.1865829074]
    r[2, 0, 1] = [-0.2452886, 11.427896, 0.5947089, -0.268683541, np.inf]
    # confidence interval not available for equal_var=True
    r[0, 1, 0] = [-0.2345625322555006, 22, 0.8167175905643815, np.nan, np.nan]
    r[1, 1, 0] = [-0.2345625322555006, 22, 0.4083587952821908, np.nan, np.nan]
    r[2, 1, 0] = [-0.2345625322555006, 22, 0.5916412047178092, np.nan, np.nan]
    r[0, 1, 1] = [-0.2505369406507428, 14, 0.8058115135702835, np.nan, np.nan]
    r[1, 1, 1] = [-0.2505369406507428, 14, 0.4029057567851417, np.nan, np.nan]
    r[2, 1, 1] = [-0.2505369406507428, 14, 0.5970942432148583, np.nan, np.nan]
    @pytest.mark.parametrize('alternative', ['two-sided', 'less', 'greater'])
    @pytest.mark.parametrize('equal_var', [False, True])
    @pytest.mark.parametrize('trim', [0, 0.2])
    @skip_xp_backends('jax.numpy', reason='Generic stdtrit mutates array.')
    def test_confidence_interval(self, alternative, equal_var, trim, xp):
        if equal_var and trim:
            pytest.xfail('Discrepancy in `main`; needs further investigation.')

        if trim and not is_numpy(xp):
            pytest.skip('`trim` is only compatible with NumPy input')

        rng = np.random.default_rng(3810954496107292580)
        x = xp.asarray(rng.random(11))
        y = xp.asarray(rng.random(13))

        res = stats.ttest_ind(x, y, alternative=alternative,
                              equal_var=equal_var, trim=trim)

        alternatives = {'two-sided': 0, 'less': 1, 'greater': 2}
        ref = self.r[alternatives[alternative], int(equal_var), int(np.ceil(trim))]
        statistic, df, pvalue, low, high = ref

        rtol = 1e-7  # only 7 digits in reference
        xp_assert_close(res.statistic, xp.asarray(statistic), rtol=rtol)
        xp_assert_close(res.df, xp.asarray(df), rtol=rtol)
        xp_assert_close(res.pvalue, xp.asarray(pvalue), rtol=rtol)

        if not equal_var:  # CI not available when `equal_var is True`
            ci = res.confidence_interval(0.9)
            xp_assert_close(ci.low, xp.asarray(low), rtol=rtol)
            xp_assert_close(ci.high, xp.asarray(high), rtol=rtol)


def test__broadcast_concatenate():
    # test that _broadcast_concatenate properly broadcasts arrays along all
    # axes except `axis`, then concatenates along axis
    rng = np.random.default_rng(7544340069)
    a = rng.random((5, 4, 4, 3, 1, 6))
    b = rng.random((4, 1, 8, 2, 6))
    c = _broadcast_concatenate((a, b), axis=-3)
    # broadcast manually as an independent check
    a = np.tile(a, (1, 1, 1, 1, 2, 1))
    b = np.tile(b[None, ...], (5, 1, 4, 1, 1, 1))
    for index in product(*(range(i) for i in c.shape)):
        i, j, k, l, m, n = index
        if l < a.shape[-3]:
            assert a[i, j, k, l, m, n] == c[i, j, k, l, m, n]
        else:
            assert b[i, j, k, l - a.shape[-3], m, n] == c[i, j, k, l, m, n]


@make_xp_test_case(stats.ttest_ind)
class TestTTestInd:
    @make_xp_test_case(stats.ttest_ind_from_stats)
    def test_ttest_ind_with_uneq_var(self, xp):
        # check vs. R `t.test`, e.g.
        # options(digits=20)
        # a = c(1., 2., 3.)
        # b = c(1.1, 2.9, 4.2)
        # t.test(a, b, equal.var=FALSE)

        a = xp.asarray([1., 2., 3.])
        b = xp.asarray([1.1, 2.9, 4.2])
        pr = xp.asarray(0.53619490753126686)
        tr = xp.asarray(-0.686495127355726265)

        t, p = stats.ttest_ind(a, b, equal_var=False)
        xp_assert_close(t, tr)
        xp_assert_close(p, pr)

        t, p = stats.ttest_ind_from_stats(*_desc_stats(a, b), equal_var=False)
        xp_assert_close(t, tr)
        xp_assert_close(p, pr)

        a = xp.asarray([1., 2., 3., 4.])
        pr = xp.asarray(0.84354139131608252)
        tr = xp.asarray(-0.210866331595072315)

        t, p = stats.ttest_ind(a, b, equal_var=False)
        xp_assert_close(t, tr)
        xp_assert_close(p, pr)

        t, p = stats.ttest_ind_from_stats(*_desc_stats(a, b), equal_var=False)
        xp_assert_close(t, tr)
        xp_assert_close(p, pr)

        # regression test
        tr = xp.asarray(1.0912746897927283)
        tr_uneq_n = xp.asarray(0.66745638708050492)
        pr = xp.asarray(0.27647831993021388)
        pr_uneq_n = xp.asarray(0.50873585065616544)
        tr_2D = xp.stack([tr, -tr])
        pr_2D = xp.stack([pr, pr])

        rvs3 = xp.linspace(1, 100, 25)
        rvs2 = xp.linspace(1, 100, 100)
        rvs1 = xp.linspace(5, 105, 100)
        rvs1_2D = xp.stack([rvs1, rvs2])
        rvs2_2D = xp.stack([rvs2, rvs1])

        t, p = stats.ttest_ind(rvs1, rvs2, axis=0, equal_var=False)
        xp_assert_close(t, tr)
        xp_assert_close(p, pr)

        t, p = stats.ttest_ind_from_stats(*_desc_stats(rvs1, rvs2), equal_var=False)
        xp_assert_close(t, tr)
        xp_assert_close(p, pr)

        t, p = stats.ttest_ind(rvs1, rvs3, axis=0, equal_var=False)
        xp_assert_close(t, tr_uneq_n)
        xp_assert_close(p, pr_uneq_n)

        t, p = stats.ttest_ind_from_stats(*_desc_stats(rvs1, rvs3), equal_var=False)
        xp_assert_close(t, tr_uneq_n)
        xp_assert_close(p, pr_uneq_n)

        res = stats.ttest_ind(rvs1_2D.T, rvs2_2D.T, axis=0, equal_var=False)
        xp_assert_close(res.statistic, tr_2D)
        xp_assert_close(res.pvalue, pr_2D)

        args = _desc_stats(rvs1_2D.T, rvs2_2D.T)
        res = stats.ttest_ind_from_stats(*args, equal_var=False)
        xp_assert_close(res.statistic, tr_2D)
        xp_assert_close(res.pvalue, pr_2D)

        res = stats.ttest_ind(rvs1_2D, rvs2_2D, axis=1, equal_var=False)
        xp_assert_close(res.statistic, tr_2D)
        xp_assert_close(res.pvalue, pr_2D)

        args = _desc_stats(rvs1_2D, rvs2_2D, axis=1)
        res = stats.ttest_ind_from_stats(*args, equal_var=False)
        xp_assert_close(res.statistic, tr_2D)
        xp_assert_close(res.pvalue, pr_2D)

    @pytest.mark.filterwarnings(
        "ignore:divide by zero encountered:RuntimeWarning"
    ) # for dask
    @pytest.mark.filterwarnings(
        "ignore:invalid value encountered:RuntimeWarning"
    ) # for dask
    def test_ttest_ind_zero_division(self, xp):
        # test zero division problem
        x = xp.zeros(3)
        y = xp.ones(3)

<<<<<<< HEAD
        with eager_warns(x, RuntimeWarning, match="Precision loss occurred"):
=======
        with eager_warns(RuntimeWarning, match="Precision loss occurred", xp=xp):
>>>>>>> c9727f01
            t, p = stats.ttest_ind(x, y, equal_var=False)

        xp_assert_equal(t, xp.asarray(-xp.inf))
        xp_assert_equal(p, xp.asarray(0.))

        with np.errstate(all='ignore'):
            t, p = stats.ttest_ind(x, x, equal_var=False)
            xp_assert_equal(t, xp.asarray(xp.nan))
            xp_assert_equal(p, xp.asarray(xp.nan))

            # check that nan in input array result in nan output
            anan = xp.asarray([[1, xp.nan], [-1, 1]])
            t, p = stats.ttest_ind(anan, xp.zeros((2, 2)), equal_var=False)
            xp_assert_equal(t, xp.asarray([0., np.nan]))
            xp_assert_equal(p, xp.asarray([1., np.nan]))

    def test_ttest_ind_nan_2nd_arg(self):
        # regression test for gh-6134: nans in the second arg were not handled
        x = [np.nan, 2.0, 3.0, 4.0]
        y = [1.0, 2.0, 1.0, 2.0]

        r1 = stats.ttest_ind(x, y, nan_policy='omit')
        r2 = stats.ttest_ind(y, x, nan_policy='omit')
        assert_allclose(r2.statistic, -r1.statistic, atol=1e-15)
        assert_allclose(r2.pvalue, r1.pvalue, atol=1e-15)

        # NB: arguments are not paired when NaNs are dropped
        r3 = stats.ttest_ind(y, x[1:])
        assert_allclose(r2, r3, atol=1e-15)

        # .. and this is consistent with R. R code:
        # x = c(NA, 2.0, 3.0, 4.0)
        # y = c(1.0, 2.0, 1.0, 2.0)
        # t.test(x, y, var.equal=TRUE)
        assert_allclose(r2, (-2.5354627641855498, 0.052181400457057901),
                        atol=1e-15)

    def test_ttest_ind_empty_1d_returns_nan(self, xp):
        # Two empty inputs should return a TtestResult containing nan
        # for both values.
        with eager_warns(SmallSampleWarning, match=too_small_1d_not_omit, xp=xp):
            res = stats.ttest_ind(xp.asarray([]), xp.asarray([]))
        assert isinstance(res, stats._stats_py.TtestResult)
        NaN = xp.asarray(xp.nan)[()]
        xp_assert_equal(res.statistic, NaN)
        xp_assert_equal(res.pvalue, NaN)

    @pytest.mark.parametrize('b, expected_shape',
                            [(np.empty((1, 5, 0)), (3, 5)),
                            (np.empty((1, 0, 0)), (3, 0))])
    def test_ttest_ind_axis_size_zero(self, b, expected_shape, xp):
        # In this test, the length of the axis dimension is zero.
        # The results should be arrays containing nan with shape
        # given by the broadcast nonaxis dimensions.
        a = xp.empty((3, 1, 0))
        b = xp.asarray(b, dtype=a.dtype)
        with warnings.catch_warnings():
            # first case should warn, second shouldn't?
            warnings.filterwarnings("ignore", too_small_nd_not_omit, SmallSampleWarning)
            res = stats.ttest_ind(a, b, axis=-1)
        assert isinstance(res, stats._stats_py.TtestResult)
        expected_value = xp.full(expected_shape, fill_value=xp.nan)
        xp_assert_equal(res.statistic, expected_value)
        xp_assert_equal(res.pvalue, expected_value)

    def test_ttest_ind_nonaxis_size_zero(self, xp):
        # In this test, the length of the axis dimension is nonzero,
        # but one of the nonaxis dimensions has length 0.  Check that
        # we still get the correctly broadcast shape, which is (5, 0)
        # in this case.
        a = xp.empty((1, 8, 0))
        b = xp.empty((5, 8, 1))
        res = stats.ttest_ind(a, b, axis=1)
        assert isinstance(res, stats._stats_py.TtestResult)
        assert res.statistic.shape ==(5, 0)
        assert res.pvalue.shape == (5, 0)

    def test_ttest_ind_nonaxis_size_zero_different_lengths(self, xp):
        # In this test, the length of the axis dimension is nonzero,
        # and that size is different in the two inputs,
        # and one of the nonaxis dimensions has length 0.  Check that
        # we still get the correctly broadcast shape, which is (5, 0)
        # in this case.
        a = xp.empty((1, 7, 0))
        b = xp.empty((5, 8, 1))
        res = stats.ttest_ind(a, b, axis=1)
        assert isinstance(res, stats._stats_py.TtestResult)
        assert res.statistic.shape ==(5, 0)
        assert res.pvalue.shape == (5, 0)


@make_xp_test_case(stats.ttest_ind_from_stats)
class TestTTestIndFromStats:
    @pytest.mark.skip_xp_backends(np_only=True,
                                reason="Other backends don't like integers")
    def test_gh5686(self, xp):
        mean1, mean2 = xp.asarray([1, 2]), xp.asarray([3, 4])
        std1, std2 = xp.asarray([5, 3]), xp.asarray([4, 5])
        nobs1, nobs2 = xp.asarray([130, 140]), xp.asarray([100, 150])
        # This will raise a TypeError unless gh-5686 is fixed.
        stats.ttest_ind_from_stats(mean1, std1, nobs1, mean2, std2, nobs2)

    @pytest.mark.filterwarnings("ignore:invalid value encountered:RuntimeWarning")
    def test_ttest_ind_from_stats_inputs_zero(self, xp):
        # Regression test for gh-6409.
        zero = xp.asarray(0.)
        six = xp.asarray(6.)
        NaN = xp.asarray(xp.nan)
        res = stats.ttest_ind_from_stats(zero, zero, six, zero, zero, six,
                                         equal_var=False)
        xp_assert_equal(res.statistic, NaN)
        xp_assert_equal(res.pvalue, NaN)


@pytest.mark.skip_xp_backends(cpu_only=True, reason='Test uses ks_1samp')
@pytest.mark.filterwarnings("ignore:invalid value encountered:RuntimeWarning:dask")
@pytest.mark.filterwarnings("ignore:divide by zero encountered:RuntimeWarning:dask")
def test_ttest_uniform_pvalues(xp):
    # test that p-values are uniformly distributed under the null hypothesis
    rng = np.random.default_rng(246834602926842)
    x = xp.asarray(rng.normal(size=(10000, 2)))
    y = xp.asarray(rng.normal(size=(10000, 1)))
    q = rng.uniform(size=100)

    res = stats.ttest_ind(x, y, equal_var=True, axis=-1)
    pvalue = np.asarray(res.pvalue)
    assert stats.ks_1samp(pvalue, stats.uniform().cdf).pvalue > 0.1
    assert_allclose(np.quantile(pvalue, q), q, atol=1e-2)

    res = stats.ttest_ind(y, x, equal_var=True, axis=-1)
    pvalue = np.asarray(res.pvalue)
    assert stats.ks_1samp(pvalue, stats.uniform().cdf).pvalue > 0.1
    assert_allclose(np.quantile(pvalue, q), q, atol=1e-2)

    # reference values from R:
    # options(digits=16)
    # t.test(c(2, 3, 5), c(1.5), var.equal=TRUE)
    x, y = xp.asarray([2., 3., 5.]), xp.asarray([1.5])

    res = stats.ttest_ind(x, y, equal_var=True)
    xp_assert_close(res.statistic, xp.asarray(1.0394023007754))
    xp_assert_close(res.pvalue, xp.asarray(0.407779907736))


def _convert_pvalue_alternative(t, p, alt, xp):
    # test alternative parameter
    # Convert from two-sided p-values to one sided using T result data.
    less = xp.asarray(alt == "less")
    greater = xp.asarray(alt == "greater")
    i = ((t < 0) & less) | ((t > 0) & greater)
    return xp.where(i, p/2, 1 - p/2)


@pytest.mark.slow
@pytest.mark.filterwarnings("ignore:divide by zero encountered:RuntimeWarning:dask")
@pytest.mark.filterwarnings("ignore:invalid value encountered:RuntimeWarning:dask")
@make_xp_test_case(stats.ttest_1samp)
def test_ttest_1samp_new(xp):
    rng = np.random.default_rng(88123290)
    n1, n2, n3 = (10, 15, 20)
    rvn1 = stats.norm.rvs(loc=5, scale=10, size=(n1, n2, n3), random_state=rng)
    rvn1 = xp.asarray(rvn1)

    # check multidimensional array and correct axis handling
    # deterministic rvn1 and rvn2 would be better as in test_ttest_rel
    popmean = xp.ones((1, n2, n3))
    t1, p1 = stats.ttest_1samp(rvn1, popmean, axis=0)
    t2, p2 = stats.ttest_1samp(rvn1, 1., axis=0)
    t3, p3 = stats.ttest_1samp(rvn1[:, 0, 0], 1.)
    xp_assert_close(t1, t2, rtol=1e-14)
    xp_assert_close(t1[0, 0], t3, rtol=1e-14)
    assert_equal(t1.shape, (n2, n3))

    popmean = xp.ones((n1, 1, n3))
    t1, p1 = stats.ttest_1samp(rvn1, popmean, axis=1)
    t2, p2 = stats.ttest_1samp(rvn1, 1., axis=1)
    t3, p3 = stats.ttest_1samp(rvn1[0, :, 0], 1.)
    xp_assert_close(t1, t2, rtol=1e-14)
    xp_assert_close(t1[0, 0], t3, rtol=1e-14)
    assert_equal(t1.shape, (n1, n3))

    popmean = xp.ones((n1, n2, 1))
    t1, p1 = stats.ttest_1samp(rvn1, popmean, axis=2)
    t2, p2 = stats.ttest_1samp(rvn1, 1., axis=2)
    t3, p3 = stats.ttest_1samp(rvn1[0, 0, :], 1.)
    xp_assert_close(t1, t2, rtol=1e-14)
    xp_assert_close(t1[0, 0], t3, rtol=1e-14)
    assert_equal(t1.shape, (n1, n2))

    # test zero division problem
    t, p = stats.ttest_1samp(xp.asarray([0., 0., 0.]), 1.)
    xp_assert_equal(xp.abs(t), xp.asarray(xp.inf))
    xp_assert_equal(p, xp.asarray(0.))

    tr, pr = stats.ttest_1samp(rvn1[:, :, :], 1.)

    t, p = stats.ttest_1samp(rvn1[:, :, :], 1., alternative="greater")
    pc = _convert_pvalue_alternative(tr, pr, "greater", xp)
    xp_assert_close(p, pc)
    xp_assert_close(t, tr)

    t, p = stats.ttest_1samp(rvn1[:, :, :], 1., alternative="less")
    pc = _convert_pvalue_alternative(tr, pr, "less", xp)
    xp_assert_close(p, pc)
    xp_assert_close(t, tr)

    with np.errstate(all='ignore'):
        res = stats.ttest_1samp(xp.asarray([0., 0., 0.]), 0.)
        xp_assert_equal(res.statistic, xp.asarray(xp.nan))
        xp_assert_equal(res.pvalue, xp.asarray(xp.nan))

        # check that nan in input array result in nan output
        anan = xp.asarray([[1., np.nan], [-1., 1.]])
        res = stats.ttest_1samp(anan, 0.)
        xp_assert_equal(res.statistic, xp.asarray([0., xp.nan]))
        xp_assert_equal(res.pvalue, xp.asarray([1., xp.nan]))


@skip_xp_backends(np_only=True, reason="Only NumPy has nan_policy='omit' for now")
def test_ttest_1samp_new_omit(xp):
    rng = np.random.default_rng(4008400329)
    n1, n2, n3 = (5, 10, 15)
    rvn1 = stats.norm.rvs(loc=5, scale=10, size=(n1, n2, n3), random_state=rng)
    rvn1 = xp.asarray(rvn1)

    rvn1[0:2, 1:3, 4:8] = xp.nan

    tr, pr = stats.ttest_1samp(rvn1[:, :, :], 1., nan_policy='omit')

    t, p = stats.ttest_1samp(rvn1[:, :, :], 1., nan_policy='omit',
                             alternative="greater")
    pc = _convert_pvalue_alternative(tr, pr, "greater", xp)
    xp_assert_close(p, pc)
    xp_assert_close(t, tr)

    t, p = stats.ttest_1samp(rvn1[:, :, :], 1., nan_policy='omit',
                             alternative="less")
    pc = _convert_pvalue_alternative(tr, pr, "less", xp)
    xp_assert_close(p, pc)
    xp_assert_close(t, tr)


@make_xp_test_case(stats.ttest_1samp)
@pytest.mark.skip_xp_backends('jax.numpy', reason='Generic stdtrit mutates array.')
def test_ttest_1samp_popmean_array(xp):
    # when popmean.shape[axis] != 1, raise an error
    # if the user wants to test multiple null hypotheses simultaneously,
    # use standard broadcasting rules
    rng = np.random.default_rng(2913300596553337193)
    x = rng.random(size=(1, 15, 20))
    x = xp.asarray(x)

    message = r"`popmean.shape\[axis\]` must equal 1."
    popmean = xp.asarray(rng.random(size=(5, 2, 20)))
    with pytest.raises(ValueError, match=message):
        stats.ttest_1samp(x, popmean=popmean, axis=-2)

    popmean = xp.asarray(rng.random(size=(5, 1, 20)))
    res = stats.ttest_1samp(x, popmean=popmean, axis=-2)
    assert res.statistic.shape == (5, 20)

    l, u = res.confidence_interval()
    l = xp.expand_dims(l, axis=-2)
    u = xp.expand_dims(u, axis=-2)

    res = stats.ttest_1samp(x, popmean=l, axis=-2)
    ref = xp.broadcast_to(xp.asarray(0.05, dtype=xp.float64), res.pvalue.shape)
    xp_assert_close(res.pvalue, ref)

    res = stats.ttest_1samp(x, popmean=u, axis=-2)
    xp_assert_close(res.pvalue, ref)


@make_xp_test_case(stats.describe)
class TestDescribe:
    @pytest.mark.filterwarnings("ignore:invalid value encountered:RuntimeWarning:dask")
    @pytest.mark.filterwarnings("ignore:divide by zero encountered:RuntimeWarning:dask")
    def test_describe_scalar(self, xp):
        with warnings.catch_warnings(), \
              np.errstate(invalid="ignore", divide="ignore"):
            warnings.filterwarnings(
                "ignore", "Degrees of freedom <= 0 for slice", RuntimeWarning)
            n, mm, m, v, sk, kurt = stats.describe(xp.asarray(4.)[()])
        assert n == 1
        xp_assert_equal(mm[0], xp.asarray(4.0))
        xp_assert_equal(mm[1], xp.asarray(4.0))
        xp_assert_equal(m, xp.asarray(4.0))
        xp_assert_equal(v ,xp.asarray(xp.nan))
        xp_assert_equal(sk, xp.asarray(xp.nan))
        xp_assert_equal(kurt, xp.asarray(xp.nan))

    def test_describe_numbers(self, xp):
        x = xp.concat((xp.ones((3, 4)), xp.full((2, 4), 2.)))
        nc = 5
        mmc = (xp.asarray([1., 1., 1., 1.]), xp.asarray([2., 2., 2., 2.]))
        mc = xp.asarray([1.4, 1.4, 1.4, 1.4])
        vc = xp.asarray([0.3, 0.3, 0.3, 0.3])
        skc = xp.asarray([0.40824829046386357] * 4)
        kurtc = xp.asarray([-1.833333333333333] * 4)
        n, mm, m, v, sk, kurt = stats.describe(x)
        assert n == nc
        xp_assert_equal(mm[0], mmc[0])
        xp_assert_equal(mm[1], mmc[1])
        xp_assert_close(m, mc, rtol=4 * xp.finfo(m.dtype).eps)
        xp_assert_close(v, vc, rtol=4 * xp.finfo(m.dtype).eps)
        xp_assert_close(sk, skc)
        xp_assert_close(kurt, kurtc)

        n, mm, m, v, sk, kurt = stats.describe(x.T, axis=1)
        assert n == nc
        xp_assert_equal(mm[0], mmc[0])
        xp_assert_equal(mm[1], mmc[1])
        xp_assert_close(m, mc, rtol=4 * xp.finfo(m.dtype).eps)
        xp_assert_close(v, vc, rtol=4 * xp.finfo(m.dtype).eps)
        xp_assert_close(sk, skc)
        xp_assert_close(kurt, kurtc)

    def describe_nan_policy_omit_test(self):
        x = np.arange(10.)
        x[9] = np.nan

        nc, mmc = (9, (0.0, 8.0))
        mc = 4.0
        vc = 7.5
        skc = 0.0
        kurtc = -1.2300000000000002
        n, mm, m, v, sk, kurt = stats.describe(x, nan_policy='omit')
        assert_equal(n, nc)
        assert_equal(mm, mmc)
        assert_equal(m, mc)
        assert_equal(v, vc)
        assert_array_almost_equal(sk, skc)
        assert_array_almost_equal(kurt, kurtc, decimal=13)

    def test_describe_nan_policy_other(self, xp):
        x = xp.arange(10.)
        x = xp.where(x==9, xp.nan, x)

        if is_lazy_array(x):
            with pytest.raises(TypeError, match='not supported for lazy arrays'):
                stats.describe(x, nan_policy='raise')
        else:
            with pytest.raises(ValueError, match='The input contains nan values'):
                stats.describe(x, nan_policy='raise')

        n, mm, m, v, sk, kurt = stats.describe(x, nan_policy='propagate')
        ref = xp.asarray(xp.nan)[()]
        assert n == 10
        xp_assert_equal(mm[0], ref)
        xp_assert_equal(mm[1], ref)
        xp_assert_equal(m, ref)
        xp_assert_equal(v, ref)
        xp_assert_equal(sk, ref)
        xp_assert_equal(kurt, ref)

        if is_numpy(xp):
            self.describe_nan_policy_omit_test()
        elif is_lazy_array(x):
            with pytest.raises(TypeError, match='not supported for lazy arrays'):
                stats.describe(x, nan_policy='omit')

        message = 'nan_policy must be one of...'
        with pytest.raises(ValueError, match=message):
            stats.describe(x, nan_policy='foobar')

    def test_describe_result_attributes(self):
        # some result attributes are tuples, which aren't meant to be compared
        # with `xp_assert_close`
        actual = stats.describe(np.arange(5.))
        attributes = ('nobs', 'minmax', 'mean', 'variance', 'skewness', 'kurtosis')
        check_named_results(actual, attributes)

    def test_describe_ddof(self, xp):
        x = xp.concat((xp.ones((3, 4)), xp.full((2, 4), 2.)))
        nc = 5
        mmc = (xp.asarray([1., 1., 1., 1.]), xp.asarray([2., 2., 2., 2.]))
        mc = xp.asarray([1.4, 1.4, 1.4, 1.4])
        vc = xp.asarray([0.24, 0.24, 0.24, 0.24])
        skc = xp.asarray([0.40824829046386357] * 4)
        kurtc = xp.asarray([-1.833333333333333] * 4)
        n, mm, m, v, sk, kurt = stats.describe(x, ddof=0)
        assert n == nc
        xp_assert_equal(mm[0], mmc[0])
        xp_assert_equal(mm[1], mmc[1])
        xp_assert_close(m, mc)
        xp_assert_close(v, vc)
        xp_assert_close(sk, skc)
        xp_assert_close(kurt, kurtc)

    def test_describe_axis_none(self, xp):
        x = xp.concat((xp.ones((3, 4)), xp.full((2, 4), 2.)))

        # expected values
        nc = 20
        mmc = (xp.asarray(1.0), xp.asarray(2.0))
        mc = xp.asarray(1.3999999999999999)
        vc = xp.asarray(0.25263157894736848)
        skc = xp.asarray(0.4082482904638634)
        kurtc = xp.asarray(-1.8333333333333333)

        # actual values
        n, mm, m, v, sk, kurt = stats.describe(x, axis=None)

        assert n == nc
        xp_assert_equal(mm[0], mmc[0])
        xp_assert_equal(mm[1], mmc[1])
        xp_assert_close(m, mc)
        xp_assert_close(v, vc)
        xp_assert_close(sk, skc)
        xp_assert_close(kurt, kurtc)

    def test_describe_empty(self, xp):
        message = "The input must not be empty."
        with pytest.raises(ValueError, match=message):
            stats.describe(xp.asarray([]))


class NormalityTests:

    @pytest.mark.parametrize("alternative", ['two-sided', 'less', 'greater'])
    def test_against_R(self, alternative, xp):
        # testa against R `dagoTest` from package `fBasics`
        # library(fBasics)
        # options(digits=16)
        # x = c(-2, -1, 0, 1, 2, 3)**2
        # x = rep(x, times=4)
        # test_result <- dagoTest(x)
        # test_result@test$statistic
        # test_result@test$p.value
        test_name = self.test_name
        test_fun = getattr(stats, test_name)
        ref_statistic= xp.asarray(self.case_ref[0])
        ref_pvalue = xp.asarray(self.case_ref[1])

        kwargs = {}
        if alternative in {'less', 'greater'}:
            if test_name in {'skewtest', 'kurtosistest'}:
                ref_pvalue = ref_pvalue/2 if alternative == "less" else 1-ref_pvalue/2
                ref_pvalue = 1-ref_pvalue if test_name == 'skewtest' else ref_pvalue
                kwargs['alternative'] = alternative
            else:
                pytest.skip('`alternative` not available for `normaltest`')

        x = xp.asarray((-2, -1, 0, 1, 2, 3.)*4)**2
        res = test_fun(x, **kwargs)
        res_statistic, res_pvalue = res
        xp_assert_close(res_statistic, ref_statistic)
        xp_assert_close(res_pvalue, ref_pvalue)
        check_named_results(res, ('statistic', 'pvalue'), xp=xp)

    def test_nan(self, xp):
        # nan in input -> nan output (default nan_policy='propagate')
        test_fun = getattr(stats, self.test_name)
        x = xp.arange(30.)
        NaN = xp.asarray(xp.nan, dtype=x.dtype)
        x = xp.where(x == 29, NaN, x)
        with np.errstate(invalid="ignore"):
            res = test_fun(x)
            xp_assert_equal(res.statistic, NaN)
            xp_assert_equal(res.pvalue, NaN)


@make_xp_test_case(stats.skewtest)
class TestSkewTest(NormalityTests):
    test_name = 'skewtest'
    case_ref = (1.98078826090875881, 0.04761502382843208)  # statistic, pvalue

    def test_intuitive(self, xp):
        # intuitive tests; see gh-13549. skewnorm with parameter 1 has skew > 0
        a1 = stats.skewnorm.rvs(a=1, size=10000, random_state=123)
        a1_xp = xp.asarray(a1)
        pval = stats.skewtest(a1_xp, alternative='greater').pvalue
        xp_assert_close(pval, xp.asarray(0.0, dtype=a1_xp.dtype), atol=9e-6)

    def test_skewtest_too_few_observations(self, xp):
        # Regression test for ticket #1492.
        # skewtest requires at least 8 observations; 7 should warn and return NaN.
        stats.skewtest(xp.arange(8.0))

        x = xp.arange(7.0)

        with eager_warns(SmallSampleWarning, match=too_small_1d_not_omit, xp=xp):
            res = stats.skewtest(x)
            NaN = xp.asarray(xp.nan)
            xp_assert_equal(res.statistic, NaN)
            xp_assert_equal(res.pvalue, NaN)


@make_xp_test_case(stats.kurtosistest)
class TestKurtosisTest(NormalityTests):
    test_name = 'kurtosistest'
    case_ref = (-0.01403734404759738, 0.98880018772590561)  # statistic, pvalue

    def test_intuitive(self, xp):
        # intuitive tests; see gh-13549. excess kurtosis of laplace is 3 > 0
        a2 = stats.laplace.rvs(size=10000, random_state=123)
        a2_xp = xp.asarray(a2)
        pval = stats.kurtosistest(a2_xp, alternative='greater').pvalue
        xp_assert_close(pval, xp.asarray(0.0, dtype=a2_xp.dtype), atol=1e-15)

    def test_gh9033_regression(self, xp):
        # regression test for issue gh-9033: x clearly non-normal but power of
        # negative denom needs to be handled correctly to reject normality
        counts = [128, 0, 58, 7, 0, 41, 16, 0, 0, 167]
        x = np.hstack([np.full(c, i) for i, c in enumerate(counts)])
        x = xp.asarray(x, dtype=xp.float64)
        assert stats.kurtosistest(x)[1] < 0.01

    def test_kurtosistest_too_few_observations(self, xp):
        # kurtosistest requires at least 5 observations; 4 should warn and return NaN.
        # Regression test for ticket #1425.
        stats.kurtosistest(xp.arange(5.0))

        with eager_warns(SmallSampleWarning, match=too_small_1d_not_omit, xp=xp):
            res = stats.kurtosistest(xp.arange(4.))
            NaN = xp.asarray(xp.nan)
            xp_assert_equal(res.statistic, NaN)
            xp_assert_equal(res.pvalue, NaN)


@make_xp_test_case(stats.normaltest)
class TestNormalTest(NormalityTests):
    test_name = 'normaltest'
    case_ref = (3.92371918158185551, 0.14059672529747502)  # statistic, pvalue

    def test_too_few_observations(self, xp):
        stats.normaltest(xp.arange(8.))

        # 1D sample has too few observations -> warning / NaN output
        with eager_warns(SmallSampleWarning, match=too_small_1d_not_omit, xp=xp):
            res = stats.normaltest(xp.arange(7.))
            NaN = xp.asarray(xp.nan)
            xp_assert_equal(res.statistic, NaN)
            xp_assert_equal(res.pvalue, NaN)


class TestRankSums:

    rng = np.random.default_rng(3417115752)
    x, y = rng.random((2, 10))

    @pytest.mark.parametrize('alternative', ['less', 'greater', 'two-sided'])
    def test_ranksums_result_attributes(self, alternative):
        # ranksums pval = mannwhitneyu pval w/out continuity or tie correction
        res1 = stats.ranksums(self.x, self.y,
                              alternative=alternative).pvalue
        res2 = stats.mannwhitneyu(self.x, self.y, use_continuity=False,
                                  alternative=alternative).pvalue
        assert_allclose(res1, res2)

    def test_ranksums_named_results(self):
        res = stats.ranksums(self.x, self.y)
        check_named_results(res, ('statistic', 'pvalue'))

    def test_input_validation(self):
        with assert_raises(ValueError, match="`alternative` must be 'less'"):
            stats.ranksums(self.x, self.y, alternative='foobar')


@make_xp_test_case(stats.jarque_bera)
class TestJarqueBera:
    def test_jarque_bera_against_R(self, xp):
        # library(tseries)
        # options(digits=16)
        # x < - rnorm(5)
        # jarque.bera.test(x)
        x = [-0.160104223201523288,  1.131262000934478040, -0.001235254523709458,
             -0.776440091309490987, -2.072959999533182884]
        x = xp.asarray(x)
        ref = xp.asarray([0.17651605223752, 0.9155246169805])
        res = stats.jarque_bera(x)
        xp_assert_close(res.statistic, ref[0])
        xp_assert_close(res.pvalue, ref[1])

    @skip_xp_backends(np_only=True)
    def test_jarque_bera_array_like(self, xp):
        # array-like only relevant for NumPy
        rng = np.random.default_rng(9294968266)
        x = rng.standard_normal(size=100000)

        jb_test1 = JB1, p1 = stats.jarque_bera(list(x))
        jb_test2 = JB2, p2 = stats.jarque_bera(tuple(x))
        jb_test3 = JB3, p3 = stats.jarque_bera(x.reshape(2, 50000))

        assert JB1 == JB2 == JB3 == jb_test1.statistic == jb_test2.statistic == jb_test3.statistic  # noqa: E501
        assert p1 == p2 == p3 == jb_test1.pvalue == jb_test2.pvalue == jb_test3.pvalue

    @skip_xp_backends('array_api_strict', reason='Noisy; see TestSkew')
    def test_jarque_bera_too_few_observations(self, xp):
        x = xp.asarray([])

        with pytest.warns(SmallSampleWarning, match=too_small_1d_not_omit):
            res = stats.jarque_bera(x)
            NaN = xp.asarray(xp.nan)
            xp_assert_equal(res.statistic, NaN)
            xp_assert_equal(res.pvalue, NaN)

    def test_axis(self, xp):
        rng = np.random.RandomState(seed=122398129)
        x = xp.asarray(rng.random(size=(2, 45)))

        res = stats.jarque_bera(x, axis=None)
        ref = stats.jarque_bera(xp.reshape(x, (-1,)))
        xp_assert_equal(res.statistic, ref.statistic)
        xp_assert_equal(res.pvalue, ref.pvalue)

        res = stats.jarque_bera(x, axis=1)
        s0, p0 = stats.jarque_bera(x[0, :])
        s1, p1 = stats.jarque_bera(x[1, :])
        xp_assert_close(res.statistic, xp.stack([s0, s1]))
        xp_assert_close(res.pvalue, xp.stack([p0, p1]))

        resT = stats.jarque_bera(x.T, axis=0)
        xp_assert_close(res.statistic, resT.statistic)
        xp_assert_close(res.pvalue, resT.pvalue)


def test_pointbiserial():
    # same as mstats test except for the nan
    # Test data: https://web.archive.org/web/20060504220742/https://support.sas.com/ctx/samples/index.jsp?sid=490&tab=output
    x = [1,0,1,1,1,1,0,1,0,0,0,1,1,0,0,0,1,1,1,0,0,0,0,0,0,0,0,1,0,
         0,0,0,0,1]
    y = [14.8,13.8,12.4,10.1,7.1,6.1,5.8,4.6,4.3,3.5,3.3,3.2,3.0,
         2.8,2.8,2.5,2.4,2.3,2.1,1.7,1.7,1.5,1.3,1.3,1.2,1.2,1.1,
         0.8,0.7,0.6,0.5,0.2,0.2,0.1]
    assert_almost_equal(stats.pointbiserialr(x, y)[0], 0.36149, 5)

    # test for namedtuple attribute results
    attributes = ('correlation', 'pvalue')
    res = stats.pointbiserialr(x, y)
    check_named_results(res, attributes)
    assert_equal(res.correlation, res.statistic)


def test_obrientransform():
    # A couple tests calculated by hand.
    x1 = np.array([0, 2, 4])
    t1 = stats.obrientransform(x1)
    expected = [7, -2, 7]
    assert_allclose(t1[0], expected)

    x2 = np.array([0, 3, 6, 9])
    t2 = stats.obrientransform(x2)
    expected = np.array([30, 0, 0, 30])
    assert_allclose(t2[0], expected)

    # Test two arguments.
    a, b = stats.obrientransform(x1, x2)
    assert_equal(a, t1[0])
    assert_equal(b, t2[0])

    # Test three arguments.
    a, b, c = stats.obrientransform(x1, x2, x1)
    assert_equal(a, t1[0])
    assert_equal(b, t2[0])
    assert_equal(c, t1[0])

    # This is a regression test to check np.var replacement.
    # The author of this test didn't separately verify the numbers.
    x1 = np.arange(5)
    result = np.array(
      [[5.41666667, 1.04166667, -0.41666667, 1.04166667, 5.41666667],
       [21.66666667, 4.16666667, -1.66666667, 4.16666667, 21.66666667]])
    assert_array_almost_equal(stats.obrientransform(x1, 2*x1), result, decimal=8)

    # Example from "O'Brien Test for Homogeneity of Variance"
    # by Herve Abdi.
    values = range(5, 11)
    reps = np.array([5, 11, 9, 3, 2, 2])
    data = np.repeat(values, reps)
    transformed_values = np.array([3.1828, 0.5591, 0.0344,
                                   1.6086, 5.2817, 11.0538])
    expected = np.repeat(transformed_values, reps)
    result = stats.obrientransform(data)
    assert_array_almost_equal(result[0], expected, decimal=4)


def check_equal_xmean(*args, xp, mean_fun, axis=None, dtype=None,
                      rtol=1e-7, weights=None):
    # Note this doesn't test when axis is not specified
    dtype = dtype or xp.float64
    if len(args) == 2:
        array_like, desired = args
    else:
        array_like, p, desired = args
    array_like = xp.asarray(array_like, dtype=dtype)
    desired = xp.asarray(desired, dtype=dtype)
    weights = xp.asarray(weights, dtype=dtype) if weights is not None else weights
    args = (array_like,) if len(args) == 2 else (array_like, p)
    x = mean_fun(*args, axis=axis, dtype=dtype, weights=weights)
    xp_assert_close(x, desired, rtol=rtol)


def check_equal_gmean(*args, **kwargs):
    return check_equal_xmean(*args, mean_fun=stats.gmean, **kwargs)


def check_equal_hmean(*args, **kwargs):
    return check_equal_xmean(*args, mean_fun=stats.hmean, **kwargs)


def check_equal_pmean(*args, **kwargs):
    return check_equal_xmean(*args, mean_fun=stats.pmean, **kwargs)


@make_xp_test_case(stats.hmean)
class TestHMean:
    @pytest.mark.filterwarnings("ignore:divide by zero encountered:RuntimeWarning:dask")
    def test_0(self, xp):
        a = [1, 0, 2]
        desired = 0
        check_equal_hmean(a, desired, xp=xp)

    def test_1d(self, xp):
        #  Test a 1d case
        a = [10, 20, 30, 40, 50, 60, 70, 80, 90, 100]
        desired = 34.1417152147
        check_equal_hmean(a, desired, xp=xp)

        a = [1, 2, 3, 4]
        desired = 4. / (1. / 1 + 1. / 2 + 1. / 3 + 1. / 4)
        check_equal_hmean(a, desired, xp=xp)

    @pytest.mark.filterwarnings("ignore:divide by zero encountered:RuntimeWarning:dask")
    @pytest.mark.filterwarnings("ignore:invalid value encountered:RuntimeWarning:dask")
    def test_1d_with_zero(self, xp):
        a = np.array([1, 0])
        desired = 0.0
        check_equal_hmean(a, desired, xp=xp, rtol=0.0)

    @pytest.mark.filterwarnings(
        "ignore:divide by zero encountered:RuntimeWarning"
    ) # for dask
    def test_1d_with_negative_value(self, xp):
        a = np.array([1, 0, -1])
        message = "The harmonic mean is only defined..."
        with pytest.warns(RuntimeWarning, match=message):
            check_equal_hmean(a, xp.nan, xp=xp, rtol=0.0)

    # Note the next tests use axis=None as default, not axis=0
    def test_2d(self, xp):
        #  Test a 2d case
        a = [[10, 20, 30, 40], [50, 60, 70, 80], [90, 100, 110, 120]]
        desired = 38.6696271841
        check_equal_hmean(np.array(a), desired, xp=xp)

    def test_2d_axis0(self, xp):
        #  Test a 2d case with axis=0
        a = [[10, 20, 30, 40], [50, 60, 70, 80], [90, 100, 110, 120]]
        desired = np.array([22.88135593, 39.13043478, 52.90076336, 65.45454545])
        check_equal_hmean(a, desired, axis=0, xp=xp)

    @pytest.mark.filterwarnings("ignore:divide by zero encountered:RuntimeWarning:dask")
    def test_2d_axis0_with_zero(self, xp):
        a = [[10, 0, 30, 40], [50, 60, 70, 80], [90, 100, 110, 120]]
        desired = np.array([22.88135593, 0.0, 52.90076336, 65.45454545])
        check_equal_hmean(a, desired, axis=0, xp=xp)

    def test_2d_axis1(self, xp):
        #  Test a 2d case with axis=1
        a = [[10, 20, 30, 40], [50, 60, 70, 80], [90, 100, 110, 120]]
        desired = np.array([19.2, 63.03939962, 103.80078637])
        check_equal_hmean(a, desired, axis=1, xp=xp)

    @pytest.mark.filterwarnings("ignore:divide by zero encountered:RuntimeWarning:dask")
    def test_2d_axis1_with_zero(self, xp):
        a = [[10, 0, 30, 40], [50, 60, 70, 80], [90, 100, 110, 120]]
        desired = np.array([0.0, 63.03939962, 103.80078637])
        check_equal_hmean(a, desired, axis=1, xp=xp)

    @skip_xp_backends(
        np_only=True,
        reason='array-likes only supported for NumPy backend',
    )
    def test_weights_1d_list(self, xp):
        # Desired result from:
        # https://www.hackmath.net/en/math-problem/35871
        a = [2, 10, 6]
        weights = [10, 5, 3]
        desired = 3.
        # all the other tests use `check_equal_hmean`, which now converts
        # the input to an xp-array before calling `hmean`. This time, check
        # that the function still accepts the lists of ints.
        res = stats.hmean(a, weights=weights)
        xp_assert_close(res, np.asarray(desired), rtol=1e-5)

    def test_weights_1d(self, xp):
        # Desired result from:
        # https://www.hackmath.net/en/math-problem/35871
        a = np.asarray([2, 10, 6])
        weights = np.asarray([10, 5, 3])
        desired = 3
        check_equal_hmean(a, desired, weights=weights, rtol=1e-5, xp=xp)

    def test_weights_2d_axis0(self, xp):
        # Desired result from:
        # https://www.hackmath.net/en/math-problem/35871
        a = np.array([[2, 5], [10, 5], [6, 5]])
        weights = np.array([[10, 1], [5, 1], [3, 1]])
        desired = np.array([3, 5])
        check_equal_hmean(a, desired, axis=0, weights=weights, rtol=1e-5, xp=xp)

    def test_weights_2d_axis1(self, xp):
        # Desired result from:
        # https://www.hackmath.net/en/math-problem/35871
        a = np.array([[2, 10, 6], [7, 7, 7]])
        weights = np.array([[10, 5, 3], [1, 1, 1]])
        desired = np.array([3, 7])
        check_equal_hmean(a, desired, axis=1, weights=weights, rtol=1e-5, xp=xp)

    @skip_xp_invalid_arg
    def test_weights_masked_1d_array(self, xp):
        # Desired result from:
        # https://www.hackmath.net/en/math-problem/35871
        a = np.array([2, 10, 6, 42])
        weights = np.ma.array([10, 5, 3, 42], mask=[0, 0, 0, 1])
        desired = 3
        xp = np.ma  # check_equal_hmean uses xp.asarray; this will preserve the mask
        check_equal_hmean(a, desired, weights=weights, rtol=1e-5,
                          dtype=np.float64, xp=xp)


@make_xp_test_case(stats.gmean)
class TestGMean:
    @pytest.mark.filterwarnings(
        "ignore:divide by zero encountered in log:RuntimeWarning:dask"
    )
    def test_0(self, xp):
        a = [1, 0, 2]
        desired = 0
        check_equal_gmean(a, desired, xp=xp)

    def test_1d(self, xp):
        #  Test a 1d case
        a = [10, 20, 30, 40, 50, 60, 70, 80, 90, 100]
        desired = 45.2872868812
        check_equal_gmean(a, desired, xp=xp)

        a = [1, 2, 3, 4]
        desired = power(1 * 2 * 3 * 4, 1. / 4.)
        check_equal_gmean(a, desired, rtol=1e-14, xp=xp)

        a = array([1, 2, 3, 4], float32)
        desired = power(1 * 2 * 3 * 4, 1. / 4.)
        check_equal_gmean(a, desired, dtype=xp.float32, xp=xp)

    # Note the next tests use axis=None as default, not axis=0
    def test_2d(self, xp):
        #  Test a 2d case
        a = [[10, 20, 30, 40], [50, 60, 70, 80], [90, 100, 110, 120]]
        desired = 52.8885199
        check_equal_gmean(a, desired, xp=xp)

    def test_2d_axis0(self, xp):
        #  Test a 2d case with axis=0
        a = [[10, 20, 30, 40], [50, 60, 70, 80], [90, 100, 110, 120]]
        desired = np.array([35.56893304, 49.32424149, 61.3579244, 72.68482371])
        check_equal_gmean(a, desired, axis=0, xp=xp)

        a = array([[1, 2, 3, 4], [1, 2, 3, 4], [1, 2, 3, 4]])
        desired = array([1, 2, 3, 4])
        check_equal_gmean(a, desired, axis=0, rtol=1e-14, xp=xp)

    def test_2d_axis1(self, xp):
        #  Test a 2d case with axis=1
        a = [[10, 20, 30, 40], [50, 60, 70, 80], [90, 100, 110, 120]]
        desired = np.array([22.13363839, 64.02171746, 104.40086817])
        check_equal_gmean(a, desired, axis=1, xp=xp)

        a = array([[1, 2, 3, 4], [1, 2, 3, 4], [1, 2, 3, 4]])
        v = power(1 * 2 * 3 * 4, 1. / 4.)
        desired = array([v, v, v])
        check_equal_gmean(a, desired, axis=1, rtol=1e-14, xp=xp)

    def test_large_values(self, xp):
        a = array([1e100, 1e200, 1e300])
        desired = 1e200
        check_equal_gmean(a, desired, rtol=1e-13, xp=xp)

    @pytest.mark.filterwarnings(
        "ignore:divide by zero encountered in log:RuntimeWarning:dask"
    )
    def test_1d_with_0(self, xp):
        #  Test a 1d case with zero element
        a = [10, 20, 30, 40, 50, 60, 70, 80, 90, 0]
        desired = 0.0  # due to exp(-inf)=0
        with np.errstate(all='ignore'):
            check_equal_gmean(a, desired, xp=xp)

    @pytest.mark.filterwarnings(
        "ignore:invalid value encountered in log:RuntimeWarning:dask"
    )
    def test_1d_neg(self, xp):
        #  Test a 1d case with negative element
        a = [10, 20, 30, 40, 50, 60, 70, 80, 90, -1]
        desired = np.nan  # due to log(-1) = nan
        with np.errstate(invalid='ignore'):
            check_equal_gmean(a, desired, xp=xp)

    @skip_xp_backends(
        np_only=True,
        reason='array-likes only supported for NumPy backend',
    )
    def test_weights_1d_list(self, xp):
        # Desired result from:
        # https://www.dummies.com/education/math/business-statistics/how-to-find-the-weighted-geometric-mean-of-a-data-set/
        a = [1, 2, 3, 4, 5]
        weights = [2, 5, 6, 4, 3]
        desired = 2.77748

        # all the other tests use `check_equal_gmean`, which now converts
        # the input to an xp-array before calling `gmean`. This time, check
        # that the function still accepts the lists of ints.
        res = stats.gmean(a, weights=weights)
        xp_assert_close(res, np.asarray(desired), rtol=1e-5)

    def test_weights_1d(self, xp):
        # Desired result from:
        # https://www.dummies.com/education/math/business-statistics/how-to-find-the-weighted-geometric-mean-of-a-data-set/
        a = np.array([1, 2, 3, 4, 5])
        weights = np.array([2, 5, 6, 4, 3])
        desired = 2.77748
        check_equal_gmean(a, desired, weights=weights, rtol=1e-5, xp=xp)

    @skip_xp_invalid_arg
    def test_weights_masked_1d_array(self, xp):
        # Desired result from:
        # https://www.dummies.com/education/math/business-statistics/how-to-find-the-weighted-geometric-mean-of-a-data-set/
        a = np.array([1, 2, 3, 4, 5, 6])
        weights = np.ma.array([2, 5, 6, 4, 3, 5], mask=[0, 0, 0, 0, 0, 1])
        desired = 2.77748
        xp = np.ma  # check_equal_gmean uses xp.asarray; this will preserve the mask
        check_equal_gmean(a, desired, weights=weights, rtol=1e-5,
                          dtype=np.float64, xp=xp)


@make_xp_test_case(stats.pmean)
class TestPMean:

    def pmean_reference(a, p):
        return (np.sum(a**p) / a.size)**(1/p)

    def wpmean_reference(a, p, weights):
        return (np.sum(weights * a**p) / np.sum(weights))**(1/p)

    def test_bad_exponent(self, xp):
        with pytest.raises(ValueError, match='Power mean only defined for'):
            stats.pmean(xp.asarray([1, 2, 3]), xp.asarray([0]))

    def test_1d(self, xp):
        a, p = [10, 20, 30, 40, 50, 60, 70, 80, 90, 100], 3.5
        desired = TestPMean.pmean_reference(np.array(a), p)
        check_equal_pmean(a, p, desired, xp=xp)

        a, p = [10, 20, 30, 40, 50, 60, 70, 80, 90, 100], -2.5
        desired = TestPMean.pmean_reference(np.array(a), p)
        check_equal_pmean(a, p, desired, xp=xp)

        a, p = [1, 2, 3, 4], 2
        desired = np.sqrt((1**2 + 2**2 + 3**2 + 4**2) / 4)
        check_equal_pmean(a, p, desired, xp=xp)

    @pytest.mark.filterwarnings("ignore:invalid value encountered:RuntimeWarning:dask")
    @pytest.mark.filterwarnings("ignore:divide by zero encountered:RuntimeWarning:dask")
    def test_1d_with_zero(self, xp):
        a, p = np.array([1, 0]), -1
        desired = 0.0
        check_equal_pmean(a, p, desired, rtol=0.0, xp=xp)

    def test_1d_with_negative_value(self, xp):
        a, p = np.array([1, 0, -1]), 1.23
        message = "The power mean is only defined..."
        with pytest.warns(RuntimeWarning, match=message):
            check_equal_pmean(a, p, xp.nan, xp=xp)

    @pytest.mark.parametrize(
        ("a", "p"),
        [([[10, 20], [50, 60], [90, 100]], -0.5),
         (np.array([[10, 20], [50, 60], [90, 100]]), 0.5)]
    )
    def test_2d_axisnone(self, a, p, xp):
        desired = TestPMean.pmean_reference(np.array(a), p)
        check_equal_pmean(a, p, desired, xp=xp)

    @pytest.mark.parametrize(
        ("a", "p"),
        [([[10, 20, 30, 40], [50, 60, 70, 80], [90, 100, 110, 120]], -0.5),
         ([[10, 0, 30, 40], [50, 60, 70, 80], [90, 100, 110, 120]], 0.5)]
    )
    def test_2d_axis0(self, a, p, xp):
        desired = [
            TestPMean.pmean_reference(
                np.array([a[i][j] for i in range(len(a))]), p
            )
            for j in range(len(a[0]))
        ]
        check_equal_pmean(a, p, desired, axis=0, xp=xp)

    @pytest.mark.parametrize(
        ("a", "p"),
        [([[10, 20, 30, 40], [50, 60, 70, 80], [90, 100, 110, 120]], -0.5),
         ([[10, 0, 30, 40], [50, 60, 70, 80], [90, 100, 110, 120]], 0.5)]
    )
    def test_2d_axis1(self, a, p, xp):
        desired = [TestPMean.pmean_reference(np.array(a_), p) for a_ in a]
        check_equal_pmean(a, p, desired, axis=1, xp=xp)

    def test_weights_1d(self, xp):
        a, p = [2, 10, 6], -1.23456789
        weights = [10, 5, 3]
        desired = TestPMean.wpmean_reference(np.array(a), p, weights)
        check_equal_pmean(a, p, desired, weights=weights, rtol=1e-5, xp=xp)

    @skip_xp_backends(
        np_only=True,
        reason='array-likes only supported for NumPy backend',
    )
    def test_weights_1d_list(self, xp):
        a, p = [2, 10, 6], -1.23456789
        weights = [10, 5, 3]
        desired = TestPMean.wpmean_reference(np.array(a), p, weights)
        # all the other tests use `check_equal_pmean`, which now converts
        # the input to an xp-array before calling `pmean`. This time, check
        # that the function still accepts the lists of ints.
        res = stats.pmean(a, p, weights=weights)
        xp_assert_close(res, np.asarray(desired), rtol=1e-5)

    @skip_xp_invalid_arg
    def test_weights_masked_1d_array(self, xp):
        a, p = np.array([2, 10, 6, 42]), 1
        weights = np.ma.array([10, 5, 3, 42], mask=[0, 0, 0, 1])
        desired = np.average(a, weights=weights)
        xp = np.ma  # check_equal_pmean uses xp.asarray; this will preserve the mask
        check_equal_pmean(a, p, desired, weights=weights, rtol=1e-5,
                          dtype=np.float64, xp=xp)

    @pytest.mark.parametrize(
        ("axis", "fun_name", "p"),
        [(None, "wpmean_reference", 9.87654321),
         (0, "gmean", 0),
         (1, "hmean", -1)]
    )
    def test_weights_2d(self, axis, fun_name, p, xp):
        if fun_name == 'wpmean_reference':
            def fun(a, axis, weights):
                return TestPMean.wpmean_reference(a, p, weights)
        else:
            fun = getattr(stats, fun_name)
        a = np.array([[2, 5], [10, 5], [6, 5]])
        weights = np.array([[10, 1], [5, 1], [3, 1]])
        desired = fun(a, axis=axis, weights=weights)
        check_equal_pmean(a, p, desired, axis=axis, weights=weights, rtol=1e-5, xp=xp)

    def test_infinite_p_gh23111(self):
        # gh-23111 reported that `pmean` didn't work properly with infinite `p`;
        # check that this raises an appropriate error message
        message = "Power mean only implemented for finite `p`"
        with pytest.raises(NotImplementedError, match=message):
            stats.pmean([2], np.inf)


@make_xp_test_case(stats.gstd)
class TestGSTD:
    # must add 1 as `gstd` is only defined for positive values
    array_1d = (np.arange(2 * 3 * 4) + 1).tolist()
    gstd_array_1d = 2.294407613602
    array_3d = np.reshape(array_1d, (2, 3, 4)).tolist()

    def test_1d_array(self, xp):
        gstd_actual = stats.gstd(xp.asarray(self.array_1d))
        xp_assert_close(gstd_actual, xp.asarray(self.gstd_array_1d))

    @skip_xp_backends(np_only=True, reason="Only NumPy supports array-like input")
    def test_1d_numeric_array_like_input(self, xp):
        gstd_actual = stats.gstd(tuple(self.array_1d))
        assert_allclose(gstd_actual, self.gstd_array_1d)

    @skip_xp_invalid_arg
    def test_raises_error_non_numeric_input(self, xp):
        message = "could not convert string to float|The DType..."
        with pytest.raises((ValueError, TypeError), match=message):
            stats.gstd('You cannot take the logarithm of a string.')

    @pytest.mark.filterwarnings("ignore:divide by zero encountered:RuntimeWarning:dask")
    @pytest.mark.filterwarnings("ignore:invalid value encountered:RuntimeWarning:dask")
    @pytest.mark.parametrize('bad_value', (0, -1, np.inf, np.nan))
    def test_returns_nan_invalid_value(self, bad_value, xp):
        x = xp.asarray(self.array_1d + [bad_value])
        if np.isfinite(bad_value) and not is_lazy_array(x):
            message = "The geometric standard deviation is only defined..."
            with pytest.warns(RuntimeWarning, match=message):
                res = stats.gstd(x)
        else:
            res = stats.gstd(x)
        xp_assert_equal(res, xp.asarray(np.nan))

    def test_propagates_nan_values(self, xp):
        a = xp.asarray([[1, 1, 1, 16], [xp.nan, 1, 2, 3]])
        gstd_actual = stats.gstd(a, axis=1)
        xp_assert_close(gstd_actual, xp.asarray([4, np.nan]))

    @xfail_xp_backends("jax.numpy", reason="returns subnormal instead of nan")
    def test_ddof_equal_to_number_of_observations(self, xp):
        x = xp.asarray(self.array_1d)
        res = stats.gstd(x, ddof=x.shape[0])
        xp_assert_equal(res, xp.asarray(xp.nan))

    def test_3d_array(self, xp):
        x = xp.asarray(self.array_3d)
        gstd_actual = stats.gstd(x, axis=None)
        ref = xp.asarray(self.gstd_array_1d)
        xp_assert_close(gstd_actual, ref)

    def test_3d_array_axis_type_tuple(self, xp):
        x = xp.asarray(self.array_3d)
        gstd_actual = stats.gstd(x, axis=(1, 2))
        ref = xp.asarray([2.12939215, 1.22120169])
        xp_assert_close(gstd_actual, ref)

    def test_3d_array_axis_0(self, xp):
        x = xp.asarray(self.array_3d)
        gstd_actual = stats.gstd(x, axis=0)
        gstd_desired = xp.asarray([
            [6.1330555493918, 3.958900210120, 3.1206598248344, 2.6651441426902],
            [2.3758135028411, 2.174581428192, 2.0260062829505, 1.9115518327308],
            [1.8205343606803, 1.746342404566, 1.6846557065742, 1.6325269194382]
        ])
        xp_assert_close(gstd_actual, gstd_desired)

    def test_3d_array_axis_1(self, xp):
        x = xp.asarray(self.array_3d)
        gstd_actual = stats.gstd(x, axis=1)
        gstd_desired = xp.asarray([
            [3.118993630946, 2.275985934063, 1.933995977619, 1.742896469724],
            [1.271693593916, 1.254158641801, 1.238774141609, 1.225164057869]
        ])
        xp_assert_close(gstd_actual, gstd_desired)

    def test_3d_array_axis_2(self, xp):
        x = xp.asarray(self.array_3d)
        gstd_actual = stats.gstd(x, axis=2)
        gstd_desired = xp.asarray([
            [1.8242475707664, 1.2243686572447, 1.1318311657788],
            [1.0934830582351, 1.0724479791887, 1.0591498540749]
        ])
        xp_assert_close(gstd_actual, gstd_desired)


def test_binomtest():
    # precision tests compared to R for ticket:986
    pp = np.concatenate((np.linspace(0.1, 0.2, 5),
                         np.linspace(0.45, 0.65, 5),
                         np.linspace(0.85, 0.95, 5)))
    n = 501
    x = 450
    results = [0.0, 0.0, 1.0159969301994141e-304,
               2.9752418572150531e-275, 7.7668382922535275e-250,
               2.3381250925167094e-099, 7.8284591587323951e-081,
               9.9155947819961383e-065, 2.8729390725176308e-050,
               1.7175066298388421e-037, 0.0021070691951093692,
               0.12044570587262322, 0.88154763174802508, 0.027120993063129286,
               2.6102587134694721e-006]

    for p, res in zip(pp, results):
        assert_approx_equal(stats.binomtest(x, n, p).pvalue, res,
                            significant=12, err_msg=f'fail forp={p}')
    assert_approx_equal(stats.binomtest(50, 100, 0.1).pvalue,
                        5.8320387857343647e-024,
                        significant=12)


def test_binomtest2():
    # test added for issue #2384
    res2 = [
        [1.0, 1.0],
        [0.5, 1.0, 0.5],
        [0.25, 1.00, 1.00, 0.25],
        [0.125, 0.625, 1.000, 0.625, 0.125],
        [0.0625, 0.3750, 1.0000, 1.0000, 0.3750, 0.0625],
        [0.03125, 0.21875, 0.68750, 1.00000, 0.68750, 0.21875, 0.03125],
        [0.015625, 0.125000, 0.453125, 1.000000, 1.000000, 0.453125, 0.125000,
         0.015625],
        [0.0078125, 0.0703125, 0.2890625, 0.7265625, 1.0000000, 0.7265625,
         0.2890625, 0.0703125, 0.0078125],
        [0.00390625, 0.03906250, 0.17968750, 0.50781250, 1.00000000,
         1.00000000, 0.50781250, 0.17968750, 0.03906250, 0.00390625],
        [0.001953125, 0.021484375, 0.109375000, 0.343750000, 0.753906250,
         1.000000000, 0.753906250, 0.343750000, 0.109375000, 0.021484375,
         0.001953125]
    ]
    for k in range(1, 11):
        res1 = [stats.binomtest(v, k, 0.5).pvalue for v in range(k + 1)]
        assert_almost_equal(res1, res2[k-1], decimal=10)


def test_binomtest3():
    # test added for issue #2384
    # test when x == n*p and neighbors
    res3 = [stats.binomtest(v, v*k, 1./k).pvalue
            for v in range(1, 11) for k in range(2, 11)]
    assert_equal(res3, np.ones(len(res3), int))

    # > bt=c()
    # > for(i in as.single(1:10)) {
    # +     for(k in as.single(2:10)) {
    # +         bt = c(bt, binom.test(i-1, k*i,(1/k))$p.value);
    # +         print(c(i+1, k*i,(1/k)))
    # +     }
    # + }
    binom_testm1 = np.array([
         0.5, 0.5555555555555556, 0.578125, 0.5904000000000003,
         0.5981224279835393, 0.603430543396034, 0.607304096221924,
         0.610255656871054, 0.612579511000001, 0.625, 0.670781893004115,
         0.68853759765625, 0.6980101120000006, 0.703906431368616,
         0.70793209416498, 0.7108561134173507, 0.713076544331419,
         0.714820192935702, 0.6875, 0.7268709038256367, 0.7418963909149174,
         0.74986110468096, 0.7548015520398076, 0.7581671424768577,
         0.760607984787832, 0.762459425024199, 0.7639120677676575, 0.7265625,
         0.761553963657302, 0.774800934828818, 0.7818005980538996,
         0.78613491480358, 0.789084353140195, 0.7912217659828884,
         0.79284214559524, 0.794112956558801, 0.75390625, 0.7856929451142176,
         0.7976688481430754, 0.8039848974727624, 0.807891868948366,
         0.8105487660137676, 0.812473307174702, 0.8139318233591120,
         0.815075399104785, 0.7744140625, 0.8037322594985427,
         0.814742863657656, 0.8205425178645808, 0.8241275984172285,
         0.8265645374416, 0.8283292196088257, 0.829666291102775,
         0.8307144686362666, 0.7905273437499996, 0.8178712053954738,
         0.828116983756619, 0.833508948940494, 0.8368403871552892,
         0.839104213210105, 0.840743186196171, 0.84198481438049,
         0.8429580531563676, 0.803619384765625, 0.829338573944648,
         0.8389591907548646, 0.84401876783902, 0.84714369697889,
         0.8492667010581667, 0.850803474598719, 0.851967542858308,
         0.8528799045949524, 0.8145294189453126, 0.838881732845347,
         0.847979024541911, 0.852760894015685, 0.8557134656773457,
         0.8577190131799202, 0.85917058278431, 0.860270010472127,
         0.861131648404582, 0.823802947998047, 0.846984756807511,
         0.855635653643743, 0.860180994825685, 0.86298688573253,
         0.864892525675245, 0.866271647085603, 0.867316125625004,
         0.8681346531755114
        ])

    # > bt=c()
    # > for(i in as.single(1:10)) {
    # +     for(k in as.single(2:10)) {
    # +         bt = c(bt, binom.test(i+1, k*i,(1/k))$p.value);
    # +         print(c(i+1, k*i,(1/k)))
    # +     }
    # + }

    binom_testp1 = np.array([
         0.5, 0.259259259259259, 0.26171875, 0.26272, 0.2632244513031551,
         0.2635138663069203, 0.2636951804161073, 0.2638162407564354,
         0.2639010709000002, 0.625, 0.4074074074074074, 0.42156982421875,
         0.4295746560000003, 0.43473045988554, 0.4383309503172684,
         0.4409884859402103, 0.4430309389962837, 0.444649849401104, 0.6875,
         0.4927602499618962, 0.5096031427383425, 0.5189636628480,
         0.5249280070771274, 0.5290623300865124, 0.5320974248125793,
         0.5344204730474308, 0.536255847400756, 0.7265625, 0.5496019313526808,
         0.5669248746708034, 0.576436455045805, 0.5824538812831795,
         0.5866053321547824, 0.589642781414643, 0.5919618019300193,
         0.593790427805202, 0.75390625, 0.590868349763505, 0.607983393277209,
         0.617303847446822, 0.623172512167948, 0.627208862156123,
         0.6301556891501057, 0.632401894928977, 0.6341708982290303,
         0.7744140625, 0.622562037497196, 0.639236102912278, 0.648263335014579,
         0.65392850011132, 0.657816519817211, 0.660650782947676,
         0.662808780346311, 0.6645068560246006, 0.7905273437499996,
         0.6478843304312477, 0.6640468318879372, 0.6727589686071775,
         0.6782129857784873, 0.681950188903695, 0.684671508668418,
         0.686741824999918, 0.688369886732168, 0.803619384765625,
         0.668716055304315, 0.684360013879534, 0.6927642396829181,
         0.6980155964704895, 0.701609591890657, 0.7042244320992127,
         0.7062125081341817, 0.707775152962577, 0.8145294189453126,
         0.686243374488305, 0.7013873696358975, 0.709501223328243,
         0.714563595144314, 0.718024953392931, 0.7205416252126137,
         0.722454130389843, 0.723956813292035, 0.823802947998047,
         0.701255953767043, 0.715928221686075, 0.723772209289768,
         0.7286603031173616, 0.7319999279787631, 0.7344267920995765,
         0.736270323773157, 0.737718376096348
        ])

    res4_p1 = [stats.binomtest(v+1, v*k, 1./k).pvalue
               for v in range(1, 11) for k in range(2, 11)]
    res4_m1 = [stats.binomtest(v-1, v*k, 1./k).pvalue
               for v in range(1, 11) for k in range(2, 11)]

    assert_almost_equal(res4_p1, binom_testp1, decimal=13)
    assert_almost_equal(res4_m1, binom_testm1, decimal=13)


class TestTrim:
    # test trim functions
    def test_trim1(self):
        a = np.arange(11)
        assert_equal(np.sort(stats.trim1(a, 0.1)), np.arange(10))
        assert_equal(np.sort(stats.trim1(a, 0.2)), np.arange(9))
        assert_equal(np.sort(stats.trim1(a, 0.2, tail='left')),
                     np.arange(2, 11))
        assert_equal(np.sort(stats.trim1(a, 3/11., tail='left')),
                     np.arange(3, 11))
        assert_equal(stats.trim1(a, 1.0), [])
        assert_equal(stats.trim1(a, 1.0, tail='left'), [])

        # empty input
        assert_equal(stats.trim1([], 0.1), [])
        assert_equal(stats.trim1([], 3/11., tail='left'), [])
        assert_equal(stats.trim1([], 4/6.), [])

        # test axis
        a = np.arange(24).reshape(6, 4)
        ref = np.arange(4, 24).reshape(5, 4)  # first row trimmed

        axis = 0
        trimmed = stats.trim1(a, 0.2, tail='left', axis=axis)
        assert_equal(np.sort(trimmed, axis=axis), ref)

        axis = 1
        trimmed = stats.trim1(a.T, 0.2, tail='left', axis=axis)
        assert_equal(np.sort(trimmed, axis=axis), ref.T)

    def test_trimboth(self):
        a = np.arange(11)
        assert_equal(np.sort(stats.trimboth(a, 3/11.)), np.arange(3, 8))
        assert_equal(np.sort(stats.trimboth(a, 0.2)),
                     np.array([2, 3, 4, 5, 6, 7, 8]))
        assert_equal(np.sort(stats.trimboth(np.arange(24).reshape(6, 4), 0.2)),
                     np.arange(4, 20).reshape(4, 4))
        assert_equal(np.sort(stats.trimboth(np.arange(24).reshape(4, 6).T,
                                            2/6.)),
                     np.array([[2, 8, 14, 20], [3, 9, 15, 21]]))
        assert_raises(ValueError, stats.trimboth,
                      np.arange(24).reshape(4, 6).T, 4/6.)

        # empty input
        assert_equal(stats.trimboth([], 0.1), [])
        assert_equal(stats.trimboth([], 3/11.), [])
        assert_equal(stats.trimboth([], 4/6.), [])


@make_xp_test_case(stats.trim_mean)
class TestTrimMean:
    def test_trim_mean(self, xp):
        # don't use pre-sorted arrays
        idx = np.array([3, 5, 0, 1, 2, 4])
        a2 = np.arange(24).reshape(6, 4)[idx, :]
        a3 = np.arange(24).reshape(6, 4, order='F')[idx, :]

        xp_assert_equal(stats.trim_mean(xp.asarray(a3), 2/6.),
                        xp.asarray([2.5, 8.5, 14.5, 20.5]))
        xp_assert_equal(stats.trim_mean(xp.asarray(a2), 2/6.),
                        xp.asarray([10., 11., 12., 13.]))

        idx4 = np.array([1, 0, 3, 2])
        a4 = np.arange(24).reshape(4, 6)[idx4, :]
        xp_assert_equal(stats.trim_mean(xp.asarray(a4), 2/6.),
                        xp.asarray([9., 10., 11., 12., 13., 14.]))

        # shuffled arange(24) as array_like
        a = [7, 11, 12, 21, 16, 6, 22, 1, 5, 0, 18, 10, 17, 9, 19, 15, 23,
             20, 2, 14, 4, 13, 8, 3]
        xp_assert_equal(stats.trim_mean(xp.asarray(a), 2/6.), xp.asarray(11.5))
        xp_assert_equal(stats.trim_mean(xp.asarray([5, 4, 3, 1, 2, 0]), 2/6.),
                        xp.asarray(2.5))

        # check axis argument
        rng = np.random.default_rng(3417115752)
        a = rng.integers(20, size=(5, 6, 4, 7))
        a = xp.asarray(a)
        for axis in [0, 1, 2, 3, -1]:
            res1 = stats.trim_mean(a, 2/6., axis=axis)
            res2 = stats.trim_mean(xp.moveaxis(a, axis, 0), 2/6.)
            xp_assert_equal(res1, res2)

        res1 = stats.trim_mean(a, 2/6., axis=None)
        res2 = stats.trim_mean(xp_ravel(a), 2/6.)
        xp_assert_equal(res1, res2)

        with pytest.raises(ValueError, match="Proportion too big."):
            stats.trim_mean(a, 0.6)


    @pytest.mark.skip_xp_backends('jax.numpy', reason="lazy -> no _axis_nan_policy")
    @pytest.mark.skip_xp_backends('dask.array', reason="lazy -> no _axis_nan_policy")
    def test_empty_input(self, xp):
        # empty input
        with pytest.warns(SmallSampleWarning, match='too small'):
            xp_assert_equal(stats.trim_mean(xp.asarray([]), 0.0), xp.asarray(xp.nan))
        with pytest.warns(SmallSampleWarning, match='too small'):
            xp_assert_equal(stats.trim_mean(xp.asarray([]), 0.6), xp.asarray(xp.nan))


@make_xp_test_case(stats.sigmaclip)
class TestSigmaClip:
    def test_sigmaclip1(self, xp):
        a = xp.concat((xp.linspace(9.5, 10.5, 31),
                       xp.linspace(0., 20., 5)))
        fact = 4  # default
        c, low, upp = stats.sigmaclip(a)
        assert xp.min(c) > low
        assert xp.max(c) < upp
        xp_assert_equal(low, xp.mean(c) - fact*xp.std(c))
        xp_assert_equal(upp, xp.mean(c) + fact*xp.std(c))
        assert c.shape == a.shape

    def test_sigmaclip2(self, xp):
        a = xp.concat((xp.linspace(9.5, 10.5, 31),
                       xp.linspace(0., 20., 5)))
        fact = 1.5
        c, low, upp = stats.sigmaclip(a, fact, fact)
        assert xp.min(c) > low
        assert xp.max(c) < upp
        xp_assert_equal(low, xp.mean(c) - fact*xp.std(c))
        xp_assert_equal(upp, xp.mean(c) + fact*xp.std(c))
        assert c.shape == (4,)
        assert a.shape == (36,)

    def test_sigmaclip3(self, xp):
        a = xp.concat((xp.linspace(9.5, 10.5, 11),
                       xp.linspace(-100., -50., 3)))
        fact = 1.8
        c, low, upp = stats.sigmaclip(a, fact, fact)
        assert xp.min(c) > low
        assert xp.max(c) < upp
        xp_assert_equal(low, xp.mean(c) - fact*xp.std(c))
        xp_assert_equal(upp, xp.mean(c) + fact*xp.std(c))
        xp_assert_equal(c, xp.linspace(9.5, 10.5, 11))

    def test_sigmaclip_result_attributes(self, xp):
        a = xp.concat((xp.linspace(9.5, 10.5, 11),
                       xp.linspace(-100., -50., 3)))
        fact = 1.8
        res = stats.sigmaclip(a, fact, fact)
        attributes = ('clipped', 'lower', 'upper')
        check_named_results(res, attributes, xp=xp)

    def test_std_zero(self, xp):
        # regression test #8632
        x = xp.ones(10)
        xp_assert_equal(stats.sigmaclip(x)[0], x)


@make_xp_test_case(stats.alexandergovern)
class TestAlexanderGovern:
    def test_compare_dtypes(self):
        # leave this NumPy only
        args = [[13, 13, 13, 13, 13, 13, 13, 12, 12],
                [14, 13, 12, 12, 12, 12, 12, 11, 11],
                [14, 14, 13, 13, 13, 13, 13, 12, 12],
                [15, 14, 13, 13, 13, 12, 12, 12, 11]]
        args_int16 = [np.asarray(arg, dtype=np.int16) for arg in args]
        args_int32 = [np.asarray(arg, dtype=np.int32) for arg in args]
        args_uint8 = [np.asarray(arg, dtype=np.uint8) for arg in args]
        args_float64 = [np.asarray(arg, dtype=np.float64) for arg in args]

        res_int16 = stats.alexandergovern(*args_int16)
        res_int32 = stats.alexandergovern(*args_int32)
        res_uint8 = stats.alexandergovern(*args_uint8)
        res_float64 = stats.alexandergovern(*args_float64)

        assert (res_int16.pvalue == res_int32.pvalue ==
                res_uint8.pvalue == res_float64.pvalue)
        assert (res_int16.statistic == res_int32.statistic ==
                res_uint8.statistic == res_float64.statistic)

    @skip_xp_backends('jax.numpy', reason="Requires `_axis_nan_policy` decorator")
    @skip_xp_backends('dask.array', reason="Requires `_axis_nan_policy` decorator")
    @pytest.mark.parametrize('case',[([1, 2], []), ([1, 2], 2), ([1, 2], [2])])
    def test_too_small_inputs(self, case, xp):
        # input array is of size zero or too small
        dtype = xp_default_dtype(xp)
        case = xp.asarray(case[0], dtype=dtype), xp.asarray(case[1], dtype=dtype)
        with pytest.warns(SmallSampleWarning, match=too_small_1d_not_omit):
            res = stats.alexandergovern(*case)
        xp_assert_equal(res.statistic, xp.asarray(xp.nan))
        xp_assert_equal(res.pvalue, xp.asarray(xp.nan))

    @pytest.mark.filterwarnings("ignore:invalid value encountered:RuntimeWarning")
    def test_bad_inputs(self, xp):
        # inputs are not finite (infinity)
        samples = xp.asarray([1., 2.]), xp.asarray([xp.inf, xp.inf])
        res = stats.alexandergovern(*samples)
        xp_assert_equal(res.statistic, xp.asarray(xp.nan))
        xp_assert_equal(res.pvalue, xp.asarray(xp.nan))

    def test_compare_r(self, xp):
        '''
        Data generated in R with
        > set.seed(1)
        > library("onewaytests")
        > library("tibble")
        > y <- c(rnorm(40, sd=10),
        +        rnorm(30, sd=15),
        +        rnorm(20, sd=20))
        > x <- c(rep("one", times=40),
        +        rep("two", times=30),
        +        rep("eight", times=20))
        > x <- factor(x)
        > ag.test(y ~ x, tibble(y,x))

        Alexander-Govern Test (alpha = 0.05)
        -------------------------------------------------------------
        data : y and x

        statistic  : 1.359941
        parameter  : 2
        p.value    : 0.5066321

        Result     : Difference is not statistically significant.
        -------------------------------------------------------------
        Example adapted from:
        https://eval-serv2.metpsy.uni-jena.de/wiki-metheval-hp/index.php/R_FUN_Alexander-Govern

        '''
        one = [-6.264538107423324, 1.8364332422208225, -8.356286124100471,
               15.952808021377916, 3.295077718153605, -8.204683841180152,
               4.874290524284853, 7.383247051292173, 5.757813516534923,
               -3.0538838715635603, 15.11781168450848, 3.898432364114311,
               -6.2124058054180376, -22.146998871774997, 11.249309181431082,
               -0.4493360901523085, -0.16190263098946087, 9.438362106852992,
               8.212211950980885, 5.939013212175088, 9.189773716082183,
               7.821363007310671, 0.745649833651906, -19.89351695863373,
               6.198257478947102, -0.5612873952900078, -1.557955067053293,
               -14.707523838992744, -4.781500551086204, 4.179415601997024,
               13.58679551529044, -1.0278772734299553, 3.876716115593691,
               -0.5380504058290512, -13.770595568286065, -4.149945632996798,
               -3.942899537103493, -0.5931339671118566, 11.000253719838831,
               7.631757484575442]

        two = [-2.4678539438038034, -3.8004252020476135, 10.454450631071062,
               8.34994798010486, -10.331335418242798, -10.612427354431794,
               5.468729432052455, 11.527993867731237, -1.6851931822534207,
               13.216615896813222, 5.971588205506021, -9.180395898761569,
               5.116795371366372, -16.94044644121189, 21.495355525515556,
               29.7059984775879, -5.508322146997636, -15.662019394747961,
               8.545794411636193, -2.0258190582123654, 36.024266407571645,
               -0.5886000409975387, 10.346090436761651, 0.4200323817099909,
               -11.14909813323608, 2.8318844927151434, -27.074379433365568,
               21.98332292344329, 2.2988000731784655, 32.58917505543229]

        eight = [9.510190577993251, -14.198928618436291, 12.214527069781099,
                 -18.68195263288503, -25.07266800478204, 5.828924710349257,
                 -8.86583746436866, 0.02210703263248262, 1.4868264830332811,
                 -11.79041892376144, -11.37337465637004, -2.7035723024766414,
                 23.56173993146409, -30.47133600859524, 11.878923752568431,
                 6.659007424270365, 21.261996745527256, -6.083678472686013,
                 7.400376198325763, 5.341975815444621]

        one, two, eight = xp.asarray(one), xp.asarray(two), xp.asarray(eight)
        soln = stats.alexandergovern(one, two, eight)
        xp_assert_close(soln.statistic, xp.asarray(1.3599405447999450836))
        xp_assert_close(soln.pvalue, xp.asarray(0.50663205309676440091))

    def test_compare_scholar(self, xp):
        '''
        Data taken from 'The Modification and Evaluation of the
        Alexander-Govern Test in Terms of Power' by Kingsley Ochuko, T.,
        Abdullah, S., Binti Zain, Z., & Soaad Syed Yahaya, S. (2015).
        '''
        young = [482.43, 484.36, 488.84, 495.15, 495.24, 502.69, 504.62,
                 518.29, 519.1, 524.1, 524.12, 531.18, 548.42, 572.1, 584.68,
                 609.09, 609.53, 666.63, 676.4]
        middle = [335.59, 338.43, 353.54, 404.27, 437.5, 469.01, 485.85,
                  487.3, 493.08, 494.31, 499.1, 886.41]
        old = [519.01, 528.5, 530.23, 536.03, 538.56, 538.83, 557.24, 558.61,
               558.95, 565.43, 586.39, 594.69, 629.22, 645.69, 691.84]
        young, middle, old = xp.asarray(young), xp.asarray(middle), xp.asarray(old)
        soln = stats.alexandergovern(young, middle, old)
        xp_assert_close(soln.statistic, xp.asarray(5.3237), atol=1e-3)
        xp_assert_close(soln.pvalue, xp.asarray(0.06982), atol=1e-4)

        # verify with ag.test in r
        '''
        > library("onewaytests")
        > library("tibble")
        > young <- c(482.43, 484.36, 488.84, 495.15, 495.24, 502.69, 504.62,
        +                  518.29, 519.1, 524.1, 524.12, 531.18, 548.42, 572.1,
        +                  584.68, 609.09, 609.53, 666.63, 676.4)
        > middle <- c(335.59, 338.43, 353.54, 404.27, 437.5, 469.01, 485.85,
        +                   487.3, 493.08, 494.31, 499.1, 886.41)
        > old <- c(519.01, 528.5, 530.23, 536.03, 538.56, 538.83, 557.24,
        +                   558.61, 558.95, 565.43, 586.39, 594.69, 629.22,
        +                   645.69, 691.84)
        > young_fct <- c(rep("young", times=19))
        > middle_fct <-c(rep("middle", times=12))
        > old_fct <- c(rep("old", times=15))
        > ag.test(a ~ b, tibble(a=c(young, middle, old), b=factor(c(young_fct,
        +                                              middle_fct, old_fct))))

        Alexander-Govern Test (alpha = 0.05)
        -------------------------------------------------------------
        data : a and b

        statistic  : 5.324629
        parameter  : 2
        p.value    : 0.06978651

        Result     : Difference is not statistically significant.
        -------------------------------------------------------------

        '''
        xp_assert_close(soln.statistic, xp.asarray(5.324629), rtol=2e-6)
        xp_assert_close(soln.pvalue, xp.asarray(0.06978651), rtol=2e-6)

    def test_compare_scholar3(self, xp):
        '''
        Data taken from 'Robustness And Comparative Power Of WelchAspin,
        Alexander-Govern And Yuen Tests Under Non-Normality And Variance
        Heteroscedasticity', by Ayed A. Almoied. 2017. Page 34-37.
        https://digitalcommons.wayne.edu/cgi/viewcontent.cgi?article=2775&context=oa_dissertations
        '''
        x1 = [-1.77559, -1.4113, -0.69457, -0.54148, -0.18808, -0.07152,
              0.04696, 0.051183, 0.148695, 0.168052, 0.422561, 0.458555,
              0.616123, 0.709968, 0.839956, 0.857226, 0.929159, 0.981442,
              0.999554, 1.642958]
        x2 = [-1.47973, -1.2722, -0.91914, -0.80916, -0.75977, -0.72253,
              -0.3601, -0.33273, -0.28859, -0.09637, -0.08969, -0.01824,
              0.260131, 0.289278, 0.518254, 0.683003, 0.877618, 1.172475,
              1.33964, 1.576766]
        x1, x2 = xp.asarray(x1), xp.asarray(x2)
        soln = stats.alexandergovern(x1, x2)
        xp_assert_close(soln.statistic, xp.asarray(0.713526), atol=1e-5)
        xp_assert_close(soln.pvalue, xp.asarray(0.398276), atol=1e-5)

        '''
        tested in ag.test in R:
        > library("onewaytests")
        > library("tibble")
        > x1 <- c(-1.77559, -1.4113, -0.69457, -0.54148, -0.18808, -0.07152,
        +          0.04696, 0.051183, 0.148695, 0.168052, 0.422561, 0.458555,
        +          0.616123, 0.709968, 0.839956, 0.857226, 0.929159, 0.981442,
        +          0.999554, 1.642958)
        > x2 <- c(-1.47973, -1.2722, -0.91914, -0.80916, -0.75977, -0.72253,
        +         -0.3601, -0.33273, -0.28859, -0.09637, -0.08969, -0.01824,
        +         0.260131, 0.289278, 0.518254, 0.683003, 0.877618, 1.172475,
        +         1.33964, 1.576766)
        > x1_fact <- c(rep("x1", times=20))
        > x2_fact <- c(rep("x2", times=20))
        > a <- c(x1, x2)
        > b <- factor(c(x1_fact, x2_fact))
        > ag.test(a ~ b, tibble(a, b))
        Alexander-Govern Test (alpha = 0.05)
        -------------------------------------------------------------
        data : a and b

        statistic  : 0.7135182
        parameter  : 1
        p.value    : 0.3982783

        Result     : Difference is not statistically significant.
        -------------------------------------------------------------
        '''
        xp_assert_close(soln.statistic, xp.asarray(0.7135182), rtol=2e-6)
        xp_assert_close(soln.pvalue, xp.asarray(0.3982783), rtol=2e-6)

    def test_nan_policy_propagate(self, xp):
        args = xp.asarray([1., 2., 3., 4.]), xp.asarray([1, xp.nan])
        # default nan_policy is 'propagate'
        res = stats.alexandergovern(*args)
        xp_assert_equal(res.pvalue, xp.asarray(xp.nan))
        xp_assert_equal(res.statistic, xp.asarray(xp.nan))

    @skip_xp_backends('jax.numpy', reason="Requires `_axis_nan_policy` decorator")
    @skip_xp_backends('dask.array', reason="Requires `_axis_nan_policy` decorator")
    def test_nan_policy_raise(self, xp):
        args = xp.asarray([1., 2., 3., 4.]), xp.asarray([1., xp.nan])
        with assert_raises(ValueError, match="The input contains nan values"):
            stats.alexandergovern(*args, nan_policy='raise')

    @skip_xp_backends('jax.numpy', reason="Requires `_axis_nan_policy` decorator")
    @skip_xp_backends('dask.array', reason="Requires `_axis_nan_policy` decorator")
    def test_nan_policy_omit(self, xp):
        args_nan = xp.asarray([1, 2, 3, xp.nan, 4]), xp.asarray([1, xp.nan, 19, 25])
        args_no_nan = xp.asarray([1, 2, 3, 4]), xp.asarray([1, 19, 25])
        res_nan = stats.alexandergovern(*args_nan, nan_policy='omit')
        res_no_nan = stats.alexandergovern(*args_no_nan)
        xp_assert_equal(res_nan.pvalue, res_no_nan.pvalue)
        xp_assert_equal(res_nan.statistic, res_no_nan.statistic)

    @skip_xp_backends('jax.numpy', reason="Requires `_axis_nan_policy` decorator")
    @skip_xp_backends('dask.array', reason="Requires `_axis_nan_policy` decorator")
    def test_constant_input(self, xp):
        # Zero variance input, consistent with `stats.pearsonr`
        x1 = xp.asarray([0.667, 0.667, 0.667])
        x2 = xp.asarray([0.123, 0.456, 0.789])
        with pytest.warns(RuntimeWarning, match="Precision loss occurred..."):
            res = stats.alexandergovern(x1, x2)
        xp_assert_equal(res.statistic, xp.asarray(xp.nan))
        xp_assert_equal(res.pvalue, xp.asarray(xp.nan))

    @skip_xp_backends('jax.numpy', reason="Requires `_axis_nan_policy` decorator")
    @skip_xp_backends('dask.array', reason="Requires `_axis_nan_policy` decorator")
    @pytest.mark.parametrize('axis', [0, 1, None])
    def test_2d_input(self, xp, axis):
        # much more extensive testing for NumPy in `test_axis_nan_policy.py`
        rng = np.random.default_rng(23498389754392854235)
        shape = (11, 12)
        samples = [rng.random(shape) for i in range(3)]
        xp_samples = [xp.asarray(sample) for sample in samples]
        ref = stats.alexandergovern(*samples, axis=axis)
        res = stats.alexandergovern(*xp_samples, axis=axis)
        xp_assert_close(res.statistic, xp.asarray(ref.statistic))
        xp_assert_close(res.pvalue, xp.asarray(ref.pvalue))


class TestFOneWay:

    def test_trivial(self):
        # A trivial test of stats.f_oneway, with F=0.
        F, p = stats.f_oneway([0, 2], [0, 2])
        assert_equal(F, 0.0)
        assert_equal(p, 1.0)

    def test_basic(self):
        # Despite being a floating point calculation, this data should
        # result in F being exactly 2.0.
        F, p = stats.f_oneway([0, 2], [2, 4])
        assert_equal(F, 2.0)
        assert_allclose(p, 1 - np.sqrt(0.5), rtol=1e-14)

    def test_unequal_var(self):
        # toy samples with unequal variances and different observations
        samples = [[-50.42, 40.31, -18.09, 35.58, -6.8, 0.22],
                   [23.44, 4.5, 15.1, 9.66],
                   [11.94, 11.1 , 9.87, 9.09, 3.33]]

        F, p = stats.f_oneway(*samples, equal_var=False)

        # R language as benchmark
        # group1 <- c(-50.42, 40.31, -18.09, 35.58, -6.8, 0.22)
        # group2 <- c(23.44, 4.5, 15.1, 9.66)
        # group3 <- c(11.94, 11.1 , 9.87, 9.09, 3.33)
        #
        # data <- data.frame(
        #     value = c(group1, group2, group3),
        #     group = factor(c(rep("G1", length(group1)),
        #                      rep("G2", length(group2)),
        #                      rep("G3", length(group3))))
        # )
        # welch_anova <- oneway.test(value ~ group, data = data, var.equal = FALSE)
        # welch_anova$statistic
        ## F: 0.609740409019517
        # welch_anova$p.value
        ## 0.574838941286302

        assert_allclose(F, 0.609740409019517, rtol=1e-14)
        assert_allclose(p, 0.574838941286302, rtol=1e-14)

    def test_equal_var_input_validation(self):
        samples = [[-50.42, 40.31, -18.09, 35.58, -6.8, 0.22],
                   [23.44, 4.5, 15.1, 9.66],
                   [11.94, 11.1 , 9.87, 9.09, 3.33]]

        message = "Expected a boolean value for 'equal_var'"
        with pytest.raises(TypeError, match=message):
            stats.f_oneway(*samples, equal_var="False")

    def test_known_exact(self):
        # Another trivial dataset for which the exact F and p can be
        # calculated on most platforms
        F, p = stats.f_oneway([2], [2], [2, 3, 4])
        assert_allclose(F, 3/5, rtol=1e-15)  # assert_equal fails on some CI platforms
        assert_allclose(p, 5/8, rtol=1e-15)

    def test_large_integer_array(self):
        a = np.array([655, 788], dtype=np.uint16)
        b = np.array([789, 772], dtype=np.uint16)
        F, p = stats.f_oneway(a, b)
        # The expected value was verified by computing it with mpmath with
        # 40 digits of precision.
        assert_allclose(F, 0.77450216931805540, rtol=1e-14)

    def test_result_attributes(self):
        a = np.array([655, 788], dtype=np.uint16)
        b = np.array([789, 772], dtype=np.uint16)
        res = stats.f_oneway(a, b)
        attributes = ('statistic', 'pvalue')
        check_named_results(res, attributes)

    def test_nist(self):
        # These are the nist ANOVA files. They can be found at:
        # https://www.itl.nist.gov/div898/strd/anova/anova.html
        filenames = ['SiRstv.dat', 'SmLs01.dat', 'SmLs02.dat', 'SmLs03.dat',
                     'AtmWtAg.dat', 'SmLs04.dat', 'SmLs05.dat', 'SmLs06.dat',
                     'SmLs07.dat', 'SmLs08.dat', 'SmLs09.dat']

        for test_case in filenames:
            rtol = 1e-7
            fname = os.path.abspath(os.path.join(os.path.dirname(__file__),
                                                 'data/nist_anova', test_case))
            with open(fname) as f:
                content = f.read().split('\n')
            certified = [line.split() for line in content[40:48]
                         if line.strip()]
            dataf = np.loadtxt(fname, skiprows=60)
            y, x = dataf.T
            y = y.astype(int)
            caty = np.unique(y)
            f = float(certified[0][-1])

            xlist = [x[y == i] for i in caty]
            res = stats.f_oneway(*xlist)

            # With the hard test cases we relax the tolerance a bit.
            hard_tc = ('SmLs07.dat', 'SmLs08.dat', 'SmLs09.dat')
            if test_case in hard_tc:
                rtol = 1e-4

            assert_allclose(res[0], f, rtol=rtol,
                            err_msg=f'Failing testcase: {test_case}')

    @pytest.mark.parametrize("a, b, expected", [
        (np.array([42, 42, 42]), np.array([7, 7, 7]), (np.inf, 0)),
        (np.array([42, 42, 42]), np.array([42, 42, 42]), (np.nan, np.nan))
        ])
    def test_constant_input(self, a, b, expected):
        # For more details, look on https://github.com/scipy/scipy/issues/11669
        msg = "Each of the input arrays is constant;"
        with pytest.warns(stats.ConstantInputWarning, match=msg):
            f, p = stats.f_oneway(a, b)
            assert f, p == expected

    @pytest.mark.parametrize('axis', [-2, -1, 0, 1])
    def test_2d_inputs(self, axis):
        a = np.array([[1, 4, 3, 3],
                      [2, 5, 3, 3],
                      [3, 6, 3, 3],
                      [2, 3, 3, 3],
                      [1, 4, 3, 3]])
        b = np.array([[3, 1, 5, 3],
                      [4, 6, 5, 3],
                      [4, 3, 5, 3],
                      [1, 5, 5, 3],
                      [5, 5, 5, 3],
                      [2, 3, 5, 3],
                      [8, 2, 5, 3],
                      [2, 2, 5, 3]])
        c = np.array([[4, 3, 4, 3],
                      [4, 2, 4, 3],
                      [5, 4, 4, 3],
                      [5, 4, 4, 3]])

        if axis in [-1, 1]:
            a = a.T
            b = b.T
            c = c.T
            take_axis = 0
        else:
            take_axis = 1

        warn_msg = "Each of the input arrays is constant;"
        with pytest.warns(stats.ConstantInputWarning, match=warn_msg):
            f, p = stats.f_oneway(a, b, c, axis=axis)

        # Verify that the result computed with the 2d arrays matches
        # the result of calling f_oneway individually on each slice.
        for j in [0, 1]:
            fj, pj = stats.f_oneway(np.take(a, j, take_axis),
                                    np.take(b, j, take_axis),
                                    np.take(c, j, take_axis))
            assert_allclose(f[j], fj, rtol=1e-14)
            assert_allclose(p[j], pj, rtol=1e-14)
        for j in [2, 3]:
            with pytest.warns(stats.ConstantInputWarning, match=warn_msg):
                fj, pj = stats.f_oneway(np.take(a, j, take_axis),
                                        np.take(b, j, take_axis),
                                        np.take(c, j, take_axis))
                assert_equal(f[j], fj)
                assert_equal(p[j], pj)

    def test_3d_inputs(self):
        # Some 3-d arrays. (There is nothing special about the values.)
        a = 1/np.arange(1.0, 4*5*7 + 1).reshape(4, 5, 7)
        b = 2/np.arange(1.0, 4*8*7 + 1).reshape(4, 8, 7)
        c = np.cos(1/np.arange(1.0, 4*4*7 + 1).reshape(4, 4, 7))

        f, p = stats.f_oneway(a, b, c, axis=1)

        assert f.shape == (4, 7)
        assert p.shape == (4, 7)

        for i in range(a.shape[0]):
            for j in range(a.shape[2]):
                fij, pij = stats.f_oneway(a[i, :, j], b[i, :, j], c[i, :, j])
                assert_allclose(fij, f[i, j])
                assert_allclose(pij, p[i, j])

    def test_length0_1d_error(self):
        # Require at least one value in each group.
        with pytest.warns(SmallSampleWarning, match=too_small_1d_not_omit):
            result = stats.f_oneway([1, 2, 3], [], [4, 5, 6, 7])
            assert_equal(result, (np.nan, np.nan))

    def test_length0_2d_error(self):
        with pytest.warns(SmallSampleWarning, match=too_small_nd_not_omit):
            ncols = 3
            a = np.ones((4, ncols))
            b = np.ones((0, ncols))
            c = np.ones((5, ncols))
            f, p = stats.f_oneway(a, b, c)
            nans = np.full((ncols,), fill_value=np.nan)
            assert_equal(f, nans)
            assert_equal(p, nans)

    def test_all_length_one(self):
        with pytest.warns(SmallSampleWarning):
            result = stats.f_oneway([10], [11], [12], [13])
            assert_equal(result, (np.nan, np.nan))

    @pytest.mark.parametrize('args', [(), ([1, 2, 3],)])
    def test_too_few_inputs(self, args):
        message = "At least two samples are required..."
        with assert_raises(TypeError, match=message):
            stats.f_oneway(*args)

    def test_axis_error(self):
        a = np.ones((3, 4))
        b = np.ones((5, 4))
        with assert_raises(AxisError):
            stats.f_oneway(a, b, axis=2)

    def test_bad_shapes(self):
        a = np.ones((3, 4))
        b = np.ones((5, 4))
        with assert_raises(ValueError):
            stats.f_oneway(a, b, axis=1)


@make_xp_test_case(stats.kruskal)
class TestKruskal:
    def test_array_like(self):
        h, p = stats.kruskal([1], [2])
        assert_equal(h, 1.0)
        assert_allclose(p, stats.chi2.sf(h, 1))

    def test_simple(self, xp):
        x = xp.asarray([1])
        y = xp.asarray([2])
        h, p = stats.kruskal(x, y)
        xp_assert_close(h, xp.asarray(1.0))
        dtype = xp_default_dtype(xp)
        xp_assert_close(p, xp.asarray(stats.chi2.sf(1, 1), dtype=dtype))

    @pytest.mark.parametrize("dtype", ['float32', 'float64', None])
    def test_basic(self, xp, dtype):
        if dtype == 'float32' and np.__version__ < "2":
            pytest.skip("Scalar dtypes only respected after NEP 50.")
        dtype = xp_default_dtype(xp) if dtype is None else getattr(xp, dtype)
        x = xp.asarray([1, 3, 5, 7, 9], dtype=dtype)
        y = xp.asarray([2, 4, 6, 8, 10], dtype=dtype)
        h, p = stats.kruskal(x, y)
        xp_assert_close(h, xp.asarray(3/11, dtype=dtype))
        xp_assert_close(p, xp.asarray(stats.chi2.sf(3/11, 1), dtype=dtype))

    def test_simple_tie(self, xp):
        x = [1]
        y = [1, 2]
        h, p = stats.kruskal(xp.asarray(x), xp.asarray(y))

        h_uncorr = 1.5**2 + 2*2.25**2 - 12
        corr = 0.75
        expected = xp.asarray(h_uncorr / corr)   # 0.5

        # Since the expression is simple and the exact answer is 0.5, it
        # should be safe to use assert_equal().
        xp_assert_equal(h, expected)
        xp_assert_close(p, special.chdtrc(xp.asarray(1.), expected))

    def test_another_tie(self, xp):
        x = [1, 1, 1, 2]
        y = [2, 2, 2, 2]
        h, p = stats.kruskal(xp.asarray(x), xp.asarray(y))

        h_uncorr = (12. / 8. / 9.) * 4 * (3**2 + 6**2) - 3 * 9
        corr = 1 - float(3**3 - 3 + 5**3 - 5) / (8**3 - 8)
        expected = xp.asarray(h_uncorr / corr)

        xp_assert_close(h, expected)
        xp_assert_close(p, special.chdtrc(xp.asarray(1.), expected))

    def test_three_groups(self, xp):
        # A test of stats.kruskal with three groups, with ties.
        x = [1, 1, 1]
        y = [2, 2, 2]
        z = [2, 2]
        h, p = stats.kruskal(xp.asarray(x), xp.asarray(y), xp.asarray(z))

        h_uncorr = (12. / 8. / 9.) * (3*2**2 + 3*6**2 + 2*6**2) - 3 * 9  # 5.0
        corr = 1 - float(3**3 - 3 + 5**3 - 5) / (8**3 - 8)
        expected = xp.asarray(h_uncorr / corr)  # 7.0

        xp_assert_close(h, expected)
        xp_assert_close(p, special.chdtrc(xp.asarray(2.), expected))

    @pytest.mark.skip_xp_backends('jax.numpy', reason='lazy -> no _axis_nan_policy')
    def test_empty(self, xp):
        # A test of stats.kruskal with three groups, with ties.
        x = xp.asarray([1, 1, 1])
        y = xp.asarray([2, 2, 2])
        z = xp.asarray([], dtype=y.dtype)
        with pytest.warns(SmallSampleWarning, match=too_small_1d_not_omit):
            res = stats.kruskal(x, y, z)
        xp_assert_equal(res.statistic, xp.asarray(xp.nan))
        xp_assert_equal(res.pvalue, xp.asarray(xp.nan))

    @pytest.mark.skip_xp_backends('jax.numpy', reason='lazy -> no _axis_nan_policy')
    def test_nan_policy(self, xp):
        x = xp.arange(10.)
        x[9] = xp.nan

        res = stats.kruskal(x, x)
        xp_assert_equal(res.statistic, xp.asarray(xp.nan))
        xp_assert_equal(res.pvalue, xp.asarray(xp.nan))

        res = stats.kruskal(x, x, nan_policy='omit')
        xp_assert_equal(res.statistic, xp.asarray(0.0))
        xp_assert_equal(res.pvalue, xp.asarray(1.0))

        with pytest.raises(ValueError, match='The input contains nan values'):
            stats.kruskal(x, x, nan_policy='raise')

        with pytest.raises(ValueError, match='nan_policy must be one of...'):
            stats.kruskal(x, x, nan_policy='foobar')

    def test_large_samples(self, xp):
        # Test to see if large samples are handled correctly.
        n = 50000
        rng = np.random.default_rng(1808365978)
        x = xp.asarray(rng.standard_normal(n))
        y = xp.asarray(rng.standard_normal(n) + 50)
        h, p = stats.kruskal(x, y)
        xp_assert_close(p, xp.asarray(0., dtype=x.dtype))

    def test_no_args_gh20661(self, xp):
        message = r"Need at least two groups in stats.kruskal\(\)"
        with pytest.raises(ValueError, match=message):
            stats.kruskal()


@make_xp_test_case(stats.combine_pvalues)
class TestCombinePvalues:
    # Reference values computed using the following R code:
    # options(digits=16)
    # library(metap)
    # x = c(0.01, 0.2, 0.3)
    # sumlog(x)  # fisher
    # sumz(x)  # stouffer
    # sumlog(1-x)  # pearson (negative statistic and complement of p-value)
    # minimump(x)  # tippett
    @pytest.mark.parametrize(
        "method, expected_statistic, expected_pvalue",
        [("fisher", 14.83716180549625 , 0.02156175132483465),
         ("stouffer", 2.131790594240385, 0.01651203260896294),
         ("pearson", -1.179737662212887, 1-0.9778736999143087),
         ("tippett", 0.01, 0.02970100000000002),
         # mudholkar_george: library(transite); p_combine(x, method="MG")
         ("mudholkar_george", 6.828712071641684, 0.01654551838539527)])
    def test_reference_values(self, xp, method, expected_statistic, expected_pvalue):
        x = [.01, .2, .3]
        res = stats.combine_pvalues(xp.asarray(x), method=method)
        xp_assert_close(res.statistic, xp.asarray(expected_statistic))
        xp_assert_close(res.pvalue, xp.asarray(expected_pvalue))

    @pytest.mark.parametrize(
        # Reference values computed using R `metap` `sumz`:
        # options(digits=16)
        # library(metap)
        # x = c(0.01, 0.2, 0.3)
        # sumz(x, weights=c(1., 1., 1.))
        # sumz(x, weights=c(1., 4., 9.))
        "weights, expected_statistic, expected_pvalue",
        [([1., 1., 1.], 2.131790594240385, 0.01651203260896294),
         ([1., 4., 9.], 1.051815015753598, 0.1464422142261314)])
    def test_weighted_stouffer(self, xp, weights, expected_statistic, expected_pvalue):
        x = xp.asarray([.01, .2, .3])
        res = stats.combine_pvalues(x, method='stouffer', weights=xp.asarray(weights))
        xp_assert_close(res.statistic, xp.asarray(expected_statistic))
        xp_assert_close(res.pvalue, xp.asarray(expected_pvalue))

    methods = ["fisher", "pearson", "tippett", "stouffer", "mudholkar_george"]

    @pytest.mark.parametrize("variant", ["single", "all", "random"])
    @pytest.mark.parametrize("method", methods)
    def test_monotonicity(self, variant, method, xp):
        # Test that result increases monotonically with respect to input.
        m, n = 10, 7
        rng = np.random.default_rng(278448169958891062669391462690811630763)

        # `pvaluess` is an m × n array of p values. Each row corresponds to
        # a set of p values to be combined with p values increasing
        # monotonically down one column (single), simultaneously down each
        # column (all), or independently down each column (random).
        if variant == "single":
            pvaluess = xp.broadcast_to(xp.asarray(rng.random(n)), (m, n))
            pvaluess = xp.concat([xp.reshape(xp.linspace(0.1, 0.9, m), (-1, 1)),
                                  pvaluess[:, 1:]], axis=1)
        elif variant == "all":
            pvaluess = xp.broadcast_to(xp.linspace(0.1, 0.9, m), (n, m)).T
        elif variant == "random":
            pvaluess = xp.sort(xp.asarray(rng.uniform(0, 1, size=(m, n))), axis=0)

        combined_pvalues = xp.asarray([
            float(stats.combine_pvalues(pvaluess[i, :], method=method)[1])
            for i in range(pvaluess.shape[0])
        ])
        assert xp.all(combined_pvalues[1:] - combined_pvalues[:-1] >= 0)

    @pytest.mark.parametrize("method", methods)
    def test_result(self, method, xp):
        res = stats.combine_pvalues(xp.asarray([.01, .2, .3]), method=method)
        xp_assert_equal(res.statistic, res[0])
        xp_assert_equal(res.pvalue, res[1])

    @pytest.mark.parametrize("method", methods)
    @pytest.mark.parametrize("axis", [0, 1, None])
    def test_axis(self, method, axis, xp):
        rng = np.random.default_rng(234892349810482)
        x = xp.asarray(rng.random(size=(2, 10)))
        x = x.T if (axis == 0) else x
        res = stats.combine_pvalues(x, axis=axis, method=method)

        if axis is None:
            x = xp.reshape(x, (-1,))
            ref = stats.combine_pvalues(x, method=method)
            xp_assert_close(res.statistic, ref.statistic)
            xp_assert_close(res.pvalue, ref.pvalue)
            return

        x = x.T if (axis == 0) else x
        x0, x1 = x[0, :], x[1, :]
        ref0 = stats.combine_pvalues(x0, method=method)
        ref1 = stats.combine_pvalues(x1, method=method)

        xp_assert_close(res.statistic[0], ref0.statistic)
        xp_assert_close(res.statistic[1], ref1.statistic)
        xp_assert_close(res.pvalue[0], ref0.pvalue)
        xp_assert_close(res.pvalue[1], ref1.pvalue)


class TestCdfDistanceValidation:
    """
    Test that _cdf_distance() (via wasserstein_distance()) raises ValueErrors
    for bad inputs.
    """

    def test_distinct_value_and_weight_lengths(self):
        # When the number of weights does not match the number of values,
        # a ValueError should be raised.
        assert_raises(ValueError, stats.wasserstein_distance,
                      [1], [2], [4], [3, 1])
        assert_raises(ValueError, stats.wasserstein_distance, [1], [2], [1, 0])

    def test_zero_weight(self):
        # When a distribution is given zero weight, a ValueError should be
        # raised.
        assert_raises(ValueError, stats.wasserstein_distance,
                      [0, 1], [2], [0, 0])
        assert_raises(ValueError, stats.wasserstein_distance,
                      [0, 1], [2], [3, 1], [0])

    def test_negative_weights(self):
        # A ValueError should be raised if there are any negative weights.
        assert_raises(ValueError, stats.wasserstein_distance,
                      [0, 1], [2, 2], [1, 1], [3, -1])

    def test_empty_distribution(self):
        # A ValueError should be raised when trying to measure the distance
        # between something and nothing.
        assert_raises(ValueError, stats.wasserstein_distance, [], [2, 2])
        assert_raises(ValueError, stats.wasserstein_distance, [1], [])

    def test_inf_weight(self):
        # An inf weight is not valid.
        assert_raises(ValueError, stats.wasserstein_distance,
                      [1, 2, 1], [1, 1], [1, np.inf, 1], [1, 1])


class TestWassersteinDistanceND:
    """ Tests for wasserstein_distance_nd() output values.
    """

    def test_published_values(self):
        # Compare against published values and manually computed results.
        # The values and computed result are posted at James D. McCaffrey's blog,
        # https://jamesmccaffrey.wordpress.com/2018/03/05/earth-mover-distance
        # -wasserstein-metric-example-calculation/
        u = [(1,1), (1,1), (1,1), (1,1), (1,1), (1,1), (1,1), (1,1), (1,1), (1,1),
             (4,2), (6,1), (6,1)]
        v = [(2,1), (2,1), (3,2), (3,2), (3,2), (5,1), (5,1), (5,1), (5,1), (5,1),
             (5,1), (5,1), (7,1)]

        res = stats.wasserstein_distance_nd(u, v)
        # In original post, the author kept two decimal places for ease of calculation.
        # This test uses the more precise value of distance to get the precise results.
        # For comparison, please see the table and figure in the original blog post.
        flow = np.array([2., 3., 5., 1., 1., 1.])
        dist = np.array([1.00, 5**0.5, 4.00, 2**0.5, 1.00, 1.00])
        ref = np.sum(flow * dist)/np.sum(flow)
        assert_allclose(res, ref)

    @pytest.mark.parametrize('n_value', (4, 15, 35))
    @pytest.mark.parametrize('ndim', (3, 4, 7))
    @pytest.mark.parametrize('max_repeats', (5, 10))
    def test_same_distribution_nD(self, ndim, n_value, max_repeats):
        # Any distribution moved to itself should have a Wasserstein distance
        # of zero.
        rng = np.random.default_rng(363836384995579937222333)
        repeats = rng.integers(1, max_repeats, size=n_value, dtype=int)

        u_values = rng.random(size=(n_value, ndim))
        v_values = np.repeat(u_values, repeats, axis=0)
        v_weights = rng.random(np.sum(repeats))
        range_repeat = np.repeat(np.arange(len(repeats)), repeats)
        u_weights = np.bincount(range_repeat, weights=v_weights)
        index = rng.permutation(len(v_weights))
        v_values, v_weights = v_values[index], v_weights[index]

        res = stats.wasserstein_distance_nd(u_values, v_values, u_weights, v_weights)
        assert_allclose(res, 0, atol=1e-15)

    @pytest.mark.parametrize('nu', (8, 9, 38))
    @pytest.mark.parametrize('nv', (8, 12, 17))
    @pytest.mark.parametrize('ndim', (3, 5, 23))
    def test_collapse_nD(self, nu, nv, ndim):
        # test collapse for n dimensional values
        # Collapsing a n-D distribution to a point distribution at zero
        # is equivalent to taking the average of the norm of data.
        rng = np.random.default_rng(38573488467338826109)
        u_values = rng.random(size=(nu, ndim))
        v_values = np.zeros((nv, ndim))
        u_weights = rng.random(size=nu)
        v_weights = rng.random(size=nv)
        ref = np.average(np.linalg.norm(u_values, axis=1), weights=u_weights)
        res = stats.wasserstein_distance_nd(u_values, v_values, u_weights, v_weights)
        assert_allclose(res, ref)

    @pytest.mark.parametrize('nu', (8, 16, 32))
    @pytest.mark.parametrize('nv', (8, 16, 32))
    @pytest.mark.parametrize('ndim', (1, 2, 6))
    def test_zero_weight_nD(self, nu, nv, ndim):
        # Values with zero weight have no impact on the Wasserstein distance.
        rng = np.random.default_rng(38573488467338826109)
        u_values = rng.random(size=(nu, ndim))
        v_values = rng.random(size=(nv, ndim))
        u_weights = rng.random(size=nu)
        v_weights = rng.random(size=nv)
        ref = stats.wasserstein_distance_nd(u_values, v_values, u_weights, v_weights)

        add_row, nrows = rng.integers(0, nu, size=2)
        add_value = rng.random(size=(nrows, ndim))
        u_values = np.insert(u_values, add_row, add_value, axis=0)
        u_weights = np.insert(u_weights, add_row, np.zeros(nrows), axis=0)
        res = stats.wasserstein_distance_nd(u_values, v_values, u_weights, v_weights)
        assert_allclose(res, ref)

    def test_inf_values(self):
        # Inf values can lead to an inf distance or trigger a RuntimeWarning
        # (and return NaN) if the distance is undefined.
        uv, vv, uw = [[1, 1], [2, 1]], [[np.inf, -np.inf]], [1, 1]
        distance = stats.wasserstein_distance_nd(uv, vv, uw)
        assert_equal(distance, np.inf)
        with np.errstate(invalid='ignore'):
            uv, vv = [[np.inf, np.inf]], [[np.inf, -np.inf]]
            distance = stats.wasserstein_distance_nd(uv, vv)
            assert_equal(distance, np.nan)

    @pytest.mark.parametrize('nu', (10, 15, 20))
    @pytest.mark.parametrize('nv', (10, 15, 20))
    @pytest.mark.parametrize('ndim', (1, 3, 5))
    def test_multi_dim_nD(self, nu, nv, ndim):
        # Adding dimension on distributions do not affect the result
        rng = np.random.default_rng(2736495738494849509)
        u_values = rng.random(size=(nu, ndim))
        v_values = rng.random(size=(nv, ndim))
        u_weights = rng.random(size=nu)
        v_weights = rng.random(size=nv)
        ref = stats.wasserstein_distance_nd(u_values, v_values, u_weights, v_weights)

        add_dim = rng.integers(0, ndim)
        add_value = rng.random()

        u_values = np.insert(u_values, add_dim, add_value, axis=1)
        v_values = np.insert(v_values, add_dim, add_value, axis=1)
        res = stats.wasserstein_distance_nd(u_values, v_values, u_weights, v_weights)
        assert_allclose(res, ref)

    @pytest.mark.parametrize('nu', (7, 13, 19))
    @pytest.mark.parametrize('nv', (7, 13, 19))
    @pytest.mark.parametrize('ndim', (2, 4, 7))
    def test_orthogonal_nD(self, nu, nv, ndim):
        # orthogonal transformations do not affect the result of the
        # wasserstein_distance
        rng = np.random.default_rng(34746837464536)
        u_values = rng.random(size=(nu, ndim))
        v_values = rng.random(size=(nv, ndim))
        u_weights = rng.random(size=nu)
        v_weights = rng.random(size=nv)
        ref = stats.wasserstein_distance_nd(u_values, v_values, u_weights, v_weights)

        dist = stats.ortho_group(ndim)
        transform = dist.rvs(random_state=rng)
        shift = rng.random(size=ndim)
        res = stats.wasserstein_distance_nd(u_values @ transform + shift,
                                         v_values @ transform + shift,
                                         u_weights, v_weights)
        assert_allclose(res, ref)

    def test_error_code(self):
        rng = np.random.default_rng(52473644737485644836320101)
        with pytest.raises(ValueError, match='Invalid input values. The inputs'):
            u_values = rng.random(size=(4, 10, 15))
            v_values = rng.random(size=(6, 2, 7))
            _ = stats.wasserstein_distance_nd(u_values, v_values)
        with pytest.raises(ValueError, match='Invalid input values. Dimensions'):
            u_values = rng.random(size=(15,))
            v_values = rng.random(size=(3, 15))
            _ = stats.wasserstein_distance_nd(u_values, v_values)
        with pytest.raises(ValueError,
            match='Invalid input values. If two-dimensional'):
            u_values = rng.random(size=(2, 10))
            v_values = rng.random(size=(2, 2))
            _ = stats.wasserstein_distance_nd(u_values, v_values)

    @pytest.mark.parametrize('u_size', [1, 10, 50])
    @pytest.mark.parametrize('v_size', [1, 10, 50])
    def test_optimization_vs_analytical(self, u_size, v_size):
        rng = np.random.default_rng(45634745675)
        # Test when u_weights = None, v_weights = None
        u_values = rng.random(size=(u_size, 1))
        v_values = rng.random(size=(v_size, 1))
        u_values_flat = u_values.ravel()
        v_values_flat = v_values.ravel()
        # These three calculations are done using different backends
        # but they must be equal
        d1 = stats.wasserstein_distance(u_values_flat, v_values_flat)
        d2 = stats.wasserstein_distance_nd(u_values, v_values)
        d3 = stats.wasserstein_distance_nd(u_values_flat, v_values_flat)
        assert_allclose(d2, d1)
        assert_allclose(d3, d1)
        # Test with u_weights and v_weights specified.
        u_weights = rng.random(size=u_size)
        v_weights = rng.random(size=v_size)
        d1 = stats.wasserstein_distance(u_values_flat, v_values_flat,
                                        u_weights, v_weights)
        d2 = stats.wasserstein_distance_nd(u_values, v_values,
                                        u_weights, v_weights)
        d3 = stats.wasserstein_distance_nd(u_values_flat, v_values_flat,
                                        u_weights, v_weights)
        assert_allclose(d2, d1)
        assert_allclose(d3, d1)


class TestWassersteinDistance:
    """ Tests for wasserstein_distance() output values.
    """

    def test_simple(self):
        # For basic distributions, the value of the Wasserstein distance is
        # straightforward.
        assert_allclose(
            stats.wasserstein_distance([0, 1], [0], [1, 1], [1]),
            .5)
        assert_allclose(stats.wasserstein_distance(
            [0, 1], [0], [3, 1], [1]),
            .25)
        assert_allclose(stats.wasserstein_distance(
            [0, 2], [0], [1, 1], [1]),
            1)
        assert_allclose(stats.wasserstein_distance(
            [0, 1, 2], [1, 2, 3]),
            1)

    def test_same_distribution(self):
        # Any distribution moved to itself should have a Wasserstein distance
        # of zero.
        assert_equal(stats.wasserstein_distance([1, 2, 3], [2, 1, 3]), 0)
        assert_equal(
            stats.wasserstein_distance([1, 1, 1, 4], [4, 1],
                                       [1, 1, 1, 1], [1, 3]),
            0)

    def test_shift(self):
        # If the whole distribution is shifted by x, then the Wasserstein
        # distance should be the norm of x.
        assert_allclose(stats.wasserstein_distance([0], [1]), 1)
        assert_allclose(stats.wasserstein_distance([-5], [5]), 10)
        assert_allclose(
            stats.wasserstein_distance([1, 2, 3, 4, 5], [11, 12, 13, 14, 15]),
            10)
        assert_allclose(
            stats.wasserstein_distance([4.5, 6.7, 2.1], [4.6, 7, 9.2],
                                       [3, 1, 1], [1, 3, 1]),
            2.5)

    def test_combine_weights(self):
        # Assigning a weight w to a value is equivalent to including that value
        # w times in the value array with weight of 1.
        assert_allclose(
            stats.wasserstein_distance(
                [0, 0, 1, 1, 1, 1, 5], [0, 3, 3, 3, 3, 4, 4],
                [1, 1, 1, 1, 1, 1, 1], [1, 1, 1, 1, 1, 1, 1]),
            stats.wasserstein_distance([5, 0, 1], [0, 4, 3],
                                       [1, 2, 4], [1, 2, 4]))

    def test_collapse(self):
        # Collapsing a distribution to a point distribution at zero is
        # equivalent to taking the average of the absolute values of the
        # values.
        u = np.arange(-10, 30, 0.3)
        v = np.zeros_like(u)
        assert_allclose(
            stats.wasserstein_distance(u, v),
            np.mean(np.abs(u)))

        u_weights = np.arange(len(u))
        v_weights = u_weights[::-1]
        assert_allclose(
            stats.wasserstein_distance(u, v, u_weights, v_weights),
            np.average(np.abs(u), weights=u_weights))

    def test_zero_weight(self):
        # Values with zero weight have no impact on the Wasserstein distance.
        assert_allclose(
            stats.wasserstein_distance([1, 2, 100000], [1, 1],
                                       [1, 1, 0], [1, 1]),
            stats.wasserstein_distance([1, 2], [1, 1], [1, 1], [1, 1]))

    def test_inf_values(self):
        # Inf values can lead to an inf distance or trigger a RuntimeWarning
        # (and return NaN) if the distance is undefined.
        assert_equal(
            stats.wasserstein_distance([1, 2, np.inf], [1, 1]),
            np.inf)
        assert_equal(
            stats.wasserstein_distance([1, 2, np.inf], [-np.inf, 1]),
            np.inf)
        assert_equal(
            stats.wasserstein_distance([1, -np.inf, np.inf], [1, 1]),
            np.inf)
        with pytest.warns(RuntimeWarning, match="invalid value"):
            assert_equal(
                stats.wasserstein_distance([1, 2, np.inf], [np.inf, 1]),
                np.nan)


class TestEnergyDistance:
    """ Tests for energy_distance() output values.
    """

    def test_simple(self):
        # For basic distributions, the value of the energy distance is
        # straightforward.
        assert_almost_equal(
            stats.energy_distance([0, 1], [0], [1, 1], [1]),
            np.sqrt(2) * .5)
        assert_almost_equal(stats.energy_distance(
            [0, 1], [0], [3, 1], [1]),
            np.sqrt(2) * .25)
        assert_almost_equal(stats.energy_distance(
            [0, 2], [0], [1, 1], [1]),
            2 * .5)
        assert_almost_equal(
            stats.energy_distance([0, 1, 2], [1, 2, 3]),
            np.sqrt(2) * (3*(1./3**2))**.5)

    def test_same_distribution(self):
        # Any distribution moved to itself should have a energy distance of
        # zero.
        assert_equal(stats.energy_distance([1, 2, 3], [2, 1, 3]), 0)
        assert_equal(
            stats.energy_distance([1, 1, 1, 4], [4, 1], [1, 1, 1, 1], [1, 3]),
            0)

    def test_shift(self):
        # If a single-point distribution is shifted by x, then the energy
        # distance should be sqrt(2) * sqrt(x).
        assert_almost_equal(stats.energy_distance([0], [1]), np.sqrt(2))
        assert_almost_equal(
            stats.energy_distance([-5], [5]),
            np.sqrt(2) * 10**.5)

    def test_combine_weights(self):
        # Assigning a weight w to a value is equivalent to including that value
        # w times in the value array with weight of 1.
        assert_almost_equal(
            stats.energy_distance([0, 0, 1, 1, 1, 1, 5], [0, 3, 3, 3, 3, 4, 4],
                                  [1, 1, 1, 1, 1, 1, 1], [1, 1, 1, 1, 1, 1, 1]),
            stats.energy_distance([5, 0, 1], [0, 4, 3], [1, 2, 4], [1, 2, 4]))

    def test_zero_weight(self):
        # Values with zero weight have no impact on the energy distance.
        assert_almost_equal(
            stats.energy_distance([1, 2, 100000], [1, 1], [1, 1, 0], [1, 1]),
            stats.energy_distance([1, 2], [1, 1], [1, 1], [1, 1]))

    def test_inf_values(self):
        # Inf values can lead to an inf distance or trigger a RuntimeWarning
        # (and return NaN) if the distance is undefined.
        assert_equal(stats.energy_distance([1, 2, np.inf], [1, 1]), np.inf)
        assert_equal(
            stats.energy_distance([1, 2, np.inf], [-np.inf, 1]),
            np.inf)
        assert_equal(
            stats.energy_distance([1, -np.inf, np.inf], [1, 1]),
            np.inf)
        with pytest.warns(RuntimeWarning, match="invalid value"):
            assert_equal(
                stats.energy_distance([1, 2, np.inf], [np.inf, 1]),
                np.nan)


@make_xp_test_case(stats.brunnermunzel)
class TestBrunnerMunzel:
    # Data from (Lumley, 1996)
    X = [1, 2, 1, 1, 1, 1, 1, 1, 1, 1, 2, 4, 1, 1]
    Y = [3, 3, 4, 3, 1, 2, 3, 1, 1, 5, 4]

    def test_brunnermunzel_one_sided(self, xp):
        # Results are compared with R's lawstat package.
        X, Y = xp.asarray(self.X), xp.asarray(self.Y)
        u1, p1 = stats.brunnermunzel(X, Y, alternative='less')
        u2, p2 = stats.brunnermunzel(Y, X, alternative='greater')
        u3, p3 = stats.brunnermunzel(X, Y, alternative='greater')
        u4, p4 = stats.brunnermunzel(Y, X, alternative='less')

        xp_assert_close(p1, p2)
        xp_assert_close(p3, p4)
        assert p1 != p3
        xp_assert_close(u1, xp.asarray(3.1374674823029505))
        xp_assert_close(u2, xp.asarray(-3.1374674823029505))
        xp_assert_close(u3, xp.asarray(3.1374674823029505))
        xp_assert_close(u4, xp.asarray(-3.1374674823029505))

        xp_assert_close(p1, xp.asarray(0.0028931043330757342))
        xp_assert_close(p3, xp.asarray(0.99710689566692423))

    def test_brunnermunzel_two_sided(self, xp):
        # Results are compared with R's lawstat package.
        X, Y = xp.asarray(self.X), xp.asarray(self.Y)
        u1, p1 = stats.brunnermunzel(X, Y, alternative='two-sided')
        u2, p2 = stats.brunnermunzel(Y, X, alternative='two-sided')

        xp_assert_close(p1, xp.asarray(p2))
        xp_assert_close(u1, xp.asarray(3.1374674823029505))
        xp_assert_close(u2, xp.asarray(-3.1374674823029505))
        xp_assert_close(p1, xp.asarray(0.0057862086661515377))

    def test_brunnermunzel_default(self, xp):
        # The default value for alternative is two-sided
        X, Y = xp.asarray(self.X), xp.asarray(self.Y)
        u1, p1 = stats.brunnermunzel(X, Y)
        u2, p2 = stats.brunnermunzel(Y, X)

        xp_assert_close(p1, p2)
        xp_assert_close(u1, xp.asarray(3.1374674823029505))
        xp_assert_close(u2, xp.asarray(-3.1374674823029505))
        xp_assert_close(p1, xp.asarray(0.0057862086661515377))

    def test_brunnermunzel_alternative_error(self, xp):
        alternative = "error"
        distribution = "t"
        nan_policy = "propagate"
        assert alternative not in ["two-sided", "greater", "less"]
        message = "`alternative` must be 'less', 'greater', or 'two-sided'."
        with pytest.raises(ValueError, match=message):
            stats.brunnermunzel(xp.asarray(self.X), xp.asarray(self.Y),
                                alternative, distribution, nan_policy)

    def test_brunnermunzel_distribution_norm(self, xp):
        X, Y = xp.asarray(self.X), xp.asarray(self.Y)
        u1, p1 = stats.brunnermunzel(X, Y, distribution="normal")
        u2, p2 = stats.brunnermunzel(Y, X, distribution="normal")
        xp_assert_close(p1, xp.asarray(p2))
        xp_assert_close(u1, xp.asarray(3.1374674823029505))
        xp_assert_close(u2, xp.asarray(-3.1374674823029505))
        xp_assert_close(p1, xp.asarray(0.0017041417600383024))

    def test_brunnermunzel_distribution_error(self, xp):
        alternative = "two-sided"
        distribution = "error"
        nan_policy = "propagate"
        assert distribution not in ["t", "normal"]
        message = "distribution should be 't' or 'normal'"
        with pytest.raises(ValueError, match=message):
            stats.brunnermunzel(xp.asarray(self.X), xp.asarray(self.Y),
                                alternative, distribution, nan_policy)

    @pytest.mark.parametrize("kwarg_update", [{'y': []}, {'x': []},
                                              {'x': [], 'y': []}])
    def test_brunnermunzel_empty_imput(self, kwarg_update, xp):
        kwargs = {'x': self.X, 'y': self.Y}
        kwargs.update(kwarg_update)
        kwargs = {key:xp.asarray(val, dtype=xp_default_dtype(xp))
                  for key, val in kwargs.items()}
        with eager_warns(SmallSampleWarning, match=too_small_1d_not_omit, xp=xp):
            statistic, pvalue = stats.brunnermunzel(**kwargs)
        xp_assert_equal(statistic, xp.asarray(xp.nan))
        xp_assert_equal(pvalue, xp.asarray(xp.nan))

    def test_brunnermunzel_nan_input_propagate(self, xp):
        X = xp.asarray([1, 2, 1, 1, 1, 1, 1, 1, 1, 1, 2, 4, 1, 1, xp.nan])
        Y = xp.asarray([3, 3, 4, 3, 1, 2, 3, 1, 1, 5, 4.])
        u1, p1 = stats.brunnermunzel(X, Y, nan_policy="propagate")
        u2, p2 = stats.brunnermunzel(Y, X, nan_policy="propagate")

        xp_assert_equal(u1, xp.asarray(xp.nan))
        xp_assert_equal(p1, xp.asarray(xp.nan))
        xp_assert_equal(u2, xp.asarray(xp.nan))
        xp_assert_equal(p2, xp.asarray(xp.nan))

    def test_brunnermunzel_nan_input_raise(self, xp):
        X = xp.asarray([1, 2, 1, 1, 1, 1, 1, 1, 1, 1, 2, 4, 1, 1, xp.nan])
        Y = xp.asarray([3, 3, 4, 3, 1, 2, 3, 1, 1, 5, 4.])
        alternative = "two-sided"
        distribution = "t"
        nan_policy = "raise"

        message = "The input contains nan values"
        with pytest.raises(ValueError, match=message):
            stats.brunnermunzel(X, Y, alternative, distribution, nan_policy)
        with pytest.raises(ValueError, match=message):
            stats.brunnermunzel(Y, X, alternative, distribution, nan_policy)

    def test_brunnermunzel_nan_input_omit(self, xp):
        X = xp.asarray([1, 2, 1, 1, 1, 1, 1, 1, 1, 1, 2, 4, 1, 1, np.nan])
        Y = xp.asarray([3, 3, 4, 3, 1, 2, 3, 1, 1, 5, 4.])
        u1, p1 = stats.brunnermunzel(X, Y, nan_policy="omit")
        u2, p2 = stats.brunnermunzel(Y, X, nan_policy="omit")

        xp_assert_close(p1, p2)
        xp_assert_close(u1, xp.asarray(3.1374674823029505))
        xp_assert_close(u2, xp.asarray(-3.1374674823029505))
        xp_assert_close(p1, xp.asarray(0.0057862086661515377))

    @pytest.mark.parametrize("vectorized_call", [False, True])
    def test_brunnermunzel_return_nan(self, vectorized_call, xp):
        """ tests that a warning is emitted when p is nan
        p-value with t-distributions can be nan (0/0) (see gh-15843)
        """
        x = xp.asarray([1., 2., 3.])
        y = xp.asarray([5., 6., 7., 8., 9.])

        if vectorized_call:
            x = xp.stack((x, x)).T
            y = xp.stack((y, y)).T

        msg = "p-value cannot be estimated|divide by zero|invalid value encountered"
        with eager_warns(RuntimeWarning, match=msg, xp=xp):
            stats.brunnermunzel(x, y, distribution="t")

    def test_brunnermunzel_normal_dist(self, xp):
        """ tests that a p is 0 for datasets that cause p->nan
        when t-distribution is used (see gh-15843)
        """
        x = xp.asarray([1., 2., 3.])
        y = xp.asarray([5., 6., 7., 8., 9.])

        with eager_warns(RuntimeWarning, match='divide by zero', xp=xp):
            _, p = stats.brunnermunzel(x, y, distribution="normal")
        xp_assert_equal(p, xp.asarray(0.))


class TestQuantileTest:
    r""" Test the non-parametric quantile test,
    including the computation of confidence intervals
    """

    def test_quantile_test_iv(self):
        x = [1, 2, 3]

        message = "`x` must be a one-dimensional array of numbers."
        with pytest.raises(ValueError, match=message):
            stats.quantile_test([x])

        message = "`q` must be a scalar."
        with pytest.raises(ValueError, match=message):
            stats.quantile_test(x, q=[1, 2])

        message = "`p` must be a float strictly between 0 and 1."
        with pytest.raises(ValueError, match=message):
            stats.quantile_test(x, p=[0.5, 0.75])
        with pytest.raises(ValueError, match=message):
            stats.quantile_test(x, p=2)
        with pytest.raises(ValueError, match=message):
            stats.quantile_test(x, p=-0.5)

        message = "`alternative` must be one of..."
        with pytest.raises(ValueError, match=message):
            stats.quantile_test(x, alternative='one-sided')

        message = "`confidence_level` must be a number between 0 and 1."
        with pytest.raises(ValueError, match=message):
            stats.quantile_test(x).confidence_interval(1)

    @pytest.mark.parametrize(
        'p, alpha, lb, ub, alternative',
        [[0.3, 0.95, 1.221402758160170, 1.476980793882643, 'two-sided'],
         [0.5, 0.9, 1.506817785112854, 1.803988415397857, 'two-sided'],
         [0.25, 0.95, -np.inf, 1.39096812846378, 'less'],
         [0.8, 0.9, 2.117000016612675, np.inf, 'greater']]
    )
    def test_R_ci_quantile(self, p, alpha, lb, ub, alternative):
        # Test against R library `confintr` function `ci_quantile`, e.g.
        # library(confintr)
        # options(digits=16)
        # x <- exp(seq(0, 1, by = 0.01))
        # ci_quantile(x, q = 0.3)$interval
        # ci_quantile(x, q = 0.5, probs = c(0.05, 0.95))$interval
        # ci_quantile(x, q = 0.25, probs = c(0, 0.95))$interval
        # ci_quantile(x, q = 0.8, probs = c(0.1, 1))$interval
        x = np.exp(np.arange(0, 1.01, 0.01))
        res = stats.quantile_test(x, p=p, alternative=alternative)
        assert_allclose(res.confidence_interval(alpha), [lb, ub], rtol=1e-15)

    @pytest.mark.parametrize(
        'q, p, alternative, ref',
        [[1.2, 0.3, 'two-sided', 0.01515567517648],
         [1.8, 0.5, 'two-sided', 0.1109183496606]]
    )
    def test_R_pvalue(self, q, p, alternative, ref):
        # Test against R library `snpar` function `quant.test`, e.g.
        # library(snpar)
        # options(digits=16)
        # x < - exp(seq(0, 1, by=0.01))
        # quant.test(x, q=1.2, p=0.3, exact=TRUE, alternative='t')
        x = np.exp(np.arange(0, 1.01, 0.01))
        res = stats.quantile_test(x, q=q, p=p, alternative=alternative)
        assert_allclose(res.pvalue, ref, rtol=1e-12)

    @pytest.mark.parametrize('case', ['continuous', 'discrete'])
    @pytest.mark.parametrize('alternative', ['less', 'greater'])
    @pytest.mark.parametrize('alpha', [0.9, 0.95])
    def test_pval_ci_match(self, case, alternative, alpha):
        # Verify that the following statement holds:

        # The 95% confidence interval corresponding with alternative='less'
        # has -inf as its lower bound, and the upper bound `xu` is the greatest
        # element from the sample `x` such that:
        # `stats.quantile_test(x, q=xu, p=p, alternative='less').pvalue``
        # will be greater than 5%.

        # And the corresponding statement for the alternative='greater' case.

        seed = int((7**len(case) + len(alternative))*alpha)
        rng = np.random.default_rng(seed)
        if case == 'continuous':
            p, q = rng.random(size=2)
            rvs = rng.random(size=100)
        else:
            rvs = rng.integers(1, 11, size=100)
            p = rng.random()
            q = rng.integers(1, 11)

        res = stats.quantile_test(rvs, q=q, p=p, alternative=alternative)
        ci = res.confidence_interval(confidence_level=alpha)

        # select elements inside the confidence interval based on alternative
        if alternative == 'less':
            i_inside = rvs <= ci.high
        else:
            i_inside = rvs >= ci.low

        for x in rvs[i_inside]:
            res = stats.quantile_test(rvs, q=x, p=p, alternative=alternative)
            assert res.pvalue > 1 - alpha

        for x in rvs[~i_inside]:
            res = stats.quantile_test(rvs, q=x, p=p, alternative=alternative)
            assert res.pvalue < 1 - alpha

    def test_match_conover_examples(self):
        # Test against the examples in [1] (Conover Practical Nonparametric
        # Statistics Third Edition) pg 139

        # Example 1
        # Data is [189, 233, 195, 160, 212, 176, 231, 185, 199, 213, 202, 193,
        # 174, 166, 248]
        # Two-sided test of whether the upper quartile (p=0.75) equals 193
        # (q=193). Conover shows that 7 of the observations are less than or
        # equal to 193, and "for the binomial random variable Y, P(Y<=7) =
        # 0.0173", so the two-sided p-value is twice that, 0.0346.
        x = [189, 233, 195, 160, 212, 176, 231, 185, 199, 213, 202, 193,
             174, 166, 248]
        pvalue_expected = 0.0346
        res = stats.quantile_test(x, q=193, p=0.75, alternative='two-sided')
        assert_allclose(res.pvalue, pvalue_expected, rtol=1e-5)

        # Example 2
        # Conover doesn't give explicit data, just that 8 out of 112
        # observations are 60 or less. The test is whether the median time is
        # equal to 60 against the alternative that the median is greater than
        # 60. The p-value is calculated as P(Y<=8), where Y is again a binomial
        # distributed random variable, now with p=0.5 and n=112. Conover uses a
        # normal approximation, but we can easily calculate the CDF of the
        # binomial distribution.
        x = [59]*8 + [61]*(112-8)
        pvalue_expected = stats.binom(p=0.5, n=112).pmf(k=8)
        res = stats.quantile_test(x, q=60, p=0.5, alternative='greater')
        assert_allclose(res.pvalue, pvalue_expected, atol=1e-10)


class TestPageTrendTest:
    def setup_method(self):
        self.rng = np.random.default_rng(1808365978)

    # expected statistic and p-values generated using R at
    # https://rdrr.io/cran/cultevo/, e.g.
    # library(cultevo)
    # data = rbind(c(72, 47, 73, 35, 47, 96, 30, 59, 41, 36, 56, 49, 81, 43,
    #                   70, 47, 28, 28, 62, 20, 61, 20, 80, 24, 50),
    #              c(68, 52, 60, 34, 44, 20, 65, 88, 21, 81, 48, 31, 31, 67,
    #                69, 94, 30, 24, 40, 87, 70, 43, 50, 96, 43),
    #              c(81, 13, 85, 35, 79, 12, 92, 86, 21, 64, 16, 64, 68, 17,
    #                16, 89, 71, 43, 43, 36, 54, 13, 66, 51, 55))
    # result = page.test(data, verbose=FALSE)
    # Most test cases generated to achieve common critical p-values so that
    # results could be checked (to limited precision) against tables in
    # scipy.stats.page_trend_test reference [1]

    rng = np.random.default_rng(3113562111)
    data_3_25 = rng.random((3, 25))
    rng = np.random.default_rng(3113562111)
    data_10_26 = rng.random((10, 26))

    ts = [
          (12949, 0.275539045444, False, 'asymptotic', data_3_25),
          (47221, 0.5703651063709, False, 'asymptotic', data_10_26),
          (12332, 0.7722477197436702, False, 'asymptotic',
           [[72, 47, 73, 35, 47, 96, 30, 59, 41, 36, 56, 49, 81,
             43, 70, 47, 28, 28, 62, 20, 61, 20, 80, 24, 50],
            [68, 52, 60, 34, 44, 20, 65, 88, 21, 81, 48, 31, 31,
             67, 69, 94, 30, 24, 40, 87, 70, 43, 50, 96, 43],
            [81, 13, 85, 35, 79, 12, 92, 86, 21, 64, 16, 64, 68,
             17, 16, 89, 71, 43, 43, 36, 54, 13, 66, 51, 55]]),
          (266, 4.121656378600823e-05, False, 'exact',
           [[1.5, 4., 8.3, 5, 19, 11],
            [5, 4, 3.5, 10, 20, 21],
            [8.4, 3.2, 10, 12, 14, 15]]),
          (332, 0.9566400920502488, True, 'exact',
           [[4, 3, 2, 1], [4, 3, 2, 1], [4, 3, 2, 1], [4, 3, 2, 1],
            [4, 3, 2, 1], [4, 3, 2, 1], [4, 3, 2, 1], [4, 3, 2, 1],
            [3, 4, 1, 2], [1, 2, 3, 4], [1, 2, 3, 4], [1, 2, 3, 4],
            [1, 2, 3, 4], [1, 2, 3, 4]]),
          (241, 0.9622210164861476, True, 'exact',
           [[3, 2, 1], [3, 2, 1], [3, 2, 1], [3, 2, 1], [3, 2, 1], [3, 2, 1],
            [3, 2, 1], [3, 2, 1], [3, 2, 1], [3, 2, 1], [3, 2, 1], [3, 2, 1],
            [3, 2, 1], [2, 1, 3], [1, 2, 3], [1, 2, 3], [1, 2, 3], [1, 2, 3],
            [1, 2, 3], [1, 2, 3], [1, 2, 3]]),
          (197, 0.9619432897162209, True, 'exact',
           [[6, 5, 4, 3, 2, 1], [6, 5, 4, 3, 2, 1], [1, 3, 4, 5, 2, 6]]),
          (423, 0.9590458306880073, True, 'exact',
           [[5, 4, 3, 2, 1], [5, 4, 3, 2, 1], [5, 4, 3, 2, 1],
            [5, 4, 3, 2, 1], [5, 4, 3, 2, 1], [5, 4, 3, 2, 1],
            [4, 1, 3, 2, 5], [1, 2, 3, 4, 5], [1, 2, 3, 4, 5],
            [1, 2, 3, 4, 5]]),
          (217, 0.9693058575034678, True, 'exact',
           [[3, 2, 1], [3, 2, 1], [3, 2, 1], [3, 2, 1], [3, 2, 1], [3, 2, 1],
            [3, 2, 1], [3, 2, 1], [3, 2, 1], [3, 2, 1], [3, 2, 1], [3, 2, 1],
            [2, 1, 3], [1, 2, 3], [1, 2, 3], [1, 2, 3], [1, 2, 3], [1, 2, 3],
            [1, 2, 3]]),
          (395, 0.991530289351305, True, 'exact',
           [[7, 6, 5, 4, 3, 2, 1], [7, 6, 5, 4, 3, 2, 1],
            [6, 5, 7, 4, 3, 2, 1], [1, 2, 3, 4, 5, 6, 7]]),
          (117, 0.9997817843373017, True, 'exact',
           [[3, 2, 1], [3, 2, 1], [3, 2, 1], [3, 2, 1], [3, 2, 1], [3, 2, 1],
            [3, 2, 1], [3, 2, 1], [3, 2, 1], [2, 1, 3], [1, 2, 3]]),
         ]

    @pytest.mark.parametrize("L, p, ranked, method, data", ts)
    def test_accuracy(self, L, p, ranked, method, data):
        res = stats.page_trend_test(data, ranked=ranked, method=method)
        assert_equal(L, res.statistic)
        assert_allclose(p, res.pvalue)
        assert_equal(method, res.method)

    ts2 = [
           (542, 0.9481266260876332, True, 'exact',
            [[10, 9, 8, 7, 6, 5, 4, 3, 2, 1],
             [1, 8, 4, 7, 6, 5, 9, 3, 2, 10]]),
           (1322, 0.9993113928199309, True, 'exact',
            [[10, 9, 8, 7, 6, 5, 4, 3, 2, 1], [10, 9, 8, 7, 6, 5, 4, 3, 2, 1],
             [10, 9, 8, 7, 6, 5, 4, 3, 2, 1], [9, 2, 8, 7, 6, 5, 4, 3, 10, 1],
             [1, 2, 3, 4, 5, 6, 7, 8, 9, 10]]),
           (2286, 0.9908688345484833, True, 'exact',
            [[8, 7, 6, 5, 4, 3, 2, 1], [8, 7, 6, 5, 4, 3, 2, 1],
             [8, 7, 6, 5, 4, 3, 2, 1], [8, 7, 6, 5, 4, 3, 2, 1],
             [8, 7, 6, 5, 4, 3, 2, 1], [8, 7, 6, 5, 4, 3, 2, 1],
             [8, 7, 6, 5, 4, 3, 2, 1], [8, 7, 6, 5, 4, 3, 2, 1],
             [8, 7, 6, 5, 4, 3, 2, 1], [1, 3, 5, 6, 4, 7, 2, 8],
             [1, 2, 3, 4, 5, 6, 7, 8], [1, 2, 3, 4, 5, 6, 7, 8],
             [1, 2, 3, 4, 5, 6, 7, 8], [1, 2, 3, 4, 5, 6, 7, 8],
             [1, 2, 3, 4, 5, 6, 7, 8]]),
          ]
    # only the first of these appears slow because intermediate data are
    # cached and used on the rest
    @pytest.mark.parametrize("L, p, ranked, method, data", ts2)
    @pytest.mark.slow()
    def test_accuracy2(self, L, p, ranked, method, data):
        res = stats.page_trend_test(data, ranked=ranked, method=method)
        assert_equal(L, res.statistic)
        assert_allclose(p, res.pvalue)
        assert_equal(method, res.method)

    def test_options(self):
        rng = np.random.default_rng(183973867)
        m, n = 10, 20
        predicted_ranks = np.arange(1, n+1)
        perm = rng.permutation(np.arange(n))
        data = rng.random((m, n))
        ranks = stats.rankdata(data, axis=1)
        res1 = stats.page_trend_test(ranks)
        res2 = stats.page_trend_test(ranks, ranked=True)
        res3 = stats.page_trend_test(data, ranked=False)
        res4 = stats.page_trend_test(ranks, predicted_ranks=predicted_ranks)
        res5 = stats.page_trend_test(ranks[:, perm],
                                     predicted_ranks=predicted_ranks[perm])
        assert_equal(res1.statistic, res2.statistic)
        assert_equal(res1.statistic, res3.statistic)
        assert_equal(res1.statistic, res4.statistic)
        assert_equal(res1.statistic, res5.statistic)

    def test_Ames_assay(self):
        # test from _page_trend_test.py [2] page 151; data on page 144
        data = [[101, 117, 111], [91, 90, 107], [103, 133, 121],
                [136, 140, 144], [190, 161, 201], [146, 120, 116]]
        data = np.array(data).T
        predicted_ranks = np.arange(1, 7)

        res = stats.page_trend_test(data, ranked=False,
                                    predicted_ranks=predicted_ranks,
                                    method="asymptotic")
        assert_equal(res.statistic, 257)
        assert_almost_equal(res.pvalue, 0.0035, decimal=4)

        res = stats.page_trend_test(data, ranked=False,
                                    predicted_ranks=predicted_ranks,
                                    method="exact")
        assert_equal(res.statistic, 257)
        assert_almost_equal(res.pvalue, 0.0023, decimal=4)

    def test_input_validation(self):
        # test data not a 2d array
        with assert_raises(ValueError, match="`data` must be a 2d array."):
            stats.page_trend_test(None)
        with assert_raises(ValueError, match="`data` must be a 2d array."):
            stats.page_trend_test([])
        with assert_raises(ValueError, match="`data` must be a 2d array."):
            stats.page_trend_test([1, 2])
        with assert_raises(ValueError, match="`data` must be a 2d array."):
            stats.page_trend_test([[[1]]])

        # test invalid dimensions
        rng = np.random.default_rng(2482566048)
        with assert_raises(ValueError, match="Page's L is only appropriate"):
            stats.page_trend_test(rng.random((1, 3)))
        with assert_raises(ValueError, match="Page's L is only appropriate"):
            stats.page_trend_test(rng.random((2, 2)))

        # predicted ranks must include each integer [1, 2, 3] exactly once
        message = "`predicted_ranks` must include each integer"
        with assert_raises(ValueError, match=message):
            stats.page_trend_test(data=[[1, 2, 3], [1, 2, 3]],
                                  predicted_ranks=[0, 1, 2])
        with assert_raises(ValueError, match=message):
            stats.page_trend_test(data=[[1, 2, 3], [1, 2, 3]],
                                  predicted_ranks=[1.1, 2, 3])
        with assert_raises(ValueError, match=message):
            stats.page_trend_test(data=[[1, 2, 3], [1, 2, 3]],
                                  predicted_ranks=[1, 2, 3, 3])
        with assert_raises(ValueError, match=message):
            stats.page_trend_test(data=[[1, 2, 3], [1, 2, 3]],
                                  predicted_ranks="invalid")

        # test improperly ranked data
        with assert_raises(ValueError, match="`data` is not properly ranked"):
            stats.page_trend_test([[0, 2, 3], [1, 2, 3]], True)
        with assert_raises(ValueError, match="`data` is not properly ranked"):
            stats.page_trend_test([[1, 2, 3], [1, 2, 4]], True)

        # various
        with assert_raises(ValueError, match="`data` contains NaNs"):
            stats.page_trend_test([[1, 2, 3], [1, 2, np.nan]],
                                  ranked=False)
        with assert_raises(ValueError, match="`method` must be in"):
            stats.page_trend_test(data=[[1, 2, 3], [1, 2, 3]],
                                  method="ekki")
        with assert_raises(TypeError, match="`ranked` must be boolean."):
            stats.page_trend_test(data=[[1, 2, 3], [1, 2, 3]],
                                  ranked="ekki")


rng = np.random.default_rng(902340982)
x = rng.random(10)
y = rng.random(10)


@pytest.mark.parametrize("fun, args",
                         [(stats.wilcoxon, (x,)),
                          (stats.ks_1samp, (x, stats.norm.cdf)),  # type: ignore[attr-defined]  # noqa: E501
                          (stats.ks_2samp, (x, y)),
                          (stats.kstest, (x, y)),
                          ])
def test_rename_mode_method(fun, args):

    res = fun(*args, method='exact')
    res2 = fun(*args, mode='exact')
    assert_equal(res, res2)

    err = rf"{fun.__name__}() got multiple values for argument"
    with pytest.raises(TypeError, match=re.escape(err)):
        fun(*args, method='exact', mode='exact')


class TestExpectile:
    def test_same_as_mean(self):
        rng = np.random.default_rng(42)
        x = rng.random(size=20)
        assert_allclose(stats.expectile(x, alpha=0.5), np.mean(x))

    def test_minimum(self):
        rng = np.random.default_rng(42)
        x = rng.random(size=20)
        assert_allclose(stats.expectile(x, alpha=0), np.amin(x))

    def test_maximum(self):
        rng = np.random.default_rng(42)
        x = rng.random(size=20)
        assert_allclose(stats.expectile(x, alpha=1), np.amax(x))

    def test_weights(self):
        # expectile should minimize `fun` defined below; see
        # F. Sobotka and T. Kneib, "Geoadditive expectile regression",
        # Computational Statistics and Data Analysis 56 (2012) 755-767
        # :doi:`10.1016/j.csda.2010.11.015`
        rng = np.random.default_rng(1856392524598679138)

        def fun(u, a, alpha, weights):
            w = np.full_like(a, fill_value=alpha)
            w[a <= u] = 1 - alpha
            return np.sum(w * weights * (a - u)**2)

        def expectile2(a, alpha, weights):
            bracket = np.min(a), np.max(a)
            return optimize.minimize_scalar(fun, bracket=bracket,
                                            args=(a, alpha, weights)).x

        n = 10
        a = rng.random(n)
        alpha = rng.random()
        weights = rng.random(n)

        res = stats.expectile(a, alpha, weights=weights)
        ref = expectile2(a, alpha, weights)
        assert_allclose(res, ref)

    @pytest.mark.parametrize(
        "alpha", [0.2, 0.5 - 1e-12, 0.5, 0.5 + 1e-12, 0.8]
    )
    @pytest.mark.parametrize("n", [20, 2000])
    def test_expectile_properties(self, alpha, n):
        """
        See Section 6 of
        I. Steinwart, C. Pasin, R.C. Williamson & S. Zhang (2014).
        "Elicitation and Identification of Properties". COLT.
        http://proceedings.mlr.press/v35/steinwart14.html

        and

        Propositions 5, 6, 7 of
        F. Bellini, B. Klar, and A. Müller and E. Rosazza Gianin (2013).
        "Generalized Quantiles as Risk Measures"
        http://doi.org/10.2139/ssrn.2225751
        """
        rng = np.random.default_rng(42)
        x = rng.normal(size=n)

        # 0. definite / constancy
        # Let T(X) denote the expectile of rv X ~ F.
        # T(c) = c for constant c
        for c in [-5, 0, 0.5]:
            assert_allclose(
                stats.expectile(np.full(shape=n, fill_value=c), alpha=alpha),
                c
            )

        # 1. translation equivariance
        # T(X + c) = T(X) + c
        c = rng.exponential()
        assert_allclose(
            stats.expectile(x + c, alpha=alpha),
            stats.expectile(x, alpha=alpha) + c,
        )
        assert_allclose(
            stats.expectile(x - c, alpha=alpha),
            stats.expectile(x, alpha=alpha) - c,
        )

        # 2. positively homogeneity
        # T(cX) = c * T(X) for c > 0
        assert_allclose(
            stats.expectile(c * x, alpha=alpha),
            c * stats.expectile(x, alpha=alpha),
        )

        # 3. subadditivity
        # Note that subadditivity holds for alpha >= 0.5.
        # T(X + Y) <= T(X) + T(Y)
        # For alpha = 0.5, i.e. the mean, strict equality holds.
        # For alpha < 0.5, one can use property 6. to show
        # T(X + Y) >= T(X) + T(Y)
        y = rng.logistic(size=n, loc=10)  # different distribution than x
        if alpha == 0.5:
            def assert_op(a, b):
                assert_allclose(a, b)

        elif alpha > 0.5:
            def assert_op(a, b):
                assert a < b

        else:
            def assert_op(a, b):
                assert a > b

        assert_op(
            stats.expectile(np.r_[x + y], alpha=alpha),
            stats.expectile(x, alpha=alpha)
            + stats.expectile(y, alpha=alpha)
        )

        # 4. monotonicity
        # This holds for first order stochastic dominance X:
        # X >= Y whenever P(X <= x) < P(Y <= x)
        # T(X) <= T(Y) whenever X <= Y
        y = rng.normal(size=n, loc=5)
        assert (
            stats.expectile(x, alpha=alpha) <= stats.expectile(y, alpha=alpha)
        )

        # 5. convexity for alpha > 0.5, concavity for alpha < 0.5
        # convexity is
        # T((1 - c) X + c Y) <= (1 - c) T(X) + c T(Y) for 0 <= c <= 1
        y = rng.logistic(size=n, loc=10)
        for c in [0.1, 0.5, 0.8]:
            assert_op(
                stats.expectile((1-c)*x + c*y, alpha=alpha),
                (1-c) * stats.expectile(x, alpha=alpha) +
                c * stats.expectile(y, alpha=alpha)
            )

        # 6. negative argument
        # T_{alpha}(-X) = -T_{1-alpha}(X)
        assert_allclose(
            stats.expectile(-x, alpha=alpha),
            -stats.expectile(x, alpha=1-alpha),
        )

    @pytest.mark.parametrize("n", [20, 2000])
    def test_monotonicity_in_alpha(self, n):
        rng = np.random.default_rng(42)
        x = rng.pareto(a=2, size=n)
        e_list = []
        alpha_seq = np.logspace(-15, np.log10(0.5), 100)
        # sorted list of unique alpha values in interval (0, 1)
        for alpha in np.r_[0, alpha_seq, 1 - alpha_seq[:-1:-1], 1]:
            e_list.append(stats.expectile(x, alpha=alpha))
        assert np.all(np.diff(e_list) > 0)


@make_xp_test_case(stats.lmoment)
class TestLMoment:
    # data from https://github.com/scipy/scipy/issues/19460
    data = [0.87, 0.87, 1.29, 1.5, 1.7, 0.66, 1.5, 0.5, 1., 1.25, 2.3,
            1.03, 2.85, 0.68, 1.74, 1.94, 0.63, 2.04, 1.2, 0.64, 2.05, 0.97,
            2.81, 1.02, 2.76, 0.86, 1.36, 1.29, 1.68, 0.72, 1.67, 1.15, 3.26,
            0.93, 0.83, 0.91, 0.92, 2.32, 1.12, 3.21, 1.23, 1.22, 1.29, 2.08,
            0.64, 2.83, 2.68, 1.77, 0.69, 1.69, 0.7, 1.83, 2.25, 1.23, 1.17,
            0.94, 1.22, 0.76, 0.69, 0.48, 1.04, 2.49, 1.38, 1.57, 1.79, 1.59,
            1.3, 1.54, 1.07, 1.03, 0.76, 2.35, 2.05, 2.02, 2.36, 1.59, 0.97,
            1.63, 1.66, 0.94, 1.45, 1.26, 1.25, 0.68, 2.96, 0.8, 1.16, 0.82,
            0.64, 0.87, 1.33, 1.28, 1.26, 1.19, 1.24, 1.12, 1.45, 1.03, 1.37,
            1.4, 1.35, 1.28, 1.04, 1.31, 0.87, 0.96, 2.55, 1.72, 1.05, 1.15,
            1.73, 1.03, 1.53, 2.41, 1.36, 2.08, 0.92, 0.73, 1.56, 1.94, 0.78]

    not_integers = [1.5, [1, 2, 3.5], math.nan, math.inf]

    def test_dtype_iv(self, xp):
        message = '`sample` must be an array of real numbers.'
        with pytest.raises(ValueError, match=message):
            stats.lmoment(xp.asarray(self.data, dtype=xp.complex128))

    @skip_xp_invalid_arg
    def test_dtype_iv_non_numeric(self):
        message = '`sample` must be an array of real numbers.'
        with pytest.raises(ValueError, match=message):
            stats.lmoment(np.array(self.data, dtype=object))

    @pytest.mark.parametrize('order', not_integers + [0, -1, [], [[1, 2, 3]]])
    def test_order_iv(self, order, xp):
        message = '`order` must be a scalar or a non-empty...'
        with pytest.raises(ValueError, match=message):
            stats.lmoment(xp.asarray(self.data), order=order)

    @pytest.mark.parametrize('axis', not_integers)
    def test_axis_iv(self, axis, xp):
        message = '`axis` must be an integer'
        with pytest.raises(ValueError, match=message):
            stats.lmoment(xp.asarray(self.data), axis=axis)

    @pytest.mark.parametrize('sorted', not_integers)
    def test_sorted_iv(self, sorted, xp):
        message = '`sorted` must be True or False.'
        with pytest.raises(ValueError, match=message):
            stats.lmoment(xp.asarray(self.data), sorted=sorted)

    @pytest.mark.parametrize('standardize', not_integers)
    def test_standardize_iv(self, standardize, xp):
        message = '`standardize` must be True or False.'
        with pytest.raises(ValueError, match=message):
            stats.lmoment(xp.asarray(self.data), standardize=standardize)

    @pytest.mark.parametrize('order', [1, 4, [1, 2, 3, 4]])
    @pytest.mark.parametrize('standardize', [False, True])
    @pytest.mark.parametrize('presorted', [False, True])
    def test_lmoment(self, order, standardize, presorted, xp):
        # Reference values from R package `lmom`
        # options(digits=16)
        # library(lmom)
        # data= c(0.87, 0.87,..., 1.94, 0.78)
        # samlmu(data)
        ref = xp.asarray([1.4087603305785130, 0.3415936639118458,
                          0.2189964482831403, 0.1328186463415905])

        if not standardize:
            ref = xpx.at(ref)[2:].multiply(ref[1])

        data = sorted(self.data) if presorted else self.data
        data = xp.asarray(data)

        res = stats.lmoment(data, order, standardize=standardize, sorted=presorted)
        xp_assert_close(res, ref[xp.asarray(order)-1])

    def test_dtype(self, xp):
        dtype = xp.float32
        sample = xp.asarray(self.data)
        res = stats.lmoment(xp.astype(sample, dtype))
        ref = xp.astype(stats.lmoment(sample), dtype)
        xp_assert_close(res, ref, rtol=1e-4)

        dtype = xp.int64
        sample = xp.asarray([1, 2, 3, 4, 5])
        res = stats.lmoment(xp.astype(sample, dtype))
        ref = stats.lmoment(xp.astype(sample, xp_default_dtype(xp)))
        xp_assert_close(res, ref)

    @pytest.mark.parametrize("axis", [0, 1])
    def test_axis(self, axis, xp):
        # nd input is tested extensively in `test_axis_nan_policy`, but only for NumPy
        rng = np.random.default_rng(234923498149931248151)
        x = rng.random(size=(10, 11))
        res = stats.lmoment(xp.asarray(x), axis=axis)
        ref = xp.asarray(stats.lmoment(x, axis=axis))
        xp_assert_close(res, ref)


class TestXP_Mean:
    @pytest.mark.parametrize('axis', [None, 1, -1, (-2, 2)])
    @pytest.mark.parametrize('weights', [None, True])
    @pytest.mark.parametrize('keepdims', [False, True])
    def test_xp_mean_basic(self, xp, axis, weights, keepdims):
        rng = np.random.default_rng(90359458245906)
        x = rng.random((3, 4, 5))
        x_xp = xp.asarray(x)
        w = w_xp = None

        if weights:
            w = rng.random((1, 5))
            w_xp = xp.asarray(w)
            x, w = np.broadcast_arrays(x, w)

        res = _xp_mean(x_xp, weights=w_xp, axis=axis, keepdims=keepdims)
        ref = np.average(x, weights=w, axis=axis, keepdims=keepdims)

        xp_assert_close(res, xp.asarray(ref))

    def test_non_broadcastable(self, xp):
        # non-broadcastable x and weights
        x, w = xp.arange(10.), xp.zeros(5)
        message = "Array shapes are incompatible for broadcasting."
        with pytest.raises(ValueError, match=message):
            _xp_mean(x, weights=w)

    @pytest.mark.filterwarnings("ignore:divide by zero encountered:RuntimeWarning:dask")
    @pytest.mark.filterwarnings("ignore:invalid value encountered:RuntimeWarning:dask")
    def test_special_cases(self, xp):
        # weights sum to zero
        weights = xp.asarray([-1., 0., 1.])

        res = _xp_mean(xp.asarray([1., 1., 1.]), weights=weights)
        xp_assert_close(res, xp.asarray(xp.nan))

        res = _xp_mean(xp.asarray([2., 1., 1.]), weights=weights)
        xp_assert_close(res, xp.asarray(-np.inf))

        res = _xp_mean(xp.asarray([1., 1., 2.]), weights=weights)
        xp_assert_close(res, xp.asarray(np.inf))

    @pytest.mark.filterwarnings(
        "ignore:invalid value encountered:RuntimeWarning"
    ) # for dask
    def test_nan_policy(self, xp):
        x = xp.arange(10.)
        mask = (x == 3)
        x = xp.where(mask, xp.nan, x)

        # nan_policy='raise' raises an error
        if is_lazy_array(x):
            with pytest.raises(TypeError, match='not supported for lazy arrays'):
                _xp_mean(x, nan_policy='raise')
        else:
            with pytest.raises(ValueError, match='The input contains nan values'):
                _xp_mean(x, nan_policy='raise')

        # `nan_policy='propagate'` is the default, and the result is NaN
        res1 = _xp_mean(x)
        res2 = _xp_mean(x, nan_policy='propagate')
        ref = xp.asarray(xp.nan)
        xp_assert_equal(res1, ref)
        xp_assert_equal(res2, ref)

        # `nan_policy='omit'` omits NaNs in `x`
        res = _xp_mean(x, nan_policy='omit')
        ref = xp.mean(x[~mask])
        xp_assert_close(res, ref)

        # `nan_policy='omit'` omits NaNs in `weights`, too
        weights = xp.ones(10)
        weights = xp.where(mask, xp.nan, weights)
        res = _xp_mean(xp.arange(10.), weights=weights, nan_policy='omit')
        ref = xp.mean(x[~mask])
        xp_assert_close(res, ref)

    @skip_xp_backends(eager_only=True)
    def test_nan_policy_warns(self, xp):
        x = xp.arange(10.)
        x = xp.where(x == 3, xp.nan, x)

        # Check for warning if omitting NaNs causes empty slice
        message = 'After omitting NaNs...'
        with pytest.warns(RuntimeWarning, match=message):
            res = _xp_mean(x * np.nan, nan_policy='omit')
            ref = xp.asarray(xp.nan)
            xp_assert_equal(res, ref)

    def test_empty(self, xp):
        message = 'One or more sample arguments is too small...'
        with pytest.warns(SmallSampleWarning, match=message):
            res = _xp_mean(xp.asarray([]))
            ref = xp.asarray(xp.nan)
            xp_assert_equal(res, ref)

        message = "All axis-slices of one or more sample arguments..."
        with pytest.warns(SmallSampleWarning, match=message):
            res = _xp_mean(xp.asarray([[]]), axis=1)
            ref = xp.asarray([xp.nan])
            xp_assert_equal(res, ref)

        res = _xp_mean(xp.asarray([[]]), axis=0)
        ref = xp.asarray([])
        xp_assert_equal(res, ref)

    @pytest.mark.filterwarnings(
        "ignore:overflow encountered in reduce:RuntimeWarning"
    ) # for dask
    def test_dtype(self, xp):
        max = xp.finfo(xp.float32).max
        x_np = np.asarray([max, max], dtype=np.float32)
        x_xp = xp.asarray(x_np)

        # Overflow occurs for float32 input
        with np.errstate(over='ignore'):
            res = _xp_mean(x_xp)
            ref = np.mean(x_np)
            np.testing.assert_equal(ref, np.inf)
            xp_assert_close(res, xp.asarray(ref))

        # correct result is returned if `float64` is used
        res = _xp_mean(x_xp, dtype=xp.float64)
        ref = xp.asarray(np.mean(np.asarray(x_np, dtype=np.float64)))
        xp_assert_close(res, ref)

    def test_integer(self, xp):
        # integer inputs are converted to the appropriate float
        x = xp.arange(10)
        y = xp.arange(10.)
        xp_assert_equal(_xp_mean(x), _xp_mean(y))
        xp_assert_equal(_xp_mean(y, weights=x), _xp_mean(y, weights=y))

    def test_complex_gh22404(self, xp):
        rng = np.random.default_rng(90359458245906)
        x, y, wx, wy = rng.random((4, 20))
        res = _xp_mean(xp.asarray(x + y*1j), weights=xp.asarray(wx + wy*1j))
        ref = np.average(x + y*1j, weights=wx + wy*1j)
        xp_assert_close(res, xp.asarray(ref))


class TestXP_Var:
    @pytest.mark.parametrize('axis', [None, 1, -1, (-2, 2)])
    @pytest.mark.parametrize('keepdims', [False, True])
    @pytest.mark.parametrize('correction', [0, 1])
    @pytest.mark.parametrize('nan_policy', ['propagate', 'omit'])
    def test_xp_var_basic(self, xp, axis, keepdims, correction, nan_policy):
        rng = np.random.default_rng(90359458245906)
        x = rng.random((3, 4, 5))
        var_ref = np.var

        if nan_policy == 'omit':
            nan_mask = rng.random(size=x.shape) > 0.5
            x[nan_mask] = np.nan
            var_ref = np.nanvar

        x_xp = xp.asarray(x)

        res = _xp_var(x_xp, axis=axis, keepdims=keepdims, correction=correction,
                      nan_policy=nan_policy)

        with warnings.catch_warnings():
            warnings.filterwarnings(
                "ignore", "Degrees of freedom <= 0 for slice", RuntimeWarning)
            ref = var_ref(x, axis=axis, keepdims=keepdims, ddof=correction)

        xp_assert_close(res, xp.asarray(ref))

    def test_special_cases(self, xp):
        # correction too big
        res = _xp_var(xp.asarray([1., 2.]), correction=3)
        xp_assert_close(res, xp.asarray(xp.nan))

    def test_nan_policy(self, xp):
        x = xp.arange(10.)
        mask = (x == 3)
        x = xp.where(mask, xp.nan, x)

        # `nan_policy='propagate'` is the default, and the result is NaN
        res1 = _xp_var(x)
        res2 = _xp_var(x, nan_policy='propagate')
        ref = xp.asarray(xp.nan)
        xp_assert_equal(res1, ref)
        xp_assert_equal(res2, ref)

        # `nan_policy='omit'` omits NaNs in `x`
        res = _xp_var(x, nan_policy='omit')
        ref = xp.var(x[~mask])
        xp_assert_close(res, ref)

    @skip_xp_backends(eager_only=True)
    def test_nan_policy_warns(self, xp):
        x = xp.arange(10.)
        x = xp.where(x == 3, xp.nan, x)

        # Check for warning if omitting NaNs causes empty slice
        message = 'After omitting NaNs...'
        with pytest.warns(RuntimeWarning, match=message):
            res = _xp_var(x * np.nan, nan_policy='omit')
            ref = xp.asarray(xp.nan)
            xp_assert_equal(res, ref)

    @skip_xp_backends(eager_only=True)
    def test_nan_policy_raise(self, xp):
        # nan_policy='raise' raises an error when NaNs are present
        message = 'The input contains nan values'
        with pytest.raises(ValueError, match=message):
            _xp_var(xp.asarray([1, 2, xp.nan]), nan_policy='raise')

    def test_empty(self, xp):
        message = 'One or more sample arguments is too small...'
        with pytest.warns(SmallSampleWarning, match=message):
            res = _xp_var(xp.asarray([]))
            ref = xp.asarray(xp.nan)
            xp_assert_equal(res, ref)

        message = "All axis-slices of one or more sample arguments..."
        with pytest.warns(SmallSampleWarning, match=message):
            res = _xp_var(xp.asarray([[]]), axis=1)
            ref = xp.asarray([xp.nan])
            xp_assert_equal(res, ref)

        res = _xp_var(xp.asarray([[]]), axis=0)
        ref = xp.asarray([])
        xp_assert_equal(res, ref)

    @pytest.mark.filterwarnings(
        "ignore:overflow encountered in reduce:RuntimeWarning"
    ) # Overflow occurs for float32 input
    def test_dtype(self, xp):
        max = xp.finfo(xp.float32).max
        x_np = np.asarray([max, max/2], dtype=np.float32)
        x_xp = xp.asarray(x_np)

        res = _xp_var(x_xp)
        ref = np.var(x_np)
        np.testing.assert_equal(ref, np.inf)
        xp_assert_close(res, xp.asarray(ref))

        # correct result is returned if `float64` is used
        res = _xp_var(x_xp, dtype=xp.float64)
        ref = xp.asarray(np.var(np.asarray(x_np, dtype=np.float64)))
        xp_assert_close(res, ref)

    def test_integer(self, xp):
        # integer inputs are converted to the appropriate float
        x = xp.arange(10)
        y = xp.arange(10.)
        xp_assert_equal(_xp_var(x), _xp_var(y))

    def test_complex_gh22404(self, xp):
        rng = np.random.default_rng(90359458245906)
        x, y = rng.random((2, 20))
        res = _xp_var(xp.asarray(x + y*1j))
        ref = np.var(x + y*1j)
        xp_assert_close(res, xp.asarray(ref), check_dtype=False)


def test_chk_asarray(xp):
    rng = np.random.default_rng(2348923425434)
    x0 = rng.random(size=(2, 3, 4))
    x = xp.asarray(x0)

    axis = 1
    x_out, axis_out = _chk_asarray(x, axis=axis, xp=xp)
    xp_assert_equal(x_out, xp.asarray(x0))
    assert_equal(axis_out, axis)

    axis = None
    x_out, axis_out = _chk_asarray(x, axis=axis, xp=xp)
    xp_assert_equal(x_out, xp.asarray(x0.ravel()))
    assert_equal(axis_out, 0)

    axis = 2
    x_out, axis_out = _chk_asarray(x[0, 0, 0], axis=axis, xp=xp)
    xp_assert_equal(x_out, xp.asarray(np.atleast_1d(x0[0, 0, 0])))
    assert_equal(axis_out, axis)<|MERGE_RESOLUTION|>--- conflicted
+++ resolved
@@ -40,12 +40,8 @@
 from scipy.conftest import skip_xp_invalid_arg
 from scipy._lib._array_api import (array_namespace, eager_warns, is_lazy_array,
                                    is_numpy, is_torch, xp_default_dtype, xp_size,
-<<<<<<< HEAD
-                                   SCIPY_ARRAY_API, make_skip_xp_backends)
-=======
                                    SCIPY_ARRAY_API, make_xp_test_case, xp_ravel,
                                    xp_swapaxes)
->>>>>>> c9727f01
 from scipy._lib._array_api_no_0d import xp_assert_close, xp_assert_equal
 import scipy._lib.array_api_extra as xpx
 
@@ -2991,11 +2987,7 @@
         scores = xp.arange(3)
         compare = xp.ones(3)
         ref = xp.asarray([-xp.inf, xp.nan, xp.inf])
-<<<<<<< HEAD
-        with eager_warns(scores, RuntimeWarning, match="Precision loss occurred..."):
-=======
         with eager_warns(RuntimeWarning, match="Precision loss occurred...", xp=xp):
->>>>>>> c9727f01
             res = stats.zmap(scores, compare)
         xp_assert_equal(res, ref)
 
@@ -3083,11 +3075,7 @@
 
     def test_zscore_constant_input_1d(self, xp):
         x = xp.asarray([-0.087] * 3)
-<<<<<<< HEAD
-        with eager_warns(x, RuntimeWarning, match="Precision loss occurred..."):
-=======
         with eager_warns(RuntimeWarning, match="Precision loss occurred...", xp=xp):
->>>>>>> c9727f01
             z = stats.zscore(x)
         xp_assert_equal(z, xp.full(x.shape, xp.nan))
 
@@ -3095,20 +3083,12 @@
     def test_zscore_constant_input_2d(self, xp):
         x = xp.asarray([[10.0, 10.0, 10.0, 10.0],
                         [10.0, 11.0, 12.0, 13.0]])
-<<<<<<< HEAD
-        with eager_warns(x, RuntimeWarning, match="Precision loss occurred..."):
-=======
         with eager_warns(RuntimeWarning, match="Precision loss occurred...", xp=xp):
->>>>>>> c9727f01
             z0 = stats.zscore(x, axis=0)
         xp_assert_close(z0, xp.asarray([[xp.nan, -1.0, -1.0, -1.0],
                                         [xp.nan, 1.0, 1.0, 1.0]]))
 
-<<<<<<< HEAD
-        with eager_warns(x, RuntimeWarning, match="Precision loss occurred..."):
-=======
         with eager_warns(RuntimeWarning, match="Precision loss occurred...", xp=xp):
->>>>>>> c9727f01
             z1 = stats.zscore(x, axis=1)
         xp_assert_equal(z1, xp.stack([xp.asarray([xp.nan, xp.nan, xp.nan, xp.nan]),
                                       stats.zscore(x[1, :])]))
@@ -3117,11 +3097,7 @@
         xp_assert_equal(z, xp.reshape(stats.zscore(xp.reshape(x, (-1,))), x.shape))
 
         y = xp.ones((3, 6))
-<<<<<<< HEAD
-        with eager_warns(y, RuntimeWarning, match="Precision loss occurred..."):
-=======
         with eager_warns(RuntimeWarning, match="Precision loss occurred...", xp=xp):
->>>>>>> c9727f01
             z = stats.zscore(y, axis=None)
         xp_assert_equal(z, xp.full_like(y, xp.nan))
 
@@ -3133,21 +3109,13 @@
         s = (3/2)**0.5
         s2 = 2**0.5
 
-<<<<<<< HEAD
-        with eager_warns(x, RuntimeWarning, match="Precision loss occurred..."):
-=======
         with eager_warns(RuntimeWarning, match="Precision loss occurred...", xp=xp):
->>>>>>> c9727f01
             z0 = stats.zscore(x, nan_policy='omit', axis=0)
         xp_assert_close(z0, xp.asarray([[xp.nan, -s, -1.0, xp.nan],
                                         [xp.nan, 0, 1.0, xp.nan],
                                         [xp.nan, s, xp.nan, xp.nan]]))
 
-<<<<<<< HEAD
-        with eager_warns(x, RuntimeWarning, match="Precision loss occurred..."):
-=======
         with eager_warns(RuntimeWarning, match="Precision loss occurred...", xp=xp):
->>>>>>> c9727f01
             z1 = stats.zscore(x, nan_policy='omit', axis=1)
         xp_assert_close(z1, xp.asarray([[xp.nan, xp.nan, xp.nan, xp.nan],
                                         [-s, 0, s, xp.nan],
@@ -3809,15 +3777,9 @@
 
     def test_skew_constant_value(self, xp):
         # Skewness of a constant input should be NaN (gh-16061)
-<<<<<<< HEAD
-        a = xp.asarray([-0.27829495]*10)  # xp.repeat not currently available
-
-        with eager_warns(a, RuntimeWarning, match="Precision loss occurred"):
-=======
         a = xp.repeat(xp.asarray([-0.27829495]), 10)
 
         with eager_warns(RuntimeWarning, match="Precision loss occurred", xp=xp):
->>>>>>> c9727f01
             xp_assert_equal(stats.skew(a), xp.asarray(xp.nan))
             xp_assert_equal(stats.skew(a*2.**50), xp.asarray(xp.nan))
             xp_assert_equal(stats.skew(a/2.**50), xp.asarray(xp.nan))
@@ -3928,11 +3890,7 @@
     def test_kurtosis_constant_value(self, xp):
         # Kurtosis of a constant input should be NaN (gh-16061)
         a = xp.asarray([-0.27829495]*10)
-<<<<<<< HEAD
-        with eager_warns(a, RuntimeWarning, match="Precision loss occurred"):
-=======
         with eager_warns(RuntimeWarning, match="Precision loss occurred", xp=xp):
->>>>>>> c9727f01
             assert xp.isnan(stats.kurtosis(a, fisher=False))
             assert xp.isnan(stats.kurtosis(a * float(2**50), fisher=False))
             assert xp.isnan(stats.kurtosis(a / float(2**50), fisher=False))
@@ -5964,11 +5922,7 @@
         x = xp.zeros(3)
         y = xp.ones(3)
 
-<<<<<<< HEAD
-        with eager_warns(x, RuntimeWarning, match="Precision loss occurred"):
-=======
         with eager_warns(RuntimeWarning, match="Precision loss occurred", xp=xp):
->>>>>>> c9727f01
             t, p = stats.ttest_ind(x, y, equal_var=False)
 
         xp_assert_equal(t, xp.asarray(-xp.inf))
