--- conflicted
+++ resolved
@@ -75,11 +75,7 @@
 ROUND = array([0.5,1.5,2.5,3.5,4.5,5.5,6.5,7.5,8.5], float)
 
 
-<<<<<<< HEAD
-@skip_xp_backends('jax.numpy', reason="JAX doesn't allow item assignment.")
-=======
 @make_skip_xp_backends("trimmed statistics")
->>>>>>> 52a09130
 class TestTrimmedStats:
     # TODO: write these tests to handle missing values properly
     dprec = np.finfo(np.float64).precision
@@ -2859,11 +2855,7 @@
         assert_raises(ValueError, stats.sem, x, nan_policy='foobar')
 
 
-<<<<<<< HEAD
-@skip_xp_backends('jax.numpy', reason="JAX can't do item assignment")
-=======
 @make_skip_xp_backends("zmap_zscore")
->>>>>>> 52a09130
 class TestZmapZscore:
 
     @pytest.mark.parametrize(
@@ -2949,11 +2941,7 @@
         expected = xp.stack((res0, res1))
         xp_assert_close(z, expected)
 
-<<<<<<< HEAD
-    @skip_xp_backends(eager_only=True)
-=======
     @skip_xp_backends(eager_only=True, reason="lazy arrays don't do 'raise'.")
->>>>>>> 52a09130
     def test_zmap_nan_policy_raise(self, xp):
         scores = xp.asarray([1, 2, 3])
         compare = xp.asarray([-8, -3, 2, 7, 12, xp.nan])
@@ -3029,11 +3017,7 @@
         expected = xp.concat([xp.asarray([xp.nan]), stats.zscore(x[1:], ddof=1)])
         xp_assert_close(z, expected)
 
-<<<<<<< HEAD
-    @skip_xp_backends(eager_only=True)
-=======
     @skip_xp_backends(eager_only=True, reason="lazy arrays don't do 'raise'.")
->>>>>>> 52a09130
     def test_zscore_nan_raise(self, xp):
         x = xp.asarray([1, 2, xp.nan, 4, 5])
         with pytest.raises(ValueError, match="The input contains nan..."):
@@ -7295,10 +7279,7 @@
         check_equal_pmean(a, p, desired, axis=axis, weights=weights, rtol=1e-5, xp=xp)
 
 
-<<<<<<< HEAD
-=======
 @make_skip_xp_backends('gstd')
->>>>>>> 52a09130
 class TestGSTD:
     # must add 1 as `gstd` is only defined for positive values
     array_1d = (np.arange(2 * 3 * 4) + 1).tolist()
