--- conflicted
+++ resolved
@@ -3557,20 +3557,6 @@
             y = stats.moment(xp.asarray([[]]), order=[0, 1], axis=0)
             xp_assert_equal(y, xp.empty((2, 0)))
 
-<<<<<<< HEAD
-=======
-        # test empty input
-        if is_numpy(xp):
-            with pytest.warns(SmallSampleWarning, match="See documentation for..."):
-                test_cases()
-        else:
-            with warnings.catch_warnings():  # needed by array_api_strict
-                warnings.filterwarnings(
-                    "ignore", "Mean of empty slice", RuntimeWarning)
-                warnings.filterwarnings("ignore", "invalid value", RuntimeWarning)
-                test_cases()
-
->>>>>>> e4d0fa11
     def test_nan_policy(self):
         x = np.arange(10.)
         x[9] = np.nan
@@ -3652,21 +3638,9 @@
 
     def test_empty_1d(self, xp):
         x = xp.asarray([])
-<<<<<<< HEAD
         with pytest.warns(SmallSampleWarning, match=too_small_1d_not_omit):
             res = self.stat_fun(x)
-=======
-        if is_numpy(xp):
-            with pytest.warns(SmallSampleWarning, match=too_small_1d_not_omit):
-                res = self.stat_fun(x)
-        else:
-            with warnings.catch_warnings():
-                # array_api_strict produces these
-                warnings.filterwarnings("ignore", "Mean of empty slice", RuntimeWarning)
-                warnings.filterwarnings(
-                    "ignore", "invalid value encountered", RuntimeWarning)
-                res = self.stat_fun(x)
->>>>>>> e4d0fa11
+
         xp_assert_equal(res, xp.asarray(xp.nan))
 
 
