""" Test functions for stats module

    WRITTEN BY LOUIS LUANGKESORN <lluang@yahoo.com> FOR THE STATS MODULE
    BASED ON WILKINSON'S STATISTICS QUIZ
    https://www.stanford.edu/~clint/bench/wilk.txt

    Additional tests by a host of SciPy developers.
"""
import os
import re
import warnings
from collections import namedtuple
from itertools import product
import hypothesis.extra.numpy as npst
import hypothesis
import contextlib

from numpy.testing import (assert_, assert_equal,
                           assert_almost_equal, assert_array_almost_equal,
                           assert_array_equal, assert_approx_equal,
                           assert_allclose, assert_warns, suppress_warnings,
                           assert_array_less)
import pytest
from pytest import raises as assert_raises
import numpy.ma.testutils as mat
from numpy import array, arange, float32, float64, power
import numpy as np

import scipy.stats as stats
import scipy.stats.mstats as mstats
import scipy.stats._mstats_basic as mstats_basic
from scipy.stats._ksstats import kolmogn
from scipy.special._testutils import FuncData
from scipy.special import binom
from scipy import optimize
from .common_tests import check_named_results
from scipy.spatial.distance import cdist
from scipy.stats._axis_nan_policy import _broadcast_concatenate
from scipy.stats._stats_py import _permutation_distribution_t, _chk_asarray, _moment
from scipy._lib._util import AxisError
from scipy.conftest import array_api_compatible, skip_xp_invalid_arg
from scipy._lib._array_api import (xp_assert_close, xp_assert_equal, array_namespace,
                                   copy, is_numpy, is_torch, SCIPY_ARRAY_API)


skip_xp_backends = pytest.mark.skip_xp_backends


""" Numbers in docstrings beginning with 'W' refer to the section numbers
    and headings found in the STATISTICS QUIZ of Leland Wilkinson.  These are
    considered to be essential functionality.  True testing and
    evaluation of a statistics package requires use of the
    NIST Statistical test data.  See McCoullough(1999) Assessing The Reliability
    of Statistical Software for a test methodology and its
    implementation in testing SAS, SPSS, and S-Plus
"""

#  Datasets
#  These data sets are from the nasty.dat sets used by Wilkinson
#  For completeness, I should write the relevant tests and count them as failures
#  Somewhat acceptable, since this is still beta software.  It would count as a
#  good target for 1.0 status
X = array([1,2,3,4,5,6,7,8,9], float)
ZERO = array([0,0,0,0,0,0,0,0,0], float)
BIG = array([99999991,99999992,99999993,99999994,99999995,99999996,99999997,
             99999998,99999999], float)
LITTLE = array([0.99999991,0.99999992,0.99999993,0.99999994,0.99999995,0.99999996,
                0.99999997,0.99999998,0.99999999], float)
HUGE = array([1e+12,2e+12,3e+12,4e+12,5e+12,6e+12,7e+12,8e+12,9e+12], float)
TINY = array([1e-12,2e-12,3e-12,4e-12,5e-12,6e-12,7e-12,8e-12,9e-12], float)
ROUND = array([0.5,1.5,2.5,3.5,4.5,5.5,6.5,7.5,8.5], float)


class TestTrimmedStats:
    # TODO: write these tests to handle missing values properly
    dprec = np.finfo(np.float64).precision

    def test_tmean(self):
        y = stats.tmean(X, (2, 8), (True, True))
        assert_approx_equal(y, 5.0, significant=self.dprec)

        y1 = stats.tmean(X, limits=(2, 8), inclusive=(False, False))
        y2 = stats.tmean(X, limits=None)
        assert_approx_equal(y1, y2, significant=self.dprec)

        x_2d = arange(63, dtype=float64).reshape(9, 7)
        y = stats.tmean(x_2d, axis=None)
        assert_approx_equal(y, x_2d.mean(), significant=self.dprec)

        y = stats.tmean(x_2d, axis=0)
        assert_array_almost_equal(y, x_2d.mean(axis=0), decimal=8)

        y = stats.tmean(x_2d, axis=1)
        assert_array_almost_equal(y, x_2d.mean(axis=1), decimal=8)

        y = stats.tmean(x_2d, limits=(2, 61), axis=None)
        assert_approx_equal(y, 31.5, significant=self.dprec)

        y = stats.tmean(x_2d, limits=(2, 21), axis=0)
        y_true = [14, 11.5, 9, 10, 11, 12, 13]
        assert_array_almost_equal(y, y_true, decimal=8)

        y = stats.tmean(x_2d, limits=(2, 21), inclusive=(True, False), axis=0)
        y_true = [10.5, 11.5, 9, 10, 11, 12, 13]
        assert_array_almost_equal(y, y_true, decimal=8)

        x_2d_with_nan = np.array(x_2d)
        x_2d_with_nan[-1, -3:] = np.nan
        y = stats.tmean(x_2d_with_nan, limits=(1, 13), axis=0)
        y_true = [7, 4.5, 5.5, 6.5, np.nan, np.nan, np.nan]
        assert_array_almost_equal(y, y_true, decimal=8)

        with suppress_warnings() as sup:
            sup.record(RuntimeWarning, "Mean of empty slice")

            y = stats.tmean(x_2d, limits=(2, 21), axis=1)
            y_true = [4, 10, 17, 21, np.nan, np.nan, np.nan, np.nan, np.nan]
            assert_array_almost_equal(y, y_true, decimal=8)

            y = stats.tmean(x_2d, limits=(2, 21),
                            inclusive=(False, True), axis=1)
            y_true = [4.5, 10, 17, 21, np.nan, np.nan, np.nan, np.nan, np.nan]
            assert_array_almost_equal(y, y_true, decimal=8)

    def test_tvar(self):
        y = stats.tvar(X, limits=(2, 8), inclusive=(True, True))
        assert_approx_equal(y, 4.6666666666666661, significant=self.dprec)

        y = stats.tvar(X, limits=None)
        assert_approx_equal(y, X.var(ddof=1), significant=self.dprec)

        x_2d = arange(63, dtype=float64).reshape((9, 7))
        y = stats.tvar(x_2d, axis=None)
        assert_approx_equal(y, x_2d.var(ddof=1), significant=self.dprec)

        y = stats.tvar(x_2d, axis=0)
        assert_array_almost_equal(y[0], np.full((1, 7), 367.50000000), decimal=8)

        y = stats.tvar(x_2d, axis=1)
        assert_array_almost_equal(y[0], np.full((1, 9), 4.66666667), decimal=8)

        y = stats.tvar(x_2d[3, :])
        assert_approx_equal(y, 4.666666666666667, significant=self.dprec)

        with suppress_warnings() as sup:
            sup.record(RuntimeWarning, "Degrees of freedom <= 0 for slice.")

            # Limiting some values along one axis
            y = stats.tvar(x_2d, limits=(1, 5), axis=1, inclusive=(True, True))
            assert_approx_equal(y[0], 2.5, significant=self.dprec)

            # Limiting all values along one axis
            y = stats.tvar(x_2d, limits=(0, 6), axis=1, inclusive=(True, True))
            assert_approx_equal(y[0], 4.666666666666667, significant=self.dprec)
            assert_equal(y[1], np.nan)

    def test_tstd(self):
        y = stats.tstd(X, (2, 8), (True, True))
        assert_approx_equal(y, 2.1602468994692865, significant=self.dprec)

        y = stats.tstd(X, limits=None)
        assert_approx_equal(y, X.std(ddof=1), significant=self.dprec)

    def test_tmin(self):
        assert_equal(stats.tmin(4), 4)

        x = np.arange(10)
        assert_equal(stats.tmin(x), 0)
        assert_equal(stats.tmin(x, lowerlimit=0), 0)
        assert_equal(stats.tmin(x, lowerlimit=0, inclusive=False), 1)

        x = x.reshape((5, 2))
        assert_equal(stats.tmin(x, lowerlimit=0, inclusive=False), [2, 1])
        assert_equal(stats.tmin(x, axis=1), [0, 2, 4, 6, 8])
        assert_equal(stats.tmin(x, axis=None), 0)

        x = np.arange(10.)
        x[9] = np.nan
        with suppress_warnings() as sup:
            sup.record(RuntimeWarning, "invalid value*")
            assert_equal(stats.tmin(x), np.nan)
            assert_equal(stats.tmin(x, nan_policy='omit'), 0.)
            assert_raises(ValueError, stats.tmin, x, nan_policy='raise')
            assert_raises(ValueError, stats.tmin, x, nan_policy='foobar')
            msg = "nan_policy must be one of..."
            with assert_raises(ValueError, match=msg):
                stats.tmin(x, nan_policy='foo')

        # check that that if a full slice is masked, the output returns a
        # nan instead of a garbage value.
        with suppress_warnings() as sup:
            sup.filter(RuntimeWarning, "All-NaN slice encountered")
            x = np.arange(16).reshape(4, 4)
            res = stats.tmin(x, lowerlimit=4, axis=1)
            assert_equal(res, [np.nan, 4, 8, 12])

    def test_tmax(self):
        assert_equal(stats.tmax(4), 4)

        x = np.arange(10)
        assert_equal(stats.tmax(x), 9)
        assert_equal(stats.tmax(x, upperlimit=9), 9)
        assert_equal(stats.tmax(x, upperlimit=9, inclusive=False), 8)

        x = x.reshape((5, 2))
        assert_equal(stats.tmax(x, upperlimit=9, inclusive=False), [8, 7])
        assert_equal(stats.tmax(x, axis=1), [1, 3, 5, 7, 9])
        assert_equal(stats.tmax(x, axis=None), 9)

        x = np.arange(10.)
        x[6] = np.nan
        with suppress_warnings() as sup:
            sup.record(RuntimeWarning, "invalid value*")
            assert_equal(stats.tmax(x), np.nan)
            assert_equal(stats.tmax(x, nan_policy='omit'), 9.)
            assert_raises(ValueError, stats.tmax, x, nan_policy='raise')
            assert_raises(ValueError, stats.tmax, x, nan_policy='foobar')

        # check that that if a full slice is masked, the output returns a
        # nan instead of a garbage value.
        with suppress_warnings() as sup:
            sup.filter(RuntimeWarning, "All-NaN slice encountered")
            x = np.arange(16).reshape(4, 4)
            res = stats.tmax(x, upperlimit=11, axis=1)
            assert_equal(res, [3, 7, 11, np.nan])

    def test_tsem(self):
        y = stats.tsem(X, limits=(3, 8), inclusive=(False, True))
        y_ref = np.array([4, 5, 6, 7, 8])
        assert_approx_equal(y, y_ref.std(ddof=1) / np.sqrt(y_ref.size),
                            significant=self.dprec)

        assert_approx_equal(stats.tsem(X, limits=[-1, 10]),
                            stats.tsem(X, limits=None),
                            significant=self.dprec)


class TestPearsonrWilkinson:
    """ W.II.D. Compute a correlation matrix on all the variables.

        All the correlations, except for ZERO and MISS, should be exactly 1.
        ZERO and MISS should have undefined or missing correlations with the
        other variables.  The same should go for SPEARMAN correlations, if
        your program has them.
    """

    def test_pXX(self):
        y = stats.pearsonr(X,X)
        r = y[0]
        assert_approx_equal(r,1.0)

    def test_pXBIG(self):
        y = stats.pearsonr(X,BIG)
        r = y[0]
        assert_approx_equal(r,1.0)

    def test_pXLITTLE(self):
        y = stats.pearsonr(X,LITTLE)
        r = y[0]
        assert_approx_equal(r,1.0)

    def test_pXHUGE(self):
        y = stats.pearsonr(X,HUGE)
        r = y[0]
        assert_approx_equal(r,1.0)

    def test_pXTINY(self):
        y = stats.pearsonr(X,TINY)
        r = y[0]
        assert_approx_equal(r,1.0)

    def test_pXROUND(self):
        y = stats.pearsonr(X,ROUND)
        r = y[0]
        assert_approx_equal(r,1.0)

    def test_pBIGBIG(self):
        y = stats.pearsonr(BIG,BIG)
        r = y[0]
        assert_approx_equal(r,1.0)

    def test_pBIGLITTLE(self):
        y = stats.pearsonr(BIG,LITTLE)
        r = y[0]
        assert_approx_equal(r,1.0)

    def test_pBIGHUGE(self):
        y = stats.pearsonr(BIG,HUGE)
        r = y[0]
        assert_approx_equal(r,1.0)

    def test_pBIGTINY(self):
        y = stats.pearsonr(BIG,TINY)
        r = y[0]
        assert_approx_equal(r,1.0)

    def test_pBIGROUND(self):
        y = stats.pearsonr(BIG,ROUND)
        r = y[0]
        assert_approx_equal(r,1.0)

    def test_pLITTLELITTLE(self):
        y = stats.pearsonr(LITTLE,LITTLE)
        r = y[0]
        assert_approx_equal(r,1.0)

    def test_pLITTLEHUGE(self):
        y = stats.pearsonr(LITTLE,HUGE)
        r = y[0]
        assert_approx_equal(r,1.0)

    def test_pLITTLETINY(self):
        y = stats.pearsonr(LITTLE,TINY)
        r = y[0]
        assert_approx_equal(r,1.0)

    def test_pLITTLEROUND(self):
        y = stats.pearsonr(LITTLE,ROUND)
        r = y[0]
        assert_approx_equal(r,1.0)

    def test_pHUGEHUGE(self):
        y = stats.pearsonr(HUGE,HUGE)
        r = y[0]
        assert_approx_equal(r,1.0)

    def test_pHUGETINY(self):
        y = stats.pearsonr(HUGE,TINY)
        r = y[0]
        assert_approx_equal(r,1.0)

    def test_pHUGEROUND(self):
        y = stats.pearsonr(HUGE,ROUND)
        r = y[0]
        assert_approx_equal(r,1.0)

    def test_pTINYTINY(self):
        y = stats.pearsonr(TINY,TINY)
        r = y[0]
        assert_approx_equal(r,1.0)

    def test_pTINYROUND(self):
        y = stats.pearsonr(TINY,ROUND)
        r = y[0]
        assert_approx_equal(r,1.0)

    def test_pROUNDROUND(self):
        y = stats.pearsonr(ROUND,ROUND)
        r = y[0]
        assert_approx_equal(r,1.0)


@array_api_compatible
@pytest.mark.usefixtures("skip_xp_backends")
@skip_xp_backends(cpu_only=True)
class TestPearsonr:
    @skip_xp_backends(np_only=True)
    def test_pearsonr_result_attributes(self):
        res = stats.pearsonr(X, X)
        attributes = ('correlation', 'pvalue')
        check_named_results(res, attributes)
        assert_equal(res.correlation, res.statistic)

    @skip_xp_backends('jax.numpy',
                      reasons=['JAX arrays do not support item assignment'],
                      cpu_only=True)
    def test_r_almost_exactly_pos1(self, xp):
        a = xp.arange(3.0)
        r, prob = stats.pearsonr(a, a)

        xp_assert_close(r, xp.asarray(1.0), atol=1e-15)
        # With n = len(a) = 3, the error in prob grows like the
        # square root of the error in r.
        xp_assert_close(prob, xp.asarray(0.0), atol=np.sqrt(2*np.spacing(1.0)))

    @skip_xp_backends('jax.numpy',
                      reasons=['JAX arrays do not support item assignment'],
                      cpu_only=True)
    def test_r_almost_exactly_neg1(self, xp):
        a = xp.arange(3.0)
        r, prob = stats.pearsonr(a, -a)

        xp_assert_close(r, xp.asarray(-1.0), atol=1e-15)
        # With n = len(a) = 3, the error in prob grows like the
        # square root of the error in r.
        xp_assert_close(prob, xp.asarray(0.0), atol=np.sqrt(2*np.spacing(1.0)))

    @skip_xp_backends('jax.numpy',
                      reasons=['JAX arrays do not support item assignment'],
                      cpu_only=True)
    def test_basic(self, xp):
        # A basic test, with a correlation coefficient
        # that is not 1 or -1.
        a = xp.asarray([-1, 0, 1])
        b = xp.asarray([0, 0, 3])
        r, prob = stats.pearsonr(a, b)
        xp_assert_close(r, xp.asarray(3**0.5/2))
        xp_assert_close(prob, xp.asarray(1/3))

    @skip_xp_backends('jax.numpy',
                      reasons=['JAX arrays do not support item assignment'],
                      cpu_only=True)
    def test_constant_input(self, xp):
        # Zero variance input
        # See https://github.com/scipy/scipy/issues/3728
        msg = "An input array is constant"
        with pytest.warns(stats.ConstantInputWarning, match=msg):
            x = xp.asarray([0.667, 0.667, 0.667])
            y = xp.asarray([0.123, 0.456, 0.789])
            r, p = stats.pearsonr(x, y)
            xp_assert_close(r, xp.asarray(xp.nan))
            xp_assert_close(p, xp.asarray(xp.nan))

    @skip_xp_backends('jax.numpy',
                      reasons=['JAX arrays do not support item assignment'],
                      cpu_only=True)
    @pytest.mark.parametrize('dtype', ['float32', 'float64'])
    def test_near_constant_input(self, xp, dtype):
        npdtype = getattr(np, dtype)
        dtype = getattr(xp, dtype)
        # Near constant input (but not constant):
        x = xp.asarray([2, 2, 2 + np.spacing(2, dtype=npdtype)], dtype=dtype)
        y = xp.asarray([3, 3, 3 + 6*np.spacing(3, dtype=npdtype)], dtype=dtype)
        msg = "An input array is nearly constant; the computed"
        with pytest.warns(stats.NearConstantInputWarning, match=msg):
            # r and p are garbage, so don't bother checking them in this case.
            # (The exact value of r would be 1.)
            stats.pearsonr(x, y)

    @skip_xp_backends('jax.numpy',
                      reasons=['JAX arrays do not support item assignment'],
                      cpu_only=True)
    def test_very_small_input_values(self, xp):
        # Very small values in an input.  A naive implementation will
        # suffer from underflow.
        # See https://github.com/scipy/scipy/issues/9353
        x = xp.asarray([0.004434375, 0.004756007, 0.003911996, 0.0038005, 0.003409971],
                       dtype=xp.float64)
        y = xp.asarray([2.48e-188, 7.41e-181, 4.09e-208, 2.08e-223, 2.66e-245],
                       dtype=xp.float64)
        r, p = stats.pearsonr(x, y)

        # The expected values were computed using mpmath with 80 digits
        # of precision.
        xp_assert_close(r, xp.asarray(0.7272930540750450, dtype=xp.float64))
        xp_assert_close(p, xp.asarray(0.1637805429533202, dtype=xp.float64))

    @skip_xp_backends('jax.numpy',
                      reasons=['JAX arrays do not support item assignment'],
                      cpu_only=True)
    def test_very_large_input_values(self, xp):
        # Very large values in an input.  A naive implementation will
        # suffer from overflow.
        # See https://github.com/scipy/scipy/issues/8980
        x = 1e90*xp.asarray([0, 0, 0, 1, 1, 1, 1], dtype=xp.float64)
        y = 1e90*xp.arange(7, dtype=xp.float64)

        r, p = stats.pearsonr(x, y)

        # The expected values were computed using mpmath with 80 digits
        # of precision.
        xp_assert_close(r, xp.asarray(0.8660254037844386, dtype=xp.float64))
        xp_assert_close(p, xp.asarray(0.011724811003954638, dtype=xp.float64))

    @skip_xp_backends('jax.numpy',
                      reasons=['JAX arrays do not support item assignment'],
                      cpu_only=True)
    def test_extremely_large_input_values(self, xp):
        # Extremely large values in x and y.  These values would cause the
        # product sigma_x * sigma_y to overflow if the two factors were
        # computed independently.
        x = xp.asarray([2.3e200, 4.5e200, 6.7e200, 8e200], dtype=xp.float64)
        y = xp.asarray([1.2e199, 5.5e200, 3.3e201, 1.0e200], dtype=xp.float64)
        r, p = stats.pearsonr(x, y)

        # The expected values were computed using mpmath with 80 digits
        # of precision.
        xp_assert_close(r, xp.asarray(0.351312332103289, dtype=xp.float64))
        xp_assert_close(p, xp.asarray(0.648687667896711, dtype=xp.float64))

    def test_length_two_pos1(self, xp):
        # Inputs with length 2.
        # See https://github.com/scipy/scipy/issues/7730
        x = xp.asarray([1., 2.])
        y = xp.asarray([3., 5.])
        res = stats.pearsonr(x, y)
        r, p = res
        one = xp.asarray(1.)
        xp_assert_equal(r, one)
        xp_assert_equal(p, one)
        low, high = res.confidence_interval()
        xp_assert_equal(low, -one)
        xp_assert_equal(high, one)

    def test_length_two_neg1(self, xp):
        # Inputs with length 2.
        # See https://github.com/scipy/scipy/issues/7730
        x = xp.asarray([2., 1.])
        y = xp.asarray([3., 5.])
        res = stats.pearsonr(x, y)
        r, p = res
        one = xp.asarray(1.)
        xp_assert_equal(r, -one)
        xp_assert_equal(p, one)
        low, high = res.confidence_interval()
        xp_assert_equal(low, -one)
        xp_assert_equal(high, one)

    # Expected values computed with R 3.6.2 cor.test, e.g.
    # options(digits=16)
    # x <- c(1, 2, 3, 4)
    # y <- c(0, 1, 0.5, 1)
    # cor.test(x, y, method = "pearson", alternative = "g")
    # correlation coefficient and p-value for alternative='two-sided'
    # calculated with mpmath agree to 16 digits.
    @pytest.mark.skip_xp_backends(np_only=True)
    @pytest.mark.parametrize('alternative, pval, rlow, rhigh, sign',
            [('two-sided', 0.325800137536, -0.814938968841, 0.99230697523, 1),
             ('less', 0.8370999312316, -1, 0.985600937290653, 1),
             ('greater', 0.1629000687684, -0.6785654158217636, 1, 1),
             ('two-sided', 0.325800137536, -0.992306975236, 0.81493896884, -1),
             ('less', 0.1629000687684, -1.0, 0.6785654158217636, -1),
             ('greater', 0.8370999312316, -0.985600937290653, 1.0, -1)])
    def test_basic_example(self, alternative, pval, rlow, rhigh, sign):
        x = [1, 2, 3, 4]
        y = np.array([0, 1, 0.5, 1]) * sign
        result = stats.pearsonr(x, y, alternative=alternative)
        assert_allclose(result.statistic, 0.6741998624632421*sign, rtol=1e-12)
        assert_allclose(result.pvalue, pval, rtol=1e-6)
        ci = result.confidence_interval()
        assert_allclose(ci, (rlow, rhigh), rtol=1e-6)

    @skip_xp_backends('jax.numpy',
                      reasons=['JAX arrays do not support item assignment'],
                      cpu_only=True)
    def test_negative_correlation_pvalue_gh17795(self, xp):
        x = xp.arange(10.)
        y = -x
        test_greater = stats.pearsonr(x, y, alternative='greater')
        test_less = stats.pearsonr(x, y, alternative='less')
        xp_assert_close(test_greater.pvalue, xp.asarray(1.))
        xp_assert_close(test_less.pvalue, xp.asarray(0.), atol=1e-20)

    @skip_xp_backends('jax.numpy',
                      reasons=['JAX arrays do not support item assignment'],
                      cpu_only=True)
    def test_length3_r_exactly_negative_one(self, xp):
        x = xp.asarray([1., 2., 3.])
        y = xp.asarray([5., -4., -13.])
        res = stats.pearsonr(x, y)

        # The expected r and p are exact.
        r, p = res
        one = xp.asarray(1.0)
        xp_assert_close(r, -one)
        xp_assert_close(p, 0*one, atol=1e-7)
        low, high = res.confidence_interval()
        xp_assert_equal(low, -one)
        xp_assert_equal(high, one)

    @pytest.mark.skip_xp_backends(np_only=True)
    def test_input_validation(self):
        x = [1, 2, 3]
        y = [4, 5]
        message = '`x` and `y` must have the same length along `axis`.'
        with pytest.raises(ValueError, match=message):
            stats.pearsonr(x, y)

        x = [1]
        y = [2]
        message = '`x` and `y` must have length at least 2.'
        with pytest.raises(ValueError, match=message):
            stats.pearsonr(x, y)

        x = [-1j, -2j, -3.0j]
        y = [-1j, -2j, -3.0j]
        message = 'This function does not support complex data'
        with pytest.raises(ValueError, match=message):
            stats.pearsonr(x, y)

        message = "`method` must be an instance of..."
        with pytest.raises(ValueError, match=message):
            stats.pearsonr([1, 2], [3, 4], method="asymptotic")

        res = stats.pearsonr([1, 2], [3, 4])
        with pytest.raises(ValueError, match=message):
            res.confidence_interval(method="exact")

    @pytest.mark.skip_xp_backends(np_only=True)
    @pytest.mark.xfail_on_32bit("Monte Carlo method needs > a few kB of memory")
    @pytest.mark.parametrize('alternative', ('less', 'greater', 'two-sided'))
    @pytest.mark.parametrize('method', ('permutation', 'monte_carlo'))
    def test_resampling_pvalue(self, method, alternative):
        rng = np.random.default_rng(24623935790378923)
        size = (2, 100) if method == 'permutation' else (2, 1000)
        x = rng.normal(size=size)
        y = rng.normal(size=size)
        methods = {'permutation': stats.PermutationMethod(random_state=rng),
                   'monte_carlo': stats.MonteCarloMethod(rvs=(rng.normal,)*2)}
        method = methods[method]
        res = stats.pearsonr(x, y, alternative=alternative, method=method, axis=-1)
        ref = stats.pearsonr(x, y, alternative=alternative, axis=-1)
        assert_allclose(res.statistic, ref.statistic, rtol=1e-15)
        assert_allclose(res.pvalue, ref.pvalue, rtol=1e-2, atol=1e-3)

    @pytest.mark.skip_xp_backends(np_only=True)
    @pytest.mark.parametrize('alternative', ('less', 'greater', 'two-sided'))
    def test_bootstrap_ci(self, alternative):
        rng = np.random.default_rng(2462935790378923)
        x = rng.normal(size=(2, 100))
        y = rng.normal(size=(2, 100))
        res = stats.pearsonr(x, y, alternative=alternative, axis=-1)

        method = stats.BootstrapMethod(random_state=rng)
        res_ci = res.confidence_interval(method=method)
        ref_ci = res.confidence_interval()

        assert_allclose(res_ci, ref_ci, atol=1.5e-2)

    @pytest.mark.skip_xp_backends(np_only=True)
    @pytest.mark.parametrize('axis', [0, 1])
    def test_axis01(self, axis, xp):
        rng = np.random.default_rng(38572345825)
        shape = (9, 10)
        x, y = rng.normal(size=(2,) + shape)
        res = stats.pearsonr(x, y, axis=axis)
        ci = res.confidence_interval()
        if axis == 0:
            x, y = x.T, y.T
        for i in range(x.shape[0]):
            res_i = stats.pearsonr(x[i], y[i])
            ci_i = res_i.confidence_interval()
            assert_allclose(res.statistic[i], res_i.statistic)
            assert_allclose(res.pvalue[i], res_i.pvalue)
            assert_allclose(ci.low[i], ci_i.low)
            assert_allclose(ci.high[i], ci_i.high)

    @pytest.mark.skip_xp_backends(np_only=True)
    def test_axis_None(self, xp):
        rng = np.random.default_rng(38572345825)
        shape = (9, 10)
        x, y = rng.normal(size=(2,) + shape)
        res = stats.pearsonr(x, y, axis=None)
        ci = res.confidence_interval()
        ref = stats.pearsonr(x.ravel(), y.ravel())
        ci_ref = ref.confidence_interval()
        assert_allclose(res.statistic, ref.statistic)
        assert_allclose(res.pvalue, ref.pvalue)
        assert_allclose(ci, ci_ref)

    def test_nd_input_validation(self, xp):
        x = y = xp.ones((2, 5))
        message = '`axis` must be an integer.'
        with pytest.raises(ValueError, match=message):
            stats.pearsonr(x, y, axis=1.5)

        message = '`x` and `y` must have the same length along `axis`'
        with pytest.raises(ValueError, match=message):
            stats.pearsonr(x, xp.ones((2, 1)), axis=1)

        message = '`x` and `y` must have length at least 2.'
        with pytest.raises(ValueError, match=message):
            stats.pearsonr(xp.ones((2, 1)), xp.ones((2, 1)), axis=1)

        message = '`x` and `y` must be broadcastable.'
        with pytest.raises(ValueError, match=message):
            stats.pearsonr(x, xp.ones((3, 5)), axis=1)

        message = '`method` must be `None` if arguments are not NumPy arrays.'
        if not is_numpy(xp):
            x = xp.arange(10)
            with pytest.raises(ValueError, match=message):
                stats.pearsonr(x, x, method=stats.PermutationMethod())

    @skip_xp_backends('jax.numpy',
                      reasons=['JAX arrays do not support item assignment'],
                      cpu_only=True)
    def test_nd_special_cases(self, xp):
        rng = np.random.default_rng(34989235492245)
        x0 = xp.asarray(rng.random((3, 5)))
        y0 = xp.asarray(rng.random((3, 5)))

        message = 'An input array is constant'
        with pytest.warns(stats.ConstantInputWarning, match=message):
            x = copy(x0)
            x[0, ...] = 1
            res = stats.pearsonr(x, y0, axis=1)
            ci = res.confidence_interval()
            nan = xp.asarray(xp.nan, dtype=xp.float64)
            xp_assert_equal(res.statistic[0], nan)
            xp_assert_equal(res.pvalue[0], nan)
            xp_assert_equal(ci.low[0], nan)
            xp_assert_equal(ci.high[0], nan)
            assert not xp.any(xp.isnan(res.statistic[1:]))
            assert not xp.any(xp.isnan(res.pvalue[1:]))
            assert not xp.any(xp.isnan(ci.low[1:]))
            assert not xp.any(xp.isnan(ci.high[1:]))

        message = 'An input array is nearly constant'
        with pytest.warns(stats.NearConstantInputWarning, match=message):
            x[0, 0] = 1 + 1e-15
            stats.pearsonr(x, y0, axis=1)

        # length 2 along axis
        x = xp.asarray([[1, 2], [1, 2], [2, 1], [2, 1.]])
        y = xp.asarray([[1, 2], [2, 1], [1, 2], [2, 1.]])
        ones = xp.ones(4)
        res = stats.pearsonr(x, y, axis=-1)
        ci = res.confidence_interval()
        xp_assert_close(res.statistic, xp.asarray([1, -1, -1, 1.]))
        xp_assert_close(res.pvalue, ones)
        xp_assert_close(ci.low, -ones)
        xp_assert_close(ci.high, ones)

    @skip_xp_backends('jax.numpy',
                      reasons=['JAX arrays do not support item assignment'],
                      cpu_only=True)
    @pytest.mark.parametrize('axis', [0, 1, None])
    @pytest.mark.parametrize('alternative', ['less', 'greater', 'two-sided'])
    def test_array_api(self, xp, axis, alternative):
        x, y = rng.normal(size=(2, 10, 11))
        res = stats.pearsonr(xp.asarray(x), xp.asarray(y),
                             axis=axis, alternative=alternative)
        ref = stats.pearsonr(x, y, axis=axis, alternative=alternative)
        xp_assert_close(res.statistic, xp.asarray(ref.statistic))
        xp_assert_close(res.pvalue, xp.asarray(ref.pvalue))

        res_ci = res.confidence_interval()
        ref_ci = ref.confidence_interval()
        xp_assert_close(res_ci.low, xp.asarray(ref_ci.low))
        xp_assert_close(res_ci.high, xp.asarray(ref_ci.high))


class TestFisherExact:
    """Some tests to show that fisher_exact() works correctly.

    Note that in SciPy 0.9.0 this was not working well for large numbers due to
    inaccuracy of the hypergeom distribution (see #1218). Fixed now.

    Also note that R and SciPy have different argument formats for their
    hypergeometric distribution functions.

    R:
    > phyper(18999, 99000, 110000, 39000, lower.tail = FALSE)
    [1] 1.701815e-09
    """

    def test_basic(self):
        fisher_exact = stats.fisher_exact

        res = fisher_exact([[14500, 20000], [30000, 40000]])[1]
        assert_approx_equal(res, 0.01106, significant=4)
        res = fisher_exact([[100, 2], [1000, 5]])[1]
        assert_approx_equal(res, 0.1301, significant=4)
        res = fisher_exact([[2, 7], [8, 2]])[1]
        assert_approx_equal(res, 0.0230141, significant=6)
        res = fisher_exact([[5, 1], [10, 10]])[1]
        assert_approx_equal(res, 0.1973244, significant=6)
        res = fisher_exact([[5, 15], [20, 20]])[1]
        assert_approx_equal(res, 0.0958044, significant=6)
        res = fisher_exact([[5, 16], [20, 25]])[1]
        assert_approx_equal(res, 0.1725862, significant=6)
        res = fisher_exact([[10, 5], [10, 1]])[1]
        assert_approx_equal(res, 0.1973244, significant=6)
        res = fisher_exact([[5, 0], [1, 4]])[1]
        assert_approx_equal(res, 0.04761904, significant=6)
        res = fisher_exact([[0, 1], [3, 2]])[1]
        assert_approx_equal(res, 1.0)
        res = fisher_exact([[0, 2], [6, 4]])[1]
        assert_approx_equal(res, 0.4545454545)
        res = fisher_exact([[2, 7], [8, 2]])
        assert_approx_equal(res[1], 0.0230141, significant=6)
        assert_approx_equal(res[0], 4.0 / 56)

    def test_precise(self):
        # results from R
        #
        # R defines oddsratio differently (see Notes section of fisher_exact
        # docstring), so those will not match.  We leave them in anyway, in
        # case they will be useful later on. We test only the p-value.
        tablist = [
            ([[100, 2], [1000, 5]], (2.505583993422285e-001, 1.300759363430016e-001)),
            ([[2, 7], [8, 2]], (8.586235135736206e-002, 2.301413756522114e-002)),
            ([[5, 1], [10, 10]], (4.725646047336584e+000, 1.973244147157190e-001)),
            ([[5, 15], [20, 20]], (3.394396617440852e-001, 9.580440012477637e-002)),
            ([[5, 16], [20, 25]], (3.960558326183334e-001, 1.725864953812994e-001)),
            ([[10, 5], [10, 1]], (2.116112781158483e-001, 1.973244147157190e-001)),
            ([[10, 5], [10, 0]], (0.000000000000000e+000, 6.126482213438734e-002)),
            ([[5, 0], [1, 4]], (np.inf, 4.761904761904762e-002)),
            ([[0, 5], [1, 4]], (0.000000000000000e+000, 1.000000000000000e+000)),
            ([[5, 1], [0, 4]], (np.inf, 4.761904761904758e-002)),
            ([[0, 1], [3, 2]], (0.000000000000000e+000, 1.000000000000000e+000))
            ]
        for table, res_r in tablist:
            res = stats.fisher_exact(np.asarray(table))
            np.testing.assert_almost_equal(res[1], res_r[1], decimal=11,
                                           verbose=True)

    def test_gh4130(self):
        # Previously, a fudge factor used to distinguish between theoeretically
        # and numerically different probability masses was 1e-4; it has been
        # tightened to fix gh4130. Accuracy checked against R fisher.test.
        # options(digits=16)
        # table <- matrix(c(6, 108, 37, 200), nrow = 2)
        # fisher.test(table, alternative = "t")
        x = [[6, 37], [108, 200]]
        res = stats.fisher_exact(x)
        assert_allclose(res[1], 0.005092697748126)

        # case from https://github.com/brentp/fishers_exact_test/issues/27
        # That package has an (absolute?) fudge factor of 1e-6; too big
        x = [[22, 0], [0, 102]]
        res = stats.fisher_exact(x)
        assert_allclose(res[1], 7.175066786244549e-25)

        # case from https://github.com/brentp/fishers_exact_test/issues/1
        x = [[94, 48], [3577, 16988]]
        res = stats.fisher_exact(x)
        assert_allclose(res[1], 2.069356340993818e-37)

    def test_gh9231(self):
        # Previously, fisher_exact was extremely slow for this table
        # As reported in gh-9231, the p-value should be very nearly zero
        x = [[5829225, 5692693], [5760959, 5760959]]
        res = stats.fisher_exact(x)
        assert_allclose(res[1], 0, atol=1e-170)

    @pytest.mark.slow
    def test_large_numbers(self):
        # Test with some large numbers. Regression test for #1401
        pvals = [5.56e-11, 2.666e-11, 1.363e-11]  # from R
        for pval, num in zip(pvals, [75, 76, 77]):
            res = stats.fisher_exact([[17704, 496], [1065, num]])[1]
            assert_approx_equal(res, pval, significant=4)

        res = stats.fisher_exact([[18000, 80000], [20000, 90000]])[1]
        assert_approx_equal(res, 0.2751, significant=4)

    def test_raises(self):
        # test we raise an error for wrong shape of input.
        assert_raises(ValueError, stats.fisher_exact,
                      np.arange(6).reshape(2, 3))

    def test_row_or_col_zero(self):
        tables = ([[0, 0], [5, 10]],
                  [[5, 10], [0, 0]],
                  [[0, 5], [0, 10]],
                  [[5, 0], [10, 0]])
        for table in tables:
            oddsratio, pval = stats.fisher_exact(table)
            assert_equal(pval, 1.0)
            assert_equal(oddsratio, np.nan)

    def test_less_greater(self):
        tables = (
            # Some tables to compare with R:
            [[2, 7], [8, 2]],
            [[200, 7], [8, 300]],
            [[28, 21], [6, 1957]],
            [[190, 800], [200, 900]],
            # Some tables with simple exact values
            # (includes regression test for ticket #1568):
            [[0, 2], [3, 0]],
            [[1, 1], [2, 1]],
            [[2, 0], [1, 2]],
            [[0, 1], [2, 3]],
            [[1, 0], [1, 4]],
            )
        pvals = (
            # from R:
            [0.018521725952066501, 0.9990149169715733],
            [1.0, 2.0056578803889148e-122],
            [1.0, 5.7284374608319831e-44],
            [0.7416227, 0.2959826],
            # Exact:
            [0.1, 1.0],
            [0.7, 0.9],
            [1.0, 0.3],
            [2./3, 1.0],
            [1.0, 1./3],
            )
        for table, pval in zip(tables, pvals):
            res = []
            res.append(stats.fisher_exact(table, alternative="less")[1])
            res.append(stats.fisher_exact(table, alternative="greater")[1])
            assert_allclose(res, pval, atol=0, rtol=1e-7)

    def test_gh3014(self):
        # check if issue #3014 has been fixed.
        # before, this would have risen a ValueError
        odds, pvalue = stats.fisher_exact([[1, 2], [9, 84419233]])

    @pytest.mark.parametrize("alternative", ['two-sided', 'less', 'greater'])
    def test_result(self, alternative):
        table = np.array([[14500, 20000], [30000, 40000]])
        res = stats.fisher_exact(table, alternative=alternative)
        assert_equal((res.statistic, res.pvalue), res)


class TestCorrSpearmanr:
    """ W.II.D. Compute a correlation matrix on all the variables.

        All the correlations, except for ZERO and MISS, should be exactly 1.
        ZERO and MISS should have undefined or missing correlations with the
        other variables.  The same should go for SPEARMAN correlations, if
        your program has them.
    """

    def test_scalar(self):
        y = stats.spearmanr(4., 2.)
        assert_(np.isnan(y).all())

    def test_uneven_lengths(self):
        assert_raises(ValueError, stats.spearmanr, [1, 2, 1], [8, 9])
        assert_raises(ValueError, stats.spearmanr, [1, 2, 1], 8)

    def test_uneven_2d_shapes(self):
        # Different number of columns should work - those just get concatenated.
        np.random.seed(232324)
        x = np.random.randn(4, 3)
        y = np.random.randn(4, 2)
        assert stats.spearmanr(x, y).statistic.shape == (5, 5)
        assert stats.spearmanr(x.T, y.T, axis=1).pvalue.shape == (5, 5)

        assert_raises(ValueError, stats.spearmanr, x, y, axis=1)
        assert_raises(ValueError, stats.spearmanr, x.T, y.T)

    def test_ndim_too_high(self):
        np.random.seed(232324)
        x = np.random.randn(4, 3, 2)
        assert_raises(ValueError, stats.spearmanr, x)
        assert_raises(ValueError, stats.spearmanr, x, x)
        assert_raises(ValueError, stats.spearmanr, x, None, None)
        # But should work with axis=None (raveling axes) for two input arrays
        assert_allclose(stats.spearmanr(x, x, axis=None),
                        stats.spearmanr(x.flatten(), x.flatten(), axis=0))

    def test_nan_policy(self):
        x = np.arange(10.)
        x[9] = np.nan
        assert_array_equal(stats.spearmanr(x, x), (np.nan, np.nan))
        assert_array_equal(stats.spearmanr(x, x, nan_policy='omit'),
                           (1.0, 0.0))
        assert_raises(ValueError, stats.spearmanr, x, x, nan_policy='raise')
        assert_raises(ValueError, stats.spearmanr, x, x, nan_policy='foobar')

    def test_nan_policy_bug_12458(self):
        np.random.seed(5)
        x = np.random.rand(5, 10)
        k = 6
        x[:, k] = np.nan
        y = np.delete(x, k, axis=1)
        corx, px = stats.spearmanr(x, nan_policy='omit')
        cory, py = stats.spearmanr(y)
        corx = np.delete(np.delete(corx, k, axis=1), k, axis=0)
        px = np.delete(np.delete(px, k, axis=1), k, axis=0)
        assert_allclose(corx, cory, atol=1e-14)
        assert_allclose(px, py, atol=1e-14)

    def test_nan_policy_bug_12411(self):
        np.random.seed(5)
        m = 5
        n = 10
        x = np.random.randn(m, n)
        x[1, 0] = np.nan
        x[3, -1] = np.nan
        corr, pvalue = stats.spearmanr(x, axis=1, nan_policy="propagate")
        res = [[stats.spearmanr(x[i, :], x[j, :]).statistic for i in range(m)]
               for j in range(m)]
        assert_allclose(corr, res)

    def test_sXX(self):
        y = stats.spearmanr(X,X)
        r = y[0]
        assert_approx_equal(r,1.0)

    def test_sXBIG(self):
        y = stats.spearmanr(X,BIG)
        r = y[0]
        assert_approx_equal(r,1.0)

    def test_sXLITTLE(self):
        y = stats.spearmanr(X,LITTLE)
        r = y[0]
        assert_approx_equal(r,1.0)

    def test_sXHUGE(self):
        y = stats.spearmanr(X,HUGE)
        r = y[0]
        assert_approx_equal(r,1.0)

    def test_sXTINY(self):
        y = stats.spearmanr(X,TINY)
        r = y[0]
        assert_approx_equal(r,1.0)

    def test_sXROUND(self):
        y = stats.spearmanr(X,ROUND)
        r = y[0]
        assert_approx_equal(r,1.0)

    def test_sBIGBIG(self):
        y = stats.spearmanr(BIG,BIG)
        r = y[0]
        assert_approx_equal(r,1.0)

    def test_sBIGLITTLE(self):
        y = stats.spearmanr(BIG,LITTLE)
        r = y[0]
        assert_approx_equal(r,1.0)

    def test_sBIGHUGE(self):
        y = stats.spearmanr(BIG,HUGE)
        r = y[0]
        assert_approx_equal(r,1.0)

    def test_sBIGTINY(self):
        y = stats.spearmanr(BIG,TINY)
        r = y[0]
        assert_approx_equal(r,1.0)

    def test_sBIGROUND(self):
        y = stats.spearmanr(BIG,ROUND)
        r = y[0]
        assert_approx_equal(r,1.0)

    def test_sLITTLELITTLE(self):
        y = stats.spearmanr(LITTLE,LITTLE)
        r = y[0]
        assert_approx_equal(r,1.0)

    def test_sLITTLEHUGE(self):
        y = stats.spearmanr(LITTLE,HUGE)
        r = y[0]
        assert_approx_equal(r,1.0)

    def test_sLITTLETINY(self):
        y = stats.spearmanr(LITTLE,TINY)
        r = y[0]
        assert_approx_equal(r,1.0)

    def test_sLITTLEROUND(self):
        y = stats.spearmanr(LITTLE,ROUND)
        r = y[0]
        assert_approx_equal(r,1.0)

    def test_sHUGEHUGE(self):
        y = stats.spearmanr(HUGE,HUGE)
        r = y[0]
        assert_approx_equal(r,1.0)

    def test_sHUGETINY(self):
        y = stats.spearmanr(HUGE,TINY)
        r = y[0]
        assert_approx_equal(r,1.0)

    def test_sHUGEROUND(self):
        y = stats.spearmanr(HUGE,ROUND)
        r = y[0]
        assert_approx_equal(r,1.0)

    def test_sTINYTINY(self):
        y = stats.spearmanr(TINY,TINY)
        r = y[0]
        assert_approx_equal(r,1.0)

    def test_sTINYROUND(self):
        y = stats.spearmanr(TINY,ROUND)
        r = y[0]
        assert_approx_equal(r,1.0)

    def test_sROUNDROUND(self):
        y = stats.spearmanr(ROUND,ROUND)
        r = y[0]
        assert_approx_equal(r,1.0)

    def test_spearmanr_result_attributes(self):
        res = stats.spearmanr(X, X)
        attributes = ('correlation', 'pvalue')
        check_named_results(res, attributes)
        assert_equal(res.correlation, res.statistic)

    def test_1d_vs_2d(self):
        x1 = [1, 2, 3, 4, 5, 6]
        x2 = [1, 2, 3, 4, 6, 5]
        res1 = stats.spearmanr(x1, x2)
        res2 = stats.spearmanr(np.asarray([x1, x2]).T)
        assert_allclose(res1, res2)

    def test_1d_vs_2d_nans(self):
        # Now the same with NaNs present.  Regression test for gh-9103.
        for nan_policy in ['propagate', 'omit']:
            x1 = [1, np.nan, 3, 4, 5, 6]
            x2 = [1, 2, 3, 4, 6, np.nan]
            res1 = stats.spearmanr(x1, x2, nan_policy=nan_policy)
            res2 = stats.spearmanr(np.asarray([x1, x2]).T, nan_policy=nan_policy)
            assert_allclose(res1, res2)

    def test_3cols(self):
        x1 = np.arange(6)
        x2 = -x1
        x3 = np.array([0, 1, 2, 3, 5, 4])
        x = np.asarray([x1, x2, x3]).T
        actual = stats.spearmanr(x)
        expected_corr = np.array([[1, -1, 0.94285714],
                                  [-1, 1, -0.94285714],
                                  [0.94285714, -0.94285714, 1]])
        expected_pvalue = np.zeros((3, 3), dtype=float)
        expected_pvalue[2, 0:2] = 0.00480466472
        expected_pvalue[0:2, 2] = 0.00480466472

        assert_allclose(actual.statistic, expected_corr)
        assert_allclose(actual.pvalue, expected_pvalue)

    def test_gh_9103(self):
        # Regression test for gh-9103.
        x = np.array([[np.nan, 3.0, 4.0, 5.0, 5.1, 6.0, 9.2],
                      [5.0, np.nan, 4.1, 4.8, 4.9, 5.0, 4.1],
                      [0.5, 4.0, 7.1, 3.8, 8.0, 5.1, 7.6]]).T
        corr = np.array([[np.nan, np.nan, np.nan],
                         [np.nan, np.nan, np.nan],
                         [np.nan, np.nan, 1.]])
        assert_allclose(stats.spearmanr(x, nan_policy='propagate').statistic,
                        corr)

        res = stats.spearmanr(x, nan_policy='omit').statistic
        assert_allclose((res[0][1], res[0][2], res[1][2]),
                        (0.2051957, 0.4857143, -0.4707919), rtol=1e-6)

    def test_gh_8111(self):
        # Regression test for gh-8111 (different result for float/int/bool).
        n = 100
        np.random.seed(234568)
        x = np.random.rand(n)
        m = np.random.rand(n) > 0.7

        # bool against float, no nans
        a = (x > .5)
        b = np.array(x)
        res1 = stats.spearmanr(a, b, nan_policy='omit').statistic

        # bool against float with NaNs
        b[m] = np.nan
        res2 = stats.spearmanr(a, b, nan_policy='omit').statistic

        # int against float with NaNs
        a = a.astype(np.int32)
        res3 = stats.spearmanr(a, b, nan_policy='omit').statistic

        expected = [0.865895477, 0.866100381, 0.866100381]
        assert_allclose([res1, res2, res3], expected)


class TestCorrSpearmanr2:
    """Some further tests of the spearmanr function."""

    def test_spearmanr_vs_r(self):
        # Cross-check with R:
        # cor.test(c(1,2,3,4,5),c(5,6,7,8,7),method="spearmanr")
        x1 = [1, 2, 3, 4, 5]
        x2 = [5, 6, 7, 8, 7]
        expected = (0.82078268166812329, 0.088587005313543798)
        res = stats.spearmanr(x1, x2)
        assert_approx_equal(res[0], expected[0])
        assert_approx_equal(res[1], expected[1])

    def test_empty_arrays(self):
        assert_equal(stats.spearmanr([], []), (np.nan, np.nan))

    def test_normal_draws(self):
        np.random.seed(7546)
        x = np.array([np.random.normal(loc=1, scale=1, size=500),
                      np.random.normal(loc=1, scale=1, size=500)])
        corr = [[1.0, 0.3],
                [0.3, 1.0]]
        x = np.dot(np.linalg.cholesky(corr), x)
        expected = (0.28659685838743354, 6.579862219051161e-11)
        res = stats.spearmanr(x[0], x[1])
        assert_approx_equal(res[0], expected[0])
        assert_approx_equal(res[1], expected[1])

    def test_corr_1(self):
        assert_approx_equal(stats.spearmanr([1, 1, 2], [1, 1, 2])[0], 1.0)

    def test_nan_policies(self):
        x = np.arange(10.)
        x[9] = np.nan
        assert_array_equal(stats.spearmanr(x, x), (np.nan, np.nan))
        assert_allclose(stats.spearmanr(x, x, nan_policy='omit'),
                        (1.0, 0))
        assert_raises(ValueError, stats.spearmanr, x, x, nan_policy='raise')
        assert_raises(ValueError, stats.spearmanr, x, x, nan_policy='foobar')

    def test_unequal_lengths(self):
        x = np.arange(10.)
        y = np.arange(20.)
        assert_raises(ValueError, stats.spearmanr, x, y)

    def test_omit_paired_value(self):
        x1 = [1, 2, 3, 4]
        x2 = [8, 7, 6, np.nan]
        res1 = stats.spearmanr(x1, x2, nan_policy='omit')
        res2 = stats.spearmanr(x1[:3], x2[:3], nan_policy='omit')
        assert_equal(res1, res2)

    def test_gh_issue_6061_windows_overflow(self):
        x = list(range(2000))
        y = list(range(2000))
        y[0], y[9] = y[9], y[0]
        y[10], y[434] = y[434], y[10]
        y[435], y[1509] = y[1509], y[435]
        # rho = 1 - 6 * (2 * (9^2 + 424^2 + 1074^2))/(2000 * (2000^2 - 1))
        #     = 1 - (1 / 500)
        #     = 0.998
        x.append(np.nan)
        y.append(3.0)
        assert_almost_equal(stats.spearmanr(x, y, nan_policy='omit')[0], 0.998)

    def test_tie0(self):
        # with only ties in one or both inputs
        warn_msg = "An input array is constant"
        with pytest.warns(stats.ConstantInputWarning, match=warn_msg):
            r, p = stats.spearmanr([2, 2, 2], [2, 2, 2])
            assert_equal(r, np.nan)
            assert_equal(p, np.nan)
            r, p = stats.spearmanr([2, 0, 2], [2, 2, 2])
            assert_equal(r, np.nan)
            assert_equal(p, np.nan)
            r, p = stats.spearmanr([2, 2, 2], [2, 0, 2])
            assert_equal(r, np.nan)
            assert_equal(p, np.nan)

    def test_tie1(self):
        # Data
        x = [1.0, 2.0, 3.0, 4.0]
        y = [1.0, 2.0, 2.0, 3.0]
        # Ranks of the data, with tie-handling.
        xr = [1.0, 2.0, 3.0, 4.0]
        yr = [1.0, 2.5, 2.5, 4.0]
        # Result of spearmanr should be the same as applying
        # pearsonr to the ranks.
        sr = stats.spearmanr(x, y)
        pr = stats.pearsonr(xr, yr)
        assert_almost_equal(sr, pr)

    def test_tie2(self):
        # Test tie-handling if inputs contain nan's
        # Data without nan's
        x1 = [1, 2, 2.5, 2]
        y1 = [1, 3, 2.5, 4]
        # Same data with nan's
        x2 = [1, 2, 2.5, 2, np.nan]
        y2 = [1, 3, 2.5, 4, np.nan]

        # Results for two data sets should be the same if nan's are ignored
        sr1 = stats.spearmanr(x1, y1)
        sr2 = stats.spearmanr(x2, y2, nan_policy='omit')
        assert_almost_equal(sr1, sr2)

    def test_ties_axis_1(self):
        z1 = np.array([[1, 1, 1, 1], [1, 2, 3, 4]])
        z2 = np.array([[1, 2, 3, 4], [1, 1, 1, 1]])
        z3 = np.array([[1, 1, 1, 1], [1, 1, 1, 1]])
        warn_msg = "An input array is constant"
        with pytest.warns(stats.ConstantInputWarning, match=warn_msg):
            r, p = stats.spearmanr(z1, axis=1)
            assert_equal(r, np.nan)
            assert_equal(p, np.nan)
            r, p = stats.spearmanr(z2, axis=1)
            assert_equal(r, np.nan)
            assert_equal(p, np.nan)
            r, p = stats.spearmanr(z3, axis=1)
            assert_equal(r, np.nan)
            assert_equal(p, np.nan)

    def test_gh_11111(self):
        x = np.array([1.0, 1.0, 1.0, 1.0, 1.0, 1.0, 1.0, 1.0, 1.0, 1.0])
        y = np.array([0, 0.009783728115345005, 0, 0, 0.0019759230121848587,
                      0.0007535430349118562, 0.0002661781514710257, 0, 0,
                      0.0007835762419683435])
        warn_msg = "An input array is constant"
        with pytest.warns(stats.ConstantInputWarning, match=warn_msg):
            r, p = stats.spearmanr(x, y)
            assert_equal(r, np.nan)
            assert_equal(p, np.nan)

    def test_index_error(self):
        x = np.array([1.0, 7.0, 2.0, 1.0, 1.0, 1.0, 1.0, 1.0, 1.0, 1.0])
        y = np.array([0, 0.009783728115345005, 0, 0, 0.0019759230121848587,
                      0.0007535430349118562, 0.0002661781514710257, 0, 0,
                      0.0007835762419683435])
        assert_raises(ValueError, stats.spearmanr, x, y, axis=2)

    def test_alternative(self):
        # Test alternative parameter

        # Simple test - Based on the above ``test_spearmanr_vs_r``
        x1 = [1, 2, 3, 4, 5]
        x2 = [5, 6, 7, 8, 7]

        # strong positive correlation
        expected = (0.82078268166812329, 0.088587005313543798)

        # correlation > 0 -> large "less" p-value
        res = stats.spearmanr(x1, x2, alternative="less")
        assert_approx_equal(res[0], expected[0])
        assert_approx_equal(res[1], 1 - (expected[1] / 2))

        # correlation > 0 -> small "less" p-value
        res = stats.spearmanr(x1, x2, alternative="greater")
        assert_approx_equal(res[0], expected[0])
        assert_approx_equal(res[1], expected[1] / 2)

        with pytest.raises(ValueError, match="`alternative` must be 'less'..."):
            stats.spearmanr(x1, x2, alternative="ekki-ekki")

    @pytest.mark.parametrize("alternative", ('two-sided', 'less', 'greater'))
    def test_alternative_nan_policy(self, alternative):
        # Test nan policies
        x1 = [1, 2, 3, 4, 5]
        x2 = [5, 6, 7, 8, 7]
        x1nan = x1 + [np.nan]
        x2nan = x2 + [np.nan]

        # test nan_policy="propagate"
        assert_array_equal(stats.spearmanr(x1nan, x2nan), (np.nan, np.nan))

        # test nan_policy="omit"
        res_actual = stats.spearmanr(x1nan, x2nan, nan_policy='omit',
                                     alternative=alternative)
        res_expected = stats.spearmanr(x1, x2, alternative=alternative)
        assert_allclose(res_actual, res_expected)

        # test nan_policy="raise"
        message = 'The input contains nan values'
        with pytest.raises(ValueError, match=message):
            stats.spearmanr(x1nan, x2nan, nan_policy='raise',
                            alternative=alternative)

        # test invalid nan_policy
        message = "nan_policy must be one of..."
        with pytest.raises(ValueError, match=message):
            stats.spearmanr(x1nan, x2nan, nan_policy='ekki-ekki',
                            alternative=alternative)


#    W.II.E.  Tabulate X against X, using BIG as a case weight.  The values
#    should appear on the diagonal and the total should be 899999955.
#    If the table cannot hold these values, forget about working with
#    census data.  You can also tabulate HUGE against TINY.  There is no
#    reason a tabulation program should not be able to distinguish
#    different values regardless of their magnitude.

# I need to figure out how to do this one.


def test_kendalltau():
    # For the cases without ties, both variants should give the same
    # result.
    variants = ('b', 'c')

    # case without ties, con-dis equal zero
    x = [5, 2, 1, 3, 6, 4, 7, 8]
    y = [5, 2, 6, 3, 1, 8, 7, 4]
    # Cross-check with exact result from R:
    # cor.test(x,y,method="kendall",exact=1)
    expected = (0.0, 1.0)
    for taux in variants:
        res = stats.kendalltau(x, y)
        assert_approx_equal(res[0], expected[0])
        assert_approx_equal(res[1], expected[1])

    # case without ties, con-dis equal zero
    x = [0, 5, 2, 1, 3, 6, 4, 7, 8]
    y = [5, 2, 0, 6, 3, 1, 8, 7, 4]
    # Cross-check with exact result from R:
    # cor.test(x,y,method="kendall",exact=1)
    expected = (0.0, 1.0)
    for taux in variants:
        res = stats.kendalltau(x, y)
        assert_approx_equal(res[0], expected[0])
        assert_approx_equal(res[1], expected[1])

    # case without ties, con-dis close to zero
    x = [5, 2, 1, 3, 6, 4, 7]
    y = [5, 2, 6, 3, 1, 7, 4]
    # Cross-check with exact result from R:
    # cor.test(x,y,method="kendall",exact=1)
    expected = (-0.14285714286, 0.77261904762)
    for taux in variants:
        res = stats.kendalltau(x, y)
        assert_approx_equal(res[0], expected[0])
        assert_approx_equal(res[1], expected[1])

    # case without ties, con-dis close to zero
    x = [2, 1, 3, 6, 4, 7, 8]
    y = [2, 6, 3, 1, 8, 7, 4]
    # Cross-check with exact result from R:
    # cor.test(x,y,method="kendall",exact=1)
    expected = (0.047619047619, 1.0)
    for taux in variants:
        res = stats.kendalltau(x, y)
        assert_approx_equal(res[0], expected[0])
        assert_approx_equal(res[1], expected[1])

    # simple case without ties
    x = np.arange(10)
    y = np.arange(10)
    # Cross-check with exact result from R:
    # cor.test(x,y,method="kendall",exact=1)
    expected = (1.0, 5.511463844797e-07)
    for taux in variants:
        res = stats.kendalltau(x, y, variant=taux)
        assert_approx_equal(res[0], expected[0])
        assert_approx_equal(res[1], expected[1])

    # swap a couple of values
    b = y[1]
    y[1] = y[2]
    y[2] = b
    # Cross-check with exact result from R:
    # cor.test(x,y,method="kendall",exact=1)
    expected = (0.9555555555555556, 5.511463844797e-06)
    for taux in variants:
        res = stats.kendalltau(x, y, variant=taux)
        assert_approx_equal(res[0], expected[0])
        assert_approx_equal(res[1], expected[1])

    # swap a couple more
    b = y[5]
    y[5] = y[6]
    y[6] = b
    # Cross-check with exact result from R:
    # cor.test(x,y,method="kendall",exact=1)
    expected = (0.9111111111111111, 2.976190476190e-05)
    for taux in variants:
        res = stats.kendalltau(x, y, variant=taux)
        assert_approx_equal(res[0], expected[0])
        assert_approx_equal(res[1], expected[1])

    # same in opposite direction
    x = np.arange(10)
    y = np.arange(10)[::-1]
    # Cross-check with exact result from R:
    # cor.test(x,y,method="kendall",exact=1)
    expected = (-1.0, 5.511463844797e-07)
    for taux in variants:
        res = stats.kendalltau(x, y, variant=taux)
        assert_approx_equal(res[0], expected[0])
        assert_approx_equal(res[1], expected[1])

    # swap a couple of values
    b = y[1]
    y[1] = y[2]
    y[2] = b
    # Cross-check with exact result from R:
    # cor.test(x,y,method="kendall",exact=1)
    expected = (-0.9555555555555556, 5.511463844797e-06)
    for taux in variants:
        res = stats.kendalltau(x, y, variant=taux)
        assert_approx_equal(res[0], expected[0])
        assert_approx_equal(res[1], expected[1])

    # swap a couple more
    b = y[5]
    y[5] = y[6]
    y[6] = b
    # Cross-check with exact result from R:
    # cor.test(x,y,method="kendall",exact=1)
    expected = (-0.9111111111111111, 2.976190476190e-05)
    for taux in variants:
        res = stats.kendalltau(x, y, variant=taux)
        assert_approx_equal(res[0], expected[0])
        assert_approx_equal(res[1], expected[1])

    # Check a case where variants are different
    # Example values found from Kendall (1970).
    # P-value is the same for the both variants
    x = array([1, 2, 2, 4, 4, 6, 6, 8, 9, 9])
    y = array([1, 2, 4, 4, 4, 4, 8, 8, 8, 10])
    expected = 0.85895569
    assert_approx_equal(stats.kendalltau(x, y, variant='b')[0], expected)
    expected = 0.825
    assert_approx_equal(stats.kendalltau(x, y, variant='c')[0], expected)

    # check exception in case of ties and method='exact' requested
    y[2] = y[1]
    assert_raises(ValueError, stats.kendalltau, x, y, method='exact')

    # check exception in case of invalid method keyword
    assert_raises(ValueError, stats.kendalltau, x, y, method='banana')

    # check exception in case of invalid variant keyword
    assert_raises(ValueError, stats.kendalltau, x, y, variant='rms')

    # tau-b with some ties
    # Cross-check with R:
    # cor.test(c(12,2,1,12,2),c(1,4,7,1,0),method="kendall",exact=FALSE)
    x1 = [12, 2, 1, 12, 2]
    x2 = [1, 4, 7, 1, 0]
    expected = (-0.47140452079103173, 0.28274545993277478)
    res = stats.kendalltau(x1, x2)
    assert_approx_equal(res[0], expected[0])
    assert_approx_equal(res[1], expected[1])

    # test for namedtuple attribute results
    attributes = ('correlation', 'pvalue')
    for taux in variants:
        res = stats.kendalltau(x1, x2, variant=taux)
        check_named_results(res, attributes)
        assert_equal(res.correlation, res.statistic)

    # with only ties in one or both inputs in tau-b or tau-c
    for taux in variants:
        assert_equal(stats.kendalltau([2, 2, 2], [2, 2, 2], variant=taux),
                     (np.nan, np.nan))
        assert_equal(stats.kendalltau([2, 0, 2], [2, 2, 2], variant=taux),
                     (np.nan, np.nan))
        assert_equal(stats.kendalltau([2, 2, 2], [2, 0, 2], variant=taux),
                     (np.nan, np.nan))

    # empty arrays provided as input
    assert_equal(stats.kendalltau([], []), (np.nan, np.nan))

    # check with larger arrays
    np.random.seed(7546)
    x = np.array([np.random.normal(loc=1, scale=1, size=500),
                  np.random.normal(loc=1, scale=1, size=500)])
    corr = [[1.0, 0.3],
            [0.3, 1.0]]
    x = np.dot(np.linalg.cholesky(corr), x)
    expected = (0.19291382765531062, 1.1337095377742629e-10)
    res = stats.kendalltau(x[0], x[1])
    assert_approx_equal(res[0], expected[0])
    assert_approx_equal(res[1], expected[1])

    # this should result in 1 for taub but not tau-c
    assert_approx_equal(stats.kendalltau([1, 1, 2], [1, 1, 2], variant='b')[0],
                        1.0)
    assert_approx_equal(stats.kendalltau([1, 1, 2], [1, 1, 2], variant='c')[0],
                        0.88888888)

    # test nan_policy
    x = np.arange(10.)
    x[9] = np.nan
    assert_array_equal(stats.kendalltau(x, x), (np.nan, np.nan))
    assert_allclose(stats.kendalltau(x, x, nan_policy='omit'),
                    (1.0, 5.5114638e-6), rtol=1e-06)
    assert_allclose(stats.kendalltau(x, x, nan_policy='omit', method='asymptotic'),
                    (1.0, 0.00017455009626808976), rtol=1e-06)
    assert_raises(ValueError, stats.kendalltau, x, x, nan_policy='raise')
    assert_raises(ValueError, stats.kendalltau, x, x, nan_policy='foobar')

    # test unequal length inputs
    x = np.arange(10.)
    y = np.arange(20.)
    assert_raises(ValueError, stats.kendalltau, x, y)

    # test all ties
    tau, p_value = stats.kendalltau([], [])
    assert_equal(np.nan, tau)
    assert_equal(np.nan, p_value)
    tau, p_value = stats.kendalltau([0], [0])
    assert_equal(np.nan, tau)
    assert_equal(np.nan, p_value)

    # Regression test for GitHub issue #6061 - Overflow on Windows
    x = np.arange(2000, dtype=float)
    x = np.ma.masked_greater(x, 1995)
    y = np.arange(2000, dtype=float)
    y = np.concatenate((y[1000:], y[:1000]))
    assert_(np.isfinite(stats.kendalltau(x,y)[1]))


def test_kendalltau_vs_mstats_basic():
    np.random.seed(42)
    for s in range(2,10):
        a = []
        # Generate rankings with ties
        for i in range(s):
            a += [i]*i
        b = list(a)
        np.random.shuffle(a)
        np.random.shuffle(b)
        expected = mstats_basic.kendalltau(a, b)
        actual = stats.kendalltau(a, b)
        assert_approx_equal(actual[0], expected[0])
        assert_approx_equal(actual[1], expected[1])


def test_kendalltau_nan_2nd_arg():
    # regression test for gh-6134: nans in the second arg were not handled
    x = [1., 2., 3., 4.]
    y = [np.nan, 2.4, 3.4, 3.4]

    r1 = stats.kendalltau(x, y, nan_policy='omit')
    r2 = stats.kendalltau(x[1:], y[1:])
    assert_allclose(r1.statistic, r2.statistic, atol=1e-15)


def test_kendalltau_gh18139_overflow():
    # gh-18139 reported an overflow in `kendalltau` that appeared after
    # SciPy 0.15.1. Check that this particular overflow does not occur.
    # (Test would fail if warning were emitted.)
    import random
    random.seed(6272161)
    classes = [1, 2, 3, 4, 5, 6, 7]
    n_samples = 2 * 10 ** 5
    x = random.choices(classes, k=n_samples)
    y = random.choices(classes, k=n_samples)
    res = stats.kendalltau(x, y)
    # Reference value from SciPy 0.15.1
    assert_allclose(res.statistic, 0.0011816493905730343)
    # Reference p-value from `permutation_test` w/ n_resamples=9999 (default).
    # Expected to be accurate to at least two digits.
    assert_allclose(res.pvalue, 0.4894, atol=2e-3)


class TestKendallTauAlternative:
    def test_kendalltau_alternative_asymptotic(self):
        # Test alternative parameter, asymptotic method (due to tie)

        # Based on TestCorrSpearman2::test_alternative
        x1 = [1, 2, 3, 4, 5]
        x2 = [5, 6, 7, 8, 7]

        # strong positive correlation
        expected = stats.kendalltau(x1, x2, alternative="two-sided")
        assert expected[0] > 0

        # rank correlation > 0 -> large "less" p-value
        res = stats.kendalltau(x1, x2, alternative="less")
        assert_equal(res[0], expected[0])
        assert_allclose(res[1], 1 - (expected[1] / 2))

        # rank correlation > 0 -> small "greater" p-value
        res = stats.kendalltau(x1, x2, alternative="greater")
        assert_equal(res[0], expected[0])
        assert_allclose(res[1], expected[1] / 2)

        # reverse the direction of rank correlation
        x2.reverse()

        # strong negative correlation
        expected = stats.kendalltau(x1, x2, alternative="two-sided")
        assert expected[0] < 0

        # rank correlation < 0 -> large "greater" p-value
        res = stats.kendalltau(x1, x2, alternative="greater")
        assert_equal(res[0], expected[0])
        assert_allclose(res[1], 1 - (expected[1] / 2))

        # rank correlation < 0 -> small "less" p-value
        res = stats.kendalltau(x1, x2, alternative="less")
        assert_equal(res[0], expected[0])
        assert_allclose(res[1], expected[1] / 2)

        with pytest.raises(ValueError, match="`alternative` must be 'less'..."):
            stats.kendalltau(x1, x2, alternative="ekki-ekki")

    # There are a lot of special cases considered in the calculation of the
    # exact p-value, so we test each separately. We also need to test
    # separately when the observed statistic is in the left tail vs the right
    # tail because the code leverages symmetry of the null distribution; to
    # do that we use the same test case but negate one of the samples.
    # Reference values computed using R cor.test, e.g.
    # options(digits=16)
    # x <- c(44.4, 45.9, 41.9, 53.3, 44.7, 44.1, 50.7, 45.2, 60.1)
    # y <- c( 2.6,  3.1,  2.5,  5.0,  3.6,  4.0,  5.2,  2.8,  3.8)
    # cor.test(x, y, method = "kendall", alternative = "g")

    alternatives = ('less', 'two-sided', 'greater')
    p_n1 = [np.nan, np.nan, np.nan]
    p_n2 = [1, 1, 0.5]
    p_c0 = [1, 0.3333333333333, 0.1666666666667]
    p_c1 = [0.9583333333333, 0.3333333333333, 0.1666666666667]
    p_no_correlation = [0.5916666666667, 1, 0.5916666666667]
    p_no_correlationb = [0.5475694444444, 1, 0.5475694444444]
    p_n_lt_171 = [0.9624118165785, 0.1194389329806, 0.0597194664903]
    p_n_lt_171b = [0.246236925303, 0.4924738506059, 0.755634083327]
    p_n_lt_171c = [0.9847475308925, 0.03071385306533, 0.01535692653267]

    def exact_test(self, x, y, alternative, rev, stat_expected, p_expected):
        if rev:
            y = -np.asarray(y)
            stat_expected *= -1
        res = stats.kendalltau(x, y, method='exact', alternative=alternative)
        res_expected = stat_expected, p_expected
        assert_allclose(res, res_expected)

    case_R_n1 = (list(zip(alternatives, p_n1, [False]*3))
                 + list(zip(alternatives, reversed(p_n1), [True]*3)))

    @pytest.mark.parametrize("alternative, p_expected, rev", case_R_n1)
    def test_against_R_n1(self, alternative, p_expected, rev):
        x, y = [1], [2]
        stat_expected = np.nan
        self.exact_test(x, y, alternative, rev, stat_expected, p_expected)

    case_R_n2 = (list(zip(alternatives, p_n2, [False]*3))
                 + list(zip(alternatives, reversed(p_n2), [True]*3)))

    @pytest.mark.parametrize("alternative, p_expected, rev", case_R_n2)
    def test_against_R_n2(self, alternative, p_expected, rev):
        x, y = [1, 2], [3, 4]
        stat_expected = 0.9999999999999998
        self.exact_test(x, y, alternative, rev, stat_expected, p_expected)

    case_R_c0 = (list(zip(alternatives, p_c0, [False]*3))
                 + list(zip(alternatives, reversed(p_c0), [True]*3)))

    @pytest.mark.parametrize("alternative, p_expected, rev", case_R_c0)
    def test_against_R_c0(self, alternative, p_expected, rev):
        x, y = [1, 2, 3], [1, 2, 3]
        stat_expected = 1
        self.exact_test(x, y, alternative, rev, stat_expected, p_expected)

    case_R_c1 = (list(zip(alternatives, p_c1, [False]*3))
                 + list(zip(alternatives, reversed(p_c1), [True]*3)))

    @pytest.mark.parametrize("alternative, p_expected, rev", case_R_c1)
    def test_against_R_c1(self, alternative, p_expected, rev):
        x, y = [1, 2, 3, 4], [1, 2, 4, 3]
        stat_expected = 0.6666666666666667
        self.exact_test(x, y, alternative, rev, stat_expected, p_expected)

    case_R_no_corr = (list(zip(alternatives, p_no_correlation, [False]*3))
                      + list(zip(alternatives, reversed(p_no_correlation),
                                 [True]*3)))

    @pytest.mark.parametrize("alternative, p_expected, rev", case_R_no_corr)
    def test_against_R_no_correlation(self, alternative, p_expected, rev):
        x, y = [1, 2, 3, 4, 5], [1, 5, 4, 2, 3]
        stat_expected = 0
        self.exact_test(x, y, alternative, rev, stat_expected, p_expected)

    case_no_cor_b = (list(zip(alternatives, p_no_correlationb, [False]*3))
                     + list(zip(alternatives, reversed(p_no_correlationb),
                                [True]*3)))

    @pytest.mark.parametrize("alternative, p_expected, rev", case_no_cor_b)
    def test_against_R_no_correlationb(self, alternative, p_expected, rev):
        x, y = [1, 2, 3, 4, 5, 6, 7, 8], [8, 6, 1, 3, 2, 5, 4, 7]
        stat_expected = 0
        self.exact_test(x, y, alternative, rev, stat_expected, p_expected)

    case_R_lt_171 = (list(zip(alternatives, p_n_lt_171, [False]*3))
                     + list(zip(alternatives, reversed(p_n_lt_171), [True]*3)))

    @pytest.mark.parametrize("alternative, p_expected, rev", case_R_lt_171)
    def test_against_R_lt_171(self, alternative, p_expected, rev):
        # Data from Hollander & Wolfe (1973), p. 187f.
        # Used from https://rdrr.io/r/stats/cor.test.html
        x = [44.4, 45.9, 41.9, 53.3, 44.7, 44.1, 50.7, 45.2, 60.1]
        y = [2.6, 3.1, 2.5, 5.0, 3.6, 4.0, 5.2, 2.8, 3.8]
        stat_expected = 0.4444444444444445
        self.exact_test(x, y, alternative, rev, stat_expected, p_expected)

    case_R_lt_171b = (list(zip(alternatives, p_n_lt_171b, [False]*3))
                      + list(zip(alternatives, reversed(p_n_lt_171b),
                                 [True]*3)))

    @pytest.mark.parametrize("alternative, p_expected, rev", case_R_lt_171b)
    def test_against_R_lt_171b(self, alternative, p_expected, rev):
        np.random.seed(0)
        x = np.random.rand(100)
        y = np.random.rand(100)
        stat_expected = -0.04686868686868687
        self.exact_test(x, y, alternative, rev, stat_expected, p_expected)

    case_R_lt_171c = (list(zip(alternatives, p_n_lt_171c, [False]*3))
                      + list(zip(alternatives, reversed(p_n_lt_171c),
                                 [True]*3)))

    @pytest.mark.parametrize("alternative, p_expected, rev", case_R_lt_171c)
    def test_against_R_lt_171c(self, alternative, p_expected, rev):
        np.random.seed(0)
        x = np.random.rand(170)
        y = np.random.rand(170)
        stat_expected = 0.1115906717716673
        self.exact_test(x, y, alternative, rev, stat_expected, p_expected)

    case_gt_171 = (list(zip(alternatives, [False]*3)) +
                   list(zip(alternatives, [True]*3)))

    @pytest.mark.parametrize("alternative, rev", case_gt_171)
    def test_gt_171(self, alternative, rev):
        np.random.seed(0)
        x = np.random.rand(400)
        y = np.random.rand(400)
        res0 = stats.kendalltau(x, y, method='exact',
                                alternative=alternative)
        res1 = stats.kendalltau(x, y, method='asymptotic',
                                alternative=alternative)
        assert_equal(res0[0], res1[0])
        assert_allclose(res0[1], res1[1], rtol=1e-3)

    @pytest.mark.parametrize("method", ('exact', 'asymptotic'))
    @pytest.mark.parametrize("alternative", ('two-sided', 'less', 'greater'))
    def test_nan_policy(self, method, alternative):
        # Test nan policies
        x1 = [1, 2, 3, 4, 5]
        x2 = [5, 6, 7, 8, 9]
        x1nan = x1 + [np.nan]
        x2nan = x2 + [np.nan]

        # test nan_policy="propagate"
        res_actual = stats.kendalltau(x1nan, x2nan,
                                      method=method, alternative=alternative)
        res_expected = (np.nan, np.nan)
        assert_allclose(res_actual, res_expected)

        # test nan_policy="omit"
        res_actual = stats.kendalltau(x1nan, x2nan, nan_policy='omit',
                                      method=method, alternative=alternative)
        res_expected = stats.kendalltau(x1, x2, method=method,
                                        alternative=alternative)
        assert_allclose(res_actual, res_expected)

        # test nan_policy="raise"
        message = 'The input contains nan values'
        with pytest.raises(ValueError, match=message):
            stats.kendalltau(x1nan, x2nan, nan_policy='raise',
                             method=method, alternative=alternative)

        # test invalid nan_policy
        message = "nan_policy must be one of..."
        with pytest.raises(ValueError, match=message):
            stats.kendalltau(x1nan, x2nan, nan_policy='ekki-ekki',
                             method=method, alternative=alternative)


def test_weightedtau():
    x = [12, 2, 1, 12, 2]
    y = [1, 4, 7, 1, 0]
    tau, p_value = stats.weightedtau(x, y)
    assert_approx_equal(tau, -0.56694968153682723)
    assert_equal(np.nan, p_value)
    tau, p_value = stats.weightedtau(x, y, additive=False)
    assert_approx_equal(tau, -0.62205716951801038)
    assert_equal(np.nan, p_value)
    # This must be exactly Kendall's tau
    tau, p_value = stats.weightedtau(x, y, weigher=lambda x: 1)
    assert_approx_equal(tau, -0.47140452079103173)
    assert_equal(np.nan, p_value)

    # test for namedtuple attribute results
    res = stats.weightedtau(x, y)
    attributes = ('correlation', 'pvalue')
    check_named_results(res, attributes)
    assert_equal(res.correlation, res.statistic)

    # Asymmetric, ranked version
    tau, p_value = stats.weightedtau(x, y, rank=None)
    assert_approx_equal(tau, -0.4157652301037516)
    assert_equal(np.nan, p_value)
    tau, p_value = stats.weightedtau(y, x, rank=None)
    assert_approx_equal(tau, -0.7181341329699029)
    assert_equal(np.nan, p_value)
    tau, p_value = stats.weightedtau(x, y, rank=None, additive=False)
    assert_approx_equal(tau, -0.40644850966246893)
    assert_equal(np.nan, p_value)
    tau, p_value = stats.weightedtau(y, x, rank=None, additive=False)
    assert_approx_equal(tau, -0.83766582937355172)
    assert_equal(np.nan, p_value)
    tau, p_value = stats.weightedtau(x, y, rank=False)
    assert_approx_equal(tau, -0.51604397940261848)
    assert_equal(np.nan, p_value)
    # This must be exactly Kendall's tau
    tau, p_value = stats.weightedtau(x, y, rank=True, weigher=lambda x: 1)
    assert_approx_equal(tau, -0.47140452079103173)
    assert_equal(np.nan, p_value)
    tau, p_value = stats.weightedtau(y, x, rank=True, weigher=lambda x: 1)
    assert_approx_equal(tau, -0.47140452079103173)
    assert_equal(np.nan, p_value)
    # Test argument conversion
    tau, p_value = stats.weightedtau(np.asarray(x, dtype=np.float64), y)
    assert_approx_equal(tau, -0.56694968153682723)
    tau, p_value = stats.weightedtau(np.asarray(x, dtype=np.int16), y)
    assert_approx_equal(tau, -0.56694968153682723)
    tau, p_value = stats.weightedtau(np.asarray(x, dtype=np.float64),
                                     np.asarray(y, dtype=np.float64))
    assert_approx_equal(tau, -0.56694968153682723)
    # All ties
    tau, p_value = stats.weightedtau([], [])
    assert_equal(np.nan, tau)
    assert_equal(np.nan, p_value)
    tau, p_value = stats.weightedtau([0], [0])
    assert_equal(np.nan, tau)
    assert_equal(np.nan, p_value)
    # Size mismatches
    assert_raises(ValueError, stats.weightedtau, [0, 1], [0, 1, 2])
    assert_raises(ValueError, stats.weightedtau, [0, 1], [0, 1], [0])
    # NaNs
    x = [12, 2, 1, 12, 2]
    y = [1, 4, 7, 1, np.nan]
    tau, p_value = stats.weightedtau(x, y)
    assert_approx_equal(tau, -0.56694968153682723)
    x = [12, 2, np.nan, 12, 2]
    tau, p_value = stats.weightedtau(x, y)
    assert_approx_equal(tau, -0.56694968153682723)
    # NaNs when the dtype of x and y are all np.float64
    x = [12.0, 2.0, 1.0, 12.0, 2.0]
    y = [1.0, 4.0, 7.0, 1.0, np.nan]
    tau, p_value = stats.weightedtau(x, y)
    assert_approx_equal(tau, -0.56694968153682723)
    x = [12.0, 2.0, np.nan, 12.0, 2.0]
    tau, p_value = stats.weightedtau(x, y)
    assert_approx_equal(tau, -0.56694968153682723)
    # NaNs when there are more than one NaN in x or y
    x = [12.0, 2.0, 1.0, 12.0, 1.0]
    y = [1.0, 4.0, 7.0, 1.0, 1.0]
    tau, p_value = stats.weightedtau(x, y)
    assert_approx_equal(tau, -0.6615242347139803)
    x = [12.0, 2.0, np.nan, 12.0, np.nan]
    tau, p_value = stats.weightedtau(x, y)
    assert_approx_equal(tau, -0.6615242347139803)
    y = [np.nan, 4.0, 7.0, np.nan, np.nan]
    tau, p_value = stats.weightedtau(x, y)
    assert_approx_equal(tau, -0.6615242347139803)


def test_segfault_issue_9710():
    # https://github.com/scipy/scipy/issues/9710
    # This test was created to check segfault
    # In issue SEGFAULT only repros in optimized builds after calling the function twice
    stats.weightedtau([1], [1.0])
    stats.weightedtau([1], [1.0])
    # The code below also caused SEGFAULT
    stats.weightedtau([np.nan], [52])


def test_kendall_tau_large():
    n = 172
    # Test omit policy
    x = np.arange(n + 1).astype(float)
    y = np.arange(n + 1).astype(float)
    y[-1] = np.nan
    _, pval = stats.kendalltau(x, y, method='exact', nan_policy='omit')
    assert_equal(pval, 0.0)


def test_weightedtau_vs_quadratic():
    # Trivial quadratic implementation, all parameters mandatory
    def wkq(x, y, rank, weigher, add):
        tot = conc = disc = u = v = 0
        for (i, j) in product(range(len(x)), range(len(x))):
            w = weigher(rank[i]) + weigher(rank[j]) if add \
                else weigher(rank[i]) * weigher(rank[j])
            tot += w
            if x[i] == x[j]:
                u += w
            if y[i] == y[j]:
                v += w
            if x[i] < x[j] and y[i] < y[j] or x[i] > x[j] and y[i] > y[j]:
                conc += w
            elif x[i] < x[j] and y[i] > y[j] or x[i] > x[j] and y[i] < y[j]:
                disc += w
        return (conc - disc) / np.sqrt(tot - u) / np.sqrt(tot - v)

    def weigher(x):
        return 1. / (x + 1)

    np.random.seed(42)
    for s in range(3,10):
        a = []
        # Generate rankings with ties
        for i in range(s):
            a += [i]*i
        b = list(a)
        np.random.shuffle(a)
        np.random.shuffle(b)
        # First pass: use element indices as ranks
        rank = np.arange(len(a), dtype=np.intp)
        for _ in range(2):
            for add in [True, False]:
                expected = wkq(a, b, rank, weigher, add)
                actual = stats.weightedtau(a, b, rank, weigher, add).statistic
                assert_approx_equal(expected, actual)
            # Second pass: use a random rank
            np.random.shuffle(rank)


class TestFindRepeats:

    def test_basic(self):
        a = [1, 2, 3, 4, 1, 2, 3, 4, 1, 2, 5]
        res, nums = stats.find_repeats(a)
        assert_array_equal(res, [1, 2, 3, 4])
        assert_array_equal(nums, [3, 3, 2, 2])

    def test_empty_result(self):
        # Check that empty arrays are returned when there are no repeats.
        for a in [[10, 20, 50, 30, 40], []]:
            repeated, counts = stats.find_repeats(a)
            assert_array_equal(repeated, [])
            assert_array_equal(counts, [])


class TestRegression:

    def test_linregressBIGX(self):
        # W.II.F.  Regress BIG on X.
        result = stats.linregress(X, BIG)
        assert_almost_equal(result.intercept, 99999990)
        assert_almost_equal(result.rvalue, 1.0)
        # The uncertainty ought to be almost zero
        # since all points lie on a line
        assert_almost_equal(result.stderr, 0.0)
        assert_almost_equal(result.intercept_stderr, 0.0)

    def test_regressXX(self):
        # W.IV.B.  Regress X on X.
        # The constant should be exactly 0 and the regression coefficient
        # should be 1.  This is a perfectly valid regression and the
        # program should not complain.
        result = stats.linregress(X, X)
        assert_almost_equal(result.intercept, 0.0)
        assert_almost_equal(result.rvalue, 1.0)
        # The uncertainly on regression through two points ought to be 0
        assert_almost_equal(result.stderr, 0.0)
        assert_almost_equal(result.intercept_stderr, 0.0)

        # W.IV.C. Regress X on BIG and LITTLE (two predictors).  The program
        # should tell you that this model is "singular" because BIG and
        # LITTLE are linear combinations of each other.  Cryptic error
        # messages are unacceptable here.  Singularity is the most
        # fundamental regression error.
        #
        # Need to figure out how to handle multiple linear regression.
        # This is not obvious

    def test_regressZEROX(self):
        # W.IV.D. Regress ZERO on X.
        # The program should inform you that ZERO has no variance or it should
        # go ahead and compute the regression and report a correlation and
        # total sum of squares of exactly 0.
        result = stats.linregress(X, ZERO)
        assert_almost_equal(result.intercept, 0.0)
        assert_almost_equal(result.rvalue, 0.0)

    def test_regress_simple(self):
        # Regress a line with sinusoidal noise.
        x = np.linspace(0, 100, 100)
        y = 0.2 * np.linspace(0, 100, 100) + 10
        y += np.sin(np.linspace(0, 20, 100))

        result = stats.linregress(x, y)
        lr = stats._stats_mstats_common.LinregressResult
        assert_(isinstance(result, lr))
        assert_almost_equal(result.stderr, 2.3957814497838803e-3)

    def test_regress_alternative(self):
        # test alternative parameter
        x = np.linspace(0, 100, 100)
        y = 0.2 * np.linspace(0, 100, 100) + 10  # slope is greater than zero
        y += np.sin(np.linspace(0, 20, 100))

        with pytest.raises(ValueError, match="`alternative` must be 'less'..."):
            stats.linregress(x, y, alternative="ekki-ekki")

        res1 = stats.linregress(x, y, alternative="two-sided")

        # slope is greater than zero, so "less" p-value should be large
        res2 = stats.linregress(x, y, alternative="less")
        assert_allclose(res2.pvalue, 1 - (res1.pvalue / 2))

        # slope is greater than zero, so "greater" p-value should be small
        res3 = stats.linregress(x, y, alternative="greater")
        assert_allclose(res3.pvalue, res1.pvalue / 2)

        assert res1.rvalue == res2.rvalue == res3.rvalue

    def test_regress_against_R(self):
        # test against R `lm`
        # options(digits=16)
        # x <- c(151, 174, 138, 186, 128, 136, 179, 163, 152, 131)
        # y <- c(63, 81, 56, 91, 47, 57, 76, 72, 62, 48)
        # relation <- lm(y~x)
        # print(summary(relation))

        x = [151, 174, 138, 186, 128, 136, 179, 163, 152, 131]
        y = [63, 81, 56, 91, 47, 57, 76, 72, 62, 48]
        res = stats.linregress(x, y, alternative="two-sided")
        # expected values from R's `lm` above
        assert_allclose(res.slope, 0.6746104491292)
        assert_allclose(res.intercept, -38.4550870760770)
        assert_allclose(res.rvalue, np.sqrt(0.95478224775))
        assert_allclose(res.pvalue, 1.16440531074e-06)
        assert_allclose(res.stderr, 0.0519051424731)
        assert_allclose(res.intercept_stderr, 8.0490133029927)

    def test_regress_simple_onearg_rows(self):
        # Regress a line w sinusoidal noise,
        # with a single input of shape (2, N)
        x = np.linspace(0, 100, 100)
        y = 0.2 * np.linspace(0, 100, 100) + 10
        y += np.sin(np.linspace(0, 20, 100))
        rows = np.vstack((x, y))

        result = stats.linregress(rows)
        assert_almost_equal(result.stderr, 2.3957814497838803e-3)
        assert_almost_equal(result.intercept_stderr, 1.3866936078570702e-1)

    def test_regress_simple_onearg_cols(self):
        x = np.linspace(0, 100, 100)
        y = 0.2 * np.linspace(0, 100, 100) + 10
        y += np.sin(np.linspace(0, 20, 100))
        columns = np.hstack((np.expand_dims(x, 1), np.expand_dims(y, 1)))

        result = stats.linregress(columns)
        assert_almost_equal(result.stderr, 2.3957814497838803e-3)
        assert_almost_equal(result.intercept_stderr, 1.3866936078570702e-1)

    def test_regress_shape_error(self):
        # Check that a single input argument to linregress with wrong shape
        # results in a ValueError.
        assert_raises(ValueError, stats.linregress, np.ones((3, 3)))

    def test_linregress(self):
        # compared with multivariate ols with pinv
        x = np.arange(11)
        y = np.arange(5, 16)
        y[[(1), (-2)]] -= 1
        y[[(0), (-1)]] += 1

        result = stats.linregress(x, y)

        # This test used to use 'assert_array_almost_equal' but its
        # formualtion got confusing since LinregressResult became
        # _lib._bunch._make_tuple_bunch instead of namedtuple
        # (for backwards compatibility, see PR #12983)
        def assert_ae(x, y):
            return assert_almost_equal(x, y, decimal=14)
        assert_ae(result.slope, 1.0)
        assert_ae(result.intercept, 5.0)
        assert_ae(result.rvalue, 0.98229948625750)
        assert_ae(result.pvalue, 7.45259691e-008)
        assert_ae(result.stderr, 0.063564172616372733)
        assert_ae(result.intercept_stderr, 0.37605071654517686)

    def test_regress_simple_negative_cor(self):
        # If the slope of the regression is negative the factor R tend
        # to -1 not 1.  Sometimes rounding errors makes it < -1
        # leading to stderr being NaN.
        a, n = 1e-71, 100000
        x = np.linspace(a, 2 * a, n)
        y = np.linspace(2 * a, a, n)
        result = stats.linregress(x, y)

        # Make sure propagated numerical errors
        # did not bring rvalue below -1 (or were coersced)
        assert_(result.rvalue >= -1)
        assert_almost_equal(result.rvalue, -1)

        # slope and intercept stderror should stay numeric
        assert_(not np.isnan(result.stderr))
        assert_(not np.isnan(result.intercept_stderr))

    def test_linregress_result_attributes(self):
        x = np.linspace(0, 100, 100)
        y = 0.2 * np.linspace(0, 100, 100) + 10
        y += np.sin(np.linspace(0, 20, 100))
        result = stats.linregress(x, y)

        # Result is of a correct class
        lr = stats._stats_mstats_common.LinregressResult
        assert_(isinstance(result, lr))

        # LinregressResult elements have correct names
        attributes = ('slope', 'intercept', 'rvalue', 'pvalue', 'stderr')
        check_named_results(result, attributes)
        # Also check that the extra attribute (intercept_stderr) is present
        assert 'intercept_stderr' in dir(result)

    def test_regress_two_inputs(self):
        # Regress a simple line formed by two points.
        x = np.arange(2)
        y = np.arange(3, 5)
        result = stats.linregress(x, y)

        # Non-horizontal line
        assert_almost_equal(result.pvalue, 0.0)

        # Zero error through two points
        assert_almost_equal(result.stderr, 0.0)
        assert_almost_equal(result.intercept_stderr, 0.0)

    def test_regress_two_inputs_horizontal_line(self):
        # Regress a horizontal line formed by two points.
        x = np.arange(2)
        y = np.ones(2)
        result = stats.linregress(x, y)

        # Horizontal line
        assert_almost_equal(result.pvalue, 1.0)

        # Zero error through two points
        assert_almost_equal(result.stderr, 0.0)
        assert_almost_equal(result.intercept_stderr, 0.0)

    def test_nist_norris(self):
        x = [0.2, 337.4, 118.2, 884.6, 10.1, 226.5, 666.3, 996.3, 448.6, 777.0,
             558.2, 0.4, 0.6, 775.5, 666.9, 338.0, 447.5, 11.6, 556.0, 228.1,
             995.8, 887.6, 120.2, 0.3, 0.3, 556.8, 339.1, 887.2, 999.0, 779.0,
             11.1, 118.3, 229.2, 669.1, 448.9, 0.5]

        y = [0.1, 338.8, 118.1, 888.0, 9.2, 228.1, 668.5, 998.5, 449.1, 778.9,
             559.2, 0.3, 0.1, 778.1, 668.8, 339.3, 448.9, 10.8, 557.7, 228.3,
             998.0, 888.8, 119.6, 0.3, 0.6, 557.6, 339.3, 888.0, 998.5, 778.9,
             10.2, 117.6, 228.9, 668.4, 449.2, 0.2]

        result = stats.linregress(x, y)

        assert_almost_equal(result.slope, 1.00211681802045)
        assert_almost_equal(result.intercept, -0.262323073774029)
        assert_almost_equal(result.rvalue**2, 0.999993745883712)
        assert_almost_equal(result.pvalue, 0.0)
        assert_almost_equal(result.stderr, 0.00042979684820)
        assert_almost_equal(result.intercept_stderr, 0.23281823430153)

    def test_compare_to_polyfit(self):
        x = np.linspace(0, 100, 100)
        y = 0.2 * np.linspace(0, 100, 100) + 10
        y += np.sin(np.linspace(0, 20, 100))
        result = stats.linregress(x, y)
        poly = np.polyfit(x, y, 1)  # Fit 1st degree polynomial

        # Make sure linear regression slope and intercept
        # match with results from numpy polyfit
        assert_almost_equal(result.slope, poly[0])
        assert_almost_equal(result.intercept, poly[1])

    def test_empty_input(self):
        assert_raises(ValueError, stats.linregress, [], [])

    def test_nan_input(self):
        x = np.arange(10.)
        x[9] = np.nan

        with np.errstate(invalid="ignore"):
            result = stats.linregress(x, x)

        # Make sure the result still comes back as `LinregressResult`
        lr = stats._stats_mstats_common.LinregressResult
        assert_(isinstance(result, lr))
        assert_array_equal(result, (np.nan,)*5)
        assert_equal(result.intercept_stderr, np.nan)

    def test_identical_x(self):
        x = np.zeros(10)
        y = np.random.random(10)
        msg = "Cannot calculate a linear regression"
        with assert_raises(ValueError, match=msg):
            stats.linregress(x, y)


def test_theilslopes():
    # Basic slope test.
    slope, intercept, lower, upper = stats.theilslopes([0,1,1])
    assert_almost_equal(slope, 0.5)
    assert_almost_equal(intercept, 0.5)

    msg = ("method must be either 'joint' or 'separate'."
           "'joint_separate' is invalid.")
    with pytest.raises(ValueError, match=msg):
        stats.theilslopes([0, 1, 1], method='joint_separate')

    slope, intercept, lower, upper = stats.theilslopes([0, 1, 1],
                                                       method='joint')
    assert_almost_equal(slope, 0.5)
    assert_almost_equal(intercept, 0.0)

    # Test of confidence intervals.
    x = [1, 2, 3, 4, 10, 12, 18]
    y = [9, 15, 19, 20, 45, 55, 78]
    slope, intercept, lower, upper = stats.theilslopes(y, x, 0.07,
                                                       method='separate')
    assert_almost_equal(slope, 4)
    assert_almost_equal(intercept, 4.0)
    assert_almost_equal(upper, 4.38, decimal=2)
    assert_almost_equal(lower, 3.71, decimal=2)

    slope, intercept, lower, upper = stats.theilslopes(y, x, 0.07,
                                                       method='joint')
    assert_almost_equal(slope, 4)
    assert_almost_equal(intercept, 6.0)
    assert_almost_equal(upper, 4.38, decimal=2)
    assert_almost_equal(lower, 3.71, decimal=2)


def test_cumfreq():
    x = [1, 4, 2, 1, 3, 1]
    cumfreqs, lowlim, binsize, extrapoints = stats.cumfreq(x, numbins=4)
    assert_array_almost_equal(cumfreqs, np.array([3., 4., 5., 6.]))
    cumfreqs, lowlim, binsize, extrapoints = stats.cumfreq(
        x, numbins=4, defaultreallimits=(1.5, 5))
    assert_(extrapoints == 3)

    # test for namedtuple attribute results
    attributes = ('cumcount', 'lowerlimit', 'binsize', 'extrapoints')
    res = stats.cumfreq(x, numbins=4, defaultreallimits=(1.5, 5))
    check_named_results(res, attributes)


def test_relfreq():
    a = np.array([1, 4, 2, 1, 3, 1])
    relfreqs, lowlim, binsize, extrapoints = stats.relfreq(a, numbins=4)
    assert_array_almost_equal(relfreqs,
                              array([0.5, 0.16666667, 0.16666667, 0.16666667]))

    # test for namedtuple attribute results
    attributes = ('frequency', 'lowerlimit', 'binsize', 'extrapoints')
    res = stats.relfreq(a, numbins=4)
    check_named_results(res, attributes)

    # check array_like input is accepted
    relfreqs2, lowlim, binsize, extrapoints = stats.relfreq([1, 4, 2, 1, 3, 1],
                                                            numbins=4)
    assert_array_almost_equal(relfreqs, relfreqs2)


class TestScoreatpercentile:
    def setup_method(self):
        self.a1 = [3, 4, 5, 10, -3, -5, 6]
        self.a2 = [3, -6, -2, 8, 7, 4, 2, 1]
        self.a3 = [3., 4, 5, 10, -3, -5, -6, 7.0]

    def test_basic(self):
        x = arange(8) * 0.5
        assert_equal(stats.scoreatpercentile(x, 0), 0.)
        assert_equal(stats.scoreatpercentile(x, 100), 3.5)
        assert_equal(stats.scoreatpercentile(x, 50), 1.75)

    def test_fraction(self):
        scoreatperc = stats.scoreatpercentile

        # Test defaults
        assert_equal(scoreatperc(list(range(10)), 50), 4.5)
        assert_equal(scoreatperc(list(range(10)), 50, (2,7)), 4.5)
        assert_equal(scoreatperc(list(range(100)), 50, limit=(1, 8)), 4.5)
        assert_equal(scoreatperc(np.array([1, 10,100]), 50, (10,100)), 55)
        assert_equal(scoreatperc(np.array([1, 10,100]), 50, (1,10)), 5.5)

        # explicitly specify interpolation_method 'fraction' (the default)
        assert_equal(scoreatperc(list(range(10)), 50, interpolation_method='fraction'),
                     4.5)
        assert_equal(scoreatperc(list(range(10)), 50, limit=(2, 7),
                                 interpolation_method='fraction'),
                     4.5)
        assert_equal(scoreatperc(list(range(100)), 50, limit=(1, 8),
                                 interpolation_method='fraction'),
                     4.5)
        assert_equal(scoreatperc(np.array([1, 10,100]), 50, (10, 100),
                                 interpolation_method='fraction'),
                     55)
        assert_equal(scoreatperc(np.array([1, 10,100]), 50, (1,10),
                                 interpolation_method='fraction'),
                     5.5)

    def test_lower_higher(self):
        scoreatperc = stats.scoreatpercentile

        # interpolation_method 'lower'/'higher'
        assert_equal(scoreatperc(list(range(10)), 50,
                                 interpolation_method='lower'), 4)
        assert_equal(scoreatperc(list(range(10)), 50,
                                 interpolation_method='higher'), 5)
        assert_equal(scoreatperc(list(range(10)), 50, (2,7),
                                 interpolation_method='lower'), 4)
        assert_equal(scoreatperc(list(range(10)), 50, limit=(2,7),
                                 interpolation_method='higher'), 5)
        assert_equal(scoreatperc(list(range(100)), 50, (1,8),
                                 interpolation_method='lower'), 4)
        assert_equal(scoreatperc(list(range(100)), 50, (1,8),
                                 interpolation_method='higher'), 5)
        assert_equal(scoreatperc(np.array([1, 10, 100]), 50, (10, 100),
                                 interpolation_method='lower'), 10)
        assert_equal(scoreatperc(np.array([1, 10, 100]), 50, limit=(10, 100),
                                 interpolation_method='higher'), 100)
        assert_equal(scoreatperc(np.array([1, 10, 100]), 50, (1, 10),
                                 interpolation_method='lower'), 1)
        assert_equal(scoreatperc(np.array([1, 10, 100]), 50, limit=(1, 10),
                                 interpolation_method='higher'), 10)

    def test_sequence_per(self):
        x = arange(8) * 0.5
        expected = np.array([0, 3.5, 1.75])
        res = stats.scoreatpercentile(x, [0, 100, 50])
        assert_allclose(res, expected)
        assert_(isinstance(res, np.ndarray))
        # Test with ndarray.  Regression test for gh-2861
        assert_allclose(stats.scoreatpercentile(x, np.array([0, 100, 50])),
                        expected)
        # Also test combination of 2-D array, axis not None and array-like per
        res2 = stats.scoreatpercentile(np.arange(12).reshape((3,4)),
                                       np.array([0, 1, 100, 100]), axis=1)
        expected2 = array([[0, 4, 8],
                           [0.03, 4.03, 8.03],
                           [3, 7, 11],
                           [3, 7, 11]])
        assert_allclose(res2, expected2)

    def test_axis(self):
        scoreatperc = stats.scoreatpercentile
        x = arange(12).reshape(3, 4)

        assert_equal(scoreatperc(x, (25, 50, 100)), [2.75, 5.5, 11.0])

        r0 = [[2, 3, 4, 5], [4, 5, 6, 7], [8, 9, 10, 11]]
        assert_equal(scoreatperc(x, (25, 50, 100), axis=0), r0)

        r1 = [[0.75, 4.75, 8.75], [1.5, 5.5, 9.5], [3, 7, 11]]
        assert_equal(scoreatperc(x, (25, 50, 100), axis=1), r1)

        x = array([[1, 1, 1],
                   [1, 1, 1],
                   [4, 4, 3],
                   [1, 1, 1],
                   [1, 1, 1]])
        score = stats.scoreatpercentile(x, 50)
        assert_equal(score.shape, ())
        assert_equal(score, 1.0)
        score = stats.scoreatpercentile(x, 50, axis=0)
        assert_equal(score.shape, (3,))
        assert_equal(score, [1, 1, 1])

    def test_exception(self):
        assert_raises(ValueError, stats.scoreatpercentile, [1, 2], 56,
                      interpolation_method='foobar')
        assert_raises(ValueError, stats.scoreatpercentile, [1], 101)
        assert_raises(ValueError, stats.scoreatpercentile, [1], -1)

    def test_empty(self):
        assert_equal(stats.scoreatpercentile([], 50), np.nan)
        assert_equal(stats.scoreatpercentile(np.array([[], []]), 50), np.nan)
        assert_equal(stats.scoreatpercentile([], [50, 99]), [np.nan, np.nan])


@pytest.mark.filterwarnings('ignore::FutureWarning')
class TestMode:

    def test_empty(self):
        vals, counts = stats.mode([])
        assert_equal(vals, np.array([]))
        assert_equal(counts, np.array([]))

    def test_scalar(self):
        vals, counts = stats.mode(4.)
        assert_equal(vals, np.array([4.]))
        assert_equal(counts, np.array([1]))

    def test_basic(self):
        data1 = [3, 5, 1, 10, 23, 3, 2, 6, 8, 6, 10, 6]
        vals = stats.mode(data1)
        assert_equal(vals[0], 6)
        assert_equal(vals[1], 3)

    def test_axes(self):
        data1 = [10, 10, 30, 40]
        data2 = [10, 10, 10, 10]
        data3 = [20, 10, 20, 20]
        data4 = [30, 30, 30, 30]
        data5 = [40, 30, 30, 30]
        arr = np.array([data1, data2, data3, data4, data5])

        vals = stats.mode(arr, axis=None, keepdims=True)
        assert_equal(vals[0], np.array([[30]]))
        assert_equal(vals[1], np.array([[8]]))

        vals = stats.mode(arr, axis=0, keepdims=True)
        assert_equal(vals[0], np.array([[10, 10, 30, 30]]))
        assert_equal(vals[1], np.array([[2, 3, 3, 2]]))

        vals = stats.mode(arr, axis=1, keepdims=True)
        assert_equal(vals[0], np.array([[10], [10], [20], [30], [30]]))
        assert_equal(vals[1], np.array([[2], [4], [3], [4], [3]]))

    @pytest.mark.parametrize('axis', np.arange(-4, 0))
    def test_negative_axes_gh_15375(self, axis):
        np.random.seed(984213899)
        a = np.random.rand(10, 11, 12, 13)
        res0 = stats.mode(a, axis=a.ndim+axis)
        res1 = stats.mode(a, axis=axis)
        np.testing.assert_array_equal(res0, res1)

    def test_mode_result_attributes(self):
        data1 = [3, 5, 1, 10, 23, 3, 2, 6, 8, 6, 10, 6]
        data2 = []
        actual = stats.mode(data1)
        attributes = ('mode', 'count')
        check_named_results(actual, attributes)
        actual2 = stats.mode(data2)
        check_named_results(actual2, attributes)

    def test_mode_nan(self):
        data1 = [3, np.nan, 5, 1, 10, 23, 3, 2, 6, 8, 6, 10, 6]
        actual = stats.mode(data1)
        assert_equal(actual, (6, 3))

        actual = stats.mode(data1, nan_policy='omit')
        assert_equal(actual, (6, 3))
        assert_raises(ValueError, stats.mode, data1, nan_policy='raise')
        assert_raises(ValueError, stats.mode, data1, nan_policy='foobar')

    @pytest.mark.parametrize("data", [
        [3, 5, 1, 1, 3],
        [3, np.nan, 5, 1, 1, 3],
        [3, 5, 1],
        [3, np.nan, 5, 1],
    ])
    @pytest.mark.parametrize('keepdims', [False, True])
    def test_smallest_equal(self, data, keepdims):
        result = stats.mode(data, nan_policy='omit', keepdims=keepdims)
        if keepdims:
            assert_equal(result[0][0], 1)
        else:
            assert_equal(result[0], 1)

    @pytest.mark.parametrize('axis', np.arange(-3, 3))
    def test_mode_shape_gh_9955(self, axis, dtype=np.float64):
        rng = np.random.default_rng(984213899)
        a = rng.uniform(size=(3, 4, 5)).astype(dtype)
        res = stats.mode(a, axis=axis, keepdims=False)
        reference_shape = list(a.shape)
        reference_shape.pop(axis)
        np.testing.assert_array_equal(res.mode.shape, reference_shape)
        np.testing.assert_array_equal(res.count.shape, reference_shape)

    def test_nan_policy_propagate_gh_9815(self):
        # mode should treat np.nan as it would any other object when
        # nan_policy='propagate'
        a = [2, np.nan, 1, np.nan]
        res = stats.mode(a)
        assert np.isnan(res.mode) and res.count == 2

    def test_keepdims(self):
        # test empty arrays (handled by `np.mean`)
        a = np.zeros((1, 2, 3, 0))

        res = stats.mode(a, axis=1, keepdims=False)
        assert res.mode.shape == res.count.shape == (1, 3, 0)

        res = stats.mode(a, axis=1, keepdims=True)
        assert res.mode.shape == res.count.shape == (1, 1, 3, 0)

        # test nan_policy='propagate'
        a = [[1, 3, 3, np.nan], [1, 1, np.nan, 1]]

        res = stats.mode(a, axis=1, keepdims=False)
        assert_array_equal(res.mode, [3, 1])
        assert_array_equal(res.count, [2, 3])

        res = stats.mode(a, axis=1, keepdims=True)
        assert_array_equal(res.mode, [[3], [1]])
        assert_array_equal(res.count, [[2], [3]])

        a = np.array(a)
        res = stats.mode(a, axis=None, keepdims=False)
        ref = stats.mode(a.ravel(), keepdims=False)
        assert_array_equal(res, ref)
        assert res.mode.shape == ref.mode.shape == ()

        res = stats.mode(a, axis=None, keepdims=True)
        ref = stats.mode(a.ravel(), keepdims=True)
        assert_equal(res.mode.ravel(), ref.mode.ravel())
        assert res.mode.shape == (1, 1)
        assert_equal(res.count.ravel(), ref.count.ravel())
        assert res.count.shape == (1, 1)

        # test nan_policy='omit'
        a = [[1, np.nan, np.nan, np.nan, 1],
             [np.nan, np.nan, np.nan, np.nan, 2],
             [1, 2, np.nan, 5, 5]]

        res = stats.mode(a, axis=1, keepdims=False, nan_policy='omit')
        assert_array_equal(res.mode, [1, 2, 5])
        assert_array_equal(res.count, [2, 1, 2])

        res = stats.mode(a, axis=1, keepdims=True, nan_policy='omit')
        assert_array_equal(res.mode, [[1], [2], [5]])
        assert_array_equal(res.count, [[2], [1], [2]])

        a = np.array(a)
        res = stats.mode(a, axis=None, keepdims=False, nan_policy='omit')
        ref = stats.mode(a.ravel(), keepdims=False, nan_policy='omit')
        assert_array_equal(res, ref)
        assert res.mode.shape == ref.mode.shape == ()

        res = stats.mode(a, axis=None, keepdims=True, nan_policy='omit')
        ref = stats.mode(a.ravel(), keepdims=True, nan_policy='omit')
        assert_equal(res.mode.ravel(), ref.mode.ravel())
        assert res.mode.shape == (1, 1)
        assert_equal(res.count.ravel(), ref.count.ravel())
        assert res.count.shape == (1, 1)

    @pytest.mark.parametrize("nan_policy", ['propagate', 'omit'])
    def test_gh16955(self, nan_policy):
        # Check that bug reported in gh-16955 is resolved
        shape = (4, 3)
        data = np.ones(shape)
        data[0, 0] = np.nan
        res = stats.mode(a=data, axis=1, keepdims=False, nan_policy=nan_policy)
        assert_array_equal(res.mode, [1, 1, 1, 1])
        assert_array_equal(res.count, [2, 3, 3, 3])

        # Test with input from gh-16595. Support for non-numeric input
        # was deprecated, so check for the appropriate error.
        my_dtype = np.dtype([('asdf', np.uint8), ('qwer', np.float64, (3,))])
        test = np.zeros(10, dtype=my_dtype)
        message = "Argument `a` is not....|An argument has dtype..."
        with pytest.raises(TypeError, match=message):
            stats.mode(test, nan_policy=nan_policy)

    def test_gh9955(self):
        # The behavior of mode with empty slices (whether the input was empty
        # or all elements were omitted) was inconsistent. Test that this is
        # resolved: the mode of an empty slice is NaN and the count is zero.
        res = stats.mode([])
        ref = (np.nan, 0)
        assert_equal(res, ref)

        res = stats.mode([np.nan], nan_policy='omit')
        assert_equal(res, ref)

        a = [[10., 20., 20.], [np.nan, np.nan, np.nan]]
        res = stats.mode(a, axis=1, nan_policy='omit')
        ref = ([20, np.nan], [2, 0])
        assert_equal(res, ref)

        res = stats.mode(a, axis=1, nan_policy='propagate')
        ref = ([20, np.nan], [2, 3])
        assert_equal(res, ref)

        z = np.array([[], []])
        res = stats.mode(z, axis=1)
        ref = ([np.nan, np.nan], [0, 0])
        assert_equal(res, ref)

    @pytest.mark.filterwarnings('ignore::RuntimeWarning')  # np.mean warns
    @pytest.mark.parametrize('z', [np.empty((0, 1, 2)), np.empty((1, 1, 2))])
    def test_gh17214(self, z):
        res = stats.mode(z, axis=None, keepdims=True)
        ref = np.mean(z, axis=None, keepdims=True)
        assert res[0].shape == res[1].shape == ref.shape == (1, 1, 1)

    def test_raise_non_numeric_gh18254(self):
        message = ("...only boolean and numerical dtypes..." if SCIPY_ARRAY_API
                   else "Argument `a` is not recognized as numeric.")

        class ArrLike:
            def __init__(self, x):
                self._x = x

            def __array__(self, dtype=None, copy=None):
                return self._x.astype(object)

        with pytest.raises(TypeError, match=message):
            stats.mode(ArrLike(np.arange(3)))
        with pytest.raises(TypeError, match=message):
            stats.mode(np.arange(3, dtype=object))


@array_api_compatible
class TestSEM:

    testcase = [1., 2., 3., 4.]
    scalar_testcase = 4.

    def test_sem(self, xp):
        # This is not in R, so used:
        #     sqrt(var(testcase)*3/4)/sqrt(3)

        # y = stats.sem(self.shoes[0])
        # assert_approx_equal(y,0.775177399)
        scalar_testcase = xp.asarray(self.scalar_testcase)[()]
        with suppress_warnings() as sup, np.errstate(invalid="ignore"):
            # numpy
            sup.filter(RuntimeWarning, "Degrees of freedom <= 0 for slice")
            # torch
            sup.filter(UserWarning, "std*")
            y = stats.sem(scalar_testcase)
        assert xp.isnan(y)

        testcase = xp.asarray(self.testcase)
        y = stats.sem(testcase)
        xp_assert_close(y, xp.asarray(0.6454972244))
        n = len(self.testcase)
        xp_assert_close(stats.sem(testcase, ddof=0) * (n/(n-2))**0.5,
                        stats.sem(testcase, ddof=2))

        x = xp.arange(10.)
        x = xp.where(x == 9, xp.asarray(xp.nan), x)
        xp_assert_equal(stats.sem(x), xp.asarray(xp.nan))

    @skip_xp_backends(np_only=True,
                      reasons=['`nan_policy` only supports NumPy backend'])
    def test_sem_nan_policy(self, xp):
        x = np.arange(10.)
        x[9] = np.nan
        assert_equal(stats.sem(x, nan_policy='omit'), 0.9128709291752769)
        assert_raises(ValueError, stats.sem, x, nan_policy='raise')
        assert_raises(ValueError, stats.sem, x, nan_policy='foobar')


class TestZmapZscore:

    @pytest.mark.parametrize(
        'x, y',
        [([1, 2, 3, 4], [1, 2, 3, 4]),
         ([1, 2, 3], [0, 1, 2, 3, 4])]
    )
    def test_zmap(self, x, y):
        z = stats.zmap(x, y)
        # For these simple cases, calculate the expected result directly
        # by using the formula for the z-score.
        expected = (x - np.mean(y))/np.std(y)
        assert_allclose(z, expected, rtol=1e-12)

    def test_zmap_axis(self):
        # Test use of 'axis' keyword in zmap.
        x = np.array([[0.0, 0.0, 1.0, 1.0],
                      [1.0, 1.0, 1.0, 2.0],
                      [2.0, 0.0, 2.0, 0.0]])

        t1 = 1.0/np.sqrt(2.0/3)
        t2 = np.sqrt(3.)/3
        t3 = np.sqrt(2.)

        z0 = stats.zmap(x, x, axis=0)
        z1 = stats.zmap(x, x, axis=1)

        z0_expected = [[-t1, -t3/2, -t3/2, 0.0],
                       [0.0, t3, -t3/2, t1],
                       [t1, -t3/2, t3, -t1]]
        z1_expected = [[-1.0, -1.0, 1.0, 1.0],
                       [-t2, -t2, -t2, np.sqrt(3.)],
                       [1.0, -1.0, 1.0, -1.0]]

        assert_array_almost_equal(z0, z0_expected)
        assert_array_almost_equal(z1, z1_expected)

    def test_zmap_ddof(self):
        # Test use of 'ddof' keyword in zmap.
        x = np.array([[0.0, 0.0, 1.0, 1.0],
                      [0.0, 1.0, 2.0, 3.0]])

        z = stats.zmap(x, x, axis=1, ddof=1)

        z0_expected = np.array([-0.5, -0.5, 0.5, 0.5])/(1.0/np.sqrt(3))
        z1_expected = np.array([-1.5, -0.5, 0.5, 1.5])/(np.sqrt(5./3))
        assert_array_almost_equal(z[0], z0_expected)
        assert_array_almost_equal(z[1], z1_expected)

    @pytest.mark.parametrize('ddof', [0, 2])
    def test_zmap_nan_policy_omit(self, ddof):
        # nans in `scores` are propagated, regardless of `nan_policy`.
        # `nan_policy` only affects how nans in `compare` are handled.
        scores = np.array([-3, -1, 2, np.nan])
        compare = np.array([-8, -3, 2, 7, 12, np.nan])
        z = stats.zmap(scores, compare, ddof=ddof, nan_policy='omit')
        assert_allclose(z, stats.zmap(scores, compare[~np.isnan(compare)],
                                      ddof=ddof))

    @pytest.mark.parametrize('ddof', [0, 2])
    def test_zmap_nan_policy_omit_with_axis(self, ddof):
        scores = np.arange(-5.0, 9.0).reshape(2, -1)
        compare = np.linspace(-8, 6, 24).reshape(2, -1)
        compare[0, 4] = np.nan
        compare[0, 6] = np.nan
        compare[1, 1] = np.nan
        z = stats.zmap(scores, compare, nan_policy='omit', axis=1, ddof=ddof)
        expected = np.array([stats.zmap(scores[0],
                                        compare[0][~np.isnan(compare[0])],
                                        ddof=ddof),
                             stats.zmap(scores[1],
                                        compare[1][~np.isnan(compare[1])],
                                        ddof=ddof)])
        assert_allclose(z, expected, rtol=1e-14)

    def test_zmap_nan_policy_raise(self):
        scores = np.array([1, 2, 3])
        compare = np.array([-8, -3, 2, 7, 12, np.nan])
        with pytest.raises(ValueError, match='input contains nan'):
            stats.zmap(scores, compare, nan_policy='raise')

    def test_zscore(self):
        # not in R, so tested by using:
        #    (testcase[i] - mean(testcase, axis=0)) / sqrt(var(testcase) * 3/4)
        y = stats.zscore([1, 2, 3, 4])
        desired = ([-1.3416407864999, -0.44721359549996, 0.44721359549996,
                    1.3416407864999])
        assert_array_almost_equal(desired, y, decimal=12)

    def test_zscore_axis(self):
        # Test use of 'axis' keyword in zscore.
        x = np.array([[0.0, 0.0, 1.0, 1.0],
                      [1.0, 1.0, 1.0, 2.0],
                      [2.0, 0.0, 2.0, 0.0]])

        t1 = 1.0/np.sqrt(2.0/3)
        t2 = np.sqrt(3.)/3
        t3 = np.sqrt(2.)

        z0 = stats.zscore(x, axis=0)
        z1 = stats.zscore(x, axis=1)

        z0_expected = [[-t1, -t3/2, -t3/2, 0.0],
                       [0.0, t3, -t3/2, t1],
                       [t1, -t3/2, t3, -t1]]
        z1_expected = [[-1.0, -1.0, 1.0, 1.0],
                       [-t2, -t2, -t2, np.sqrt(3.)],
                       [1.0, -1.0, 1.0, -1.0]]

        assert_array_almost_equal(z0, z0_expected)
        assert_array_almost_equal(z1, z1_expected)

    def test_zscore_ddof(self):
        # Test use of 'ddof' keyword in zscore.
        x = np.array([[0.0, 0.0, 1.0, 1.0],
                      [0.0, 1.0, 2.0, 3.0]])

        z = stats.zscore(x, axis=1, ddof=1)

        z0_expected = np.array([-0.5, -0.5, 0.5, 0.5])/(1.0/np.sqrt(3))
        z1_expected = np.array([-1.5, -0.5, 0.5, 1.5])/(np.sqrt(5./3))
        assert_array_almost_equal(z[0], z0_expected)
        assert_array_almost_equal(z[1], z1_expected)

    def test_zscore_nan_propagate(self):
        x = np.array([1, 2, np.nan, 4, 5])
        z = stats.zscore(x, nan_policy='propagate')
        assert all(np.isnan(z))

    def test_zscore_nan_omit(self):
        x = np.array([1, 2, np.nan, 4, 5])

        z = stats.zscore(x, nan_policy='omit')

        expected = np.array([-1.2649110640673518,
                             -0.6324555320336759,
                             np.nan,
                             0.6324555320336759,
                             1.2649110640673518
                             ])
        assert_array_almost_equal(z, expected)

    def test_zscore_nan_omit_with_ddof(self):
        x = np.array([np.nan, 1.0, 3.0, 5.0, 7.0, 9.0])
        z = stats.zscore(x, ddof=1, nan_policy='omit')
        expected = np.r_[np.nan, stats.zscore(x[1:], ddof=1)]
        assert_allclose(z, expected, rtol=1e-13)

    def test_zscore_nan_raise(self):
        x = np.array([1, 2, np.nan, 4, 5])

        assert_raises(ValueError, stats.zscore, x, nan_policy='raise')

    def test_zscore_constant_input_1d(self):
        x = [-0.087] * 3
        z = stats.zscore(x)
        assert_equal(z, np.full(len(x), np.nan))

    def test_zscore_constant_input_2d(self):
        x = np.array([[10.0, 10.0, 10.0, 10.0],
                      [10.0, 11.0, 12.0, 13.0]])
        z0 = stats.zscore(x, axis=0)
        assert_equal(z0, np.array([[np.nan, -1.0, -1.0, -1.0],
                                   [np.nan, 1.0, 1.0, 1.0]]))
        z1 = stats.zscore(x, axis=1)
        assert_equal(z1, np.array([[np.nan, np.nan, np.nan, np.nan],
                                   stats.zscore(x[1])]))
        z = stats.zscore(x, axis=None)
        assert_equal(z, stats.zscore(x.ravel()).reshape(x.shape))

        y = np.ones((3, 6))
        z = stats.zscore(y, axis=None)
        assert_equal(z, np.full(y.shape, np.nan))

    def test_zscore_constant_input_2d_nan_policy_omit(self):
        x = np.array([[10.0, 10.0, 10.0, 10.0],
                      [10.0, 11.0, 12.0, np.nan],
                      [10.0, 12.0, np.nan, 10.0]])
        z0 = stats.zscore(x, nan_policy='omit', axis=0)
        s = np.sqrt(3/2)
        s2 = np.sqrt(2)
        assert_allclose(z0, np.array([[np.nan, -s, -1.0, np.nan],
                                      [np.nan, 0, 1.0, np.nan],
                                      [np.nan, s, np.nan, np.nan]]))
        z1 = stats.zscore(x, nan_policy='omit', axis=1)
        assert_allclose(z1, np.array([[np.nan, np.nan, np.nan, np.nan],
                                      [-s, 0, s, np.nan],
                                      [-s2/2, s2, np.nan, -s2/2]]))

    def test_zscore_2d_all_nan_row(self):
        # A row is all nan, and we use axis=1.
        x = np.array([[np.nan, np.nan, np.nan, np.nan],
                      [10.0, 10.0, 12.0, 12.0]])
        z = stats.zscore(x, nan_policy='omit', axis=1)
        assert_equal(z, np.array([[np.nan, np.nan, np.nan, np.nan],
                                  [-1.0, -1.0, 1.0, 1.0]]))

    def test_zscore_2d_all_nan(self):
        # The entire 2d array is nan, and we use axis=None.
        y = np.full((2, 3), np.nan)
        z = stats.zscore(y, nan_policy='omit', axis=None)
        assert_equal(z, y)

    @pytest.mark.parametrize('x', [np.array([]), np.zeros((3, 0, 5))])
    def test_zscore_empty_input(self, x):
        z = stats.zscore(x)
        assert_equal(z, x)

    def test_gzscore_normal_array(self):
        x = np.array([1, 2, 3, 4])
        z = stats.gzscore(x)
        desired = np.log(x / stats.gmean(x)) / np.log(stats.gstd(x, ddof=0))
        assert_allclose(desired, z)

    @skip_xp_invalid_arg
    def test_gzscore_masked_array(self):
        x = np.array([1, 2, -1, 3, 4])
        mx = np.ma.masked_array(x, mask=[0, 0, 1, 0, 0])
        z = stats.gzscore(mx)
        desired = ([-1.526072095151, -0.194700599824, np.inf, 0.584101799472,
                    1.136670895503])
        assert_allclose(desired, z)

    @skip_xp_invalid_arg
    def test_zscore_masked_element_0_gh19039(self):
        # zscore returned all NaNs when 0th element was masked. See gh-19039.
        rng = np.random.default_rng(8675309)
        x = rng.standard_normal(10)
        mask = np.zeros_like(x)
        y = np.ma.masked_array(x, mask)
        y.mask[0] = True

        ref = stats.zscore(x[1:])  # compute reference from non-masked elements
        assert not np.any(np.isnan(ref))
        res = stats.zscore(y)
        assert_allclose(res[1:], ref)
        res = stats.zscore(y, axis=None)
        assert_allclose(res[1:], ref)

        y[1:] = y[1]  # when non-masked elements are identical, result is nan
        res = stats.zscore(y)
        assert_equal(res[1:], np.nan)
        res = stats.zscore(y, axis=None)
        assert_equal(res[1:], np.nan)

class TestMedianAbsDeviation:
    def setup_class(self):
        self.dat_nan = np.array([2.20, 2.20, 2.4, 2.4, 2.5, 2.7, 2.8, 2.9,
                                 3.03, 3.03, 3.10, 3.37, 3.4, 3.4, 3.4, 3.5,
                                 3.6, 3.7, 3.7, 3.7, 3.7, 3.77, 5.28, np.nan])
        self.dat = np.array([2.20, 2.20, 2.4, 2.4, 2.5, 2.7, 2.8, 2.9, 3.03,
                             3.03, 3.10, 3.37, 3.4, 3.4, 3.4, 3.5, 3.6, 3.7,
                             3.7, 3.7, 3.7, 3.77, 5.28, 28.95])

    def test_median_abs_deviation(self):
        assert_almost_equal(stats.median_abs_deviation(self.dat, axis=None),
                            0.355)
        dat = self.dat.reshape(6, 4)
        mad = stats.median_abs_deviation(dat, axis=0)
        mad_expected = np.asarray([0.435, 0.5, 0.45, 0.4])
        assert_array_almost_equal(mad, mad_expected)

    def test_mad_nan_omit(self):
        mad = stats.median_abs_deviation(self.dat_nan, nan_policy='omit')
        assert_almost_equal(mad, 0.34)

    def test_axis_and_nan(self):
        x = np.array([[1.0, 2.0, 3.0, 4.0, np.nan],
                      [1.0, 4.0, 5.0, 8.0, 9.0]])
        mad = stats.median_abs_deviation(x, axis=1)
        assert_equal(mad, np.array([np.nan, 3.0]))

    def test_nan_policy_omit_with_inf(self):
        z = np.array([1, 3, 4, 6, 99, np.nan, np.inf])
        mad = stats.median_abs_deviation(z, nan_policy='omit')
        assert_equal(mad, 3.0)

    @pytest.mark.parametrize('axis', [0, 1, 2, None])
    def test_size_zero_with_axis(self, axis):
        x = np.zeros((3, 0, 4))
        mad = stats.median_abs_deviation(x, axis=axis)
        assert_equal(mad, np.full_like(x.sum(axis=axis), fill_value=np.nan))

    @pytest.mark.parametrize('nan_policy, expected',
                             [('omit', np.array([np.nan, 1.5, 1.5])),
                              ('propagate', np.array([np.nan, np.nan, 1.5]))])
    def test_nan_policy_with_axis(self, nan_policy, expected):
        x = np.array([[np.nan, np.nan, np.nan, np.nan, np.nan, np.nan],
                      [1, 5, 3, 6, np.nan, np.nan],
                      [5, 6, 7, 9, 9, 10]])
        mad = stats.median_abs_deviation(x, nan_policy=nan_policy, axis=1)
        assert_equal(mad, expected)

    @pytest.mark.parametrize('axis, expected',
                             [(1, [2.5, 2.0, 12.0]), (None, 4.5)])
    def test_center_mean_with_nan(self, axis, expected):
        x = np.array([[1, 2, 4, 9, np.nan],
                      [0, 1, 1, 1, 12],
                      [-10, -10, -10, 20, 20]])
        mad = stats.median_abs_deviation(x, center=np.mean, nan_policy='omit',
                                         axis=axis)
        assert_allclose(mad, expected, rtol=1e-15, atol=1e-15)

    def test_center_not_callable(self):
        with pytest.raises(TypeError, match='callable'):
            stats.median_abs_deviation([1, 2, 3, 5], center=99)


def _check_warnings(warn_list, expected_type, expected_len):
    """
    Checks that all of the warnings from a list returned by
    `warnings.catch_all(record=True)` are of the required type and that the list
    contains expected number of warnings.
    """
    assert_equal(len(warn_list), expected_len, "number of warnings")
    for warn_ in warn_list:
        assert_(warn_.category is expected_type)


class TestIQR:

    def test_basic(self):
        x = np.arange(8) * 0.5
        np.random.shuffle(x)
        assert_equal(stats.iqr(x), 1.75)

    def test_api(self):
        d = np.ones((5, 5))
        stats.iqr(d)
        stats.iqr(d, None)
        stats.iqr(d, 1)
        stats.iqr(d, (0, 1))
        stats.iqr(d, None, (10, 90))
        stats.iqr(d, None, (30, 20), 1.0)
        stats.iqr(d, None, (25, 75), 1.5, 'propagate')
        stats.iqr(d, None, (50, 50), 'normal', 'raise', 'linear')
        stats.iqr(d, None, (25, 75), -0.4, 'omit', 'lower', True)

    def test_empty(self):
        assert_equal(stats.iqr([]), np.nan)
        assert_equal(stats.iqr(np.arange(0)), np.nan)

    def test_constant(self):
        # Constant array always gives 0
        x = np.ones((7, 4))
        assert_equal(stats.iqr(x), 0.0)
        assert_array_equal(stats.iqr(x, axis=0), np.zeros(4))
        assert_array_equal(stats.iqr(x, axis=1), np.zeros(7))
        assert_equal(stats.iqr(x, interpolation='linear'), 0.0)
        assert_equal(stats.iqr(x, interpolation='midpoint'), 0.0)
        assert_equal(stats.iqr(x, interpolation='nearest'), 0.0)
        assert_equal(stats.iqr(x, interpolation='lower'), 0.0)
        assert_equal(stats.iqr(x, interpolation='higher'), 0.0)

        # 0 only along constant dimensions
        # This also tests much of `axis`
        y = np.ones((4, 5, 6)) * np.arange(6)
        assert_array_equal(stats.iqr(y, axis=0), np.zeros((5, 6)))
        assert_array_equal(stats.iqr(y, axis=1), np.zeros((4, 6)))
        assert_array_equal(stats.iqr(y, axis=2), np.full((4, 5), 2.5))
        assert_array_equal(stats.iqr(y, axis=(0, 1)), np.zeros(6))
        assert_array_equal(stats.iqr(y, axis=(0, 2)), np.full(5, 3.))
        assert_array_equal(stats.iqr(y, axis=(1, 2)), np.full(4, 3.))

    def test_scalarlike(self):
        x = np.arange(1) + 7.0
        assert_equal(stats.iqr(x[0]), 0.0)
        assert_equal(stats.iqr(x), 0.0)
        assert_array_equal(stats.iqr(x, keepdims=True), [0.0])

    def test_2D(self):
        x = np.arange(15).reshape((3, 5))
        assert_equal(stats.iqr(x), 7.0)
        assert_array_equal(stats.iqr(x, axis=0), np.full(5, 5.))
        assert_array_equal(stats.iqr(x, axis=1), np.full(3, 2.))
        assert_array_equal(stats.iqr(x, axis=(0, 1)), 7.0)
        assert_array_equal(stats.iqr(x, axis=(1, 0)), 7.0)

    def test_axis(self):
        # The `axis` keyword is also put through its paces in `test_keepdims`.
        o = np.random.normal(size=(71, 23))
        x = np.dstack([o] * 10)                 # x.shape = (71, 23, 10)
        q = stats.iqr(o)

        assert_equal(stats.iqr(x, axis=(0, 1)), q)
        x = np.moveaxis(x, -1, 0)               # x.shape = (10, 71, 23)
        assert_equal(stats.iqr(x, axis=(2, 1)), q)
        x = x.swapaxes(0, 1)                    # x.shape = (71, 10, 23)
        assert_equal(stats.iqr(x, axis=(0, 2)), q)
        x = x.swapaxes(0, 1)                    # x.shape = (10, 71, 23)

        assert_equal(stats.iqr(x, axis=(0, 1, 2)),
                     stats.iqr(x, axis=None))
        assert_equal(stats.iqr(x, axis=(0,)),
                     stats.iqr(x, axis=0))

        d = np.arange(3 * 5 * 7 * 11)
        # Older versions of numpy only shuffle along axis=0.
        # Not sure about newer, don't care.
        np.random.shuffle(d)
        d = d.reshape((3, 5, 7, 11))
        assert_equal(stats.iqr(d, axis=(0, 1, 2))[0],
                     stats.iqr(d[:,:,:, 0].ravel()))
        assert_equal(stats.iqr(d, axis=(0, 1, 3))[1],
                     stats.iqr(d[:,:, 1,:].ravel()))
        assert_equal(stats.iqr(d, axis=(3, 1, -4))[2],
                     stats.iqr(d[:,:, 2,:].ravel()))
        assert_equal(stats.iqr(d, axis=(3, 1, 2))[2],
                     stats.iqr(d[2,:,:,:].ravel()))
        assert_equal(stats.iqr(d, axis=(3, 2))[2, 1],
                     stats.iqr(d[2, 1,:,:].ravel()))
        assert_equal(stats.iqr(d, axis=(1, -2))[2, 1],
                     stats.iqr(d[2, :, :, 1].ravel()))
        assert_equal(stats.iqr(d, axis=(1, 3))[2, 2],
                     stats.iqr(d[2, :, 2,:].ravel()))

        assert_raises(AxisError, stats.iqr, d, axis=4)
        assert_raises(ValueError, stats.iqr, d, axis=(0, 0))

    def test_rng(self):
        x = np.arange(5)
        assert_equal(stats.iqr(x), 2)
        assert_equal(stats.iqr(x, rng=(25, 87.5)), 2.5)
        assert_equal(stats.iqr(x, rng=(12.5, 75)), 2.5)
        assert_almost_equal(stats.iqr(x, rng=(10, 50)), 1.6)  # 3-1.4

        assert_raises(ValueError, stats.iqr, x, rng=(0, 101))
        assert_raises(ValueError, stats.iqr, x, rng=(np.nan, 25))
        assert_raises(TypeError, stats.iqr, x, rng=(0, 50, 60))

    def test_interpolation(self):
        x = np.arange(5)
        y = np.arange(4)
        # Default
        assert_equal(stats.iqr(x), 2)
        assert_equal(stats.iqr(y), 1.5)
        # Linear
        assert_equal(stats.iqr(x, interpolation='linear'), 2)
        assert_equal(stats.iqr(y, interpolation='linear'), 1.5)
        # Higher
        assert_equal(stats.iqr(x, interpolation='higher'), 2)
        assert_equal(stats.iqr(x, rng=(25, 80), interpolation='higher'), 3)
        assert_equal(stats.iqr(y, interpolation='higher'), 2)
        # Lower (will generally, but not always be the same as higher)
        assert_equal(stats.iqr(x, interpolation='lower'), 2)
        assert_equal(stats.iqr(x, rng=(25, 80), interpolation='lower'), 2)
        assert_equal(stats.iqr(y, interpolation='lower'), 2)
        # Nearest
        assert_equal(stats.iqr(x, interpolation='nearest'), 2)
        assert_equal(stats.iqr(y, interpolation='nearest'), 1)
        # Midpoint
        assert_equal(stats.iqr(x, interpolation='midpoint'), 2)
        assert_equal(stats.iqr(x, rng=(25, 80), interpolation='midpoint'), 2.5)
        assert_equal(stats.iqr(y, interpolation='midpoint'), 2)

        # Check all method= values new in numpy 1.22.0 are accepted
        for method in ('inverted_cdf', 'averaged_inverted_cdf',
                       'closest_observation', 'interpolated_inverted_cdf',
                       'hazen', 'weibull', 'median_unbiased',
                       'normal_unbiased'):
            stats.iqr(y, interpolation=method)

        assert_raises(ValueError, stats.iqr, x, interpolation='foobar')

    def test_keepdims(self):
        # Also tests most of `axis`
        x = np.ones((3, 5, 7, 11))
        assert_equal(stats.iqr(x, axis=None, keepdims=False).shape, ())
        assert_equal(stats.iqr(x, axis=2, keepdims=False).shape, (3, 5, 11))
        assert_equal(stats.iqr(x, axis=(0, 1), keepdims=False).shape, (7, 11))
        assert_equal(stats.iqr(x, axis=(0, 3), keepdims=False).shape, (5, 7))
        assert_equal(stats.iqr(x, axis=(1,), keepdims=False).shape, (3, 7, 11))
        assert_equal(stats.iqr(x, (0, 1, 2, 3), keepdims=False).shape, ())
        assert_equal(stats.iqr(x, axis=(0, 1, 3), keepdims=False).shape, (7,))

        assert_equal(stats.iqr(x, axis=None, keepdims=True).shape, (1, 1, 1, 1))
        assert_equal(stats.iqr(x, axis=2, keepdims=True).shape, (3, 5, 1, 11))
        assert_equal(stats.iqr(x, axis=(0, 1), keepdims=True).shape, (1, 1, 7, 11))
        assert_equal(stats.iqr(x, axis=(0, 3), keepdims=True).shape, (1, 5, 7, 1))
        assert_equal(stats.iqr(x, axis=(1,), keepdims=True).shape, (3, 1, 7, 11))
        assert_equal(stats.iqr(x, (0, 1, 2, 3), keepdims=True).shape, (1, 1, 1, 1))
        assert_equal(stats.iqr(x, axis=(0, 1, 3), keepdims=True).shape, (1, 1, 7, 1))

    def test_nanpolicy(self):
        x = np.arange(15.0).reshape((3, 5))

        # No NaNs
        assert_equal(stats.iqr(x, nan_policy='propagate'), 7)
        assert_equal(stats.iqr(x, nan_policy='omit'), 7)
        assert_equal(stats.iqr(x, nan_policy='raise'), 7)

        # Yes NaNs
        x[1, 2] = np.nan
        with warnings.catch_warnings(record=True):
            warnings.simplefilter("always")
            assert_equal(stats.iqr(x, nan_policy='propagate'),
                         np.nan)
            assert_equal(stats.iqr(x, axis=0, nan_policy='propagate'),
                         [5, 5, np.nan, 5, 5])
            assert_equal(stats.iqr(x, axis=1, nan_policy='propagate'),
                         [2, np.nan, 2])

        with warnings.catch_warnings(record=True):
            warnings.simplefilter("always")
            assert_equal(stats.iqr(x, nan_policy='omit'), 7.5)
            assert_equal(stats.iqr(x, axis=0, nan_policy='omit'), np.full(5, 5))
            assert_equal(stats.iqr(x, axis=1, nan_policy='omit'), [2, 2.5, 2])

        assert_raises(ValueError, stats.iqr, x, nan_policy='raise')
        assert_raises(ValueError, stats.iqr, x, axis=0, nan_policy='raise')
        assert_raises(ValueError, stats.iqr, x, axis=1, nan_policy='raise')

        # Bad policy
        assert_raises(ValueError, stats.iqr, x, nan_policy='barfood')

    def test_scale(self):
        x = np.arange(15.0).reshape((3, 5))

        # No NaNs
        assert_equal(stats.iqr(x, scale=1.0), 7)
        assert_almost_equal(stats.iqr(x, scale='normal'), 7 / 1.3489795)
        assert_equal(stats.iqr(x, scale=2.0), 3.5)

        # Yes NaNs
        x[1, 2] = np.nan
        with warnings.catch_warnings(record=True):
            warnings.simplefilter("always")
            assert_equal(stats.iqr(x, scale=1.0, nan_policy='propagate'), np.nan)
            assert_equal(stats.iqr(x, scale='normal', nan_policy='propagate'), np.nan)
            assert_equal(stats.iqr(x, scale=2.0, nan_policy='propagate'), np.nan)
            # axis=1 chosen to show behavior with both nans and without
            assert_equal(stats.iqr(x, axis=1, scale=1.0,
                                   nan_policy='propagate'), [2, np.nan, 2])
            assert_almost_equal(stats.iqr(x, axis=1, scale='normal',
                                          nan_policy='propagate'),
                                np.array([2, np.nan, 2]) / 1.3489795)
            assert_equal(stats.iqr(x, axis=1, scale=2.0, nan_policy='propagate'),
                         [1, np.nan, 1])
            # Since NumPy 1.17.0.dev, warnings are no longer emitted by
            # np.percentile with nans, so we don't check the number of
            # warnings here. See https://github.com/numpy/numpy/pull/12679.

        assert_equal(stats.iqr(x, scale=1.0, nan_policy='omit'), 7.5)
        assert_almost_equal(stats.iqr(x, scale='normal', nan_policy='omit'),
                            7.5 / 1.3489795)
        assert_equal(stats.iqr(x, scale=2.0, nan_policy='omit'), 3.75)

        # Bad scale
        assert_raises(ValueError, stats.iqr, x, scale='foobar')


class TestMoments:
    """
        Comparison numbers are found using R v.1.5.1
        note that length(testcase) = 4
        testmathworks comes from documentation for the
        Statistics Toolbox for Matlab and can be found at both
        https://www.mathworks.com/help/stats/kurtosis.html
        https://www.mathworks.com/help/stats/skewness.html
        Note that both test cases came from here.
    """
    testcase = [1., 2., 3., 4.]
    scalar_testcase = 4.
    np.random.seed(1234)
    testcase_moment_accuracy = np.random.rand(42)

    def _assert_equal(self, actual, expect, *, shape=None, dtype=None):
        expect = np.asarray(expect)
        if shape is not None:
            expect = np.broadcast_to(expect, shape)
        assert_array_equal(actual, expect)
        if dtype is None:
            dtype = expect.dtype
        assert actual.dtype == dtype

    @array_api_compatible
    @pytest.mark.parametrize('size', [10, (10, 2)])
    @pytest.mark.parametrize('m, c', product((0, 1, 2, 3), (None, 0, 1)))
    def test_moment_center_scalar_moment(self, size, m, c, xp):
        rng = np.random.default_rng(6581432544381372042)
        x = xp.asarray(rng.random(size=size))
        res = stats.moment(x, m, center=c)
        c = xp.mean(x, axis=0) if c is None else c
        ref = xp.sum((x - c)**m, axis=0)/x.shape[0]
        xp_assert_close(res, ref, atol=1e-16)

    @array_api_compatible
    @pytest.mark.parametrize('size', [10, (10, 2)])
    @pytest.mark.parametrize('c', (None, 0, 1))
    def test_moment_center_array_moment(self, size, c, xp):
        rng = np.random.default_rng(1706828300224046506)
        x = xp.asarray(rng.random(size=size))
        m = [0, 1, 2, 3]
        res = stats.moment(x, m, center=c)
        xp_test = array_namespace(x)  # no `concat` in np < 2.0; no `newaxis` in torch
        ref = xp_test.concat([stats.moment(x, i, center=c)[xp_test.newaxis, ...]
                              for i in m])
        xp_assert_equal(res, ref)

    @array_api_compatible
    def test_moment(self, xp):
        # mean((testcase-mean(testcase))**power,axis=0),axis=0))**power))
        testcase = xp.asarray(self.testcase)

        y = stats.moment(xp.asarray(self.scalar_testcase))
        xp_assert_close(y, xp.asarray(0.0))

        y = stats.moment(testcase, 0)
        xp_assert_close(y, xp.asarray(1.0))
        y = stats.moment(testcase, 1)
        xp_assert_close(y, xp.asarray(0.0))
        y = stats.moment(testcase, 2)
        xp_assert_close(y, xp.asarray(1.25))
        y = stats.moment(testcase, 3)
        xp_assert_close(y, xp.asarray(0.0))
        y = stats.moment(testcase, 4)
        xp_assert_close(y, xp.asarray(2.5625))

        # check array_like input for moment
        y = stats.moment(testcase, [1, 2, 3, 4])
        xp_assert_close(y, xp.asarray([0, 1.25, 0, 2.5625]))

        # check moment input consists only of integers
        y = stats.moment(testcase, 0.0)
        xp_assert_close(y, xp.asarray(1.0))
        message = 'All elements of `order` must be integral.'
        with pytest.raises(ValueError, match=message):
            stats.moment(testcase, 1.2)
        y = stats.moment(testcase, [1.0, 2, 3, 4.0])
        xp_assert_close(y, xp.asarray([0, 1.25, 0, 2.5625]))

        # test empty input
        message = r"Mean of empty slice\.|invalid value encountered.*"
        with pytest.warns(RuntimeWarning, match=message):
            np.mean([])  # lazy way of ignoring warnings
            y = stats.moment(xp.asarray([]))
            xp_assert_equal(y, xp.asarray(xp.nan))
            y = stats.moment(xp.asarray([], dtype=xp.float32))
            xp_assert_equal(y, xp.asarray(xp.nan, dtype=xp.float32))
            y = stats.moment(xp.zeros((1, 0)), axis=0)
            xp_assert_equal(y, xp.empty((0,)))
            y = stats.moment(xp.asarray([[]]), axis=1)
            xp_assert_equal(y, xp.asarray([xp.nan]))
            y = stats.moment(xp.asarray([[]]), order=[0, 1], axis=0)
            xp_assert_equal(y, xp.empty((2, 0)))

    def test_nan_policy(self):
        x = np.arange(10.)
        x[9] = np.nan
        assert_equal(stats.moment(x, 2), np.nan)
        assert_almost_equal(stats.moment(x, nan_policy='omit'), 0.0)
        assert_raises(ValueError, stats.moment, x, nan_policy='raise')
        assert_raises(ValueError, stats.moment, x, nan_policy='foobar')

    @array_api_compatible
    @pytest.mark.parametrize('dtype', ['float32', 'float64', 'complex128'])
    @pytest.mark.parametrize('expect, order', [(0, 1), (1, 0)])
    def test_constant_moments(self, dtype, expect, order, xp):
        if dtype=='complex128' and is_torch(xp):
            pytest.skip()
        dtype = getattr(xp, dtype)
        x = xp.asarray(np.random.rand(5), dtype=dtype)
        y = stats.moment(x, order=order)
        xp_assert_equal(y, xp.asarray(expect, dtype=dtype))

        y = stats.moment(xp.broadcast_to(x, (6, 5)), axis=0, order=order)
        xp_assert_equal(y, xp.full((5,), expect, dtype=dtype))

        y = stats.moment(xp.broadcast_to(x, (1, 2, 3, 4, 5)), axis=2,
                         order=order)
        xp_assert_equal(y, xp.full((1, 2, 4, 5), expect, dtype=dtype))

        y = stats.moment(xp.broadcast_to(x, (1, 2, 3, 4, 5)), axis=None,
                         order=order)
        xp_assert_equal(y, xp.full((), expect, dtype=dtype))

    @skip_xp_backends('jax.numpy',
                      reasons=["JAX arrays do not support item assignment"])
    @pytest.mark.usefixtures("skip_xp_backends")    
    @array_api_compatible
    def test_moment_propagate_nan(self, xp):
        # Check that the shape of the result is the same for inputs
        # with and without nans, cf gh-5817
        a = xp.reshape(xp.arange(8.), (2, -1))
        a[1, 0] = np.nan
        mm = stats.moment(a, 2, axis=1)
        xp_assert_close(mm, xp.asarray([1.25, np.nan]), atol=1e-15)

    @array_api_compatible
    def test_moment_empty_order(self, xp):
        # tests moment with empty `order` list
        with pytest.raises(ValueError, match=r"'order' must be a scalar or a"
                                             r" non-empty 1D list/array."):
            stats.moment(xp.asarray([1, 2, 3, 4]), order=[])

    @array_api_compatible
    def test_rename_moment_order(self, xp):
        # Parameter 'order' was formerly known as 'moment'. The old name
        # has not been deprecated, so it must continue to work.
        x = xp.arange(10)
        res = stats.moment(x, moment=3)
        ref = stats.moment(x, order=3)
        xp_assert_equal(res, ref)

    def test_moment_accuracy(self):
        # 'moment' must have a small enough error compared to the slower
        #  but very accurate numpy.power() implementation.
        tc_no_mean = (self.testcase_moment_accuracy
                      - np.mean(self.testcase_moment_accuracy))
        assert_allclose(np.power(tc_no_mean, 42).mean(),
                        stats.moment(self.testcase_moment_accuracy, 42))

    @array_api_compatible
    @pytest.mark.parametrize('order', [0, 1, 2, 3])
    @pytest.mark.parametrize('axis', [-1, 0, 1])
    @pytest.mark.parametrize('center', [None, 0])
    def test_moment_array_api(self, xp, order, axis, center):
        rng = np.random.default_rng(34823589259425)
        x = rng.random(size=(5, 6, 7))
        res = stats.moment(xp.asarray(x), order, axis=axis, center=center)
        ref = xp.asarray(_moment(x, order, axis, mean=center))
        xp_assert_close(res, ref)


class SkewKurtosisTest:
    scalar_testcase = 4.
    testcase = [1., 2., 3., 4.]
    testmathworks = [1.165, 0.6268, 0.0751, 0.3516, -0.6965]


class TestSkew(SkewKurtosisTest):
    def test_empty_1d(self):
        # This is not essential behavior to maintain w/ array API
        message = r"Mean of empty slice\.|invalid value encountered.*"
        with pytest.warns(RuntimeWarning, match=message):
            stats.skew([])
        with pytest.warns(RuntimeWarning, match=message):
            stats.kurtosis([])

    @skip_xp_backends('jax.numpy',
                      reasons=["JAX arrays do not support item assignment"])
    @pytest.mark.usefixtures("skip_xp_backends")    
    @array_api_compatible
    def test_skewness(self, xp):
        # Scalar test case
        y = stats.skew(xp.asarray(self.scalar_testcase))
        xp_assert_close(y, xp.asarray(xp.nan))
        # sum((testmathworks-mean(testmathworks,axis=0))**3,axis=0) /
        #     ((sqrt(var(testmathworks)*4/5))**3)/5
        y = stats.skew(xp.asarray(self.testmathworks))
        xp_assert_close(y, xp.asarray(-0.29322304336607), atol=1e-10)
        y = stats.skew(xp.asarray(self.testmathworks), bias=0)
        xp_assert_close(y, xp.asarray(-0.437111105023940), atol=1e-10)
        y = stats.skew(xp.asarray(self.testcase))
        xp_assert_close(y, xp.asarray(0.0), atol=1e-10)

    def test_nan_policy(self):
        # initially, nan_policy is ignored with alternative backends
        x = np.arange(10.)
        x[9] = np.nan
        with np.errstate(invalid='ignore'):
            assert_equal(stats.skew(x), np.nan)
        assert_equal(stats.skew(x, nan_policy='omit'), 0.)
        assert_raises(ValueError, stats.skew, x, nan_policy='raise')
        assert_raises(ValueError, stats.skew, x, nan_policy='foobar')

    def test_skewness_scalar(self):
        # `skew` must return a scalar for 1-dim input (only for NumPy arrays)
        assert_equal(stats.skew(arange(10)), 0.0)

    @skip_xp_backends('jax.numpy',
                      reasons=["JAX arrays do not support item assignment"])
    @pytest.mark.usefixtures("skip_xp_backends")
    @array_api_compatible
    def test_skew_propagate_nan(self, xp):
        # Check that the shape of the result is the same for inputs
        # with and without nans, cf gh-5817
        a = xp.arange(8.)
        a = xp.reshape(a, (2, -1))
        a[1, 0] = xp.nan
        with np.errstate(invalid='ignore'):
            s = stats.skew(a, axis=1)
        xp_assert_equal(s, xp.asarray([0, xp.nan]))

    @array_api_compatible
    def test_skew_constant_value(self, xp):
        # Skewness of a constant input should be NaN (gh-16061)
        with pytest.warns(RuntimeWarning, match="Precision loss occurred"):
            a = xp.asarray([-0.27829495]*10)  # xp.repeat not currently available
            xp_assert_equal(stats.skew(a), xp.asarray(xp.nan))
            xp_assert_equal(stats.skew(a*2.**50), xp.asarray(xp.nan))
            xp_assert_equal(stats.skew(a/2.**50), xp.asarray(xp.nan))
            xp_assert_equal(stats.skew(a, bias=False), xp.asarray(xp.nan))

            # # similarly, from gh-11086:
            a = xp.asarray([14.3]*7)
            xp_assert_equal(stats.skew(a), xp.asarray(xp.nan))
            a = 1. + xp.arange(-3., 4)*1e-16
            xp_assert_equal(stats.skew(a), xp.asarray(xp.nan))

    @skip_xp_backends('jax.numpy',
                      reasons=["JAX arrays do not support item assignment"])
    @pytest.mark.usefixtures("skip_xp_backends")    
    @array_api_compatible
    def test_precision_loss_gh15554(self, xp):
        # gh-15554 was one of several issues that have reported problems with
        # constant or near-constant input. We can't always fix these, but
        # make sure there's a warning.
        with pytest.warns(RuntimeWarning, match="Precision loss occurred"):
            rng = np.random.default_rng(34095309370)
            a = xp.asarray(rng.random(size=(100, 10)))
            a[:, 0] = 1.01
            stats.skew(a)

    @skip_xp_backends('jax.numpy',
                      reasons=["JAX arrays do not support item assignment"])
    @pytest.mark.usefixtures("skip_xp_backends")    
    @array_api_compatible
    @pytest.mark.parametrize('axis', [-1, 0, 2, None])
    @pytest.mark.parametrize('bias', [False, True])
    def test_vectorization(self, xp, axis, bias):
        # Behavior with array input is barely tested above. Compare
        # against naive implementation.
        rng = np.random.default_rng(1283413549926)
        x = xp.asarray(rng.random((3, 4, 5)))

        def skewness(a, axis, bias):
            # Simple implementation of skewness
            if axis is None:
                a = xp.reshape(a, (-1,))
                axis = 0
            xp_test = array_namespace(a)  # plain torch ddof=1 by default
            mean = xp_test.mean(a, axis=axis, keepdims=True)
            mu3 = xp_test.mean((a - mean)**3, axis=axis)
            std = xp_test.std(a, axis=axis)
            res = mu3 / std ** 3
            if not bias:
                n = a.shape[axis]
                res *= ((n - 1.0) * n) ** 0.5 / (n - 2.0)
            return res

        res = stats.skew(x, axis=axis, bias=bias)
        ref = skewness(x, axis=axis, bias=bias)
        xp_assert_close(res, ref)


class TestKurtosis(SkewKurtosisTest):
    @array_api_compatible
    def test_kurtosis(self, xp):
        # Scalar test case
        y = stats.kurtosis(xp.asarray(self.scalar_testcase))
        assert xp.isnan(y)

        #   sum((testcase-mean(testcase,axis=0))**4,axis=0)
        #   / ((sqrt(var(testcase)*3/4))**4)
        #   / 4
        #
        #   sum((test2-mean(testmathworks,axis=0))**4,axis=0)
        #   / ((sqrt(var(testmathworks)*4/5))**4)
        #   / 5
        #
        #   Set flags for axis = 0 and
        #   fisher=0 (Pearson's defn of kurtosis for compatibility with Matlab)
        y = stats.kurtosis(xp.asarray(self.testmathworks), 0, fisher=0, bias=1)
        xp_assert_close(y, xp.asarray(2.1658856802973))

        # Note that MATLAB has confusing docs for the following case
        #  kurtosis(x,0) gives an unbiased estimate of Pearson's skewness
        #  kurtosis(x)  gives a biased estimate of Fisher's skewness (Pearson-3)
        #  The MATLAB docs imply that both should give Fisher's
        y = stats.kurtosis(xp.asarray(self.testmathworks), fisher=0, bias=0)
        xp_assert_close(y, xp.asarray(3.663542721189047))
        y = stats.kurtosis(xp.asarray(self.testcase), 0, 0)
        xp_assert_close(y, xp.asarray(1.64))

        x = xp.arange(10.)
        x = xp.where(x == 8, xp.asarray(xp.nan), x)
        xp_assert_equal(stats.kurtosis(x), xp.asarray(xp.nan))

    def test_kurtosis_nan_policy(self):
        # nan_policy only for NumPy right now
        x = np.arange(10.)
        x[9] = np.nan
        assert_almost_equal(stats.kurtosis(x, nan_policy='omit'), -1.230000)
        assert_raises(ValueError, stats.kurtosis, x, nan_policy='raise')
        assert_raises(ValueError, stats.kurtosis, x, nan_policy='foobar')

    def test_kurtosis_array_scalar(self):
        # "array scalars" do not exist in other backends
        assert_equal(type(stats.kurtosis([1, 2, 3])), np.float64)

    def test_kurtosis_propagate_nan(self):
        # nan_policy only for NumPy right now
        # Check that the shape of the result is the same for inputs
        # with and without nans, cf gh-5817
        a = np.arange(8).reshape(2, -1).astype(float)
        a[1, 0] = np.nan
        k = stats.kurtosis(a, axis=1, nan_policy="propagate")
        np.testing.assert_allclose(k, [-1.36, np.nan], atol=1e-15)

    @array_api_compatible
    def test_kurtosis_constant_value(self, xp):
        # Kurtosis of a constant input should be NaN (gh-16061)
        a = xp.asarray([-0.27829495]*10)
        with pytest.warns(RuntimeWarning, match="Precision loss occurred"):
            assert xp.isnan(stats.kurtosis(a, fisher=False))
            assert xp.isnan(stats.kurtosis(a * float(2**50), fisher=False))
            assert xp.isnan(stats.kurtosis(a / float(2**50), fisher=False))
            assert xp.isnan(stats.kurtosis(a, fisher=False, bias=False))

    @array_api_compatible
    @pytest.mark.parametrize('axis', [-1, 0, 2, None])
    @pytest.mark.parametrize('bias', [False, True])
    @pytest.mark.parametrize('fisher', [False, True])
    def test_vectorization(self, xp, axis, bias, fisher):
        # Behavior with array input is not tested above. Compare
        # against naive implementation.
        rng = np.random.default_rng(1283413549926)
        x = xp.asarray(rng.random((4, 5, 6)))

        def kurtosis(a, axis, bias, fisher):
            # Simple implementation of kurtosis
            if axis is None:
                a = xp.reshape(a, (-1,))
                axis = 0
            xp_test = array_namespace(a)  # plain torch ddof=1 by default
            mean = xp_test.mean(a, axis=axis, keepdims=True)
            mu4 = xp_test.mean((a - mean)**4, axis=axis)
            mu2 = xp_test.var(a, axis=axis, correction=0)
            if bias:
                res = mu4 / mu2**2 - 3
            else:
                n = a.shape[axis]
                # https://en.wikipedia.org/wiki/Kurtosis#Standard_unbiased_estimator
                res = (n-1) / ((n-2) * (n-3)) * ((n + 1) * mu4/mu2**2 - 3*(n-1))

            # I know it looks strange to subtract then add 3,
            # but it is simpler than the alternatives
            return res if fisher else res + 3

        res = stats.kurtosis(x, axis=axis, bias=bias, fisher=fisher)
        ref = kurtosis(x, axis=axis, bias=bias, fisher=fisher)
        xp_assert_close(res, ref)


@hypothesis.strategies.composite
def ttest_data_axis_strategy(draw):
    # draw an array under shape and value constraints
    elements = dict(allow_nan=False, allow_infinity=False)
    shape = npst.array_shapes(min_dims=1, min_side=2)
    # The test that uses this, `test_pvalue_ci`, uses `float64` to test
    # extreme `alpha`. It could be adjusted to test a dtype-dependent
    # range of `alpha` if this strategy is needed to generate other floats.
    data = draw(npst.arrays(dtype=np.float64, elements=elements, shape=shape))

    # determine axes over which nonzero variance can be computed accurately
    ok_axes = []
    # Locally, I don't need catch_warnings or simplefilter, and I can just
    # suppress RuntimeWarning. I include all that in hope of getting the same
    # behavior on CI.
    with warnings.catch_warnings():
        warnings.simplefilter("error")
        for axis in range(len(data.shape)):
            with contextlib.suppress(Exception):
                var = stats.moment(data, order=2, axis=axis)
                if np.all(var > 0) and np.all(np.isfinite(var)):
                    ok_axes.append(axis)
    # if there are no valid axes, tell hypothesis to try a different example
    hypothesis.assume(ok_axes)

    # draw one of the valid axes
    axis = draw(hypothesis.strategies.sampled_from(ok_axes))

    return data, axis


@pytest.mark.skip_xp_backends(cpu_only=True,
                              reasons=['Uses NumPy for pvalue, CI'])
@pytest.mark.usefixtures("skip_xp_backends")
@array_api_compatible
class TestStudentTest:
    # Preserving original test cases.
    # Recomputed statistics and p-values with R t.test, e.g.
    # options(digits=16)
    # t.test(c(-1., 0., 1.), mu=2)
    X1 = [-1., 0., 1.]
    X2 = [0., 1., 2.]
    T1_0 = 0.
    P1_0 = 1.
    T1_1 = -1.7320508075689
    P1_1 = 0.2254033307585
    T1_2 = -3.4641016151378
    P1_2 = 0.07417990022745
    T2_0 = 1.7320508075689
    P2_0 = 0.2254033307585
    P1_1_l = P1_1 / 2
    P1_1_g = 1 - (P1_1 / 2)

    def test_onesample(self, xp):
        with suppress_warnings() as sup, \
                np.errstate(invalid="ignore", divide="ignore"):
            sup.filter(RuntimeWarning, "Degrees of freedom <= 0 for slice")
            a = xp.asarray(4.) if not is_numpy(xp) else 4.
            t, p = stats.ttest_1samp(a, 3.)
        xp_assert_equal(t, xp.asarray(xp.nan))
        xp_assert_equal(p, xp.asarray(xp.nan))

        t, p = stats.ttest_1samp(xp.asarray(self.X1), 0.)
        xp_assert_close(t, xp.asarray(self.T1_0))
        xp_assert_close(p, xp.asarray(self.P1_0))

        res = stats.ttest_1samp(xp.asarray(self.X1), 0.)
        attributes = ('statistic', 'pvalue')
        check_named_results(res, attributes)

        t, p = stats.ttest_1samp(xp.asarray(self.X2), 0.)

        xp_assert_close(t, xp.asarray(self.T2_0))
        xp_assert_close(p, xp.asarray(self.P2_0))

        t, p = stats.ttest_1samp(xp.asarray(self.X1), 1.)

        xp_assert_close(t, xp.asarray(self.T1_1))
        xp_assert_close(p, xp.asarray(self.P1_1))

        t, p = stats.ttest_1samp(xp.asarray(self.X1), 2.)

        xp_assert_close(t, xp.asarray(self.T1_2))
        xp_assert_close(p, xp.asarray(self.P1_2))

    def test_onesample_nan_policy(self, xp):
        # check nan policy
        if not is_numpy(xp):
            x = xp.asarray([1., 2., 3., xp.nan])
            message = "Use of `nan_policy` and `keepdims`..."
            with pytest.raises(NotImplementedError, match=message):
                stats.ttest_1samp(x, 1., nan_policy='omit')
            return

        x = stats.norm.rvs(loc=5, scale=10, size=51, random_state=7654567)
        x[50] = np.nan
        with np.errstate(invalid="ignore"):
            assert_array_equal(stats.ttest_1samp(x, 5.0), (np.nan, np.nan))

            assert_array_almost_equal(stats.ttest_1samp(x, 5.0, nan_policy='omit'),
                                      (-1.6412624074367159, 0.107147027334048005))
            assert_raises(ValueError, stats.ttest_1samp, x, 5.0, nan_policy='raise')
            assert_raises(ValueError, stats.ttest_1samp, x, 5.0,
                          nan_policy='foobar')

    def test_1samp_alternative(self, xp):
        message = "`alternative` must be 'less', 'greater', or 'two-sided'."
        with pytest.raises(ValueError, match=message):
            stats.ttest_1samp(xp.asarray(self.X1), 0., alternative="error")

        t, p = stats.ttest_1samp(xp.asarray(self.X1), 1., alternative="less")
        xp_assert_close(p, xp.asarray(self.P1_1_l))
        xp_assert_close(t, xp.asarray(self.T1_1))

        t, p = stats.ttest_1samp(xp.asarray(self.X1), 1., alternative="greater")
        xp_assert_close(p, xp.asarray(self.P1_1_g))
        xp_assert_close(t, xp.asarray(self.T1_1))

    @pytest.mark.parametrize("alternative", ['two-sided', 'less', 'greater'])
    def test_1samp_ci_1d(self, xp, alternative):
        # test confidence interval method against reference values
        rng = np.random.default_rng(8066178009154342972)
        n = 10
        x = rng.normal(size=n, loc=1.5, scale=2)
        popmean = rng.normal()  # this shouldn't affect confidence interval
        # Reference values generated with R t.test:
        # options(digits=16)
        # x = c(2.75532884,  0.93892217,  0.94835861,  1.49489446, -0.62396595,
        #      -1.88019867, -1.55684465,  4.88777104,  5.15310979,  4.34656348)
        # t.test(x, conf.level=0.85, alternative='l')
        dtype = xp.float32 if is_torch(xp) else xp.float64  # use default dtype
        x = xp.asarray(x, dtype=dtype)
        popmean = xp.asarray(popmean, dtype=dtype)

        ref = {'two-sided': [0.3594423211709136, 2.9333455028290860],
               'greater': [0.7470806207371626, np.inf],
               'less': [-np.inf, 2.545707203262837]}
        res = stats.ttest_1samp(x, popmean=popmean, alternative=alternative)
        ci = res.confidence_interval(confidence_level=0.85)
        xp_assert_close(ci.low, xp.asarray(ref[alternative][0]))
        xp_assert_close(ci.high, xp.asarray(ref[alternative][1]))
        xp_assert_equal(res.df, xp.asarray(n-1))

    def test_1samp_ci_iv(self, xp):
        # test `confidence_interval` method input validation
        res = stats.ttest_1samp(xp.arange(10.), 0.)
        message = '`confidence_level` must be a number between 0 and 1.'
        with pytest.raises(ValueError, match=message):
            res.confidence_interval(confidence_level=10)

    @pytest.mark.xslow
    @hypothesis.given(alpha=hypothesis.strategies.floats(1e-15, 1-1e-15),
                      data_axis=ttest_data_axis_strategy())
    @pytest.mark.parametrize('alternative', ['less', 'greater'])
    def test_pvalue_ci(self, alpha, data_axis, alternative, xp):
        # test relationship between one-sided p-values and confidence intervals
        data, axis = data_axis
        data = xp.asarray(data)
        res = stats.ttest_1samp(data, 0.,
                                alternative=alternative, axis=axis)
        l, u = res.confidence_interval(confidence_level=alpha)
        popmean = l if alternative == 'greater' else u
        xp_test = array_namespace(l)  # torch needs `expand_dims`
        popmean = xp_test.expand_dims(popmean, axis=axis)
        res = stats.ttest_1samp(data, popmean, alternative=alternative, axis=axis)
        shape = list(data.shape)
        shape.pop(axis)
        # `float64` is used to correspond with extreme range of `alpha`
        ref = xp.broadcast_to(xp.asarray(1-alpha, dtype=xp.float64), shape)
        xp_assert_close(res.pvalue, ref)


class TestPercentileOfScore:

    def f(self, *args, **kwargs):
        return stats.percentileofscore(*args, **kwargs)

    @pytest.mark.parametrize("kind, result", [("rank", 40),
                                              ("mean", 35),
                                              ("strict", 30),
                                              ("weak", 40)])
    def test_unique(self, kind, result):
        a = [1, 2, 3, 4, 5, 6, 7, 8, 9, 10]
        assert_equal(self.f(a, 4, kind=kind), result)

    @pytest.mark.parametrize("kind, result", [("rank", 45),
                                              ("mean", 40),
                                              ("strict", 30),
                                              ("weak", 50)])
    def test_multiple2(self, kind, result):
        a = [1, 2, 3, 4, 4, 5, 6, 7, 8, 9]
        assert_equal(self.f(a, 4, kind=kind), result)

    @pytest.mark.parametrize("kind, result", [("rank", 50),
                                              ("mean", 45),
                                              ("strict", 30),
                                              ("weak", 60)])
    def test_multiple3(self, kind, result):
        a = [1, 2, 3, 4, 4, 4, 5, 6, 7, 8]
        assert_equal(self.f(a, 4, kind=kind), result)

    @pytest.mark.parametrize("kind, result", [("rank", 30),
                                              ("mean", 30),
                                              ("strict", 30),
                                              ("weak", 30)])
    def test_missing(self, kind, result):
        a = [1, 2, 3, 5, 6, 7, 8, 9, 10, 11]
        assert_equal(self.f(a, 4, kind=kind), result)

    @pytest.mark.parametrize("kind, result", [("rank", 40),
                                              ("mean", 35),
                                              ("strict", 30),
                                              ("weak", 40)])
    def test_large_numbers(self, kind, result):
        a = [10, 20, 30, 40, 50, 60, 70, 80, 90, 100]
        assert_equal(self.f(a, 40, kind=kind), result)

    @pytest.mark.parametrize("kind, result", [("rank", 50),
                                              ("mean", 45),
                                              ("strict", 30),
                                              ("weak", 60)])
    def test_large_numbers_multiple3(self, kind, result):
        a = [10, 20, 30, 40, 40, 40, 50, 60, 70, 80]
        assert_equal(self.f(a, 40, kind=kind), result)

    @pytest.mark.parametrize("kind, result", [("rank", 30),
                                              ("mean", 30),
                                              ("strict", 30),
                                              ("weak", 30)])
    def test_large_numbers_missing(self, kind, result):
        a = [10, 20, 30, 50, 60, 70, 80, 90, 100, 110]
        assert_equal(self.f(a, 40, kind=kind), result)

    @pytest.mark.parametrize("kind, result", [("rank", [0, 10, 100, 100]),
                                              ("mean", [0, 5, 95, 100]),
                                              ("strict", [0, 0, 90, 100]),
                                              ("weak", [0, 10, 100, 100])])
    def test_boundaries(self, kind, result):
        a = [10, 20, 30, 50, 60, 70, 80, 90, 100, 110]
        assert_equal(self.f(a, [0, 10, 110, 200], kind=kind), result)

    @pytest.mark.parametrize("kind, result", [("rank", [0, 10, 100]),
                                              ("mean", [0, 5, 95]),
                                              ("strict", [0, 0, 90]),
                                              ("weak", [0, 10, 100])])
    def test_inf(self, kind, result):
        a = [1, 2, 3, 4, 5, 6, 7, 8, 9, +np.inf]
        assert_equal(self.f(a, [-np.inf, 1, +np.inf], kind=kind), result)

    cases = [("propagate", [], 1, np.nan),
             ("propagate", [np.nan], 1, np.nan),
             ("propagate", [np.nan], [0, 1, 2], [np.nan, np.nan, np.nan]),
             ("propagate", [1, 2], [1, 2, np.nan], [50, 100, np.nan]),
             ("omit", [1, 2, np.nan], [0, 1, 2], [0, 50, 100]),
             ("omit", [1, 2], [0, 1, np.nan], [0, 50, np.nan]),
             ("omit", [np.nan, np.nan], [0, 1, 2], [np.nan, np.nan, np.nan])]

    @pytest.mark.parametrize("policy, a, score, result", cases)
    def test_nans_ok(self, policy, a, score, result):
        assert_equal(self.f(a, score, nan_policy=policy), result)

    cases = [
        ("raise", [1, 2, 3, np.nan], [1, 2, 3],
         "The input contains nan values"),
        ("raise", [1, 2, 3], [1, 2, 3, np.nan],
         "The input contains nan values"),
    ]

    @pytest.mark.parametrize("policy, a, score, message", cases)
    def test_nans_fail(self, policy, a, score, message):
        with assert_raises(ValueError, match=message):
            self.f(a, score, nan_policy=policy)

    @pytest.mark.parametrize("shape", [
        (6, ),
        (2, 3),
        (2, 1, 3),
        (2, 1, 1, 3),
    ])
    def test_nd(self, shape):
        a = np.array([0, 1, 2, 3, 4, 5])
        scores = a.reshape(shape)
        results = scores*10
        a = [1, 2, 3, 4, 5, 6, 7, 8, 9, 10]
        assert_equal(self.f(a, scores, kind="rank"), results)


PowerDivCase = namedtuple('Case',  # type: ignore[name-match]
                          ['f_obs', 'f_exp', 'ddof', 'axis',
                           'chi2',     # Pearson's
                           'log',      # G-test (log-likelihood)
                           'mod_log',  # Modified log-likelihood
                           'cr',       # Cressie-Read (lambda=2/3)
                           ])

# The details of the first two elements in power_div_1d_cases are used
# in a test in TestPowerDivergence.  Check that code before making
# any changes here.
power_div_1d_cases = [
    # Use the default f_exp.
    PowerDivCase(f_obs=[4, 8, 12, 8], f_exp=None, ddof=0, axis=None,
                 chi2=4,
                 log=2*(4*np.log(4/8) + 12*np.log(12/8)),
                 mod_log=2*(8*np.log(8/4) + 8*np.log(8/12)),
                 cr=(4*((4/8)**(2/3) - 1) + 12*((12/8)**(2/3) - 1))/(5/9)),
    # Give a non-uniform f_exp.
    PowerDivCase(f_obs=[4, 8, 12, 8], f_exp=[2, 16, 12, 2], ddof=0, axis=None,
                 chi2=24,
                 log=2*(4*np.log(4/2) + 8*np.log(8/16) + 8*np.log(8/2)),
                 mod_log=2*(2*np.log(2/4) + 16*np.log(16/8) + 2*np.log(2/8)),
                 cr=(4*((4/2)**(2/3) - 1) + 8*((8/16)**(2/3) - 1) +
                     8*((8/2)**(2/3) - 1))/(5/9)),
    # f_exp is a scalar.
    PowerDivCase(f_obs=[4, 8, 12, 8], f_exp=8, ddof=0, axis=None,
                 chi2=4,
                 log=2*(4*np.log(4/8) + 12*np.log(12/8)),
                 mod_log=2*(8*np.log(8/4) + 8*np.log(8/12)),
                 cr=(4*((4/8)**(2/3) - 1) + 12*((12/8)**(2/3) - 1))/(5/9)),
    # f_exp equal to f_obs.
    PowerDivCase(f_obs=[3, 5, 7, 9], f_exp=[3, 5, 7, 9], ddof=0, axis=0,
                 chi2=0, log=0, mod_log=0, cr=0),
]


power_div_empty_cases = [
    # Shape is (0,)--a data set with length 0.  The computed
    # test statistic should be 0.
    PowerDivCase(f_obs=[],
                 f_exp=None, ddof=0, axis=0,
                 chi2=0, log=0, mod_log=0, cr=0),
    # Shape is (0, 3).  This is 3 data sets, but each data set has
    # length 0, so the computed test statistic should be [0, 0, 0].
    PowerDivCase(f_obs=np.array([[],[],[]]).T,
                 f_exp=None, ddof=0, axis=0,
                 chi2=[0, 0, 0],
                 log=[0, 0, 0],
                 mod_log=[0, 0, 0],
                 cr=[0, 0, 0]),
    # Shape is (3, 0).  This represents an empty collection of
    # data sets in which each data set has length 3.  The test
    # statistic should be an empty array.
    PowerDivCase(f_obs=np.array([[],[],[]]),
                 f_exp=None, ddof=0, axis=0,
                 chi2=[],
                 log=[],
                 mod_log=[],
                 cr=[]),
]


class TestPowerDivergence:

    def check_power_divergence(self, f_obs, f_exp, ddof, axis, lambda_,
                               expected_stat):
        f_obs = np.asarray(f_obs)
        if axis is None:
            num_obs = f_obs.size
        else:
            b = np.broadcast(f_obs, f_exp)
            num_obs = b.shape[axis]

        with suppress_warnings() as sup:
            sup.filter(RuntimeWarning, "Mean of empty slice")
            stat, p = stats.power_divergence(
                                f_obs=f_obs, f_exp=f_exp, ddof=ddof,
                                axis=axis, lambda_=lambda_)
            assert_allclose(stat, expected_stat)

            if lambda_ == 1 or lambda_ == "pearson":
                # Also test stats.chisquare.
                stat, p = stats.chisquare(f_obs=f_obs, f_exp=f_exp, ddof=ddof,
                                          axis=axis)
                assert_allclose(stat, expected_stat)

        ddof = np.asarray(ddof)
        expected_p = stats.distributions.chi2.sf(expected_stat,
                                                 num_obs - 1 - ddof)
        assert_allclose(p, expected_p)

    def test_basic(self):
        for case in power_div_1d_cases:
            self.check_power_divergence(
                   case.f_obs, case.f_exp, case.ddof, case.axis,
                   None, case.chi2)
            self.check_power_divergence(
                   case.f_obs, case.f_exp, case.ddof, case.axis,
                   "pearson", case.chi2)
            self.check_power_divergence(
                   case.f_obs, case.f_exp, case.ddof, case.axis,
                   1, case.chi2)
            self.check_power_divergence(
                   case.f_obs, case.f_exp, case.ddof, case.axis,
                   "log-likelihood", case.log)
            self.check_power_divergence(
                   case.f_obs, case.f_exp, case.ddof, case.axis,
                   "mod-log-likelihood", case.mod_log)
            self.check_power_divergence(
                   case.f_obs, case.f_exp, case.ddof, case.axis,
                   "cressie-read", case.cr)
            self.check_power_divergence(
                   case.f_obs, case.f_exp, case.ddof, case.axis,
                   2/3, case.cr)

    def test_basic_masked(self):
        for case in power_div_1d_cases:
            mobs = np.ma.array(case.f_obs)
            self.check_power_divergence(
                   mobs, case.f_exp, case.ddof, case.axis,
                   None, case.chi2)
            self.check_power_divergence(
                   mobs, case.f_exp, case.ddof, case.axis,
                   "pearson", case.chi2)
            self.check_power_divergence(
                   mobs, case.f_exp, case.ddof, case.axis,
                   1, case.chi2)
            self.check_power_divergence(
                   mobs, case.f_exp, case.ddof, case.axis,
                   "log-likelihood", case.log)
            self.check_power_divergence(
                   mobs, case.f_exp, case.ddof, case.axis,
                   "mod-log-likelihood", case.mod_log)
            self.check_power_divergence(
                   mobs, case.f_exp, case.ddof, case.axis,
                   "cressie-read", case.cr)
            self.check_power_divergence(
                   mobs, case.f_exp, case.ddof, case.axis,
                   2/3, case.cr)

    def test_axis(self):
        case0 = power_div_1d_cases[0]
        case1 = power_div_1d_cases[1]
        f_obs = np.vstack((case0.f_obs, case1.f_obs))
        f_exp = np.vstack((np.ones_like(case0.f_obs)*np.mean(case0.f_obs),
                           case1.f_exp))
        # Check the four computational code paths in power_divergence
        # using a 2D array with axis=1.
        self.check_power_divergence(
               f_obs, f_exp, 0, 1,
               "pearson", [case0.chi2, case1.chi2])
        self.check_power_divergence(
               f_obs, f_exp, 0, 1,
               "log-likelihood", [case0.log, case1.log])
        self.check_power_divergence(
               f_obs, f_exp, 0, 1,
               "mod-log-likelihood", [case0.mod_log, case1.mod_log])
        self.check_power_divergence(
               f_obs, f_exp, 0, 1,
               "cressie-read", [case0.cr, case1.cr])
        # Reshape case0.f_obs to shape (2,2), and use axis=None.
        # The result should be the same.
        self.check_power_divergence(
               np.array(case0.f_obs).reshape(2, 2), None, 0, None,
               "pearson", case0.chi2)

    def test_ddof_broadcasting(self):
        # Test that ddof broadcasts correctly.
        # ddof does not affect the test statistic.  It is broadcast
        # with the computed test statistic for the computation of
        # the p value.

        case0 = power_div_1d_cases[0]
        case1 = power_div_1d_cases[1]
        # Create 4x2 arrays of observed and expected frequencies.
        f_obs = np.vstack((case0.f_obs, case1.f_obs)).T
        f_exp = np.vstack((np.ones_like(case0.f_obs)*np.mean(case0.f_obs),
                           case1.f_exp)).T

        expected_chi2 = [case0.chi2, case1.chi2]

        # ddof has shape (2, 1).  This is broadcast with the computed
        # statistic, so p will have shape (2,2).
        ddof = np.array([[0], [1]])

        stat, p = stats.power_divergence(f_obs, f_exp, ddof=ddof)
        assert_allclose(stat, expected_chi2)

        # Compute the p values separately, passing in scalars for ddof.
        stat0, p0 = stats.power_divergence(f_obs, f_exp, ddof=ddof[0,0])
        stat1, p1 = stats.power_divergence(f_obs, f_exp, ddof=ddof[1,0])

        assert_array_equal(p, np.vstack((p0, p1)))

    def test_empty_cases(self):
        with warnings.catch_warnings():
            for case in power_div_empty_cases:
                self.check_power_divergence(
                       case.f_obs, case.f_exp, case.ddof, case.axis,
                       "pearson", case.chi2)
                self.check_power_divergence(
                       case.f_obs, case.f_exp, case.ddof, case.axis,
                       "log-likelihood", case.log)
                self.check_power_divergence(
                       case.f_obs, case.f_exp, case.ddof, case.axis,
                       "mod-log-likelihood", case.mod_log)
                self.check_power_divergence(
                       case.f_obs, case.f_exp, case.ddof, case.axis,
                       "cressie-read", case.cr)

    def test_power_divergence_result_attributes(self):
        f_obs = power_div_1d_cases[0].f_obs
        f_exp = power_div_1d_cases[0].f_exp
        ddof = power_div_1d_cases[0].ddof
        axis = power_div_1d_cases[0].axis

        res = stats.power_divergence(f_obs=f_obs, f_exp=f_exp, ddof=ddof,
                                     axis=axis, lambda_="pearson")
        attributes = ('statistic', 'pvalue')
        check_named_results(res, attributes)

    def test_power_divergence_gh_12282(self):
        # The sums of observed and expected frequencies must match
        f_obs = np.array([[10, 20], [30, 20]])
        f_exp = np.array([[5, 15], [35, 25]])
        with assert_raises(ValueError, match='For each axis slice...'):
            stats.power_divergence(f_obs=[10, 20], f_exp=[30, 60])
        with assert_raises(ValueError, match='For each axis slice...'):
            stats.power_divergence(f_obs=f_obs, f_exp=f_exp, axis=1)
        stat, pval = stats.power_divergence(f_obs=f_obs, f_exp=f_exp)
        assert_allclose(stat, [5.71428571, 2.66666667])
        assert_allclose(pval, [0.01682741, 0.10247043])


def test_gh_chisquare_12282():
    # Currently `chisquare` is implemented via power_divergence
    # in case that ever changes, perform a basic test like
    # test_power_divergence_gh_12282
    with assert_raises(ValueError, match='For each axis slice...'):
        stats.chisquare(f_obs=[10, 20], f_exp=[30, 60])


@pytest.mark.parametrize("n, dtype", [(200, np.uint8), (1000000, np.int32)])
def test_chiquare_data_types_attributes(n, dtype):
    # Regression test for gh-10159 and gh-18368
    obs = np.array([n, 0], dtype=dtype)
    exp = np.array([n // 2, n // 2], dtype=dtype)
    res = stats.chisquare(obs, exp)
    stat, p = res
    assert_allclose(stat, n, rtol=1e-13)
    # check that attributes are identical to unpacked outputs - see gh-18368
    assert_equal(res.statistic, stat)
    assert_equal(res.pvalue, p)


def test_chisquare_masked_arrays():
    # Test masked arrays.
    obs = np.array([[8, 8, 16, 32, -1], [-1, -1, 3, 4, 5]]).T
    mask = np.array([[0, 0, 0, 0, 1], [1, 1, 0, 0, 0]]).T
    mobs = np.ma.masked_array(obs, mask)
    expected_chisq = np.array([24.0, 0.5])
    expected_g = np.array([2*(2*8*np.log(0.5) + 32*np.log(2.0)),
                           2*(3*np.log(0.75) + 5*np.log(1.25))])

    chi2 = stats.distributions.chi2

    chisq, p = stats.chisquare(mobs)
    mat.assert_array_equal(chisq, expected_chisq)
    mat.assert_array_almost_equal(p, chi2.sf(expected_chisq,
                                             mobs.count(axis=0) - 1))

    g, p = stats.power_divergence(mobs, lambda_='log-likelihood')
    mat.assert_array_almost_equal(g, expected_g, decimal=15)
    mat.assert_array_almost_equal(p, chi2.sf(expected_g,
                                             mobs.count(axis=0) - 1))

    chisq, p = stats.chisquare(mobs.T, axis=1)
    mat.assert_array_equal(chisq, expected_chisq)
    mat.assert_array_almost_equal(p, chi2.sf(expected_chisq,
                                             mobs.T.count(axis=1) - 1))
    g, p = stats.power_divergence(mobs.T, axis=1, lambda_="log-likelihood")
    mat.assert_array_almost_equal(g, expected_g, decimal=15)
    mat.assert_array_almost_equal(p, chi2.sf(expected_g,
                                             mobs.count(axis=0) - 1))

    obs1 = np.ma.array([3, 5, 6, 99, 10], mask=[0, 0, 0, 1, 0])
    exp1 = np.ma.array([2, 4, 8, 10, 99], mask=[0, 0, 0, 0, 1])
    chi2, p = stats.chisquare(obs1, f_exp=exp1)
    # Because of the mask at index 3 of obs1 and at index 4 of exp1,
    # only the first three elements are included in the calculation
    # of the statistic.
    mat.assert_array_equal(chi2, 1/2 + 1/4 + 4/8)

    # When axis=None, the two values should have type np.float64.
    chisq, p = stats.chisquare(np.ma.array([1,2,3]), axis=None)
    assert_(isinstance(chisq, np.float64))
    assert_(isinstance(p, np.float64))
    assert_equal(chisq, 1.0)
    assert_almost_equal(p, stats.distributions.chi2.sf(1.0, 2))

    # Empty arrays:
    # A data set with length 0 returns a masked scalar.
    with np.errstate(invalid='ignore'):
        with suppress_warnings() as sup:
            sup.filter(RuntimeWarning, "Mean of empty slice")
            chisq, p = stats.chisquare(np.ma.array([]))
    assert_(isinstance(chisq, np.ma.MaskedArray))
    assert_equal(chisq.shape, ())
    assert_(chisq.mask)

    empty3 = np.ma.array([[],[],[]])

    # empty3 is a collection of 0 data sets (whose lengths would be 3, if
    # there were any), so the return value is an array with length 0.
    chisq, p = stats.chisquare(empty3)
    assert_(isinstance(chisq, np.ma.MaskedArray))
    mat.assert_array_equal(chisq, [])

    # empty3.T is an array containing 3 data sets, each with length 0,
    # so an array of size (3,) is returned, with all values masked.
    with np.errstate(invalid='ignore'):
        with suppress_warnings() as sup:
            sup.filter(RuntimeWarning, "Mean of empty slice")
            chisq, p = stats.chisquare(empty3.T)

    assert_(isinstance(chisq, np.ma.MaskedArray))
    assert_equal(chisq.shape, (3,))
    assert_(np.all(chisq.mask))


def test_power_divergence_against_cressie_read_data():
    # Test stats.power_divergence against tables 4 and 5 from
    # Cressie and Read, "Multimonial Goodness-of-Fit Tests",
    # J. R. Statist. Soc. B (1984), Vol 46, No. 3, pp. 440-464.
    # This tests the calculation for several values of lambda.

    # Table 4 data recalculated for greater precision according to:
    # Shelby J. Haberman, Analysis of Qualitative Data: Volume 1
    # Introductory Topics, Academic Press, New York, USA (1978).
    obs = np.array([15, 11, 14, 17, 5, 11, 10, 4, 8,
                    10, 7, 9, 11, 3, 6, 1, 1, 4])
    beta = -0.083769  # Haberman (1978), p. 15
    i = np.arange(1, len(obs) + 1)
    alpha = np.log(obs.sum() / np.exp(beta*i).sum())
    expected_counts = np.exp(alpha + beta*i)

    # `table4` holds just the second and third columns from Table 4.
    table4 = np.vstack((obs, expected_counts)).T

    table5 = np.array([
        # lambda, statistic
        -10.0, 72.2e3,
        -5.0, 28.9e1,
        -3.0, 65.6,
        -2.0, 40.6,
        -1.5, 34.0,
        -1.0, 29.5,
        -0.5, 26.5,
        0.0, 24.6,
        0.5, 23.4,
        0.67, 23.1,
        1.0, 22.7,
        1.5, 22.6,
        2.0, 22.9,
        3.0, 24.8,
        5.0, 35.5,
        10.0, 21.4e1,
        ]).reshape(-1, 2)

    for lambda_, expected_stat in table5:
        stat, p = stats.power_divergence(table4[:,0], table4[:,1],
                                         lambda_=lambda_)
        assert_allclose(stat, expected_stat, rtol=5e-3)


def test_friedmanchisquare():
    # see ticket:113
    # verified with matlab and R
    # From Demsar "Statistical Comparisons of Classifiers over Multiple Data Sets"
    # 2006, Xf=9.28 (no tie handling, tie corrected Xf >=9.28)
    x1 = [array([0.763, 0.599, 0.954, 0.628, 0.882, 0.936, 0.661, 0.583,
                 0.775, 1.0, 0.94, 0.619, 0.972, 0.957]),
          array([0.768, 0.591, 0.971, 0.661, 0.888, 0.931, 0.668, 0.583,
                 0.838, 1.0, 0.962, 0.666, 0.981, 0.978]),
          array([0.771, 0.590, 0.968, 0.654, 0.886, 0.916, 0.609, 0.563,
                 0.866, 1.0, 0.965, 0.614, 0.9751, 0.946]),
          array([0.798, 0.569, 0.967, 0.657, 0.898, 0.931, 0.685, 0.625,
                 0.875, 1.0, 0.962, 0.669, 0.975, 0.970])]

    # From "Bioestadistica para las ciencias de la salud" Xf=18.95 p<0.001:
    x2 = [array([4,3,5,3,5,3,2,5,4,4,4,3]),
          array([2,2,1,2,3,1,2,3,2,1,1,3]),
          array([2,4,3,3,4,3,3,4,4,1,2,1]),
          array([3,5,4,3,4,4,3,3,3,4,4,4])]

    # From Jerrorl H. Zar, "Biostatistical Analysis"(example 12.6),
    # Xf=10.68, 0.005 < p < 0.01:
    # Probability from this example is inexact
    # using Chisquare approximation of Friedman Chisquare.
    x3 = [array([7.0,9.9,8.5,5.1,10.3]),
          array([5.3,5.7,4.7,3.5,7.7]),
          array([4.9,7.6,5.5,2.8,8.4]),
          array([8.8,8.9,8.1,3.3,9.1])]

    assert_array_almost_equal(stats.friedmanchisquare(x1[0],x1[1],x1[2],x1[3]),
                              (10.2283464566929, 0.0167215803284414))
    assert_array_almost_equal(stats.friedmanchisquare(x2[0],x2[1],x2[2],x2[3]),
                              (18.9428571428571, 0.000280938375189499))
    assert_array_almost_equal(stats.friedmanchisquare(x3[0],x3[1],x3[2],x3[3]),
                              (10.68, 0.0135882729582176))
    assert_raises(ValueError, stats.friedmanchisquare,x3[0],x3[1])

    # test for namedtuple attribute results
    attributes = ('statistic', 'pvalue')
    res = stats.friedmanchisquare(*x1)
    check_named_results(res, attributes)

    # test using mstats
    assert_array_almost_equal(mstats.friedmanchisquare(x1[0], x1[1],
                                                       x1[2], x1[3]),
                              (10.2283464566929, 0.0167215803284414))
    # the following fails
    # assert_array_almost_equal(mstats.friedmanchisquare(x2[0],x2[1],x2[2],x2[3]),
    #                           (18.9428571428571, 0.000280938375189499))
    assert_array_almost_equal(mstats.friedmanchisquare(x3[0], x3[1],
                                                       x3[2], x3[3]),
                              (10.68, 0.0135882729582176))
    assert_raises(ValueError, mstats.friedmanchisquare,x3[0],x3[1])


class TestKSTest:
    """Tests kstest and ks_1samp agree with K-S various sizes, alternatives, modes."""

    def _testOne(self, x, alternative, expected_statistic, expected_prob,
                 mode='auto', decimal=14):
        result = stats.kstest(x, 'norm', alternative=alternative, mode=mode)
        expected = np.array([expected_statistic, expected_prob])
        assert_array_almost_equal(np.array(result), expected, decimal=decimal)

    def _test_kstest_and_ks1samp(self, x, alternative, mode='auto', decimal=14):
        result = stats.kstest(x, 'norm', alternative=alternative, mode=mode)
        result_1samp = stats.ks_1samp(x, stats.norm.cdf,
                                      alternative=alternative, mode=mode)
        assert_array_almost_equal(np.array(result), result_1samp, decimal=decimal)

    def test_namedtuple_attributes(self):
        x = np.linspace(-1, 1, 9)
        # test for namedtuple attribute results
        attributes = ('statistic', 'pvalue')
        res = stats.kstest(x, 'norm')
        check_named_results(res, attributes)

    def test_agree_with_ks_1samp(self):
        x = np.linspace(-1, 1, 9)
        self._test_kstest_and_ks1samp(x, 'two-sided')

        x = np.linspace(-15, 15, 9)
        self._test_kstest_and_ks1samp(x, 'two-sided')

        x = [-1.23, 0.06, -0.60, 0.17, 0.66, -0.17, -0.08, 0.27, -0.98, -0.99]
        self._test_kstest_and_ks1samp(x, 'two-sided')
        self._test_kstest_and_ks1samp(x, 'greater', mode='exact')
        self._test_kstest_and_ks1samp(x, 'less', mode='exact')

    def test_pm_inf_gh20386(self):
        # Check that gh-20386 is resolved - `kstest` does not
        # return NaNs when both -inf and inf are in sample.
        vals = [-np.inf, 0, 1, np.inf]
        res = stats.kstest(vals, stats.cauchy.cdf)
        ref = stats.kstest(vals, stats.cauchy.cdf, _no_deco=True)
        assert np.all(np.isfinite(res))
        assert_equal(res, ref)
        assert not np.isnan(res.statistic)
        assert not np.isnan(res.pvalue)

    # missing: no test that uses *args


class TestKSOneSample:
    """
    Tests kstest and ks_samp 1-samples with K-S various sizes, alternatives, modes.
    """

    def _testOne(self, x, alternative, expected_statistic, expected_prob,
                 mode='auto', decimal=14):
        result = stats.ks_1samp(x, stats.norm.cdf, alternative=alternative, mode=mode)
        expected = np.array([expected_statistic, expected_prob])
        assert_array_almost_equal(np.array(result), expected, decimal=decimal)

    def test_namedtuple_attributes(self):
        x = np.linspace(-1, 1, 9)
        # test for namedtuple attribute results
        attributes = ('statistic', 'pvalue')
        res = stats.ks_1samp(x, stats.norm.cdf)
        check_named_results(res, attributes)

    def test_agree_with_r(self):
        # comparing with some values from R
        x = np.linspace(-1, 1, 9)
        self._testOne(x, 'two-sided', 0.15865525393145705, 0.95164069201518386)

        x = np.linspace(-15, 15, 9)
        self._testOne(x, 'two-sided', 0.44435602715924361, 0.038850140086788665)

        x = [-1.23, 0.06, -0.60, 0.17, 0.66, -0.17, -0.08, 0.27, -0.98, -0.99]
        self._testOne(x, 'two-sided', 0.293580126801961, 0.293408463684361)
        self._testOne(x, 'greater', 0.293580126801961, 0.146988835042376, mode='exact')
        self._testOne(x, 'less', 0.109348552425692, 0.732768892470675, mode='exact')

    def test_known_examples(self):
        # the following tests rely on deterministically replicated rvs
        x = stats.norm.rvs(loc=0.2, size=100, random_state=987654321)
        self._testOne(x, 'two-sided', 0.12464329735846891, 0.089444888711820769,
                      mode='asymp')
        self._testOne(x, 'less', 0.12464329735846891, 0.040989164077641749)
        self._testOne(x, 'greater', 0.0072115233216310994, 0.98531158590396228)

    def test_ks1samp_allpaths(self):
        # Check NaN input, output.
        assert_(np.isnan(kolmogn(np.nan, 1, True)))
        with assert_raises(ValueError, match='n is not integral: 1.5'):
            kolmogn(1.5, 1, True)
        assert_(np.isnan(kolmogn(-1, 1, True)))

        dataset = np.asarray([
            # Check x out of range
            (101, 1, True, 1.0),
            (101, 1.1, True, 1.0),
            (101, 0, True, 0.0),
            (101, -0.1, True, 0.0),

            (32, 1.0 / 64, True, 0.0),  # Ruben-Gambino
            (32, 1.0 / 64, False, 1.0),  # Ruben-Gambino

            # Miller
            (32, 0.5, True, 0.9999999363163307),
            # Miller 2 * special.smirnov(32, 0.5)
            (32, 0.5, False, 6.368366937916623e-08),

            # Check some other paths
            (32, 1.0 / 8, True, 0.34624229979775223),
            (32, 1.0 / 4, True, 0.9699508336558085),
            (1600, 0.49, False, 0.0),
            # 2 * special.smirnov(1600, 1/16.0)
            (1600, 1 / 16.0, False, 7.0837876229702195e-06),
            # _kolmogn_DMTW
            (1600, 14 / 1600, False, 0.99962357317602),
            # _kolmogn_PelzGood
            (1600, 1 / 32, False, 0.08603386296651416),
        ])
        FuncData(kolmogn, dataset, (0, 1, 2), 3).check(dtypes=[int, float, bool])

    @pytest.mark.parametrize("ksfunc", [stats.kstest, stats.ks_1samp])
    @pytest.mark.parametrize("alternative, x6val, ref_location, ref_sign",
                             [('greater', 6, 6, +1),
                              ('less', 7, 7, -1),
                              ('two-sided', 6, 6, +1),
                              ('two-sided', 7, 7, -1)])
    def test_location_sign(self, ksfunc, alternative,
                           x6val, ref_location, ref_sign):
        # Test that location and sign corresponding with statistic are as
        # expected. (Test is designed to be easy to predict.)
        x = np.arange(10) + 0.5
        x[6] = x6val
        cdf = stats.uniform(scale=10).cdf
        res = ksfunc(x, cdf, alternative=alternative)
        assert_allclose(res.statistic, 0.1, rtol=1e-15)
        assert res.statistic_location == ref_location
        assert res.statistic_sign == ref_sign

    # missing: no test that uses *args


class TestKSTwoSamples:
    """Tests 2-samples with K-S various sizes, alternatives, modes."""

    def _testOne(self, x1, x2, alternative, expected_statistic, expected_prob,
                 mode='auto'):
        result = stats.ks_2samp(x1, x2, alternative, mode=mode)
        expected = np.array([expected_statistic, expected_prob])
        assert_array_almost_equal(np.array(result), expected)

    def testSmall(self):
        self._testOne([0], [1], 'two-sided', 1.0/1, 1.0)
        self._testOne([0], [1], 'greater', 1.0/1, 0.5)
        self._testOne([0], [1], 'less', 0.0/1, 1.0)
        self._testOne([1], [0], 'two-sided', 1.0/1, 1.0)
        self._testOne([1], [0], 'greater', 0.0/1, 1.0)
        self._testOne([1], [0], 'less', 1.0/1, 0.5)

    def testTwoVsThree(self):
        data1 = np.array([1.0, 2.0])
        data1p = data1 + 0.01
        data1m = data1 - 0.01
        data2 = np.array([1.0, 2.0, 3.0])
        self._testOne(data1p, data2, 'two-sided', 1.0 / 3, 1.0)
        self._testOne(data1p, data2, 'greater', 1.0 / 3, 0.7)
        self._testOne(data1p, data2, 'less', 1.0 / 3, 0.7)
        self._testOne(data1m, data2, 'two-sided', 2.0 / 3, 0.6)
        self._testOne(data1m, data2, 'greater', 2.0 / 3, 0.3)
        self._testOne(data1m, data2, 'less', 0, 1.0)

    def testTwoVsFour(self):
        data1 = np.array([1.0, 2.0])
        data1p = data1 + 0.01
        data1m = data1 - 0.01
        data2 = np.array([1.0, 2.0, 3.0, 4.0])
        self._testOne(data1p, data2, 'two-sided', 2.0 / 4, 14.0/15)
        self._testOne(data1p, data2, 'greater', 2.0 / 4, 8.0/15)
        self._testOne(data1p, data2, 'less', 1.0 / 4, 12.0/15)

        self._testOne(data1m, data2, 'two-sided', 3.0 / 4, 6.0/15)
        self._testOne(data1m, data2, 'greater', 3.0 / 4, 3.0/15)
        self._testOne(data1m, data2, 'less', 0, 1.0)

    def test100_100(self):
        x100 = np.linspace(1, 100, 100)
        x100_2_p1 = x100 + 2 + 0.1
        x100_2_m1 = x100 + 2 - 0.1
        self._testOne(x100, x100_2_p1, 'two-sided', 3.0 / 100, 0.9999999999962055)
        self._testOne(x100, x100_2_p1, 'greater', 3.0 / 100, 0.9143290114276248)
        self._testOne(x100, x100_2_p1, 'less', 0, 1.0)
        self._testOne(x100, x100_2_m1, 'two-sided', 2.0 / 100, 1.0)
        self._testOne(x100, x100_2_m1, 'greater', 2.0 / 100, 0.960978450786184)
        self._testOne(x100, x100_2_m1, 'less', 0, 1.0)

    def test100_110(self):
        x100 = np.linspace(1, 100, 100)
        x110 = np.linspace(1, 100, 110)
        x110_20_p1 = x110 + 20 + 0.1
        x110_20_m1 = x110 + 20 - 0.1
        # 100, 110
        self._testOne(x100, x110_20_p1, 'two-sided', 232.0 / 1100, 0.015739183865607353)
        self._testOne(x100, x110_20_p1, 'greater', 232.0 / 1100, 0.007869594319053203)
        self._testOne(x100, x110_20_p1, 'less', 0, 1)
        self._testOne(x100, x110_20_m1, 'two-sided', 229.0 / 1100, 0.017803803861026313)
        self._testOne(x100, x110_20_m1, 'greater', 229.0 / 1100, 0.008901905958245056)
        self._testOne(x100, x110_20_m1, 'less', 0.0, 1.0)

    def testRepeatedValues(self):
        x2233 = np.array([2] * 3 + [3] * 4 + [5] * 5 + [6] * 4, dtype=int)
        x3344 = x2233 + 1
        x2356 = np.array([2] * 3 + [3] * 4 + [5] * 10 + [6] * 4, dtype=int)
        x3467 = np.array([3] * 10 + [4] * 2 + [6] * 10 + [7] * 4, dtype=int)
        self._testOne(x2233, x3344, 'two-sided', 5.0/16, 0.4262934613454952)
        self._testOne(x2233, x3344, 'greater', 5.0/16, 0.21465428276573786)
        self._testOne(x2233, x3344, 'less', 0.0/16, 1.0)
        self._testOne(x2356, x3467, 'two-sided', 190.0/21/26, 0.0919245790168125)
        self._testOne(x2356, x3467, 'greater', 190.0/21/26, 0.0459633806858544)
        self._testOne(x2356, x3467, 'less', 70.0/21/26, 0.6121593130022775)

    def testEqualSizes(self):
        data2 = np.array([1.0, 2.0, 3.0])
        self._testOne(data2, data2+1, 'two-sided', 1.0/3, 1.0)
        self._testOne(data2, data2+1, 'greater', 1.0/3, 0.75)
        self._testOne(data2, data2+1, 'less', 0.0/3, 1.)
        self._testOne(data2, data2+0.5, 'two-sided', 1.0/3, 1.0)
        self._testOne(data2, data2+0.5, 'greater', 1.0/3, 0.75)
        self._testOne(data2, data2+0.5, 'less', 0.0/3, 1.)
        self._testOne(data2, data2-0.5, 'two-sided', 1.0/3, 1.0)
        self._testOne(data2, data2-0.5, 'greater', 0.0/3, 1.0)
        self._testOne(data2, data2-0.5, 'less', 1.0/3, 0.75)

    @pytest.mark.slow
    def testMiddlingBoth(self):
        # 500, 600
        n1, n2 = 500, 600
        delta = 1.0/n1/n2/2/2
        x = np.linspace(1, 200, n1) - delta
        y = np.linspace(2, 200, n2)
        self._testOne(x, y, 'two-sided', 2000.0 / n1 / n2, 1.0,
                      mode='auto')
        self._testOne(x, y, 'two-sided', 2000.0 / n1 / n2, 1.0,
                      mode='asymp')
        self._testOne(x, y, 'greater', 2000.0 / n1 / n2, 0.9697596024683929,
                      mode='asymp')
        self._testOne(x, y, 'less', 500.0 / n1 / n2, 0.9968735843165021,
                      mode='asymp')
        with suppress_warnings() as sup:
            message = "ks_2samp: Exact calculation unsuccessful."
            sup.filter(RuntimeWarning, message)
            self._testOne(x, y, 'greater', 2000.0 / n1 / n2, 0.9697596024683929,
                          mode='exact')
            self._testOne(x, y, 'less', 500.0 / n1 / n2, 0.9968735843165021,
                          mode='exact')
        with warnings.catch_warnings(record=True) as w:
            warnings.simplefilter("always")
            self._testOne(x, y, 'less', 500.0 / n1 / n2, 0.9968735843165021,
                          mode='exact')
            _check_warnings(w, RuntimeWarning, 1)

    @pytest.mark.slow
    def testMediumBoth(self):
        # 1000, 1100
        n1, n2 = 1000, 1100
        delta = 1.0/n1/n2/2/2
        x = np.linspace(1, 200, n1) - delta
        y = np.linspace(2, 200, n2)
        self._testOne(x, y, 'two-sided', 6600.0 / n1 / n2, 1.0,
                      mode='asymp')
        self._testOne(x, y, 'two-sided', 6600.0 / n1 / n2, 1.0,
                      mode='auto')
        self._testOne(x, y, 'greater', 6600.0 / n1 / n2, 0.9573185808092622,
                      mode='asymp')
        self._testOne(x, y, 'less', 1000.0 / n1 / n2, 0.9982410869433984,
                      mode='asymp')

        with suppress_warnings() as sup:
            message = "ks_2samp: Exact calculation unsuccessful."
            sup.filter(RuntimeWarning, message)
            self._testOne(x, y, 'greater', 6600.0 / n1 / n2, 0.9573185808092622,
                          mode='exact')
            self._testOne(x, y, 'less', 1000.0 / n1 / n2, 0.9982410869433984,
                          mode='exact')
        with warnings.catch_warnings(record=True) as w:
            warnings.simplefilter("always")
            self._testOne(x, y, 'less', 1000.0 / n1 / n2, 0.9982410869433984,
                          mode='exact')
            _check_warnings(w, RuntimeWarning, 1)

    def testLarge(self):
        # 10000, 110
        n1, n2 = 10000, 110
        lcm = n1*11.0
        delta = 1.0/n1/n2/2/2
        x = np.linspace(1, 200, n1) - delta
        y = np.linspace(2, 100, n2)
        self._testOne(x, y, 'two-sided', 55275.0 / lcm, 4.2188474935755949e-15)
        self._testOne(x, y, 'greater', 561.0 / lcm, 0.99115454582047591)
        self._testOne(x, y, 'less', 55275.0 / lcm, 3.1317328311518713e-26)

    def test_gh11184(self):
        # 3000, 3001, exact two-sided
        np.random.seed(123456)
        x = np.random.normal(size=3000)
        y = np.random.normal(size=3001) * 1.5
        self._testOne(x, y, 'two-sided', 0.11292880151060758, 2.7755575615628914e-15,
                      mode='asymp')
        self._testOne(x, y, 'two-sided', 0.11292880151060758, 2.7755575615628914e-15,
                      mode='exact')

    @pytest.mark.xslow
    def test_gh11184_bigger(self):
        # 10000, 10001, exact two-sided
        np.random.seed(123456)
        x = np.random.normal(size=10000)
        y = np.random.normal(size=10001) * 1.5
        self._testOne(x, y, 'two-sided', 0.10597913208679133, 3.3149311398483503e-49,
                      mode='asymp')
        self._testOne(x, y, 'two-sided', 0.10597913208679133, 2.7755575615628914e-15,
                      mode='exact')
        self._testOne(x, y, 'greater', 0.10597913208679133, 2.7947433906389253e-41,
                      mode='asymp')
        self._testOne(x, y, 'less', 0.09658002199780022, 2.7947433906389253e-41,
                      mode='asymp')

    @pytest.mark.xslow
    def test_gh12999(self):
        np.random.seed(123456)
        for x in range(1000, 12000, 1000):
            vals1 = np.random.normal(size=(x))
            vals2 = np.random.normal(size=(x + 10), loc=0.5)
            exact = stats.ks_2samp(vals1, vals2, mode='exact').pvalue
            asymp = stats.ks_2samp(vals1, vals2, mode='asymp').pvalue
            # these two p-values should be in line with each other
            assert_array_less(exact, 3 * asymp)
            assert_array_less(asymp, 3 * exact)

    @pytest.mark.slow
    def testLargeBoth(self):
        # 10000, 11000
        n1, n2 = 10000, 11000
        lcm = n1*11.0
        delta = 1.0/n1/n2/2/2
        x = np.linspace(1, 200, n1) - delta
        y = np.linspace(2, 200, n2)
        self._testOne(x, y, 'two-sided', 563.0 / lcm, 0.9990660108966576,
                      mode='asymp')
        self._testOne(x, y, 'two-sided', 563.0 / lcm, 0.9990456491488628,
                      mode='exact')
        self._testOne(x, y, 'two-sided', 563.0 / lcm, 0.9990660108966576,
                      mode='auto')
        self._testOne(x, y, 'greater', 563.0 / lcm, 0.7561851877420673)
        self._testOne(x, y, 'less', 10.0 / lcm, 0.9998239693191724)
        with suppress_warnings() as sup:
            message = "ks_2samp: Exact calculation unsuccessful."
            sup.filter(RuntimeWarning, message)
            self._testOne(x, y, 'greater', 563.0 / lcm, 0.7561851877420673,
                          mode='exact')
            self._testOne(x, y, 'less', 10.0 / lcm, 0.9998239693191724,
                          mode='exact')

    def testNamedAttributes(self):
        # test for namedtuple attribute results
        attributes = ('statistic', 'pvalue')
        res = stats.ks_2samp([1, 2], [3])
        check_named_results(res, attributes)

    @pytest.mark.slow
    def test_some_code_paths(self):
        # Check that some code paths are executed
        from scipy.stats._stats_py import (
            _count_paths_outside_method,
            _compute_outer_prob_inside_method
        )

        _compute_outer_prob_inside_method(1, 1, 1, 1)
        _count_paths_outside_method(1000, 1, 1, 1001)

        with np.errstate(invalid='raise'):
            assert_raises(FloatingPointError, _count_paths_outside_method,
                          1100, 1099, 1, 1)
            assert_raises(FloatingPointError, _count_paths_outside_method,
                          2000, 1000, 1, 1)

    def test_argument_checking(self):
        # Check that an empty array causes a ValueError
        assert_raises(ValueError, stats.ks_2samp, [], [1])
        assert_raises(ValueError, stats.ks_2samp, [1], [])
        assert_raises(ValueError, stats.ks_2samp, [], [])

    @pytest.mark.xslow
    def test_gh12218(self):
        """Ensure gh-12218 is fixed."""
        # gh-1228 triggered a TypeError calculating sqrt(n1*n2*(n1+n2)).
        # n1, n2 both large integers, the product exceeded 2^64
        np.random.seed(12345678)
        n1 = 2097152  # 2*^21
        rvs1 = stats.uniform.rvs(size=n1, loc=0., scale=1)
        rvs2 = rvs1 + 1  # Exact value of rvs2 doesn't matter.
        stats.ks_2samp(rvs1, rvs2, alternative='greater', mode='asymp')
        stats.ks_2samp(rvs1, rvs2, alternative='less', mode='asymp')
        stats.ks_2samp(rvs1, rvs2, alternative='two-sided', mode='asymp')

    def test_warnings_gh_14019(self):
        # Check that RuntimeWarning is raised when method='auto' and exact
        # p-value calculation fails. See gh-14019.
        rng = np.random.RandomState(seed=23493549)
        # random samples of the same size as in the issue
        data1 = rng.random(size=881) + 0.5
        data2 = rng.random(size=369)
        message = "ks_2samp: Exact calculation unsuccessful"
        with pytest.warns(RuntimeWarning, match=message):
            res = stats.ks_2samp(data1, data2, alternative='less')
            assert_allclose(res.pvalue, 0, atol=1e-14)

    @pytest.mark.parametrize("ksfunc", [stats.kstest, stats.ks_2samp])
    @pytest.mark.parametrize("alternative, x6val, ref_location, ref_sign",
                             [('greater', 5.9, 5.9, +1),
                              ('less', 6.1, 6.0, -1),
                              ('two-sided', 5.9, 5.9, +1),
                              ('two-sided', 6.1, 6.0, -1)])
    def test_location_sign(self, ksfunc, alternative,
                           x6val, ref_location, ref_sign):
        # Test that location and sign corresponding with statistic are as
        # expected. (Test is designed to be easy to predict.)
        x = np.arange(10, dtype=np.float64)
        y = x.copy()
        x[6] = x6val
        res = stats.ks_2samp(x, y, alternative=alternative)
        assert res.statistic == 0.1
        assert res.statistic_location == ref_location
        assert res.statistic_sign == ref_sign


def test_ttest_rel():
    # regression test
    tr,pr = 0.81248591389165692, 0.41846234511362157
    tpr = ([tr,-tr],[pr,pr])

    rvs1 = np.linspace(1,100,100)
    rvs2 = np.linspace(1.01,99.989,100)
    rvs1_2D = np.array([np.linspace(1,100,100), np.linspace(1.01,99.989,100)])
    rvs2_2D = np.array([np.linspace(1.01,99.989,100), np.linspace(1,100,100)])

    t,p = stats.ttest_rel(rvs1, rvs2, axis=0)
    assert_array_almost_equal([t,p],(tr,pr))
    t,p = stats.ttest_rel(rvs1_2D.T, rvs2_2D.T, axis=0)
    assert_array_almost_equal([t,p],tpr)
    t,p = stats.ttest_rel(rvs1_2D, rvs2_2D, axis=1)
    assert_array_almost_equal([t,p],tpr)

    # test scalars
    with suppress_warnings() as sup, \
            np.errstate(invalid="ignore", divide="ignore"):
        sup.filter(RuntimeWarning, "Degrees of freedom <= 0 for slice")
        t, p = stats.ttest_rel(4., 3.)
    assert_(np.isnan(t))
    assert_(np.isnan(p))

    # test for namedtuple attribute results
    attributes = ('statistic', 'pvalue')
    res = stats.ttest_rel(rvs1, rvs2, axis=0)
    check_named_results(res, attributes)

    # test on 3 dimensions
    rvs1_3D = np.dstack([rvs1_2D,rvs1_2D,rvs1_2D])
    rvs2_3D = np.dstack([rvs2_2D,rvs2_2D,rvs2_2D])
    t,p = stats.ttest_rel(rvs1_3D, rvs2_3D, axis=1)
    assert_array_almost_equal(np.abs(t), tr)
    assert_array_almost_equal(np.abs(p), pr)
    assert_equal(t.shape, (2, 3))

    t, p = stats.ttest_rel(np.moveaxis(rvs1_3D, 2, 0),
                           np.moveaxis(rvs2_3D, 2, 0),
                           axis=2)
    assert_array_almost_equal(np.abs(t), tr)
    assert_array_almost_equal(np.abs(p), pr)
    assert_equal(t.shape, (3, 2))

    # test alternative parameter
    assert_raises(ValueError, stats.ttest_rel, rvs1, rvs2, alternative="error")

    t, p = stats.ttest_rel(rvs1, rvs2, axis=0, alternative="less")
    assert_allclose(p, 1 - pr/2)
    assert_allclose(t, tr)

    t, p = stats.ttest_rel(rvs1, rvs2, axis=0, alternative="greater")
    assert_allclose(p, pr/2)
    assert_allclose(t, tr)

    # check nan policy
    rng = np.random.RandomState(12345678)
    x = stats.norm.rvs(loc=5, scale=10, size=501, random_state=rng)
    x[500] = np.nan
    y = (stats.norm.rvs(loc=5, scale=10, size=501, random_state=rng) +
         stats.norm.rvs(scale=0.2, size=501, random_state=rng))
    y[500] = np.nan

    with np.errstate(invalid="ignore"):
        assert_array_equal(stats.ttest_rel(x, x), (np.nan, np.nan))

    assert_array_almost_equal(stats.ttest_rel(x, y, nan_policy='omit'),
                              (0.25299925303978066, 0.8003729814201519))
    assert_raises(ValueError, stats.ttest_rel, x, y, nan_policy='raise')
    assert_raises(ValueError, stats.ttest_rel, x, y, nan_policy='foobar')

    # test zero division problem
    with pytest.warns(RuntimeWarning, match="Precision loss occurred"):
        t, p = stats.ttest_rel([0, 0, 0], [1, 1, 1])
    assert_equal((np.abs(t), p), (np.inf, 0))
    with np.errstate(invalid="ignore"):
        assert_equal(stats.ttest_rel([0, 0, 0], [0, 0, 0]), (np.nan, np.nan))

        # check that nan in input array result in nan output
        anan = np.array([[1, np.nan], [-1, 1]])
        assert_equal(stats.ttest_rel(anan, np.zeros((2, 2))),
                     ([0, np.nan], [1, np.nan]))

    # test incorrect input shape raise an error
    x = np.arange(24)
    assert_raises(ValueError, stats.ttest_rel, x.reshape((8, 3)),
                  x.reshape((2, 3, 4)))

    # Convert from two-sided p-values to one sided using T result data.
    def convert(t, p, alt):
        if (t < 0 and alt == "less") or (t > 0 and alt == "greater"):
            return p / 2
        return 1 - (p / 2)
    converter = np.vectorize(convert)

    rvs1_2D[:, 20:30] = np.nan
    rvs2_2D[:, 15:25] = np.nan

    tr, pr = stats.ttest_rel(rvs1_2D, rvs2_2D, 0, nan_policy='omit')

    t, p = stats.ttest_rel(rvs1_2D, rvs2_2D, 0, nan_policy='omit',
                           alternative='less')
    assert_allclose(t, tr, rtol=1e-14)
    with np.errstate(invalid='ignore'):
        assert_allclose(p, converter(tr, pr, 'less'), rtol=1e-14)

    t, p = stats.ttest_rel(rvs1_2D, rvs2_2D, 0, nan_policy='omit',
                           alternative='greater')
    assert_allclose(t, tr, rtol=1e-14)
    with np.errstate(invalid='ignore'):
        assert_allclose(p, converter(tr, pr, 'greater'), rtol=1e-14)


def test_ttest_rel_nan_2nd_arg():
    # regression test for gh-6134: nans in the second arg were not handled
    x = [np.nan, 2.0, 3.0, 4.0]
    y = [1.0, 2.0, 1.0, 2.0]

    r1 = stats.ttest_rel(x, y, nan_policy='omit')
    r2 = stats.ttest_rel(y, x, nan_policy='omit')
    assert_allclose(r2.statistic, -r1.statistic, atol=1e-15)
    assert_allclose(r2.pvalue, r1.pvalue, atol=1e-15)

    # NB: arguments are paired when NaNs are dropped
    r3 = stats.ttest_rel(y[1:], x[1:])
    assert_allclose(r2, r3, atol=1e-15)

    # .. and this is consistent with R. R code:
    # x = c(NA, 2.0, 3.0, 4.0)
    # y = c(1.0, 2.0, 1.0, 2.0)
    # t.test(x, y, paired=TRUE)
    assert_allclose(r2, (-2, 0.1835), atol=1e-4)


def test_ttest_rel_empty_1d_returns_nan():
    # Two empty inputs should return a TtestResult containing nan
    # for both values.
    result = stats.ttest_rel([], [])
    assert isinstance(result, stats._stats_py.TtestResult)
    assert_equal(result, (np.nan, np.nan))


@pytest.mark.parametrize('b, expected_shape',
                         [(np.empty((1, 5, 0)), (3, 5)),
                          (np.empty((1, 0, 0)), (3, 0))])
def test_ttest_rel_axis_size_zero(b, expected_shape):
    # In this test, the length of the axis dimension is zero.
    # The results should be arrays containing nan with shape
    # given by the broadcast nonaxis dimensions.
    a = np.empty((3, 1, 0))
    result = stats.ttest_rel(a, b, axis=-1)
    assert isinstance(result, stats._stats_py.TtestResult)
    expected_value = np.full(expected_shape, fill_value=np.nan)
    assert_equal(result.statistic, expected_value)
    assert_equal(result.pvalue, expected_value)


def test_ttest_rel_nonaxis_size_zero():
    # In this test, the length of the axis dimension is nonzero,
    # but one of the nonaxis dimensions has length 0.  Check that
    # we still get the correctly broadcast shape, which is (5, 0)
    # in this case.
    a = np.empty((1, 8, 0))
    b = np.empty((5, 8, 1))
    result = stats.ttest_rel(a, b, axis=1)
    assert isinstance(result, stats._stats_py.TtestResult)
    assert_equal(result.statistic.shape, (5, 0))
    assert_equal(result.pvalue.shape, (5, 0))


@pytest.mark.parametrize("alternative", ['two-sided', 'less', 'greater'])
def test_ttest_rel_ci_1d(alternative):
    # test confidence interval method against reference values
    rng = np.random.default_rng(3749065329432213059)
    n = 10
    x = rng.normal(size=n, loc=1.5, scale=2)
    y = rng.normal(size=n, loc=2, scale=2)
    # Reference values generated with R t.test:
    # options(digits=16)
    # x = c(1.22825792,  1.63950485,  4.39025641,  0.68609437,  2.03813481,
    #       -1.20040109,  1.81997937,  1.86854636,  2.94694282,  3.94291373)
    # y = c(3.49961496, 1.53192536, 5.53620083, 2.91687718, 0.04858043,
    #       3.78505943, 3.3077496 , 2.30468892, 3.42168074, 0.56797592)
    # t.test(x, y, paired=TRUE, conf.level=0.85, alternative='l')

    ref = {'two-sided': [-1.912194489914035, 0.400169725914035],
           'greater': [-1.563944820311475, np.inf],
           'less': [-np.inf, 0.05192005631147523]}
    res = stats.ttest_rel(x, y, alternative=alternative)
    ci = res.confidence_interval(confidence_level=0.85)
    assert_allclose(ci, ref[alternative])
    assert_equal(res.df, n-1)


@pytest.mark.parametrize("test_fun, args",
                         [(stats.ttest_1samp, (np.arange(10), 0)),
                          (stats.ttest_rel, (np.arange(10), np.arange(10)))])
def test_ttest_ci_iv(test_fun, args):
    # test `confidence_interval` method input validation
    res = test_fun(*args)
    message = '`confidence_level` must be a number between 0 and 1.'
    with pytest.raises(ValueError, match=message):
        res.confidence_interval(confidence_level=10)


def _desc_stats(x1, x2, axis=0):
    def _stats(x, axis=0):
        x = np.asarray(x)
        mu = np.mean(x, axis=axis)
        std = np.std(x, axis=axis, ddof=1)
        nobs = x.shape[axis]
        return mu, std, nobs
    return _stats(x1, axis) + _stats(x2, axis)


def test_ttest_ind():
    # regression test
    tr = 1.0912746897927283
    pr = 0.27647818616351882
    tpr = ([tr,-tr],[pr,pr])

    rvs2 = np.linspace(1,100,100)
    rvs1 = np.linspace(5,105,100)
    rvs1_2D = np.array([rvs1, rvs2])
    rvs2_2D = np.array([rvs2, rvs1])

    t,p = stats.ttest_ind(rvs1, rvs2, axis=0)
    assert_array_almost_equal([t,p],(tr,pr))
    # test from_stats API
    assert_array_almost_equal(stats.ttest_ind_from_stats(*_desc_stats(rvs1,
                                                                      rvs2)),
                              [t, p])
    t,p = stats.ttest_ind(rvs1_2D.T, rvs2_2D.T, axis=0)
    assert_array_almost_equal([t,p],tpr)
    args = _desc_stats(rvs1_2D.T, rvs2_2D.T)
    assert_array_almost_equal(stats.ttest_ind_from_stats(*args),
                              [t, p])
    t,p = stats.ttest_ind(rvs1_2D, rvs2_2D, axis=1)
    assert_array_almost_equal([t,p],tpr)
    args = _desc_stats(rvs1_2D, rvs2_2D, axis=1)
    assert_array_almost_equal(stats.ttest_ind_from_stats(*args),
                              [t, p])

    # test scalars
    with suppress_warnings() as sup, np.errstate(invalid="ignore"):
        sup.filter(RuntimeWarning, "Degrees of freedom <= 0 for slice")
        t, p = stats.ttest_ind(4., 3.)
    assert_(np.isnan(t))
    assert_(np.isnan(p))

    # test on 3 dimensions
    rvs1_3D = np.dstack([rvs1_2D,rvs1_2D,rvs1_2D])
    rvs2_3D = np.dstack([rvs2_2D,rvs2_2D,rvs2_2D])
    t,p = stats.ttest_ind(rvs1_3D, rvs2_3D, axis=1)
    assert_almost_equal(np.abs(t), np.abs(tr))
    assert_array_almost_equal(np.abs(p), pr)
    assert_equal(t.shape, (2, 3))

    t, p = stats.ttest_ind(np.moveaxis(rvs1_3D, 2, 0),
                           np.moveaxis(rvs2_3D, 2, 0),
                           axis=2)
    assert_array_almost_equal(np.abs(t), np.abs(tr))
    assert_array_almost_equal(np.abs(p), pr)
    assert_equal(t.shape, (3, 2))

    # test alternative parameter
    assert_raises(ValueError, stats.ttest_ind, rvs1, rvs2, alternative="error")
    assert_raises(ValueError, stats.ttest_ind_from_stats,
                  *_desc_stats(rvs1_2D.T, rvs2_2D.T), alternative="error")

    t, p = stats.ttest_ind(rvs1, rvs2, alternative="less")
    assert_allclose(p, 1 - (pr/2))
    assert_allclose(t, tr)

    t, p = stats.ttest_ind(rvs1, rvs2, alternative="greater")
    assert_allclose(p, pr/2)
    assert_allclose(t, tr)

    # Below makes sure ttest_ind_from_stats p-val functions identically to
    # ttest_ind
    t, p = stats.ttest_ind(rvs1_2D.T, rvs2_2D.T, axis=0, alternative="less")
    args = _desc_stats(rvs1_2D.T, rvs2_2D.T)
    assert_allclose(
        stats.ttest_ind_from_stats(*args, alternative="less"), [t, p])

    t, p = stats.ttest_ind(rvs1_2D.T, rvs2_2D.T, axis=0, alternative="greater")
    args = _desc_stats(rvs1_2D.T, rvs2_2D.T)
    assert_allclose(
        stats.ttest_ind_from_stats(*args, alternative="greater"), [t, p])

    # check nan policy
    rng = np.random.RandomState(12345678)
    x = stats.norm.rvs(loc=5, scale=10, size=501, random_state=rng)
    x[500] = np.nan
    y = stats.norm.rvs(loc=5, scale=10, size=500, random_state=rng)

    with np.errstate(invalid="ignore"):
        assert_array_equal(stats.ttest_ind(x, y), (np.nan, np.nan))

    assert_array_almost_equal(stats.ttest_ind(x, y, nan_policy='omit'),
                              (0.24779670949091914, 0.80434267337517906))
    assert_raises(ValueError, stats.ttest_ind, x, y, nan_policy='raise')
    assert_raises(ValueError, stats.ttest_ind, x, y, nan_policy='foobar')

    # test zero division problem
    with pytest.warns(RuntimeWarning, match="Precision loss occurred"):
        t, p = stats.ttest_ind([0, 0, 0], [1, 1, 1])
    assert_equal((np.abs(t), p), (np.inf, 0))

    with np.errstate(invalid="ignore"):
        assert_equal(stats.ttest_ind([0, 0, 0], [0, 0, 0]), (np.nan, np.nan))

        # check that nan in input array result in nan output
        anan = np.array([[1, np.nan], [-1, 1]])
        assert_equal(stats.ttest_ind(anan, np.zeros((2, 2))),
                     ([0, np.nan], [1, np.nan]))

    rvs1_3D[:, :, 10:15] = np.nan
    rvs2_3D[:, :, 6:12] = np.nan

    # Convert from two-sided p-values to one sided using T result data.
    def convert(t, p, alt):
        if (t < 0 and alt == "less") or (t > 0 and alt == "greater"):
            return p / 2
        return 1 - (p / 2)
    converter = np.vectorize(convert)

    tr, pr = stats.ttest_ind(rvs1_3D, rvs2_3D, 0, nan_policy='omit')

    t, p = stats.ttest_ind(rvs1_3D, rvs2_3D, 0, nan_policy='omit',
                           alternative='less')
    assert_allclose(t, tr, rtol=1e-14)
    assert_allclose(p, converter(tr, pr, 'less'), rtol=1e-14)

    t, p = stats.ttest_ind(rvs1_3D, rvs2_3D, 0, nan_policy='omit',
                           alternative='greater')
    assert_allclose(t, tr, rtol=1e-14)
    assert_allclose(p, converter(tr, pr, 'greater'), rtol=1e-14)


class Test_ttest_ind_permutations:
    N = 20

    # data for most tests
    np.random.seed(0)
    a = np.vstack((np.arange(3*N//4), np.random.random(3*N//4)))
    b = np.vstack((np.arange(N//4) + 100, np.random.random(N//4)))

    # data for equal variance tests
    a2 = np.arange(10)
    b2 = np.arange(10) + 100

    # data for exact test
    a3 = [1, 2]
    b3 = [3, 4]

    # data for bigger test
    np.random.seed(0)
    rvs1 = stats.norm.rvs(loc=5, scale=10,  # type: ignore
                          size=500).reshape(100, 5).T
    rvs2 = stats.norm.rvs(loc=8, scale=20, size=100)  # type: ignore

    p_d = [1/1001, (676+1)/1001]  # desired pvalues
    p_d_gen = [1/1001, (672 + 1)/1001]  # desired pvalues for Generator seed
    p_d_big = [(993+1)/1001, (685+1)/1001, (840+1)/1001,
               (955+1)/1001, (255+1)/1001]

    params = [
        (a, b, {"axis": 1}, p_d),                     # basic test
        (a.T, b.T, {'axis': 0}, p_d),                 # along axis 0
        (a[0, :], b[0, :], {'axis': None}, p_d[0]),   # 1d data
        (a[0, :].tolist(), b[0, :].tolist(), {'axis': None}, p_d[0]),
        # different seeds
        (a, b, {'random_state': 0, "axis": 1}, p_d),
        (a, b, {'random_state': np.random.RandomState(0), "axis": 1}, p_d),
        (a2, b2, {'equal_var': True}, 1/1001),  # equal variances
        (rvs1, rvs2, {'axis': -1, 'random_state': 0}, p_d_big),  # bigger test
        (a3, b3, {}, 1/3),  # exact test
        (a, b, {'random_state': np.random.default_rng(0), "axis": 1}, p_d_gen),
        ]

    @pytest.mark.parametrize("a,b,update,p_d", params)
    def test_ttest_ind_permutations(self, a, b, update, p_d):
        options_a = {'axis': None, 'equal_var': False}
        options_p = {'axis': None, 'equal_var': False,
                     'permutations': 1000, 'random_state': 0}
        options_a.update(update)
        options_p.update(update)

        stat_a, _ = stats.ttest_ind(a, b, **options_a)
        stat_p, pvalue = stats.ttest_ind(a, b, **options_p)
        assert_array_almost_equal(stat_a, stat_p, 5)
        assert_array_almost_equal(pvalue, p_d)

    def test_ttest_ind_exact_alternative(self):
        np.random.seed(0)
        N = 3
        a = np.random.rand(2, N, 2)
        b = np.random.rand(2, N, 2)

        options_p = {'axis': 1, 'permutations': 1000}

        options_p.update(alternative="greater")
        res_g_ab = stats.ttest_ind(a, b, **options_p)
        res_g_ba = stats.ttest_ind(b, a, **options_p)

        options_p.update(alternative="less")
        res_l_ab = stats.ttest_ind(a, b, **options_p)
        res_l_ba = stats.ttest_ind(b, a, **options_p)

        options_p.update(alternative="two-sided")
        res_2_ab = stats.ttest_ind(a, b, **options_p)
        res_2_ba = stats.ttest_ind(b, a, **options_p)

        # Alternative doesn't affect the statistic
        assert_equal(res_g_ab.statistic, res_l_ab.statistic)
        assert_equal(res_g_ab.statistic, res_2_ab.statistic)

        # Reversing order of inputs negates statistic
        assert_equal(res_g_ab.statistic, -res_g_ba.statistic)
        assert_equal(res_l_ab.statistic, -res_l_ba.statistic)
        assert_equal(res_2_ab.statistic, -res_2_ba.statistic)

        # Reversing order of inputs does not affect p-value of 2-sided test
        assert_equal(res_2_ab.pvalue, res_2_ba.pvalue)

        # In exact test, distribution is perfectly symmetric, so these
        # identities are exactly satisfied.
        assert_equal(res_g_ab.pvalue, res_l_ba.pvalue)
        assert_equal(res_l_ab.pvalue, res_g_ba.pvalue)
        mask = res_g_ab.pvalue <= 0.5
        assert_equal(res_g_ab.pvalue[mask] + res_l_ba.pvalue[mask],
                     res_2_ab.pvalue[mask])
        assert_equal(res_l_ab.pvalue[~mask] + res_g_ba.pvalue[~mask],
                     res_2_ab.pvalue[~mask])

    def test_ttest_ind_exact_selection(self):
        # test the various ways of activating the exact test
        np.random.seed(0)
        N = 3
        a = np.random.rand(N)
        b = np.random.rand(N)
        res0 = stats.ttest_ind(a, b)
        res1 = stats.ttest_ind(a, b, permutations=1000)
        res2 = stats.ttest_ind(a, b, permutations=0)
        res3 = stats.ttest_ind(a, b, permutations=np.inf)
        assert res1.pvalue != res0.pvalue
        assert res2.pvalue == res0.pvalue
        assert res3.pvalue == res1.pvalue

    def test_ttest_ind_exact_distribution(self):
        # the exact distribution of the test statistic should have
        # binom(na + nb, na) elements, all unique. This was not always true
        # in gh-4824; fixed by gh-13661.
        np.random.seed(0)
        a = np.random.rand(3)
        b = np.random.rand(4)

        data = np.concatenate((a, b))
        na, nb = len(a), len(b)

        permutations = 100000
        t_stat, _, _ = _permutation_distribution_t(data, permutations, na,
                                                   True)

        n_unique = len(set(t_stat))
        assert n_unique == binom(na + nb, na)
        assert len(t_stat) == n_unique

    def test_ttest_ind_randperm_alternative(self):
        np.random.seed(0)
        N = 50
        a = np.random.rand(2, 3, N)
        b = np.random.rand(3, N)
        options_p = {'axis': -1, 'permutations': 1000, "random_state": 0}

        options_p.update(alternative="greater")
        res_g_ab = stats.ttest_ind(a, b, **options_p)
        res_g_ba = stats.ttest_ind(b, a, **options_p)

        options_p.update(alternative="less")
        res_l_ab = stats.ttest_ind(a, b, **options_p)
        res_l_ba = stats.ttest_ind(b, a, **options_p)

        # Alternative doesn't affect the statistic
        assert_equal(res_g_ab.statistic, res_l_ab.statistic)

        # Reversing order of inputs negates statistic
        assert_equal(res_g_ab.statistic, -res_g_ba.statistic)
        assert_equal(res_l_ab.statistic, -res_l_ba.statistic)

        # For random permutations, the chance of ties between the observed
        # test statistic and the population is small, so:
        assert_equal(res_g_ab.pvalue + res_l_ab.pvalue,
                     1 + 1/(options_p['permutations'] + 1))
        assert_equal(res_g_ba.pvalue + res_l_ba.pvalue,
                     1 + 1/(options_p['permutations'] + 1))

    @pytest.mark.slow()
    def test_ttest_ind_randperm_alternative2(self):
        np.random.seed(0)
        N = 50
        a = np.random.rand(N, 4)
        b = np.random.rand(N, 4)
        options_p = {'permutations': 20000, "random_state": 0}

        options_p.update(alternative="greater")
        res_g_ab = stats.ttest_ind(a, b, **options_p)

        options_p.update(alternative="less")
        res_l_ab = stats.ttest_ind(a, b, **options_p)

        options_p.update(alternative="two-sided")
        res_2_ab = stats.ttest_ind(a, b, **options_p)

        # For random permutations, the chance of ties between the observed
        # test statistic and the population is small, so:
        assert_equal(res_g_ab.pvalue + res_l_ab.pvalue,
                     1 + 1/(options_p['permutations'] + 1))

        # For for large sample sizes, the distribution should be approximately
        # symmetric, so these identities should be approximately satisfied
        mask = res_g_ab.pvalue <= 0.5
        assert_allclose(2 * res_g_ab.pvalue[mask],
                        res_2_ab.pvalue[mask], atol=2e-2)
        assert_allclose(2 * (1-res_g_ab.pvalue[~mask]),
                        res_2_ab.pvalue[~mask], atol=2e-2)
        assert_allclose(2 * res_l_ab.pvalue[~mask],
                        res_2_ab.pvalue[~mask], atol=2e-2)
        assert_allclose(2 * (1-res_l_ab.pvalue[mask]),
                        res_2_ab.pvalue[mask], atol=2e-2)

    def test_ttest_ind_permutation_nanpolicy(self):
        np.random.seed(0)
        N = 50
        a = np.random.rand(N, 5)
        b = np.random.rand(N, 5)
        a[5, 1] = np.nan
        b[8, 2] = np.nan
        a[9, 3] = np.nan
        b[9, 3] = np.nan
        options_p = {'permutations': 1000, "random_state": 0}

        # Raise
        options_p.update(nan_policy="raise")
        with assert_raises(ValueError, match="The input contains nan values"):
            res = stats.ttest_ind(a, b, **options_p)

        # Propagate
        with suppress_warnings() as sup:
            sup.record(RuntimeWarning, "invalid value*")
            options_p.update(nan_policy="propagate")
            res = stats.ttest_ind(a, b, **options_p)

            mask = np.isnan(a).any(axis=0) | np.isnan(b).any(axis=0)
            res2 = stats.ttest_ind(a[:, ~mask], b[:, ~mask], **options_p)

            assert_equal(res.pvalue[mask], np.nan)
            assert_equal(res.statistic[mask], np.nan)

            assert_allclose(res.pvalue[~mask], res2.pvalue)
            assert_allclose(res.statistic[~mask], res2.statistic)

            # Propagate 1d
            res = stats.ttest_ind(a.ravel(), b.ravel(), **options_p)
            assert np.isnan(res.pvalue)  # assert makes sure it's a scalar
            assert np.isnan(res.statistic)

    def test_ttest_ind_permutation_check_inputs(self):
        with assert_raises(ValueError, match="Permutations must be"):
            stats.ttest_ind(self.a2, self.b2, permutations=-3)
        with assert_raises(ValueError, match="Permutations must be"):
            stats.ttest_ind(self.a2, self.b2, permutations=1.5)
        with assert_raises(ValueError, match="'hello' cannot be used"):
            stats.ttest_ind(self.a, self.b, permutations=1,
                            random_state='hello', axis=1)

    def test_ttest_ind_permutation_check_p_values(self):
        # p-values should never be exactly zero
        N = 10
        a = np.random.rand(N, 20)
        b = np.random.rand(N, 20)
        p_values = stats.ttest_ind(a, b, permutations=1).pvalue
        print(0.0 not in p_values)
        assert 0.0 not in p_values


class Test_ttest_ind_common:
    # for tests that are performed on variations of the t-test such as
    # permutations and trimming
    @pytest.mark.xslow()
    @pytest.mark.parametrize("kwds", [{'permutations': 200, 'random_state': 0},
                                      {'trim': .2}, {}],
                             ids=["permutations", "trim", "basic"])
    @pytest.mark.parametrize('equal_var', [True, False],
                             ids=['equal_var', 'unequal_var'])
    def test_ttest_many_dims(self, kwds, equal_var):
        # Test that test works on many-dimensional arrays
        np.random.seed(0)
        a = np.random.rand(5, 4, 4, 7, 1, 6)
        b = np.random.rand(4, 1, 8, 2, 6)
        res = stats.ttest_ind(a, b, axis=-3, **kwds)

        # compare fully-vectorized t-test against t-test on smaller slice
        i, j, k = 2, 3, 1
        a2 = a[i, :, j, :, 0, :]
        b2 = b[:, 0, :, k, :]
        res2 = stats.ttest_ind(a2, b2, axis=-2, **kwds)
        assert_equal(res.statistic[i, :, j, k, :],
                     res2.statistic)
        assert_equal(res.pvalue[i, :, j, k, :],
                     res2.pvalue)

        # compare against t-test on one axis-slice at a time

        # manually broadcast with tile; move axis to end to simplify
        x = np.moveaxis(np.tile(a, (1, 1, 1, 1, 2, 1)), -3, -1)
        y = np.moveaxis(np.tile(b, (5, 1, 4, 1, 1, 1)), -3, -1)
        shape = x.shape[:-1]
        statistics = np.zeros(shape)
        pvalues = np.zeros(shape)
        for indices in product(*(range(i) for i in shape)):
            xi = x[indices]  # use tuple to index single axis slice
            yi = y[indices]
            res3 = stats.ttest_ind(xi, yi, axis=-1, **kwds)
            statistics[indices] = res3.statistic
            pvalues[indices] = res3.pvalue

        assert_allclose(statistics, res.statistic)
        assert_allclose(pvalues, res.pvalue)

    @pytest.mark.parametrize("kwds", [{'permutations': 200, 'random_state': 0},
                                      {'trim': .2}, {}],
                             ids=["trim", "permutations", "basic"])
    @pytest.mark.parametrize("axis", [-1, 0])
    def test_nans_on_axis(self, kwds, axis):
        # confirm that with `nan_policy='propagate'`, NaN results are returned
        # on the correct location
        a = np.random.randint(10, size=(5, 3, 10)).astype('float')
        b = np.random.randint(10, size=(5, 3, 10)).astype('float')
        # set some indices in `a` and `b` to be `np.nan`.
        a[0][2][3] = np.nan
        b[2][0][6] = np.nan

        # arbitrarily use `np.sum` as a baseline for which indices should be
        # NaNs
        expected = np.isnan(np.sum(a + b, axis=axis))
        # multidimensional inputs to `t.sf(np.abs(t), df)` with NaNs on some
        # indices throws an warning. See issue gh-13844
        with suppress_warnings() as sup, np.errstate(invalid="ignore"):
            sup.filter(RuntimeWarning,
                       "invalid value encountered in less_equal")
            sup.filter(RuntimeWarning, "Precision loss occurred")
            res = stats.ttest_ind(a, b, axis=axis, **kwds)
        p_nans = np.isnan(res.pvalue)
        assert_array_equal(p_nans, expected)
        statistic_nans = np.isnan(res.statistic)
        assert_array_equal(statistic_nans, expected)


class Test_ttest_trim:
    params = [
        [[1, 2, 3], [1.1, 2.9, 4.2], 0.53619490753126731, -0.6864951273557258,
         .2],
        [[56, 128.6, 12, 123.8, 64.34, 78, 763.3], [1.1, 2.9, 4.2],
         0.00998909252078421, 4.591598691181999, .2],
        [[56, 128.6, 12, 123.8, 64.34, 78, 763.3], [1.1, 2.9, 4.2],
         0.10512380092302633, 2.832256715395378, .32],
        [[2.7, 2.7, 1.1, 3.0, 1.9, 3.0, 3.8, 3.8, 0.3, 1.9, 1.9],
         [6.5, 5.4, 8.1, 3.5, 0.5, 3.8, 6.8, 4.9, 9.5, 6.2, 4.1],
         0.002878909511344, -4.2461168970325, .2],
        [[-0.84504783, 0.13366078, 3.53601757, -0.62908581, 0.54119466,
          -1.16511574, -0.08836614, 1.18495416, 2.48028757, -1.58925028,
          -1.6706357, 0.3090472, -2.12258305, 0.3697304, -1.0415207,
          -0.57783497, -0.90997008, 1.09850192, 0.41270579, -1.4927376],
         [1.2725522, 1.1657899, 2.7509041, 1.2389013, -0.9490494, -1.0752459,
          1.1038576, 2.9912821, 3.5349111, 0.4171922, 1.0168959, -0.7625041,
          -0.4300008, 3.0431921, 1.6035947, 0.5285634, -0.7649405, 1.5575896,
          1.3670797, 1.1726023], 0.005293305834235, -3.0983317739483, .2]]

    @pytest.mark.parametrize("a,b,pr,tr,trim", params)
    def test_ttest_compare_r(self, a, b, pr, tr, trim):
        '''
        Using PairedData's yuen.t.test method. Something to note is that there
        are at least 3 R packages that come with a trimmed t-test method, and
        comparisons were made between them. It was found that PairedData's
        method's results match this method, SAS, and one of the other R
        methods. A notable discrepancy was the DescTools implementation of the
        function, which only sometimes agreed with SAS, WRS2, PairedData and
        this implementation. For this reason, most comparisons in R are made
        against PairedData's method.

        Rather than providing the input and output for all evaluations, here is
        a representative example:
        > library(PairedData)
        > a <- c(1, 2, 3)
        > b <- c(1.1, 2.9, 4.2)
        > options(digits=16)
        > yuen.t.test(a, b, tr=.2)

            Two-sample Yuen test, trim=0.2

        data:  x and y
        t = -0.68649512735573, df = 3.4104431643464, p-value = 0.5361949075313
        alternative hypothesis: true difference in trimmed means is not equal
        to 0
        95 percent confidence interval:
         -3.912777195645217  2.446110528978550
        sample estimates:
        trimmed mean of x trimmed mean of y
        2.000000000000000 2.73333333333333
        '''
        statistic, pvalue = stats.ttest_ind(a, b, trim=trim, equal_var=False)
        assert_allclose(statistic, tr, atol=1e-15)
        assert_allclose(pvalue, pr, atol=1e-15)

    def test_compare_SAS(self):
        # Source of the data used in this test:
        # https://support.sas.com/resources/papers/proceedings14/1660-2014.pdf
        a = [12, 14, 18, 25, 32, 44, 12, 14, 18, 25, 32, 44]
        b = [17, 22, 14, 12, 30, 29, 19, 17, 22, 14, 12, 30, 29, 19]
        # In this paper, a trimming percentage of 5% is used. However,
        # in their implementation, the number of values trimmed is rounded to
        # the nearest whole number. However, consistent with
        # `scipy.stats.trimmed_mean`, this test truncates to the lower
        # whole number. In this example, the paper notes that 1 value is
        # trimmed off of each side. 9% replicates this amount of trimming.
        statistic, pvalue = stats.ttest_ind(a, b, trim=.09, equal_var=False)
        assert_allclose(pvalue, 0.514522, atol=1e-6)
        assert_allclose(statistic, 0.669169, atol=1e-6)

    def test_equal_var(self):
        '''
        The PairedData library only supports unequal variances. To compare
        samples with equal variances, the multicon library is used.
        > library(multicon)
        > a <- c(2.7, 2.7, 1.1, 3.0, 1.9, 3.0, 3.8, 3.8, 0.3, 1.9, 1.9)
        > b <- c(6.5, 5.4, 8.1, 3.5, 0.5, 3.8, 6.8, 4.9, 9.5, 6.2, 4.1)
        > dv = c(a,b)
        > iv = c(rep('a', length(a)), rep('b', length(b)))
        > yuenContrast(dv~ iv, EQVAR = TRUE)
        $Ms
           N                 M wgt
        a 11 2.442857142857143   1
        b 11 5.385714285714286  -1

        $test
                              stat df              crit                   p
        results -4.246116897032513 12 2.178812829667228 0.00113508833897713
        '''
        a = [2.7, 2.7, 1.1, 3.0, 1.9, 3.0, 3.8, 3.8, 0.3, 1.9, 1.9]
        b = [6.5, 5.4, 8.1, 3.5, 0.5, 3.8, 6.8, 4.9, 9.5, 6.2, 4.1]
        # `equal_var=True` is default
        statistic, pvalue = stats.ttest_ind(a, b, trim=.2)
        assert_allclose(pvalue, 0.00113508833897713, atol=1e-10)
        assert_allclose(statistic, -4.246116897032513, atol=1e-10)

    @pytest.mark.parametrize('alt,pr,tr',
                             (('greater', 0.9985605452443, -4.2461168970325),
                              ('less', 0.001439454755672, -4.2461168970325),),
                             )
    def test_alternatives(self, alt, pr, tr):
        '''
        > library(PairedData)
        > a <- c(2.7,2.7,1.1,3.0,1.9,3.0,3.8,3.8,0.3,1.9,1.9)
        > b <- c(6.5,5.4,8.1,3.5,0.5,3.8,6.8,4.9,9.5,6.2,4.1)
        > options(digits=16)
        > yuen.t.test(a, b, alternative = 'greater')
        '''
        a = [2.7, 2.7, 1.1, 3.0, 1.9, 3.0, 3.8, 3.8, 0.3, 1.9, 1.9]
        b = [6.5, 5.4, 8.1, 3.5, 0.5, 3.8, 6.8, 4.9, 9.5, 6.2, 4.1]

        statistic, pvalue = stats.ttest_ind(a, b, trim=.2, equal_var=False,
                                            alternative=alt)
        assert_allclose(pvalue, pr, atol=1e-10)
        assert_allclose(statistic, tr, atol=1e-10)

    def test_errors_unsupported(self):
        # confirm that attempting to trim with NaNs or permutations raises an
        # error
        match = "Permutations are currently not supported with trimming."
        with assert_raises(ValueError, match=match):
            stats.ttest_ind([1, 2], [2, 3], trim=.2, permutations=2)

    @pytest.mark.parametrize("trim", [-.2, .5, 1])
    def test_trim_bounds_error(self, trim):
        match = "Trimming percentage should be 0 <= `trim` < .5."
        with assert_raises(ValueError, match=match):
            stats.ttest_ind([1, 2], [2, 1], trim=trim)


class Test_ttest_CI:
    # indices in order [alternative={two-sided, less, greater},
    #                   equal_var={False, True}, trim={0, 0.2}]
    # reference values in order `statistic, df, pvalue, low, high`
    # equal_var=False reference values computed with R PairedData yuen.t.test:
    #
    # library(PairedData)
    # options(digits=16)
    # a < - c(0.88236329, 0.97318744, 0.4549262, 0.97893335, 0.0606677,
    #         0.44013366, 0.55806018, 0.40151434, 0.14453315, 0.25860601,
    #         0.20202162)
    # b < - c(0.93455277, 0.42680603, 0.49751939, 0.14152846, 0.711435,
    #         0.77669667, 0.20507578, 0.78702772, 0.94691855, 0.32464958,
    #         0.3873582, 0.35187468, 0.21731811)
    # yuen.t.test(a, b, tr=0, conf.level = 0.9, alternative = 'l')
    #
    # equal_var=True reference values computed with R multicon yuenContrast:
    #
    # library(multicon)
    # options(digits=16)
    # a < - c(0.88236329, 0.97318744, 0.4549262, 0.97893335, 0.0606677,
    #         0.44013366, 0.55806018, 0.40151434, 0.14453315, 0.25860601,
    #         0.20202162)
    # b < - c(0.93455277, 0.42680603, 0.49751939, 0.14152846, 0.711435,
    #         0.77669667, 0.20507578, 0.78702772, 0.94691855, 0.32464958,
    #         0.3873582, 0.35187468, 0.21731811)
    # dv = c(a, b)
    # iv = c(rep('a', length(a)), rep('b', length(b)))
    # yuenContrast(dv~iv, EQVAR = FALSE, alternative = 'unequal', tr = 0.2)
    r = np.empty(shape=(3, 2, 2, 5))
    r[0, 0, 0] = [-0.2314607, 19.894435, 0.8193209, -0.247220294, 0.188729943]
    r[1, 0, 0] = [-0.2314607, 19.894435, 0.40966045, -np.inf, 0.1382426469]
    r[2, 0, 0] = [-0.2314607, 19.894435, 0.5903395, -0.1967329982, np.inf]
    r[0, 0, 1] = [-0.2452886, 11.427896, 0.8105823, -0.34057446, 0.25847383]
    r[1, 0, 1] = [-0.2452886, 11.427896, 0.40529115, -np.inf, 0.1865829074]
    r[2, 0, 1] = [-0.2452886, 11.427896, 0.5947089, -0.268683541, np.inf]
    # confidence interval not available for equal_var=True
    r[0, 1, 0] = [-0.2345625322555006, 22, 0.8167175905643815, None, None]
    r[1, 1, 0] = [-0.2345625322555006, 22, 0.4083587952821908, None, None]
    r[2, 1, 0] = [-0.2345625322555006, 22, 0.5916412047178092, None, None]
    r[0, 1, 1] = [-0.2505369406507428, 14, 0.8058115135702835, None, None]
    r[1, 1, 1] = [-0.2505369406507428, 14, 0.4029057567851417, None, None]
    r[2, 1, 1] = [-0.2505369406507428, 14, 0.5970942432148583, None, None]
    @pytest.mark.parametrize('alternative', ['two-sided', 'less', 'greater'])
    @pytest.mark.parametrize('equal_var', [False, True])
    @pytest.mark.parametrize('trim', [0, 0.2])
    def test_confidence_interval(self, alternative, equal_var, trim):
        if equal_var and trim:
            pytest.xfail('Discrepancy in `main`; needs further investigation.')

        rng = np.random.default_rng(3810954496107292580)
        x = rng.random(11)
        y = rng.random(13)

        res = stats.ttest_ind(x, y, alternative=alternative,
                              equal_var=equal_var, trim=trim)

        alternatives = {'two-sided': 0, 'less': 1, 'greater': 2}
        ref = self.r[alternatives[alternative], int(equal_var), int(np.ceil(trim))]
        statistic, df, pvalue, low, high = ref
        assert_allclose(res.statistic, statistic)
        assert_allclose(res.df, df)
        assert_allclose(res.pvalue, pvalue)
        if not equal_var:  # CI not available when `equal_var is True`
            ci = res.confidence_interval(0.9)
            assert_allclose(ci.low, low)
            assert_allclose(ci.high, high)


def test__broadcast_concatenate():
    # test that _broadcast_concatenate properly broadcasts arrays along all
    # axes except `axis`, then concatenates along axis
    np.random.seed(0)
    a = np.random.rand(5, 4, 4, 3, 1, 6)
    b = np.random.rand(4, 1, 8, 2, 6)
    c = _broadcast_concatenate((a, b), axis=-3)
    # broadcast manually as an independent check
    a = np.tile(a, (1, 1, 1, 1, 2, 1))
    b = np.tile(b[None, ...], (5, 1, 4, 1, 1, 1))
    for index in product(*(range(i) for i in c.shape)):
        i, j, k, l, m, n = index
        if l < a.shape[-3]:
            assert a[i, j, k, l, m, n] == c[i, j, k, l, m, n]
        else:
            assert b[i, j, k, l - a.shape[-3], m, n] == c[i, j, k, l, m, n]


def test_ttest_ind_with_uneq_var():
    # check vs. R
    a = (1, 2, 3)
    b = (1.1, 2.9, 4.2)
    pr = 0.53619490753126731
    tr = -0.68649512735572582
    t, p = stats.ttest_ind(a, b, equal_var=False)
    assert_array_almost_equal([t,p], [tr, pr])
    # test from desc stats API
    assert_array_almost_equal(stats.ttest_ind_from_stats(*_desc_stats(a, b),
                                                         equal_var=False),
                              [t, p])

    a = (1, 2, 3, 4)
    pr = 0.84354139131608286
    tr = -0.2108663315950719
    t, p = stats.ttest_ind(a, b, equal_var=False)
    assert_array_almost_equal([t,p], [tr, pr])
    assert_array_almost_equal(stats.ttest_ind_from_stats(*_desc_stats(a, b),
                                                         equal_var=False),
                              [t, p])

    # regression test
    tr = 1.0912746897927283
    tr_uneq_n = 0.66745638708050492
    pr = 0.27647831993021388
    pr_uneq_n = 0.50873585065616544
    tpr = ([tr,-tr],[pr,pr])

    rvs3 = np.linspace(1,100, 25)
    rvs2 = np.linspace(1,100,100)
    rvs1 = np.linspace(5,105,100)
    rvs1_2D = np.array([rvs1, rvs2])

    rvs2_2D = np.array([rvs2, rvs1])

    t,p = stats.ttest_ind(rvs1, rvs2, axis=0, equal_var=False)
    assert_array_almost_equal([t,p],(tr,pr))
    assert_array_almost_equal(stats.ttest_ind_from_stats(*_desc_stats(rvs1,
                                                                      rvs2),
                                                         equal_var=False),
                              (t, p))

    t,p = stats.ttest_ind(rvs1, rvs3, axis=0, equal_var=False)
    assert_array_almost_equal([t,p], (tr_uneq_n, pr_uneq_n))
    assert_array_almost_equal(stats.ttest_ind_from_stats(*_desc_stats(rvs1,
                                                                      rvs3),
                                                         equal_var=False),
                              (t, p))

    t,p = stats.ttest_ind(rvs1_2D.T, rvs2_2D.T, axis=0, equal_var=False)
    assert_array_almost_equal([t,p],tpr)
    args = _desc_stats(rvs1_2D.T, rvs2_2D.T)
    assert_array_almost_equal(stats.ttest_ind_from_stats(*args,
                                                         equal_var=False),
                              (t, p))

    t,p = stats.ttest_ind(rvs1_2D, rvs2_2D, axis=1, equal_var=False)
    assert_array_almost_equal([t,p],tpr)
    args = _desc_stats(rvs1_2D, rvs2_2D, axis=1)
    assert_array_almost_equal(stats.ttest_ind_from_stats(*args,
                                                         equal_var=False),
                              (t, p))

    # test for namedtuple attribute results
    attributes = ('statistic', 'pvalue')
    res = stats.ttest_ind(rvs1, rvs2, axis=0, equal_var=False)
    check_named_results(res, attributes)

    # test on 3 dimensions
    rvs1_3D = np.dstack([rvs1_2D,rvs1_2D,rvs1_2D])
    rvs2_3D = np.dstack([rvs2_2D,rvs2_2D,rvs2_2D])
    t,p = stats.ttest_ind(rvs1_3D, rvs2_3D, axis=1, equal_var=False)
    assert_almost_equal(np.abs(t), np.abs(tr))
    assert_array_almost_equal(np.abs(p), pr)
    assert_equal(t.shape, (2, 3))
    args = _desc_stats(rvs1_3D, rvs2_3D, axis=1)
    t, p = stats.ttest_ind_from_stats(*args, equal_var=False)
    assert_almost_equal(np.abs(t), np.abs(tr))
    assert_array_almost_equal(np.abs(p), pr)
    assert_equal(t.shape, (2, 3))

    t, p = stats.ttest_ind(np.moveaxis(rvs1_3D, 2, 0),
                           np.moveaxis(rvs2_3D, 2, 0),
                           axis=2, equal_var=False)
    assert_array_almost_equal(np.abs(t), np.abs(tr))
    assert_array_almost_equal(np.abs(p), pr)
    assert_equal(t.shape, (3, 2))
    args = _desc_stats(np.moveaxis(rvs1_3D, 2, 0),
                       np.moveaxis(rvs2_3D, 2, 0), axis=2)
    t, p = stats.ttest_ind_from_stats(*args, equal_var=False)
    assert_array_almost_equal(np.abs(t), np.abs(tr))
    assert_array_almost_equal(np.abs(p), pr)
    assert_equal(t.shape, (3, 2))

    # test zero division problem
    with pytest.warns(RuntimeWarning, match="Precision loss occurred"):
        t, p = stats.ttest_ind([0, 0, 0], [1, 1, 1], equal_var=False)
    assert_equal((np.abs(t), p), (np.inf, 0))
    with np.errstate(all='ignore'):
        assert_equal(stats.ttest_ind([0, 0, 0], [0, 0, 0], equal_var=False),
                     (np.nan, np.nan))

        # check that nan in input array result in nan output
        anan = np.array([[1, np.nan], [-1, 1]])
        assert_equal(stats.ttest_ind(anan, np.zeros((2, 2)), equal_var=False),
                     ([0, np.nan], [1, np.nan]))


def test_ttest_ind_nan_2nd_arg():
    # regression test for gh-6134: nans in the second arg were not handled
    x = [np.nan, 2.0, 3.0, 4.0]
    y = [1.0, 2.0, 1.0, 2.0]

    r1 = stats.ttest_ind(x, y, nan_policy='omit')
    r2 = stats.ttest_ind(y, x, nan_policy='omit')
    assert_allclose(r2.statistic, -r1.statistic, atol=1e-15)
    assert_allclose(r2.pvalue, r1.pvalue, atol=1e-15)

    # NB: arguments are not paired when NaNs are dropped
    r3 = stats.ttest_ind(y, x[1:])
    assert_allclose(r2, r3, atol=1e-15)

    # .. and this is consistent with R. R code:
    # x = c(NA, 2.0, 3.0, 4.0)
    # y = c(1.0, 2.0, 1.0, 2.0)
    # t.test(x, y, var.equal=TRUE)
    assert_allclose(r2, (-2.5354627641855498, 0.052181400457057901),
                    atol=1e-15)


def test_ttest_ind_empty_1d_returns_nan():
    # Two empty inputs should return a TtestResult containing nan
    # for both values.
    result = stats.ttest_ind([], [])
    assert isinstance(result, stats._stats_py.TtestResult)
    assert_equal(result, (np.nan, np.nan))


@pytest.mark.parametrize('b, expected_shape',
                         [(np.empty((1, 5, 0)), (3, 5)),
                          (np.empty((1, 0, 0)), (3, 0))])
def test_ttest_ind_axis_size_zero(b, expected_shape):
    # In this test, the length of the axis dimension is zero.
    # The results should be arrays containing nan with shape
    # given by the broadcast nonaxis dimensions.
    a = np.empty((3, 1, 0))
    result = stats.ttest_ind(a, b, axis=-1)
    assert isinstance(result, stats._stats_py.TtestResult)
    expected_value = np.full(expected_shape, fill_value=np.nan)
    assert_equal(result.statistic, expected_value)
    assert_equal(result.pvalue, expected_value)


def test_ttest_ind_nonaxis_size_zero():
    # In this test, the length of the axis dimension is nonzero,
    # but one of the nonaxis dimensions has length 0.  Check that
    # we still get the correctly broadcast shape, which is (5, 0)
    # in this case.
    a = np.empty((1, 8, 0))
    b = np.empty((5, 8, 1))
    result = stats.ttest_ind(a, b, axis=1)
    assert isinstance(result, stats._stats_py.TtestResult)
    assert_equal(result.statistic.shape, (5, 0))
    assert_equal(result.pvalue.shape, (5, 0))


def test_ttest_ind_nonaxis_size_zero_different_lengths():
    # In this test, the length of the axis dimension is nonzero,
    # and that size is different in the two inputs,
    # and one of the nonaxis dimensions has length 0.  Check that
    # we still get the correctly broadcast shape, which is (5, 0)
    # in this case.
    a = np.empty((1, 7, 0))
    b = np.empty((5, 8, 1))
    result = stats.ttest_ind(a, b, axis=1)
    assert isinstance(result, stats._stats_py.TtestResult)
    assert_equal(result.statistic.shape, (5, 0))
    assert_equal(result.pvalue.shape, (5, 0))


def test_gh5686():
    mean1, mean2 = np.array([1, 2]), np.array([3, 4])
    std1, std2 = np.array([5, 3]), np.array([4, 5])
    nobs1, nobs2 = np.array([130, 140]), np.array([100, 150])
    # This will raise a TypeError unless gh-5686 is fixed.
    stats.ttest_ind_from_stats(mean1, std1, nobs1, mean2, std2, nobs2)


def test_ttest_ind_from_stats_inputs_zero():
    # Regression test for gh-6409.
    result = stats.ttest_ind_from_stats(0, 0, 6, 0, 0, 6, equal_var=False)
    assert_equal(result, [np.nan, np.nan])


def test_ttest_single_observation():
    # test that p-values are uniformly distributed under the null hypothesis
    rng = np.random.default_rng(246834602926842)
    x = rng.normal(size=(10000, 2))
    y = rng.normal(size=(10000, 1))
    q = rng.uniform(size=100)

    res = stats.ttest_ind(x, y, equal_var=True, axis=-1)
    assert stats.ks_1samp(res.pvalue, stats.uniform().cdf).pvalue > 0.1
    assert_allclose(np.percentile(res.pvalue, q*100), q, atol=1e-2)

    res = stats.ttest_ind(y, x, equal_var=True, axis=-1)
    assert stats.ks_1samp(res.pvalue, stats.uniform().cdf).pvalue > 0.1
    assert_allclose(np.percentile(res.pvalue, q*100), q, atol=1e-2)

    # reference values from R:
    # options(digits=16)
    # t.test(c(2, 3, 5), c(1.5), var.equal=TRUE)
    res = stats.ttest_ind([2, 3, 5], [1.5], equal_var=True)
    assert_allclose(res, (1.0394023007754, 0.407779907736), rtol=1e-10)


def _convert_pvalue_alternative(t, p, alt, xp):
    # test alternative parameter
    # Convert from two-sided p-values to one sided using T result data.
    less = xp.asarray(alt == "less")
    greater = xp.asarray(alt == "greater")
    i = ((t < 0) & less) | ((t > 0) & greater)
    return xp.where(i, p/2, 1 - p/2)


@pytest.mark.slow
@pytest.mark.skip_xp_backends(cpu_only=True,
                              reasons=['Uses NumPy for pvalue, CI'])
@pytest.mark.usefixtures("skip_xp_backends")
@array_api_compatible
def test_ttest_1samp_new(xp):
    n1, n2, n3 = (10, 15, 20)
    rvn1 = stats.norm.rvs(loc=5, scale=10, size=(n1, n2, n3))
    rvn1 = xp.asarray(rvn1)

    # check multidimensional array and correct axis handling
    # deterministic rvn1 and rvn2 would be better as in test_ttest_rel
    popmean = xp.ones((1, n2, n3))
    t1, p1 = stats.ttest_1samp(rvn1, popmean, axis=0)
    t2, p2 = stats.ttest_1samp(rvn1, 1., axis=0)
    t3, p3 = stats.ttest_1samp(rvn1[:, 0, 0], 1.)
    xp_assert_close(t1, t2, rtol=1e-14)
    xp_assert_close(t1[0, 0], t3, rtol=1e-14)
    assert_equal(t1.shape, (n2, n3))

    popmean = xp.ones((n1, 1, n3))
    t1, p1 = stats.ttest_1samp(rvn1, popmean, axis=1)
    t2, p2 = stats.ttest_1samp(rvn1, 1., axis=1)
    t3, p3 = stats.ttest_1samp(rvn1[0, :, 0], 1.)
    xp_assert_close(t1, t2, rtol=1e-14)
    xp_assert_close(t1[0, 0], t3, rtol=1e-14)
    assert_equal(t1.shape, (n1, n3))

    popmean = xp.ones((n1, n2, 1))
    t1, p1 = stats.ttest_1samp(rvn1, popmean, axis=2)
    t2, p2 = stats.ttest_1samp(rvn1, 1., axis=2)
    t3, p3 = stats.ttest_1samp(rvn1[0, 0, :], 1.)
    xp_assert_close(t1, t2, rtol=1e-14)
    xp_assert_close(t1[0, 0], t3, rtol=1e-14)
    assert_equal(t1.shape, (n1, n2))

    # test zero division problem
    t, p = stats.ttest_1samp(xp.asarray([0., 0., 0.]), 1.)
    xp_assert_equal(xp.abs(t), xp.asarray(xp.inf))
    xp_assert_equal(p, xp.asarray(0.))

    tr, pr = stats.ttest_1samp(rvn1[:, :, :], 1.)

    t, p = stats.ttest_1samp(rvn1[:, :, :], 1., alternative="greater")
    pc = _convert_pvalue_alternative(tr, pr, "greater", xp)
    xp_assert_close(p, pc)
    xp_assert_close(t, tr)

    t, p = stats.ttest_1samp(rvn1[:, :, :], 1., alternative="less")
    pc = _convert_pvalue_alternative(tr, pr, "less", xp)
    xp_assert_close(p, pc)
    xp_assert_close(t, tr)

    with np.errstate(all='ignore'):
        res = stats.ttest_1samp(xp.asarray([0., 0., 0.]), 0.)
        xp_assert_equal(res.statistic, xp.asarray(xp.nan))
        xp_assert_equal(res.pvalue, xp.asarray(xp.nan))

        # check that nan in input array result in nan output
        anan = xp.asarray([[1., np.nan], [-1., 1.]])
        res = stats.ttest_1samp(anan, 0.)
        xp_assert_equal(res.statistic, xp.asarray([0., xp.nan]))
        xp_assert_equal(res.pvalue, xp.asarray([1., xp.nan]))


@pytest.mark.skip_xp_backends(np_only=True,
                              reasons=["Only NumPy has nan_policy='omit' for now"])
@pytest.mark.usefixtures("skip_xp_backends")
@array_api_compatible
def test_ttest_1samp_new_omit(xp):
    n1, n2, n3 = (10, 15, 20)
    rvn1 = stats.norm.rvs(loc=5, scale=10, size=(n1, n2, n3))
    rvn1 = xp.asarray(rvn1)

    rvn1[0:2, 1:3, 4:8] = xp.nan

    tr, pr = stats.ttest_1samp(rvn1[:, :, :], 1., nan_policy='omit')

    t, p = stats.ttest_1samp(rvn1[:, :, :], 1., nan_policy='omit',
                             alternative="greater")
    pc = _convert_pvalue_alternative(tr, pr, "greater", xp)
    xp_assert_close(p, pc)
    xp_assert_close(t, tr)

    t, p = stats.ttest_1samp(rvn1[:, :, :], 1., nan_policy='omit',
                             alternative="less")
    pc = _convert_pvalue_alternative(tr, pr, "less", xp)
    xp_assert_close(p, pc)
    xp_assert_close(t, tr)


@pytest.mark.skip_xp_backends(cpu_only=True,
                              reasons=['Uses NumPy for pvalue, CI'])
@pytest.mark.usefixtures("skip_xp_backends")
@array_api_compatible
def test_ttest_1samp_popmean_array(xp):
    # when popmean.shape[axis] != 1, raise an error
    # if the user wants to test multiple null hypotheses simultaneously,
    # use standard broadcasting rules
    rng = np.random.default_rng(2913300596553337193)
    x = rng.random(size=(1, 15, 20))
    x = xp.asarray(x)

    message = r"`popmean.shape\[axis\]` must equal 1."
    popmean = xp.asarray(rng.random(size=(5, 2, 20)))
    with pytest.raises(ValueError, match=message):
        stats.ttest_1samp(x, popmean=popmean, axis=-2)

    popmean = xp.asarray(rng.random(size=(5, 1, 20)))
    res = stats.ttest_1samp(x, popmean=popmean, axis=-2)
    assert res.statistic.shape == (5, 20)

    xp_test = array_namespace(x)  # torch needs expand_dims
    l, u = res.confidence_interval()
    l = xp_test.expand_dims(l, axis=-2)
    u = xp_test.expand_dims(u, axis=-2)

    res = stats.ttest_1samp(x, popmean=l, axis=-2)
    ref = xp.broadcast_to(xp.asarray(0.05, dtype=xp.float64), res.pvalue.shape)
    xp_assert_close(res.pvalue, ref)

    res = stats.ttest_1samp(x, popmean=u, axis=-2)
    xp_assert_close(res.pvalue, ref)


class TestDescribe:
    @array_api_compatible
    def test_describe_scalar(self, xp):
        with suppress_warnings() as sup, \
              np.errstate(invalid="ignore", divide="ignore"):
            sup.filter(RuntimeWarning, "Degrees of freedom <= 0 for slice")
            n, mm, m, v, sk, kurt = stats.describe(xp.asarray(4.)[()])
        assert n == 1
        xp_assert_equal(mm[0], xp.asarray(4.0))
        xp_assert_equal(mm[1], xp.asarray(4.0))
        xp_assert_equal(m, xp.asarray(4.0))
        xp_assert_equal(v ,xp.asarray(xp.nan))
        xp_assert_equal(sk, xp.asarray(xp.nan))
        xp_assert_equal(kurt, xp.asarray(xp.nan))

    @array_api_compatible
    def test_describe_numbers(self, xp):
        xp_test = array_namespace(xp.asarray(1.))  # numpy needs `concat`
        x = xp_test.concat((xp.ones((3, 4)), xp.full((2, 4), 2.)))
        nc = 5
        mmc = (xp.asarray([1., 1., 1., 1.]), xp.asarray([2., 2., 2., 2.]))
        mc = xp.asarray([1.4, 1.4, 1.4, 1.4])
        vc = xp.asarray([0.3, 0.3, 0.3, 0.3])
        skc = xp.asarray([0.40824829046386357] * 4)
        kurtc = xp.asarray([-1.833333333333333] * 4)
        n, mm, m, v, sk, kurt = stats.describe(x)
        assert n == nc
        xp_assert_equal(mm[0], mmc[0])
        xp_assert_equal(mm[1], mmc[1])
        xp_assert_close(m, mc)
        xp_assert_close(v, vc)
        xp_assert_close(sk, skc)
        xp_assert_close(kurt, kurtc)

        n, mm, m, v, sk, kurt = stats.describe(x.T, axis=1)
        assert n == nc
        xp_assert_equal(mm[0], mmc[0])
        xp_assert_equal(mm[1], mmc[1])
        xp_assert_close(m, mc)
        xp_assert_close(v, vc)
        xp_assert_close(sk, skc)
        xp_assert_close(kurt, kurtc)

    def describe_nan_policy_omit_test(self):
        x = np.arange(10.)
        x[9] = np.nan

        nc, mmc = (9, (0.0, 8.0))
        mc = 4.0
        vc = 7.5
        skc = 0.0
        kurtc = -1.2300000000000002
        n, mm, m, v, sk, kurt = stats.describe(x, nan_policy='omit')
        assert_equal(n, nc)
        assert_equal(mm, mmc)
        assert_equal(m, mc)
        assert_equal(v, vc)
        assert_array_almost_equal(sk, skc)
        assert_array_almost_equal(kurt, kurtc, decimal=13)

    @array_api_compatible
    def test_describe_nan_policy_other(self, xp):
        x = xp.arange(10.)
        x = xp.where(x==9, xp.asarray(xp.nan), x)

        message = 'The input contains nan values'
        with pytest.raises(ValueError, match=message):
            stats.describe(x, nan_policy='raise')

        n, mm, m, v, sk, kurt = stats.describe(x, nan_policy='propagate')
        ref = xp.asarray(xp.nan)[()]
        assert n == 10
        xp_assert_equal(mm[0], ref)
        xp_assert_equal(mm[1], ref)
        xp_assert_equal(m, ref)
        xp_assert_equal(v, ref)
        xp_assert_equal(sk, ref)
        xp_assert_equal(kurt, ref)

        if is_numpy(xp):
            self.describe_nan_policy_omit_test()
        else:
            message = "`nan_policy='omit' is incompatible with non-NumPy arrays."
            with pytest.raises(ValueError, match=message):
                stats.describe(x, nan_policy='omit')

        message = 'nan_policy must be one of...'
        with pytest.raises(ValueError, match=message):
            stats.describe(x, nan_policy='foobar')

    @array_api_compatible
    def test_describe_result_attributes(self, xp):
        actual = stats.describe(xp.arange(5.))
        attributes = ('nobs', 'minmax', 'mean', 'variance', 'skewness', 'kurtosis')
        check_named_results(actual, attributes)

    @array_api_compatible
    def test_describe_ddof(self, xp):
        xp_test = array_namespace(xp.asarray(1.))  # numpy needs `concat`
        x = xp_test.concat((xp.ones((3, 4)), xp.full((2, 4), 2.)))
        nc = 5
        mmc = (xp.asarray([1., 1., 1., 1.]), xp.asarray([2., 2., 2., 2.]))
        mc = xp.asarray([1.4, 1.4, 1.4, 1.4])
        vc = xp.asarray([0.24, 0.24, 0.24, 0.24])
        skc = xp.asarray([0.40824829046386357] * 4)
        kurtc = xp.asarray([-1.833333333333333] * 4)
        n, mm, m, v, sk, kurt = stats.describe(x, ddof=0)
        assert n == nc
        xp_assert_equal(mm[0], mmc[0])
        xp_assert_equal(mm[1], mmc[1])
        xp_assert_close(m, mc)
        xp_assert_close(v, vc)
        xp_assert_close(sk, skc)
        xp_assert_close(kurt, kurtc)

    @array_api_compatible
    def test_describe_axis_none(self, xp):
        xp_test = array_namespace(xp.asarray(1.))  # numpy needs `concat`
        x = xp_test.concat((xp.ones((3, 4)), xp.full((2, 4), 2.)))

        # expected values
        nc = 20
        mmc = (xp.asarray(1.0), xp.asarray(2.0))
        mc = xp.asarray(1.3999999999999999)
        vc = xp.asarray(0.25263157894736848)
        skc = xp.asarray(0.4082482904638634)
        kurtc = xp.asarray(-1.8333333333333333)

        # actual values
        n, mm, m, v, sk, kurt = stats.describe(x, axis=None)

        assert n == nc
        xp_assert_equal(mm[0], mmc[0])
        xp_assert_equal(mm[1], mmc[1])
        xp_assert_close(m, mc)
        xp_assert_close(v, vc)
        xp_assert_close(sk, skc)
        xp_assert_close(kurt, kurtc)

    @array_api_compatible
    def test_describe_empty(self, xp):
        message = "The input must not be empty."
        with pytest.raises(ValueError, match=message):
            stats.describe(xp.asarray([]))


@pytest.mark.skip_xp_backends(cpu_only=True,
                              reasons=['Uses NumPy for pvalue'])
@pytest.mark.usefixtures("skip_xp_backends")
@array_api_compatible
def test_normalitytests(xp):
    assert_raises(ValueError, stats.skewtest, 4.)
    assert_raises(ValueError, stats.kurtosistest, 4.)
    assert_raises(ValueError, stats.normaltest, 4.)

    # numbers verified with R: dagoTest in package fBasics
    # library(fBasics)
    # options(digits=16)
    # x = c(-2, -1, 0, 1, 2, 3)**2
    # x = rep(x, times=4)
    # test_result <- dagoTest(x)
    # test_result@test$statistic
    # test_result@test$p.value
    st_normal, st_skew, st_kurt = (3.92371918158185551,
                                   xp.asarray(1.98078826090875881),
                                   xp.asarray(-0.01403734404759738))
    pv_normal, pv_skew, pv_kurt = (0.14059672529747502,
                                   xp.asarray(0.04761502382843208),
                                   xp.asarray(0.98880018772590561))
    pv_skew_less, pv_kurt_less = 1 - pv_skew / 2, pv_kurt / 2
    pv_skew_greater, pv_kurt_greater = pv_skew / 2, 1 - pv_kurt / 2
    x = np.array((-2, -1, 0, 1, 2, 3.)*4)**2
    x_xp = xp.asarray((-2, -1, 0, 1, 2, 3.)*4)**2
    attributes = ('statistic', 'pvalue')

    assert_array_almost_equal(stats.normaltest(x), (st_normal, pv_normal))
    check_named_results(stats.normaltest(x), attributes)

    res = stats.skewtest(x_xp)
    xp_assert_close(res.statistic, st_skew)
    xp_assert_close(res.pvalue, pv_skew)
    res = stats.skewtest(x_xp, alternative='less')
    xp_assert_close(res.statistic, st_skew)
    xp_assert_close(res.pvalue, pv_skew_less)
    res = stats.skewtest(x_xp, alternative='greater')
    xp_assert_close(res.statistic, st_skew)
    xp_assert_close(res.pvalue, pv_skew_greater)
    check_named_results(stats.skewtest(x), attributes)

    res = stats.kurtosistest(x_xp)
    xp_assert_close(res.statistic, st_kurt)
    xp_assert_close(res.pvalue, pv_kurt)
    res = stats.kurtosistest(x_xp, alternative='less')
    xp_assert_close(res.statistic, st_kurt)
    xp_assert_close(res.pvalue, pv_kurt_less)
    res = stats.kurtosistest(x_xp, alternative='greater')
    xp_assert_close(res.statistic, st_kurt)
    xp_assert_close(res.pvalue, pv_kurt_greater)
    check_named_results(stats.kurtosistest(x), attributes)

    # some more intuitive tests for kurtosistest and skewtest.
    # see gh-13549.
    # skew parameter is 1 > 0
    a1 = stats.skewnorm.rvs(a=1, size=10000, random_state=123)
    a1_xp = xp.asarray(a1)
    pval = stats.skewtest(a1_xp, alternative='greater').pvalue
    xp_assert_close(pval, xp.asarray(0.0, dtype=a1_xp.dtype), atol=9e-6)

    # excess kurtosis of laplace is 3 > 0
    a2 = stats.laplace.rvs(size=10000, random_state=123)
    a2_xp = xp.asarray(a2)
    pval = stats.kurtosistest(a2_xp, alternative='greater').pvalue
    xp_assert_close(pval, xp.asarray(0.0, dtype=a2_xp.dtype), atol=1e-15)

    # Test axis=None (equal to axis=0 for 1-D input)
    assert_array_almost_equal(stats.normaltest(x, axis=None),
                              (st_normal, pv_normal))
    res = stats.skewtest(x_xp, axis=None)
    xp_assert_close(res.statistic, st_skew)
    xp_assert_close(res.pvalue, pv_skew)

    res = stats.kurtosistest(x_xp, axis=None)
    xp_assert_close(res.statistic, st_kurt)
    xp_assert_close(res.pvalue, pv_kurt)

    x = xp.arange(10.)
<<<<<<< HEAD
    x = xp.where(x == 8, xp.asarray(xp.nan), x)
=======
    NaN = xp.asarray(xp.nan, dtype=x.dtype)
    x[9] = NaN
>>>>>>> 626bbd18
    with np.errstate(invalid="ignore"):
        res = stats.skewtest(x)
        xp_assert_equal(res.statistic, NaN)
        xp_assert_equal(res.pvalue, NaN)

    x = xp.arange(30.)
    x[29] = NaN
    with np.errstate(all='ignore'):
        res = stats.kurtosistest(x)
        xp_assert_equal(res.statistic, NaN)
        xp_assert_equal(res.pvalue, NaN)

    # nan_policy only compatible with NumPy arrays
    x = np.arange(10.)
    x[9] = np.nan
    expected = (1.0184643553962129, 0.30845733195153502)
    assert_array_almost_equal(stats.skewtest(x, nan_policy='omit'), expected)

    # test alternative with nan_policy='omit'
    a1[10:100] = np.nan
    z, p = stats.skewtest(a1, nan_policy='omit')
    zl, pl = stats.skewtest(a1, nan_policy='omit', alternative='less')
    zg, pg = stats.skewtest(a1, nan_policy='omit', alternative='greater')
    assert_allclose(zl, z, atol=1e-15)
    assert_allclose(zg, z, atol=1e-15)
    assert_allclose(pl, 1 - p/2, atol=1e-15)
    assert_allclose(pg, p/2, atol=1e-15)

    with np.errstate(all='ignore'):
        assert_raises(ValueError, stats.skewtest, x, nan_policy='raise')
    assert_raises(ValueError, stats.skewtest, x, nan_policy='foobar')
    assert_raises(ValueError, stats.skewtest, list(range(8)),
                  alternative='foobar')

    x = np.arange(30.)
    x[29] = np.nan

    # nan_policy only compatible with NumPy arrays
    expected = (-2.2683547379505273, 0.023307594135872967)
    assert_array_almost_equal(stats.kurtosistest(x, nan_policy='omit'),
                              expected)

    # test alternative with nan_policy='omit'
    a2[10:20] = np.nan
    z, p = stats.kurtosistest(a2[:100], nan_policy='omit')
    zl, pl = stats.kurtosistest(a2[:100], nan_policy='omit',
                                alternative='less')
    zg, pg = stats.kurtosistest(a2[:100], nan_policy='omit',
                                alternative='greater')
    assert_allclose(zl, z, atol=1e-15)
    assert_allclose(zg, z, atol=1e-15)
    assert_allclose(pl, 1 - p/2, atol=1e-15)
    assert_allclose(pg, p/2, atol=1e-15)

    assert_raises(ValueError, stats.kurtosistest, x, nan_policy='raise')
    assert_raises(ValueError, stats.kurtosistest, x, nan_policy='foobar')
    assert_raises(ValueError, stats.kurtosistest, list(range(20)),
                  alternative='foobar')

    with np.errstate(all='ignore'):
        assert_array_equal(stats.normaltest(x), (np.nan, np.nan))

    expected = (6.2260409514287449, 0.04446644248650191)
    assert_array_almost_equal(stats.normaltest(x, nan_policy='omit'), expected)

    assert_raises(ValueError, stats.normaltest, x, nan_policy='raise')
    assert_raises(ValueError, stats.normaltest, x, nan_policy='foobar')

    # regression test for issue gh-9033: x clearly non-normal but power of
    # negative denom needs to be handled correctly to reject normality
    counts = [128, 0, 58, 7, 0, 41, 16, 0, 0, 167]
    x = np.hstack([np.full(c, i) for i, c in enumerate(counts)])
    x = xp.asarray(x, dtype=xp.float64)
    assert stats.kurtosistest(x)[1] < 0.01


class TestRankSums:

    np.random.seed(0)
    x, y = np.random.rand(2, 10)

    @pytest.mark.parametrize('alternative', ['less', 'greater', 'two-sided'])
    def test_ranksums_result_attributes(self, alternative):
        # ranksums pval = mannwhitneyu pval w/out continuity or tie correction
        res1 = stats.ranksums(self.x, self.y,
                              alternative=alternative).pvalue
        res2 = stats.mannwhitneyu(self.x, self.y, use_continuity=False,
                                  alternative=alternative).pvalue
        assert_allclose(res1, res2)

    def test_ranksums_named_results(self):
        res = stats.ranksums(self.x, self.y)
        check_named_results(res, ('statistic', 'pvalue'))

    def test_input_validation(self):
        with assert_raises(ValueError, match="`alternative` must be 'less'"):
            stats.ranksums(self.x, self.y, alternative='foobar')


class TestJarqueBera:
    def test_jarque_bera_stats(self):
        np.random.seed(987654321)
        x = np.random.normal(0, 1, 100000)
        y = np.random.chisquare(10000, 100000)
        z = np.random.rayleigh(1, 100000)

        assert_equal(stats.jarque_bera(x)[0], stats.jarque_bera(x).statistic)
        assert_equal(stats.jarque_bera(x)[1], stats.jarque_bera(x).pvalue)

        assert_equal(stats.jarque_bera(y)[0], stats.jarque_bera(y).statistic)
        assert_equal(stats.jarque_bera(y)[1], stats.jarque_bera(y).pvalue)

        assert_equal(stats.jarque_bera(z)[0], stats.jarque_bera(z).statistic)
        assert_equal(stats.jarque_bera(z)[1], stats.jarque_bera(z).pvalue)

        assert_(stats.jarque_bera(x)[1] > stats.jarque_bera(y)[1])
        assert_(stats.jarque_bera(x).pvalue > stats.jarque_bera(y).pvalue)

        assert_(stats.jarque_bera(x)[1] > stats.jarque_bera(z)[1])
        assert_(stats.jarque_bera(x).pvalue > stats.jarque_bera(z).pvalue)

        assert_(stats.jarque_bera(y)[1] > stats.jarque_bera(z)[1])
        assert_(stats.jarque_bera(y).pvalue > stats.jarque_bera(z).pvalue)

    def test_jarque_bera_array_like(self):
        np.random.seed(987654321)
        x = np.random.normal(0, 1, 100000)

        jb_test1 = JB1, p1 = stats.jarque_bera(list(x))
        jb_test2 = JB2, p2 = stats.jarque_bera(tuple(x))
        jb_test3 = JB3, p3 = stats.jarque_bera(x.reshape(2, 50000))

        assert JB1 == JB2 == JB3 == jb_test1.statistic == jb_test2.statistic == jb_test3.statistic  # noqa: E501
        assert p1 == p2 == p3 == jb_test1.pvalue == jb_test2.pvalue == jb_test3.pvalue

    def test_jarque_bera_size(self):
        assert_raises(ValueError, stats.jarque_bera, [])

    def test_axis(self):
        rng = np.random.RandomState(seed=122398129)
        x = rng.random(size=(2, 45))

        assert_equal(stats.jarque_bera(x, axis=None),
                     stats.jarque_bera(x.ravel()))

        res = stats.jarque_bera(x, axis=1)
        s0, p0 = stats.jarque_bera(x[0, :])
        s1, p1 = stats.jarque_bera(x[1, :])
        assert_allclose(res.statistic, [s0, s1])
        assert_allclose(res.pvalue, [p0, p1])

        resT = stats.jarque_bera(x.T, axis=0)
        assert_allclose(res, resT)


def test_skewtest_too_few_samples():
    # Regression test for ticket #1492.
    # skewtest requires at least 8 samples; 7 should raise a ValueError.
    x = np.arange(7.0)
    assert_raises(ValueError, stats.skewtest, x)


@array_api_compatible
def test_kurtosistest_too_few_samples(xp):
    # Regression test for ticket #1425.
    # kurtosistest requires at least 5 samples; 4 should raise a ValueError.
    x = xp.arange(4.0)
    message = 'kurtosistest requires at least 5 observations...'
    with pytest.raises(ValueError, match=message):
        stats.kurtosistest(x)


class TestMannWhitneyU:
    X = [19.8958398126694, 19.5452691647182, 19.0577309166425, 21.716543054589,
         20.3269502208702, 20.0009273294025, 19.3440043632957, 20.4216806548105,
         19.0649894736528, 18.7808043120398, 19.3680942943298, 19.4848044069953,
         20.7514611265663, 19.0894948874598, 19.4975522356628, 18.9971170734274,
         20.3239606288208, 20.6921298083835, 19.0724259532507, 18.9825187935021,
         19.5144462609601, 19.8256857844223, 20.5174677102032, 21.1122407995892,
         17.9490854922535, 18.2847521114727, 20.1072217648826, 18.6439891962179,
         20.4970638083542, 19.5567594734914]

    Y = [19.2790668029091, 16.993808441865, 18.5416338448258, 17.2634018833575,
         19.1577183624616, 18.5119655377495, 18.6068455037221, 18.8358343362655,
         19.0366413269742, 18.1135025515417, 19.2201873866958, 17.8344909022841,
         18.2894380745856, 18.6661374133922, 19.9688601693252, 16.0672254617636,
         19.00596360572, 19.201561539032, 19.0487501090183, 19.0847908674356]

    significant = 14

    def test_mannwhitneyu_one_sided(self):
        u1, p1 = stats.mannwhitneyu(self.X, self.Y, alternative='less')
        u2, p2 = stats.mannwhitneyu(self.Y, self.X, alternative='greater')
        u3, p3 = stats.mannwhitneyu(self.X, self.Y, alternative='greater')
        u4, p4 = stats.mannwhitneyu(self.Y, self.X, alternative='less')

        assert_equal(p1, p2)
        assert_equal(p3, p4)
        assert_(p1 != p3)
        assert_equal(u1, 498)
        assert_equal(u2, 102)
        assert_equal(u3, 498)
        assert_equal(u4, 102)
        assert_approx_equal(p1, 0.999957683256589, significant=self.significant)
        assert_approx_equal(p3, 4.5941632666275e-05, significant=self.significant)

    def test_mannwhitneyu_two_sided(self):
        u1, p1 = stats.mannwhitneyu(self.X, self.Y, alternative='two-sided')
        u2, p2 = stats.mannwhitneyu(self.Y, self.X, alternative='two-sided')

        assert_equal(p1, p2)
        assert_equal(u1, 498)
        assert_equal(u2, 102)
        assert_approx_equal(p1, 9.188326533255e-05,
                            significant=self.significant)

    def test_mannwhitneyu_no_correct_one_sided(self):
        u1, p1 = stats.mannwhitneyu(self.X, self.Y, False,
                                    alternative='less')
        u2, p2 = stats.mannwhitneyu(self.Y, self.X, False,
                                    alternative='greater')
        u3, p3 = stats.mannwhitneyu(self.X, self.Y, False,
                                    alternative='greater')
        u4, p4 = stats.mannwhitneyu(self.Y, self.X, False,
                                    alternative='less')

        assert_equal(p1, p2)
        assert_equal(p3, p4)
        assert_(p1 != p3)
        assert_equal(u1, 498)
        assert_equal(u2, 102)
        assert_equal(u3, 498)
        assert_equal(u4, 102)
        assert_approx_equal(p1, 0.999955905990004, significant=self.significant)
        assert_approx_equal(p3, 4.40940099958089e-05, significant=self.significant)

    def test_mannwhitneyu_no_correct_two_sided(self):
        u1, p1 = stats.mannwhitneyu(self.X, self.Y, False,
                                    alternative='two-sided')
        u2, p2 = stats.mannwhitneyu(self.Y, self.X, False,
                                    alternative='two-sided')

        assert_equal(p1, p2)
        assert_equal(u1, 498)
        assert_equal(u2, 102)
        assert_approx_equal(p1, 8.81880199916178e-05,
                            significant=self.significant)

    def test_mannwhitneyu_ones(self):
        # test for gh-1428
        x = np.array([1., 1., 1., 1., 1., 1., 1., 1., 1., 1., 1., 1., 1., 1.,
                      1., 1., 1., 1., 1., 1., 1., 2., 1., 1., 1., 1., 1., 1.,
                      1., 1., 1., 1., 1., 1., 1., 1., 1., 1., 1., 1., 1., 1.,
                      1., 1., 1., 1., 1., 1., 1., 1., 1., 1., 1., 1., 1., 1.,
                      1., 1., 1., 1., 1., 1., 1., 2., 1., 1., 1., 1., 1., 1.,
                      1., 1., 1., 1., 1., 1., 1., 1., 1., 1., 1., 1., 1., 1.,
                      1., 1., 1., 1., 1., 1., 1., 1., 1., 1., 1., 1., 1., 2.,
                      1., 1., 1., 1., 1., 1., 1., 1., 1., 1., 1., 1., 1., 1.,
                      1., 1., 2., 1., 1., 1., 1., 2., 1., 1., 2., 1., 1., 2.,
                      1., 1., 1., 1., 1., 1., 1., 1., 1., 1., 1., 1., 1., 1.,
                      1., 1., 1., 1., 1., 1., 1., 1., 1., 1., 1., 1., 2., 1.,
                      1., 1., 1., 1., 1., 1., 1., 1., 1., 1., 1., 1., 1., 1.,
                      1., 1., 1., 1., 1., 1., 1., 1., 1., 1., 1., 1., 1., 1.,
                      1., 1., 1., 1., 1., 1., 1., 2., 1., 1., 1., 1., 1., 1.,
                      1., 1., 1., 2., 1., 1., 1., 1., 1., 1., 1., 1., 1., 1.,
                      1., 1., 1., 1., 1., 1., 1., 1., 3., 1., 1., 1., 1., 1.,
                      1., 1., 1., 1., 1., 1., 1., 1., 1., 1., 1., 1., 1., 1.,
                      1., 1., 1., 1., 1., 1.])

        y = np.array([1., 1., 1., 1., 1., 1., 1., 2., 1., 2., 1., 1., 1., 1.,
                      2., 1., 1., 1., 2., 1., 1., 1., 1., 1., 2., 1., 1., 3.,
                      1., 1., 1., 1., 1., 1., 1., 1., 1., 1., 2., 1., 2., 1.,
                      1., 1., 1., 1., 1., 2., 1., 1., 1., 1., 1., 1., 1., 1.,
                      1., 1., 1., 1., 1., 1., 1., 2., 1., 1., 1., 1., 1., 2.,
                      2., 1., 1., 2., 1., 1., 2., 1., 2., 1., 1., 1., 1., 2.,
                      2., 1., 1., 1., 1., 1., 1., 1., 1., 1., 1., 1., 1., 1.,
                      1., 2., 1., 1., 1., 1., 1., 2., 2., 2., 1., 1., 1., 1.,
                      1., 1., 1., 1., 1., 1., 1., 1., 1., 1., 1., 1., 1., 1.,
                      2., 1., 1., 2., 1., 1., 1., 1., 2., 1., 1., 1., 1., 1.,
                      1., 1., 1., 1., 1., 1., 1., 2., 1., 1., 1., 2., 1., 1.,
                      1., 1., 1., 1.])

        # checked against R wilcox.test
        assert_allclose(stats.mannwhitneyu(x, y, alternative='less'),
                        (16980.5, 2.8214327656317373e-005))
        # p-value from R, e.g. wilcox.test(x, y, alternative="g")
        assert_allclose(stats.mannwhitneyu(x, y, alternative='greater'),
                        (16980.5, 0.9999719954296))
        assert_allclose(stats.mannwhitneyu(x, y, alternative='two-sided'),
                        (16980.5, 5.642865531266e-05))

    def test_mannwhitneyu_result_attributes(self):
        # test for namedtuple attribute results
        attributes = ('statistic', 'pvalue')
        res = stats.mannwhitneyu(self.X, self.Y, alternative="less")
        check_named_results(res, attributes)


def test_pointbiserial():
    # same as mstats test except for the nan
    # Test data: https://web.archive.org/web/20060504220742/https://support.sas.com/ctx/samples/index.jsp?sid=490&tab=output
    x = [1,0,1,1,1,1,0,1,0,0,0,1,1,0,0,0,1,1,1,0,0,0,0,0,0,0,0,1,0,
         0,0,0,0,1]
    y = [14.8,13.8,12.4,10.1,7.1,6.1,5.8,4.6,4.3,3.5,3.3,3.2,3.0,
         2.8,2.8,2.5,2.4,2.3,2.1,1.7,1.7,1.5,1.3,1.3,1.2,1.2,1.1,
         0.8,0.7,0.6,0.5,0.2,0.2,0.1]
    assert_almost_equal(stats.pointbiserialr(x, y)[0], 0.36149, 5)

    # test for namedtuple attribute results
    attributes = ('correlation', 'pvalue')
    res = stats.pointbiserialr(x, y)
    check_named_results(res, attributes)
    assert_equal(res.correlation, res.statistic)


def test_obrientransform():
    # A couple tests calculated by hand.
    x1 = np.array([0, 2, 4])
    t1 = stats.obrientransform(x1)
    expected = [7, -2, 7]
    assert_allclose(t1[0], expected)

    x2 = np.array([0, 3, 6, 9])
    t2 = stats.obrientransform(x2)
    expected = np.array([30, 0, 0, 30])
    assert_allclose(t2[0], expected)

    # Test two arguments.
    a, b = stats.obrientransform(x1, x2)
    assert_equal(a, t1[0])
    assert_equal(b, t2[0])

    # Test three arguments.
    a, b, c = stats.obrientransform(x1, x2, x1)
    assert_equal(a, t1[0])
    assert_equal(b, t2[0])
    assert_equal(c, t1[0])

    # This is a regression test to check np.var replacement.
    # The author of this test didn't separately verify the numbers.
    x1 = np.arange(5)
    result = np.array(
      [[5.41666667, 1.04166667, -0.41666667, 1.04166667, 5.41666667],
       [21.66666667, 4.16666667, -1.66666667, 4.16666667, 21.66666667]])
    assert_array_almost_equal(stats.obrientransform(x1, 2*x1), result, decimal=8)

    # Example from "O'Brien Test for Homogeneity of Variance"
    # by Herve Abdi.
    values = range(5, 11)
    reps = np.array([5, 11, 9, 3, 2, 2])
    data = np.repeat(values, reps)
    transformed_values = np.array([3.1828, 0.5591, 0.0344,
                                   1.6086, 5.2817, 11.0538])
    expected = np.repeat(transformed_values, reps)
    result = stats.obrientransform(data)
    assert_array_almost_equal(result[0], expected, decimal=4)


def check_equal_gmean(array_like, desired, axis=None, dtype=None, rtol=1e-7,
                      weights=None):
    # Note this doesn't test when axis is not specified
    x = stats.gmean(array_like, axis=axis, dtype=dtype, weights=weights)
    assert_allclose(x, desired, rtol=rtol)
    assert_equal(x.dtype, dtype)


def check_equal_hmean(array_like, desired, axis=None, dtype=None, rtol=1e-7,
                      weights=None):
    x = stats.hmean(array_like, axis=axis, dtype=dtype, weights=weights)
    assert_allclose(x, desired, rtol=rtol)
    assert_equal(x.dtype, dtype)


def check_equal_pmean(array_like, exp, desired, axis=None, dtype=None,
                      rtol=1e-7, weights=None):
    x = stats.pmean(array_like, exp, axis=axis, dtype=dtype, weights=weights)
    assert_allclose(x, desired, rtol=rtol)
    assert_equal(x.dtype, dtype)


class TestHarMean:
    def test_0(self):
        a = [1, 0, 2]
        desired = 0
        check_equal_hmean(a, desired)

    def test_1d_list(self):
        #  Test a 1d list
        a = [10, 20, 30, 40, 50, 60, 70, 80, 90, 100]
        desired = 34.1417152147
        check_equal_hmean(a, desired)

        a = [1, 2, 3, 4]
        desired = 4. / (1. / 1 + 1. / 2 + 1. / 3 + 1. / 4)
        check_equal_hmean(a, desired)

    def test_1d_array(self):
        #  Test a 1d array
        a = np.array([10, 20, 30, 40, 50, 60, 70, 80, 90, 100])
        desired = 34.1417152147
        check_equal_hmean(a, desired)

    def test_1d_array_with_zero(self):
        a = np.array([1, 0])
        desired = 0.0
        assert_equal(stats.hmean(a), desired)

    def test_1d_array_with_negative_value(self):
        a = np.array([1, 0, -1])
        assert_raises(ValueError, stats.hmean, a)

    # Note the next tests use axis=None as default, not axis=0
    def test_2d_list(self):
        #  Test a 2d list
        a = [[10, 20, 30, 40], [50, 60, 70, 80], [90, 100, 110, 120]]
        desired = 38.6696271841
        check_equal_hmean(a, desired)

    def test_2d_array(self):
        #  Test a 2d array
        a = [[10, 20, 30, 40], [50, 60, 70, 80], [90, 100, 110, 120]]
        desired = 38.6696271841
        check_equal_hmean(np.array(a), desired)

    def test_2d_axis0(self):
        #  Test a 2d list with axis=0
        a = [[10, 20, 30, 40], [50, 60, 70, 80], [90, 100, 110, 120]]
        desired = np.array([22.88135593, 39.13043478, 52.90076336, 65.45454545])
        check_equal_hmean(a, desired, axis=0)

    def test_2d_axis0_with_zero(self):
        a = [[10, 0, 30, 40], [50, 60, 70, 80], [90, 100, 110, 120]]
        desired = np.array([22.88135593, 0.0, 52.90076336, 65.45454545])
        assert_allclose(stats.hmean(a, axis=0), desired)

    def test_2d_axis1(self):
        #  Test a 2d list with axis=1
        a = [[10, 20, 30, 40], [50, 60, 70, 80], [90, 100, 110, 120]]
        desired = np.array([19.2, 63.03939962, 103.80078637])
        check_equal_hmean(a, desired, axis=1)

    def test_2d_axis1_with_zero(self):
        a = [[10, 0, 30, 40], [50, 60, 70, 80], [90, 100, 110, 120]]
        desired = np.array([0.0, 63.03939962, 103.80078637])
        assert_allclose(stats.hmean(a, axis=1), desired)

    def test_weights_1d_list(self):
        # Desired result from:
        # https://www.hackmath.net/en/math-problem/35871
        a = [2, 10, 6]
        weights = [10, 5, 3]
        desired = 3
        check_equal_hmean(a, desired, weights=weights, rtol=1e-5)

    def test_weights_2d_array_axis0(self):
        # Desired result from:
        # https://www.hackmath.net/en/math-problem/35871
        a = np.array([[2, 5], [10, 5], [6, 5]])
        weights = np.array([[10, 1], [5, 1], [3, 1]])
        desired = np.array([3, 5])
        check_equal_hmean(a, desired, axis=0, weights=weights, rtol=1e-5)

    def test_weights_2d_array_axis1(self):
        # Desired result from:
        # https://www.hackmath.net/en/math-problem/35871
        a = np.array([[2, 10, 6], [7, 7, 7]])
        weights = np.array([[10, 5, 3], [1, 1, 1]])
        desired = np.array([3, 7])
        check_equal_hmean(a, desired, axis=1, weights=weights, rtol=1e-5)

    def test_weights_masked_1d_array(self):
        # Desired result from:
        # https://www.hackmath.net/en/math-problem/35871
        a = np.array([2, 10, 6, 42])
        weights = np.ma.array([10, 5, 3, 42], mask=[0, 0, 0, 1])
        desired = 3
        check_equal_hmean(a, desired, weights=weights, rtol=1e-5)


class TestGeoMean:
    def test_0(self):
        a = [1, 0, 2]
        desired = 0
        check_equal_gmean(a, desired)

    def test_1d_list(self):
        #  Test a 1d list
        a = [10, 20, 30, 40, 50, 60, 70, 80, 90, 100]
        desired = 45.2872868812
        check_equal_gmean(a, desired)

        a = [1, 2, 3, 4]
        desired = power(1 * 2 * 3 * 4, 1. / 4.)
        check_equal_gmean(a, desired, rtol=1e-14)

    def test_1d_array(self):
        #  Test a 1d array
        a = np.array([10, 20, 30, 40, 50, 60, 70, 80, 90, 100])
        desired = 45.2872868812
        check_equal_gmean(a, desired)

        a = array([1, 2, 3, 4], float32)
        desired = power(1 * 2 * 3 * 4, 1. / 4.)
        check_equal_gmean(a, desired, dtype=float32)

    # Note the next tests use axis=None as default, not axis=0
    def test_2d_list(self):
        #  Test a 2d list
        a = [[10, 20, 30, 40], [50, 60, 70, 80], [90, 100, 110, 120]]
        desired = 52.8885199
        check_equal_gmean(a, desired)

    def test_2d_array(self):
        #  Test a 2d array
        a = [[10, 20, 30, 40], [50, 60, 70, 80], [90, 100, 110, 120]]
        desired = 52.8885199
        check_equal_gmean(array(a), desired)

    def test_2d_axis0(self):
        #  Test a 2d list with axis=0
        a = [[10, 20, 30, 40], [50, 60, 70, 80], [90, 100, 110, 120]]
        desired = np.array([35.56893304, 49.32424149, 61.3579244, 72.68482371])
        check_equal_gmean(a, desired, axis=0)

        a = array([[1, 2, 3, 4], [1, 2, 3, 4], [1, 2, 3, 4]])
        desired = array([1, 2, 3, 4])
        check_equal_gmean(a, desired, axis=0, rtol=1e-14)

    def test_2d_axis1(self):
        #  Test a 2d list with axis=1
        a = [[10, 20, 30, 40], [50, 60, 70, 80], [90, 100, 110, 120]]
        desired = np.array([22.13363839, 64.02171746, 104.40086817])
        check_equal_gmean(a, desired, axis=1)

        a = array([[1, 2, 3, 4], [1, 2, 3, 4], [1, 2, 3, 4]])
        v = power(1 * 2 * 3 * 4, 1. / 4.)
        desired = array([v, v, v])
        check_equal_gmean(a, desired, axis=1, rtol=1e-14)

    def test_large_values(self):
        a = array([1e100, 1e200, 1e300])
        desired = 1e200
        check_equal_gmean(a, desired, rtol=1e-13)

    def test_1d_list0(self):
        #  Test a 1d list with zero element
        a = [10, 20, 30, 40, 50, 60, 70, 80, 90, 0]
        desired = 0.0  # due to exp(-inf)=0
        with np.errstate(all='ignore'):
            check_equal_gmean(a, desired)

    def test_1d_array0(self):
        #  Test a 1d array with zero element
        a = np.array([10, 20, 30, 40, 50, 60, 70, 80, 90, 0])
        desired = 0.0  # due to exp(-inf)=0
        with np.errstate(divide='ignore'):
            check_equal_gmean(a, desired)

    def test_1d_list_neg(self):
        #  Test a 1d list with negative element
        a = [10, 20, 30, 40, 50, 60, 70, 80, 90, -1]
        desired = np.nan  # due to log(-1) = nan
        with np.errstate(invalid='ignore'):
            check_equal_gmean(a, desired)

    def test_weights_1d_list(self):
        # Desired result from:
        # https://www.dummies.com/education/math/business-statistics/how-to-find-the-weighted-geometric-mean-of-a-data-set/
        a = [1, 2, 3, 4, 5]
        weights = [2, 5, 6, 4, 3]
        desired = 2.77748
        check_equal_gmean(a, desired, weights=weights, rtol=1e-5)

    def test_weights_1d_array(self):
        # Desired result from:
        # https://www.dummies.com/education/math/business-statistics/how-to-find-the-weighted-geometric-mean-of-a-data-set/
        a = np.array([1, 2, 3, 4, 5])
        weights = np.array([2, 5, 6, 4, 3])
        desired = 2.77748
        check_equal_gmean(a, desired, weights=weights, rtol=1e-5)

    def test_weights_masked_1d_array(self):
        # Desired result from:
        # https://www.dummies.com/education/math/business-statistics/how-to-find-the-weighted-geometric-mean-of-a-data-set/
        a = np.array([1, 2, 3, 4, 5, 6])
        weights = np.ma.array([2, 5, 6, 4, 3, 5], mask=[0, 0, 0, 0, 0, 1])
        desired = 2.77748
        check_equal_gmean(a, desired, weights=weights, rtol=1e-5)


class TestPowMean:

    def pmean_reference(a, p):
        return (np.sum(a**p) / a.size)**(1/p)

    def wpmean_reference(a, p, weights):
        return (np.sum(weights * a**p) / np.sum(weights))**(1/p)

    def test_bad_exponent(self):
        with pytest.raises(ValueError, match='Power mean only defined for'):
            stats.pmean([1, 2, 3], [0])
        with pytest.raises(ValueError, match='Power mean only defined for'):
            stats.pmean([1, 2, 3], np.array([0]))

    def test_1d_list(self):
        a, p = [10, 20, 30, 40, 50, 60, 70, 80, 90, 100], 3.5
        desired = TestPowMean.pmean_reference(np.array(a), p)
        check_equal_pmean(a, p, desired)

        a, p = [1, 2, 3, 4], 2
        desired = np.sqrt((1**2 + 2**2 + 3**2 + 4**2) / 4)
        check_equal_pmean(a, p, desired)

    def test_1d_array(self):
        a, p = np.array([10, 20, 30, 40, 50, 60, 70, 80, 90, 100]), -2.5
        desired = TestPowMean.pmean_reference(a, p)
        check_equal_pmean(a, p, desired)

    def test_1d_array_with_zero(self):
        a, p = np.array([1, 0]), -1
        desired = 0.0
        assert_equal(stats.pmean(a, p), desired)

    def test_1d_array_with_negative_value(self):
        a, p = np.array([1, 0, -1]), 1.23
        with pytest.raises(ValueError, match='Power mean only defined if all'):
            stats.pmean(a, p)

    @pytest.mark.parametrize(
        ("a", "p"),
        [([[10, 20], [50, 60], [90, 100]], -0.5),
         (np.array([[10, 20], [50, 60], [90, 100]]), 0.5)]
    )
    def test_2d_axisnone(self, a, p):
        desired = TestPowMean.pmean_reference(np.array(a), p)
        check_equal_pmean(a, p, desired)

    @pytest.mark.parametrize(
        ("a", "p"),
        [([[10, 20, 30, 40], [50, 60, 70, 80], [90, 100, 110, 120]], -0.5),
         ([[10, 0, 30, 40], [50, 60, 70, 80], [90, 100, 110, 120]], 0.5)]
    )
    def test_2d_list_axis0(self, a, p):
        desired = [
            TestPowMean.pmean_reference(
                np.array([a[i][j] for i in range(len(a))]), p
            )
            for j in range(len(a[0]))
        ]
        check_equal_pmean(a, p, desired, axis=0)

    @pytest.mark.parametrize(
        ("a", "p"),
        [([[10, 20, 30, 40], [50, 60, 70, 80], [90, 100, 110, 120]], -0.5),
         ([[10, 0, 30, 40], [50, 60, 70, 80], [90, 100, 110, 120]], 0.5)]
    )
    def test_2d_list_axis1(self, a, p):
        desired = [TestPowMean.pmean_reference(np.array(a_), p) for a_ in a]
        check_equal_pmean(a, p, desired, axis=1)

    def test_weights_1d_list(self):
        a, p = [2, 10, 6], -1.23456789
        weights = [10, 5, 3]
        desired = TestPowMean.wpmean_reference(np.array(a), p, weights)
        check_equal_pmean(a, p, desired, weights=weights, rtol=1e-5)

    def test_weights_masked_1d_array(self):
        a, p = np.array([2, 10, 6, 42]), 1
        weights = np.ma.array([10, 5, 3, 42], mask=[0, 0, 0, 1])
        desired = np.average(a, weights=weights)
        check_equal_pmean(a, p, desired, weights=weights, rtol=1e-5)

    @pytest.mark.parametrize(
        ("axis", "fun_name", "p"),
        [(None, "wpmean_reference", 9.87654321),
         (0, "gmean", 0),
         (1, "hmean", -1)]
    )
    def test_weights_2d_array(self, axis, fun_name, p):
        if fun_name == 'wpmean_reference':
            def fun(a, axis, weights):
                return TestPowMean.wpmean_reference(a, p, weights)
        else:
            fun = getattr(stats, fun_name)
        a = np.array([[2, 5], [10, 5], [6, 5]])
        weights = np.array([[10, 1], [5, 1], [3, 1]])
        desired = fun(a, axis=axis, weights=weights)
        check_equal_pmean(a, p, desired, axis=axis, weights=weights, rtol=1e-5)


class TestGeometricStandardDeviation:
    # must add 1 as `gstd` is only defined for positive values
    array_1d = np.arange(2 * 3 * 4) + 1
    gstd_array_1d = 2.294407613602
    array_3d = array_1d.reshape(2, 3, 4)

    def test_1d_array(self):
        gstd_actual = stats.gstd(self.array_1d)
        assert_allclose(gstd_actual, self.gstd_array_1d)

    def test_1d_numeric_array_like_input(self):
        gstd_actual = stats.gstd(tuple(self.array_1d))
        assert_allclose(gstd_actual, self.gstd_array_1d)

    def test_raises_value_error_non_array_like_input(self):
        with pytest.raises(ValueError, match='Invalid array input'):
            stats.gstd('This should fail as it can not be cast to an array.')

    def test_raises_value_error_zero_entry(self):
        with pytest.raises(ValueError, match='Non positive value'):
            stats.gstd(np.append(self.array_1d, [0]))

    def test_raises_value_error_negative_entry(self):
        with pytest.raises(ValueError, match='Non positive value'):
            stats.gstd(np.append(self.array_1d, [-1]))

    def test_raises_value_error_inf_entry(self):
        with pytest.raises(ValueError, match='Infinite value'):
            stats.gstd(np.append(self.array_1d, [np.inf]))

    def test_propagates_nan_values(self):
        a = array([[1, 1, 1, 16], [np.nan, 1, 2, 3]])
        gstd_actual = stats.gstd(a, axis=1)
        assert_allclose(gstd_actual, np.array([4, np.nan]))

    def test_ddof_equal_to_number_of_observations(self):
        with pytest.raises(ValueError, match='Degrees of freedom <= 0'):
            stats.gstd(self.array_1d, ddof=self.array_1d.size)

    def test_3d_array(self):
        gstd_actual = stats.gstd(self.array_3d, axis=None)
        assert_allclose(gstd_actual, self.gstd_array_1d)

    def test_3d_array_axis_type_tuple(self):
        gstd_actual = stats.gstd(self.array_3d, axis=(1,2))
        assert_allclose(gstd_actual, [2.12939215, 1.22120169])

    def test_3d_array_axis_0(self):
        gstd_actual = stats.gstd(self.array_3d, axis=0)
        gstd_desired = np.array([
            [6.1330555493918, 3.958900210120, 3.1206598248344, 2.6651441426902],
            [2.3758135028411, 2.174581428192, 2.0260062829505, 1.9115518327308],
            [1.8205343606803, 1.746342404566, 1.6846557065742, 1.6325269194382]
        ])
        assert_allclose(gstd_actual, gstd_desired)

    def test_3d_array_axis_1(self):
        gstd_actual = stats.gstd(self.array_3d, axis=1)
        gstd_desired = np.array([
            [3.118993630946, 2.275985934063, 1.933995977619, 1.742896469724],
            [1.271693593916, 1.254158641801, 1.238774141609, 1.225164057869]
        ])
        assert_allclose(gstd_actual, gstd_desired)

    def test_3d_array_axis_2(self):
        gstd_actual = stats.gstd(self.array_3d, axis=2)
        gstd_desired = np.array([
            [1.8242475707664, 1.2243686572447, 1.1318311657788],
            [1.0934830582351, 1.0724479791887, 1.0591498540749]
        ])
        assert_allclose(gstd_actual, gstd_desired)

    def test_masked_3d_array(self):
        ma = np.ma.masked_where(self.array_3d > 16, self.array_3d)
        gstd_actual = stats.gstd(ma, axis=2)
        gstd_desired = stats.gstd(self.array_3d, axis=2)
        mask = [[0, 0, 0], [0, 1, 1]]
        assert_allclose(gstd_actual, gstd_desired)
        assert_equal(gstd_actual.mask, mask)


def test_binomtest():
    # precision tests compared to R for ticket:986
    pp = np.concatenate((np.linspace(0.1, 0.2, 5),
                         np.linspace(0.45, 0.65, 5),
                         np.linspace(0.85, 0.95, 5)))
    n = 501
    x = 450
    results = [0.0, 0.0, 1.0159969301994141e-304,
               2.9752418572150531e-275, 7.7668382922535275e-250,
               2.3381250925167094e-099, 7.8284591587323951e-081,
               9.9155947819961383e-065, 2.8729390725176308e-050,
               1.7175066298388421e-037, 0.0021070691951093692,
               0.12044570587262322, 0.88154763174802508, 0.027120993063129286,
               2.6102587134694721e-006]

    for p, res in zip(pp, results):
        assert_approx_equal(stats.binomtest(x, n, p).pvalue, res,
                            significant=12, err_msg=f'fail forp={p}')
    assert_approx_equal(stats.binomtest(50, 100, 0.1).pvalue,
                        5.8320387857343647e-024,
                        significant=12)


def test_binomtest2():
    # test added for issue #2384
    res2 = [
        [1.0, 1.0],
        [0.5, 1.0, 0.5],
        [0.25, 1.00, 1.00, 0.25],
        [0.125, 0.625, 1.000, 0.625, 0.125],
        [0.0625, 0.3750, 1.0000, 1.0000, 0.3750, 0.0625],
        [0.03125, 0.21875, 0.68750, 1.00000, 0.68750, 0.21875, 0.03125],
        [0.015625, 0.125000, 0.453125, 1.000000, 1.000000, 0.453125, 0.125000,
         0.015625],
        [0.0078125, 0.0703125, 0.2890625, 0.7265625, 1.0000000, 0.7265625,
         0.2890625, 0.0703125, 0.0078125],
        [0.00390625, 0.03906250, 0.17968750, 0.50781250, 1.00000000,
         1.00000000, 0.50781250, 0.17968750, 0.03906250, 0.00390625],
        [0.001953125, 0.021484375, 0.109375000, 0.343750000, 0.753906250,
         1.000000000, 0.753906250, 0.343750000, 0.109375000, 0.021484375,
         0.001953125]
    ]
    for k in range(1, 11):
        res1 = [stats.binomtest(v, k, 0.5).pvalue for v in range(k + 1)]
        assert_almost_equal(res1, res2[k-1], decimal=10)


def test_binomtest3():
    # test added for issue #2384
    # test when x == n*p and neighbors
    res3 = [stats.binomtest(v, v*k, 1./k).pvalue
            for v in range(1, 11) for k in range(2, 11)]
    assert_equal(res3, np.ones(len(res3), int))

    # > bt=c()
    # > for(i in as.single(1:10)) {
    # +     for(k in as.single(2:10)) {
    # +         bt = c(bt, binom.test(i-1, k*i,(1/k))$p.value);
    # +         print(c(i+1, k*i,(1/k)))
    # +     }
    # + }
    binom_testm1 = np.array([
         0.5, 0.5555555555555556, 0.578125, 0.5904000000000003,
         0.5981224279835393, 0.603430543396034, 0.607304096221924,
         0.610255656871054, 0.612579511000001, 0.625, 0.670781893004115,
         0.68853759765625, 0.6980101120000006, 0.703906431368616,
         0.70793209416498, 0.7108561134173507, 0.713076544331419,
         0.714820192935702, 0.6875, 0.7268709038256367, 0.7418963909149174,
         0.74986110468096, 0.7548015520398076, 0.7581671424768577,
         0.760607984787832, 0.762459425024199, 0.7639120677676575, 0.7265625,
         0.761553963657302, 0.774800934828818, 0.7818005980538996,
         0.78613491480358, 0.789084353140195, 0.7912217659828884,
         0.79284214559524, 0.794112956558801, 0.75390625, 0.7856929451142176,
         0.7976688481430754, 0.8039848974727624, 0.807891868948366,
         0.8105487660137676, 0.812473307174702, 0.8139318233591120,
         0.815075399104785, 0.7744140625, 0.8037322594985427,
         0.814742863657656, 0.8205425178645808, 0.8241275984172285,
         0.8265645374416, 0.8283292196088257, 0.829666291102775,
         0.8307144686362666, 0.7905273437499996, 0.8178712053954738,
         0.828116983756619, 0.833508948940494, 0.8368403871552892,
         0.839104213210105, 0.840743186196171, 0.84198481438049,
         0.8429580531563676, 0.803619384765625, 0.829338573944648,
         0.8389591907548646, 0.84401876783902, 0.84714369697889,
         0.8492667010581667, 0.850803474598719, 0.851967542858308,
         0.8528799045949524, 0.8145294189453126, 0.838881732845347,
         0.847979024541911, 0.852760894015685, 0.8557134656773457,
         0.8577190131799202, 0.85917058278431, 0.860270010472127,
         0.861131648404582, 0.823802947998047, 0.846984756807511,
         0.855635653643743, 0.860180994825685, 0.86298688573253,
         0.864892525675245, 0.866271647085603, 0.867316125625004,
         0.8681346531755114
        ])

    # > bt=c()
    # > for(i in as.single(1:10)) {
    # +     for(k in as.single(2:10)) {
    # +         bt = c(bt, binom.test(i+1, k*i,(1/k))$p.value);
    # +         print(c(i+1, k*i,(1/k)))
    # +     }
    # + }

    binom_testp1 = np.array([
         0.5, 0.259259259259259, 0.26171875, 0.26272, 0.2632244513031551,
         0.2635138663069203, 0.2636951804161073, 0.2638162407564354,
         0.2639010709000002, 0.625, 0.4074074074074074, 0.42156982421875,
         0.4295746560000003, 0.43473045988554, 0.4383309503172684,
         0.4409884859402103, 0.4430309389962837, 0.444649849401104, 0.6875,
         0.4927602499618962, 0.5096031427383425, 0.5189636628480,
         0.5249280070771274, 0.5290623300865124, 0.5320974248125793,
         0.5344204730474308, 0.536255847400756, 0.7265625, 0.5496019313526808,
         0.5669248746708034, 0.576436455045805, 0.5824538812831795,
         0.5866053321547824, 0.589642781414643, 0.5919618019300193,
         0.593790427805202, 0.75390625, 0.590868349763505, 0.607983393277209,
         0.617303847446822, 0.623172512167948, 0.627208862156123,
         0.6301556891501057, 0.632401894928977, 0.6341708982290303,
         0.7744140625, 0.622562037497196, 0.639236102912278, 0.648263335014579,
         0.65392850011132, 0.657816519817211, 0.660650782947676,
         0.662808780346311, 0.6645068560246006, 0.7905273437499996,
         0.6478843304312477, 0.6640468318879372, 0.6727589686071775,
         0.6782129857784873, 0.681950188903695, 0.684671508668418,
         0.686741824999918, 0.688369886732168, 0.803619384765625,
         0.668716055304315, 0.684360013879534, 0.6927642396829181,
         0.6980155964704895, 0.701609591890657, 0.7042244320992127,
         0.7062125081341817, 0.707775152962577, 0.8145294189453126,
         0.686243374488305, 0.7013873696358975, 0.709501223328243,
         0.714563595144314, 0.718024953392931, 0.7205416252126137,
         0.722454130389843, 0.723956813292035, 0.823802947998047,
         0.701255953767043, 0.715928221686075, 0.723772209289768,
         0.7286603031173616, 0.7319999279787631, 0.7344267920995765,
         0.736270323773157, 0.737718376096348
        ])

    res4_p1 = [stats.binomtest(v+1, v*k, 1./k).pvalue
               for v in range(1, 11) for k in range(2, 11)]
    res4_m1 = [stats.binomtest(v-1, v*k, 1./k).pvalue
               for v in range(1, 11) for k in range(2, 11)]

    assert_almost_equal(res4_p1, binom_testp1, decimal=13)
    assert_almost_equal(res4_m1, binom_testm1, decimal=13)


class TestTrim:
    # test trim functions
    def test_trim1(self):
        a = np.arange(11)
        assert_equal(np.sort(stats.trim1(a, 0.1)), np.arange(10))
        assert_equal(np.sort(stats.trim1(a, 0.2)), np.arange(9))
        assert_equal(np.sort(stats.trim1(a, 0.2, tail='left')),
                     np.arange(2, 11))
        assert_equal(np.sort(stats.trim1(a, 3/11., tail='left')),
                     np.arange(3, 11))
        assert_equal(stats.trim1(a, 1.0), [])
        assert_equal(stats.trim1(a, 1.0, tail='left'), [])

        # empty input
        assert_equal(stats.trim1([], 0.1), [])
        assert_equal(stats.trim1([], 3/11., tail='left'), [])
        assert_equal(stats.trim1([], 4/6.), [])

        # test axis
        a = np.arange(24).reshape(6, 4)
        ref = np.arange(4, 24).reshape(5, 4)  # first row trimmed

        axis = 0
        trimmed = stats.trim1(a, 0.2, tail='left', axis=axis)
        assert_equal(np.sort(trimmed, axis=axis), ref)

        axis = 1
        trimmed = stats.trim1(a.T, 0.2, tail='left', axis=axis)
        assert_equal(np.sort(trimmed, axis=axis), ref.T)

    def test_trimboth(self):
        a = np.arange(11)
        assert_equal(np.sort(stats.trimboth(a, 3/11.)), np.arange(3, 8))
        assert_equal(np.sort(stats.trimboth(a, 0.2)),
                     np.array([2, 3, 4, 5, 6, 7, 8]))
        assert_equal(np.sort(stats.trimboth(np.arange(24).reshape(6, 4), 0.2)),
                     np.arange(4, 20).reshape(4, 4))
        assert_equal(np.sort(stats.trimboth(np.arange(24).reshape(4, 6).T,
                                            2/6.)),
                     np.array([[2, 8, 14, 20], [3, 9, 15, 21]]))
        assert_raises(ValueError, stats.trimboth,
                      np.arange(24).reshape(4, 6).T, 4/6.)

        # empty input
        assert_equal(stats.trimboth([], 0.1), [])
        assert_equal(stats.trimboth([], 3/11.), [])
        assert_equal(stats.trimboth([], 4/6.), [])

    def test_trim_mean(self):
        # don't use pre-sorted arrays
        a = np.array([4, 8, 2, 0, 9, 5, 10, 1, 7, 3, 6])
        idx = np.array([3, 5, 0, 1, 2, 4])
        a2 = np.arange(24).reshape(6, 4)[idx, :]
        a3 = np.arange(24).reshape(6, 4, order='F')[idx, :]
        assert_equal(stats.trim_mean(a3, 2/6.),
                     np.array([2.5, 8.5, 14.5, 20.5]))
        assert_equal(stats.trim_mean(a2, 2/6.),
                     np.array([10., 11., 12., 13.]))
        idx4 = np.array([1, 0, 3, 2])
        a4 = np.arange(24).reshape(4, 6)[idx4, :]
        assert_equal(stats.trim_mean(a4, 2/6.),
                     np.array([9., 10., 11., 12., 13., 14.]))
        # shuffled arange(24) as array_like
        a = [7, 11, 12, 21, 16, 6, 22, 1, 5, 0, 18, 10, 17, 9, 19, 15, 23,
             20, 2, 14, 4, 13, 8, 3]
        assert_equal(stats.trim_mean(a, 2/6.), 11.5)
        assert_equal(stats.trim_mean([5,4,3,1,2,0], 2/6.), 2.5)

        # check axis argument
        np.random.seed(1234)
        a = np.random.randint(20, size=(5, 6, 4, 7))
        for axis in [0, 1, 2, 3, -1]:
            res1 = stats.trim_mean(a, 2/6., axis=axis)
            res2 = stats.trim_mean(np.moveaxis(a, axis, 0), 2/6.)
            assert_equal(res1, res2)

        res1 = stats.trim_mean(a, 2/6., axis=None)
        res2 = stats.trim_mean(a.ravel(), 2/6.)
        assert_equal(res1, res2)

        assert_raises(ValueError, stats.trim_mean, a, 0.6)

        # empty input
        assert_equal(stats.trim_mean([], 0.0), np.nan)
        assert_equal(stats.trim_mean([], 0.6), np.nan)


class TestSigmaClip:
    def test_sigmaclip1(self):
        a = np.concatenate((np.linspace(9.5, 10.5, 31), np.linspace(0, 20, 5)))
        fact = 4  # default
        c, low, upp = stats.sigmaclip(a)
        assert_(c.min() > low)
        assert_(c.max() < upp)
        assert_equal(low, c.mean() - fact*c.std())
        assert_equal(upp, c.mean() + fact*c.std())
        assert_equal(c.size, a.size)

    def test_sigmaclip2(self):
        a = np.concatenate((np.linspace(9.5, 10.5, 31), np.linspace(0, 20, 5)))
        fact = 1.5
        c, low, upp = stats.sigmaclip(a, fact, fact)
        assert_(c.min() > low)
        assert_(c.max() < upp)
        assert_equal(low, c.mean() - fact*c.std())
        assert_equal(upp, c.mean() + fact*c.std())
        assert_equal(c.size, 4)
        assert_equal(a.size, 36)  # check original array unchanged

    def test_sigmaclip3(self):
        a = np.concatenate((np.linspace(9.5, 10.5, 11),
                            np.linspace(-100, -50, 3)))
        fact = 1.8
        c, low, upp = stats.sigmaclip(a, fact, fact)
        assert_(c.min() > low)
        assert_(c.max() < upp)
        assert_equal(low, c.mean() - fact*c.std())
        assert_equal(upp, c.mean() + fact*c.std())
        assert_equal(c, np.linspace(9.5, 10.5, 11))

    def test_sigmaclip_result_attributes(self):
        a = np.concatenate((np.linspace(9.5, 10.5, 11),
                            np.linspace(-100, -50, 3)))
        fact = 1.8
        res = stats.sigmaclip(a, fact, fact)
        attributes = ('clipped', 'lower', 'upper')
        check_named_results(res, attributes)

    def test_std_zero(self):
        # regression test #8632
        x = np.ones(10)
        assert_equal(stats.sigmaclip(x)[0], x)


class TestAlexanderGovern:
    def test_compare_dtypes(self):
        args = [[13, 13, 13, 13, 13, 13, 13, 12, 12],
                [14, 13, 12, 12, 12, 12, 12, 11, 11],
                [14, 14, 13, 13, 13, 13, 13, 12, 12],
                [15, 14, 13, 13, 13, 12, 12, 12, 11]]
        args_int16 = np.array(args, dtype=np.int16)
        args_int32 = np.array(args, dtype=np.int32)
        args_uint8 = np.array(args, dtype=np.uint8)
        args_float64 = np.array(args, dtype=np.float64)

        res_int16 = stats.alexandergovern(*args_int16)
        res_int32 = stats.alexandergovern(*args_int32)
        res_unit8 = stats.alexandergovern(*args_uint8)
        res_float64 = stats.alexandergovern(*args_float64)

        assert (res_int16.pvalue == res_int32.pvalue ==
                res_unit8.pvalue == res_float64.pvalue)
        assert (res_int16.statistic == res_int32.statistic ==
                res_unit8.statistic == res_float64.statistic)

    def test_bad_inputs(self):
        # input array is of size zero
        with assert_raises(ValueError, match="Input sample size must be"
                                             " greater than one."):
            stats.alexandergovern([1, 2], [])
        # input is a singular non list element
        with assert_raises(ValueError, match="Input sample size must be"
                                             " greater than one."):
            stats.alexandergovern([1, 2], 2)
        # input list is of size 1
        with assert_raises(ValueError, match="Input sample size must be"
                                             " greater than one."):
            stats.alexandergovern([1, 2], [2])
        # inputs are not finite (infinity)
        with assert_raises(ValueError, match="Input samples must be finite."):
            stats.alexandergovern([1, 2], [np.inf, np.inf])

    def test_compare_r(self):
        '''
        Data generated in R with
        > set.seed(1)
        > library("onewaytests")
        > library("tibble")
        > y <- c(rnorm(40, sd=10),
        +        rnorm(30, sd=15),
        +        rnorm(20, sd=20))
        > x <- c(rep("one", times=40),
        +        rep("two", times=30),
        +        rep("eight", times=20))
        > x <- factor(x)
        > ag.test(y ~ x, tibble(y,x))

        Alexander-Govern Test (alpha = 0.05)
        -------------------------------------------------------------
        data : y and x

        statistic  : 1.359941
        parameter  : 2
        p.value    : 0.5066321

        Result     : Difference is not statistically significant.
        -------------------------------------------------------------
        Example adapted from:
        https://eval-serv2.metpsy.uni-jena.de/wiki-metheval-hp/index.php/R_FUN_Alexander-Govern

        '''
        one = [-6.264538107423324, 1.8364332422208225, -8.356286124100471,
               15.952808021377916, 3.295077718153605, -8.204683841180152,
               4.874290524284853, 7.383247051292173, 5.757813516534923,
               -3.0538838715635603, 15.11781168450848, 3.898432364114311,
               -6.2124058054180376, -22.146998871774997, 11.249309181431082,
               -0.4493360901523085, -0.16190263098946087, 9.438362106852992,
               8.212211950980885, 5.939013212175088, 9.189773716082183,
               7.821363007310671, 0.745649833651906, -19.89351695863373,
               6.198257478947102, -0.5612873952900078, -1.557955067053293,
               -14.707523838992744, -4.781500551086204, 4.179415601997024,
               13.58679551529044, -1.0278772734299553, 3.876716115593691,
               -0.5380504058290512, -13.770595568286065, -4.149945632996798,
               -3.942899537103493, -0.5931339671118566, 11.000253719838831,
               7.631757484575442]

        two = [-2.4678539438038034, -3.8004252020476135, 10.454450631071062,
               8.34994798010486, -10.331335418242798, -10.612427354431794,
               5.468729432052455, 11.527993867731237, -1.6851931822534207,
               13.216615896813222, 5.971588205506021, -9.180395898761569,
               5.116795371366372, -16.94044644121189, 21.495355525515556,
               29.7059984775879, -5.508322146997636, -15.662019394747961,
               8.545794411636193, -2.0258190582123654, 36.024266407571645,
               -0.5886000409975387, 10.346090436761651, 0.4200323817099909,
               -11.14909813323608, 2.8318844927151434, -27.074379433365568,
               21.98332292344329, 2.2988000731784655, 32.58917505543229]

        eight = [9.510190577993251, -14.198928618436291, 12.214527069781099,
                 -18.68195263288503, -25.07266800478204, 5.828924710349257,
                 -8.86583746436866, 0.02210703263248262, 1.4868264830332811,
                 -11.79041892376144, -11.37337465637004, -2.7035723024766414,
                 23.56173993146409, -30.47133600859524, 11.878923752568431,
                 6.659007424270365, 21.261996745527256, -6.083678472686013,
                 7.400376198325763, 5.341975815444621]
        soln = stats.alexandergovern(one, two, eight)
        assert_allclose(soln.statistic, 1.3599405447999450836)
        assert_allclose(soln.pvalue, 0.50663205309676440091)

    def test_compare_scholar(self):
        '''
        Data taken from 'The Modification and Evaluation of the
        Alexander-Govern Test in Terms of Power' by Kingsley Ochuko, T.,
        Abdullah, S., Binti Zain, Z., & Soaad Syed Yahaya, S. (2015).
        '''
        young = [482.43, 484.36, 488.84, 495.15, 495.24, 502.69, 504.62,
                 518.29, 519.1, 524.1, 524.12, 531.18, 548.42, 572.1, 584.68,
                 609.09, 609.53, 666.63, 676.4]
        middle = [335.59, 338.43, 353.54, 404.27, 437.5, 469.01, 485.85,
                  487.3, 493.08, 494.31, 499.1, 886.41]
        old = [519.01, 528.5, 530.23, 536.03, 538.56, 538.83, 557.24, 558.61,
               558.95, 565.43, 586.39, 594.69, 629.22, 645.69, 691.84]
        soln = stats.alexandergovern(young, middle, old)
        assert_allclose(soln.statistic, 5.3237, atol=1e-3)
        assert_allclose(soln.pvalue, 0.06982, atol=1e-4)

        # verify with ag.test in r
        '''
        > library("onewaytests")
        > library("tibble")
        > young <- c(482.43, 484.36, 488.84, 495.15, 495.24, 502.69, 504.62,
        +                  518.29, 519.1, 524.1, 524.12, 531.18, 548.42, 572.1,
        +                  584.68, 609.09, 609.53, 666.63, 676.4)
        > middle <- c(335.59, 338.43, 353.54, 404.27, 437.5, 469.01, 485.85,
        +                   487.3, 493.08, 494.31, 499.1, 886.41)
        > old <- c(519.01, 528.5, 530.23, 536.03, 538.56, 538.83, 557.24,
        +                   558.61, 558.95, 565.43, 586.39, 594.69, 629.22,
        +                   645.69, 691.84)
        > young_fct <- c(rep("young", times=19))
        > middle_fct <-c(rep("middle", times=12))
        > old_fct <- c(rep("old", times=15))
        > ag.test(a ~ b, tibble(a=c(young, middle, old), b=factor(c(young_fct,
        +                                              middle_fct, old_fct))))

        Alexander-Govern Test (alpha = 0.05)
        -------------------------------------------------------------
        data : a and b

        statistic  : 5.324629
        parameter  : 2
        p.value    : 0.06978651

        Result     : Difference is not statistically significant.
        -------------------------------------------------------------

        '''
        assert_allclose(soln.statistic, 5.324629)
        assert_allclose(soln.pvalue, 0.06978651)

    def test_compare_scholar3(self):
        '''
        Data taken from 'Robustness And Comparative Power Of WelchAspin,
        Alexander-Govern And Yuen Tests Under Non-Normality And Variance
        Heteroscedasticity', by Ayed A. Almoied. 2017. Page 34-37.
        https://digitalcommons.wayne.edu/cgi/viewcontent.cgi?article=2775&context=oa_dissertations
        '''
        x1 = [-1.77559, -1.4113, -0.69457, -0.54148, -0.18808, -0.07152,
              0.04696, 0.051183, 0.148695, 0.168052, 0.422561, 0.458555,
              0.616123, 0.709968, 0.839956, 0.857226, 0.929159, 0.981442,
              0.999554, 1.642958]
        x2 = [-1.47973, -1.2722, -0.91914, -0.80916, -0.75977, -0.72253,
              -0.3601, -0.33273, -0.28859, -0.09637, -0.08969, -0.01824,
              0.260131, 0.289278, 0.518254, 0.683003, 0.877618, 1.172475,
              1.33964, 1.576766]
        soln = stats.alexandergovern(x1, x2)
        assert_allclose(soln.statistic, 0.713526, atol=1e-5)
        assert_allclose(soln.pvalue, 0.398276, atol=1e-5)

        '''
        tested in ag.test in R:
        > library("onewaytests")
        > library("tibble")
        > x1 <- c(-1.77559, -1.4113, -0.69457, -0.54148, -0.18808, -0.07152,
        +          0.04696, 0.051183, 0.148695, 0.168052, 0.422561, 0.458555,
        +          0.616123, 0.709968, 0.839956, 0.857226, 0.929159, 0.981442,
        +          0.999554, 1.642958)
        > x2 <- c(-1.47973, -1.2722, -0.91914, -0.80916, -0.75977, -0.72253,
        +         -0.3601, -0.33273, -0.28859, -0.09637, -0.08969, -0.01824,
        +         0.260131, 0.289278, 0.518254, 0.683003, 0.877618, 1.172475,
        +         1.33964, 1.576766)
        > x1_fact <- c(rep("x1", times=20))
        > x2_fact <- c(rep("x2", times=20))
        > a <- c(x1, x2)
        > b <- factor(c(x1_fact, x2_fact))
        > ag.test(a ~ b, tibble(a, b))
        Alexander-Govern Test (alpha = 0.05)
        -------------------------------------------------------------
        data : a and b

        statistic  : 0.7135182
        parameter  : 1
        p.value    : 0.3982783

        Result     : Difference is not statistically significant.
        -------------------------------------------------------------
        '''
        assert_allclose(soln.statistic, 0.7135182)
        assert_allclose(soln.pvalue, 0.3982783)

    def test_nan_policy_propogate(self):
        args = [[1, 2, 3, 4], [1, np.nan]]
        # default nan_policy is 'propagate'
        res = stats.alexandergovern(*args)
        assert_equal(res.pvalue, np.nan)
        assert_equal(res.statistic, np.nan)

    def test_nan_policy_raise(self):
        args = [[1, 2, 3, 4], [1, np.nan]]
        with assert_raises(ValueError, match="The input contains nan values"):
            stats.alexandergovern(*args, nan_policy='raise')

    def test_nan_policy_omit(self):
        args_nan = [[1, 2, 3, np.nan, 4], [1, np.nan, 19, 25]]
        args_no_nan = [[1, 2, 3, 4], [1, 19, 25]]
        res_nan = stats.alexandergovern(*args_nan, nan_policy='omit')
        res_no_nan = stats.alexandergovern(*args_no_nan)
        assert_equal(res_nan.pvalue, res_no_nan.pvalue)
        assert_equal(res_nan.statistic, res_no_nan.statistic)

    def test_constant_input(self):
        # Zero variance input, consistent with `stats.pearsonr`
        msg = "An input array is constant; the statistic is not defined."
        with pytest.warns(stats.ConstantInputWarning, match=msg):
            res = stats.alexandergovern([0.667, 0.667, 0.667],
                                        [0.123, 0.456, 0.789])
            assert_equal(res.statistic, np.nan)
            assert_equal(res.pvalue, np.nan)


class TestFOneWay:

    def test_trivial(self):
        # A trivial test of stats.f_oneway, with F=0.
        F, p = stats.f_oneway([0, 2], [0, 2])
        assert_equal(F, 0.0)
        assert_equal(p, 1.0)

    def test_basic(self):
        # Despite being a floating point calculation, this data should
        # result in F being exactly 2.0.
        F, p = stats.f_oneway([0, 2], [2, 4])
        assert_equal(F, 2.0)
        assert_allclose(p, 1 - np.sqrt(0.5), rtol=1e-14)

    def test_known_exact(self):
        # Another trivial dataset for which the exact F and p can be
        # calculated.
        F, p = stats.f_oneway([2], [2], [2, 3, 4])
        # The use of assert_equal might be too optimistic, but the calculation
        # in this case is trivial enough that it is likely to go through with
        # no loss of precision.
        assert_equal(F, 3/5)
        assert_equal(p, 5/8)

    def test_large_integer_array(self):
        a = np.array([655, 788], dtype=np.uint16)
        b = np.array([789, 772], dtype=np.uint16)
        F, p = stats.f_oneway(a, b)
        # The expected value was verified by computing it with mpmath with
        # 40 digits of precision.
        assert_allclose(F, 0.77450216931805540, rtol=1e-14)

    def test_result_attributes(self):
        a = np.array([655, 788], dtype=np.uint16)
        b = np.array([789, 772], dtype=np.uint16)
        res = stats.f_oneway(a, b)
        attributes = ('statistic', 'pvalue')
        check_named_results(res, attributes)

    def test_nist(self):
        # These are the nist ANOVA files. They can be found at:
        # https://www.itl.nist.gov/div898/strd/anova/anova.html
        filenames = ['SiRstv.dat', 'SmLs01.dat', 'SmLs02.dat', 'SmLs03.dat',
                     'AtmWtAg.dat', 'SmLs04.dat', 'SmLs05.dat', 'SmLs06.dat',
                     'SmLs07.dat', 'SmLs08.dat', 'SmLs09.dat']

        for test_case in filenames:
            rtol = 1e-7
            fname = os.path.abspath(os.path.join(os.path.dirname(__file__),
                                                 'data/nist_anova', test_case))
            with open(fname) as f:
                content = f.read().split('\n')
            certified = [line.split() for line in content[40:48]
                         if line.strip()]
            dataf = np.loadtxt(fname, skiprows=60)
            y, x = dataf.T
            y = y.astype(int)
            caty = np.unique(y)
            f = float(certified[0][-1])

            xlist = [x[y == i] for i in caty]
            res = stats.f_oneway(*xlist)

            # With the hard test cases we relax the tolerance a bit.
            hard_tc = ('SmLs07.dat', 'SmLs08.dat', 'SmLs09.dat')
            if test_case in hard_tc:
                rtol = 1e-4

            assert_allclose(res[0], f, rtol=rtol,
                            err_msg=f'Failing testcase: {test_case}')

    @pytest.mark.parametrize("a, b, expected", [
        (np.array([42, 42, 42]), np.array([7, 7, 7]), (np.inf, 0)),
        (np.array([42, 42, 42]), np.array([42, 42, 42]), (np.nan, np.nan))
        ])
    def test_constant_input(self, a, b, expected):
        # For more details, look on https://github.com/scipy/scipy/issues/11669
        msg = "Each of the input arrays is constant;"
        with pytest.warns(stats.ConstantInputWarning, match=msg):
            f, p = stats.f_oneway(a, b)
            assert f, p == expected

    @pytest.mark.parametrize('axis', [-2, -1, 0, 1])
    def test_2d_inputs(self, axis):
        a = np.array([[1, 4, 3, 3],
                      [2, 5, 3, 3],
                      [3, 6, 3, 3],
                      [2, 3, 3, 3],
                      [1, 4, 3, 3]])
        b = np.array([[3, 1, 5, 3],
                      [4, 6, 5, 3],
                      [4, 3, 5, 3],
                      [1, 5, 5, 3],
                      [5, 5, 5, 3],
                      [2, 3, 5, 3],
                      [8, 2, 5, 3],
                      [2, 2, 5, 3]])
        c = np.array([[4, 3, 4, 3],
                      [4, 2, 4, 3],
                      [5, 4, 4, 3],
                      [5, 4, 4, 3]])

        if axis in [-1, 1]:
            a = a.T
            b = b.T
            c = c.T
            take_axis = 0
        else:
            take_axis = 1

        warn_msg = "Each of the input arrays is constant;"
        with pytest.warns(stats.ConstantInputWarning, match=warn_msg):
            f, p = stats.f_oneway(a, b, c, axis=axis)

        # Verify that the result computed with the 2d arrays matches
        # the result of calling f_oneway individually on each slice.
        for j in [0, 1]:
            fj, pj = stats.f_oneway(np.take(a, j, take_axis),
                                    np.take(b, j, take_axis),
                                    np.take(c, j, take_axis))
            assert_allclose(f[j], fj, rtol=1e-14)
            assert_allclose(p[j], pj, rtol=1e-14)
        for j in [2, 3]:
            with pytest.warns(stats.ConstantInputWarning, match=warn_msg):
                fj, pj = stats.f_oneway(np.take(a, j, take_axis),
                                        np.take(b, j, take_axis),
                                        np.take(c, j, take_axis))
                assert_equal(f[j], fj)
                assert_equal(p[j], pj)

    def test_3d_inputs(self):
        # Some 3-d arrays. (There is nothing special about the values.)
        a = 1/np.arange(1.0, 4*5*7 + 1).reshape(4, 5, 7)
        b = 2/np.arange(1.0, 4*8*7 + 1).reshape(4, 8, 7)
        c = np.cos(1/np.arange(1.0, 4*4*7 + 1).reshape(4, 4, 7))

        f, p = stats.f_oneway(a, b, c, axis=1)

        assert f.shape == (4, 7)
        assert p.shape == (4, 7)

        for i in range(a.shape[0]):
            for j in range(a.shape[2]):
                fij, pij = stats.f_oneway(a[i, :, j], b[i, :, j], c[i, :, j])
                assert_allclose(fij, f[i, j])
                assert_allclose(pij, p[i, j])

    def test_length0_1d_error(self):
        # Require at least one value in each group.
        msg = 'at least one input has length 0'
        with pytest.warns(stats.DegenerateDataWarning, match=msg):
            result = stats.f_oneway([1, 2, 3], [], [4, 5, 6, 7])
            assert_equal(result, (np.nan, np.nan))

    def test_length0_2d_error(self):
        msg = 'at least one input has length 0'
        with pytest.warns(stats.DegenerateDataWarning, match=msg):
            ncols = 3
            a = np.ones((4, ncols))
            b = np.ones((0, ncols))
            c = np.ones((5, ncols))
            f, p = stats.f_oneway(a, b, c)
            nans = np.full((ncols,), fill_value=np.nan)
            assert_equal(f, nans)
            assert_equal(p, nans)

    def test_all_length_one(self):
        msg = 'all input arrays have length 1.'
        with pytest.warns(stats.DegenerateDataWarning, match=msg):
            result = stats.f_oneway([10], [11], [12], [13])
            assert_equal(result, (np.nan, np.nan))

    @pytest.mark.parametrize('args', [(), ([1, 2, 3],)])
    def test_too_few_inputs(self, args):
        with assert_raises(TypeError):
            stats.f_oneway(*args)

    def test_axis_error(self):
        a = np.ones((3, 4))
        b = np.ones((5, 4))
        with assert_raises(AxisError):
            stats.f_oneway(a, b, axis=2)

    def test_bad_shapes(self):
        a = np.ones((3, 4))
        b = np.ones((5, 4))
        with assert_raises(ValueError):
            stats.f_oneway(a, b, axis=1)


class TestKruskal:
    def test_simple(self):
        x = [1]
        y = [2]
        h, p = stats.kruskal(x, y)
        assert_equal(h, 1.0)
        assert_approx_equal(p, stats.distributions.chi2.sf(h, 1))
        h, p = stats.kruskal(np.array(x), np.array(y))
        assert_equal(h, 1.0)
        assert_approx_equal(p, stats.distributions.chi2.sf(h, 1))

    def test_basic(self):
        x = [1, 3, 5, 7, 9]
        y = [2, 4, 6, 8, 10]
        h, p = stats.kruskal(x, y)
        assert_approx_equal(h, 3./11, significant=10)
        assert_approx_equal(p, stats.distributions.chi2.sf(3./11, 1))
        h, p = stats.kruskal(np.array(x), np.array(y))
        assert_approx_equal(h, 3./11, significant=10)
        assert_approx_equal(p, stats.distributions.chi2.sf(3./11, 1))

    def test_simple_tie(self):
        x = [1]
        y = [1, 2]
        h_uncorr = 1.5**2 + 2*2.25**2 - 12
        corr = 0.75
        expected = h_uncorr / corr   # 0.5
        h, p = stats.kruskal(x, y)
        # Since the expression is simple and the exact answer is 0.5, it
        # should be safe to use assert_equal().
        assert_equal(h, expected)

    def test_another_tie(self):
        x = [1, 1, 1, 2]
        y = [2, 2, 2, 2]
        h_uncorr = (12. / 8. / 9.) * 4 * (3**2 + 6**2) - 3 * 9
        corr = 1 - float(3**3 - 3 + 5**3 - 5) / (8**3 - 8)
        expected = h_uncorr / corr
        h, p = stats.kruskal(x, y)
        assert_approx_equal(h, expected)

    def test_three_groups(self):
        # A test of stats.kruskal with three groups, with ties.
        x = [1, 1, 1]
        y = [2, 2, 2]
        z = [2, 2]
        h_uncorr = (12. / 8. / 9.) * (3*2**2 + 3*6**2 + 2*6**2) - 3 * 9  # 5.0
        corr = 1 - float(3**3 - 3 + 5**3 - 5) / (8**3 - 8)
        expected = h_uncorr / corr  # 7.0
        h, p = stats.kruskal(x, y, z)
        assert_approx_equal(h, expected)
        assert_approx_equal(p, stats.distributions.chi2.sf(h, 2))

    def test_empty(self):
        # A test of stats.kruskal with three groups, with ties.
        x = [1, 1, 1]
        y = [2, 2, 2]
        z = []
        assert_equal(stats.kruskal(x, y, z), (np.nan, np.nan))

    def test_kruskal_result_attributes(self):
        x = [1, 3, 5, 7, 9]
        y = [2, 4, 6, 8, 10]
        res = stats.kruskal(x, y)
        attributes = ('statistic', 'pvalue')
        check_named_results(res, attributes)

    def test_nan_policy(self):
        x = np.arange(10.)
        x[9] = np.nan
        assert_equal(stats.kruskal(x, x), (np.nan, np.nan))
        assert_almost_equal(stats.kruskal(x, x, nan_policy='omit'), (0.0, 1.0))
        assert_raises(ValueError, stats.kruskal, x, x, nan_policy='raise')
        assert_raises(ValueError, stats.kruskal, x, x, nan_policy='foobar')

    def test_large_no_samples(self):
        # Test to see if large samples are handled correctly.
        n = 50000
        x = np.random.randn(n)
        y = np.random.randn(n) + 50
        h, p = stats.kruskal(x, y)
        expected = 0
        assert_approx_equal(p, expected)

    def test_no_args_gh20661(self):
        message = r"Need at least two groups in stats.kruskal\(\)"
        with pytest.raises(ValueError, match=message):
            stats.kruskal()


class TestCombinePvalues:

    def test_fisher(self):
        # Example taken from https://en.wikipedia.org/wiki/Fisher%27s_exact_test#Example
        xsq, p = stats.combine_pvalues([.01, .2, .3], method='fisher')
        assert_approx_equal(p, 0.02156, significant=4)

    def test_stouffer(self):
        Z, p = stats.combine_pvalues([.01, .2, .3], method='stouffer')
        assert_approx_equal(p, 0.01651, significant=4)

    def test_stouffer2(self):
        Z, p = stats.combine_pvalues([.5, .5, .5], method='stouffer')
        assert_approx_equal(p, 0.5, significant=4)

    def test_weighted_stouffer(self):
        Z, p = stats.combine_pvalues([.01, .2, .3], method='stouffer',
                                     weights=np.ones(3))
        assert_approx_equal(p, 0.01651, significant=4)

    def test_weighted_stouffer2(self):
        Z, p = stats.combine_pvalues([.01, .2, .3], method='stouffer',
                                     weights=np.array((1, 4, 9)))
        assert_approx_equal(p, 0.1464, significant=4)

    def test_pearson(self):
        Z, p = stats.combine_pvalues([.01, .2, .3], method='pearson')
        assert_approx_equal(p, 0.02213, significant=4)

    def test_tippett(self):
        Z, p = stats.combine_pvalues([.01, .2, .3], method='tippett')
        assert_approx_equal(p, 0.0297, significant=4)

    def test_mudholkar_george(self):
        Z, p = stats.combine_pvalues([.1, .1, .1], method='mudholkar_george')
        assert_approx_equal(p, 0.019462, significant=4)

    def test_mudholkar_george_equal_fisher_pearson_average(self):
        Z, p = stats.combine_pvalues([.01, .2, .3], method='mudholkar_george')
        Z_f, p_f = stats.combine_pvalues([.01, .2, .3], method='fisher')
        Z_p, p_p = stats.combine_pvalues([.01, .2, .3], method='pearson')
        assert_approx_equal(0.5 * (Z_f+Z_p), Z, significant=4)

    methods = ["fisher", "pearson", "tippett", "stouffer", "mudholkar_george"]

    @pytest.mark.parametrize("variant", ["single", "all", "random"])
    @pytest.mark.parametrize("method", methods)
    def test_monotonicity(self, variant, method):
        # Test that result increases monotonically with respect to input.
        m, n = 10, 7
        rng = np.random.default_rng(278448169958891062669391462690811630763)

        # `pvaluess` is an m × n array of p values. Each row corresponds to
        # a set of p values to be combined with p values increasing
        # monotonically down one column (single), simultaneously down each
        # column (all), or independently down each column (random).
        if variant == "single":
            pvaluess = np.full((m, n), rng.random(n))
            pvaluess[:, 0] = np.linspace(0.1, 0.9, m)
        elif variant == "all":
            pvaluess = np.full((n, m), np.linspace(0.1, 0.9, m)).T
        elif variant == "random":
            pvaluess = np.sort(rng.uniform(0, 1, size=(m, n)), axis=0)

        combined_pvalues = [
            stats.combine_pvalues(pvalues, method=method)[1]
            for pvalues in pvaluess
        ]
        assert np.all(np.diff(combined_pvalues) >= 0)

    @pytest.mark.parametrize("method", methods)
    def test_result(self, method):
        res = stats.combine_pvalues([.01, .2, .3], method=method)
        assert_equal((res.statistic, res.pvalue), res)


class TestCdfDistanceValidation:
    """
    Test that _cdf_distance() (via wasserstein_distance()) raises ValueErrors
    for bad inputs.
    """

    def test_distinct_value_and_weight_lengths(self):
        # When the number of weights does not match the number of values,
        # a ValueError should be raised.
        assert_raises(ValueError, stats.wasserstein_distance,
                      [1], [2], [4], [3, 1])
        assert_raises(ValueError, stats.wasserstein_distance, [1], [2], [1, 0])

    def test_zero_weight(self):
        # When a distribution is given zero weight, a ValueError should be
        # raised.
        assert_raises(ValueError, stats.wasserstein_distance,
                      [0, 1], [2], [0, 0])
        assert_raises(ValueError, stats.wasserstein_distance,
                      [0, 1], [2], [3, 1], [0])

    def test_negative_weights(self):
        # A ValueError should be raised if there are any negative weights.
        assert_raises(ValueError, stats.wasserstein_distance,
                      [0, 1], [2, 2], [1, 1], [3, -1])

    def test_empty_distribution(self):
        # A ValueError should be raised when trying to measure the distance
        # between something and nothing.
        assert_raises(ValueError, stats.wasserstein_distance, [], [2, 2])
        assert_raises(ValueError, stats.wasserstein_distance, [1], [])

    def test_inf_weight(self):
        # An inf weight is not valid.
        assert_raises(ValueError, stats.wasserstein_distance,
                      [1, 2, 1], [1, 1], [1, np.inf, 1], [1, 1])


class TestWassersteinDistanceND:
    """ Tests for wasserstein_distance_nd() output values.
    """

    def test_published_values(self):
        # Compare against published values and manually computed results.
        # The values and computed result are posted at James D. McCaffrey's blog,
        # https://jamesmccaffrey.wordpress.com/2018/03/05/earth-mover-distance
        # -wasserstein-metric-example-calculation/
        u = [(1,1), (1,1), (1,1), (1,1), (1,1), (1,1), (1,1), (1,1), (1,1), (1,1),
             (4,2), (6,1), (6,1)]
        v = [(2,1), (2,1), (3,2), (3,2), (3,2), (5,1), (5,1), (5,1), (5,1), (5,1),
             (5,1), (5,1), (7,1)]

        res = stats.wasserstein_distance_nd(u, v)
        # In original post, the author kept two decimal places for ease of calculation.
        # This test uses the more precise value of distance to get the precise results.
        # For comparison, please see the table and figure in the original blog post.
        flow = np.array([2., 3., 5., 1., 1., 1.])
        dist = np.array([1.00, 5**0.5, 4.00, 2**0.5, 1.00, 1.00])
        ref = np.sum(flow * dist)/np.sum(flow)
        assert_allclose(res, ref)

    @pytest.mark.parametrize('n_value', (4, 15, 35))
    @pytest.mark.parametrize('ndim', (3, 4, 7))
    @pytest.mark.parametrize('max_repeats', (5, 10))
    def test_same_distribution_nD(self, ndim, n_value, max_repeats):
        # Any distribution moved to itself should have a Wasserstein distance
        # of zero.
        rng = np.random.default_rng(363836384995579937222333)
        repeats = rng.integers(1, max_repeats, size=n_value, dtype=int)

        u_values = rng.random(size=(n_value, ndim))
        v_values = np.repeat(u_values, repeats, axis=0)
        v_weights = rng.random(np.sum(repeats))
        range_repeat = np.repeat(np.arange(len(repeats)), repeats)
        u_weights = np.bincount(range_repeat, weights=v_weights)
        index = rng.permutation(len(v_weights))
        v_values, v_weights = v_values[index], v_weights[index]

        res = stats.wasserstein_distance_nd(u_values, v_values, u_weights, v_weights)
        assert_allclose(res, 0, atol=1e-15)

    @pytest.mark.parametrize('nu', (8, 9, 38))
    @pytest.mark.parametrize('nv', (8, 12, 17))
    @pytest.mark.parametrize('ndim', (3, 5, 23))
    def test_collapse_nD(self, nu, nv, ndim):
        # test collapse for n dimensional values
        # Collapsing a n-D distribution to a point distribution at zero
        # is equivalent to taking the average of the norm of data.
        rng = np.random.default_rng(38573488467338826109)
        u_values = rng.random(size=(nu, ndim))
        v_values = np.zeros((nv, ndim))
        u_weights = rng.random(size=nu)
        v_weights = rng.random(size=nv)
        ref = np.average(np.linalg.norm(u_values, axis=1), weights=u_weights)
        res = stats.wasserstein_distance_nd(u_values, v_values, u_weights, v_weights)
        assert_allclose(res, ref)

    @pytest.mark.parametrize('nu', (8, 16, 32))
    @pytest.mark.parametrize('nv', (8, 16, 32))
    @pytest.mark.parametrize('ndim', (1, 2, 6))
    def test_zero_weight_nD(self, nu, nv, ndim):
        # Values with zero weight have no impact on the Wasserstein distance.
        rng = np.random.default_rng(38573488467338826109)
        u_values = rng.random(size=(nu, ndim))
        v_values = rng.random(size=(nv, ndim))
        u_weights = rng.random(size=nu)
        v_weights = rng.random(size=nv)
        ref = stats.wasserstein_distance_nd(u_values, v_values, u_weights, v_weights)

        add_row, nrows = rng.integers(0, nu, size=2)
        add_value = rng.random(size=(nrows, ndim))
        u_values = np.insert(u_values, add_row, add_value, axis=0)
        u_weights = np.insert(u_weights, add_row, np.zeros(nrows), axis=0)
        res = stats.wasserstein_distance_nd(u_values, v_values, u_weights, v_weights)
        assert_allclose(res, ref)

    def test_inf_values(self):
        # Inf values can lead to an inf distance or trigger a RuntimeWarning
        # (and return NaN) if the distance is undefined.
        uv, vv, uw = [[1, 1], [2, 1]], [[np.inf, -np.inf]], [1, 1]
        distance = stats.wasserstein_distance_nd(uv, vv, uw)
        assert_equal(distance, np.inf)
        with np.errstate(invalid='ignore'):
            uv, vv = [[np.inf, np.inf]], [[np.inf, -np.inf]]
            distance = stats.wasserstein_distance_nd(uv, vv)
            assert_equal(distance, np.nan)

    @pytest.mark.parametrize('nu', (10, 15, 20))
    @pytest.mark.parametrize('nv', (10, 15, 20))
    @pytest.mark.parametrize('ndim', (1, 3, 5))
    def test_multi_dim_nD(self, nu, nv, ndim):
        # Adding dimension on distributions do not affect the result
        rng = np.random.default_rng(2736495738494849509)
        u_values = rng.random(size=(nu, ndim))
        v_values = rng.random(size=(nv, ndim))
        u_weights = rng.random(size=nu)
        v_weights = rng.random(size=nv)
        ref = stats.wasserstein_distance_nd(u_values, v_values, u_weights, v_weights)

        add_dim = rng.integers(0, ndim)
        add_value = rng.random()

        u_values = np.insert(u_values, add_dim, add_value, axis=1)
        v_values = np.insert(v_values, add_dim, add_value, axis=1)
        res = stats.wasserstein_distance_nd(u_values, v_values, u_weights, v_weights)
        assert_allclose(res, ref)

    @pytest.mark.parametrize('nu', (7, 13, 19))
    @pytest.mark.parametrize('nv', (7, 13, 19))
    @pytest.mark.parametrize('ndim', (2, 4, 7))
    def test_orthogonal_nD(self, nu, nv, ndim):
        # orthogonal transformations do not affect the result of the
        # wasserstein_distance
        rng = np.random.default_rng(34746837464536)
        u_values = rng.random(size=(nu, ndim))
        v_values = rng.random(size=(nv, ndim))
        u_weights = rng.random(size=nu)
        v_weights = rng.random(size=nv)
        ref = stats.wasserstein_distance_nd(u_values, v_values, u_weights, v_weights)

        dist = stats.ortho_group(ndim)
        transform = dist.rvs(random_state=rng)
        shift = rng.random(size=ndim)
        res = stats.wasserstein_distance_nd(u_values @ transform + shift,
                                         v_values @ transform + shift,
                                         u_weights, v_weights)
        assert_allclose(res, ref)

    def test_error_code(self):
        rng = np.random.default_rng(52473644737485644836320101)
        with pytest.raises(ValueError, match='Invalid input values. The inputs'):
            u_values = rng.random(size=(4, 10, 15))
            v_values = rng.random(size=(6, 2, 7))
            _ = stats.wasserstein_distance_nd(u_values, v_values)
        with pytest.raises(ValueError, match='Invalid input values. Dimensions'):
            u_values = rng.random(size=(15,))
            v_values = rng.random(size=(3, 15))
            _ = stats.wasserstein_distance_nd(u_values, v_values)
        with pytest.raises(ValueError,
            match='Invalid input values. If two-dimensional'):
            u_values = rng.random(size=(2, 10))
            v_values = rng.random(size=(2, 2))
            _ = stats.wasserstein_distance_nd(u_values, v_values)

    @pytest.mark.parametrize('u_size', [1, 10, 50])
    @pytest.mark.parametrize('v_size', [1, 10, 50])
    def test_optimization_vs_analytical(self, u_size, v_size):
        rng = np.random.default_rng(45634745675)
        # Test when u_weights = None, v_weights = None
        u_values = rng.random(size=(u_size, 1))
        v_values = rng.random(size=(v_size, 1))
        u_values_flat = u_values.ravel()
        v_values_flat = v_values.ravel()
        # These three calculations are done using different backends
        # but they must be equal
        d1 = stats.wasserstein_distance(u_values_flat, v_values_flat)
        d2 = stats.wasserstein_distance_nd(u_values, v_values)
        d3 = stats.wasserstein_distance_nd(u_values_flat, v_values_flat)
        assert_allclose(d2, d1)
        assert_allclose(d3, d1)
        # Test with u_weights and v_weights specified.
        u_weights = rng.random(size=u_size)
        v_weights = rng.random(size=v_size)
        d1 = stats.wasserstein_distance(u_values_flat, v_values_flat,
                                        u_weights, v_weights)
        d2 = stats.wasserstein_distance_nd(u_values, v_values,
                                        u_weights, v_weights)
        d3 = stats.wasserstein_distance_nd(u_values_flat, v_values_flat,
                                        u_weights, v_weights)
        assert_allclose(d2, d1)
        assert_allclose(d3, d1)


class TestWassersteinDistance:
    """ Tests for wasserstein_distance() output values.
    """

    def test_simple(self):
        # For basic distributions, the value of the Wasserstein distance is
        # straightforward.
        assert_allclose(
            stats.wasserstein_distance([0, 1], [0], [1, 1], [1]),
            .5)
        assert_allclose(stats.wasserstein_distance(
            [0, 1], [0], [3, 1], [1]),
            .25)
        assert_allclose(stats.wasserstein_distance(
            [0, 2], [0], [1, 1], [1]),
            1)
        assert_allclose(stats.wasserstein_distance(
            [0, 1, 2], [1, 2, 3]),
            1)

    def test_same_distribution(self):
        # Any distribution moved to itself should have a Wasserstein distance
        # of zero.
        assert_equal(stats.wasserstein_distance([1, 2, 3], [2, 1, 3]), 0)
        assert_equal(
            stats.wasserstein_distance([1, 1, 1, 4], [4, 1],
                                       [1, 1, 1, 1], [1, 3]),
            0)

    def test_shift(self):
        # If the whole distribution is shifted by x, then the Wasserstein
        # distance should be the norm of x.
        assert_allclose(stats.wasserstein_distance([0], [1]), 1)
        assert_allclose(stats.wasserstein_distance([-5], [5]), 10)
        assert_allclose(
            stats.wasserstein_distance([1, 2, 3, 4, 5], [11, 12, 13, 14, 15]),
            10)
        assert_allclose(
            stats.wasserstein_distance([4.5, 6.7, 2.1], [4.6, 7, 9.2],
                                       [3, 1, 1], [1, 3, 1]),
            2.5)

    def test_combine_weights(self):
        # Assigning a weight w to a value is equivalent to including that value
        # w times in the value array with weight of 1.
        assert_allclose(
            stats.wasserstein_distance(
                [0, 0, 1, 1, 1, 1, 5], [0, 3, 3, 3, 3, 4, 4],
                [1, 1, 1, 1, 1, 1, 1], [1, 1, 1, 1, 1, 1, 1]),
            stats.wasserstein_distance([5, 0, 1], [0, 4, 3],
                                       [1, 2, 4], [1, 2, 4]))

    def test_collapse(self):
        # Collapsing a distribution to a point distribution at zero is
        # equivalent to taking the average of the absolute values of the
        # values.
        u = np.arange(-10, 30, 0.3)
        v = np.zeros_like(u)
        assert_allclose(
            stats.wasserstein_distance(u, v),
            np.mean(np.abs(u)))

        u_weights = np.arange(len(u))
        v_weights = u_weights[::-1]
        assert_allclose(
            stats.wasserstein_distance(u, v, u_weights, v_weights),
            np.average(np.abs(u), weights=u_weights))

    def test_zero_weight(self):
        # Values with zero weight have no impact on the Wasserstein distance.
        assert_allclose(
            stats.wasserstein_distance([1, 2, 100000], [1, 1],
                                       [1, 1, 0], [1, 1]),
            stats.wasserstein_distance([1, 2], [1, 1], [1, 1], [1, 1]))

    def test_inf_values(self):
        # Inf values can lead to an inf distance or trigger a RuntimeWarning
        # (and return NaN) if the distance is undefined.
        assert_equal(
            stats.wasserstein_distance([1, 2, np.inf], [1, 1]),
            np.inf)
        assert_equal(
            stats.wasserstein_distance([1, 2, np.inf], [-np.inf, 1]),
            np.inf)
        assert_equal(
            stats.wasserstein_distance([1, -np.inf, np.inf], [1, 1]),
            np.inf)
        with suppress_warnings() as sup:
            sup.record(RuntimeWarning, "invalid value*")
            assert_equal(
                stats.wasserstein_distance([1, 2, np.inf], [np.inf, 1]),
                np.nan)


class TestEnergyDistance:
    """ Tests for energy_distance() output values.
    """

    def test_simple(self):
        # For basic distributions, the value of the energy distance is
        # straightforward.
        assert_almost_equal(
            stats.energy_distance([0, 1], [0], [1, 1], [1]),
            np.sqrt(2) * .5)
        assert_almost_equal(stats.energy_distance(
            [0, 1], [0], [3, 1], [1]),
            np.sqrt(2) * .25)
        assert_almost_equal(stats.energy_distance(
            [0, 2], [0], [1, 1], [1]),
            2 * .5)
        assert_almost_equal(
            stats.energy_distance([0, 1, 2], [1, 2, 3]),
            np.sqrt(2) * (3*(1./3**2))**.5)

    def test_same_distribution(self):
        # Any distribution moved to itself should have a energy distance of
        # zero.
        assert_equal(stats.energy_distance([1, 2, 3], [2, 1, 3]), 0)
        assert_equal(
            stats.energy_distance([1, 1, 1, 4], [4, 1], [1, 1, 1, 1], [1, 3]),
            0)

    def test_shift(self):
        # If a single-point distribution is shifted by x, then the energy
        # distance should be sqrt(2) * sqrt(x).
        assert_almost_equal(stats.energy_distance([0], [1]), np.sqrt(2))
        assert_almost_equal(
            stats.energy_distance([-5], [5]),
            np.sqrt(2) * 10**.5)

    def test_combine_weights(self):
        # Assigning a weight w to a value is equivalent to including that value
        # w times in the value array with weight of 1.
        assert_almost_equal(
            stats.energy_distance([0, 0, 1, 1, 1, 1, 5], [0, 3, 3, 3, 3, 4, 4],
                                  [1, 1, 1, 1, 1, 1, 1], [1, 1, 1, 1, 1, 1, 1]),
            stats.energy_distance([5, 0, 1], [0, 4, 3], [1, 2, 4], [1, 2, 4]))

    def test_zero_weight(self):
        # Values with zero weight have no impact on the energy distance.
        assert_almost_equal(
            stats.energy_distance([1, 2, 100000], [1, 1], [1, 1, 0], [1, 1]),
            stats.energy_distance([1, 2], [1, 1], [1, 1], [1, 1]))

    def test_inf_values(self):
        # Inf values can lead to an inf distance or trigger a RuntimeWarning
        # (and return NaN) if the distance is undefined.
        assert_equal(stats.energy_distance([1, 2, np.inf], [1, 1]), np.inf)
        assert_equal(
            stats.energy_distance([1, 2, np.inf], [-np.inf, 1]),
            np.inf)
        assert_equal(
            stats.energy_distance([1, -np.inf, np.inf], [1, 1]),
            np.inf)
        with suppress_warnings() as sup:
            sup.record(RuntimeWarning, "invalid value*")
            assert_equal(
                stats.energy_distance([1, 2, np.inf], [np.inf, 1]),
                np.nan)


class TestBrunnerMunzel:
    # Data from (Lumley, 1996)
    X = [1, 2, 1, 1, 1, 1, 1, 1, 1, 1, 2, 4, 1, 1]
    Y = [3, 3, 4, 3, 1, 2, 3, 1, 1, 5, 4]
    significant = 13

    def test_brunnermunzel_one_sided(self):
        # Results are compared with R's lawstat package.
        u1, p1 = stats.brunnermunzel(self.X, self.Y, alternative='less')
        u2, p2 = stats.brunnermunzel(self.Y, self.X, alternative='greater')
        u3, p3 = stats.brunnermunzel(self.X, self.Y, alternative='greater')
        u4, p4 = stats.brunnermunzel(self.Y, self.X, alternative='less')

        assert_approx_equal(p1, p2, significant=self.significant)
        assert_approx_equal(p3, p4, significant=self.significant)
        assert_(p1 != p3)
        assert_approx_equal(u1, 3.1374674823029505,
                            significant=self.significant)
        assert_approx_equal(u2, -3.1374674823029505,
                            significant=self.significant)
        assert_approx_equal(u3, 3.1374674823029505,
                            significant=self.significant)
        assert_approx_equal(u4, -3.1374674823029505,
                            significant=self.significant)
        assert_approx_equal(p1, 0.0028931043330757342,
                            significant=self.significant)
        assert_approx_equal(p3, 0.99710689566692423,
                            significant=self.significant)

    def test_brunnermunzel_two_sided(self):
        # Results are compared with R's lawstat package.
        u1, p1 = stats.brunnermunzel(self.X, self.Y, alternative='two-sided')
        u2, p2 = stats.brunnermunzel(self.Y, self.X, alternative='two-sided')

        assert_approx_equal(p1, p2, significant=self.significant)
        assert_approx_equal(u1, 3.1374674823029505,
                            significant=self.significant)
        assert_approx_equal(u2, -3.1374674823029505,
                            significant=self.significant)
        assert_approx_equal(p1, 0.0057862086661515377,
                            significant=self.significant)

    def test_brunnermunzel_default(self):
        # The default value for alternative is two-sided
        u1, p1 = stats.brunnermunzel(self.X, self.Y)
        u2, p2 = stats.brunnermunzel(self.Y, self.X)

        assert_approx_equal(p1, p2, significant=self.significant)
        assert_approx_equal(u1, 3.1374674823029505,
                            significant=self.significant)
        assert_approx_equal(u2, -3.1374674823029505,
                            significant=self.significant)
        assert_approx_equal(p1, 0.0057862086661515377,
                            significant=self.significant)

    def test_brunnermunzel_alternative_error(self):
        alternative = "error"
        distribution = "t"
        nan_policy = "propagate"
        assert_(alternative not in ["two-sided", "greater", "less"])
        assert_raises(ValueError,
                      stats.brunnermunzel,
                      self.X,
                      self.Y,
                      alternative,
                      distribution,
                      nan_policy)

    def test_brunnermunzel_distribution_norm(self):
        u1, p1 = stats.brunnermunzel(self.X, self.Y, distribution="normal")
        u2, p2 = stats.brunnermunzel(self.Y, self.X, distribution="normal")
        assert_approx_equal(p1, p2, significant=self.significant)
        assert_approx_equal(u1, 3.1374674823029505,
                            significant=self.significant)
        assert_approx_equal(u2, -3.1374674823029505,
                            significant=self.significant)
        assert_approx_equal(p1, 0.0017041417600383024,
                            significant=self.significant)

    def test_brunnermunzel_distribution_error(self):
        alternative = "two-sided"
        distribution = "error"
        nan_policy = "propagate"
        assert_(alternative not in ["t", "normal"])
        assert_raises(ValueError,
                      stats.brunnermunzel,
                      self.X,
                      self.Y,
                      alternative,
                      distribution,
                      nan_policy)

    def test_brunnermunzel_empty_imput(self):
        u1, p1 = stats.brunnermunzel(self.X, [])
        u2, p2 = stats.brunnermunzel([], self.Y)
        u3, p3 = stats.brunnermunzel([], [])

        assert_equal(u1, np.nan)
        assert_equal(p1, np.nan)
        assert_equal(u2, np.nan)
        assert_equal(p2, np.nan)
        assert_equal(u3, np.nan)
        assert_equal(p3, np.nan)

    def test_brunnermunzel_nan_input_propagate(self):
        X = [1, 2, 1, 1, 1, 1, 1, 1, 1, 1, 2, 4, 1, 1, np.nan]
        Y = [3, 3, 4, 3, 1, 2, 3, 1, 1, 5, 4]
        u1, p1 = stats.brunnermunzel(X, Y, nan_policy="propagate")
        u2, p2 = stats.brunnermunzel(Y, X, nan_policy="propagate")

        assert_equal(u1, np.nan)
        assert_equal(p1, np.nan)
        assert_equal(u2, np.nan)
        assert_equal(p2, np.nan)

    def test_brunnermunzel_nan_input_raise(self):
        X = [1, 2, 1, 1, 1, 1, 1, 1, 1, 1, 2, 4, 1, 1, np.nan]
        Y = [3, 3, 4, 3, 1, 2, 3, 1, 1, 5, 4]
        alternative = "two-sided"
        distribution = "t"
        nan_policy = "raise"

        assert_raises(ValueError,
                      stats.brunnermunzel,
                      X,
                      Y,
                      alternative,
                      distribution,
                      nan_policy)
        assert_raises(ValueError,
                      stats.brunnermunzel,
                      Y,
                      X,
                      alternative,
                      distribution,
                      nan_policy)

    def test_brunnermunzel_nan_input_omit(self):
        X = [1, 2, 1, 1, 1, 1, 1, 1, 1, 1, 2, 4, 1, 1, np.nan]
        Y = [3, 3, 4, 3, 1, 2, 3, 1, 1, 5, 4]
        u1, p1 = stats.brunnermunzel(X, Y, nan_policy="omit")
        u2, p2 = stats.brunnermunzel(Y, X, nan_policy="omit")

        assert_approx_equal(p1, p2, significant=self.significant)
        assert_approx_equal(u1, 3.1374674823029505,
                            significant=self.significant)
        assert_approx_equal(u2, -3.1374674823029505,
                            significant=self.significant)
        assert_approx_equal(p1, 0.0057862086661515377,
                            significant=self.significant)

    def test_brunnermunzel_return_nan(self):
        """ tests that a warning is emitted when p is nan
        p-value with t-distributions can be nan (0/0) (see gh-15843)
        """
        x = [1, 2, 3]
        y = [5, 6, 7, 8, 9]

        msg = "p-value cannot be estimated|divide by zero|invalid value encountered"
        with pytest.warns(RuntimeWarning, match=msg):
            stats.brunnermunzel(x, y, distribution="t")

    def test_brunnermunzel_normal_dist(self):
        """ tests that a p is 0 for datasets that cause p->nan
        when t-distribution is used (see gh-15843)
        """
        x = [1, 2, 3]
        y = [5, 6, 7, 8, 9]

        with pytest.warns(RuntimeWarning, match='divide by zero'):
            _, p = stats.brunnermunzel(x, y, distribution="normal")
        assert_equal(p, 0)


class TestRatioUniforms:
    """ Tests for rvs_ratio_uniforms are in test_sampling.py,
    as rvs_ratio_uniforms is deprecated and moved to stats.sampling """
    def test_consistency(self):
        f = stats.norm.pdf
        v = np.sqrt(f(np.sqrt(2))) * np.sqrt(2)
        umax = np.sqrt(f(0))
        gen = stats.sampling.RatioUniforms(f, umax=umax, vmin=-v, vmax=v,
                                           random_state=12345)
        r1 = gen.rvs(10)
        deprecation_msg = ("Please use `RatioUniforms` from the "
                           "`scipy.stats.sampling` namespace.")
        with pytest.warns(DeprecationWarning, match=deprecation_msg):
            r2 = stats.rvs_ratio_uniforms(f, umax, -v, v, size=10,
                                          random_state=12345)
        assert_equal(r1, r2)


class TestMGCErrorWarnings:
    """ Tests errors and warnings derived from MGC.
    """
    def test_error_notndarray(self):
        # raises error if x or y is not a ndarray
        x = np.arange(20)
        y = [5] * 20
        assert_raises(ValueError, stats.multiscale_graphcorr, x, y)
        assert_raises(ValueError, stats.multiscale_graphcorr, y, x)

    def test_error_shape(self):
        # raises error if number of samples different (n)
        x = np.arange(100).reshape(25, 4)
        y = x.reshape(10, 10)
        assert_raises(ValueError, stats.multiscale_graphcorr, x, y)

    def test_error_lowsamples(self):
        # raises error if samples are low (< 3)
        x = np.arange(3)
        y = np.arange(3)
        assert_raises(ValueError, stats.multiscale_graphcorr, x, y)

    def test_error_nans(self):
        # raises error if inputs contain NaNs
        x = np.arange(20, dtype=float)
        x[0] = np.nan
        assert_raises(ValueError, stats.multiscale_graphcorr, x, x)

        y = np.arange(20)
        assert_raises(ValueError, stats.multiscale_graphcorr, x, y)

    def test_error_wrongdisttype(self):
        # raises error if metric is not a function
        x = np.arange(20)
        compute_distance = 0
        assert_raises(ValueError, stats.multiscale_graphcorr, x, x,
                      compute_distance=compute_distance)

    @pytest.mark.parametrize("reps", [
        -1,    # reps is negative
        '1',   # reps is not integer
    ])
    def test_error_reps(self, reps):
        # raises error if reps is negative
        x = np.arange(20)
        assert_raises(ValueError, stats.multiscale_graphcorr, x, x, reps=reps)

    def test_warns_reps(self):
        # raises warning when reps is less than 1000
        x = np.arange(20)
        reps = 100
        assert_warns(RuntimeWarning, stats.multiscale_graphcorr, x, x, reps=reps)

    def test_error_infty(self):
        # raises error if input contains infinities
        x = np.arange(20)
        y = np.ones(20) * np.inf
        assert_raises(ValueError, stats.multiscale_graphcorr, x, y)


class TestMGCStat:
    """ Test validity of MGC test statistic
    """
    def _simulations(self, samps=100, dims=1, sim_type=""):
        # linear simulation
        if sim_type == "linear":
            x = np.random.uniform(-1, 1, size=(samps, 1))
            y = x + 0.3 * np.random.random_sample(size=(x.size, 1))

        # spiral simulation
        elif sim_type == "nonlinear":
            unif = np.array(np.random.uniform(0, 5, size=(samps, 1)))
            x = unif * np.cos(np.pi * unif)
            y = (unif * np.sin(np.pi * unif) +
                 0.4*np.random.random_sample(size=(x.size, 1)))

        # independence (tests type I simulation)
        elif sim_type == "independence":
            u = np.random.normal(0, 1, size=(samps, 1))
            v = np.random.normal(0, 1, size=(samps, 1))
            u_2 = np.random.binomial(1, p=0.5, size=(samps, 1))
            v_2 = np.random.binomial(1, p=0.5, size=(samps, 1))
            x = u/3 + 2*u_2 - 1
            y = v/3 + 2*v_2 - 1

        # raises error if not approved sim_type
        else:
            raise ValueError("sim_type must be linear, nonlinear, or "
                             "independence")

        # add dimensions of noise for higher dimensions
        if dims > 1:
            dims_noise = np.random.normal(0, 1, size=(samps, dims-1))
            x = np.concatenate((x, dims_noise), axis=1)

        return x, y

    @pytest.mark.xslow
    @pytest.mark.parametrize("sim_type, obs_stat, obs_pvalue", [
        ("linear", 0.97, 1/1000),           # test linear simulation
        ("nonlinear", 0.163, 1/1000),       # test spiral simulation
        ("independence", -0.0094, 0.78)     # test independence simulation
    ])
    def test_oned(self, sim_type, obs_stat, obs_pvalue):
        np.random.seed(12345678)

        # generate x and y
        x, y = self._simulations(samps=100, dims=1, sim_type=sim_type)

        # test stat and pvalue
        stat, pvalue, _ = stats.multiscale_graphcorr(x, y)
        assert_approx_equal(stat, obs_stat, significant=1)
        assert_approx_equal(pvalue, obs_pvalue, significant=1)

    @pytest.mark.xslow
    @pytest.mark.parametrize("sim_type, obs_stat, obs_pvalue", [
        ("linear", 0.184, 1/1000),           # test linear simulation
        ("nonlinear", 0.0190, 0.117),        # test spiral simulation
    ])
    def test_fived(self, sim_type, obs_stat, obs_pvalue):
        np.random.seed(12345678)

        # generate x and y
        x, y = self._simulations(samps=100, dims=5, sim_type=sim_type)

        # test stat and pvalue
        stat, pvalue, _ = stats.multiscale_graphcorr(x, y)
        assert_approx_equal(stat, obs_stat, significant=1)
        assert_approx_equal(pvalue, obs_pvalue, significant=1)

    @pytest.mark.xslow
    def test_twosamp(self):
        np.random.seed(12345678)

        # generate x and y
        x = np.random.binomial(100, 0.5, size=(100, 5))
        y = np.random.normal(0, 1, size=(80, 5))

        # test stat and pvalue
        stat, pvalue, _ = stats.multiscale_graphcorr(x, y)
        assert_approx_equal(stat, 1.0, significant=1)
        assert_approx_equal(pvalue, 0.001, significant=1)

        # generate x and y
        y = np.random.normal(0, 1, size=(100, 5))

        # test stat and pvalue
        stat, pvalue, _ = stats.multiscale_graphcorr(x, y, is_twosamp=True)
        assert_approx_equal(stat, 1.0, significant=1)
        assert_approx_equal(pvalue, 0.001, significant=1)

    @pytest.mark.xslow
    def test_workers(self):
        np.random.seed(12345678)

        # generate x and y
        x, y = self._simulations(samps=100, dims=1, sim_type="linear")

        # test stat and pvalue
        stat, pvalue, _ = stats.multiscale_graphcorr(x, y, workers=2)
        assert_approx_equal(stat, 0.97, significant=1)
        assert_approx_equal(pvalue, 0.001, significant=1)

    @pytest.mark.xslow
    def test_random_state(self):
        # generate x and y
        x, y = self._simulations(samps=100, dims=1, sim_type="linear")

        # test stat and pvalue
        stat, pvalue, _ = stats.multiscale_graphcorr(x, y, random_state=1)
        assert_approx_equal(stat, 0.97, significant=1)
        assert_approx_equal(pvalue, 0.001, significant=1)

    @pytest.mark.xslow
    def test_dist_perm(self):
        np.random.seed(12345678)
        # generate x and y
        x, y = self._simulations(samps=100, dims=1, sim_type="nonlinear")
        distx = cdist(x, x, metric="euclidean")
        disty = cdist(y, y, metric="euclidean")

        stat_dist, pvalue_dist, _ = stats.multiscale_graphcorr(distx, disty,
                                                               compute_distance=None,
                                                               random_state=1)
        assert_approx_equal(stat_dist, 0.163, significant=1)
        assert_approx_equal(pvalue_dist, 0.001, significant=1)

    @pytest.mark.fail_slow(10)  # all other tests are XSLOW; we need at least one to run
    @pytest.mark.slow
    def test_pvalue_literature(self):
        np.random.seed(12345678)

        # generate x and y
        x, y = self._simulations(samps=100, dims=1, sim_type="linear")

        # test stat and pvalue
        _, pvalue, _ = stats.multiscale_graphcorr(x, y, random_state=1)
        assert_allclose(pvalue, 1/1001)

    @pytest.mark.xslow
    def test_alias(self):
        np.random.seed(12345678)

        # generate x and y
        x, y = self._simulations(samps=100, dims=1, sim_type="linear")

        res = stats.multiscale_graphcorr(x, y, random_state=1)
        assert_equal(res.stat, res.statistic)


class TestQuantileTest:
    r""" Test the non-parametric quantile test,
    including the computation of confidence intervals
    """

    def test_quantile_test_iv(self):
        x = [1, 2, 3]

        message = "`x` must be a one-dimensional array of numbers."
        with pytest.raises(ValueError, match=message):
            stats.quantile_test([x])

        message = "`q` must be a scalar."
        with pytest.raises(ValueError, match=message):
            stats.quantile_test(x, q=[1, 2])

        message = "`p` must be a float strictly between 0 and 1."
        with pytest.raises(ValueError, match=message):
            stats.quantile_test(x, p=[0.5, 0.75])
        with pytest.raises(ValueError, match=message):
            stats.quantile_test(x, p=2)
        with pytest.raises(ValueError, match=message):
            stats.quantile_test(x, p=-0.5)

        message = "`alternative` must be one of..."
        with pytest.raises(ValueError, match=message):
            stats.quantile_test(x, alternative='one-sided')

        message = "`confidence_level` must be a number between 0 and 1."
        with pytest.raises(ValueError, match=message):
            stats.quantile_test(x).confidence_interval(1)

    @pytest.mark.parametrize(
        'p, alpha, lb, ub, alternative',
        [[0.3, 0.95, 1.221402758160170, 1.476980793882643, 'two-sided'],
         [0.5, 0.9, 1.506817785112854, 1.803988415397857, 'two-sided'],
         [0.25, 0.95, -np.inf, 1.39096812846378, 'less'],
         [0.8, 0.9, 2.117000016612675, np.inf, 'greater']]
    )
    def test_R_ci_quantile(self, p, alpha, lb, ub, alternative):
        # Test against R library `confintr` function `ci_quantile`, e.g.
        # library(confintr)
        # options(digits=16)
        # x <- exp(seq(0, 1, by = 0.01))
        # ci_quantile(x, q = 0.3)$interval
        # ci_quantile(x, q = 0.5, probs = c(0.05, 0.95))$interval
        # ci_quantile(x, q = 0.25, probs = c(0, 0.95))$interval
        # ci_quantile(x, q = 0.8, probs = c(0.1, 1))$interval
        x = np.exp(np.arange(0, 1.01, 0.01))
        res = stats.quantile_test(x, p=p, alternative=alternative)
        assert_allclose(res.confidence_interval(alpha), [lb, ub], rtol=1e-15)

    @pytest.mark.parametrize(
        'q, p, alternative, ref',
        [[1.2, 0.3, 'two-sided', 0.01515567517648],
         [1.8, 0.5, 'two-sided', 0.1109183496606]]
    )
    def test_R_pvalue(self, q, p, alternative, ref):
        # Test against R library `snpar` function `quant.test`, e.g.
        # library(snpar)
        # options(digits=16)
        # x < - exp(seq(0, 1, by=0.01))
        # quant.test(x, q=1.2, p=0.3, exact=TRUE, alternative='t')
        x = np.exp(np.arange(0, 1.01, 0.01))
        res = stats.quantile_test(x, q=q, p=p, alternative=alternative)
        assert_allclose(res.pvalue, ref, rtol=1e-12)

    @pytest.mark.parametrize('case', ['continuous', 'discrete'])
    @pytest.mark.parametrize('alternative', ['less', 'greater'])
    @pytest.mark.parametrize('alpha', [0.9, 0.95])
    def test_pval_ci_match(self, case, alternative, alpha):
        # Verify that the following statement holds:

        # The 95% confidence interval corresponding with alternative='less'
        # has -inf as its lower bound, and the upper bound `xu` is the greatest
        # element from the sample `x` such that:
        # `stats.quantile_test(x, q=xu, p=p, alternative='less').pvalue``
        # will be greater than 5%.

        # And the corresponding statement for the alternative='greater' case.

        seed = int((7**len(case) + len(alternative))*alpha)
        rng = np.random.default_rng(seed)
        if case == 'continuous':
            p, q = rng.random(size=2)
            rvs = rng.random(size=100)
        else:
            rvs = rng.integers(1, 11, size=100)
            p = rng.random()
            q = rng.integers(1, 11)

        res = stats.quantile_test(rvs, q=q, p=p, alternative=alternative)
        ci = res.confidence_interval(confidence_level=alpha)

        # select elements inside the confidence interval based on alternative
        if alternative == 'less':
            i_inside = rvs <= ci.high
        else:
            i_inside = rvs >= ci.low

        for x in rvs[i_inside]:
            res = stats.quantile_test(rvs, q=x, p=p, alternative=alternative)
            assert res.pvalue > 1 - alpha

        for x in rvs[~i_inside]:
            res = stats.quantile_test(rvs, q=x, p=p, alternative=alternative)
            assert res.pvalue < 1 - alpha

    def test_match_conover_examples(self):
        # Test against the examples in [1] (Conover Practical Nonparametric
        # Statistics Third Edition) pg 139

        # Example 1
        # Data is [189, 233, 195, 160, 212, 176, 231, 185, 199, 213, 202, 193,
        # 174, 166, 248]
        # Two-sided test of whether the upper quartile (p=0.75) equals 193
        # (q=193). Conover shows that 7 of the observations are less than or
        # equal to 193, and "for the binomial random variable Y, P(Y<=7) =
        # 0.0173", so the two-sided p-value is twice that, 0.0346.
        x = [189, 233, 195, 160, 212, 176, 231, 185, 199, 213, 202, 193,
             174, 166, 248]
        pvalue_expected = 0.0346
        res = stats.quantile_test(x, q=193, p=0.75, alternative='two-sided')
        assert_allclose(res.pvalue, pvalue_expected, rtol=1e-5)

        # Example 2
        # Conover doesn't give explicit data, just that 8 out of 112
        # observations are 60 or less. The test is whether the median time is
        # equal to 60 against the alternative that the median is greater than
        # 60. The p-value is calculated as P(Y<=8), where Y is again a binomial
        # distributed random variable, now with p=0.5 and n=112. Conover uses a
        # normal approximation, but we can easily calculate the CDF of the
        # binomial distribution.
        x = [59]*8 + [61]*(112-8)
        pvalue_expected = stats.binom(p=0.5, n=112).pmf(k=8)
        res = stats.quantile_test(x, q=60, p=0.5, alternative='greater')
        assert_allclose(res.pvalue, pvalue_expected, atol=1e-10)


class TestPageTrendTest:
    # expected statistic and p-values generated using R at
    # https://rdrr.io/cran/cultevo/, e.g.
    # library(cultevo)
    # data = rbind(c(72, 47, 73, 35, 47, 96, 30, 59, 41, 36, 56, 49, 81, 43,
    #                   70, 47, 28, 28, 62, 20, 61, 20, 80, 24, 50),
    #              c(68, 52, 60, 34, 44, 20, 65, 88, 21, 81, 48, 31, 31, 67,
    #                69, 94, 30, 24, 40, 87, 70, 43, 50, 96, 43),
    #              c(81, 13, 85, 35, 79, 12, 92, 86, 21, 64, 16, 64, 68, 17,
    #                16, 89, 71, 43, 43, 36, 54, 13, 66, 51, 55))
    # result = page.test(data, verbose=FALSE)
    # Most test cases generated to achieve common critical p-values so that
    # results could be checked (to limited precision) against tables in
    # scipy.stats.page_trend_test reference [1]

    np.random.seed(0)
    data_3_25 = np.random.rand(3, 25)
    data_10_26 = np.random.rand(10, 26)

    ts = [
          (12805, 0.3886487053947608, False, 'asymptotic', data_3_25),
          (49140, 0.02888978556179862, False, 'asymptotic', data_10_26),
          (12332, 0.7722477197436702, False, 'asymptotic',
           [[72, 47, 73, 35, 47, 96, 30, 59, 41, 36, 56, 49, 81,
             43, 70, 47, 28, 28, 62, 20, 61, 20, 80, 24, 50],
            [68, 52, 60, 34, 44, 20, 65, 88, 21, 81, 48, 31, 31,
             67, 69, 94, 30, 24, 40, 87, 70, 43, 50, 96, 43],
            [81, 13, 85, 35, 79, 12, 92, 86, 21, 64, 16, 64, 68,
             17, 16, 89, 71, 43, 43, 36, 54, 13, 66, 51, 55]]),
          (266, 4.121656378600823e-05, False, 'exact',
           [[1.5, 4., 8.3, 5, 19, 11],
            [5, 4, 3.5, 10, 20, 21],
            [8.4, 3.2, 10, 12, 14, 15]]),
          (332, 0.9566400920502488, True, 'exact',
           [[4, 3, 2, 1], [4, 3, 2, 1], [4, 3, 2, 1], [4, 3, 2, 1],
            [4, 3, 2, 1], [4, 3, 2, 1], [4, 3, 2, 1], [4, 3, 2, 1],
            [3, 4, 1, 2], [1, 2, 3, 4], [1, 2, 3, 4], [1, 2, 3, 4],
            [1, 2, 3, 4], [1, 2, 3, 4]]),
          (241, 0.9622210164861476, True, 'exact',
           [[3, 2, 1], [3, 2, 1], [3, 2, 1], [3, 2, 1], [3, 2, 1], [3, 2, 1],
            [3, 2, 1], [3, 2, 1], [3, 2, 1], [3, 2, 1], [3, 2, 1], [3, 2, 1],
            [3, 2, 1], [2, 1, 3], [1, 2, 3], [1, 2, 3], [1, 2, 3], [1, 2, 3],
            [1, 2, 3], [1, 2, 3], [1, 2, 3]]),
          (197, 0.9619432897162209, True, 'exact',
           [[6, 5, 4, 3, 2, 1], [6, 5, 4, 3, 2, 1], [1, 3, 4, 5, 2, 6]]),
          (423, 0.9590458306880073, True, 'exact',
           [[5, 4, 3, 2, 1], [5, 4, 3, 2, 1], [5, 4, 3, 2, 1],
            [5, 4, 3, 2, 1], [5, 4, 3, 2, 1], [5, 4, 3, 2, 1],
            [4, 1, 3, 2, 5], [1, 2, 3, 4, 5], [1, 2, 3, 4, 5],
            [1, 2, 3, 4, 5]]),
          (217, 0.9693058575034678, True, 'exact',
           [[3, 2, 1], [3, 2, 1], [3, 2, 1], [3, 2, 1], [3, 2, 1], [3, 2, 1],
            [3, 2, 1], [3, 2, 1], [3, 2, 1], [3, 2, 1], [3, 2, 1], [3, 2, 1],
            [2, 1, 3], [1, 2, 3], [1, 2, 3], [1, 2, 3], [1, 2, 3], [1, 2, 3],
            [1, 2, 3]]),
          (395, 0.991530289351305, True, 'exact',
           [[7, 6, 5, 4, 3, 2, 1], [7, 6, 5, 4, 3, 2, 1],
            [6, 5, 7, 4, 3, 2, 1], [1, 2, 3, 4, 5, 6, 7]]),
          (117, 0.9997817843373017, True, 'exact',
           [[3, 2, 1], [3, 2, 1], [3, 2, 1], [3, 2, 1], [3, 2, 1], [3, 2, 1],
            [3, 2, 1], [3, 2, 1], [3, 2, 1], [2, 1, 3], [1, 2, 3]]),
         ]

    @pytest.mark.parametrize("L, p, ranked, method, data", ts)
    def test_accuracy(self, L, p, ranked, method, data):
        np.random.seed(42)
        res = stats.page_trend_test(data, ranked=ranked, method=method)
        assert_equal(L, res.statistic)
        assert_allclose(p, res.pvalue)
        assert_equal(method, res.method)

    ts2 = [
           (542, 0.9481266260876332, True, 'exact',
            [[10, 9, 8, 7, 6, 5, 4, 3, 2, 1],
             [1, 8, 4, 7, 6, 5, 9, 3, 2, 10]]),
           (1322, 0.9993113928199309, True, 'exact',
            [[10, 9, 8, 7, 6, 5, 4, 3, 2, 1], [10, 9, 8, 7, 6, 5, 4, 3, 2, 1],
             [10, 9, 8, 7, 6, 5, 4, 3, 2, 1], [9, 2, 8, 7, 6, 5, 4, 3, 10, 1],
             [1, 2, 3, 4, 5, 6, 7, 8, 9, 10]]),
           (2286, 0.9908688345484833, True, 'exact',
            [[8, 7, 6, 5, 4, 3, 2, 1], [8, 7, 6, 5, 4, 3, 2, 1],
             [8, 7, 6, 5, 4, 3, 2, 1], [8, 7, 6, 5, 4, 3, 2, 1],
             [8, 7, 6, 5, 4, 3, 2, 1], [8, 7, 6, 5, 4, 3, 2, 1],
             [8, 7, 6, 5, 4, 3, 2, 1], [8, 7, 6, 5, 4, 3, 2, 1],
             [8, 7, 6, 5, 4, 3, 2, 1], [1, 3, 5, 6, 4, 7, 2, 8],
             [1, 2, 3, 4, 5, 6, 7, 8], [1, 2, 3, 4, 5, 6, 7, 8],
             [1, 2, 3, 4, 5, 6, 7, 8], [1, 2, 3, 4, 5, 6, 7, 8],
             [1, 2, 3, 4, 5, 6, 7, 8]]),
          ]

    # only the first of these appears slow because intermediate data are
    # cached and used on the rest
    @pytest.mark.parametrize("L, p, ranked, method, data", ts)
    @pytest.mark.slow()
    def test_accuracy2(self, L, p, ranked, method, data):
        np.random.seed(42)
        res = stats.page_trend_test(data, ranked=ranked, method=method)
        assert_equal(L, res.statistic)
        assert_allclose(p, res.pvalue)
        assert_equal(method, res.method)

    def test_options(self):
        np.random.seed(42)
        m, n = 10, 20
        predicted_ranks = np.arange(1, n+1)
        perm = np.random.permutation(np.arange(n))
        data = np.random.rand(m, n)
        ranks = stats.rankdata(data, axis=1)
        res1 = stats.page_trend_test(ranks)
        res2 = stats.page_trend_test(ranks, ranked=True)
        res3 = stats.page_trend_test(data, ranked=False)
        res4 = stats.page_trend_test(ranks, predicted_ranks=predicted_ranks)
        res5 = stats.page_trend_test(ranks[:, perm],
                                     predicted_ranks=predicted_ranks[perm])
        assert_equal(res1.statistic, res2.statistic)
        assert_equal(res1.statistic, res3.statistic)
        assert_equal(res1.statistic, res4.statistic)
        assert_equal(res1.statistic, res5.statistic)

    def test_Ames_assay(self):
        # test from _page_trend_test.py [2] page 151; data on page 144
        np.random.seed(42)

        data = [[101, 117, 111], [91, 90, 107], [103, 133, 121],
                [136, 140, 144], [190, 161, 201], [146, 120, 116]]
        data = np.array(data).T
        predicted_ranks = np.arange(1, 7)

        res = stats.page_trend_test(data, ranked=False,
                                    predicted_ranks=predicted_ranks,
                                    method="asymptotic")
        assert_equal(res.statistic, 257)
        assert_almost_equal(res.pvalue, 0.0035, decimal=4)

        res = stats.page_trend_test(data, ranked=False,
                                    predicted_ranks=predicted_ranks,
                                    method="exact")
        assert_equal(res.statistic, 257)
        assert_almost_equal(res.pvalue, 0.0023, decimal=4)

    def test_input_validation(self):
        # test data not a 2d array
        with assert_raises(ValueError, match="`data` must be a 2d array."):
            stats.page_trend_test(None)
        with assert_raises(ValueError, match="`data` must be a 2d array."):
            stats.page_trend_test([])
        with assert_raises(ValueError, match="`data` must be a 2d array."):
            stats.page_trend_test([1, 2])
        with assert_raises(ValueError, match="`data` must be a 2d array."):
            stats.page_trend_test([[[1]]])

        # test invalid dimensions
        with assert_raises(ValueError, match="Page's L is only appropriate"):
            stats.page_trend_test(np.random.rand(1, 3))
        with assert_raises(ValueError, match="Page's L is only appropriate"):
            stats.page_trend_test(np.random.rand(2, 2))

        # predicted ranks must include each integer [1, 2, 3] exactly once
        message = "`predicted_ranks` must include each integer"
        with assert_raises(ValueError, match=message):
            stats.page_trend_test(data=[[1, 2, 3], [1, 2, 3]],
                                  predicted_ranks=[0, 1, 2])
        with assert_raises(ValueError, match=message):
            stats.page_trend_test(data=[[1, 2, 3], [1, 2, 3]],
                                  predicted_ranks=[1.1, 2, 3])
        with assert_raises(ValueError, match=message):
            stats.page_trend_test(data=[[1, 2, 3], [1, 2, 3]],
                                  predicted_ranks=[1, 2, 3, 3])
        with assert_raises(ValueError, match=message):
            stats.page_trend_test(data=[[1, 2, 3], [1, 2, 3]],
                                  predicted_ranks="invalid")

        # test improperly ranked data
        with assert_raises(ValueError, match="`data` is not properly ranked"):
            stats.page_trend_test([[0, 2, 3], [1, 2, 3]], True)
        with assert_raises(ValueError, match="`data` is not properly ranked"):
            stats.page_trend_test([[1, 2, 3], [1, 2, 4]], True)

        # various
        with assert_raises(ValueError, match="`data` contains NaNs"):
            stats.page_trend_test([[1, 2, 3], [1, 2, np.nan]],
                                  ranked=False)
        with assert_raises(ValueError, match="`method` must be in"):
            stats.page_trend_test(data=[[1, 2, 3], [1, 2, 3]],
                                  method="ekki")
        with assert_raises(TypeError, match="`ranked` must be boolean."):
            stats.page_trend_test(data=[[1, 2, 3], [1, 2, 3]],
                                  ranked="ekki")


rng = np.random.default_rng(902340982)
x = rng.random(10)
y = rng.random(10)


@pytest.mark.parametrize("fun, args",
                         [(stats.wilcoxon, (x,)),
                          (stats.ks_1samp, (x, stats.norm.cdf)),  # type: ignore[attr-defined]  # noqa: E501
                          (stats.ks_2samp, (x, y)),
                          (stats.kstest, (x, y)),
                          ])
def test_rename_mode_method(fun, args):

    res = fun(*args, method='exact')
    res2 = fun(*args, mode='exact')
    assert_equal(res, res2)

    err = rf"{fun.__name__}() got multiple values for argument"
    with pytest.raises(TypeError, match=re.escape(err)):
        fun(*args, method='exact', mode='exact')


class TestExpectile:
    def test_same_as_mean(self):
        rng = np.random.default_rng(42)
        x = rng.random(size=20)
        assert_allclose(stats.expectile(x, alpha=0.5), np.mean(x))

    def test_minimum(self):
        rng = np.random.default_rng(42)
        x = rng.random(size=20)
        assert_allclose(stats.expectile(x, alpha=0), np.amin(x))

    def test_maximum(self):
        rng = np.random.default_rng(42)
        x = rng.random(size=20)
        assert_allclose(stats.expectile(x, alpha=1), np.amax(x))

    def test_weights(self):
        # expectile should minimize `fun` defined below; see
        # F. Sobotka and T. Kneib, "Geoadditive expectile regression",
        # Computational Statistics and Data Analysis 56 (2012) 755-767
        # :doi:`10.1016/j.csda.2010.11.015`
        rng = np.random.default_rng(1856392524598679138)

        def fun(u, a, alpha, weights):
            w = np.full_like(a, fill_value=alpha)
            w[a <= u] = 1 - alpha
            return np.sum(w * weights * (a - u)**2)

        def expectile2(a, alpha, weights):
            bracket = np.min(a), np.max(a)
            return optimize.minimize_scalar(fun, bracket=bracket,
                                            args=(a, alpha, weights)).x

        n = 10
        a = rng.random(n)
        alpha = rng.random()
        weights = rng.random(n)

        res = stats.expectile(a, alpha, weights=weights)
        ref = expectile2(a, alpha, weights)
        assert_allclose(res, ref)

    @pytest.mark.parametrize(
        "alpha", [0.2, 0.5 - 1e-12, 0.5, 0.5 + 1e-12, 0.8]
    )
    @pytest.mark.parametrize("n", [20, 2000])
    def test_expectile_properties(self, alpha, n):
        """
        See Section 6 of
        I. Steinwart, C. Pasin, R.C. Williamson & S. Zhang (2014).
        "Elicitation and Identification of Properties". COLT.
        http://proceedings.mlr.press/v35/steinwart14.html

        and

        Propositions 5, 6, 7 of
        F. Bellini, B. Klar, and A. Müller and E. Rosazza Gianin (2013).
        "Generalized Quantiles as Risk Measures"
        http://doi.org/10.2139/ssrn.2225751
        """
        rng = np.random.default_rng(42)
        x = rng.normal(size=n)

        # 0. definite / constancy
        # Let T(X) denote the expectile of rv X ~ F.
        # T(c) = c for constant c
        for c in [-5, 0, 0.5]:
            assert_allclose(
                stats.expectile(np.full(shape=n, fill_value=c), alpha=alpha),
                c
            )

        # 1. translation equivariance
        # T(X + c) = T(X) + c
        c = rng.exponential()
        assert_allclose(
            stats.expectile(x + c, alpha=alpha),
            stats.expectile(x, alpha=alpha) + c,
        )
        assert_allclose(
            stats.expectile(x - c, alpha=alpha),
            stats.expectile(x, alpha=alpha) - c,
        )

        # 2. positively homogeneity
        # T(cX) = c * T(X) for c > 0
        assert_allclose(
            stats.expectile(c * x, alpha=alpha),
            c * stats.expectile(x, alpha=alpha),
        )

        # 3. subadditivity
        # Note that subadditivity holds for alpha >= 0.5.
        # T(X + Y) <= T(X) + T(Y)
        # For alpha = 0.5, i.e. the mean, strict equality holds.
        # For alpha < 0.5, one can use property 6. to show
        # T(X + Y) >= T(X) + T(Y)
        y = rng.logistic(size=n, loc=10)  # different distribution than x
        if alpha == 0.5:
            def assert_op(a, b):
                assert_allclose(a, b)

        elif alpha > 0.5:
            def assert_op(a, b):
                assert a < b

        else:
            def assert_op(a, b):
                assert a > b

        assert_op(
            stats.expectile(np.r_[x + y], alpha=alpha),
            stats.expectile(x, alpha=alpha)
            + stats.expectile(y, alpha=alpha)
        )

        # 4. monotonicity
        # This holds for first order stochastic dominance X:
        # X >= Y whenever P(X <= x) < P(Y <= x)
        # T(X) <= T(Y) whenever X <= Y
        y = rng.normal(size=n, loc=5)
        assert (
            stats.expectile(x, alpha=alpha) <= stats.expectile(y, alpha=alpha)
        )

        # 5. convexity for alpha > 0.5, concavity for alpha < 0.5
        # convexity is
        # T((1 - c) X + c Y) <= (1 - c) T(X) + c T(Y) for 0 <= c <= 1
        y = rng.logistic(size=n, loc=10)
        for c in [0.1, 0.5, 0.8]:
            assert_op(
                stats.expectile((1-c)*x + c*y, alpha=alpha),
                (1-c) * stats.expectile(x, alpha=alpha) +
                c * stats.expectile(y, alpha=alpha)
            )

        # 6. negative argument
        # T_{alpha}(-X) = -T_{1-alpha}(X)
        assert_allclose(
            stats.expectile(-x, alpha=alpha),
            -stats.expectile(x, alpha=1-alpha),
        )

    @pytest.mark.parametrize("n", [20, 2000])
    def test_monotonicity_in_alpha(self, n):
        rng = np.random.default_rng(42)
        x = rng.pareto(a=2, size=n)
        e_list = []
        alpha_seq = np.logspace(-15, np.log10(0.5), 100)
        # sorted list of unique alpha values in interval (0, 1)
        for alpha in np.r_[0, alpha_seq, 1 - alpha_seq[:-1:-1], 1]:
            e_list.append(stats.expectile(x, alpha=alpha))
        assert np.all(np.diff(e_list) > 0)


@array_api_compatible
def test_chk_asarray(xp):
    rng = np.random.default_rng(2348923425434)
    x0 = rng.random(size=(2, 3, 4))
    x = xp.asarray(x0)

    axis = 1
    x_out, axis_out = _chk_asarray(x, axis=axis, xp=xp)
    xp_assert_equal(x_out, xp.asarray(x0))
    assert_equal(axis_out, axis)

    axis = None
    x_out, axis_out = _chk_asarray(x, axis=axis, xp=xp)
    xp_assert_equal(x_out, xp.asarray(x0.ravel()))
    assert_equal(axis_out, 0)

    axis = 2
    x_out, axis_out = _chk_asarray(x[0, 0, 0], axis=axis, xp=xp)
    xp_assert_equal(x_out, xp.asarray(np.atleast_1d(x0[0, 0, 0])))
    assert_equal(axis_out, axis)


@pytest.mark.skip_xp_backends('numpy',
                              reasons=['These parameters *are* compatible with NumPy'])
@pytest.mark.usefixtures("skip_xp_backends")
@array_api_compatible
def test_axis_nan_policy_keepdims_nanpolicy(xp):
    # this test does not need to be repeated for every function
    # using the _axis_nan_policy decorator. The test is here
    # rather than in `test_axis_nanpolicy.py` because there is
    # no reason to run those tests on an array API CI job.
    x = xp.asarray([1, 2, 3, 4])
    message = "Use of `nan_policy` and `keepdims`..."
    with pytest.raises(NotImplementedError, match=message):
        stats.skew(x, nan_policy='omit')
    with pytest.raises(NotImplementedError, match=message):
        stats.skew(x, keepdims=True)<|MERGE_RESOLUTION|>--- conflicted
+++ resolved
@@ -6257,19 +6257,15 @@
     xp_assert_close(res.pvalue, pv_kurt)
 
     x = xp.arange(10.)
-<<<<<<< HEAD
-    x = xp.where(x == 8, xp.asarray(xp.nan), x)
-=======
     NaN = xp.asarray(xp.nan, dtype=x.dtype)
-    x[9] = NaN
->>>>>>> 626bbd18
+    x = xp.where(x == 9, NaN, x)
     with np.errstate(invalid="ignore"):
         res = stats.skewtest(x)
         xp_assert_equal(res.statistic, NaN)
         xp_assert_equal(res.pvalue, NaN)
 
     x = xp.arange(30.)
-    x[29] = NaN
+    x = xp.where(x == 29, NaN, x)
     with np.errstate(all='ignore'):
         res = stats.kurtosistest(x)
         xp_assert_equal(res.statistic, NaN)
