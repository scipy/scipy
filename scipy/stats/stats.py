# Copyright 2002 Gary Strangman.  All rights reserved
# Copyright 2002-2016 The SciPy Developers
#
# The original code from Gary Strangman was heavily adapted for
# use in SciPy by Travis Oliphant.  The original code came with the
# following disclaimer:
#
# This software is provided "as-is".  There are no expressed or implied
# warranties of any kind, including, but not limited to, the warranties
# of merchantability and fitness for a given application.  In no event
# shall Gary Strangman be liable for any direct, indirect, incidental,
# special, exemplary or consequential damages (including, but not limited
# to, loss of use, data or profits, or business interruption) however
# caused and on any theory of liability, whether in contract, strict
# liability or tort (including negligence or otherwise) arising in any way
# out of the use of this software, even if advised of the possibility of
# such damage.

"""
A collection of basic statistical functions for Python.  The function
names appear below.

 Some scalar functions defined here are also available in the scipy.special
 package where they work on arbitrary sized arrays.

Disclaimers:  The function list is obviously incomplete and, worse, the
functions are not optimized.  All functions have been tested (some more
so than others), but they are far from bulletproof.  Thus, as with any
free software, no warranty or guarantee is expressed or implied. :-)  A
few extra functions that don't appear in the list below can be found by
interested treasure-hunters.  These functions don't necessarily have
both list and array versions but were deemed useful.

Central Tendency
----------------
.. autosummary::
   :toctree: generated/

    gmean
    hmean
    mode

Moments
-------
.. autosummary::
   :toctree: generated/

    moment
    variation
    skew
    kurtosis
    normaltest

Altered Versions
----------------
.. autosummary::
   :toctree: generated/

    tmean
    tvar
    tstd
    tsem
    describe

Frequency Stats
---------------
.. autosummary::
   :toctree: generated/

    itemfreq
    scoreatpercentile
    percentileofscore
    cumfreq
    relfreq

Variability
-----------
.. autosummary::
   :toctree: generated/

    obrientransform
    sem
    zmap
    zscore
    gstd
    iqr
    median_absolute_deviation

Trimming Functions
------------------
.. autosummary::
   :toctree: generated/

   trimboth
   trim1

Correlation Functions
---------------------
.. autosummary::
   :toctree: generated/

   pearsonr
   fisher_exact
   spearmanr
   pointbiserialr
   kendalltau
   weightedtau
   linregress
   theilslopes

Inferential Stats
-----------------
.. autosummary::
   :toctree: generated/

   ttest_1samp
   ttest_ind
   ttest_ind_from_stats
   ttest_rel
   ttest_trimmed
   chisquare
   power_divergence
   ks_2samp
   epps_singleton_2samp
   mannwhitneyu
   ranksums
   wilcoxon
   kruskal
   friedmanchisquare
   brunnermunzel
   combine_pvalues

Statistical Distances
---------------------
.. autosummary::
   :toctree: generated/

   wasserstein_distance
   energy_distance

ANOVA Functions
---------------
.. autosummary::
   :toctree: generated/

   f_oneway

Support Functions
-----------------
.. autosummary::
   :toctree: generated/

   rankdata
   rvs_ratio_uniforms

References
----------
.. [CRCProbStat2000] Zwillinger, D. and Kokoska, S. (2000). CRC Standard
   Probability and Statistics Tables and Formulae. Chapman & Hall: New
   York. 2000.

"""

from __future__ import division, print_function, absolute_import

import warnings
import math
from collections import namedtuple

import numpy as np
from numpy import array, asarray, ma

from scipy._lib.six import callable, string_types
from scipy._lib._version import NumpyVersion
from scipy._lib._util import _lazywhere
import scipy.special as special
from . import distributions
from . import mstats_basic
from ._stats_mstats_common import _find_repeats, linregress, theilslopes, siegelslopes
from ._stats import _kendall_dis, _toint64, _weightedrankedtau
from ._rvs_sampling import rvs_ratio_uniforms
from ._hypotests import epps_singleton_2samp


__all__ = ['find_repeats', 'gmean', 'hmean', 'mode', 'tmean', 'tvar',
           'tmin', 'tmax', 'tstd', 'tsem', 'moment', 'variation',
           'skew', 'kurtosis', 'describe', 'skewtest', 'kurtosistest',
           'normaltest', 'jarque_bera', 'itemfreq',
           'scoreatpercentile', 'percentileofscore',
           'cumfreq', 'relfreq', 'obrientransform',
           'sem', 'zmap', 'zscore', 'iqr', 'gstd', 'median_absolute_deviation',
           'sigmaclip', 'trimboth', 'trim1', 'trim_mean', 'f_oneway',
           'pearsonr', 'fisher_exact', 'spearmanr', 'pointbiserialr',
           'kendalltau', 'weightedtau',
           'linregress', 'siegelslopes', 'theilslopes', 'ttest_1samp',
           'ttest_ind', 'ttest_ind_from_stats', 'ttest_rel', 'kstest',
           'chisquare', 'power_divergence', 'ks_2samp', 'mannwhitneyu',
           'tiecorrect', 'ranksums', 'kruskal', 'friedmanchisquare',
           'rankdata', 'rvs_ratio_uniforms',
           'combine_pvalues', 'wasserstein_distance', 'energy_distance',
<<<<<<< HEAD
           'brunnermunzel', 'ttest_trimmed']
=======
           'brunnermunzel', 'epps_singleton_2samp']
>>>>>>> 45393233


def _chk_asarray(a, axis):
    if axis is None:
        a = np.ravel(a)
        outaxis = 0
    else:
        a = np.asarray(a)
        outaxis = axis

    if a.ndim == 0:
        a = np.atleast_1d(a)

    return a, outaxis


def _chk2_asarray(a, b, axis):
    if axis is None:
        a = np.ravel(a)
        b = np.ravel(b)
        outaxis = 0
    else:
        a = np.asarray(a)
        b = np.asarray(b)
        outaxis = axis

    if a.ndim == 0:
        a = np.atleast_1d(a)
    if b.ndim == 0:
        b = np.atleast_1d(b)

    return a, b, outaxis


def _contains_nan(a, nan_policy='propagate'):
    policies = ['propagate', 'raise', 'omit']
    if nan_policy not in policies:
        raise ValueError("nan_policy must be one of {%s}" %
                         ', '.join("'%s'" % s for s in policies))
    try:
        # Calling np.sum to avoid creating a huge array into memory
        # e.g. np.isnan(a).any()
        with np.errstate(invalid='ignore'):
            contains_nan = np.isnan(np.sum(a))
    except TypeError:
        # This can happen when attempting to sum things which are not
        # numbers (e.g. as in the function `mode`). Try an alternative method:
        try:
            contains_nan = np.nan in set(a.ravel())
        except TypeError:
            # Don't know what to do. Fall back to omitting nan values and
            # issue a warning.
            contains_nan = False
            nan_policy = 'omit'
            warnings.warn("The input array could not be properly checked for nan "
                          "values. nan values will be ignored.", RuntimeWarning)

    if contains_nan and nan_policy == 'raise':
        raise ValueError("The input contains nan values")

    return (contains_nan, nan_policy)


def gmean(a, axis=0, dtype=None):
    """
    Compute the geometric mean along the specified axis.

    Return the geometric average of the array elements.
    That is:  n-th root of (x1 * x2 * ... * xn)

    Parameters
    ----------
    a : array_like
        Input array or object that can be converted to an array.
    axis : int or None, optional
        Axis along which the geometric mean is computed. Default is 0.
        If None, compute over the whole array `a`.
    dtype : dtype, optional
        Type of the returned array and of the accumulator in which the
        elements are summed. If dtype is not specified, it defaults to the
        dtype of a, unless a has an integer dtype with a precision less than
        that of the default platform integer. In that case, the default
        platform integer is used.

    Returns
    -------
    gmean : ndarray
        see dtype parameter above

    See Also
    --------
    numpy.mean : Arithmetic average
    numpy.average : Weighted average
    hmean : Harmonic mean

    Notes
    -----
    The geometric average is computed over a single dimension of the input
    array, axis=0 by default, or all values in the array if axis=None.
    float64 intermediate and return values are used for integer inputs.

    Use masked arrays to ignore any non-finite values in the input or that
    arise in the calculations such as Not a Number and infinity because masked
    arrays automatically mask any non-finite values.

    Examples
    --------
    >>> from scipy.stats import gmean
    >>> gmean([1, 4])
    2.0
    >>> gmean([1, 2, 3, 4, 5, 6, 7])
    3.3800151591412964
    """
    if not isinstance(a, np.ndarray):
        # if not an ndarray object attempt to convert it
        log_a = np.log(np.array(a, dtype=dtype))
    elif dtype:
        # Must change the default dtype allowing array type
        if isinstance(a, np.ma.MaskedArray):
            log_a = np.log(np.ma.asarray(a, dtype=dtype))
        else:
            log_a = np.log(np.asarray(a, dtype=dtype))
    else:
        log_a = np.log(a)
    return np.exp(log_a.mean(axis=axis))


def hmean(a, axis=0, dtype=None):
    """
    Calculate the harmonic mean along the specified axis.

    That is:  n / (1/x1 + 1/x2 + ... + 1/xn)

    Parameters
    ----------
    a : array_like
        Input array, masked array or object that can be converted to an array.
    axis : int or None, optional
        Axis along which the harmonic mean is computed. Default is 0.
        If None, compute over the whole array `a`.
    dtype : dtype, optional
        Type of the returned array and of the accumulator in which the
        elements are summed. If `dtype` is not specified, it defaults to the
        dtype of `a`, unless `a` has an integer `dtype` with a precision less
        than that of the default platform integer. In that case, the default
        platform integer is used.

    Returns
    -------
    hmean : ndarray
        see `dtype` parameter above

    See Also
    --------
    numpy.mean : Arithmetic average
    numpy.average : Weighted average
    gmean : Geometric mean

    Notes
    -----
    The harmonic mean is computed over a single dimension of the input
    array, axis=0 by default, or all values in the array if axis=None.
    float64 intermediate and return values are used for integer inputs.

    Use masked arrays to ignore any non-finite values in the input or that
    arise in the calculations such as Not a Number and infinity.

    Examples
    --------
    >>> from scipy.stats import hmean
    >>> hmean([1, 4])
    1.6000000000000001
    >>> hmean([1, 2, 3, 4, 5, 6, 7])
    2.6997245179063363
    """
    if not isinstance(a, np.ndarray):
        a = np.array(a, dtype=dtype)
    if np.all(a > 0):
        # Harmonic mean only defined if greater than zero
        if isinstance(a, np.ma.MaskedArray):
            size = a.count(axis)
        else:
            if axis is None:
                a = a.ravel()
                size = a.shape[0]
            else:
                size = a.shape[axis]
        return size / np.sum(1.0 / a, axis=axis, dtype=dtype)
    else:
        raise ValueError("Harmonic mean only defined if all elements greater "
                         "than zero")


ModeResult = namedtuple('ModeResult', ('mode', 'count'))


def mode(a, axis=0, nan_policy='propagate'):
    """
    Return an array of the modal (most common) value in the passed array.

    If there is more than one such value, only the smallest is returned.
    The bin-count for the modal bins is also returned.

    Parameters
    ----------
    a : array_like
        n-dimensional array of which to find mode(s).
    axis : int or None, optional
        Axis along which to operate. Default is 0. If None, compute over
        the whole array `a`.
    nan_policy : {'propagate', 'raise', 'omit'}, optional
        Defines how to handle when input contains nan. 'propagate' returns nan,
        'raise' throws an error, 'omit' performs the calculations ignoring nan
        values. Default is 'propagate'.

    Returns
    -------
    mode : ndarray
        Array of modal values.
    count : ndarray
        Array of counts for each mode.

    Examples
    --------
    >>> a = np.array([[6, 8, 3, 0],
    ...               [3, 2, 1, 7],
    ...               [8, 1, 8, 4],
    ...               [5, 3, 0, 5],
    ...               [4, 7, 5, 9]])
    >>> from scipy import stats
    >>> stats.mode(a)
    (array([[3, 1, 0, 0]]), array([[1, 1, 1, 1]]))

    To get mode of whole array, specify ``axis=None``:

    >>> stats.mode(a, axis=None)
    (array([3]), array([3]))

    """
    a, axis = _chk_asarray(a, axis)
    if a.size == 0:
        return ModeResult(np.array([]), np.array([]))

    contains_nan, nan_policy = _contains_nan(a, nan_policy)

    if contains_nan and nan_policy == 'omit':
        a = ma.masked_invalid(a)
        return mstats_basic.mode(a, axis)

    if a.dtype == object and np.nan in set(a.ravel()):
        # Fall back to a slower method since np.unique does not work with NaN
        scores = set(np.ravel(a))  # get ALL unique values
        testshape = list(a.shape)
        testshape[axis] = 1
        oldmostfreq = np.zeros(testshape, dtype=a.dtype)
        oldcounts = np.zeros(testshape, dtype=int)

        for score in scores:
            template = (a == score)
            counts = np.expand_dims(np.sum(template, axis), axis)
            mostfrequent = np.where(counts > oldcounts, score, oldmostfreq)
            oldcounts = np.maximum(counts, oldcounts)
            oldmostfreq = mostfrequent

        return ModeResult(mostfrequent, oldcounts)

    def _mode1D(a):
        vals, cnts = np.unique(a, return_counts=True)
        return vals[cnts.argmax()], cnts.max()

    # np.apply_along_axis will convert the _mode1D tuples to a numpy array, casting types in the process
    # This recreates the results without that issue
    # View of a, rotated so the requested axis is last
    in_dims = list(range(a.ndim))
    a_view = np.transpose(a, in_dims[:axis] + in_dims[axis+1:] + [axis])

    inds = np.ndindex(a_view.shape[:-1])
    modes = np.empty(a_view.shape[:-1], dtype=a.dtype)
    counts = np.zeros(a_view.shape[:-1], dtype=np.int)
    for ind in inds:
        modes[ind], counts[ind] = _mode1D(a_view[ind])
    newshape = list(a.shape)
    newshape[axis] = 1
    return ModeResult(modes.reshape(newshape), counts.reshape(newshape))


def _mask_to_limits(a, limits, inclusive):
    """Mask an array for values outside of given limits.

    This is primarily a utility function.

    Parameters
    ----------
    a : array
    limits : (float or None, float or None)
        A tuple consisting of the (lower limit, upper limit).  Values in the
        input array less than the lower limit or greater than the upper limit
        will be masked out. None implies no limit.
    inclusive : (bool, bool)
        A tuple consisting of the (lower flag, upper flag).  These flags
        determine whether values exactly equal to lower or upper are allowed.

    Returns
    -------
    A MaskedArray.

    Raises
    ------
    A ValueError if there are no values within the given limits.
    """
    lower_limit, upper_limit = limits
    lower_include, upper_include = inclusive
    am = ma.MaskedArray(a)
    if lower_limit is not None:
        if lower_include:
            am = ma.masked_less(am, lower_limit)
        else:
            am = ma.masked_less_equal(am, lower_limit)

    if upper_limit is not None:
        if upper_include:
            am = ma.masked_greater(am, upper_limit)
        else:
            am = ma.masked_greater_equal(am, upper_limit)

    if am.count() == 0:
        raise ValueError("No array values within given limits")

    return am


def tmean(a, limits=None, inclusive=(True, True), axis=None):
    """
    Compute the trimmed mean.

    This function finds the arithmetic mean of given values, ignoring values
    outside the given `limits`.

    Parameters
    ----------
    a : array_like
        Array of values.
    limits : None or (lower limit, upper limit), optional
        Values in the input array less than the lower limit or greater than the
        upper limit will be ignored.  When limits is None (default), then all
        values are used.  Either of the limit values in the tuple can also be
        None representing a half-open interval.
    inclusive : (bool, bool), optional
        A tuple consisting of the (lower flag, upper flag).  These flags
        determine whether values exactly equal to the lower or upper limits
        are included.  The default value is (True, True).
    axis : int or None, optional
        Axis along which to compute test. Default is None.

    Returns
    -------
    tmean : float

    See also
    --------
    trim_mean : returns mean after trimming a proportion from both tails.

    Examples
    --------
    >>> from scipy import stats
    >>> x = np.arange(20)
    >>> stats.tmean(x)
    9.5
    >>> stats.tmean(x, (3,17))
    10.0

    """
    a = asarray(a)
    if limits is None:
        return np.mean(a, None)

    am = _mask_to_limits(a.ravel(), limits, inclusive)
    return am.mean(axis=axis)


def tvar(a, limits=None, inclusive=(True, True), axis=0, ddof=1):
    """
    Compute the trimmed variance.

    This function computes the sample variance of an array of values,
    while ignoring values which are outside of given `limits`.

    Parameters
    ----------
    a : array_like
        Array of values.
    limits : None or (lower limit, upper limit), optional
        Values in the input array less than the lower limit or greater than the
        upper limit will be ignored. When limits is None, then all values are
        used. Either of the limit values in the tuple can also be None
        representing a half-open interval.  The default value is None.
    inclusive : (bool, bool), optional
        A tuple consisting of the (lower flag, upper flag).  These flags
        determine whether values exactly equal to the lower or upper limits
        are included.  The default value is (True, True).
    axis : int or None, optional
        Axis along which to operate. Default is 0. If None, compute over the
        whole array `a`.
    ddof : int, optional
        Delta degrees of freedom.  Default is 1.

    Returns
    -------
    tvar : float
        Trimmed variance.

    Notes
    -----
    `tvar` computes the unbiased sample variance, i.e. it uses a correction
    factor ``n / (n - 1)``.

    Examples
    --------
    >>> from scipy import stats
    >>> x = np.arange(20)
    >>> stats.tvar(x)
    35.0
    >>> stats.tvar(x, (3,17))
    20.0

    """
    a = asarray(a)
    a = a.astype(float).ravel()
    if limits is None:
        n = len(a)
        return a.var() * n / (n - 1.)
    am = _mask_to_limits(a, limits, inclusive)
    return np.ma.var(am, ddof=ddof, axis=axis)


def tmin(a, lowerlimit=None, axis=0, inclusive=True, nan_policy='propagate'):
    """
    Compute the trimmed minimum.

    This function finds the miminum value of an array `a` along the
    specified axis, but only considering values greater than a specified
    lower limit.

    Parameters
    ----------
    a : array_like
        array of values
    lowerlimit : None or float, optional
        Values in the input array less than the given limit will be ignored.
        When lowerlimit is None, then all values are used. The default value
        is None.
    axis : int or None, optional
        Axis along which to operate. Default is 0. If None, compute over the
        whole array `a`.
    inclusive : {True, False}, optional
        This flag determines whether values exactly equal to the lower limit
        are included.  The default value is True.
    nan_policy : {'propagate', 'raise', 'omit'}, optional
        Defines how to handle when input contains nan. 'propagate' returns nan,
        'raise' throws an error, 'omit' performs the calculations ignoring nan
        values. Default is 'propagate'.

    Returns
    -------
    tmin : float, int or ndarray

    Examples
    --------
    >>> from scipy import stats
    >>> x = np.arange(20)
    >>> stats.tmin(x)
    0

    >>> stats.tmin(x, 13)
    13

    >>> stats.tmin(x, 13, inclusive=False)
    14

    """
    a, axis = _chk_asarray(a, axis)
    am = _mask_to_limits(a, (lowerlimit, None), (inclusive, False))

    contains_nan, nan_policy = _contains_nan(am, nan_policy)

    if contains_nan and nan_policy == 'omit':
        am = ma.masked_invalid(am)

    res = ma.minimum.reduce(am, axis).data
    if res.ndim == 0:
        return res[()]
    return res


def tmax(a, upperlimit=None, axis=0, inclusive=True, nan_policy='propagate'):
    """
    Compute the trimmed maximum.

    This function computes the maximum value of an array along a given axis,
    while ignoring values larger than a specified upper limit.

    Parameters
    ----------
    a : array_like
        array of values
    upperlimit : None or float, optional
        Values in the input array greater than the given limit will be ignored.
        When upperlimit is None, then all values are used. The default value
        is None.
    axis : int or None, optional
        Axis along which to operate. Default is 0. If None, compute over the
        whole array `a`.
    inclusive : {True, False}, optional
        This flag determines whether values exactly equal to the upper limit
        are included.  The default value is True.
    nan_policy : {'propagate', 'raise', 'omit'}, optional
        Defines how to handle when input contains nan. 'propagate' returns nan,
        'raise' throws an error, 'omit' performs the calculations ignoring nan
        values. Default is 'propagate'.

    Returns
    -------
    tmax : float, int or ndarray

    Examples
    --------
    >>> from scipy import stats
    >>> x = np.arange(20)
    >>> stats.tmax(x)
    19

    >>> stats.tmax(x, 13)
    13

    >>> stats.tmax(x, 13, inclusive=False)
    12

    """
    a, axis = _chk_asarray(a, axis)
    am = _mask_to_limits(a, (None, upperlimit), (False, inclusive))

    contains_nan, nan_policy = _contains_nan(am, nan_policy)

    if contains_nan and nan_policy == 'omit':
        am = ma.masked_invalid(am)

    res = ma.maximum.reduce(am, axis).data
    if res.ndim == 0:
        return res[()]
    return res


def tstd(a, limits=None, inclusive=(True, True), axis=0, ddof=1):
    """
    Compute the trimmed sample standard deviation.

    This function finds the sample standard deviation of given values,
    ignoring values outside the given `limits`.

    Parameters
    ----------
    a : array_like
        array of values
    limits : None or (lower limit, upper limit), optional
        Values in the input array less than the lower limit or greater than the
        upper limit will be ignored. When limits is None, then all values are
        used. Either of the limit values in the tuple can also be None
        representing a half-open interval.  The default value is None.
    inclusive : (bool, bool), optional
        A tuple consisting of the (lower flag, upper flag).  These flags
        determine whether values exactly equal to the lower or upper limits
        are included.  The default value is (True, True).
    axis : int or None, optional
        Axis along which to operate. Default is 0. If None, compute over the
        whole array `a`.
    ddof : int, optional
        Delta degrees of freedom.  Default is 1.

    Returns
    -------
    tstd : float

    Notes
    -----
    `tstd` computes the unbiased sample standard deviation, i.e. it uses a
    correction factor ``n / (n - 1)``.

    Examples
    --------
    >>> from scipy import stats
    >>> x = np.arange(20)
    >>> stats.tstd(x)
    5.9160797830996161
    >>> stats.tstd(x, (3,17))
    4.4721359549995796

    """
    return np.sqrt(tvar(a, limits, inclusive, axis, ddof))


def tsem(a, limits=None, inclusive=(True, True), axis=0, ddof=1):
    """
    Compute the trimmed standard error of the mean.

    This function finds the standard error of the mean for given
    values, ignoring values outside the given `limits`.

    Parameters
    ----------
    a : array_like
        array of values
    limits : None or (lower limit, upper limit), optional
        Values in the input array less than the lower limit or greater than the
        upper limit will be ignored. When limits is None, then all values are
        used. Either of the limit values in the tuple can also be None
        representing a half-open interval.  The default value is None.
    inclusive : (bool, bool), optional
        A tuple consisting of the (lower flag, upper flag).  These flags
        determine whether values exactly equal to the lower or upper limits
        are included.  The default value is (True, True).
    axis : int or None, optional
        Axis along which to operate. Default is 0. If None, compute over the
        whole array `a`.
    ddof : int, optional
        Delta degrees of freedom.  Default is 1.

    Returns
    -------
    tsem : float

    Notes
    -----
    `tsem` uses unbiased sample standard deviation, i.e. it uses a
    correction factor ``n / (n - 1)``.

    Examples
    --------
    >>> from scipy import stats
    >>> x = np.arange(20)
    >>> stats.tsem(x)
    1.3228756555322954
    >>> stats.tsem(x, (3,17))
    1.1547005383792515

    """
    a = np.asarray(a).ravel()
    if limits is None:
        return a.std(ddof=ddof) / np.sqrt(a.size)

    am = _mask_to_limits(a, limits, inclusive)
    sd = np.sqrt(np.ma.var(am, ddof=ddof, axis=axis))
    return sd / np.sqrt(am.count())


#####################################
#              MOMENTS              #
#####################################

def moment(a, moment=1, axis=0, nan_policy='propagate'):
    r"""
    Calculate the nth moment about the mean for a sample.

    A moment is a specific quantitative measure of the shape of a set of
    points. It is often used to calculate coefficients of skewness and kurtosis
    due to its close relationship with them.


    Parameters
    ----------
    a : array_like
       data
    moment : int or array_like of ints, optional
       order of central moment that is returned. Default is 1.
    axis : int or None, optional
       Axis along which the central moment is computed. Default is 0.
       If None, compute over the whole array `a`.
    nan_policy : {'propagate', 'raise', 'omit'}, optional
        Defines how to handle when input contains nan. 'propagate' returns nan,
        'raise' throws an error, 'omit' performs the calculations ignoring nan
        values. Default is 'propagate'.

    Returns
    -------
    n-th central moment : ndarray or float
       The appropriate moment along the given axis or over all values if axis
       is None. The denominator for the moment calculation is the number of
       observations, no degrees of freedom correction is done.

    See also
    --------
    kurtosis, skew, describe

    Notes
    -----
    The k-th central moment of a data sample is:

    .. math::

        m_k = \frac{1}{n} \sum_{i = 1}^n (x_i - \bar{x})^k

    Where n is the number of samples and x-bar is the mean. This function uses
    exponentiation by squares [1]_ for efficiency.

    References
    ----------
    .. [1] https://eli.thegreenplace.net/2009/03/21/efficient-integer-exponentiation-algorithms

    Examples
    --------
    >>> from scipy.stats import moment
    >>> moment([1, 2, 3, 4, 5], moment=1)
    0.0
    >>> moment([1, 2, 3, 4, 5], moment=2)
    2.0
    """
    a, axis = _chk_asarray(a, axis)

    contains_nan, nan_policy = _contains_nan(a, nan_policy)

    if contains_nan and nan_policy == 'omit':
        a = ma.masked_invalid(a)
        return mstats_basic.moment(a, moment, axis)

    if a.size == 0:
        # empty array, return nan(s) with shape matching `moment`
        if np.isscalar(moment):
            return np.nan
        else:
            return np.full(np.asarray(moment).shape, np.nan, dtype=np.float64)

    # for array_like moment input, return a value for each.
    if not np.isscalar(moment):
        mmnt = [_moment(a, i, axis) for i in moment]
        return np.array(mmnt)
    else:
        return _moment(a, moment, axis)


def _moment(a, moment, axis):
    if np.abs(moment - np.round(moment)) > 0:
        raise ValueError("All moment parameters must be integers")

    if moment == 0:
        # When moment equals 0, the result is 1, by definition.
        shape = list(a.shape)
        del shape[axis]
        if shape:
            # return an actual array of the appropriate shape
            return np.ones(shape, dtype=float)
        else:
            # the input was 1D, so return a scalar instead of a rank-0 array
            return 1.0

    elif moment == 1:
        # By definition the first moment about the mean is 0.
        shape = list(a.shape)
        del shape[axis]
        if shape:
            # return an actual array of the appropriate shape
            return np.zeros(shape, dtype=float)
        else:
            # the input was 1D, so return a scalar instead of a rank-0 array
            return np.float64(0.0)
    else:
        # Exponentiation by squares: form exponent sequence
        n_list = [moment]
        current_n = moment
        while current_n > 2:
            if current_n % 2:
                current_n = (current_n - 1) / 2
            else:
                current_n /= 2
            n_list.append(current_n)

        # Starting point for exponentiation by squares
        a_zero_mean = a - np.expand_dims(np.mean(a, axis), axis)
        if n_list[-1] == 1:
            s = a_zero_mean.copy()
        else:
            s = a_zero_mean**2

        # Perform multiplications
        for n in n_list[-2::-1]:
            s = s**2
            if n % 2:
                s *= a_zero_mean
        return np.mean(s, axis)


def variation(a, axis=0, nan_policy='propagate'):
    """
    Compute the coefficient of variation, the ratio of the biased standard
    deviation to the mean.

    Parameters
    ----------
    a : array_like
        Input array.
    axis : int or None, optional
        Axis along which to calculate the coefficient of variation. Default
        is 0. If None, compute over the whole array `a`.
    nan_policy : {'propagate', 'raise', 'omit'}, optional
        Defines how to handle when input contains nan. 'propagate' returns nan,
        'raise' throws an error, 'omit' performs the calculations ignoring nan
        values. Default is 'propagate'.

    Returns
    -------
    variation : ndarray
        The calculated variation along the requested axis.

    References
    ----------
    .. [1] Zwillinger, D. and Kokoska, S. (2000). CRC Standard
       Probability and Statistics Tables and Formulae. Chapman & Hall: New
       York. 2000.

    Examples
    --------
    >>> from scipy.stats import variation
    >>> variation([1, 2, 3, 4, 5])
    0.47140452079103173
    """
    a, axis = _chk_asarray(a, axis)

    contains_nan, nan_policy = _contains_nan(a, nan_policy)

    if contains_nan and nan_policy == 'omit':
        a = ma.masked_invalid(a)
        return mstats_basic.variation(a, axis)

    return a.std(axis) / a.mean(axis)


def skew(a, axis=0, bias=True, nan_policy='propagate'):
    """
    Compute the sample skewness of a data set.

    For normally distributed data, the skewness should be about 0. For
    unimodal continuous distributions, a skewness value > 0 means that
    there is more weight in the right tail of the distribution. The
    function `skewtest` can be used to determine if the skewness value
    is close enough to 0, statistically speaking.

    Parameters
    ----------
    a : ndarray
        data
    axis : int or None, optional
        Axis along which skewness is calculated. Default is 0.
        If None, compute over the whole array `a`.
    bias : bool, optional
        If False, then the calculations are corrected for statistical bias.
    nan_policy : {'propagate', 'raise', 'omit'}, optional
        Defines how to handle when input contains nan. 'propagate' returns nan,
        'raise' throws an error, 'omit' performs the calculations ignoring nan
        values. Default is 'propagate'.

    Returns
    -------
    skewness : ndarray
        The skewness of values along an axis, returning 0 where all values are
        equal.

    Notes
    -----
    The sample skewness is computed as the Fisher-Pearson coefficient
    of skewness, i.e.

    .. math:: g_1=\\frac{m_3}{m_2^{3/2}}

    where

    .. math:: m_i=\\frac{1}{N}\\sum_{n=1}^N(x[n]-\\bar{x})^i

    is the biased sample :math:`i\\texttt{th}` central moment, and :math:`\\bar{x}` is
    the sample mean.  If ``bias`` is False, the calculations are
    corrected for bias and the value computed is the adjusted
    Fisher-Pearson standardized moment coefficient, i.e.

    .. math:: G_1=\\frac{k_3}{k_2^{3/2}}=
                  \\frac{\\sqrt{N(N-1)}}{N-2}\\frac{m_3}{m_2^{3/2}}.

    References
    ----------

    .. [1] Zwillinger, D. and Kokoska, S. (2000). CRC Standard
       Probability and Statistics Tables and Formulae. Chapman & Hall: New
       York. 2000.
       Section 2.2.24.1

    Examples
    --------
    >>> from scipy.stats import skew
    >>> skew([1, 2, 3, 4, 5])
    0.0
    >>> skew([2, 8, 0, 4, 1, 9, 9, 0])
    0.2650554122698573
    """
    a, axis = _chk_asarray(a, axis)
    n = a.shape[axis]

    contains_nan, nan_policy = _contains_nan(a, nan_policy)

    if contains_nan and nan_policy == 'omit':
        a = ma.masked_invalid(a)
        return mstats_basic.skew(a, axis, bias)

    m2 = moment(a, 2, axis)
    m3 = moment(a, 3, axis)
    zero = (m2 == 0)
    vals = _lazywhere(~zero, (m2, m3),
                      lambda m2, m3: m3 / m2**1.5,
                      0.)
    if not bias:
        can_correct = (n > 2) & (m2 > 0)
        if can_correct.any():
            m2 = np.extract(can_correct, m2)
            m3 = np.extract(can_correct, m3)
            nval = np.sqrt((n - 1.0) * n) / (n - 2.0) * m3 / m2**1.5
            np.place(vals, can_correct, nval)

    if vals.ndim == 0:
        return vals.item()

    return vals


def kurtosis(a, axis=0, fisher=True, bias=True, nan_policy='propagate'):
    """
    Compute the kurtosis (Fisher or Pearson) of a dataset.

    Kurtosis is the fourth central moment divided by the square of the
    variance. If Fisher's definition is used, then 3.0 is subtracted from
    the result to give 0.0 for a normal distribution.

    If bias is False then the kurtosis is calculated using k statistics to
    eliminate bias coming from biased moment estimators

    Use `kurtosistest` to see if result is close enough to normal.

    Parameters
    ----------
    a : array
        data for which the kurtosis is calculated
    axis : int or None, optional
        Axis along which the kurtosis is calculated. Default is 0.
        If None, compute over the whole array `a`.
    fisher : bool, optional
        If True, Fisher's definition is used (normal ==> 0.0). If False,
        Pearson's definition is used (normal ==> 3.0).
    bias : bool, optional
        If False, then the calculations are corrected for statistical bias.
    nan_policy : {'propagate', 'raise', 'omit'}, optional
        Defines how to handle when input contains nan. 'propagate' returns nan,
        'raise' throws an error, 'omit' performs the calculations ignoring nan
        values. Default is 'propagate'.

    Returns
    -------
    kurtosis : array
        The kurtosis of values along an axis. If all values are equal,
        return -3 for Fisher's definition and 0 for Pearson's definition.

    References
    ----------
    .. [1] Zwillinger, D. and Kokoska, S. (2000). CRC Standard
       Probability and Statistics Tables and Formulae. Chapman & Hall: New
       York. 2000.

    Examples
    --------
    >>> from scipy.stats import kurtosis
    >>> kurtosis([1, 2, 3, 4, 5])
    -1.3
    """
    a, axis = _chk_asarray(a, axis)

    contains_nan, nan_policy = _contains_nan(a, nan_policy)

    if contains_nan and nan_policy == 'omit':
        a = ma.masked_invalid(a)
        return mstats_basic.kurtosis(a, axis, fisher, bias)

    n = a.shape[axis]
    m2 = moment(a, 2, axis)
    m4 = moment(a, 4, axis)
    zero = (m2 == 0)
    olderr = np.seterr(all='ignore')
    try:
        vals = np.where(zero, 0, m4 / m2**2.0)
    finally:
        np.seterr(**olderr)

    if not bias:
        can_correct = (n > 3) & (m2 > 0)
        if can_correct.any():
            m2 = np.extract(can_correct, m2)
            m4 = np.extract(can_correct, m4)
            nval = 1.0/(n-2)/(n-3) * ((n**2-1.0)*m4/m2**2.0 - 3*(n-1)**2.0)
            np.place(vals, can_correct, nval + 3.0)

    if vals.ndim == 0:
        vals = vals.item()  # array scalar

    return vals - 3 if fisher else vals


DescribeResult = namedtuple('DescribeResult',
                            ('nobs', 'minmax', 'mean', 'variance', 'skewness',
                             'kurtosis'))


def describe(a, axis=0, ddof=1, bias=True, nan_policy='propagate'):
    """
    Compute several descriptive statistics of the passed array.

    Parameters
    ----------
    a : array_like
       Input data.
    axis : int or None, optional
       Axis along which statistics are calculated. Default is 0.
       If None, compute over the whole array `a`.
    ddof : int, optional
        Delta degrees of freedom (only for variance).  Default is 1.
    bias : bool, optional
        If False, then the skewness and kurtosis calculations are corrected for
        statistical bias.
    nan_policy : {'propagate', 'raise', 'omit'}, optional
        Defines how to handle when input contains nan. 'propagate' returns nan,
        'raise' throws an error, 'omit' performs the calculations ignoring nan
        values. Default is 'propagate'.

    Returns
    -------
    nobs : int or ndarray of ints
       Number of observations (length of data along `axis`).
       When 'omit' is chosen as nan_policy, each column is counted separately.
    minmax: tuple of ndarrays or floats
       Minimum and maximum value of data array.
    mean : ndarray or float
       Arithmetic mean of data along axis.
    variance : ndarray or float
       Unbiased variance of the data along axis, denominator is number of
       observations minus one.
    skewness : ndarray or float
       Skewness, based on moment calculations with denominator equal to
       the number of observations, i.e. no degrees of freedom correction.
    kurtosis : ndarray or float
       Kurtosis (Fisher).  The kurtosis is normalized so that it is
       zero for the normal distribution.  No degrees of freedom are used.

    See Also
    --------
    skew, kurtosis

    Examples
    --------
    >>> from scipy import stats
    >>> a = np.arange(10)
    >>> stats.describe(a)
    DescribeResult(nobs=10, minmax=(0, 9), mean=4.5, variance=9.166666666666666,
                   skewness=0.0, kurtosis=-1.2242424242424244)
    >>> b = [[1, 2], [3, 4]]
    >>> stats.describe(b)
    DescribeResult(nobs=2, minmax=(array([1, 2]), array([3, 4])),
                   mean=array([2., 3.]), variance=array([2., 2.]),
                   skewness=array([0., 0.]), kurtosis=array([-2., -2.]))

    """
    a, axis = _chk_asarray(a, axis)

    contains_nan, nan_policy = _contains_nan(a, nan_policy)

    if contains_nan and nan_policy == 'omit':
        a = ma.masked_invalid(a)
        return mstats_basic.describe(a, axis, ddof, bias)

    if a.size == 0:
        raise ValueError("The input must not be empty.")
    n = a.shape[axis]
    mm = (np.min(a, axis=axis), np.max(a, axis=axis))
    m = np.mean(a, axis=axis)
    v = np.var(a, axis=axis, ddof=ddof)
    sk = skew(a, axis, bias=bias)
    kurt = kurtosis(a, axis, bias=bias)

    return DescribeResult(n, mm, m, v, sk, kurt)

#####################################
#         NORMALITY TESTS           #
#####################################


SkewtestResult = namedtuple('SkewtestResult', ('statistic', 'pvalue'))


def skewtest(a, axis=0, nan_policy='propagate'):
    """
    Test whether the skew is different from the normal distribution.

    This function tests the null hypothesis that the skewness of
    the population that the sample was drawn from is the same
    as that of a corresponding normal distribution.

    Parameters
    ----------
    a : array
        The data to be tested
    axis : int or None, optional
       Axis along which statistics are calculated. Default is 0.
       If None, compute over the whole array `a`.
    nan_policy : {'propagate', 'raise', 'omit'}, optional
        Defines how to handle when input contains nan. 'propagate' returns nan,
        'raise' throws an error, 'omit' performs the calculations ignoring nan
        values. Default is 'propagate'.

    Returns
    -------
    statistic : float
        The computed z-score for this test.
    pvalue : float
        a 2-sided p-value for the hypothesis test

    Notes
    -----
    The sample size must be at least 8.

    References
    ----------
    .. [1] R. B. D'Agostino, A. J. Belanger and R. B. D'Agostino Jr.,
            "A suggestion for using powerful and informative tests of
            normality", American Statistician 44, pp. 316-321, 1990.

    Examples
    --------
    >>> from scipy.stats import skewtest
    >>> skewtest([1, 2, 3, 4, 5, 6, 7, 8])
    SkewtestResult(statistic=1.0108048609177787, pvalue=0.3121098361421897)
    >>> skewtest([2, 8, 0, 4, 1, 9, 9, 0])
    SkewtestResult(statistic=0.44626385374196975, pvalue=0.6554066631275459)
    >>> skewtest([1, 2, 3, 4, 5, 6, 7, 8000])
    SkewtestResult(statistic=3.571773510360407, pvalue=0.0003545719905823133)
    >>> skewtest([100, 100, 100, 100, 100, 100, 100, 101])
    SkewtestResult(statistic=3.5717766638478072, pvalue=0.000354567720281634)
    """
    a, axis = _chk_asarray(a, axis)

    contains_nan, nan_policy = _contains_nan(a, nan_policy)

    if contains_nan and nan_policy == 'omit':
        a = ma.masked_invalid(a)
        return mstats_basic.skewtest(a, axis)

    if axis is None:
        a = np.ravel(a)
        axis = 0
    b2 = skew(a, axis)
    n = a.shape[axis]
    if n < 8:
        raise ValueError(
            "skewtest is not valid with less than 8 samples; %i samples"
            " were given." % int(n))
    y = b2 * math.sqrt(((n + 1) * (n + 3)) / (6.0 * (n - 2)))
    beta2 = (3.0 * (n**2 + 27*n - 70) * (n+1) * (n+3) /
             ((n-2.0) * (n+5) * (n+7) * (n+9)))
    W2 = -1 + math.sqrt(2 * (beta2 - 1))
    delta = 1 / math.sqrt(0.5 * math.log(W2))
    alpha = math.sqrt(2.0 / (W2 - 1))
    y = np.where(y == 0, 1, y)
    Z = delta * np.log(y / alpha + np.sqrt((y / alpha)**2 + 1))

    return SkewtestResult(Z, 2 * distributions.norm.sf(np.abs(Z)))


KurtosistestResult = namedtuple('KurtosistestResult', ('statistic', 'pvalue'))


def kurtosistest(a, axis=0, nan_policy='propagate'):
    """
    Test whether a dataset has normal kurtosis.

    This function tests the null hypothesis that the kurtosis
    of the population from which the sample was drawn is that
    of the normal distribution: ``kurtosis = 3(n-1)/(n+1)``.

    Parameters
    ----------
    a : array
        array of the sample data
    axis : int or None, optional
       Axis along which to compute test. Default is 0. If None,
       compute over the whole array `a`.
    nan_policy : {'propagate', 'raise', 'omit'}, optional
        Defines how to handle when input contains nan. 'propagate' returns nan,
        'raise' throws an error, 'omit' performs the calculations ignoring nan
        values. Default is 'propagate'.

    Returns
    -------
    statistic : float
        The computed z-score for this test.
    pvalue : float
        The 2-sided p-value for the hypothesis test

    Notes
    -----
    Valid only for n>20. This function uses the method described in [1]_.

    References
    ----------
    .. [1] see e.g. F. J. Anscombe, W. J. Glynn, "Distribution of the kurtosis
       statistic b2 for normal samples", Biometrika, vol. 70, pp. 227-234, 1983.

    Examples
    --------
    >>> from scipy.stats import kurtosistest
    >>> kurtosistest(list(range(20)))
    KurtosistestResult(statistic=-1.7058104152122062, pvalue=0.08804338332528348)

    >>> np.random.seed(28041990)
    >>> s = np.random.normal(0, 1, 1000)
    >>> kurtosistest(s)
    KurtosistestResult(statistic=1.2317590987707365, pvalue=0.21803908613450895)
    """
    a, axis = _chk_asarray(a, axis)

    contains_nan, nan_policy = _contains_nan(a, nan_policy)

    if contains_nan and nan_policy == 'omit':
        a = ma.masked_invalid(a)
        return mstats_basic.kurtosistest(a, axis)

    n = a.shape[axis]
    if n < 5:
        raise ValueError(
            "kurtosistest requires at least 5 observations; %i observations"
            " were given." % int(n))
    if n < 20:
        warnings.warn("kurtosistest only valid for n>=20 ... continuing "
                      "anyway, n=%i" % int(n))
    b2 = kurtosis(a, axis, fisher=False)

    E = 3.0*(n-1) / (n+1)
    varb2 = 24.0*n*(n-2)*(n-3) / ((n+1)*(n+1.)*(n+3)*(n+5))  # [1]_ Eq. 1
    x = (b2-E) / np.sqrt(varb2)  # [1]_ Eq. 4
    # [1]_ Eq. 2:
    sqrtbeta1 = 6.0*(n*n-5*n+2)/((n+7)*(n+9)) * np.sqrt((6.0*(n+3)*(n+5)) /
                                                        (n*(n-2)*(n-3)))
    # [1]_ Eq. 3:
    A = 6.0 + 8.0/sqrtbeta1 * (2.0/sqrtbeta1 + np.sqrt(1+4.0/(sqrtbeta1**2)))
    term1 = 1 - 2/(9.0*A)
    denom = 1 + x*np.sqrt(2/(A-4.0))
    term2 = np.sign(denom) * np.where(denom == 0.0, np.nan,
                                      np.power((1-2.0/A)/np.abs(denom), 1/3.0))
    if np.any(denom == 0):
        msg = "Test statistic not defined in some cases due to division by " \
              "zero. Return nan in that case..."
        warnings.warn(msg, RuntimeWarning)

    Z = (term1 - term2) / np.sqrt(2/(9.0*A))  # [1]_ Eq. 5
    if Z.ndim == 0:
        Z = Z[()]

    # zprob uses upper tail, so Z needs to be positive
    return KurtosistestResult(Z, 2 * distributions.norm.sf(np.abs(Z)))


NormaltestResult = namedtuple('NormaltestResult', ('statistic', 'pvalue'))


def normaltest(a, axis=0, nan_policy='propagate'):
    """
    Test whether a sample differs from a normal distribution.

    This function tests the null hypothesis that a sample comes
    from a normal distribution.  It is based on D'Agostino and
    Pearson's [1]_, [2]_ test that combines skew and kurtosis to
    produce an omnibus test of normality.


    Parameters
    ----------
    a : array_like
        The array containing the sample to be tested.
    axis : int or None, optional
        Axis along which to compute test. Default is 0. If None,
        compute over the whole array `a`.
    nan_policy : {'propagate', 'raise', 'omit'}, optional
        Defines how to handle when input contains nan. 'propagate' returns nan,
        'raise' throws an error, 'omit' performs the calculations ignoring nan
        values. Default is 'propagate'.

    Returns
    -------
    statistic : float or array
        ``s^2 + k^2``, where ``s`` is the z-score returned by `skewtest` and
        ``k`` is the z-score returned by `kurtosistest`.
    pvalue : float or array
       A 2-sided chi squared probability for the hypothesis test.

    References
    ----------
    .. [1] D'Agostino, R. B. (1971), "An omnibus test of normality for
           moderate and large sample size", Biometrika, 58, 341-348

    .. [2] D'Agostino, R. and Pearson, E. S. (1973), "Tests for departure from
           normality", Biometrika, 60, 613-622

    Examples
    --------
    >>> from scipy import stats
    >>> pts = 1000
    >>> np.random.seed(28041990)
    >>> a = np.random.normal(0, 1, size=pts)
    >>> b = np.random.normal(2, 1, size=pts)
    >>> x = np.concatenate((a, b))
    >>> k2, p = stats.normaltest(x)
    >>> alpha = 1e-3
    >>> print("p = {:g}".format(p))
    p = 3.27207e-11
    >>> if p < alpha:  # null hypothesis: x comes from a normal distribution
    ...     print("The null hypothesis can be rejected")
    ... else:
    ...     print("The null hypothesis cannot be rejected")
    The null hypothesis can be rejected
    """
    a, axis = _chk_asarray(a, axis)

    contains_nan, nan_policy = _contains_nan(a, nan_policy)

    if contains_nan and nan_policy == 'omit':
        a = ma.masked_invalid(a)
        return mstats_basic.normaltest(a, axis)

    s, _ = skewtest(a, axis)
    k, _ = kurtosistest(a, axis)
    k2 = s*s + k*k

    return NormaltestResult(k2, distributions.chi2.sf(k2, 2))


def jarque_bera(x):
    """
    Perform the Jarque-Bera goodness of fit test on sample data.

    The Jarque-Bera test tests whether the sample data has the skewness and
    kurtosis matching a normal distribution.

    Note that this test only works for a large enough number of data samples
    (>2000) as the test statistic asymptotically has a Chi-squared distribution
    with 2 degrees of freedom.

    Parameters
    ----------
    x : array_like
        Observations of a random variable.

    Returns
    -------
    jb_value : float
        The test statistic.
    p : float
        The p-value for the hypothesis test.

    References
    ----------
    .. [1] Jarque, C. and Bera, A. (1980) "Efficient tests for normality,
           homoscedasticity and serial independence of regression residuals",
           6 Econometric Letters 255-259.

    Examples
    --------
    >>> from scipy import stats
    >>> np.random.seed(987654321)
    >>> x = np.random.normal(0, 1, 100000)
    >>> y = np.random.rayleigh(1, 100000)
    >>> stats.jarque_bera(x)
    (4.7165707989581342, 0.09458225503041906)
    >>> stats.jarque_bera(y)
    (6713.7098548143422, 0.0)

    """
    x = np.asarray(x)
    n = x.size
    if n == 0:
        raise ValueError('At least one observation is required.')

    mu = x.mean()
    diffx = x - mu
    skewness = (1 / n * np.sum(diffx**3)) / (1 / n * np.sum(diffx**2))**(3 / 2.)
    kurtosis = (1 / n * np.sum(diffx**4)) / (1 / n * np.sum(diffx**2))**2
    jb_value = n / 6 * (skewness**2 + (kurtosis - 3)**2 / 4)
    p = 1 - distributions.chi2.cdf(jb_value, 2)

    return jb_value, p


#####################################
#        FREQUENCY FUNCTIONS        #
#####################################

@np.deprecate(message="`itemfreq` is deprecated and will be removed in a "
              "future version. Use instead `np.unique(..., return_counts=True)`")
def itemfreq(a):
    """
    Return a 2-D array of item frequencies.

    Parameters
    ----------
    a : (N,) array_like
        Input array.

    Returns
    -------
    itemfreq : (K, 2) ndarray
        A 2-D frequency table.  Column 1 contains sorted, unique values from
        `a`, column 2 contains their respective counts.

    Examples
    --------
    >>> from scipy import stats
    >>> a = np.array([1, 1, 5, 0, 1, 2, 2, 0, 1, 4])
    >>> stats.itemfreq(a)
    array([[ 0.,  2.],
           [ 1.,  4.],
           [ 2.,  2.],
           [ 4.,  1.],
           [ 5.,  1.]])
    >>> np.bincount(a)
    array([2, 4, 2, 0, 1, 1])

    >>> stats.itemfreq(a/10.)
    array([[ 0. ,  2. ],
           [ 0.1,  4. ],
           [ 0.2,  2. ],
           [ 0.4,  1. ],
           [ 0.5,  1. ]])

    """
    items, inv = np.unique(a, return_inverse=True)
    freq = np.bincount(inv)
    return np.array([items, freq]).T


def scoreatpercentile(a, per, limit=(), interpolation_method='fraction',
                      axis=None):
    """
    Calculate the score at a given percentile of the input sequence.

    For example, the score at `per=50` is the median. If the desired quantile
    lies between two data points, we interpolate between them, according to
    the value of `interpolation`. If the parameter `limit` is provided, it
    should be a tuple (lower, upper) of two values.

    Parameters
    ----------
    a : array_like
        A 1-D array of values from which to extract score.
    per : array_like
        Percentile(s) at which to extract score.  Values should be in range
        [0,100].
    limit : tuple, optional
        Tuple of two scalars, the lower and upper limits within which to
        compute the percentile. Values of `a` outside
        this (closed) interval will be ignored.
    interpolation_method : {'fraction', 'lower', 'higher'}, optional
        This optional parameter specifies the interpolation method to use,
        when the desired quantile lies between two data points `i` and `j`

          - fraction: ``i + (j - i) * fraction`` where ``fraction`` is the
            fractional part of the index surrounded by ``i`` and ``j``.
          - lower: ``i``.
          - higher: ``j``.

    axis : int, optional
        Axis along which the percentiles are computed. Default is None. If
        None, compute over the whole array `a`.

    Returns
    -------
    score : float or ndarray
        Score at percentile(s).

    See Also
    --------
    percentileofscore, numpy.percentile

    Notes
    -----
    This function will become obsolete in the future.
    For NumPy 1.9 and higher, `numpy.percentile` provides all the functionality
    that `scoreatpercentile` provides.  And it's significantly faster.
    Therefore it's recommended to use `numpy.percentile` for users that have
    numpy >= 1.9.

    Examples
    --------
    >>> from scipy import stats
    >>> a = np.arange(100)
    >>> stats.scoreatpercentile(a, 50)
    49.5

    """
    # adapted from NumPy's percentile function.  When we require numpy >= 1.8,
    # the implementation of this function can be replaced by np.percentile.
    a = np.asarray(a)
    if a.size == 0:
        # empty array, return nan(s) with shape matching `per`
        if np.isscalar(per):
            return np.nan
        else:
            return np.full(np.asarray(per).shape, np.nan, dtype=np.float64)

    if limit:
        a = a[(limit[0] <= a) & (a <= limit[1])]

    sorted_ = np.sort(a, axis=axis)
    if axis is None:
        axis = 0

    return _compute_qth_percentile(sorted_, per, interpolation_method, axis)


# handle sequence of per's without calling sort multiple times
def _compute_qth_percentile(sorted_, per, interpolation_method, axis):
    if not np.isscalar(per):
        score = [_compute_qth_percentile(sorted_, i,
                                         interpolation_method, axis)
                 for i in per]
        return np.array(score)

    if not (0 <= per <= 100):
        raise ValueError("percentile must be in the range [0, 100]")

    indexer = [slice(None)] * sorted_.ndim
    idx = per / 100. * (sorted_.shape[axis] - 1)

    if int(idx) != idx:
        # round fractional indices according to interpolation method
        if interpolation_method == 'lower':
            idx = int(np.floor(idx))
        elif interpolation_method == 'higher':
            idx = int(np.ceil(idx))
        elif interpolation_method == 'fraction':
            pass  # keep idx as fraction and interpolate
        else:
            raise ValueError("interpolation_method can only be 'fraction', "
                             "'lower' or 'higher'")

    i = int(idx)
    if i == idx:
        indexer[axis] = slice(i, i + 1)
        weights = array(1)
        sumval = 1.0
    else:
        indexer[axis] = slice(i, i + 2)
        j = i + 1
        weights = array([(j - idx), (idx - i)], float)
        wshape = [1] * sorted_.ndim
        wshape[axis] = 2
        weights.shape = wshape
        sumval = weights.sum()

    # Use np.add.reduce (== np.sum but a little faster) to coerce data type
    return np.add.reduce(sorted_[tuple(indexer)] * weights, axis=axis) / sumval


def percentileofscore(a, score, kind='rank'):
    """
    The percentile rank of a score relative to a list of scores.

    A `percentileofscore` of, for example, 80% means that 80% of the
    scores in `a` are below the given score. In the case of gaps or
    ties, the exact definition depends on the optional keyword, `kind`.

    Parameters
    ----------
    a : array_like
        Array of scores to which `score` is compared.
    score : int or float
        Score that is compared to the elements in `a`.
    kind : {'rank', 'weak', 'strict', 'mean'}, optional
        This optional parameter specifies the interpretation of the
        resulting score:

        - "rank": Average percentage ranking of score.  In case of
                  multiple matches, average the percentage rankings of
                  all matching scores.
        - "weak": This kind corresponds to the definition of a cumulative
                  distribution function.  A percentileofscore of 80%
                  means that 80% of values are less than or equal
                  to the provided score.
        - "strict": Similar to "weak", except that only values that are
                    strictly less than the given score are counted.
        - "mean": The average of the "weak" and "strict" scores, often used in
                  testing.  See

                  https://en.wikipedia.org/wiki/Percentile_rank

    Returns
    -------
    pcos : float
        Percentile-position of score (0-100) relative to `a`.

    See Also
    --------
    numpy.percentile

    Examples
    --------
    Three-quarters of the given values lie below a given score:

    >>> from scipy import stats
    >>> stats.percentileofscore([1, 2, 3, 4], 3)
    75.0

    With multiple matches, note how the scores of the two matches, 0.6
    and 0.8 respectively, are averaged:

    >>> stats.percentileofscore([1, 2, 3, 3, 4], 3)
    70.0

    Only 2/5 values are strictly less than 3:

    >>> stats.percentileofscore([1, 2, 3, 3, 4], 3, kind='strict')
    40.0

    But 4/5 values are less than or equal to 3:

    >>> stats.percentileofscore([1, 2, 3, 3, 4], 3, kind='weak')
    80.0

    The average between the weak and the strict scores is

    >>> stats.percentileofscore([1, 2, 3, 3, 4], 3, kind='mean')
    60.0

    """
    if np.isnan(score):
        return np.nan
    a = np.asarray(a)
    n = len(a)
    if n == 0:
        return 100.0

    if kind == 'rank':
        left = np.count_nonzero(a < score)
        right = np.count_nonzero(a <= score)
        pct = (right + left + (1 if right > left else 0)) * 50.0/n
        return pct
    elif kind == 'strict':
        return np.count_nonzero(a < score) / n * 100
    elif kind == 'weak':
        return np.count_nonzero(a <= score) / n * 100
    elif kind == 'mean':
        pct = (np.count_nonzero(a < score) + np.count_nonzero(a <= score)) / n * 50
        return pct
    else:
        raise ValueError("kind can only be 'rank', 'strict', 'weak' or 'mean'")


HistogramResult = namedtuple('HistogramResult',
                             ('count', 'lowerlimit', 'binsize', 'extrapoints'))


def _histogram(a, numbins=10, defaultlimits=None, weights=None, printextras=False):
    """
    Separate the range into several bins and return the number of instances
    in each bin.

    Parameters
    ----------
    a : array_like
        Array of scores which will be put into bins.
    numbins : int, optional
        The number of bins to use for the histogram. Default is 10.
    defaultlimits : tuple (lower, upper), optional
        The lower and upper values for the range of the histogram.
        If no value is given, a range slightly larger than the range of the
        values in a is used. Specifically ``(a.min() - s, a.max() + s)``,
        where ``s = (1/2)(a.max() - a.min()) / (numbins - 1)``.
    weights : array_like, optional
        The weights for each value in `a`. Default is None, which gives each
        value a weight of 1.0
    printextras : bool, optional
        If True, if there are extra points (i.e. the points that fall outside
        the bin limits) a warning is raised saying how many of those points
        there are.  Default is False.

    Returns
    -------
    count : ndarray
        Number of points (or sum of weights) in each bin.
    lowerlimit : float
        Lowest value of histogram, the lower limit of the first bin.
    binsize : float
        The size of the bins (all bins have the same size).
    extrapoints : int
        The number of points outside the range of the histogram.

    See Also
    --------
    numpy.histogram

    Notes
    -----
    This histogram is based on numpy's histogram but has a larger range by
    default if default limits is not set.

    """
    a = np.ravel(a)
    if defaultlimits is None:
        if a.size == 0:
            # handle empty arrays. Undetermined range, so use 0-1.
            defaultlimits = (0, 1)
        else:
            # no range given, so use values in `a`
            data_min = a.min()
            data_max = a.max()
            # Have bins extend past min and max values slightly
            s = (data_max - data_min) / (2. * (numbins - 1.))
            defaultlimits = (data_min - s, data_max + s)

    # use numpy's histogram method to compute bins
    hist, bin_edges = np.histogram(a, bins=numbins, range=defaultlimits,
                                   weights=weights)
    # hist are not always floats, convert to keep with old output
    hist = np.array(hist, dtype=float)
    # fixed width for bins is assumed, as numpy's histogram gives
    # fixed width bins for int values for 'bins'
    binsize = bin_edges[1] - bin_edges[0]
    # calculate number of extra points
    extrapoints = len([v for v in a
                       if defaultlimits[0] > v or v > defaultlimits[1]])
    if extrapoints > 0 and printextras:
        warnings.warn("Points outside given histogram range = %s"
                      % extrapoints)

    return HistogramResult(hist, defaultlimits[0], binsize, extrapoints)


CumfreqResult = namedtuple('CumfreqResult',
                           ('cumcount', 'lowerlimit', 'binsize',
                            'extrapoints'))


def cumfreq(a, numbins=10, defaultreallimits=None, weights=None):
    """
    Return a cumulative frequency histogram, using the histogram function.

    A cumulative histogram is a mapping that counts the cumulative number of
    observations in all of the bins up to the specified bin.

    Parameters
    ----------
    a : array_like
        Input array.
    numbins : int, optional
        The number of bins to use for the histogram. Default is 10.
    defaultreallimits : tuple (lower, upper), optional
        The lower and upper values for the range of the histogram.
        If no value is given, a range slightly larger than the range of the
        values in `a` is used. Specifically ``(a.min() - s, a.max() + s)``,
        where ``s = (1/2)(a.max() - a.min()) / (numbins - 1)``.
    weights : array_like, optional
        The weights for each value in `a`. Default is None, which gives each
        value a weight of 1.0

    Returns
    -------
    cumcount : ndarray
        Binned values of cumulative frequency.
    lowerlimit : float
        Lower real limit
    binsize : float
        Width of each bin.
    extrapoints : int
        Extra points.

    Examples
    --------
    >>> import matplotlib.pyplot as plt
    >>> from scipy import stats
    >>> x = [1, 4, 2, 1, 3, 1]
    >>> res = stats.cumfreq(x, numbins=4, defaultreallimits=(1.5, 5))
    >>> res.cumcount
    array([ 1.,  2.,  3.,  3.])
    >>> res.extrapoints
    3

    Create a normal distribution with 1000 random values

    >>> rng = np.random.RandomState(seed=12345)
    >>> samples = stats.norm.rvs(size=1000, random_state=rng)

    Calculate cumulative frequencies

    >>> res = stats.cumfreq(samples, numbins=25)

    Calculate space of values for x

    >>> x = res.lowerlimit + np.linspace(0, res.binsize*res.cumcount.size,
    ...                                  res.cumcount.size)

    Plot histogram and cumulative histogram

    >>> fig = plt.figure(figsize=(10, 4))
    >>> ax1 = fig.add_subplot(1, 2, 1)
    >>> ax2 = fig.add_subplot(1, 2, 2)
    >>> ax1.hist(samples, bins=25)
    >>> ax1.set_title('Histogram')
    >>> ax2.bar(x, res.cumcount, width=res.binsize)
    >>> ax2.set_title('Cumulative histogram')
    >>> ax2.set_xlim([x.min(), x.max()])

    >>> plt.show()

    """
    h, l, b, e = _histogram(a, numbins, defaultreallimits, weights=weights)
    cumhist = np.cumsum(h * 1, axis=0)
    return CumfreqResult(cumhist, l, b, e)


RelfreqResult = namedtuple('RelfreqResult',
                           ('frequency', 'lowerlimit', 'binsize',
                            'extrapoints'))


def relfreq(a, numbins=10, defaultreallimits=None, weights=None):
    """
    Return a relative frequency histogram, using the histogram function.

    A relative frequency  histogram is a mapping of the number of
    observations in each of the bins relative to the total of observations.

    Parameters
    ----------
    a : array_like
        Input array.
    numbins : int, optional
        The number of bins to use for the histogram. Default is 10.
    defaultreallimits : tuple (lower, upper), optional
        The lower and upper values for the range of the histogram.
        If no value is given, a range slightly larger than the range of the
        values in a is used. Specifically ``(a.min() - s, a.max() + s)``,
        where ``s = (1/2)(a.max() - a.min()) / (numbins - 1)``.
    weights : array_like, optional
        The weights for each value in `a`. Default is None, which gives each
        value a weight of 1.0

    Returns
    -------
    frequency : ndarray
        Binned values of relative frequency.
    lowerlimit : float
        Lower real limit
    binsize : float
        Width of each bin.
    extrapoints : int
        Extra points.

    Examples
    --------
    >>> import matplotlib.pyplot as plt
    >>> from scipy import stats
    >>> a = np.array([2, 4, 1, 2, 3, 2])
    >>> res = stats.relfreq(a, numbins=4)
    >>> res.frequency
    array([ 0.16666667, 0.5       , 0.16666667,  0.16666667])
    >>> np.sum(res.frequency)  # relative frequencies should add up to 1
    1.0

    Create a normal distribution with 1000 random values

    >>> rng = np.random.RandomState(seed=12345)
    >>> samples = stats.norm.rvs(size=1000, random_state=rng)

    Calculate relative frequencies

    >>> res = stats.relfreq(samples, numbins=25)

    Calculate space of values for x

    >>> x = res.lowerlimit + np.linspace(0, res.binsize*res.frequency.size,
    ...                                  res.frequency.size)

    Plot relative frequency histogram

    >>> fig = plt.figure(figsize=(5, 4))
    >>> ax = fig.add_subplot(1, 1, 1)
    >>> ax.bar(x, res.frequency, width=res.binsize)
    >>> ax.set_title('Relative frequency histogram')
    >>> ax.set_xlim([x.min(), x.max()])

    >>> plt.show()

    """
    a = np.asanyarray(a)
    h, l, b, e = _histogram(a, numbins, defaultreallimits, weights=weights)
    h = h / a.shape[0]

    return RelfreqResult(h, l, b, e)


#####################################
#        VARIABILITY FUNCTIONS      #
#####################################

def obrientransform(*args):
    """
    Compute the O'Brien transform on input data (any number of arrays).

    Used to test for homogeneity of variance prior to running one-way stats.
    Each array in ``*args`` is one level of a factor.
    If `f_oneway` is run on the transformed data and found significant,
    the variances are unequal.  From Maxwell and Delaney [1]_, p.112.

    Parameters
    ----------
    args : tuple of array_like
        Any number of arrays.

    Returns
    -------
    obrientransform : ndarray
        Transformed data for use in an ANOVA.  The first dimension
        of the result corresponds to the sequence of transformed
        arrays.  If the arrays given are all 1-D of the same length,
        the return value is a 2-D array; otherwise it is a 1-D array
        of type object, with each element being an ndarray.

    References
    ----------
    .. [1] S. E. Maxwell and H. D. Delaney, "Designing Experiments and
           Analyzing Data: A Model Comparison Perspective", Wadsworth, 1990.

    Examples
    --------
    We'll test the following data sets for differences in their variance.

    >>> x = [10, 11, 13, 9, 7, 12, 12, 9, 10]
    >>> y = [13, 21, 5, 10, 8, 14, 10, 12, 7, 15]

    Apply the O'Brien transform to the data.

    >>> from scipy.stats import obrientransform
    >>> tx, ty = obrientransform(x, y)

    Use `scipy.stats.f_oneway` to apply a one-way ANOVA test to the
    transformed data.

    >>> from scipy.stats import f_oneway
    >>> F, p = f_oneway(tx, ty)
    >>> p
    0.1314139477040335

    If we require that ``p < 0.05`` for significance, we cannot conclude
    that the variances are different.
    """
    TINY = np.sqrt(np.finfo(float).eps)

    # `arrays` will hold the transformed arguments.
    arrays = []

    for arg in args:
        a = np.asarray(arg)
        n = len(a)
        mu = np.mean(a)
        sq = (a - mu)**2
        sumsq = sq.sum()

        # The O'Brien transform.
        t = ((n - 1.5) * n * sq - 0.5 * sumsq) / ((n - 1) * (n - 2))

        # Check that the mean of the transformed data is equal to the
        # original variance.
        var = sumsq / (n - 1)
        if abs(var - np.mean(t)) > TINY:
            raise ValueError('Lack of convergence in obrientransform.')

        arrays.append(t)

    return np.array(arrays)


def sem(a, axis=0, ddof=1, nan_policy='propagate'):
    """
    Calculate the standard error of the mean (or standard error of
    measurement) of the values in the input array.

    Parameters
    ----------
    a : array_like
        An array containing the values for which the standard error is
        returned.
    axis : int or None, optional
        Axis along which to operate. Default is 0. If None, compute over
        the whole array `a`.
    ddof : int, optional
        Delta degrees-of-freedom. How many degrees of freedom to adjust
        for bias in limited samples relative to the population estimate
        of variance. Defaults to 1.
    nan_policy : {'propagate', 'raise', 'omit'}, optional
        Defines how to handle when input contains nan. 'propagate' returns nan,
        'raise' throws an error, 'omit' performs the calculations ignoring nan
        values. Default is 'propagate'.

    Returns
    -------
    s : ndarray or float
        The standard error of the mean in the sample(s), along the input axis.

    Notes
    -----
    The default value for `ddof` is different to the default (0) used by other
    ddof containing routines, such as np.std and np.nanstd.

    Examples
    --------
    Find standard error along the first axis:

    >>> from scipy import stats
    >>> a = np.arange(20).reshape(5,4)
    >>> stats.sem(a)
    array([ 2.8284,  2.8284,  2.8284,  2.8284])

    Find standard error across the whole array, using n degrees of freedom:

    >>> stats.sem(a, axis=None, ddof=0)
    1.2893796958227628

    """
    a, axis = _chk_asarray(a, axis)

    contains_nan, nan_policy = _contains_nan(a, nan_policy)

    if contains_nan and nan_policy == 'omit':
        a = ma.masked_invalid(a)
        return mstats_basic.sem(a, axis, ddof)

    n = a.shape[axis]
    s = np.std(a, axis=axis, ddof=ddof) / np.sqrt(n)
    return s


def zscore(a, axis=0, ddof=0):
    """
    Calculate the z score of each value in the sample, relative to the
    sample mean and standard deviation.

    Parameters
    ----------
    a : array_like
        An array like object containing the sample data.
    axis : int or None, optional
        Axis along which to operate. Default is 0. If None, compute over
        the whole array `a`.
    ddof : int, optional
        Degrees of freedom correction in the calculation of the
        standard deviation. Default is 0.

    Returns
    -------
    zscore : array_like
        The z-scores, standardized by mean and standard deviation of
        input array `a`.

    Notes
    -----
    This function preserves ndarray subclasses, and works also with
    matrices and masked arrays (it uses `asanyarray` instead of
    `asarray` for parameters).

    Examples
    --------
    >>> a = np.array([ 0.7972,  0.0767,  0.4383,  0.7866,  0.8091,
    ...                0.1954,  0.6307,  0.6599,  0.1065,  0.0508])
    >>> from scipy import stats
    >>> stats.zscore(a)
    array([ 1.1273, -1.247 , -0.0552,  1.0923,  1.1664, -0.8559,  0.5786,
            0.6748, -1.1488, -1.3324])

    Computing along a specified axis, using n-1 degrees of freedom
    (``ddof=1``) to calculate the standard deviation:

    >>> b = np.array([[ 0.3148,  0.0478,  0.6243,  0.4608],
    ...               [ 0.7149,  0.0775,  0.6072,  0.9656],
    ...               [ 0.6341,  0.1403,  0.9759,  0.4064],
    ...               [ 0.5918,  0.6948,  0.904 ,  0.3721],
    ...               [ 0.0921,  0.2481,  0.1188,  0.1366]])
    >>> stats.zscore(b, axis=1, ddof=1)
    array([[-0.19264823, -1.28415119,  1.07259584,  0.40420358],
           [ 0.33048416, -1.37380874,  0.04251374,  1.00081084],
           [ 0.26796377, -1.12598418,  1.23283094, -0.37481053],
           [-0.22095197,  0.24468594,  1.19042819, -1.21416216],
           [-0.82780366,  1.4457416 , -0.43867764, -0.1792603 ]])
    """
    a = np.asanyarray(a)
    mns = a.mean(axis=axis)
    sstd = a.std(axis=axis, ddof=ddof)
    if axis and mns.ndim < a.ndim:
        return ((a - np.expand_dims(mns, axis=axis)) /
                np.expand_dims(sstd, axis=axis))
    else:
        return (a - mns) / sstd


def zmap(scores, compare, axis=0, ddof=0):
    """
    Calculate the relative z-scores.

    Return an array of z-scores, i.e., scores that are standardized to
    zero mean and unit variance, where mean and variance are calculated
    from the comparison array.

    Parameters
    ----------
    scores : array_like
        The input for which z-scores are calculated.
    compare : array_like
        The input from which the mean and standard deviation of the
        normalization are taken; assumed to have the same dimension as
        `scores`.
    axis : int or None, optional
        Axis over which mean and variance of `compare` are calculated.
        Default is 0. If None, compute over the whole array `scores`.
    ddof : int, optional
        Degrees of freedom correction in the calculation of the
        standard deviation. Default is 0.

    Returns
    -------
    zscore : array_like
        Z-scores, in the same shape as `scores`.

    Notes
    -----
    This function preserves ndarray subclasses, and works also with
    matrices and masked arrays (it uses `asanyarray` instead of
    `asarray` for parameters).

    Examples
    --------
    >>> from scipy.stats import zmap
    >>> a = [0.5, 2.0, 2.5, 3]
    >>> b = [0, 1, 2, 3, 4]
    >>> zmap(a, b)
    array([-1.06066017,  0.        ,  0.35355339,  0.70710678])
    """
    scores, compare = map(np.asanyarray, [scores, compare])
    mns = compare.mean(axis=axis)
    sstd = compare.std(axis=axis, ddof=ddof)
    if axis and mns.ndim < compare.ndim:
        return ((scores - np.expand_dims(mns, axis=axis)) /
                np.expand_dims(sstd, axis=axis))
    else:
        return (scores - mns) / sstd


def gstd(a, axis=0, ddof=1):
    """Calculate the geometric standard deviation of an array

    The geometric standard deviation describes the spread of a set of numbers
    where the geometric mean is preferred. It is a multiplicative factor, and
    so a dimensionless quantity.

    It is defined as the exponent of the standard deviation of ``log(a)``.
    Mathematically the population geometric standard deviation can be
    evaluated as::

        gstd = exp(std(log(a)))

    .. versionadded:: 1.3.0

    Parameters
    ----------
    a : array_like
        An array like object containing the sample data.
    axis : int, tuple or None, optional
        Axis along which to operate. Default is 0. If None, compute over
        the whole array `a`.
    ddof : int, optional
        Degree of freedom correction in the calculation of the
        geometric standard deviation. Default is 1.

    Returns
    -------
    ndarray or float
        An array of the geometric standard deviation. If `axis` is None or `a`
        is a 1d array a float is returned.

    Notes
    -----
    As the calculation requires the use of logarithms the geometric standard
    deviation only supports strictly positive values. Any non-positive or
    infinite values will raise a `ValueError`.
    The geometric standard deviation is sometimes confused with the exponent of
    the standard deviation, ``exp(std(a))``. Instead the geometric standard
    deviation is ``exp(std(log(a)))``.
    The default value for `ddof` is different to the default value (0) used
    by other ddof containing functions, such as ``np.std`` and ``np.nanstd``.

    Examples
    --------
    Find the geometric standard deviation of a log-normally distributed sample.
    Note that the standard deviation of the distribution is one, on a
    log scale this evaluates to approximately ``exp(1)``.

    >>> from scipy.stats import gstd
    >>> np.random.seed(123)
    >>> sample = np.random.lognormal(mean=0, sigma=1, size=1000)
    >>> gstd(sample)
    2.7217860664589946

    Compute the geometric standard deviation of a multidimensional array and
    of a given axis.

    >>> a = np.arange(1, 25).reshape(2, 3, 4)
    >>> gstd(a, axis=None)
    2.2944076136018947
    >>> gstd(a, axis=2)
    array([[1.82424757, 1.22436866, 1.13183117],
           [1.09348306, 1.07244798, 1.05914985]])
    >>> gstd(a, axis=(1,2))
    array([2.12939215, 1.22120169])

    The geometric standard deviation further handles masked arrays.

    >>> a = np.arange(1, 25).reshape(2, 3, 4)
    >>> ma = np.ma.masked_where(a > 16, a)
    >>> ma
    masked_array(
      data=[[[1, 2, 3, 4],
             [5, 6, 7, 8],
             [9, 10, 11, 12]],
            [[13, 14, 15, 16],
             [--, --, --, --],
             [--, --, --, --]]],
      mask=[[[False, False, False, False],
             [False, False, False, False],
             [False, False, False, False]],
            [[False, False, False, False],
             [ True,  True,  True,  True],
             [ True,  True,  True,  True]]],
      fill_value=999999)
    >>> gstd(ma, axis=2)
    masked_array(
      data=[[1.8242475707663655, 1.2243686572447428, 1.1318311657788478],
            [1.0934830582350938, --, --]],
      mask=[[False, False, False],
            [False,  True,  True]],
      fill_value=999999)
    """
    a = np.asanyarray(a)
    log = ma.log if isinstance(a, ma.MaskedArray) else np.log

    try:
        with warnings.catch_warnings():
            warnings.simplefilter("error", RuntimeWarning)
            return np.exp(np.std(log(a), axis=axis, ddof=ddof))
    except RuntimeWarning as w:
        if np.isinf(a).any():
            raise ValueError(
                'Infinite value encountered. The geometric standard deviation '
                'is defined for strictly positive values only.')
        elif np.less_equal(a, 0).any():
            raise ValueError(
                'Non positive value encountered. The geometric standard '
                'deviation is defined for strictly positive values only.')
        elif 'Degrees of freedom <= 0 for slice' == str(w):
            raise ValueError(w)
        else:
            #  Remaining warnings don't need to be exceptions.
            warnings.warn(w)
    except TypeError:
        raise ValueError(
            'Invalid array input. The inputs could not be '
            'safely coerced to any supported types')


# Private dictionary initialized only once at module level
# See https://en.wikipedia.org/wiki/Robust_measures_of_scale
_scale_conversions = {'raw': 1.0,
                      'normal': special.erfinv(0.5) * 2.0 * math.sqrt(2.0)}


def iqr(x, axis=None, rng=(25, 75), scale='raw', nan_policy='propagate',
        interpolation='linear', keepdims=False):
    """
    Compute the interquartile range of the data along the specified axis.

    The interquartile range (IQR) is the difference between the 75th and
    25th percentile of the data. It is a measure of the dispersion
    similar to standard deviation or variance, but is much more robust
    against outliers [2]_.

    The ``rng`` parameter allows this function to compute other
    percentile ranges than the actual IQR. For example, setting
    ``rng=(0, 100)`` is equivalent to `numpy.ptp`.

    The IQR of an empty array is `np.nan`.

    .. versionadded:: 0.18.0

    Parameters
    ----------
    x : array_like
        Input array or object that can be converted to an array.
    axis : int or sequence of int, optional
        Axis along which the range is computed. The default is to
        compute the IQR for the entire array.
    rng : Two-element sequence containing floats in range of [0,100] optional
        Percentiles over which to compute the range. Each must be
        between 0 and 100, inclusive. The default is the true IQR:
        `(25, 75)`. The order of the elements is not important.
    scale : scalar or str, optional
        The numerical value of scale will be divided out of the final
        result. The following string values are recognized:

          'raw' : No scaling, just return the raw IQR.
          'normal' : Scale by :math:`2 \\sqrt{2} erf^{-1}(\\frac{1}{2}) \\approx 1.349`.

        The default is 'raw'. Array-like scale is also allowed, as long
        as it broadcasts correctly to the output such that
        ``out / scale`` is a valid operation. The output dimensions
        depend on the input array, `x`, the `axis` argument, and the
        `keepdims` flag.
    nan_policy : {'propagate', 'raise', 'omit'}, optional
        Defines how to handle when input contains nan. 'propagate'
        returns nan, 'raise' throws an error, 'omit' performs the
        calculations ignoring nan values. Default is 'propagate'.
    interpolation : {'linear', 'lower', 'higher', 'midpoint', 'nearest'}, optional
        Specifies the interpolation method to use when the percentile
        boundaries lie between two data points `i` and `j`:

          * 'linear' : `i + (j - i) * fraction`, where `fraction` is the
              fractional part of the index surrounded by `i` and `j`.
          * 'lower' : `i`.
          * 'higher' : `j`.
          * 'nearest' : `i` or `j` whichever is nearest.
          * 'midpoint' : `(i + j) / 2`.

        Default is 'linear'.
    keepdims : bool, optional
        If this is set to `True`, the reduced axes are left in the
        result as dimensions with size one. With this option, the result
        will broadcast correctly against the original array `x`.

    Returns
    -------
    iqr : scalar or ndarray
        If ``axis=None``, a scalar is returned. If the input contains
        integers or floats of smaller precision than ``np.float64``, then the
        output data-type is ``np.float64``. Otherwise, the output data-type is
        the same as that of the input.

    See Also
    --------
    numpy.std, numpy.var

    Examples
    --------
    >>> from scipy.stats import iqr
    >>> x = np.array([[10, 7, 4], [3, 2, 1]])
    >>> x
    array([[10,  7,  4],
           [ 3,  2,  1]])
    >>> iqr(x)
    4.0
    >>> iqr(x, axis=0)
    array([ 3.5,  2.5,  1.5])
    >>> iqr(x, axis=1)
    array([ 3.,  1.])
    >>> iqr(x, axis=1, keepdims=True)
    array([[ 3.],
           [ 1.]])

    Notes
    -----
    This function is heavily dependent on the version of `numpy` that is
    installed. Versions greater than 1.11.0b3 are highly recommended, as they
    include a number of enhancements and fixes to `numpy.percentile` and
    `numpy.nanpercentile` that affect the operation of this function. The
    following modifications apply:

    Below 1.10.0 : `nan_policy` is poorly defined.
        The default behavior of `numpy.percentile` is used for 'propagate'. This
        is a hybrid of 'omit' and 'propagate' that mostly yields a skewed
        version of 'omit' since NaNs are sorted to the end of the data. A
        warning is raised if there are NaNs in the data.
    Below 1.9.0: `numpy.nanpercentile` does not exist.
        This means that `numpy.percentile` is used regardless of `nan_policy`
        and a warning is issued. See previous item for a description of the
        behavior.
    Below 1.9.0: `keepdims` and `interpolation` are not supported.
        The keywords get ignored with a warning if supplied with non-default
        values. However, multiple axes are still supported.

    References
    ----------
    .. [1] "Interquartile range" https://en.wikipedia.org/wiki/Interquartile_range
    .. [2] "Robust measures of scale" https://en.wikipedia.org/wiki/Robust_measures_of_scale
    .. [3] "Quantile" https://en.wikipedia.org/wiki/Quantile
    """
    x = asarray(x)

    # This check prevents percentile from raising an error later. Also, it is
    # consistent with `np.var` and `np.std`.
    if not x.size:
        return np.nan

    # An error may be raised here, so fail-fast, before doing lengthy
    # computations, even though `scale` is not used until later
    if isinstance(scale, string_types):
        scale_key = scale.lower()
        if scale_key not in _scale_conversions:
            raise ValueError("{0} not a valid scale for `iqr`".format(scale))
        scale = _scale_conversions[scale_key]

    # Select the percentile function to use based on nans and policy
    contains_nan, nan_policy = _contains_nan(x, nan_policy)

    if contains_nan and nan_policy == 'omit':
        percentile_func = _iqr_nanpercentile
    else:
        percentile_func = _iqr_percentile

    if len(rng) != 2:
        raise TypeError("quantile range must be two element sequence")

    if np.isnan(rng).any():
        raise ValueError("range must not contain NaNs")

    rng = sorted(rng)
    pct = percentile_func(x, rng, axis=axis, interpolation=interpolation,
                          keepdims=keepdims, contains_nan=contains_nan)
    out = np.subtract(pct[1], pct[0])

    if scale != 1.0:
        out /= scale

    return out


def median_absolute_deviation(x, axis=0, center=np.median, scale=1.4826,
                              nan_policy='propagate'):
    """
    Compute the median absolute deviation of the data along the given axis.

    The median absolute deviation (MAD, [1]_) computes the median over the
    absolute deviations from the median. It is a measure of dispersion
    similar to the standard deviation, but is more robust to outliers [2]_.

    The MAD of an empty array is ``np.nan``.

    .. versionadded:: 1.3.0

    Parameters
    ----------
    x : array_like
        Input array or object that can be converted to an array.
    axis : int or None, optional
        Axis along which the range is computed. Default is 0. If None, compute
        the MAD over the entire array.
    center : callable, optional
        A function that will return the central value. The default is to use
        np.median. Any user defined function used will need to have the function
        signature ``func(arr, axis)``.
    scale : int, optional
        The scaling factor applied to the MAD. The default scale (1.4826)
        ensures consistency with the standard deviation for normally distributed
        data.
    nan_policy : {'propagate', 'raise', 'omit'}, optional
        Defines how to handle when input contains nan. 'propagate'
        returns nan, 'raise' throws an error, 'omit' performs the
        calculations ignoring nan values. Default is 'propagate'.

    Returns
    -------
    mad : scalar or ndarray
        If ``axis=None``, a scalar is returned. If the input contains
        integers or floats of smaller precision than ``np.float64``, then the
        output data-type is ``np.float64``. Otherwise, the output data-type is
        the same as that of the input.

    See Also
    --------
    numpy.std, numpy.var, numpy.median, scipy.stats.iqr, scipy.stats.tmean,
    scipy.stats.tstd, scipy.stats.tvar

    Notes
    -----
    The `center` argument only affects the calculation of the central value
    around which the MAD is calculated. That is, passing in ``center=np.mean``
    will calculate the MAD around the mean - it will not calculate the *mean*
    absolute deviation.

    References
    ----------
    .. [1] "Median absolute deviation" https://en.wikipedia.org/wiki/Median_absolute_deviation
    .. [2] "Robust measures of scale" https://en.wikipedia.org/wiki/Robust_measures_of_scale

    Examples
    --------
    When comparing the behavior of `median_absolute_deviation` with ``np.std``,
    the latter is affected when we change a single value of an array to have an
    outlier value while the MAD hardly changes:

    >>> from scipy import stats
    >>> x = stats.norm.rvs(size=100, scale=1, random_state=123456)
    >>> x.std()
    0.9973906394005013
    >>> stats.median_absolute_deviation(x)
    1.2280762773108278
    >>> x[0] = 345.6
    >>> x.std()
    34.42304872314415
    >>> stats.median_absolute_deviation(x)
    1.2340335571164334

    Axis handling example:

    >>> x = np.array([[10, 7, 4], [3, 2, 1]])
    >>> x
    array([[10,  7,  4],
           [ 3,  2,  1]])
    >>> stats.median_absolute_deviation(x)
    array([5.1891, 3.7065, 2.2239])
    >>> stats.median_absolute_deviation(x, axis=None)
    2.9652

    """
    x = asarray(x)

    # Consistent with `np.var` and `np.std`.
    if not x.size:
        return np.nan

    contains_nan, nan_policy = _contains_nan(x, nan_policy)

    if contains_nan and nan_policy == 'propagate':
        return np.nan

    if contains_nan and nan_policy == 'omit':
        # Way faster than carrying the masks around
        arr = ma.masked_invalid(x).compressed()
    else:
        arr = x

    if axis is None:
        med = center(arr)
        mad = np.median(np.abs(arr - med))
    else:
        med = np.apply_over_axes(center, arr, axis)
        mad = np.median(np.abs(arr - med), axis=axis)

    return scale * mad


def _iqr_percentile(x, q, axis=None, interpolation='linear', keepdims=False, contains_nan=False):
    """
    Private wrapper that works around older versions of `numpy`.

    While this function is pretty much necessary for the moment, it
    should be removed as soon as the minimum supported numpy version
    allows.
    """
    if contains_nan and NumpyVersion(np.__version__) < '1.10.0a':
        # I see no way to avoid the version check to ensure that the corrected
        # NaN behavior has been implemented except to call `percentile` on a
        # small array.
        msg = "Keyword nan_policy='propagate' not correctly supported for " \
              "numpy versions < 1.10.x. The default behavior of " \
              "`numpy.percentile` will be used."
        warnings.warn(msg, RuntimeWarning)

    try:
        # For older versions of numpy, there are two things that can cause a
        # problem here: missing keywords and non-scalar axis. The former can be
        # partially handled with a warning, the latter can be handled fully by
        # hacking in an implementation similar to numpy's function for
        # providing multi-axis functionality
        # (`numpy.lib.function_base._ureduce` for the curious).
        result = np.percentile(x, q, axis=axis, keepdims=keepdims,
                               interpolation=interpolation)
    except TypeError:
        if interpolation != 'linear' or keepdims:
            # At time or writing, this means np.__version__ < 1.9.0
            warnings.warn("Keywords interpolation and keepdims not supported "
                          "for your version of numpy", RuntimeWarning)
        try:
            # Special processing if axis is an iterable
            original_size = len(axis)
        except TypeError:
            # Axis is a scalar at this point
            pass
        else:
            axis = np.unique(np.asarray(axis) % x.ndim)
            if original_size > axis.size:
                # mimic numpy if axes are duplicated
                raise ValueError("duplicate value in axis")
            if axis.size == x.ndim:
                # axis includes all axes: revert to None
                axis = None
            elif axis.size == 1:
                # no rolling necessary
                axis = axis[0]
            else:
                # roll multiple axes to the end and flatten that part out
                for ax in axis[::-1]:
                    x = np.rollaxis(x, ax, x.ndim)
                x = x.reshape(x.shape[:-axis.size] +
                              (np.prod(x.shape[-axis.size:]),))
                axis = -1
        result = np.percentile(x, q, axis=axis)

    return result


def _iqr_nanpercentile(x, q, axis=None, interpolation='linear', keepdims=False,
                       contains_nan=False):
    """
    Private wrapper that works around the following:

      1. A bug in `np.nanpercentile` that was around until numpy version
         1.11.0.
      2. A bug in `np.percentile` NaN handling that was fixed in numpy
         version 1.10.0.
      3. The non-existence of `np.nanpercentile` before numpy version
         1.9.0.

    While this function is pretty much necessary for the moment, it
    should be removed as soon as the minimum supported numpy version
    allows.
    """
    if hasattr(np, 'nanpercentile'):
        # At time or writing, this means np.__version__ < 1.9.0
        result = np.nanpercentile(x, q, axis=axis,
                                  interpolation=interpolation,
                                  keepdims=keepdims)
        # If non-scalar result and nanpercentile does not do proper axis roll.
        # I see no way of avoiding the version test since dimensions may just
        # happen to match in the data.
        if result.ndim > 1 and NumpyVersion(np.__version__) < '1.11.0a':
            axis = np.asarray(axis)
            if axis.size == 1:
                # If only one axis specified, reduction happens along that dimension
                if axis.ndim == 0:
                    axis = axis[None]
                result = np.rollaxis(result, axis[0])
            else:
                # If multiple axes, reduced dimeision is last
                result = np.rollaxis(result, -1)
    else:
        msg = "Keyword nan_policy='omit' not correctly supported for numpy " \
              "versions < 1.9.x. The default behavior of  numpy.percentile " \
              "will be used."
        warnings.warn(msg, RuntimeWarning)
        result = _iqr_percentile(x, q, axis=axis)

    return result


#####################################
#         TRIMMING FUNCTIONS        #
#####################################

SigmaclipResult = namedtuple('SigmaclipResult', ('clipped', 'lower', 'upper'))


def sigmaclip(a, low=4., high=4.):
    """
    Iterative sigma-clipping of array elements.

    Starting from the full sample, all elements outside the critical range are
    removed, i.e. all elements of the input array `c` that satisfy either of
    the following conditions ::

        c < mean(c) - std(c)*low
        c > mean(c) + std(c)*high

    The iteration continues with the updated sample until no
    elements are outside the (updated) range.

    Parameters
    ----------
    a : array_like
        Data array, will be raveled if not 1-D.
    low : float, optional
        Lower bound factor of sigma clipping. Default is 4.
    high : float, optional
        Upper bound factor of sigma clipping. Default is 4.

    Returns
    -------
    clipped : ndarray
        Input array with clipped elements removed.
    lower : float
        Lower threshold value use for clipping.
    upper : float
        Upper threshold value use for clipping.

    Examples
    --------
    >>> from scipy.stats import sigmaclip
    >>> a = np.concatenate((np.linspace(9.5, 10.5, 31),
    ...                     np.linspace(0, 20, 5)))
    >>> fact = 1.5
    >>> c, low, upp = sigmaclip(a, fact, fact)
    >>> c
    array([  9.96666667,  10.        ,  10.03333333,  10.        ])
    >>> c.var(), c.std()
    (0.00055555555555555165, 0.023570226039551501)
    >>> low, c.mean() - fact*c.std(), c.min()
    (9.9646446609406727, 9.9646446609406727, 9.9666666666666668)
    >>> upp, c.mean() + fact*c.std(), c.max()
    (10.035355339059327, 10.035355339059327, 10.033333333333333)

    >>> a = np.concatenate((np.linspace(9.5, 10.5, 11),
    ...                     np.linspace(-100, -50, 3)))
    >>> c, low, upp = sigmaclip(a, 1.8, 1.8)
    >>> (c == np.linspace(9.5, 10.5, 11)).all()
    True

    """
    c = np.asarray(a).ravel()
    delta = 1
    while delta:
        c_std = c.std()
        c_mean = c.mean()
        size = c.size
        critlower = c_mean - c_std * low
        critupper = c_mean + c_std * high
        c = c[(c >= critlower) & (c <= critupper)]
        delta = size - c.size

    return SigmaclipResult(c, critlower, critupper)


def trimboth(a, proportiontocut, axis=0):
    """
    Slices off a proportion of items from both ends of an array.

    Slices off the passed proportion of items from both ends of the passed
    array (i.e., with `proportiontocut` = 0.1, slices leftmost 10% **and**
    rightmost 10% of scores). The trimmed values are the lowest and
    highest ones.
    Slices off less if proportion results in a non-integer slice index (i.e.,
    conservatively slices off`proportiontocut`).

    Parameters
    ----------
    a : array_like
        Data to trim.
    proportiontocut : float
        Proportion (in range 0-1) of total data set to trim of each end.
    axis : int or None, optional
        Axis along which to trim data. Default is 0. If None, compute over
        the whole array `a`.

    Returns
    -------
    out : ndarray
        Trimmed version of array `a`. The order of the trimmed content
        is undefined.

    See Also
    --------
    trim_mean

    Examples
    --------
    >>> from scipy import stats
    >>> a = np.arange(20)
    >>> b = stats.trimboth(a, 0.1)
    >>> b.shape
    (16,)

    """
    a = np.asarray(a)

    if a.size == 0:
        return a

    if axis is None:
        a = a.ravel()
        axis = 0

    nobs = a.shape[axis]
    lowercut = int(proportiontocut * nobs)
    uppercut = nobs - lowercut
    if (lowercut >= uppercut):
        raise ValueError("Proportion too big.")

    atmp = np.partition(a, (lowercut, uppercut - 1), axis)

    sl = [slice(None)] * atmp.ndim
    sl[axis] = slice(lowercut, uppercut)
    return atmp[tuple(sl)]


def trim1(a, proportiontocut, tail='right', axis=0):
    """
    Slices off a proportion from ONE end of the passed array distribution.

    If `proportiontocut` = 0.1, slices off 'leftmost' or 'rightmost'
    10% of scores. The lowest or highest values are trimmed (depending on
    the tail).
    Slices off less if proportion results in a non-integer slice index
    (i.e., conservatively slices off `proportiontocut` ).

    Parameters
    ----------
    a : array_like
        Input array
    proportiontocut : float
        Fraction to cut off of 'left' or 'right' of distribution
    tail : {'left', 'right'}, optional
        Defaults to 'right'.
    axis : int or None, optional
        Axis along which to trim data. Default is 0. If None, compute over
        the whole array `a`.

    Returns
    -------
    trim1 : ndarray
        Trimmed version of array `a`. The order of the trimmed content is
        undefined.

    """
    a = np.asarray(a)
    if axis is None:
        a = a.ravel()
        axis = 0

    nobs = a.shape[axis]

    # avoid possible corner case
    if proportiontocut >= 1:
        return []

    if tail.lower() == 'right':
        lowercut = 0
        uppercut = nobs - int(proportiontocut * nobs)

    elif tail.lower() == 'left':
        lowercut = int(proportiontocut * nobs)
        uppercut = nobs

    atmp = np.partition(a, (lowercut, uppercut - 1), axis)

    return atmp[lowercut:uppercut]


def trim_mean(a, proportiontocut, axis=0):
    """
    Return mean of array after trimming distribution from both tails.

    If `proportiontocut` = 0.1, slices off 'leftmost' and 'rightmost' 10% of
    scores. The input is sorted before slicing. Slices off less if proportion
    results in a non-integer slice index (i.e., conservatively slices off
    `proportiontocut` ).

    Parameters
    ----------
    a : array_like
        Input array
    proportiontocut : float
        Fraction to cut off of both tails of the distribution
    axis : int or None, optional
        Axis along which the trimmed means are computed. Default is 0.
        If None, compute over the whole array `a`.

    Returns
    -------
    trim_mean : ndarray
        Mean of trimmed array.

    See Also
    --------
    trimboth
    tmean : compute the trimmed mean ignoring values outside given `limits`.

    Examples
    --------
    >>> from scipy import stats
    >>> x = np.arange(20)
    >>> stats.trim_mean(x, 0.1)
    9.5
    >>> x2 = x.reshape(5, 4)
    >>> x2
    array([[ 0,  1,  2,  3],
           [ 4,  5,  6,  7],
           [ 8,  9, 10, 11],
           [12, 13, 14, 15],
           [16, 17, 18, 19]])
    >>> stats.trim_mean(x2, 0.25)
    array([  8.,   9.,  10.,  11.])
    >>> stats.trim_mean(x2, 0.25, axis=1)
    array([  1.5,   5.5,   9.5,  13.5,  17.5])

    """
    a = np.asarray(a)

    if a.size == 0:
        return np.nan

    if axis is None:
        a = a.ravel()
        axis = 0

    nobs = a.shape[axis]
    lowercut = int(proportiontocut * nobs)
    uppercut = nobs - lowercut
    if (lowercut > uppercut):
        raise ValueError("Proportion too big.")

    atmp = np.partition(a, (lowercut, uppercut - 1), axis)

    sl = [slice(None)] * atmp.ndim
    sl[axis] = slice(lowercut, uppercut)
    return np.mean(atmp[tuple(sl)], axis=axis)


F_onewayResult = namedtuple('F_onewayResult', ('statistic', 'pvalue'))


def f_oneway(*args):
    """
    Performs a 1-way ANOVA.

    The one-way ANOVA tests the null hypothesis that two or more groups have
    the same population mean.  The test is applied to samples from two or
    more groups, possibly with differing sizes.

    Parameters
    ----------
    sample1, sample2, ... : array_like
        The sample measurements for each group.

    Returns
    -------
    statistic : float
        The computed F-value of the test.
    pvalue : float
        The associated p-value from the F-distribution.

    Notes
    -----
    The ANOVA test has important assumptions that must be satisfied in order
    for the associated p-value to be valid.

    1. The samples are independent.
    2. Each sample is from a normally distributed population.
    3. The population standard deviations of the groups are all equal.  This
       property is known as homoscedasticity.

    If these assumptions are not true for a given set of data, it may still be
    possible to use the Kruskal-Wallis H-test (`scipy.stats.kruskal`) although
    with some loss of power.

    The algorithm is from Heiman[2], pp.394-7.


    References
    ----------
    .. [1] R. Lowry, "Concepts and Applications of Inferential Statistics",
           Chapter 14, 2014, http://vassarstats.net/textbook/

    .. [2] G.W. Heiman, "Understanding research methods and statistics: An
           integrated introduction for psychology", Houghton, Mifflin and
           Company, 2001.

    .. [3] G.H. McDonald, "Handbook of Biological Statistics", One-way ANOVA.
           http://www.biostathandbook.com/onewayanova.html

    Examples
    --------
    >>> import scipy.stats as stats

    [3]_ Here are some data on a shell measurement (the length of the anterior
    adductor muscle scar, standardized by dividing by length) in the mussel
    Mytilus trossulus from five locations: Tillamook, Oregon; Newport, Oregon;
    Petersburg, Alaska; Magadan, Russia; and Tvarminne, Finland, taken from a
    much larger data set used in McDonald et al. (1991).

    >>> tillamook = [0.0571, 0.0813, 0.0831, 0.0976, 0.0817, 0.0859, 0.0735,
    ...              0.0659, 0.0923, 0.0836]
    >>> newport = [0.0873, 0.0662, 0.0672, 0.0819, 0.0749, 0.0649, 0.0835,
    ...            0.0725]
    >>> petersburg = [0.0974, 0.1352, 0.0817, 0.1016, 0.0968, 0.1064, 0.105]
    >>> magadan = [0.1033, 0.0915, 0.0781, 0.0685, 0.0677, 0.0697, 0.0764,
    ...            0.0689]
    >>> tvarminne = [0.0703, 0.1026, 0.0956, 0.0973, 0.1039, 0.1045]
    >>> stats.f_oneway(tillamook, newport, petersburg, magadan, tvarminne)
    (7.1210194716424473, 0.00028122423145345439)

    """
    args = [np.asarray(arg, dtype=float) for arg in args]
    # ANOVA on N groups, each in its own array
    num_groups = len(args)
    alldata = np.concatenate(args)
    bign = len(alldata)

    # Determine the mean of the data, and subtract that from all inputs to a
    # variance (via sum_of_sq / sq_of_sum) calculation.  Variance is invariance
    # to a shift in location, and centering all data around zero vastly
    # improves numerical stability.
    offset = alldata.mean()
    alldata -= offset

    sstot = _sum_of_squares(alldata) - (_square_of_sums(alldata) / bign)
    ssbn = 0
    for a in args:
        ssbn += _square_of_sums(a - offset) / len(a)

    # Naming: variables ending in bn/b are for "between treatments", wn/w are
    # for "within treatments"
    ssbn -= _square_of_sums(alldata) / bign
    sswn = sstot - ssbn
    dfbn = num_groups - 1
    dfwn = bign - num_groups
    msb = ssbn / dfbn
    msw = sswn / dfwn
    f = msb / msw

    prob = special.fdtrc(dfbn, dfwn, f)   # equivalent to stats.f.sf

    return F_onewayResult(f, prob)


def pearsonr(x, y):
    r"""
    Calculate a Pearson correlation coefficient and the p-value for testing
    non-correlation.

    The Pearson correlation coefficient measures the linear relationship
    between two datasets. Strictly speaking, Pearson's correlation requires
    that each dataset be normally distributed, and not necessarily zero-mean.
    Like other correlation coefficients, this one varies between -1 and +1
    with 0 implying no correlation. Correlations of -1 or +1 imply an exact
    linear relationship. Positive correlations imply that as x increases, so
    does y. Negative correlations imply that as x increases, y decreases.

    The p-value roughly indicates the probability of an uncorrelated system
    producing datasets that have a Pearson correlation at least as extreme
    as the one computed from these datasets. The p-values are not entirely
    reliable but are probably reasonable for datasets larger than 500 or so.

    Parameters
    ----------
    x : (N,) array_like
        Input
    y : (N,) array_like
        Input

    Returns
    -------
    r : float
        Pearson's correlation coefficient
    p-value : float
        2-tailed p-value

    Notes
    -----

    The correlation coefficient is calculated as follows:

    .. math::

        r_{pb} = \frac{\sum (x - m_x) (y - m_y)}
                      {\sqrt{\sum (x - m_x)^2 \sum (y - m_y)^2}}

    where :math:`m_x` is the mean of the vector :math:`x` and :math:`m_y` is
    the mean of the vector :math:`y`.


    References
    ----------
    http://www.statsoft.com/textbook/glosp.html#Pearson%20Correlation

    Examples
    --------
    >>> from scipy import stats
    >>> a = np.array([0, 0, 0, 1, 1, 1, 1])
    >>> b = np.arange(7)
    >>> stats.pearsonr(a, b)
    (0.8660254037844386, 0.011724811003954654)

    >>> stats.pearsonr([1,2,3,4,5], [5,6,7,8,7])
    (0.83205029433784372, 0.080509573298498519)
    """
    # x and y should have same length.
    x = np.asarray(x)
    y = np.asarray(y)
    n = len(x)
    mx = x.mean()
    my = y.mean()
    xm, ym = x - mx, y - my
    r_num = np.add.reduce(xm * ym)
    r_den = np.sqrt(_sum_of_squares(xm) * _sum_of_squares(ym))
    r = r_num / r_den

    # Presumably, if abs(r) > 1, then it is only some small artifact of
    # floating point arithmetic.
    r = max(min(r, 1.0), -1.0)
    df = n - 2
    if abs(r) == 1.0:
        prob = 0.0
    else:
        t_squared = r**2 * (df / ((1.0 - r) * (1.0 + r)))
        prob = special.betainc(
            0.5*df, 0.5, np.fmin(np.asarray(df / (df + t_squared)), 1.0)
        )

    return r, prob


def fisher_exact(table, alternative='two-sided'):
    """Performs a Fisher exact test on a 2x2 contingency table.

    Parameters
    ----------
    table : array_like of ints
        A 2x2 contingency table.  Elements should be non-negative integers.
    alternative : {'two-sided', 'less', 'greater'}, optional
        Which alternative hypothesis to the null hypothesis the test uses.
        Default is 'two-sided'.

    Returns
    -------
    oddsratio : float
        This is prior odds ratio and not a posterior estimate.
    p_value : float
        P-value, the probability of obtaining a distribution at least as
        extreme as the one that was actually observed, assuming that the
        null hypothesis is true.

    See Also
    --------
    chi2_contingency : Chi-square test of independence of variables in a
        contingency table.

    Notes
    -----
    The calculated odds ratio is different from the one R uses. This scipy
    implementation returns the (more common) "unconditional Maximum
    Likelihood Estimate", while R uses the "conditional Maximum Likelihood
    Estimate".

    For tables with large numbers, the (inexact) chi-square test implemented
    in the function `chi2_contingency` can also be used.

    Examples
    --------
    Say we spend a few days counting whales and sharks in the Atlantic and
    Indian oceans. In the Atlantic ocean we find 8 whales and 1 shark, in the
    Indian ocean 2 whales and 5 sharks. Then our contingency table is::

                Atlantic  Indian
        whales     8        2
        sharks     1        5

    We use this table to find the p-value:

    >>> import scipy.stats as stats
    >>> oddsratio, pvalue = stats.fisher_exact([[8, 2], [1, 5]])
    >>> pvalue
    0.0349...

    The probability that we would observe this or an even more imbalanced ratio
    by chance is about 3.5%.  A commonly used significance level is 5%--if we
    adopt that, we can therefore conclude that our observed imbalance is
    statistically significant; whales prefer the Atlantic while sharks prefer
    the Indian ocean.

    """
    hypergeom = distributions.hypergeom
    c = np.asarray(table, dtype=np.int64)  # int32 is not enough for the algorithm
    if not c.shape == (2, 2):
        raise ValueError("The input `table` must be of shape (2, 2).")

    if np.any(c < 0):
        raise ValueError("All values in `table` must be nonnegative.")

    if 0 in c.sum(axis=0) or 0 in c.sum(axis=1):
        # If both values in a row or column are zero, the p-value is 1 and
        # the odds ratio is NaN.
        return np.nan, 1.0

    if c[1, 0] > 0 and c[0, 1] > 0:
        oddsratio = c[0, 0] * c[1, 1] / (c[1, 0] * c[0, 1])
    else:
        oddsratio = np.inf

    n1 = c[0, 0] + c[0, 1]
    n2 = c[1, 0] + c[1, 1]
    n = c[0, 0] + c[1, 0]

    def binary_search(n, n1, n2, side):
        """Binary search for where to begin lower/upper halves in two-sided
        test.
        """
        if side == "upper":
            minval = mode
            maxval = n
        else:
            minval = 0
            maxval = mode
        guess = -1
        while maxval - minval > 1:
            if maxval == minval + 1 and guess == minval:
                guess = maxval
            else:
                guess = (maxval + minval) // 2
            pguess = hypergeom.pmf(guess, n1 + n2, n1, n)
            if side == "upper":
                ng = guess - 1
            else:
                ng = guess + 1
            if pguess <= pexact < hypergeom.pmf(ng, n1 + n2, n1, n):
                break
            elif pguess < pexact:
                maxval = guess
            else:
                minval = guess
        if guess == -1:
            guess = minval
        if side == "upper":
            while guess > 0 and hypergeom.pmf(guess, n1 + n2, n1, n) < pexact * epsilon:
                guess -= 1
            while hypergeom.pmf(guess, n1 + n2, n1, n) > pexact / epsilon:
                guess += 1
        else:
            while hypergeom.pmf(guess, n1 + n2, n1, n) < pexact * epsilon:
                guess += 1
            while guess > 0 and hypergeom.pmf(guess, n1 + n2, n1, n) > pexact / epsilon:
                guess -= 1
        return guess

    if alternative == 'less':
        pvalue = hypergeom.cdf(c[0, 0], n1 + n2, n1, n)
    elif alternative == 'greater':
        # Same formula as the 'less' case, but with the second column.
        pvalue = hypergeom.cdf(c[0, 1], n1 + n2, n1, c[0, 1] + c[1, 1])
    elif alternative == 'two-sided':
        mode = int((n + 1) * (n1 + 1) / (n1 + n2 + 2))
        pexact = hypergeom.pmf(c[0, 0], n1 + n2, n1, n)
        pmode = hypergeom.pmf(mode, n1 + n2, n1, n)

        epsilon = 1 - 1e-4
        if np.abs(pexact - pmode) / np.maximum(pexact, pmode) <= 1 - epsilon:
            return oddsratio, 1.

        elif c[0, 0] < mode:
            plower = hypergeom.cdf(c[0, 0], n1 + n2, n1, n)
            if hypergeom.pmf(n, n1 + n2, n1, n) > pexact / epsilon:
                return oddsratio, plower

            guess = binary_search(n, n1, n2, "upper")
            pvalue = plower + hypergeom.sf(guess - 1, n1 + n2, n1, n)
        else:
            pupper = hypergeom.sf(c[0, 0] - 1, n1 + n2, n1, n)
            if hypergeom.pmf(0, n1 + n2, n1, n) > pexact / epsilon:
                return oddsratio, pupper

            guess = binary_search(n, n1, n2, "lower")
            pvalue = pupper + hypergeom.cdf(guess, n1 + n2, n1, n)
    else:
        msg = "`alternative` should be one of {'two-sided', 'less', 'greater'}"
        raise ValueError(msg)

    pvalue = min(pvalue, 1.0)

    return oddsratio, pvalue


SpearmanrResult = namedtuple('SpearmanrResult', ('correlation', 'pvalue'))


def spearmanr(a, b=None, axis=0, nan_policy='propagate'):
    """
    Calculate a Spearman rank-order correlation coefficient and the p-value
    to test for non-correlation.

    The Spearman correlation is a nonparametric measure of the monotonicity
    of the relationship between two datasets. Unlike the Pearson correlation,
    the Spearman correlation does not assume that both datasets are normally
    distributed. Like other correlation coefficients, this one varies
    between -1 and +1 with 0 implying no correlation. Correlations of -1 or
    +1 imply an exact monotonic relationship. Positive correlations imply that
    as x increases, so does y. Negative correlations imply that as x
    increases, y decreases.

    The p-value roughly indicates the probability of an uncorrelated system
    producing datasets that have a Spearman correlation at least as extreme
    as the one computed from these datasets. The p-values are not entirely
    reliable but are probably reasonable for datasets larger than 500 or so.

    Parameters
    ----------
    a, b : 1D or 2D array_like, b is optional
        One or two 1-D or 2-D arrays containing multiple variables and
        observations. When these are 1-D, each represents a vector of
        observations of a single variable. For the behavior in the 2-D case,
        see under ``axis``, below.
        Both arrays need to have the same length in the ``axis`` dimension.
    axis : int or None, optional
        If axis=0 (default), then each column represents a variable, with
        observations in the rows. If axis=1, the relationship is transposed:
        each row represents a variable, while the columns contain observations.
        If axis=None, then both arrays will be raveled.
    nan_policy : {'propagate', 'raise', 'omit'}, optional
        Defines how to handle when input contains nan. 'propagate' returns nan,
        'raise' throws an error, 'omit' performs the calculations ignoring nan
        values. Default is 'propagate'.

    Returns
    -------
    correlation : float or ndarray (2-D square)
        Spearman correlation matrix or correlation coefficient (if only 2
        variables are given as parameters. Correlation matrix is square with
        length equal to total number of variables (columns or rows) in ``a``
        and ``b`` combined.
    pvalue : float
        The two-sided p-value for a hypothesis test whose null hypothesis is
        that two sets of data are uncorrelated, has same dimension as rho.

    References
    ----------

    .. [1] Zwillinger, D. and Kokoska, S. (2000). CRC Standard
       Probability and Statistics Tables and Formulae. Chapman & Hall: New
       York. 2000.
       Section  14.7

    Examples
    --------
    >>> from scipy import stats
    >>> stats.spearmanr([1,2,3,4,5], [5,6,7,8,7])
    (0.82078268166812329, 0.088587005313543798)
    >>> np.random.seed(1234321)
    >>> x2n = np.random.randn(100, 2)
    >>> y2n = np.random.randn(100, 2)
    >>> stats.spearmanr(x2n)
    (0.059969996999699973, 0.55338590803773591)
    >>> stats.spearmanr(x2n[:,0], x2n[:,1])
    (0.059969996999699973, 0.55338590803773591)
    >>> rho, pval = stats.spearmanr(x2n, y2n)
    >>> rho
    array([[ 1.        ,  0.05997   ,  0.18569457,  0.06258626],
           [ 0.05997   ,  1.        ,  0.110003  ,  0.02534653],
           [ 0.18569457,  0.110003  ,  1.        ,  0.03488749],
           [ 0.06258626,  0.02534653,  0.03488749,  1.        ]])
    >>> pval
    array([[ 0.        ,  0.55338591,  0.06435364,  0.53617935],
           [ 0.55338591,  0.        ,  0.27592895,  0.80234077],
           [ 0.06435364,  0.27592895,  0.        ,  0.73039992],
           [ 0.53617935,  0.80234077,  0.73039992,  0.        ]])
    >>> rho, pval = stats.spearmanr(x2n.T, y2n.T, axis=1)
    >>> rho
    array([[ 1.        ,  0.05997   ,  0.18569457,  0.06258626],
           [ 0.05997   ,  1.        ,  0.110003  ,  0.02534653],
           [ 0.18569457,  0.110003  ,  1.        ,  0.03488749],
           [ 0.06258626,  0.02534653,  0.03488749,  1.        ]])
    >>> stats.spearmanr(x2n, y2n, axis=None)
    (0.10816770419260482, 0.1273562188027364)
    >>> stats.spearmanr(x2n.ravel(), y2n.ravel())
    (0.10816770419260482, 0.1273562188027364)

    >>> xint = np.random.randint(10, size=(100, 2))
    >>> stats.spearmanr(xint)
    (0.052760927029710199, 0.60213045837062351)

    """
    a, axisout = _chk_asarray(a, axis)
    if a.ndim > 2:
        raise ValueError("spearmanr only handles 1-D or 2-D arrays")

    if b is None:
        if a.ndim < 2:
            raise ValueError("`spearmanr` needs at least 2 variables to compare")
    else:
        # Concatenate a and b, so that we now only have to handle the case
        # of a 2-D `a`.
        b, _ = _chk_asarray(b, axis)
        if axisout == 0:
            a = np.column_stack((a, b))
        else:
            a = np.row_stack((a, b))

    n_vars = a.shape[1 - axisout]
    n_obs = a.shape[axisout]
    if n_obs <= 1:
        # Handle empty arrays or single observations.
        return SpearmanrResult(np.nan, np.nan)

    a_contains_nan, nan_policy = _contains_nan(a, nan_policy)
    variable_has_nan = np.zeros(n_vars, dtype=bool)
    if a_contains_nan:
        if nan_policy == 'omit':
            return mstats_basic.spearmanr(a, axis=axis, nan_policy=nan_policy)
        elif nan_policy == 'propagate':
            if a.ndim == 1 or n_vars <= 2:
                return SpearmanrResult(np.nan, np.nan)
            else:
                # Keep track of variables with NaNs, set the outputs to NaN
                # only for those variables
                variable_has_nan = np.isnan(a).sum(axis=axisout)

    a_ranked = np.apply_along_axis(rankdata, axisout, a)
    rs = np.corrcoef(a_ranked, rowvar=axisout)
    dof = n_obs - 2  # degrees of freedom

    # rs can have elements equal to 1, so avoid zero division warnings
    olderr = np.seterr(divide='ignore')
    try:
        # clip the small negative values possibly caused by rounding
        # errors before taking the square root
        t = rs * np.sqrt((dof/((rs+1.0)*(1.0-rs))).clip(0))
    finally:
        np.seterr(**olderr)

    prob = 2 * distributions.t.sf(np.abs(t), dof)

    # For backwards compatibility, return scalars when comparing 2 columns
    if rs.shape == (2, 2):
        return SpearmanrResult(rs[1, 0], prob[1, 0])
    else:
        rs[variable_has_nan, :] = np.nan
        rs[:, variable_has_nan] = np.nan
        return SpearmanrResult(rs, prob)


PointbiserialrResult = namedtuple('PointbiserialrResult',
                                  ('correlation', 'pvalue'))


def pointbiserialr(x, y):
    r"""
    Calculate a point biserial correlation coefficient and its p-value.

    The point biserial correlation is used to measure the relationship
    between a binary variable, x, and a continuous variable, y. Like other
    correlation coefficients, this one varies between -1 and +1 with 0
    implying no correlation. Correlations of -1 or +1 imply a determinative
    relationship.

    This function uses a shortcut formula but produces the same result as
    `pearsonr`.

    Parameters
    ----------
    x : array_like of bools
        Input array.
    y : array_like
        Input array.

    Returns
    -------
    correlation : float
        R value
    pvalue : float
        2-tailed p-value

    Notes
    -----
    `pointbiserialr` uses a t-test with ``n-1`` degrees of freedom.
    It is equivalent to `pearsonr.`

    The value of the point-biserial correlation can be calculated from:

    .. math::

        r_{pb} = \frac{\overline{Y_{1}} -
                 \overline{Y_{0}}}{s_{y}}\sqrt{\frac{N_{1} N_{2}}{N (N - 1))}}

    Where :math:`Y_{0}` and :math:`Y_{1}` are means of the metric
    observations coded 0 and 1 respectively; :math:`N_{0}` and :math:`N_{1}`
    are number of observations coded 0 and 1 respectively; :math:`N` is the
    total number of observations and :math:`s_{y}` is the standard
    deviation of all the metric observations.

    A value of :math:`r_{pb}` that is significantly different from zero is
    completely equivalent to a significant difference in means between the two
    groups. Thus, an independent groups t Test with :math:`N-2` degrees of
    freedom may be used to test whether :math:`r_{pb}` is nonzero. The
    relation between the t-statistic for comparing two independent groups and
    :math:`r_{pb}` is given by:

    .. math::

        t = \sqrt{N - 2}\frac{r_{pb}}{\sqrt{1 - r^{2}_{pb}}}

    References
    ----------
    .. [1] J. Lev, "The Point Biserial Coefficient of Correlation", Ann. Math.
           Statist., Vol. 20, no.1, pp. 125-126, 1949.

    .. [2] R.F. Tate, "Correlation Between a Discrete and a Continuous
           Variable. Point-Biserial Correlation.", Ann. Math. Statist., Vol. 25,
           np. 3, pp. 603-607, 1954.

    .. [3] D. Kornbrot "Point Biserial Correlation", In Wiley StatsRef:
           Statistics Reference Online (eds N. Balakrishnan, et al.), 2014.
           https://doi.org/10.1002/9781118445112.stat06227

    Examples
    --------
    >>> from scipy import stats
    >>> a = np.array([0, 0, 0, 1, 1, 1, 1])
    >>> b = np.arange(7)
    >>> stats.pointbiserialr(a, b)
    (0.8660254037844386, 0.011724811003954652)
    >>> stats.pearsonr(a, b)
    (0.86602540378443871, 0.011724811003954626)
    >>> np.corrcoef(a, b)
    array([[ 1.       ,  0.8660254],
           [ 0.8660254,  1.       ]])

    """
    rpb, prob = pearsonr(x, y)
    return PointbiserialrResult(rpb, prob)


KendalltauResult = namedtuple('KendalltauResult', ('correlation', 'pvalue'))


def kendalltau(x, y, initial_lexsort=None, nan_policy='propagate', method='auto'):
    """
    Calculate Kendall's tau, a correlation measure for ordinal data.

    Kendall's tau is a measure of the correspondence between two rankings.
    Values close to 1 indicate strong agreement, values close to -1 indicate
    strong disagreement.  This is the 1945 "tau-b" version of Kendall's
    tau [2]_, which can account for ties and which reduces to the 1938 "tau-a"
    version [1]_ in absence of ties.

    Parameters
    ----------
    x, y : array_like
        Arrays of rankings, of the same shape. If arrays are not 1-D, they will
        be flattened to 1-D.
    initial_lexsort : bool, optional
        Unused (deprecated).
    nan_policy : {'propagate', 'raise', 'omit'}, optional
        Defines how to handle when input contains nan. 'propagate' returns nan,
        'raise' throws an error, 'omit' performs the calculations ignoring nan
        values. Default is 'propagate'. Note that if the input contains nan
        'omit' delegates to mstats_basic.kendalltau(), which has a different
        implementation.
    method: {'auto', 'asymptotic', 'exact'}, optional
        Defines which method is used to calculate the p-value [5]_.
        'asymptotic' uses a normal approximation valid for large samples.
        'exact' computes the exact p-value, but can only be used if no ties
        are present. 'auto' is the default and selects the appropriate
        method based on a trade-off between speed and accuracy.

    Returns
    -------
    correlation : float
       The tau statistic.
    pvalue : float
       The two-sided p-value for a hypothesis test whose null hypothesis is
       an absence of association, tau = 0.

    See also
    --------
    spearmanr : Calculates a Spearman rank-order correlation coefficient.
    theilslopes : Computes the Theil-Sen estimator for a set of points (x, y).
    weightedtau : Computes a weighted version of Kendall's tau.

    Notes
    -----
    The definition of Kendall's tau that is used is [2]_::

      tau = (P - Q) / sqrt((P + Q + T) * (P + Q + U))

    where P is the number of concordant pairs, Q the number of discordant
    pairs, T the number of ties only in `x`, and U the number of ties only in
    `y`.  If a tie occurs for the same pair in both `x` and `y`, it is not
    added to either T or U.

    References
    ----------
    .. [1] Maurice G. Kendall, "A New Measure of Rank Correlation", Biometrika
           Vol. 30, No. 1/2, pp. 81-93, 1938.
    .. [2] Maurice G. Kendall, "The treatment of ties in ranking problems",
           Biometrika Vol. 33, No. 3, pp. 239-251. 1945.
    .. [3] Gottfried E. Noether, "Elements of Nonparametric Statistics", John
           Wiley & Sons, 1967.
    .. [4] Peter M. Fenwick, "A new data structure for cumulative frequency
           tables", Software: Practice and Experience, Vol. 24, No. 3,
           pp. 327-336, 1994.
    .. [5] Maurice G. Kendall, "Rank Correlation Methods" (4th Edition),
           Charles Griffin & Co., 1970.

    Examples
    --------
    >>> from scipy import stats
    >>> x1 = [12, 2, 1, 12, 2]
    >>> x2 = [1, 4, 7, 1, 0]
    >>> tau, p_value = stats.kendalltau(x1, x2)
    >>> tau
    -0.47140452079103173
    >>> p_value
    0.2827454599327748

    """
    x = np.asarray(x).ravel()
    y = np.asarray(y).ravel()

    if x.size != y.size:
        raise ValueError("All inputs to `kendalltau` must be of the same size, "
                         "found x-size %s and y-size %s" % (x.size, y.size))
    elif not x.size or not y.size:
        return KendalltauResult(np.nan, np.nan)  # Return NaN if arrays are empty

    # check both x and y
    cnx, npx = _contains_nan(x, nan_policy)
    cny, npy = _contains_nan(y, nan_policy)
    contains_nan = cnx or cny
    if npx == 'omit' or npy == 'omit':
        nan_policy = 'omit'

    if contains_nan and nan_policy == 'propagate':
        return KendalltauResult(np.nan, np.nan)

    elif contains_nan and nan_policy == 'omit':
        x = ma.masked_invalid(x)
        y = ma.masked_invalid(y)
        return mstats_basic.kendalltau(x, y, method=method)

    if initial_lexsort is not None:  # deprecate to drop!
        warnings.warn('"initial_lexsort" is gone!')

    def count_rank_tie(ranks):
        cnt = np.bincount(ranks).astype('int64', copy=False)
        cnt = cnt[cnt > 1]
        return ((cnt * (cnt - 1) // 2).sum(),
            (cnt * (cnt - 1.) * (cnt - 2)).sum(),
            (cnt * (cnt - 1.) * (2*cnt + 5)).sum())

    size = x.size
    perm = np.argsort(y)  # sort on y and convert y to dense ranks
    x, y = x[perm], y[perm]
    y = np.r_[True, y[1:] != y[:-1]].cumsum(dtype=np.intp)

    # stable sort on x and convert x to dense ranks
    perm = np.argsort(x, kind='mergesort')
    x, y = x[perm], y[perm]
    x = np.r_[True, x[1:] != x[:-1]].cumsum(dtype=np.intp)

    dis = _kendall_dis(x, y)  # discordant pairs

    obs = np.r_[True, (x[1:] != x[:-1]) | (y[1:] != y[:-1]), True]
    cnt = np.diff(np.nonzero(obs)[0]).astype('int64', copy=False)

    ntie = (cnt * (cnt - 1) // 2).sum()  # joint ties
    xtie, x0, x1 = count_rank_tie(x)     # ties in x, stats
    ytie, y0, y1 = count_rank_tie(y)     # ties in y, stats

    tot = (size * (size - 1)) // 2

    if xtie == tot or ytie == tot:
        return KendalltauResult(np.nan, np.nan)

    # Note that tot = con + dis + (xtie - ntie) + (ytie - ntie) + ntie
    #               = con + dis + xtie + ytie - ntie
    con_minus_dis = tot - xtie - ytie + ntie - 2 * dis
    tau = con_minus_dis / np.sqrt(tot - xtie) / np.sqrt(tot - ytie)
    # Limit range to fix computational errors
    tau = min(1., max(-1., tau))

    if method == 'exact' and (xtie != 0 or ytie != 0):
        raise ValueError("Ties found, exact method cannot be used.")

    if method == 'auto':
        if (xtie == 0 and ytie == 0) and (size <= 33 or min(dis, tot-dis) <= 1):
            method = 'exact'
        else:
            method = 'asymptotic'

    if xtie == 0 and ytie == 0 and method == 'exact':
        # Exact p-value, see Maurice G. Kendall, "Rank Correlation Methods" (4th Edition), Charles Griffin & Co., 1970.
        c = min(dis, tot-dis)
        if size <= 0:
            raise ValueError
        elif c < 0 or 2*c > size*(size-1):
            raise ValueError
        elif size == 1:
            pvalue = 1.0
        elif size == 2:
            pvalue = 1.0
        elif c == 0:
            pvalue = 2.0/np.math.factorial(size)
        elif c == 1:
            pvalue = 2.0/np.math.factorial(size-1)
        else:
            old = [0.0]*(c+1)
            new = [0.0]*(c+1)
            new[0] = 1.0
            new[1] = 1.0
            for j in range(3,size+1):
                old = new[:]
                for k in range(1,min(j,c+1)):
                    new[k] += new[k-1]
                for k in range(j,c+1):
                    new[k] += new[k-1] - old[k-j]
            pvalue = 2.0*sum(new)/np.math.factorial(size)

    elif method == 'asymptotic':
        # con_minus_dis is approx normally distributed with this variance [3]_
        var = (size * (size - 1) * (2.*size + 5) - x1 - y1) / 18. + (
            2. * xtie * ytie) / (size * (size - 1)) + x0 * y0 / (9. *
            size * (size - 1) * (size - 2))
        pvalue = special.erfc(np.abs(con_minus_dis) / np.sqrt(var) / np.sqrt(2))
    else:
        raise ValueError("Unknown method "+str(method)+" specified, please use auto, exact or asymptotic.")

    return KendalltauResult(tau, pvalue)


WeightedTauResult = namedtuple('WeightedTauResult', ('correlation', 'pvalue'))


def weightedtau(x, y, rank=True, weigher=None, additive=True):
    r"""
    Compute a weighted version of Kendall's :math:`\tau`.

    The weighted :math:`\tau` is a weighted version of Kendall's
    :math:`\tau` in which exchanges of high weight are more influential than
    exchanges of low weight. The default parameters compute the additive
    hyperbolic version of the index, :math:`\tau_\mathrm h`, which has
    been shown to provide the best balance between important and
    unimportant elements [1]_.

    The weighting is defined by means of a rank array, which assigns a
    nonnegative rank to each element, and a weigher function, which
    assigns a weight based from the rank to each element. The weight of an
    exchange is then the sum or the product of the weights of the ranks of
    the exchanged elements. The default parameters compute
    :math:`\tau_\mathrm h`: an exchange between elements with rank
    :math:`r` and :math:`s` (starting from zero) has weight
    :math:`1/(r+1) + 1/(s+1)`.

    Specifying a rank array is meaningful only if you have in mind an
    external criterion of importance. If, as it usually happens, you do
    not have in mind a specific rank, the weighted :math:`\tau` is
    defined by averaging the values obtained using the decreasing
    lexicographical rank by (`x`, `y`) and by (`y`, `x`). This is the
    behavior with default parameters.

    Note that if you are computing the weighted :math:`\tau` on arrays of
    ranks, rather than of scores (i.e., a larger value implies a lower
    rank) you must negate the ranks, so that elements of higher rank are
    associated with a larger value.

    Parameters
    ----------
    x, y : array_like
        Arrays of scores, of the same shape. If arrays are not 1-D, they will
        be flattened to 1-D.
    rank: array_like of ints or bool, optional
        A nonnegative rank assigned to each element. If it is None, the
        decreasing lexicographical rank by (`x`, `y`) will be used: elements of
        higher rank will be those with larger `x`-values, using `y`-values to
        break ties (in particular, swapping `x` and `y` will give a different
        result). If it is False, the element indices will be used
        directly as ranks. The default is True, in which case this
        function returns the average of the values obtained using the
        decreasing lexicographical rank by (`x`, `y`) and by (`y`, `x`).
    weigher : callable, optional
        The weigher function. Must map nonnegative integers (zero
        representing the most important element) to a nonnegative weight.
        The default, None, provides hyperbolic weighing, that is,
        rank :math:`r` is mapped to weight :math:`1/(r+1)`.
    additive : bool, optional
        If True, the weight of an exchange is computed by adding the
        weights of the ranks of the exchanged elements; otherwise, the weights
        are multiplied. The default is True.

    Returns
    -------
    correlation : float
       The weighted :math:`\tau` correlation index.
    pvalue : float
       Presently ``np.nan``, as the null statistics is unknown (even in the
       additive hyperbolic case).

    See also
    --------
    kendalltau : Calculates Kendall's tau.
    spearmanr : Calculates a Spearman rank-order correlation coefficient.
    theilslopes : Computes the Theil-Sen estimator for a set of points (x, y).

    Notes
    -----
    This function uses an :math:`O(n \log n)`, mergesort-based algorithm
    [1]_ that is a weighted extension of Knight's algorithm for Kendall's
    :math:`\tau` [2]_. It can compute Shieh's weighted :math:`\tau` [3]_
    between rankings without ties (i.e., permutations) by setting
    `additive` and `rank` to False, as the definition given in [1]_ is a
    generalization of Shieh's.

    NaNs are considered the smallest possible score.

    .. versionadded:: 0.19.0

    References
    ----------
    .. [1] Sebastiano Vigna, "A weighted correlation index for rankings with
           ties", Proceedings of the 24th international conference on World
           Wide Web, pp. 1166-1176, ACM, 2015.
    .. [2] W.R. Knight, "A Computer Method for Calculating Kendall's Tau with
           Ungrouped Data", Journal of the American Statistical Association,
           Vol. 61, No. 314, Part 1, pp. 436-439, 1966.
    .. [3] Grace S. Shieh. "A weighted Kendall's tau statistic", Statistics &
           Probability Letters, Vol. 39, No. 1, pp. 17-24, 1998.

    Examples
    --------
    >>> from scipy import stats
    >>> x = [12, 2, 1, 12, 2]
    >>> y = [1, 4, 7, 1, 0]
    >>> tau, p_value = stats.weightedtau(x, y)
    >>> tau
    -0.56694968153682723
    >>> p_value
    nan
    >>> tau, p_value = stats.weightedtau(x, y, additive=False)
    >>> tau
    -0.62205716951801038

    NaNs are considered the smallest possible score:

    >>> x = [12, 2, 1, 12, 2]
    >>> y = [1, 4, 7, 1, np.nan]
    >>> tau, _ = stats.weightedtau(x, y)
    >>> tau
    -0.56694968153682723

    This is exactly Kendall's tau:

    >>> x = [12, 2, 1, 12, 2]
    >>> y = [1, 4, 7, 1, 0]
    >>> tau, _ = stats.weightedtau(x, y, weigher=lambda x: 1)
    >>> tau
    -0.47140452079103173

    >>> x = [12, 2, 1, 12, 2]
    >>> y = [1, 4, 7, 1, 0]
    >>> stats.weightedtau(x, y, rank=None)
    WeightedTauResult(correlation=-0.4157652301037516, pvalue=nan)
    >>> stats.weightedtau(y, x, rank=None)
    WeightedTauResult(correlation=-0.7181341329699028, pvalue=nan)

    """
    x = np.asarray(x).ravel()
    y = np.asarray(y).ravel()

    if x.size != y.size:
        raise ValueError("All inputs to `weightedtau` must be of the same size, "
                         "found x-size %s and y-size %s" % (x.size, y.size))
    if not x.size:
        return WeightedTauResult(np.nan, np.nan)  # Return NaN if arrays are empty

    # If there are NaNs we apply _toint64()
    if np.isnan(np.sum(x)):
        x = _toint64(x)
    if np.isnan(np.sum(x)):
        y = _toint64(y)

    # Reduce to ranks unsupported types
    if x.dtype != y.dtype:
        if x.dtype != np.int64:
            x = _toint64(x)
        if y.dtype != np.int64:
            y = _toint64(y)
    else:
        if x.dtype not in (np.int32, np.int64, np.float32, np.float64):
            x = _toint64(x)
            y = _toint64(y)

    if rank is True:
        return WeightedTauResult((
            _weightedrankedtau(x, y, None, weigher, additive) +
            _weightedrankedtau(y, x, None, weigher, additive)
            ) / 2, np.nan)

    if rank is False:
        rank = np.arange(x.size, dtype=np.intp)
    elif rank is not None:
        rank = np.asarray(rank).ravel()
        if rank.size != x.size:
            raise ValueError("All inputs to `weightedtau` must be of the same size, "
                         "found x-size %s and rank-size %s" % (x.size, rank.size))

    return WeightedTauResult(_weightedrankedtau(x, y, rank, weigher, additive), np.nan)


#####################################
#       INFERENTIAL STATISTICS      #
#####################################

Ttest_1sampResult = namedtuple('Ttest_1sampResult', ('statistic', 'pvalue'))


def ttest_1samp(a, popmean, axis=0, nan_policy='propagate'):
    """
    Calculate the T-test for the mean of ONE group of scores.

    This is a two-sided test for the null hypothesis that the expected value
    (mean) of a sample of independent observations `a` is equal to the given
    population mean, `popmean`.

    Parameters
    ----------
    a : array_like
        sample observation
    popmean : float or array_like
        expected value in null hypothesis. If array_like, then it must have the
        same shape as `a` excluding the axis dimension
    axis : int or None, optional
        Axis along which to compute test. If None, compute over the whole
        array `a`.
    nan_policy : {'propagate', 'raise', 'omit'}, optional
        Defines how to handle when input contains nan. 'propagate' returns nan,
        'raise' throws an error, 'omit' performs the calculations ignoring nan
        values. Default is 'propagate'.

    Returns
    -------
    statistic : float or array
        t-statistic
    pvalue : float or array
        two-tailed p-value

    Examples
    --------
    >>> from scipy import stats

    >>> np.random.seed(7654567)  # fix seed to get the same result
    >>> rvs = stats.norm.rvs(loc=5, scale=10, size=(50,2))

    Test if mean of random sample is equal to true mean, and different mean.
    We reject the null hypothesis in the second case and don't reject it in
    the first case.

    >>> stats.ttest_1samp(rvs,5.0)
    (array([-0.68014479, -0.04323899]), array([ 0.49961383,  0.96568674]))
    >>> stats.ttest_1samp(rvs,0.0)
    (array([ 2.77025808,  4.11038784]), array([ 0.00789095,  0.00014999]))

    Examples using axis and non-scalar dimension for population mean.

    >>> stats.ttest_1samp(rvs,[5.0,0.0])
    (array([-0.68014479,  4.11038784]), array([  4.99613833e-01,   1.49986458e-04]))
    >>> stats.ttest_1samp(rvs.T,[5.0,0.0],axis=1)
    (array([-0.68014479,  4.11038784]), array([  4.99613833e-01,   1.49986458e-04]))
    >>> stats.ttest_1samp(rvs,[[5.0],[0.0]])
    (array([[-0.68014479, -0.04323899],
           [ 2.77025808,  4.11038784]]), array([[  4.99613833e-01,   9.65686743e-01],
           [  7.89094663e-03,   1.49986458e-04]]))

    """
    a, axis = _chk_asarray(a, axis)

    contains_nan, nan_policy = _contains_nan(a, nan_policy)

    if contains_nan and nan_policy == 'omit':
        a = ma.masked_invalid(a)
        return mstats_basic.ttest_1samp(a, popmean, axis)

    n = a.shape[axis]
    df = n - 1

    d = np.mean(a, axis) - popmean
    v = np.var(a, axis, ddof=1)
    denom = np.sqrt(v / n)

    with np.errstate(divide='ignore', invalid='ignore'):
        t = np.divide(d, denom)
    t, prob = _ttest_finish(df, t)

    return Ttest_1sampResult(t, prob)


def _ttest_finish(df, t):
    """Common code between all 3 t-test functions."""
    prob = distributions.t.sf(np.abs(t), df) * 2  # use np.abs to get upper tail
    if t.ndim == 0:
        t = t[()]

    return t, prob


def _ttest_ind_from_stats(mean1, mean2, denom, df):

    d = mean1 - mean2
    with np.errstate(divide='ignore', invalid='ignore'):
        t = np.divide(d, denom)
    t, prob = _ttest_finish(df, t)

    return (t, prob)


def _unequal_var_ttest_denom(v1, n1, v2, n2):
    vn1 = v1 / n1
    vn2 = v2 / n2
    with np.errstate(divide='ignore', invalid='ignore'):
        df = (vn1 + vn2)**2 / (vn1**2 / (n1 - 1) + vn2**2 / (n2 - 1))

    # If df is undefined, variances are zero (assumes n1 > 0 & n2 > 0).
    # Hence it doesn't matter what df is as long as it's not NaN.
    df = np.where(np.isnan(df), 1, df)
    denom = np.sqrt(vn1 + vn2)
    return df, denom


def _equal_var_ttest_denom(v1, n1, v2, n2):
    df = n1 + n2 - 2.0
    svar = ((n1 - 1) * v1 + (n2 - 1) * v2) / df
    denom = np.sqrt(svar * (1.0 / n1 + 1.0 / n2))
    return df, denom


Ttest_indResult = namedtuple('Ttest_indResult', ('statistic', 'pvalue'))


def ttest_ind_from_stats(mean1, std1, nobs1, mean2, std2, nobs2,
                         equal_var=True):
    """
    T-test for means of two independent samples from descriptive statistics.

    This is a two-sided test for the null hypothesis that two independent
    samples have identical average (expected) values.

    Parameters
    ----------
    mean1 : array_like
        The mean(s) of sample 1.
    std1 : array_like
        The standard deviation(s) of sample 1.
    nobs1 : array_like
        The number(s) of observations of sample 1.
    mean2 : array_like
        The mean(s) of sample 2
    std2 : array_like
        The standard deviations(s) of sample 2.
    nobs2 : array_like
        The number(s) of observations of sample 2.
    equal_var : bool, optional
        If True (default), perform a standard independent 2 sample test
        that assumes equal population variances [1]_.
        If False, perform Welch's t-test, which does not assume equal
        population variance [2]_.

    Returns
    -------
    statistic : float or array
        The calculated t-statistics
    pvalue : float or array
        The two-tailed p-value.

    See Also
    --------
    scipy.stats.ttest_ind

    Notes
    -----

    .. versionadded:: 0.16.0

    References
    ----------
    .. [1] https://en.wikipedia.org/wiki/T-test#Independent_two-sample_t-test

    .. [2] https://en.wikipedia.org/wiki/Welch%27s_t-test

    Examples
    --------
    Suppose we have the summary data for two samples, as follows::

                         Sample   Sample
                   Size   Mean   Variance
        Sample 1    13    15.0     87.5
        Sample 2    11    12.0     39.0

    Apply the t-test to this data (with the assumption that the population
    variances are equal):

    >>> from scipy.stats import ttest_ind_from_stats
    >>> ttest_ind_from_stats(mean1=15.0, std1=np.sqrt(87.5), nobs1=13,
    ...                      mean2=12.0, std2=np.sqrt(39.0), nobs2=11)
    Ttest_indResult(statistic=0.9051358093310269, pvalue=0.3751996797581487)

    For comparison, here is the data from which those summary statistics
    were taken.  With this data, we can compute the same result using
    `scipy.stats.ttest_ind`:

    >>> a = np.array([1, 3, 4, 6, 11, 13, 15, 19, 22, 24, 25, 26, 26])
    >>> b = np.array([2, 4, 6, 9, 11, 13, 14, 15, 18, 19, 21])
    >>> from scipy.stats import ttest_ind
    >>> ttest_ind(a, b)
    Ttest_indResult(statistic=0.905135809331027, pvalue=0.3751996797581486)

    """
    if equal_var:
        df, denom = _equal_var_ttest_denom(std1**2, nobs1, std2**2, nobs2)
    else:
        df, denom = _unequal_var_ttest_denom(std1**2, nobs1,
                                             std2**2, nobs2)

    res = _ttest_ind_from_stats(mean1, mean2, denom, df)
    return Ttest_indResult(*res)


def ttest_ind(a, b, axis=0, equal_var=True, nan_policy='propagate'):
    """
    Calculate the T-test for the means of *two independent* samples of scores.

    This is a two-sided test for the null hypothesis that 2 independent samples
    have identical average (expected) values. This test assumes that the
    populations have identical variances by default.

    Parameters
    ----------
    a, b : array_like
        The arrays must have the same shape, except in the dimension
        corresponding to `axis` (the first, by default).
    axis : int or None, optional
        Axis along which to compute test. If None, compute over the whole
        arrays, `a`, and `b`.
    equal_var : bool, optional
        If True (default), perform a standard independent 2 sample test
        that assumes equal population variances [1]_.
        If False, perform Welch's t-test, which does not assume equal
        population variance [2]_.

        .. versionadded:: 0.11.0
    nan_policy : {'propagate', 'raise', 'omit'}, optional
        Defines how to handle when input contains nan. 'propagate' returns nan,
        'raise' throws an error, 'omit' performs the calculations ignoring nan
        values. Default is 'propagate'.


    Returns
    -------
    statistic : float or array
        The calculated t-statistic.
    pvalue : float or array
        The two-tailed p-value.

    Notes
    -----
    We can use this test, if we observe two independent samples from
    the same or different population, e.g. exam scores of boys and
    girls or of two ethnic groups. The test measures whether the
    average (expected) value differs significantly across samples. If
    we observe a large p-value, for example larger than 0.05 or 0.1,
    then we cannot reject the null hypothesis of identical average scores.
    If the p-value is smaller than the threshold, e.g. 1%, 5% or 10%,
    then we reject the null hypothesis of equal averages.

    References
    ----------
    .. [1] https://en.wikipedia.org/wiki/T-test#Independent_two-sample_t-test

    .. [2] https://en.wikipedia.org/wiki/Welch%27s_t-test

    Examples
    --------
    >>> from scipy import stats
    >>> np.random.seed(12345678)

    Test with sample with identical means:

    >>> rvs1 = stats.norm.rvs(loc=5,scale=10,size=500)
    >>> rvs2 = stats.norm.rvs(loc=5,scale=10,size=500)
    >>> stats.ttest_ind(rvs1,rvs2)
    (0.26833823296239279, 0.78849443369564776)
    >>> stats.ttest_ind(rvs1,rvs2, equal_var = False)
    (0.26833823296239279, 0.78849452749500748)

    `ttest_ind` underestimates p for unequal variances:

    >>> rvs3 = stats.norm.rvs(loc=5, scale=20, size=500)
    >>> stats.ttest_ind(rvs1, rvs3)
    (-0.46580283298287162, 0.64145827413436174)
    >>> stats.ttest_ind(rvs1, rvs3, equal_var = False)
    (-0.46580283298287162, 0.64149646246569292)

    When n1 != n2, the equal variance t-statistic is no longer equal to the
    unequal variance t-statistic:

    >>> rvs4 = stats.norm.rvs(loc=5, scale=20, size=100)
    >>> stats.ttest_ind(rvs1, rvs4)
    (-0.99882539442782481, 0.3182832709103896)
    >>> stats.ttest_ind(rvs1, rvs4, equal_var = False)
    (-0.69712570584654099, 0.48716927725402048)

    T-test with different means, variance, and n:

    >>> rvs5 = stats.norm.rvs(loc=8, scale=20, size=100)
    >>> stats.ttest_ind(rvs1, rvs5)
    (-1.4679669854490653, 0.14263895620529152)
    >>> stats.ttest_ind(rvs1, rvs5, equal_var = False)
    (-0.94365973617132992, 0.34744170334794122)

    """
    a, b, axis = _chk2_asarray(a, b, axis)

    # check both a and b
    cna, npa = _contains_nan(a, nan_policy)
    cnb, npb = _contains_nan(b, nan_policy)
    contains_nan = cna or cnb
    if npa == 'omit' or npb == 'omit':
        nan_policy = 'omit'

    if contains_nan and nan_policy == 'omit':
        a = ma.masked_invalid(a)
        b = ma.masked_invalid(b)
        return mstats_basic.ttest_ind(a, b, axis, equal_var)

    if a.size == 0 or b.size == 0:
        return Ttest_indResult(np.nan, np.nan)

    v1 = np.var(a, axis, ddof=1)
    v2 = np.var(b, axis, ddof=1)
    n1 = a.shape[axis]
    n2 = b.shape[axis]

    if equal_var:
        df, denom = _equal_var_ttest_denom(v1, n1, v2, n2)
    else:
        df, denom = _unequal_var_ttest_denom(v1, n1, v2, n2)

    res = _ttest_ind_from_stats(np.mean(a, axis), np.mean(b, axis), denom, df)

    return Ttest_indResult(*res)


Ttest_relResult = namedtuple('Ttest_relResult', ('statistic', 'pvalue'))


def ttest_rel(a, b, axis=0, nan_policy='propagate'):
    """
    Calculate the T-test on TWO RELATED samples of scores, a and b.

    This is a two-sided test for the null hypothesis that 2 related or
    repeated samples have identical average (expected) values.

    Parameters
    ----------
    a, b : array_like
        The arrays must have the same shape.
    axis : int or None, optional
        Axis along which to compute test. If None, compute over the whole
        arrays, `a`, and `b`.
    nan_policy : {'propagate', 'raise', 'omit'}, optional
        Defines how to handle when input contains nan. 'propagate' returns nan,
        'raise' throws an error, 'omit' performs the calculations ignoring nan
        values. Default is 'propagate'.

    Returns
    -------
    statistic : float or array
        t-statistic
    pvalue : float or array
        two-tailed p-value

    Notes
    -----
    Examples for the use are scores of the same set of student in
    different exams, or repeated sampling from the same units. The
    test measures whether the average score differs significantly
    across samples (e.g. exams). If we observe a large p-value, for
    example greater than 0.05 or 0.1 then we cannot reject the null
    hypothesis of identical average scores. If the p-value is smaller
    than the threshold, e.g. 1%, 5% or 10%, then we reject the null
    hypothesis of equal averages. Small p-values are associated with
    large t-statistics.

    References
    ----------
    https://en.wikipedia.org/wiki/T-test#Dependent_t-test_for_paired_samples

    Examples
    --------
    >>> from scipy import stats
    >>> np.random.seed(12345678) # fix random seed to get same numbers

    >>> rvs1 = stats.norm.rvs(loc=5,scale=10,size=500)
    >>> rvs2 = (stats.norm.rvs(loc=5,scale=10,size=500) +
    ...         stats.norm.rvs(scale=0.2,size=500))
    >>> stats.ttest_rel(rvs1,rvs2)
    (0.24101764965300962, 0.80964043445811562)
    >>> rvs3 = (stats.norm.rvs(loc=8,scale=10,size=500) +
    ...         stats.norm.rvs(scale=0.2,size=500))
    >>> stats.ttest_rel(rvs1,rvs3)
    (-3.9995108708727933, 7.3082402191726459e-005)

    """
    a, b, axis = _chk2_asarray(a, b, axis)

    cna, npa = _contains_nan(a, nan_policy)
    cnb, npb = _contains_nan(b, nan_policy)
    contains_nan = cna or cnb
    if npa == 'omit' or npb == 'omit':
        nan_policy = 'omit'

    if contains_nan and nan_policy == 'omit':
        a = ma.masked_invalid(a)
        b = ma.masked_invalid(b)
        m = ma.mask_or(ma.getmask(a), ma.getmask(b))
        aa = ma.array(a, mask=m, copy=True)
        bb = ma.array(b, mask=m, copy=True)
        return mstats_basic.ttest_rel(aa, bb, axis)

    if a.shape[axis] != b.shape[axis]:
        raise ValueError('unequal length arrays')

    if a.size == 0 or b.size == 0:
        return np.nan, np.nan

    n = a.shape[axis]
    df = n - 1

    d = (a - b).astype(np.float64)
    v = np.var(d, axis, ddof=1)
    dm = np.mean(d, axis)
    denom = np.sqrt(v / n)

    with np.errstate(divide='ignore', invalid='ignore'):
        t = np.divide(dm, denom)
    t, prob = _ttest_finish(df, t)

    return Ttest_relResult(t, prob)


def ttest_trimmed(a, b, axis=0, equal_var=False, nan_policy='propagate', trimming_percentage=20.0):
    """
    Calculate the Yuen T-test on TWO samples of scores, a and b.

    Data sets with low kurtosis (i.e., a distribution flatter than the normal 
    distribution) should be analyzed with the two-sample trimmed t-test
    for unequal population variances, also called Yuen t-test.
    Yuen t-test, also called "20 percent trimmed means test", is an extension
    of Welch t-test and is allegedly more robust in case of non-normal
    distributions.
    Yuen t-test consists of removing the lowest and highest 20 percent
    of the data and applying Welch t-test on the remaining values.

    Parameters
    ----------
    a, b : array_like
        The arrays must have the same shape.
    axis : int or None, optional
        Axis along which to compute test. If None, compute over the whole
        arrays, `a`, and `b`.
    nan_policy : {'propagate', 'raise', 'omit'}, optional
        Defines how to handle when input contains nan. 'propagate' returns nan,
        'raise' throws an error, 'omit' performs the calculations ignoring nan
        values. Default is 'propagate'.
    trimming_percentage : percent of trimming for default it is set to 20% For information about
        trimming values (see table 2 in paper Yuen 1974)
    equal_var : bool, optional
        If True (default), perform a standard independent 2 sample test
        that assumes equal population variances.
        If False, perform Welch's t-test, which does not assume equal
        population variance.

    Returns
    -------
    statistic : float or array
        t-statistic
    pvalue : float or array
        two-tailed p-value

    
    References
    ----------
    Karen K. Yuen (1974), The two-sample trimmed t for unequal population
    variances, Biometrika Volume 61, Number 1, 165-170,
    DOI: https://doi.org/10.1093/biomet/61.1.165

    Examples
    --------
    
    >>> from scipy import stats    

    >>> a = (56, 128.6, 12, 123.8, 64.34, 78, 763.3)
    >>> b = (1.1, 2.9, 4.2)

    >>> t, p = stats.ttest_trimmed(a, b, equal_var=False)

    (4.591598691181999, 0.00998909252078421)

    """

    a, b, axis = _chk2_asarray(a, b, axis)

    # check both a and b
    cna, npa = _contains_nan(a, nan_policy)
    cnb, npb = _contains_nan(b, nan_policy)
    contains_nan = cna or cnb
    if npa == 'omit' or npb == 'omit':
        nan_policy = 'omit'

    if contains_nan and nan_policy == 'omit':
        a = ma.masked_invalid(a)
        b = ma.masked_invalid(b)
        return mstats_basic.ttest_ind(a, b, axis, equal_var)

    if a.size == 0 or b.size == 0:
        return Ttest_indResult(np.nan, np.nan)

    n1 = a.shape[axis]
    n2 = b.shape[axis]

    a.sort()
    b.sort()

    trimmed_index_a = math.floor((n1 / 100.0) * trimming_percentage)
    trimmed_index_b = math.floor((n2 / 100.0) * trimming_percentage)

    trimmed_n1 = n1 - (2 * trimmed_index_a)
    trimmed_n2 = n2 - (2 * trimmed_index_b)

    trimmed_mean_a = trim_mean(a, trimming_percentage / 100.0)
    trimmed_mean_b = trim_mean(b, trimming_percentage / 100.0)

    winsorized_variance_a = _calculate_winsorized_variance(trimmed_index_a, trimmed_n1, n1, a)
    winsorized_variance_b = _calculate_winsorized_variance(trimmed_index_b, trimmed_n2, n2, b)

    t = ((trimmed_mean_a - trimmed_mean_b) / (math.sqrt((winsorized_variance_a / trimmed_n1)
                                                        + (winsorized_variance_b / trimmed_n2))))
    df = math.pow(((winsorized_variance_a / trimmed_n1)
                   + (winsorized_variance_b / trimmed_n2)), 2) / ((math.pow((winsorized_variance_a / trimmed_n1), 2)
                                                                  / (trimmed_n1 - 1.0))
                                                                  + (math.pow((winsorized_variance_b / trimmed_n2), 2)
                                                                  / (trimmed_n2 - 1.0)))

    t, prob = _ttest_finish(df, t)

    return Ttest_relResult(t, prob)


def _calculate_winsorized_variance(trimmed_index, trimmed_n, n, a):

    trimmed_array = a[int(trimmed_index + 1):int(n - trimmed_index - 1)]
    trimmed_sum = sum(trimmed_array)
    winsorized_mean = (1.0 / n) * (((trimmed_index + 1.0) * a[int(trimmed_index)]) + trimmed_sum
                                   + ((trimmed_index + 1.0) * a[int(n - trimmed_index - 1.0)]))
    internal_sum_of_squares = sum([math.pow(value - winsorized_mean, 2) for value in trimmed_array])
    winsorized_sum_of_squares = ((trimmed_index + 1.0)
                                 * math.pow((a[int(trimmed_index)]
                                             - winsorized_mean), 2)) + internal_sum_of_squares \
                                                                     + ((trimmed_index + 1.0)
                                                                        * (math.pow((a[int(n - trimmed_index - 1.0)]
                                                                                    - winsorized_mean), 2)))
    winsorized_variance = winsorized_sum_of_squares / (trimmed_n - 1.0)
    return winsorized_variance


KstestResult = namedtuple('KstestResult', ('statistic', 'pvalue'))


def kstest(rvs, cdf, args=(), N=20, alternative='two-sided', mode='approx'):
    """
    Perform the Kolmogorov-Smirnov test for goodness of fit.

    This performs a test of the distribution G(x) of an observed
    random variable against a given distribution F(x). Under the null
    hypothesis the two distributions are identical, G(x)=F(x). The
    alternative hypothesis can be either 'two-sided' (default), 'less'
    or 'greater'. The KS test is only valid for continuous distributions.

    Parameters
    ----------
    rvs : str, array or callable
        If a string, it should be the name of a distribution in `scipy.stats`.
        If an array, it should be a 1-D array of observations of random
        variables.
        If a callable, it should be a function to generate random variables;
        it is required to have a keyword argument `size`.
    cdf : str or callable
        If a string, it should be the name of a distribution in `scipy.stats`.
        If `rvs` is a string then `cdf` can be False or the same as `rvs`.
        If a callable, that callable is used to calculate the cdf.
    args : tuple, sequence, optional
        Distribution parameters, used if `rvs` or `cdf` are strings.
    N : int, optional
        Sample size if `rvs` is string or callable.  Default is 20.
    alternative : {'two-sided', 'less','greater'}, optional
        Defines the alternative hypothesis (see explanation above).
        Default is 'two-sided'.
    mode : 'approx' (default) or 'asymp', optional
        Defines the distribution used for calculating the p-value.

          - 'approx' : use approximation to exact distribution of test statistic
          - 'asymp' : use asymptotic distribution of test statistic

    Returns
    -------
    statistic : float
        KS test statistic, either D, D+ or D-.
    pvalue :  float
        One-tailed or two-tailed p-value.

    Notes
    -----
    In the one-sided test, the alternative is that the empirical
    cumulative distribution function of the random variable is "less"
    or "greater" than the cumulative distribution function F(x) of the
    hypothesis, ``G(x)<=F(x)``, resp. ``G(x)>=F(x)``.

    Examples
    --------
    >>> from scipy import stats

    >>> x = np.linspace(-15, 15, 9)
    >>> stats.kstest(x, 'norm')
    (0.44435602715924361, 0.038850142705171065)

    >>> np.random.seed(987654321) # set random seed to get the same result
    >>> stats.kstest('norm', False, N=100)
    (0.058352892479417884, 0.88531190944151261)

    The above lines are equivalent to:

    >>> np.random.seed(987654321)
    >>> stats.kstest(stats.norm.rvs(size=100), 'norm')
    (0.058352892479417884, 0.88531190944151261)

    *Test against one-sided alternative hypothesis*

    Shift distribution to larger values, so that ``cdf_dgp(x) < norm.cdf(x)``:

    >>> np.random.seed(987654321)
    >>> x = stats.norm.rvs(loc=0.2, size=100)
    >>> stats.kstest(x,'norm', alternative = 'less')
    (0.12464329735846891, 0.040989164077641749)

    Reject equal distribution against alternative hypothesis: less

    >>> stats.kstest(x,'norm', alternative = 'greater')
    (0.0072115233216311081, 0.98531158590396395)

    Don't reject equal distribution against alternative hypothesis: greater

    >>> stats.kstest(x,'norm', mode='asymp')
    (0.12464329735846891, 0.08944488871182088)

    *Testing t distributed random variables against normal distribution*

    With 100 degrees of freedom the t distribution looks close to the normal
    distribution, and the K-S test does not reject the hypothesis that the
    sample came from the normal distribution:

    >>> np.random.seed(987654321)
    >>> stats.kstest(stats.t.rvs(100,size=100),'norm')
    (0.072018929165471257, 0.67630062862479168)

    With 3 degrees of freedom the t distribution looks sufficiently different
    from the normal distribution, that we can reject the hypothesis that the
    sample came from the normal distribution at the 10% level:

    >>> np.random.seed(987654321)
    >>> stats.kstest(stats.t.rvs(3,size=100),'norm')
    (0.131016895759829, 0.058826222555312224)

    """
    if isinstance(rvs, string_types):
        if (not cdf) or (cdf == rvs):
            cdf = getattr(distributions, rvs).cdf
            rvs = getattr(distributions, rvs).rvs
        else:
            raise AttributeError("if rvs is string, cdf has to be the "
                                 "same distribution")

    if isinstance(cdf, string_types):
        cdf = getattr(distributions, cdf).cdf
    if callable(rvs):
        kwds = {'size': N}
        vals = np.sort(rvs(*args, **kwds))
    else:
        vals = np.sort(rvs)
        N = len(vals)
    cdfvals = cdf(vals, *args)

    # to not break compatibility with existing code
    if alternative == 'two_sided':
        alternative = 'two-sided'

    if alternative in ['two-sided', 'greater']:
        Dplus = (np.arange(1.0, N + 1)/N - cdfvals).max()
        if alternative == 'greater':
            return KstestResult(Dplus, distributions.ksone.sf(Dplus, N))

    if alternative in ['two-sided', 'less']:
        Dmin = (cdfvals - np.arange(0.0, N)/N).max()
        if alternative == 'less':
            return KstestResult(Dmin, distributions.ksone.sf(Dmin, N))

    if alternative == 'two-sided':
        D = np.max([Dplus, Dmin])
        if mode == 'asymp':
            return KstestResult(D, distributions.kstwobign.sf(D * np.sqrt(N)))
        if mode == 'approx':
            pval_two = distributions.kstwobign.sf(D * np.sqrt(N))
            if N > 2666 or pval_two > 0.80 - N*0.3/1000:
                return KstestResult(D, pval_two)
            else:
                return KstestResult(D, 2 * distributions.ksone.sf(D, N))


# Map from names to lambda_ values used in power_divergence().
_power_div_lambda_names = {
    "pearson": 1,
    "log-likelihood": 0,
    "freeman-tukey": -0.5,
    "mod-log-likelihood": -1,
    "neyman": -2,
    "cressie-read": 2/3,
}


def _count(a, axis=None):
    """
    Count the number of non-masked elements of an array.

    This function behaves like np.ma.count(), but is much faster
    for ndarrays.
    """
    if hasattr(a, 'count'):
        num = a.count(axis=axis)
        if isinstance(num, np.ndarray) and num.ndim == 0:
            # In some cases, the `count` method returns a scalar array (e.g.
            # np.array(3)), but we want a plain integer.
            num = int(num)
    else:
        if axis is None:
            num = a.size
        else:
            num = a.shape[axis]
    return num


Power_divergenceResult = namedtuple('Power_divergenceResult',
                                    ('statistic', 'pvalue'))

def power_divergence(f_obs, f_exp=None, ddof=0, axis=0, lambda_=None):
    """
    Cressie-Read power divergence statistic and goodness of fit test.

    This function tests the null hypothesis that the categorical data
    has the given frequencies, using the Cressie-Read power divergence
    statistic.

    Parameters
    ----------
    f_obs : array_like
        Observed frequencies in each category.
    f_exp : array_like, optional
        Expected frequencies in each category.  By default the categories are
        assumed to be equally likely.
    ddof : int, optional
        "Delta degrees of freedom": adjustment to the degrees of freedom
        for the p-value.  The p-value is computed using a chi-squared
        distribution with ``k - 1 - ddof`` degrees of freedom, where `k`
        is the number of observed frequencies.  The default value of `ddof`
        is 0.
    axis : int or None, optional
        The axis of the broadcast result of `f_obs` and `f_exp` along which to
        apply the test.  If axis is None, all values in `f_obs` are treated
        as a single data set.  Default is 0.
    lambda_ : float or str, optional
        `lambda_` gives the power in the Cressie-Read power divergence
        statistic.  The default is 1.  For convenience, `lambda_` may be
        assigned one of the following strings, in which case the
        corresponding numerical value is used::

            String              Value   Description
            "pearson"             1     Pearson's chi-squared statistic.
                                        In this case, the function is
                                        equivalent to `stats.chisquare`.
            "log-likelihood"      0     Log-likelihood ratio. Also known as
                                        the G-test [3]_.
            "freeman-tukey"      -1/2   Freeman-Tukey statistic.
            "mod-log-likelihood" -1     Modified log-likelihood ratio.
            "neyman"             -2     Neyman's statistic.
            "cressie-read"        2/3   The power recommended in [5]_.

    Returns
    -------
    statistic : float or ndarray
        The Cressie-Read power divergence test statistic.  The value is
        a float if `axis` is None or if` `f_obs` and `f_exp` are 1-D.
    pvalue : float or ndarray
        The p-value of the test.  The value is a float if `ddof` and the
        return value `stat` are scalars.

    See Also
    --------
    chisquare

    Notes
    -----
    This test is invalid when the observed or expected frequencies in each
    category are too small.  A typical rule is that all of the observed
    and expected frequencies should be at least 5.

    When `lambda_` is less than zero, the formula for the statistic involves
    dividing by `f_obs`, so a warning or error may be generated if any value
    in `f_obs` is 0.

    Similarly, a warning or error may be generated if any value in `f_exp` is
    zero when `lambda_` >= 0.

    The default degrees of freedom, k-1, are for the case when no parameters
    of the distribution are estimated. If p parameters are estimated by
    efficient maximum likelihood then the correct degrees of freedom are
    k-1-p. If the parameters are estimated in a different way, then the
    dof can be between k-1-p and k-1. However, it is also possible that
    the asymptotic distribution is not a chisquare, in which case this
    test is not appropriate.

    This function handles masked arrays.  If an element of `f_obs` or `f_exp`
    is masked, then data at that position is ignored, and does not count
    towards the size of the data set.

    .. versionadded:: 0.13.0

    References
    ----------
    .. [1] Lowry, Richard.  "Concepts and Applications of Inferential
           Statistics". Chapter 8.
           https://web.archive.org/web/20171015035606/http://faculty.vassar.edu/lowry/ch8pt1.html
    .. [2] "Chi-squared test", https://en.wikipedia.org/wiki/Chi-squared_test
    .. [3] "G-test", https://en.wikipedia.org/wiki/G-test
    .. [4] Sokal, R. R. and Rohlf, F. J. "Biometry: the principles and
           practice of statistics in biological research", New York: Freeman
           (1981)
    .. [5] Cressie, N. and Read, T. R. C., "Multinomial Goodness-of-Fit
           Tests", J. Royal Stat. Soc. Series B, Vol. 46, No. 3 (1984),
           pp. 440-464.

    Examples
    --------

    (See `chisquare` for more examples.)

    When just `f_obs` is given, it is assumed that the expected frequencies
    are uniform and given by the mean of the observed frequencies.  Here we
    perform a G-test (i.e. use the log-likelihood ratio statistic):

    >>> from scipy.stats import power_divergence
    >>> power_divergence([16, 18, 16, 14, 12, 12], lambda_='log-likelihood')
    (2.006573162632538, 0.84823476779463769)

    The expected frequencies can be given with the `f_exp` argument:

    >>> power_divergence([16, 18, 16, 14, 12, 12],
    ...                  f_exp=[16, 16, 16, 16, 16, 8],
    ...                  lambda_='log-likelihood')
    (3.3281031458963746, 0.6495419288047497)

    When `f_obs` is 2-D, by default the test is applied to each column.

    >>> obs = np.array([[16, 18, 16, 14, 12, 12], [32, 24, 16, 28, 20, 24]]).T
    >>> obs.shape
    (6, 2)
    >>> power_divergence(obs, lambda_="log-likelihood")
    (array([ 2.00657316,  6.77634498]), array([ 0.84823477,  0.23781225]))

    By setting ``axis=None``, the test is applied to all data in the array,
    which is equivalent to applying the test to the flattened array.

    >>> power_divergence(obs, axis=None)
    (23.31034482758621, 0.015975692534127565)
    >>> power_divergence(obs.ravel())
    (23.31034482758621, 0.015975692534127565)

    `ddof` is the change to make to the default degrees of freedom.

    >>> power_divergence([16, 18, 16, 14, 12, 12], ddof=1)
    (2.0, 0.73575888234288467)

    The calculation of the p-values is done by broadcasting the
    test statistic with `ddof`.

    >>> power_divergence([16, 18, 16, 14, 12, 12], ddof=[0,1,2])
    (2.0, array([ 0.84914504,  0.73575888,  0.5724067 ]))

    `f_obs` and `f_exp` are also broadcast.  In the following, `f_obs` has
    shape (6,) and `f_exp` has shape (2, 6), so the result of broadcasting
    `f_obs` and `f_exp` has shape (2, 6).  To compute the desired chi-squared
    statistics, we must use ``axis=1``:

    >>> power_divergence([16, 18, 16, 14, 12, 12],
    ...                  f_exp=[[16, 16, 16, 16, 16, 8],
    ...                         [8, 20, 20, 16, 12, 12]],
    ...                  axis=1)
    (array([ 3.5 ,  9.25]), array([ 0.62338763,  0.09949846]))

    """
    # Convert the input argument `lambda_` to a numerical value.
    if isinstance(lambda_, string_types):
        if lambda_ not in _power_div_lambda_names:
            names = repr(list(_power_div_lambda_names.keys()))[1:-1]
            raise ValueError("invalid string for lambda_: {0!r}.  Valid strings "
                             "are {1}".format(lambda_, names))
        lambda_ = _power_div_lambda_names[lambda_]
    elif lambda_ is None:
        lambda_ = 1

    f_obs = np.asanyarray(f_obs)

    if f_exp is not None:
        f_exp = np.atleast_1d(np.asanyarray(f_exp))
    else:
        # Compute the equivalent of
        #   f_exp = f_obs.mean(axis=axis, keepdims=True)
        # Older versions of numpy do not have the 'keepdims' argument, so
        # we have to do a little work to achieve the same result.
        # Ignore 'invalid' errors so the edge case of a data set with length 0
        # is handled without spurious warnings.
        with np.errstate(invalid='ignore'):
            f_exp = np.atleast_1d(f_obs.mean(axis=axis))
        if axis is not None:
            reduced_shape = list(f_obs.shape)
            reduced_shape[axis] = 1
            f_exp.shape = reduced_shape

    # `terms` is the array of terms that are summed along `axis` to create
    # the test statistic.  We use some specialized code for a few special
    # cases of lambda_.
    if lambda_ == 1:
        # Pearson's chi-squared statistic
        terms = (f_obs - f_exp)**2 / f_exp
    elif lambda_ == 0:
        # Log-likelihood ratio (i.e. G-test)
        terms = 2.0 * special.xlogy(f_obs, f_obs / f_exp)
    elif lambda_ == -1:
        # Modified log-likelihood ratio
        terms = 2.0 * special.xlogy(f_exp, f_exp / f_obs)
    else:
        # General Cressie-Read power divergence.
        terms = f_obs * ((f_obs / f_exp)**lambda_ - 1)
        terms /= 0.5 * lambda_ * (lambda_ + 1)

    stat = terms.sum(axis=axis)

    num_obs = _count(terms, axis=axis)
    ddof = asarray(ddof)
    p = distributions.chi2.sf(stat, num_obs - 1 - ddof)

    return Power_divergenceResult(stat, p)


def chisquare(f_obs, f_exp=None, ddof=0, axis=0):
    """
    Calculate a one-way chi square test.

    The chi square test tests the null hypothesis that the categorical data
    has the given frequencies.

    Parameters
    ----------
    f_obs : array_like
        Observed frequencies in each category.
    f_exp : array_like, optional
        Expected frequencies in each category.  By default the categories are
        assumed to be equally likely.
    ddof : int, optional
        "Delta degrees of freedom": adjustment to the degrees of freedom
        for the p-value.  The p-value is computed using a chi-squared
        distribution with ``k - 1 - ddof`` degrees of freedom, where `k`
        is the number of observed frequencies.  The default value of `ddof`
        is 0.
    axis : int or None, optional
        The axis of the broadcast result of `f_obs` and `f_exp` along which to
        apply the test.  If axis is None, all values in `f_obs` are treated
        as a single data set.  Default is 0.

    Returns
    -------
    chisq : float or ndarray
        The chi-squared test statistic.  The value is a float if `axis` is
        None or `f_obs` and `f_exp` are 1-D.
    p : float or ndarray
        The p-value of the test.  The value is a float if `ddof` and the
        return value `chisq` are scalars.

    See Also
    --------
    scipy.stats.power_divergence

    Notes
    -----
    This test is invalid when the observed or expected frequencies in each
    category are too small.  A typical rule is that all of the observed
    and expected frequencies should be at least 5.

    The default degrees of freedom, k-1, are for the case when no parameters
    of the distribution are estimated. If p parameters are estimated by
    efficient maximum likelihood then the correct degrees of freedom are
    k-1-p. If the parameters are estimated in a different way, then the
    dof can be between k-1-p and k-1. However, it is also possible that
    the asymptotic distribution is not a chisquare, in which case this
    test is not appropriate.

    References
    ----------
    .. [1] Lowry, Richard.  "Concepts and Applications of Inferential
           Statistics". Chapter 8.
           https://web.archive.org/web/20171022032306/http://vassarstats.net:80/textbook/ch8pt1.html
    .. [2] "Chi-squared test", https://en.wikipedia.org/wiki/Chi-squared_test

    Examples
    --------
    When just `f_obs` is given, it is assumed that the expected frequencies
    are uniform and given by the mean of the observed frequencies.

    >>> from scipy.stats import chisquare
    >>> chisquare([16, 18, 16, 14, 12, 12])
    (2.0, 0.84914503608460956)

    With `f_exp` the expected frequencies can be given.

    >>> chisquare([16, 18, 16, 14, 12, 12], f_exp=[16, 16, 16, 16, 16, 8])
    (3.5, 0.62338762774958223)

    When `f_obs` is 2-D, by default the test is applied to each column.

    >>> obs = np.array([[16, 18, 16, 14, 12, 12], [32, 24, 16, 28, 20, 24]]).T
    >>> obs.shape
    (6, 2)
    >>> chisquare(obs)
    (array([ 2.        ,  6.66666667]), array([ 0.84914504,  0.24663415]))

    By setting ``axis=None``, the test is applied to all data in the array,
    which is equivalent to applying the test to the flattened array.

    >>> chisquare(obs, axis=None)
    (23.31034482758621, 0.015975692534127565)
    >>> chisquare(obs.ravel())
    (23.31034482758621, 0.015975692534127565)

    `ddof` is the change to make to the default degrees of freedom.

    >>> chisquare([16, 18, 16, 14, 12, 12], ddof=1)
    (2.0, 0.73575888234288467)

    The calculation of the p-values is done by broadcasting the
    chi-squared statistic with `ddof`.

    >>> chisquare([16, 18, 16, 14, 12, 12], ddof=[0,1,2])
    (2.0, array([ 0.84914504,  0.73575888,  0.5724067 ]))

    `f_obs` and `f_exp` are also broadcast.  In the following, `f_obs` has
    shape (6,) and `f_exp` has shape (2, 6), so the result of broadcasting
    `f_obs` and `f_exp` has shape (2, 6).  To compute the desired chi-squared
    statistics, we use ``axis=1``:

    >>> chisquare([16, 18, 16, 14, 12, 12],
    ...           f_exp=[[16, 16, 16, 16, 16, 8], [8, 20, 20, 16, 12, 12]],
    ...           axis=1)
    (array([ 3.5 ,  9.25]), array([ 0.62338763,  0.09949846]))

    """
    return power_divergence(f_obs, f_exp=f_exp, ddof=ddof, axis=axis,
                            lambda_="pearson")


Ks_2sampResult = namedtuple('Ks_2sampResult', ('statistic', 'pvalue'))


def ks_2samp(data1, data2):
    """
    Compute the Kolmogorov-Smirnov statistic on 2 samples.

    This is a two-sided test for the null hypothesis that 2 independent samples
    are drawn from the same continuous distribution.

    Parameters
    ----------
    data1, data2 : sequence of 1-D ndarrays
        two arrays of sample observations assumed to be drawn from a continuous
        distribution, sample sizes can be different

    Returns
    -------
    statistic : float
        KS statistic
    pvalue : float
        two-tailed p-value

    Notes
    -----
    This tests whether 2 samples are drawn from the same distribution. Note
    that, like in the case of the one-sample K-S test, the distribution is
    assumed to be continuous.

    This is the two-sided test, one-sided tests are not implemented.
    The test uses the two-sided asymptotic Kolmogorov-Smirnov distribution.

    If the K-S statistic is small or the p-value is high, then we cannot
    reject the hypothesis that the distributions of the two samples
    are the same.

    Examples
    --------
    >>> from scipy import stats
    >>> np.random.seed(12345678)  #fix random seed to get the same result
    >>> n1 = 200  # size of first sample
    >>> n2 = 300  # size of second sample

    For a different distribution, we can reject the null hypothesis since the
    pvalue is below 1%:

    >>> rvs1 = stats.norm.rvs(size=n1, loc=0., scale=1)
    >>> rvs2 = stats.norm.rvs(size=n2, loc=0.5, scale=1.5)
    >>> stats.ks_2samp(rvs1, rvs2)
    (0.20833333333333337, 4.6674975515806989e-005)

    For a slightly different distribution, we cannot reject the null hypothesis
    at a 10% or lower alpha since the p-value at 0.144 is higher than 10%

    >>> rvs3 = stats.norm.rvs(size=n2, loc=0.01, scale=1.0)
    >>> stats.ks_2samp(rvs1, rvs3)
    (0.10333333333333333, 0.14498781825751686)

    For an identical distribution, we cannot reject the null hypothesis since
    the p-value is high, 41%:

    >>> rvs4 = stats.norm.rvs(size=n2, loc=0.0, scale=1.0)
    >>> stats.ks_2samp(rvs1, rvs4)
    (0.07999999999999996, 0.41126949729859719)

    """
    data1 = np.sort(data1)
    data2 = np.sort(data2)
    n1 = data1.shape[0]
    n2 = data2.shape[0]
    data_all = np.concatenate([data1, data2])
    cdf1 = np.searchsorted(data1, data_all, side='right') / n1
    cdf2 = np.searchsorted(data2, data_all, side='right') / n2
    d = np.max(np.absolute(cdf1 - cdf2))
    # Note: d absolute not signed distance
    en = np.sqrt(n1 * n2 / (n1 + n2))
    try:
        prob = distributions.kstwobign.sf((en + 0.12 + 0.11 / en) * d)
    except Exception:
        warnings.warn('This should not happen! Please open an issue at '
                    'https://github.com/scipy/scipy/issues and provide the code '
                    'you used to trigger this warning.\n')
        prob = 1.0

    return Ks_2sampResult(d, prob)


def tiecorrect(rankvals):
    """
    Tie correction factor for ties in the Mann-Whitney U and
    Kruskal-Wallis H tests.

    Parameters
    ----------
    rankvals : array_like
        A 1-D sequence of ranks.  Typically this will be the array
        returned by `~scipy.stats.rankdata`.

    Returns
    -------
    factor : float
        Correction factor for U or H.

    See Also
    --------
    rankdata : Assign ranks to the data
    mannwhitneyu : Mann-Whitney rank test
    kruskal : Kruskal-Wallis H test

    References
    ----------
    .. [1] Siegel, S. (1956) Nonparametric Statistics for the Behavioral
           Sciences.  New York: McGraw-Hill.

    Examples
    --------
    >>> from scipy.stats import tiecorrect, rankdata
    >>> tiecorrect([1, 2.5, 2.5, 4])
    0.9
    >>> ranks = rankdata([1, 3, 2, 4, 5, 7, 2, 8, 4])
    >>> ranks
    array([ 1. ,  4. ,  2.5,  5.5,  7. ,  8. ,  2.5,  9. ,  5.5])
    >>> tiecorrect(ranks)
    0.9833333333333333

    """
    arr = np.sort(rankvals)
    idx = np.nonzero(np.r_[True, arr[1:] != arr[:-1], True])[0]
    cnt = np.diff(idx).astype(np.float64)

    size = np.float64(arr.size)
    return 1.0 if size < 2 else 1.0 - (cnt**3 - cnt).sum() / (size**3 - size)


MannwhitneyuResult = namedtuple('MannwhitneyuResult', ('statistic', 'pvalue'))

def mannwhitneyu(x, y, use_continuity=True, alternative=None):
    """
    Compute the Mann-Whitney rank test on samples x and y.

    Parameters
    ----------
    x, y : array_like
        Array of samples, should be one-dimensional.
    use_continuity : bool, optional
            Whether a continuity correction (1/2.) should be taken into
            account. Default is True.
    alternative : None (deprecated), 'less', 'two-sided', or 'greater'
            Whether to get the p-value for the one-sided hypothesis ('less'
            or 'greater') or for the two-sided hypothesis ('two-sided').
            Defaults to None, which results in a p-value half the size of
            the 'two-sided' p-value and a different U statistic. The
            default behavior is not the same as using 'less' or 'greater':
            it only exists for backward compatibility and is deprecated.

    Returns
    -------
    statistic : float
        The Mann-Whitney U statistic, equal to min(U for x, U for y) if
        `alternative` is equal to None (deprecated; exists for backward
        compatibility), and U for y otherwise.
    pvalue : float
        p-value assuming an asymptotic normal distribution. One-sided or
        two-sided, depending on the choice of `alternative`.

    Notes
    -----
    Use only when the number of observation in each sample is > 20 and
    you have 2 independent samples of ranks. Mann-Whitney U is
    significant if the u-obtained is LESS THAN or equal to the critical
    value of U.

    This test corrects for ties and by default uses a continuity correction.

    References
    ----------
    .. [1] https://en.wikipedia.org/wiki/Mann-Whitney_U_test

    .. [2] H.B. Mann and D.R. Whitney, "On a Test of Whether one of Two Random
           Variables is Stochastically Larger than the Other," The Annals of
           Mathematical Statistics, vol. 18, no. 1, pp. 50-60, 1947.

    """
    if alternative is None:
        warnings.warn("Calling `mannwhitneyu` without specifying "
                      "`alternative` is deprecated.", DeprecationWarning)

    x = np.asarray(x)
    y = np.asarray(y)
    n1 = len(x)
    n2 = len(y)
    ranked = rankdata(np.concatenate((x, y)))
    rankx = ranked[0:n1]  # get the x-ranks
    u1 = n1*n2 + (n1*(n1+1))/2.0 - np.sum(rankx, axis=0)  # calc U for x
    u2 = n1*n2 - u1  # remainder is U for y
    T = tiecorrect(ranked)
    if T == 0:
        raise ValueError('All numbers are identical in mannwhitneyu')
    sd = np.sqrt(T * n1 * n2 * (n1+n2+1) / 12.0)

    meanrank = n1*n2/2.0 + 0.5 * use_continuity
    if alternative is None or alternative == 'two-sided':
        bigu = max(u1, u2)
    elif alternative == 'less':
        bigu = u1
    elif alternative == 'greater':
        bigu = u2
    else:
        raise ValueError("alternative should be None, 'less', 'greater' "
                         "or 'two-sided'")

    z = (bigu - meanrank) / sd
    if alternative is None:
        # This behavior, equal to half the size of the two-sided
        # p-value, is deprecated.
        p = distributions.norm.sf(abs(z))
    elif alternative == 'two-sided':
        p = 2 * distributions.norm.sf(abs(z))
    else:
        p = distributions.norm.sf(z)

    u = u2
    # This behavior is deprecated.
    if alternative is None:
        u = min(u1, u2)
    return MannwhitneyuResult(u, p)


RanksumsResult = namedtuple('RanksumsResult', ('statistic', 'pvalue'))


def ranksums(x, y):
    """
    Compute the Wilcoxon rank-sum statistic for two samples.

    The Wilcoxon rank-sum test tests the null hypothesis that two sets
    of measurements are drawn from the same distribution.  The alternative
    hypothesis is that values in one sample are more likely to be
    larger than the values in the other sample.

    This test should be used to compare two samples from continuous
    distributions.  It does not handle ties between measurements
    in x and y.  For tie-handling and an optional continuity correction
    see `scipy.stats.mannwhitneyu`.

    Parameters
    ----------
    x,y : array_like
        The data from the two samples

    Returns
    -------
    statistic : float
        The test statistic under the large-sample approximation that the
        rank sum statistic is normally distributed
    pvalue : float
        The two-sided p-value of the test

    References
    ----------
    .. [1] https://en.wikipedia.org/wiki/Wilcoxon_rank-sum_test

    """
    x, y = map(np.asarray, (x, y))
    n1 = len(x)
    n2 = len(y)
    alldata = np.concatenate((x, y))
    ranked = rankdata(alldata)
    x = ranked[:n1]
    s = np.sum(x, axis=0)
    expected = n1 * (n1+n2+1) / 2.0
    z = (s - expected) / np.sqrt(n1*n2*(n1+n2+1)/12.0)
    prob = 2 * distributions.norm.sf(abs(z))

    return RanksumsResult(z, prob)


KruskalResult = namedtuple('KruskalResult', ('statistic', 'pvalue'))


def kruskal(*args, **kwargs):
    """
    Compute the Kruskal-Wallis H-test for independent samples

    The Kruskal-Wallis H-test tests the null hypothesis that the population
    median of all of the groups are equal.  It is a non-parametric version of
    ANOVA.  The test works on 2 or more independent samples, which may have
    different sizes.  Note that rejecting the null hypothesis does not
    indicate which of the groups differs.  Post-hoc comparisons between
    groups are required to determine which groups are different.

    Parameters
    ----------
    sample1, sample2, ... : array_like
       Two or more arrays with the sample measurements can be given as
       arguments.
    nan_policy : {'propagate', 'raise', 'omit'}, optional
        Defines how to handle when input contains nan. 'propagate' returns nan,
        'raise' throws an error, 'omit' performs the calculations ignoring nan
        values. Default is 'propagate'.

    Returns
    -------
    statistic : float
       The Kruskal-Wallis H statistic, corrected for ties
    pvalue : float
       The p-value for the test using the assumption that H has a chi
       square distribution

    See Also
    --------
    f_oneway : 1-way ANOVA
    mannwhitneyu : Mann-Whitney rank test on two samples.
    friedmanchisquare : Friedman test for repeated measurements

    Notes
    -----
    Due to the assumption that H has a chi square distribution, the number
    of samples in each group must not be too small.  A typical rule is
    that each sample must have at least 5 measurements.

    References
    ----------
    .. [1] W. H. Kruskal & W. W. Wallis, "Use of Ranks in
       One-Criterion Variance Analysis", Journal of the American Statistical
       Association, Vol. 47, Issue 260, pp. 583-621, 1952.
    .. [2] https://en.wikipedia.org/wiki/Kruskal-Wallis_one-way_analysis_of_variance

    Examples
    --------
    >>> from scipy import stats
    >>> x = [1, 3, 5, 7, 9]
    >>> y = [2, 4, 6, 8, 10]
    >>> stats.kruskal(x, y)
    KruskalResult(statistic=0.2727272727272734, pvalue=0.6015081344405895)

    >>> x = [1, 1, 1]
    >>> y = [2, 2, 2]
    >>> z = [2, 2]
    >>> stats.kruskal(x, y, z)
    KruskalResult(statistic=7.0, pvalue=0.0301973834223185)

    """
    args = list(map(np.asarray, args))
    num_groups = len(args)
    if num_groups < 2:
        raise ValueError("Need at least two groups in stats.kruskal()")

    for arg in args:
        if arg.size == 0:
            return KruskalResult(np.nan, np.nan)
    n = np.asarray(list(map(len, args)))

    if 'nan_policy' in kwargs.keys():
        if kwargs['nan_policy'] not in ('propagate', 'raise', 'omit'):
            raise ValueError("nan_policy must be 'propagate', "
                             "'raise' or'omit'")
        else:
            nan_policy = kwargs['nan_policy']
    else:
        nan_policy = 'propagate'

    contains_nan = False
    for arg in args:
        cn = _contains_nan(arg, nan_policy)
        if cn[0]:
            contains_nan = True
            break

    if contains_nan and nan_policy == 'omit':
        for a in args:
            a = ma.masked_invalid(a)
        return mstats_basic.kruskal(*args)

    if contains_nan and nan_policy == 'propagate':
        return KruskalResult(np.nan, np.nan)

    alldata = np.concatenate(args)
    ranked = rankdata(alldata)
    ties = tiecorrect(ranked)
    if ties == 0:
        raise ValueError('All numbers are identical in kruskal')

    # Compute sum^2/n for each group and sum
    j = np.insert(np.cumsum(n), 0, 0)
    ssbn = 0
    for i in range(num_groups):
        ssbn += _square_of_sums(ranked[j[i]:j[i+1]]) / n[i]

    totaln = np.sum(n)
    h = 12.0 / (totaln * (totaln + 1)) * ssbn - 3 * (totaln + 1)
    df = num_groups - 1
    h /= ties

    return KruskalResult(h, distributions.chi2.sf(h, df))


FriedmanchisquareResult = namedtuple('FriedmanchisquareResult',
                                     ('statistic', 'pvalue'))


def friedmanchisquare(*args):
    """
    Compute the Friedman test for repeated measurements

    The Friedman test tests the null hypothesis that repeated measurements of
    the same individuals have the same distribution.  It is often used
    to test for consistency among measurements obtained in different ways.
    For example, if two measurement techniques are used on the same set of
    individuals, the Friedman test can be used to determine if the two
    measurement techniques are consistent.

    Parameters
    ----------
    measurements1, measurements2, measurements3... : array_like
        Arrays of measurements.  All of the arrays must have the same number
        of elements.  At least 3 sets of measurements must be given.

    Returns
    -------
    statistic : float
        the test statistic, correcting for ties
    pvalue : float
        the associated p-value assuming that the test statistic has a chi
        squared distribution

    Notes
    -----
    Due to the assumption that the test statistic has a chi squared
    distribution, the p-value is only reliable for n > 10 and more than
    6 repeated measurements.

    References
    ----------
    .. [1] https://en.wikipedia.org/wiki/Friedman_test

    """
    k = len(args)
    if k < 3:
        raise ValueError('Less than 3 levels.  Friedman test not appropriate.')

    n = len(args[0])
    for i in range(1, k):
        if len(args[i]) != n:
            raise ValueError('Unequal N in friedmanchisquare.  Aborting.')

    # Rank data
    data = np.vstack(args).T
    data = data.astype(float)
    for i in range(len(data)):
        data[i] = rankdata(data[i])

    # Handle ties
    ties = 0
    for i in range(len(data)):
        replist, repnum = find_repeats(array(data[i]))
        for t in repnum:
            ties += t * (t*t - 1)
    c = 1 - ties / (k*(k*k - 1)*n)

    ssbn = np.sum(data.sum(axis=0)**2)
    chisq = (12.0 / (k*n*(k+1)) * ssbn - 3*n*(k+1)) / c

    return FriedmanchisquareResult(chisq, distributions.chi2.sf(chisq, k - 1))


BrunnerMunzelResult = namedtuple('BrunnerMunzelResult',
                                 ('statistic', 'pvalue'))


def brunnermunzel(x, y, alternative="two-sided", distribution="t",
                  nan_policy='propagate'):
    """
    Computes the Brunner-Munzel test on samples x and y

    The Brunner-Munzel test is a nonparametric test of the null hypothesis that
    when values are taken one by one from each group, the probabilities of
    getting large values in both groups are equal.
    Unlike the Wilcoxon-Mann-Whitney's U test, this does not require the
    assumption of equivariance of two groups. Note that this does not assume
    the distributions are same. This test works on two independent samples,
    which may have different sizes.

    Parameters
    ----------
    x, y : array_like
        Array of samples, should be one-dimensional.
    alternative :  'less', 'two-sided', or 'greater', optional
        Whether to get the p-value for the one-sided hypothesis ('less'
        or 'greater') or for the two-sided hypothesis ('two-sided').
        Defaults value is 'two-sided' .
    distribution: 't' or 'normal', optional
        Whether to get the p-value by t-distribution or by standard normal
        distribution.
        Defaults value is 't' .
    nan_policy : {'propagate', 'raise', 'omit'}, optional
        Defines how to handle when input contains nan. 'propagate' returns nan,
        'raise' throws an error, 'omit' performs the calculations ignoring nan
        values. Default is 'propagate'.

    Returns
    -------
    statistic : float
        The Brunner-Munzer W statistic.
    pvalue : float
        p-value assuming an t distribution. One-sided or
        two-sided, depending on the choice of `alternative` and `distribution`.

    See Also
    --------
    mannwhitneyu : Mann-Whitney rank test on two samples.

    Notes
    -------
    Brunner and Munzel recommended to estimate the p-value by t-distribution
    when the size of data is 50 or less. If the size is lower than 10, it would
    be better to use permuted Brunner Munzel test (see [2]_).

    References
    ----------
    .. [1] Brunner, E. and Munzel, U. "The nonparametric Benhrens-Fisher
           problem: Asymptotic theory and a small-sample approximation".
           Biometrical Journal. Vol. 42(2000): 17-25.
    .. [2] Neubert, K. and Brunner, E. "A studentized permutation test for the
           non-parametric Behrens-Fisher problem". Computational Statistics and
           Data Analysis. Vol. 51(2007): 5192-5204.

    Examples
    --------
    >>> from scipy import stats
    >>> x1 = [1,2,1,1,1,1,1,1,1,1,2,4,1,1]
    >>> x2 = [3,3,4,3,1,2,3,1,1,5,4]
    >>> w, p_value = stats.brunnermunzel(x1, x2)
    >>> w
    3.1374674823029505
    >>> p_value
    0.0057862086661515377

    """
    x = np.asarray(x)
    y = np.asarray(y)

    # check both x and y
    cnx, npx = _contains_nan(x, nan_policy)
    cny, npy = _contains_nan(y, nan_policy)
    contains_nan = cnx or cny
    if npx == "omit" or npy == "omit":
        nan_policy = "omit"

    if contains_nan and nan_policy == "propagate":
        return BrunnerMunzelResult(np.nan, np.nan)
    elif contains_nan and nan_policy == "omit":
        x = ma.masked_invalid(x)
        y = ma.masked_invalid(y)
        return mstats_basic.brunnermunzel(x, y, alternative, distribution)

    nx = len(x)
    ny = len(y)
    if nx == 0 or ny == 0:
        return BrunnerMunzelResult(np.nan, np.nan)
    rankc = rankdata(np.concatenate((x, y)))
    rankcx = rankc[0:nx]
    rankcy = rankc[nx:nx+ny]
    rankcx_mean = np.mean(rankcx)
    rankcy_mean = np.mean(rankcy)
    rankx = rankdata(x)
    ranky = rankdata(y)
    rankx_mean = np.mean(rankx)
    ranky_mean = np.mean(ranky)

    Sx = np.sum(np.power(rankcx - rankx - rankcx_mean + rankx_mean, 2.0))
    Sx /= nx - 1
    Sy = np.sum(np.power(rankcy - ranky - rankcy_mean + ranky_mean, 2.0))
    Sy /= ny - 1

    wbfn = nx * ny * (rankcy_mean - rankcx_mean)
    wbfn /= (nx + ny) * np.sqrt(nx * Sx + ny * Sy)

    if distribution == "t":
        df_numer = np.power(nx * Sx + ny * Sy, 2.0)
        df_denom = np.power(nx * Sx, 2.0) / (nx - 1)
        df_denom += np.power(ny * Sy, 2.0) / (ny - 1)
        df = df_numer / df_denom
        p = distributions.t.cdf(wbfn, df)
    elif distribution == "normal":
        p = distributions.norm.cdf(wbfn)
    else:
        raise ValueError(
            "distribution should be 't' or 'normal'")

    if alternative == "greater":
        p = p
    elif alternative == "less":
        p = 1 - p
    elif alternative == "two-sided":
        p = 2 * np.min([p, 1-p])
    else:
        raise ValueError(
            "alternative should be 'less', 'greater' or 'two-sided'")

    return BrunnerMunzelResult(wbfn, p)


def combine_pvalues(pvalues, method='fisher', weights=None):
    """
    Methods for combining the p-values of independent tests bearing upon the
    same hypothesis.

    Parameters
    ----------
    pvalues : array_like, 1-D
        Array of p-values assumed to come from independent tests.
    method : {'fisher', 'pearson', 'tippett', 'stouffer', 'mudholkar_george'},
    optional.
        Name of method to use to combine p-values. The following methods are
        available:

        - "fisher": Fisher's method (Fisher's combined probability test),
          the default, the sum of the logarithm of the p-values.
        - "pearson": Pearson's method (similar to Fisher's but uses sum of the
          complement of the p-values inside the logarithms).
        - "tippett": Tippett's method (minimum of p-values).
        - "stouffer": Stouffer's Z-score method.
        - "mudholkar_george": the difference of Fisher's and Pearson's methods
           divided by 2.
    weights : array_like, 1-D, optional
        Optional array of weights used only for Stouffer's Z-score method.

    Returns
    -------
    statistic: float
        The statistic calculated by the specified method.
    pval: float
        The combined p-value.

    Notes
    -----
    Fisher's method (also known as Fisher's combined probability test) [1]_ uses
    a chi-squared statistic to compute a combined p-value. The closely related
    Stouffer's Z-score method [2]_ uses Z-scores rather than p-values. The
    advantage of Stouffer's method is that it is straightforward to introduce
    weights, which can make Stouffer's method more powerful than Fisher's
    method when the p-values are from studies of different size [6]_ [7]_.
    The Pearson's method uses :math:`log(1-p_i)` inside the sum whereas Fisher's
    method uses :math:`log(p_i)` [4]_. For Fisher's and Pearson's method, the
    sum of the logarithms is multiplied by -2 in the implementation. This
    quantity has a chisquare distribution that determines the p-value. The
    `mudholkar_george` method is the difference of the Fisher's and Pearson's
    test statistics, each of which include the -2 factor [4]_. However, the
    `mudholkar_george` method does not include these -2 factors. The test
    statistic of `mudholkar_george` is the sum of logisitic random variables and
    equation 3.6 in [3]_ is used to approximate the p-value based on Student's
    t-distribution.

    Fisher's method may be extended to combine p-values from dependent tests
    [5]_. Extensions such as Brown's method and Kost's method are not currently
    implemented.

    .. versionadded:: 0.15.0

    References
    ----------
    .. [1] https://en.wikipedia.org/wiki/Fisher%27s_method
    .. [2] https://en.wikipedia.org/wiki/Fisher%27s_method#Relation_to_Stouffer.27s_Z-score_method
    .. [3] George, E. O., and G. S. Mudholkar. "On the convolution of logistic
           random variables." Metrika 30.1 (1983): 1-13.
    .. [4] Heard, N. and Rubin-Delanchey, P. "Choosing between methods of
           combining p-values."  Biometrika 105.1 (2018): 239-246.
    .. [5] Whitlock, M. C. "Combining probability from independent tests: the
           weighted Z-method is superior to Fisher's approach." Journal of
           Evolutionary Biology 18, no. 5 (2005): 1368-1373.
    .. [6] Zaykin, Dmitri V. "Optimally weighted Z-test is a powerful method
           for combining probabilities in meta-analysis." Journal of
           Evolutionary Biology 24, no. 8 (2011): 1836-1841.
    .. [7] https://en.wikipedia.org/wiki/Extensions_of_Fisher%27s_method

    """
    pvalues = np.asarray(pvalues)
    if pvalues.ndim != 1:
        raise ValueError("pvalues is not 1-D")

    if method == 'fisher':
        statistic = -2 * np.sum(np.log(pvalues))
        pval = distributions.chi2.sf(statistic, 2 * len(pvalues))
    elif method == 'pearson':
        statistic = -2 * np.sum(np.log1p(-pvalues))
        pval = distributions.chi2.sf(statistic, 2 * len(pvalues))
    elif method == 'mudholkar_george':
        statistic = -np.sum(np.log(pvalues)) + np.sum(np.log1p(-pvalues))
        nu = 5 * len(pvalues) + 4
        approx_factor = np.sqrt(nu / (nu - 2))
        pval = distributions.t.sf(statistic * approx_factor, nu)
    elif method == 'tippett':
        statistic = np.min(pvalues)
        pval = distributions.beta.sf(statistic, 1, len(pvalues))
    elif method == 'stouffer':
        if weights is None:
            weights = np.ones_like(pvalues)
        elif len(weights) != len(pvalues):
            raise ValueError("pvalues and weights must be of the same size.")

        weights = np.asarray(weights)
        if weights.ndim != 1:
            raise ValueError("weights is not 1-D")

        Zi = distributions.norm.isf(pvalues)
        statistic = np.dot(weights, Zi) / np.linalg.norm(weights)
        pval = distributions.norm.sf(statistic)

    else:
        raise ValueError(
            "Invalid method '%s'. Options are 'fisher', 'pearson', \
            'mudholkar_george', 'tippett', 'or 'stouffer'", method)

    return (statistic, pval)


#####################################
#       STATISTICAL DISTANCES       #
#####################################

def wasserstein_distance(u_values, v_values, u_weights=None, v_weights=None):
    r"""
    Compute the first Wasserstein distance between two 1D distributions.

    This distance is also known as the earth mover's distance, since it can be
    seen as the minimum amount of "work" required to transform :math:`u` into
    :math:`v`, where "work" is measured as the amount of distribution weight
    that must be moved, multiplied by the distance it has to be moved.

    .. versionadded:: 1.0.0

    Parameters
    ----------
    u_values, v_values : array_like
        Values observed in the (empirical) distribution.
    u_weights, v_weights : array_like, optional
        Weight for each value. If unspecified, each value is assigned the same
        weight.
        `u_weights` (resp. `v_weights`) must have the same length as
        `u_values` (resp. `v_values`). If the weight sum differs from 1, it
        must still be positive and finite so that the weights can be normalized
        to sum to 1.

    Returns
    -------
    distance : float
        The computed distance between the distributions.

    Notes
    -----
    The first Wasserstein distance between the distributions :math:`u` and
    :math:`v` is:

    .. math::

        l_1 (u, v) = \inf_{\pi \in \Gamma (u, v)} \int_{\mathbb{R} \times
        \mathbb{R}} |x-y| \mathrm{d} \pi (x, y)

    where :math:`\Gamma (u, v)` is the set of (probability) distributions on
    :math:`\mathbb{R} \times \mathbb{R}` whose marginals are :math:`u` and
    :math:`v` on the first and second factors respectively.

    If :math:`U` and :math:`V` are the respective CDFs of :math:`u` and
    :math:`v`, this distance also equals to:

    .. math::

        l_1(u, v) = \int_{-\infty}^{+\infty} |U-V|

    See [2]_ for a proof of the equivalence of both definitions.

    The input distributions can be empirical, therefore coming from samples
    whose values are effectively inputs of the function, or they can be seen as
    generalized functions, in which case they are weighted sums of Dirac delta
    functions located at the specified values.

    References
    ----------
    .. [1] "Wasserstein metric", https://en.wikipedia.org/wiki/Wasserstein_metric
    .. [2] Ramdas, Garcia, Cuturi "On Wasserstein Two Sample Testing and Related
           Families of Nonparametric Tests" (2015). :arXiv:`1509.02237`.

    Examples
    --------
    >>> from scipy.stats import wasserstein_distance
    >>> wasserstein_distance([0, 1, 3], [5, 6, 8])
    5.0
    >>> wasserstein_distance([0, 1], [0, 1], [3, 1], [2, 2])
    0.25
    >>> wasserstein_distance([3.4, 3.9, 7.5, 7.8], [4.5, 1.4],
    ...                      [1.4, 0.9, 3.1, 7.2], [3.2, 3.5])
    4.0781331438047861
    """
    return _cdf_distance(1, u_values, v_values, u_weights, v_weights)


def energy_distance(u_values, v_values, u_weights=None, v_weights=None):
    r"""
    Compute the energy distance between two 1D distributions.

    .. versionadded:: 1.0.0

    Parameters
    ----------
    u_values, v_values : array_like
        Values observed in the (empirical) distribution.
    u_weights, v_weights : array_like, optional
        Weight for each value. If unspecified, each value is assigned the same
        weight.
        `u_weights` (resp. `v_weights`) must have the same length as
        `u_values` (resp. `v_values`). If the weight sum differs from 1, it
        must still be positive and finite so that the weights can be normalized
        to sum to 1.

    Returns
    -------
    distance : float
        The computed distance between the distributions.

    Notes
    -----
    The energy distance between two distributions :math:`u` and :math:`v`, whose
    respective CDFs are :math:`U` and :math:`V`, equals to:

    .. math::

        D(u, v) = \left( 2\mathbb E|X - Y| - \mathbb E|X - X'| -
        \mathbb E|Y - Y'| \right)^{1/2}

    where :math:`X` and :math:`X'` (resp. :math:`Y` and :math:`Y'`) are
    independent random variables whose probability distribution is :math:`u`
    (resp. :math:`v`).

    As shown in [2]_, for one-dimensional real-valued variables, the energy
    distance is linked to the non-distribution-free version of the Cramer-von
    Mises distance:

    .. math::

        D(u, v) = \sqrt{2} l_2(u, v) = \left( 2 \int_{-\infty}^{+\infty} (U-V)^2
        \right)^{1/2}

    Note that the common Cramer-von Mises criterion uses the distribution-free
    version of the distance. See [2]_ (section 2), for more details about both
    versions of the distance.

    The input distributions can be empirical, therefore coming from samples
    whose values are effectively inputs of the function, or they can be seen as
    generalized functions, in which case they are weighted sums of Dirac delta
    functions located at the specified values.

    References
    ----------
    .. [1] "Energy distance", https://en.wikipedia.org/wiki/Energy_distance
    .. [2] Szekely "E-statistics: The energy of statistical samples." Bowling
           Green State University, Department of Mathematics and Statistics,
           Technical Report 02-16 (2002).
    .. [3] Rizzo, Szekely "Energy distance." Wiley Interdisciplinary Reviews:
           Computational Statistics, 8(1):27-38 (2015).
    .. [4] Bellemare, Danihelka, Dabney, Mohamed, Lakshminarayanan, Hoyer,
           Munos "The Cramer Distance as a Solution to Biased Wasserstein
           Gradients" (2017). :arXiv:`1705.10743`.

    Examples
    --------
    >>> from scipy.stats import energy_distance
    >>> energy_distance([0], [2])
    2.0000000000000004
    >>> energy_distance([0, 8], [0, 8], [3, 1], [2, 2])
    1.0000000000000002
    >>> energy_distance([0.7, 7.4, 2.4, 6.8], [1.4, 8. ],
    ...                 [2.1, 4.2, 7.4, 8. ], [7.6, 8.8])
    0.88003340976158217
    """
    return np.sqrt(2) * _cdf_distance(2, u_values, v_values,
                                      u_weights, v_weights)


def _cdf_distance(p, u_values, v_values, u_weights=None, v_weights=None):
    r"""
    Compute, between two one-dimensional distributions :math:`u` and
    :math:`v`, whose respective CDFs are :math:`U` and :math:`V`, the
    statistical distance that is defined as:

    .. math::

        l_p(u, v) = \left( \int_{-\infty}^{+\infty} |U-V|^p \right)^{1/p}

    p is a positive parameter; p = 1 gives the Wasserstein distance, p = 2
    gives the energy distance.

    Parameters
    ----------
    u_values, v_values : array_like
        Values observed in the (empirical) distribution.
    u_weights, v_weights : array_like, optional
        Weight for each value. If unspecified, each value is assigned the same
        weight.
        `u_weights` (resp. `v_weights`) must have the same length as
        `u_values` (resp. `v_values`). If the weight sum differs from 1, it
        must still be positive and finite so that the weights can be normalized
        to sum to 1.

    Returns
    -------
    distance : float
        The computed distance between the distributions.

    Notes
    -----
    The input distributions can be empirical, therefore coming from samples
    whose values are effectively inputs of the function, or they can be seen as
    generalized functions, in which case they are weighted sums of Dirac delta
    functions located at the specified values.

    References
    ----------
    .. [1] Bellemare, Danihelka, Dabney, Mohamed, Lakshminarayanan, Hoyer,
           Munos "The Cramer Distance as a Solution to Biased Wasserstein
           Gradients" (2017). :arXiv:`1705.10743`.
    """
    u_values, u_weights = _validate_distribution(u_values, u_weights)
    v_values, v_weights = _validate_distribution(v_values, v_weights)

    u_sorter = np.argsort(u_values)
    v_sorter = np.argsort(v_values)

    all_values = np.concatenate((u_values, v_values))
    all_values.sort(kind='mergesort')

    # Compute the differences between pairs of successive values of u and v.
    deltas = np.diff(all_values)

    # Get the respective positions of the values of u and v among the values of
    # both distributions.
    u_cdf_indices = u_values[u_sorter].searchsorted(all_values[:-1], 'right')
    v_cdf_indices = v_values[v_sorter].searchsorted(all_values[:-1], 'right')

    # Calculate the CDFs of u and v using their weights, if specified.
    if u_weights is None:
        u_cdf = u_cdf_indices / u_values.size
    else:
        u_sorted_cumweights = np.concatenate(([0],
                                              np.cumsum(u_weights[u_sorter])))
        u_cdf = u_sorted_cumweights[u_cdf_indices] / u_sorted_cumweights[-1]

    if v_weights is None:
        v_cdf = v_cdf_indices / v_values.size
    else:
        v_sorted_cumweights = np.concatenate(([0],
                                              np.cumsum(v_weights[v_sorter])))
        v_cdf = v_sorted_cumweights[v_cdf_indices] / v_sorted_cumweights[-1]

    # Compute the value of the integral based on the CDFs.
    # If p = 1 or p = 2, we avoid using np.power, which introduces an overhead
    # of about 15%.
    if p == 1:
        return np.sum(np.multiply(np.abs(u_cdf - v_cdf), deltas))
    if p == 2:
        return np.sqrt(np.sum(np.multiply(np.square(u_cdf - v_cdf), deltas)))
    return np.power(np.sum(np.multiply(np.power(np.abs(u_cdf - v_cdf), p),
                                       deltas)), 1/p)


def _validate_distribution(values, weights):
    """
    Validate the values and weights from a distribution input of `cdf_distance`
    and return them as ndarray objects.

    Parameters
    ----------
    values : array_like
        Values observed in the (empirical) distribution.
    weights : array_like
        Weight for each value.

    Returns
    -------
    values : ndarray
        Values as ndarray.
    weights : ndarray
        Weights as ndarray.
    """
    # Validate the value array.
    values = np.asarray(values, dtype=float)
    if len(values) == 0:
        raise ValueError("Distribution can't be empty.")

    # Validate the weight array, if specified.
    if weights is not None:
        weights = np.asarray(weights, dtype=float)
        if len(weights) != len(values):
            raise ValueError('Value and weight array-likes for the same '
                             'empirical distribution must be of the same size.')
        if np.any(weights < 0):
            raise ValueError('All weights must be non-negative.')
        if not 0 < np.sum(weights) < np.inf:
            raise ValueError('Weight array-like sum must be positive and '
                             'finite. Set as None for an equal distribution of '
                             'weight.')

        return values, weights

    return values, None


#####################################
#         SUPPORT FUNCTIONS         #
#####################################

RepeatedResults = namedtuple('RepeatedResults', ('values', 'counts'))


def find_repeats(arr):
    """
    Find repeats and repeat counts.

    Parameters
    ----------
    arr : array_like
        Input array. This is cast to float64.

    Returns
    -------
    values : ndarray
        The unique values from the (flattened) input that are repeated.

    counts : ndarray
        Number of times the corresponding 'value' is repeated.

    Notes
    -----
    In numpy >= 1.9 `numpy.unique` provides similar functionality. The main
    difference is that `find_repeats` only returns repeated values.

    Examples
    --------
    >>> from scipy import stats
    >>> stats.find_repeats([2, 1, 2, 3, 2, 2, 5])
    RepeatedResults(values=array([2.]), counts=array([4]))

    >>> stats.find_repeats([[10, 20, 1, 2], [5, 5, 4, 4]])
    RepeatedResults(values=array([4.,  5.]), counts=array([2, 2]))

    """
    # Note: always copies.
    return RepeatedResults(*_find_repeats(np.array(arr, dtype=np.float64)))


def _sum_of_squares(a, axis=0):
    """
    Square each element of the input array, and return the sum(s) of that.

    Parameters
    ----------
    a : array_like
        Input array.
    axis : int or None, optional
        Axis along which to calculate. Default is 0. If None, compute over
        the whole array `a`.

    Returns
    -------
    sum_of_squares : ndarray
        The sum along the given axis for (a**2).

    See also
    --------
    _square_of_sums : The square(s) of the sum(s) (the opposite of
    `_sum_of_squares`).
    """
    a, axis = _chk_asarray(a, axis)
    return np.sum(a*a, axis)


def _square_of_sums(a, axis=0):
    """
    Sum elements of the input array, and return the square(s) of that sum.

    Parameters
    ----------
    a : array_like
        Input array.
    axis : int or None, optional
        Axis along which to calculate. Default is 0. If None, compute over
        the whole array `a`.

    Returns
    -------
    square_of_sums : float or ndarray
        The square of the sum over `axis`.

    See also
    --------
    _sum_of_squares : The sum of squares (the opposite of `square_of_sums`).
    """
    a, axis = _chk_asarray(a, axis)
    s = np.sum(a, axis)
    if not np.isscalar(s):
        return s.astype(float) * s
    else:
        return float(s) * s


def rankdata(a, method='average'):
    """
    Assign ranks to data, dealing with ties appropriately.

    Ranks begin at 1.  The `method` argument controls how ranks are assigned
    to equal values.  See [1]_ for further discussion of ranking methods.

    Parameters
    ----------
    a : array_like
        The array of values to be ranked.  The array is first flattened.
    method : str, optional
        The method used to assign ranks to tied elements.
        The options are 'average', 'min', 'max', 'dense' and 'ordinal'.

        'average':
            The average of the ranks that would have been assigned to
            all the tied values is assigned to each value.
        'min':
            The minimum of the ranks that would have been assigned to all
            the tied values is assigned to each value.  (This is also
            referred to as "competition" ranking.)
        'max':
            The maximum of the ranks that would have been assigned to all
            the tied values is assigned to each value.
        'dense':
            Like 'min', but the rank of the next highest element is assigned
            the rank immediately after those assigned to the tied elements.
        'ordinal':
            All values are given a distinct rank, corresponding to the order
            that the values occur in `a`.

        The default is 'average'.

    Returns
    -------
    ranks : ndarray
         An array of length equal to the size of `a`, containing rank
         scores.

    References
    ----------
    .. [1] "Ranking", https://en.wikipedia.org/wiki/Ranking

    Examples
    --------
    >>> from scipy.stats import rankdata
    >>> rankdata([0, 2, 3, 2])
    array([ 1. ,  2.5,  4. ,  2.5])
    >>> rankdata([0, 2, 3, 2], method='min')
    array([ 1,  2,  4,  2])
    >>> rankdata([0, 2, 3, 2], method='max')
    array([ 1,  3,  4,  3])
    >>> rankdata([0, 2, 3, 2], method='dense')
    array([ 1,  2,  3,  2])
    >>> rankdata([0, 2, 3, 2], method='ordinal')
    array([ 1,  2,  4,  3])
    """
    if method not in ('average', 'min', 'max', 'dense', 'ordinal'):
        raise ValueError('unknown method "{0}"'.format(method))

    arr = np.ravel(np.asarray(a))
    algo = 'mergesort' if method == 'ordinal' else 'quicksort'
    sorter = np.argsort(arr, kind=algo)

    inv = np.empty(sorter.size, dtype=np.intp)
    inv[sorter] = np.arange(sorter.size, dtype=np.intp)

    if method == 'ordinal':
        return inv + 1

    arr = arr[sorter]
    obs = np.r_[True, arr[1:] != arr[:-1]]
    dense = obs.cumsum()[inv]

    if method == 'dense':
        return dense

    # cumulative counts of each unique value
    count = np.r_[np.nonzero(obs)[0], len(obs)]

    if method == 'max':
        return count[dense]

    if method == 'min':
        return count[dense - 1] + 1

    # average method
    return .5 * (count[dense] + count[dense - 1] + 1)<|MERGE_RESOLUTION|>--- conflicted
+++ resolved
@@ -198,11 +198,7 @@
            'tiecorrect', 'ranksums', 'kruskal', 'friedmanchisquare',
            'rankdata', 'rvs_ratio_uniforms',
            'combine_pvalues', 'wasserstein_distance', 'energy_distance',
-<<<<<<< HEAD
-           'brunnermunzel', 'ttest_trimmed']
-=======
-           'brunnermunzel', 'epps_singleton_2samp']
->>>>>>> 45393233
+           'brunnermunzel', 'epps_singleton_2samp', 'ttest_trimmed']
 
 
 def _chk_asarray(a, axis):
