--- conflicted
+++ resolved
@@ -4394,15 +4394,9 @@
 SpearmanrResult = namedtuple('SpearmanrResult', ('correlation', 'pvalue'))
 
 
-<<<<<<< HEAD
 def spearmanr(a, b=None, axis=0, nan_policy='propagate',
               alternative='two-sided'):
-    """
-    Calculate a Spearman correlation coefficient with associated p-value.
-=======
-def spearmanr(a, b=None, axis=0, nan_policy='propagate'):
     """Calculate a Spearman correlation coefficient with associated p-value.
->>>>>>> 62de4865
 
     The Spearman rank-order correlation coefficient is a nonparametric measure
     of the monotonicity of the relationship between two datasets. Unlike the
