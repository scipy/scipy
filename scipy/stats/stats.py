--- conflicted
+++ resolved
@@ -2029,14 +2029,8 @@
     return np.add.reduce(sorted_[tuple(indexer)] * weights, axis=axis) / sumval
 
 
-<<<<<<< HEAD
 def percentileofscore(a, score, kind='rank', nan_policy='propagate'):
-    """
-    Compute the percentile rank of a score relative to a list of scores.
-=======
-def percentileofscore(a, score, kind='rank'):
     """Compute the percentile rank of a score relative to a list of scores.
->>>>>>> 08390dcd
 
     A `percentileofscore` of, for example, 80% means that 80% of the
     scores in `a` are below the given score. In the case of gaps or
@@ -2162,26 +2156,8 @@
 
     # Cannot compare to empty list ==> nan
     if n == 0:
-<<<<<<< HEAD
         perct = np.full_like(score, np.nan, dtype=float)
 
-=======
-        return 100.0
-
-    if kind == 'rank':
-        left = np.count_nonzero(a < score)
-        right = np.count_nonzero(a <= score)
-        pct = (right + left + (1 if right > left else 0)) * 50.0/n
-        return pct
-    elif kind == 'strict':
-        return np.count_nonzero(a < score) / n * 100
-    elif kind == 'weak':
-        return np.count_nonzero(a <= score) / n * 100
-    elif kind == 'mean':
-        pct = (np.count_nonzero(a < score)
-               + np.count_nonzero(a <= score)) / n * 50
-        return pct
->>>>>>> 08390dcd
     else:
         # Prepare broadcasting
         score = score[..., None]
@@ -2190,8 +2166,10 @@
         # Despite masking, Azure pipelines produces warnings
         # when there are nans (which should not be processed)
         with suppress_warnings() as sup:
-            sup.filter(RuntimeWarning, "invalid value encountered in less")
-            sup.filter(RuntimeWarning, "invalid value encountered in greater")
+            sup.filter(RuntimeWarning,
+                       "invalid value encountered in less")
+            sup.filter(RuntimeWarning,
+                       "invalid value encountered in greater")
 
             # Compute
             if kind == 'rank':
@@ -2208,7 +2186,8 @@
                 right = count(a <= score)
                 perct = (left + right) * (50.0 / n)
             else:
-                raise ValueError("kind can only be 'rank', 'strict', 'weak' or 'mean'")
+                raise ValueError(
+                    "kind can only be 'rank', 'strict', 'weak' or 'mean'")
 
     # Re-insert nan's
     perct = ma.filled(perct, np.nan)
