--- conflicted
+++ resolved
@@ -5604,11 +5604,7 @@
 
 
 def ttest_ind(a, b, axis=0, equal_var=True, nan_policy='propagate',
-<<<<<<< HEAD
-              permutations=None, random_state=None):
-=======
-              alternative="two-sided"):
->>>>>>> 97c42a65
+              permutations=None, random_state=None, alternative="two-sided"):
     """
     Calculate the T-test for the means of *two independent* samples of scores.
 
@@ -5639,7 +5635,7 @@
           * 'propagate': returns nan
           * 'raise': throws an error
           * 'omit': performs the calculations ignoring nan values
-<<<<<<< HEAD
+
     permutations : int or None (default), optional
         The number of random permutations that will be used to estimate
         p-values using a permutation test. If `permutations` equals or exceeds
@@ -5655,7 +5651,6 @@
 
         .. versionadded:: 0.16.0
 
-=======
     alternative : {'two-sided', 'less', 'greater'}, optional
         Defines the alternative hypothesis.
         The following options are available (default is 'two-sided'):
@@ -5665,7 +5660,6 @@
           * 'greater': one-sided
 
         .. versionadded:: 1.6.0
->>>>>>> 97c42a65
 
     Returns
     -------
@@ -5790,25 +5784,17 @@
                                  random_state=random_state)
 
     else:
-<<<<<<< HEAD
         v1 = np.var(a, axis, ddof=1)
         v2 = np.var(b, axis, ddof=1)
         n1 = a.shape[axis]
         n2 = b.shape[axis]
-=======
-        df, denom = _unequal_var_ttest_denom(v1, n1, v2, n2)
-
-    res = _ttest_ind_from_stats(np.mean(a, axis), np.mean(b, axis), denom, df,
-                                alternative)
->>>>>>> 97c42a65
 
         if equal_var:
             df, denom = _equal_var_ttest_denom(v1, n1, v2, n2)
         else:
             df, denom = _unequal_var_ttest_denom(v1, n1, v2, n2)
-        res = _ttest_ind_from_stats(np.mean(a, axis),
-                                    np.mean(b, axis),
-                                    denom, df)
+        res = _ttest_ind_from_stats(np.mean(a, axis), np.mean(b, axis),
+                                    denom, df, alternative)
     return Ttest_indResult(*res)
 
 
