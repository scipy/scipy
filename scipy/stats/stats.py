# Copyright 2002 Gary Strangman.  All rights reserved
# Copyright 2002-2016 The SciPy Developers
#
# The original code from Gary Strangman was heavily adapted for
# use in SciPy by Travis Oliphant.  The original code came with the
# following disclaimer:
#
# This software is provided "as-is".  There are no expressed or implied
# warranties of any kind, including, but not limited to, the warranties
# of merchantability and fitness for a given application.  In no event
# shall Gary Strangman be liable for any direct, indirect, incidental,
# special, exemplary or consequential damages (including, but not limited
# to, loss of use, data or profits, or business interruption) however
# caused and on any theory of liability, whether in contract, strict
# liability or tort (including negligence or otherwise) arising in any way
# out of the use of this software, even if advised of the possibility of
# such damage.

"""
A collection of basic statistical functions for Python.  The function
names appear below.

 Some scalar functions defined here are also available in the scipy.special
 package where they work on arbitrary sized arrays.

Disclaimers:  The function list is obviously incomplete and, worse, the
functions are not optimized.  All functions have been tested (some more
so than others), but they are far from bulletproof.  Thus, as with any
free software, no warranty or guarantee is expressed or implied. :-)  A
few extra functions that don't appear in the list below can be found by
interested treasure-hunters.  These functions don't necessarily have
both list and array versions but were deemed useful.

Central Tendency
----------------
.. autosummary::
   :toctree: generated/

    gmean
    hmean
    mode

Moments
-------
.. autosummary::
   :toctree: generated/

    moment
    variation
    skew
    kurtosis
    normaltest

Altered Versions
----------------
.. autosummary::
   :toctree: generated/

    tmean
    tvar
    tstd
    tsem
    describe

Frequency Stats
---------------
.. autosummary::
   :toctree: generated/

    itemfreq
    scoreatpercentile
    percentileofscore
    cumfreq
    relfreq

Variability
-----------
.. autosummary::
   :toctree: generated/

    obrientransform
    sem
    zmap
    zscore
    gstd
    iqr
    median_abs_deviation

Trimming Functions
------------------
.. autosummary::
   :toctree: generated/

   trimboth
   trim1

Correlation Functions
---------------------
.. autosummary::
   :toctree: generated/

   pearsonr
   fisher_exact
   barnard_exact
   spearmanr
   pointbiserialr
   kendalltau
   weightedtau
   somersd
   linregress
   theilslopes
   multiscale_graphcorr

Inferential Stats
-----------------
.. autosummary::
   :toctree: generated/

   ttest_1samp
   ttest_ind
   ttest_ind_from_stats
   ttest_rel
   chisquare
   power_divergence
   kstest
   ks_1samp
   ks_2samp
   cramervonmises
   cramervonmises_2samp
   epps_singleton_2samp
   mannwhitneyu
   ranksums
   wilcoxon
   kruskal
   friedmanchisquare
   brunnermunzel
   combine_pvalues
   page_trend_test

Statistical Distances
---------------------
.. autosummary::
   :toctree: generated/

   wasserstein_distance
   energy_distance

ANOVA Functions
---------------
.. autosummary::
   :toctree: generated/

   f_oneway
   alexandergovern

Support Functions
-----------------
.. autosummary::
   :toctree: generated/

   rankdata
   rvs_ratio_uniforms

References
----------
.. [CRCProbStat2000] Zwillinger, D. and Kokoska, S. (2000). CRC Standard
   Probability and Statistics Tables and Formulae. Chapman & Hall: New
   York. 2000.

"""

import warnings
import math
from math import gcd
from collections import namedtuple
from itertools import permutations

import numpy as np
from numpy import array, asarray, ma

from scipy.spatial.distance import cdist
from scipy.ndimage import measurements
from scipy._lib._util import (_lazywhere, check_random_state, MapWrapper,
                              rng_integers, float_factorial)
import scipy.special as special
from scipy import linalg
from . import distributions
from . import mstats_basic
from ._stats_mstats_common import (_find_repeats, linregress, theilslopes,
                                   siegelslopes)
from ._stats import (_kendall_dis, _toint64, _weightedrankedtau,
                     _local_correlations)
from ._rvs_sampling import rvs_ratio_uniforms
<<<<<<< HEAD
from ._hypotests import barnard_exact, epps_singleton_2samp, cramervonmises, somersd
=======
>>>>>>> 8ce88218
from ._page_trend_test import page_trend_test
from dataclasses import make_dataclass
from ._hypotests import (epps_singleton_2samp, somersd, cramervonmises,
                         cramervonmises_2samp)


__all__ = ['find_repeats', 'gmean', 'hmean', 'mode', 'tmean', 'tvar',
           'tmin', 'tmax', 'tstd', 'tsem', 'moment', 'variation',
           'skew', 'kurtosis', 'describe', 'skewtest', 'kurtosistest',
           'normaltest', 'jarque_bera', 'itemfreq',
           'scoreatpercentile', 'percentileofscore',
           'cumfreq', 'relfreq', 'obrientransform',
           'sem', 'zmap', 'zscore', 'iqr', 'gstd', 'median_absolute_deviation',
           'median_abs_deviation',
           'sigmaclip', 'trimboth', 'trim1', 'trim_mean',
           'f_oneway', 'F_onewayConstantInputWarning',
           'F_onewayBadInputSizesWarning',
           'PearsonRConstantInputWarning', 'PearsonRNearConstantInputWarning',
           'pearsonr', 'fisher_exact', 'barnard_exact', 
           'SpearmanRConstantInputWarning', 'spearmanr', 'pointbiserialr',
           'kendalltau', 'weightedtau', 'multiscale_graphcorr',
           'linregress', 'siegelslopes', 'theilslopes', 'ttest_1samp',
           'ttest_ind', 'ttest_ind_from_stats', 'ttest_rel',
           'kstest', 'ks_1samp', 'ks_2samp',
           'chisquare', 'power_divergence', 'mannwhitneyu',
           'tiecorrect', 'ranksums', 'kruskal', 'friedmanchisquare',
           'rankdata', 'rvs_ratio_uniforms',
           'combine_pvalues', 'wasserstein_distance', 'energy_distance',
           'brunnermunzel', 'epps_singleton_2samp', 'cramervonmises',
           'cramervonmises_2samp', 'alexandergovern', 'page_trend_test',
           'somersd']


def _contains_nan(a, nan_policy='propagate'):
    policies = ['propagate', 'raise', 'omit']
    if nan_policy not in policies:
        raise ValueError("nan_policy must be one of {%s}" %
                         ', '.join("'%s'" % s for s in policies))
    try:
        # Calling np.sum to avoid creating a huge array into memory
        # e.g. np.isnan(a).any()
        with np.errstate(invalid='ignore'):
            contains_nan = np.isnan(np.sum(a))
    except TypeError:
        # This can happen when attempting to sum things which are not
        # numbers (e.g. as in the function `mode`). Try an alternative method:
        try:
            contains_nan = np.nan in set(a.ravel())
        except TypeError:
            # Don't know what to do. Fall back to omitting nan values and
            # issue a warning.
            contains_nan = False
            nan_policy = 'omit'
            warnings.warn("The input array could not be properly checked for nan "
                          "values. nan values will be ignored.", RuntimeWarning)

    if contains_nan and nan_policy == 'raise':
        raise ValueError("The input contains nan values")

    return contains_nan, nan_policy


def _chk_asarray(a, axis):
    if axis is None:
        a = np.ravel(a)
        outaxis = 0
    else:
        a = np.asarray(a)
        outaxis = axis

    if a.ndim == 0:
        a = np.atleast_1d(a)

    return a, outaxis


def _chk2_asarray(a, b, axis):
    if axis is None:
        a = np.ravel(a)
        b = np.ravel(b)
        outaxis = 0
    else:
        a = np.asarray(a)
        b = np.asarray(b)
        outaxis = axis

    if a.ndim == 0:
        a = np.atleast_1d(a)
    if b.ndim == 0:
        b = np.atleast_1d(b)

    return a, b, outaxis


def _shape_with_dropped_axis(a, axis):
    """
    Given an array `a` and an integer `axis`, return the shape
    of `a` with the `axis` dimension removed.

    Examples
    --------
    >>> a = np.zeros((3, 5, 2))
    >>> _shape_with_dropped_axis(a, 1)
    (3, 2)
    """
    shp = list(a.shape)
    try:
        del shp[axis]
    except IndexError:
        raise np.AxisError(axis, a.ndim) from None
    return tuple(shp)


def _broadcast_shapes(shape1, shape2):
    """
    Given two shapes (i.e. tuples of integers), return the shape
    that would result from broadcasting two arrays with the given
    shapes.

    Examples
    --------
    >>> _broadcast_shapes((2, 1), (4, 1, 3))
    (4, 2, 3)
    """
    d = len(shape1) - len(shape2)
    if d <= 0:
        shp1 = (1,)*(-d) + shape1
        shp2 = shape2
    elif d > 0:
        shp1 = shape1
        shp2 = (1,)*d + shape2
    shape = []
    for n1, n2 in zip(shp1, shp2):
        if n1 == 1:
            n = n2
        elif n2 == 1 or n1 == n2:
            n = n1
        else:
            raise ValueError(f'shapes {shape1} and {shape2} could not be '
                             'broadcast together')
        shape.append(n)
    return tuple(shape)


def _broadcast_shapes_with_dropped_axis(a, b, axis):
    """
    Given two arrays `a` and `b` and an integer `axis`, find the
    shape of the broadcast result after dropping `axis` from the
    shapes of `a` and `b`.

    Examples
    --------
    >>> a = np.zeros((5, 2, 1))
    >>> b = np.zeros((1, 9, 3))
    >>> _broadcast_shapes_with_dropped_axis(a, b, 1)
    (5, 3)
    """
    shp1 = _shape_with_dropped_axis(a, axis)
    shp2 = _shape_with_dropped_axis(b, axis)
    try:
        shp = _broadcast_shapes(shp1, shp2)
    except ValueError:
        raise ValueError(f'non-axis shapes {shp1} and {shp2} could not be '
                         'broadcast together') from None
    return shp


def gmean(a, axis=0, dtype=None, weights=None):
    """
    Compute the geometric mean along the specified axis.

    Return the geometric average of the array elements.
    That is:  n-th root of (x1 * x2 * ... * xn)

    Parameters
    ----------
    a : array_like
        Input array or object that can be converted to an array.
    axis : int or None, optional
        Axis along which the geometric mean is computed. Default is 0.
        If None, compute over the whole array `a`.
    dtype : dtype, optional
        Type of the returned array and of the accumulator in which the
        elements are summed. If dtype is not specified, it defaults to the
        dtype of a, unless a has an integer dtype with a precision less than
        that of the default platform integer. In that case, the default
        platform integer is used.
    weights : array_like, optional
        The weights array can either be 1-D (in which case its length must be
        the size of `a` along the given `axis`) or of the same shape as `a`.
        Default is None, which gives each value a weight of 1.0.

    Returns
    -------
    gmean : ndarray
        See `dtype` parameter above.

    See Also
    --------
    numpy.mean : Arithmetic average
    numpy.average : Weighted average
    hmean : Harmonic mean

    Notes
    -----
    The geometric average is computed over a single dimension of the input
    array, axis=0 by default, or all values in the array if axis=None.
    float64 intermediate and return values are used for integer inputs.

    Use masked arrays to ignore any non-finite values in the input or that
    arise in the calculations such as Not a Number and infinity because masked
    arrays automatically mask any non-finite values.

    References
    ----------
    .. [1] "Weighted Geometric Mean", *Wikipedia*, https://en.wikipedia.org/wiki/Weighted_geometric_mean.

    Examples
    --------
    >>> from scipy.stats import gmean
    >>> gmean([1, 4])
    2.0
    >>> gmean([1, 2, 3, 4, 5, 6, 7])
    3.3800151591412964

    """
    if not isinstance(a, np.ndarray):
        # if not an ndarray object attempt to convert it
        log_a = np.log(np.array(a, dtype=dtype))
    elif dtype:
        # Must change the default dtype allowing array type
        if isinstance(a, np.ma.MaskedArray):
            log_a = np.log(np.ma.asarray(a, dtype=dtype))
        else:
            log_a = np.log(np.asarray(a, dtype=dtype))
    else:
        log_a = np.log(a)

    if weights is not None:
        weights = np.asanyarray(weights, dtype=dtype)

    return np.exp(np.average(log_a, axis=axis, weights=weights))


def hmean(a, axis=0, dtype=None):
    """
    Calculate the harmonic mean along the specified axis.

    That is:  n / (1/x1 + 1/x2 + ... + 1/xn)

    Parameters
    ----------
    a : array_like
        Input array, masked array or object that can be converted to an array.
    axis : int or None, optional
        Axis along which the harmonic mean is computed. Default is 0.
        If None, compute over the whole array `a`.
    dtype : dtype, optional
        Type of the returned array and of the accumulator in which the
        elements are summed. If `dtype` is not specified, it defaults to the
        dtype of `a`, unless `a` has an integer `dtype` with a precision less
        than that of the default platform integer. In that case, the default
        platform integer is used.

    Returns
    -------
    hmean : ndarray
        See `dtype` parameter above.

    See Also
    --------
    numpy.mean : Arithmetic average
    numpy.average : Weighted average
    gmean : Geometric mean

    Notes
    -----
    The harmonic mean is computed over a single dimension of the input
    array, axis=0 by default, or all values in the array if axis=None.
    float64 intermediate and return values are used for integer inputs.

    Use masked arrays to ignore any non-finite values in the input or that
    arise in the calculations such as Not a Number and infinity.

    Examples
    --------
    >>> from scipy.stats import hmean
    >>> hmean([1, 4])
    1.6000000000000001
    >>> hmean([1, 2, 3, 4, 5, 6, 7])
    2.6997245179063363

    """
    if not isinstance(a, np.ndarray):
        a = np.array(a, dtype=dtype)
    if np.all(a >= 0):
        # Harmonic mean only defined if greater than or equal to to zero.
        if isinstance(a, np.ma.MaskedArray):
            size = a.count(axis)
        else:
            if axis is None:
                a = a.ravel()
                size = a.shape[0]
            else:
                size = a.shape[axis]
        with np.errstate(divide='ignore'):
            return size / np.sum(1.0 / a, axis=axis, dtype=dtype)
    else:
        raise ValueError("Harmonic mean only defined if all elements greater "
                         "than or equal to zero")


ModeResult = namedtuple('ModeResult', ('mode', 'count'))


def mode(a, axis=0, nan_policy='propagate'):
    """
    Return an array of the modal (most common) value in the passed array.

    If there is more than one such value, only the smallest is returned.
    The bin-count for the modal bins is also returned.

    Parameters
    ----------
    a : array_like
        n-dimensional array of which to find mode(s).
    axis : int or None, optional
        Axis along which to operate. Default is 0. If None, compute over
        the whole array `a`.
    nan_policy : {'propagate', 'raise', 'omit'}, optional
        Defines how to handle when input contains nan.
        The following options are available (default is 'propagate'):

          * 'propagate': returns nan
          * 'raise': throws an error
          * 'omit': performs the calculations ignoring nan values

    Returns
    -------
    mode : ndarray
        Array of modal values.
    count : ndarray
        Array of counts for each mode.

    Examples
    --------
    >>> a = np.array([[6, 8, 3, 0],
    ...               [3, 2, 1, 7],
    ...               [8, 1, 8, 4],
    ...               [5, 3, 0, 5],
    ...               [4, 7, 5, 9]])
    >>> from scipy import stats
    >>> stats.mode(a)
    ModeResult(mode=array([[3, 1, 0, 0]]), count=array([[1, 1, 1, 1]]))

    To get mode of whole array, specify ``axis=None``:

    >>> stats.mode(a, axis=None)
    ModeResult(mode=array([3]), count=array([3]))

    """
    a, axis = _chk_asarray(a, axis)
    if a.size == 0:
        return ModeResult(np.array([]), np.array([]))

    contains_nan, nan_policy = _contains_nan(a, nan_policy)

    if contains_nan and nan_policy == 'omit':
        a = ma.masked_invalid(a)
        return mstats_basic.mode(a, axis)

    if a.dtype == object and np.nan in set(a.ravel()):
        # Fall back to a slower method since np.unique does not work with NaN
        scores = set(np.ravel(a))  # get ALL unique values
        testshape = list(a.shape)
        testshape[axis] = 1
        oldmostfreq = np.zeros(testshape, dtype=a.dtype)
        oldcounts = np.zeros(testshape, dtype=int)

        for score in scores:
            template = (a == score)
            counts = np.sum(template, axis, keepdims=True)
            mostfrequent = np.where(counts > oldcounts, score, oldmostfreq)
            oldcounts = np.maximum(counts, oldcounts)
            oldmostfreq = mostfrequent

        return ModeResult(mostfrequent, oldcounts)

    def _mode1D(a):
        vals, cnts = np.unique(a, return_counts=True)
        return vals[cnts.argmax()], cnts.max()

    # np.apply_along_axis will convert the _mode1D tuples to a numpy array, casting types in the process
    # This recreates the results without that issue
    # View of a, rotated so the requested axis is last
    in_dims = list(range(a.ndim))
    a_view = np.transpose(a, in_dims[:axis] + in_dims[axis+1:] + [axis])

    inds = np.ndindex(a_view.shape[:-1])
    modes = np.empty(a_view.shape[:-1], dtype=a.dtype)
    counts = np.empty(a_view.shape[:-1], dtype=np.int_)
    for ind in inds:
        modes[ind], counts[ind] = _mode1D(a_view[ind])
    newshape = list(a.shape)
    newshape[axis] = 1
    return ModeResult(modes.reshape(newshape), counts.reshape(newshape))


def _mask_to_limits(a, limits, inclusive):
    """Mask an array for values outside of given limits.

    This is primarily a utility function.

    Parameters
    ----------
    a : array
    limits : (float or None, float or None)
        A tuple consisting of the (lower limit, upper limit).  Values in the
        input array less than the lower limit or greater than the upper limit
        will be masked out. None implies no limit.
    inclusive : (bool, bool)
        A tuple consisting of the (lower flag, upper flag).  These flags
        determine whether values exactly equal to lower or upper are allowed.

    Returns
    -------
    A MaskedArray.

    Raises
    ------
    A ValueError if there are no values within the given limits.

    """
    lower_limit, upper_limit = limits
    lower_include, upper_include = inclusive
    am = ma.MaskedArray(a)
    if lower_limit is not None:
        if lower_include:
            am = ma.masked_less(am, lower_limit)
        else:
            am = ma.masked_less_equal(am, lower_limit)

    if upper_limit is not None:
        if upper_include:
            am = ma.masked_greater(am, upper_limit)
        else:
            am = ma.masked_greater_equal(am, upper_limit)

    if am.count() == 0:
        raise ValueError("No array values within given limits")

    return am


def tmean(a, limits=None, inclusive=(True, True), axis=None):
    """
    Compute the trimmed mean.

    This function finds the arithmetic mean of given values, ignoring values
    outside the given `limits`.

    Parameters
    ----------
    a : array_like
        Array of values.
    limits : None or (lower limit, upper limit), optional
        Values in the input array less than the lower limit or greater than the
        upper limit will be ignored.  When limits is None (default), then all
        values are used.  Either of the limit values in the tuple can also be
        None representing a half-open interval.
    inclusive : (bool, bool), optional
        A tuple consisting of the (lower flag, upper flag).  These flags
        determine whether values exactly equal to the lower or upper limits
        are included.  The default value is (True, True).
    axis : int or None, optional
        Axis along which to compute test. Default is None.

    Returns
    -------
    tmean : float
        Trimmed mean.

    See Also
    --------
    trim_mean : Returns mean after trimming a proportion from both tails.

    Examples
    --------
    >>> from scipy import stats
    >>> x = np.arange(20)
    >>> stats.tmean(x)
    9.5
    >>> stats.tmean(x, (3,17))
    10.0

    """
    a = asarray(a)
    if limits is None:
        return np.mean(a, None)

    am = _mask_to_limits(a.ravel(), limits, inclusive)
    return am.mean(axis=axis)


def tvar(a, limits=None, inclusive=(True, True), axis=0, ddof=1):
    """
    Compute the trimmed variance.

    This function computes the sample variance of an array of values,
    while ignoring values which are outside of given `limits`.

    Parameters
    ----------
    a : array_like
        Array of values.
    limits : None or (lower limit, upper limit), optional
        Values in the input array less than the lower limit or greater than the
        upper limit will be ignored. When limits is None, then all values are
        used. Either of the limit values in the tuple can also be None
        representing a half-open interval.  The default value is None.
    inclusive : (bool, bool), optional
        A tuple consisting of the (lower flag, upper flag).  These flags
        determine whether values exactly equal to the lower or upper limits
        are included.  The default value is (True, True).
    axis : int or None, optional
        Axis along which to operate. Default is 0. If None, compute over the
        whole array `a`.
    ddof : int, optional
        Delta degrees of freedom.  Default is 1.

    Returns
    -------
    tvar : float
        Trimmed variance.

    Notes
    -----
    `tvar` computes the unbiased sample variance, i.e. it uses a correction
    factor ``n / (n - 1)``.

    Examples
    --------
    >>> from scipy import stats
    >>> x = np.arange(20)
    >>> stats.tvar(x)
    35.0
    >>> stats.tvar(x, (3,17))
    20.0

    """
    a = asarray(a)
    a = a.astype(float)
    if limits is None:
        return a.var(ddof=ddof, axis=axis)
    am = _mask_to_limits(a, limits, inclusive)
    amnan = am.filled(fill_value=np.nan)
    return np.nanvar(amnan, ddof=ddof, axis=axis)


def tmin(a, lowerlimit=None, axis=0, inclusive=True, nan_policy='propagate'):
    """
    Compute the trimmed minimum.

    This function finds the miminum value of an array `a` along the
    specified axis, but only considering values greater than a specified
    lower limit.

    Parameters
    ----------
    a : array_like
        Array of values.
    lowerlimit : None or float, optional
        Values in the input array less than the given limit will be ignored.
        When lowerlimit is None, then all values are used. The default value
        is None.
    axis : int or None, optional
        Axis along which to operate. Default is 0. If None, compute over the
        whole array `a`.
    inclusive : {True, False}, optional
        This flag determines whether values exactly equal to the lower limit
        are included.  The default value is True.
    nan_policy : {'propagate', 'raise', 'omit'}, optional
        Defines how to handle when input contains nan.
        The following options are available (default is 'propagate'):

          * 'propagate': returns nan
          * 'raise': throws an error
          * 'omit': performs the calculations ignoring nan values

    Returns
    -------
    tmin : float, int or ndarray
        Trimmed minimum.

    Examples
    --------
    >>> from scipy import stats
    >>> x = np.arange(20)
    >>> stats.tmin(x)
    0

    >>> stats.tmin(x, 13)
    13

    >>> stats.tmin(x, 13, inclusive=False)
    14

    """
    a, axis = _chk_asarray(a, axis)
    am = _mask_to_limits(a, (lowerlimit, None), (inclusive, False))

    contains_nan, nan_policy = _contains_nan(am, nan_policy)

    if contains_nan and nan_policy == 'omit':
        am = ma.masked_invalid(am)

    res = ma.minimum.reduce(am, axis).data
    if res.ndim == 0:
        return res[()]
    return res


def tmax(a, upperlimit=None, axis=0, inclusive=True, nan_policy='propagate'):
    """
    Compute the trimmed maximum.

    This function computes the maximum value of an array along a given axis,
    while ignoring values larger than a specified upper limit.

    Parameters
    ----------
    a : array_like
        Array of values.
    upperlimit : None or float, optional
        Values in the input array greater than the given limit will be ignored.
        When upperlimit is None, then all values are used. The default value
        is None.
    axis : int or None, optional
        Axis along which to operate. Default is 0. If None, compute over the
        whole array `a`.
    inclusive : {True, False}, optional
        This flag determines whether values exactly equal to the upper limit
        are included.  The default value is True.
    nan_policy : {'propagate', 'raise', 'omit'}, optional
        Defines how to handle when input contains nan.
        The following options are available (default is 'propagate'):

          * 'propagate': returns nan
          * 'raise': throws an error
          * 'omit': performs the calculations ignoring nan values

    Returns
    -------
    tmax : float, int or ndarray
        Trimmed maximum.

    Examples
    --------
    >>> from scipy import stats
    >>> x = np.arange(20)
    >>> stats.tmax(x)
    19

    >>> stats.tmax(x, 13)
    13

    >>> stats.tmax(x, 13, inclusive=False)
    12

    """
    a, axis = _chk_asarray(a, axis)
    am = _mask_to_limits(a, (None, upperlimit), (False, inclusive))

    contains_nan, nan_policy = _contains_nan(am, nan_policy)

    if contains_nan and nan_policy == 'omit':
        am = ma.masked_invalid(am)

    res = ma.maximum.reduce(am, axis).data
    if res.ndim == 0:
        return res[()]
    return res


def tstd(a, limits=None, inclusive=(True, True), axis=0, ddof=1):
    """
    Compute the trimmed sample standard deviation.

    This function finds the sample standard deviation of given values,
    ignoring values outside the given `limits`.

    Parameters
    ----------
    a : array_like
        Array of values.
    limits : None or (lower limit, upper limit), optional
        Values in the input array less than the lower limit or greater than the
        upper limit will be ignored. When limits is None, then all values are
        used. Either of the limit values in the tuple can also be None
        representing a half-open interval.  The default value is None.
    inclusive : (bool, bool), optional
        A tuple consisting of the (lower flag, upper flag).  These flags
        determine whether values exactly equal to the lower or upper limits
        are included.  The default value is (True, True).
    axis : int or None, optional
        Axis along which to operate. Default is 0. If None, compute over the
        whole array `a`.
    ddof : int, optional
        Delta degrees of freedom.  Default is 1.

    Returns
    -------
    tstd : float
        Trimmed sample standard deviation.

    Notes
    -----
    `tstd` computes the unbiased sample standard deviation, i.e. it uses a
    correction factor ``n / (n - 1)``.

    Examples
    --------
    >>> from scipy import stats
    >>> x = np.arange(20)
    >>> stats.tstd(x)
    5.9160797830996161
    >>> stats.tstd(x, (3,17))
    4.4721359549995796

    """
    return np.sqrt(tvar(a, limits, inclusive, axis, ddof))


def tsem(a, limits=None, inclusive=(True, True), axis=0, ddof=1):
    """
    Compute the trimmed standard error of the mean.

    This function finds the standard error of the mean for given
    values, ignoring values outside the given `limits`.

    Parameters
    ----------
    a : array_like
        Array of values.
    limits : None or (lower limit, upper limit), optional
        Values in the input array less than the lower limit or greater than the
        upper limit will be ignored. When limits is None, then all values are
        used. Either of the limit values in the tuple can also be None
        representing a half-open interval.  The default value is None.
    inclusive : (bool, bool), optional
        A tuple consisting of the (lower flag, upper flag).  These flags
        determine whether values exactly equal to the lower or upper limits
        are included.  The default value is (True, True).
    axis : int or None, optional
        Axis along which to operate. Default is 0. If None, compute over the
        whole array `a`.
    ddof : int, optional
        Delta degrees of freedom.  Default is 1.

    Returns
    -------
    tsem : float
        Trimmed standard error of the mean.

    Notes
    -----
    `tsem` uses unbiased sample standard deviation, i.e. it uses a
    correction factor ``n / (n - 1)``.

    Examples
    --------
    >>> from scipy import stats
    >>> x = np.arange(20)
    >>> stats.tsem(x)
    1.3228756555322954
    >>> stats.tsem(x, (3,17))
    1.1547005383792515

    """
    a = np.asarray(a).ravel()
    if limits is None:
        return a.std(ddof=ddof) / np.sqrt(a.size)

    am = _mask_to_limits(a, limits, inclusive)
    sd = np.sqrt(np.ma.var(am, ddof=ddof, axis=axis))
    return sd / np.sqrt(am.count())


#####################################
#              MOMENTS              #
#####################################

def moment(a, moment=1, axis=0, nan_policy='propagate'):
    r"""
    Calculate the nth moment about the mean for a sample.

    A moment is a specific quantitative measure of the shape of a set of
    points. It is often used to calculate coefficients of skewness and kurtosis
    due to its close relationship with them.

    Parameters
    ----------
    a : array_like
       Input array.
    moment : int or array_like of ints, optional
       Order of central moment that is returned. Default is 1.
    axis : int or None, optional
       Axis along which the central moment is computed. Default is 0.
       If None, compute over the whole array `a`.
    nan_policy : {'propagate', 'raise', 'omit'}, optional
        Defines how to handle when input contains nan.
        The following options are available (default is 'propagate'):

          * 'propagate': returns nan
          * 'raise': throws an error
          * 'omit': performs the calculations ignoring nan values

    Returns
    -------
    n-th central moment : ndarray or float
       The appropriate moment along the given axis or over all values if axis
       is None. The denominator for the moment calculation is the number of
       observations, no degrees of freedom correction is done.

    See Also
    --------
    kurtosis, skew, describe

    Notes
    -----
    The k-th central moment of a data sample is:

    .. math::

        m_k = \frac{1}{n} \sum_{i = 1}^n (x_i - \bar{x})^k

    Where n is the number of samples and x-bar is the mean. This function uses
    exponentiation by squares [1]_ for efficiency.

    References
    ----------
    .. [1] https://eli.thegreenplace.net/2009/03/21/efficient-integer-exponentiation-algorithms

    Examples
    --------
    >>> from scipy.stats import moment
    >>> moment([1, 2, 3, 4, 5], moment=1)
    0.0
    >>> moment([1, 2, 3, 4, 5], moment=2)
    2.0

    """
    a, axis = _chk_asarray(a, axis)

    contains_nan, nan_policy = _contains_nan(a, nan_policy)

    if contains_nan and nan_policy == 'omit':
        a = ma.masked_invalid(a)
        return mstats_basic.moment(a, moment, axis)

    if a.size == 0:
        # empty array, return nan(s) with shape matching `moment`
        if np.isscalar(moment):
            return np.nan
        else:
            return np.full(np.asarray(moment).shape, np.nan, dtype=np.float64)

    # for array_like moment input, return a value for each.
    if not np.isscalar(moment):
        mean = a.mean(axis, keepdims=True)
        mmnt = [_moment(a, i, axis, mean=mean) for i in moment]
        return np.array(mmnt)
    else:
        return _moment(a, moment, axis)


# Moment with optional pre-computed mean, equal to a.mean(axis, keepdims=True)
def _moment(a, moment, axis, *, mean=None):
    if np.abs(moment - np.round(moment)) > 0:
        raise ValueError("All moment parameters must be integers")

    if moment == 0:
        # When moment equals 0, the result is 1, by definition.
        shape = list(a.shape)
        del shape[axis]
        if shape:
            # return an actual array of the appropriate shape
            return np.ones(shape, dtype=float)
        else:
            # the input was 1D, so return a scalar instead of a rank-0 array
            return 1.0

    elif moment == 1:
        # By definition the first moment about the mean is 0.
        shape = list(a.shape)
        del shape[axis]
        if shape:
            # return an actual array of the appropriate shape
            return np.zeros(shape, dtype=float)
        else:
            # the input was 1D, so return a scalar instead of a rank-0 array
            return np.float64(0.0)
    else:
        # Exponentiation by squares: form exponent sequence
        n_list = [moment]
        current_n = moment
        while current_n > 2:
            if current_n % 2:
                current_n = (current_n - 1) / 2
            else:
                current_n /= 2
            n_list.append(current_n)

        # Starting point for exponentiation by squares
        mean = a.mean(axis, keepdims=True) if mean is None else mean
        a_zero_mean = a - mean
        if n_list[-1] == 1:
            s = a_zero_mean.copy()
        else:
            s = a_zero_mean**2

        # Perform multiplications
        for n in n_list[-2::-1]:
            s = s**2
            if n % 2:
                s *= a_zero_mean
        return np.mean(s, axis)


def variation(a, axis=0, nan_policy='propagate', ddof=0):
    """
    Compute the coefficient of variation.

    The coefficient of variation is the standard deviation divided by the
    mean.  This function is equivalent to::

        np.std(x, axis=axis, ddof=ddof) / np.mean(x)

    The default for ``ddof`` is 0, but many definitions of the coefficient
    of variation use the square root of the unbiased sample variance
    for the sample standard deviation, which corresponds to ``ddof=1``.

    Parameters
    ----------
    a : array_like
        Input array.
    axis : int or None, optional
        Axis along which to calculate the coefficient of variation. Default
        is 0. If None, compute over the whole array `a`.
    nan_policy : {'propagate', 'raise', 'omit'}, optional
        Defines how to handle when input contains nan.
        The following options are available (default is 'propagate'):

        * 'propagate': returns nan
        * 'raise': throws an error
        * 'omit': performs the calculations ignoring nan values

    ddof : int, optional
        Delta degrees of freedom.  Default is 0.

    Returns
    -------
    variation : ndarray
        The calculated variation along the requested axis.

    References
    ----------
    .. [1] Zwillinger, D. and Kokoska, S. (2000). CRC Standard
       Probability and Statistics Tables and Formulae. Chapman & Hall: New
       York. 2000.

    Examples
    --------
    >>> from scipy.stats import variation
    >>> variation([1, 2, 3, 4, 5])
    0.47140452079103173

    """
    a, axis = _chk_asarray(a, axis)

    contains_nan, nan_policy = _contains_nan(a, nan_policy)

    if contains_nan and nan_policy == 'omit':
        a = ma.masked_invalid(a)
        return mstats_basic.variation(a, axis, ddof)

    return a.std(axis, ddof=ddof) / a.mean(axis)


def skew(a, axis=0, bias=True, nan_policy='propagate'):
    r"""
    Compute the sample skewness of a data set.

    For normally distributed data, the skewness should be about zero. For
    unimodal continuous distributions, a skewness value greater than zero means
    that there is more weight in the right tail of the distribution. The
    function `skewtest` can be used to determine if the skewness value
    is close enough to zero, statistically speaking.

    Parameters
    ----------
    a : ndarray
        Input array.
    axis : int or None, optional
        Axis along which skewness is calculated. Default is 0.
        If None, compute over the whole array `a`.
    bias : bool, optional
        If False, then the calculations are corrected for statistical bias.
    nan_policy : {'propagate', 'raise', 'omit'}, optional
        Defines how to handle when input contains nan.
        The following options are available (default is 'propagate'):

          * 'propagate': returns nan
          * 'raise': throws an error
          * 'omit': performs the calculations ignoring nan values

    Returns
    -------
    skewness : ndarray
        The skewness of values along an axis, returning 0 where all values are
        equal.

    Notes
    -----
    The sample skewness is computed as the Fisher-Pearson coefficient
    of skewness, i.e.

    .. math::

        g_1=\frac{m_3}{m_2^{3/2}}

    where

    .. math::

        m_i=\frac{1}{N}\sum_{n=1}^N(x[n]-\bar{x})^i

    is the biased sample :math:`i\texttt{th}` central moment, and :math:`\bar{x}` is
    the sample mean.  If ``bias`` is False, the calculations are
    corrected for bias and the value computed is the adjusted
    Fisher-Pearson standardized moment coefficient, i.e.

    .. math::

        G_1=\frac{k_3}{k_2^{3/2}}=
            \frac{\sqrt{N(N-1)}}{N-2}\frac{m_3}{m_2^{3/2}}.

    References
    ----------
    .. [1] Zwillinger, D. and Kokoska, S. (2000). CRC Standard
       Probability and Statistics Tables and Formulae. Chapman & Hall: New
       York. 2000.
       Section 2.2.24.1

    Examples
    --------
    >>> from scipy.stats import skew
    >>> skew([1, 2, 3, 4, 5])
    0.0
    >>> skew([2, 8, 0, 4, 1, 9, 9, 0])
    0.2650554122698573

    """
    a, axis = _chk_asarray(a, axis)
    n = a.shape[axis]

    contains_nan, nan_policy = _contains_nan(a, nan_policy)

    if contains_nan and nan_policy == 'omit':
        a = ma.masked_invalid(a)
        return mstats_basic.skew(a, axis, bias)

    mean = a.mean(axis, keepdims=True)
    m2 = _moment(a, 2, axis, mean=mean)
    m3 = _moment(a, 3, axis, mean=mean)
    with np.errstate(all='ignore'):
        zero = (m2 <= (np.finfo(m2.dtype).resolution * mean.squeeze(axis))**2)
        vals = np.where(zero, 0, m3 / m2**1.5)
    if not bias:
        can_correct = ~zero & (n > 2)
        if can_correct.any():
            m2 = np.extract(can_correct, m2)
            m3 = np.extract(can_correct, m3)
            nval = np.sqrt((n - 1.0) * n) / (n - 2.0) * m3 / m2**1.5
            np.place(vals, can_correct, nval)

    if vals.ndim == 0:
        return vals.item()

    return vals


def kurtosis(a, axis=0, fisher=True, bias=True, nan_policy='propagate'):
    """
    Compute the kurtosis (Fisher or Pearson) of a dataset.

    Kurtosis is the fourth central moment divided by the square of the
    variance. If Fisher's definition is used, then 3.0 is subtracted from
    the result to give 0.0 for a normal distribution.

    If bias is False then the kurtosis is calculated using k statistics to
    eliminate bias coming from biased moment estimators

    Use `kurtosistest` to see if result is close enough to normal.

    Parameters
    ----------
    a : array
        Data for which the kurtosis is calculated.
    axis : int or None, optional
        Axis along which the kurtosis is calculated. Default is 0.
        If None, compute over the whole array `a`.
    fisher : bool, optional
        If True, Fisher's definition is used (normal ==> 0.0). If False,
        Pearson's definition is used (normal ==> 3.0).
    bias : bool, optional
        If False, then the calculations are corrected for statistical bias.
    nan_policy : {'propagate', 'raise', 'omit'}, optional
        Defines how to handle when input contains nan. 'propagate' returns nan,
        'raise' throws an error, 'omit' performs the calculations ignoring nan
        values. Default is 'propagate'.

    Returns
    -------
    kurtosis : array
        The kurtosis of values along an axis. If all values are equal,
        return -3 for Fisher's definition and 0 for Pearson's definition.

    References
    ----------
    .. [1] Zwillinger, D. and Kokoska, S. (2000). CRC Standard
       Probability and Statistics Tables and Formulae. Chapman & Hall: New
       York. 2000.

    Examples
    --------
    In Fisher's definiton, the kurtosis of the normal distribution is zero.
    In the following example, the kurtosis is close to zero, because it was
    calculated from the dataset, not from the continuous distribution.

    >>> from scipy.stats import norm, kurtosis
    >>> data = norm.rvs(size=1000, random_state=3)
    >>> kurtosis(data)
    -0.06928694200380558

    The distribution with a higher kurtosis has a heavier tail.
    The zero valued kurtosis of the normal distribution in Fisher's definition
    can serve as a reference point.

    >>> import matplotlib.pyplot as plt
    >>> import scipy.stats as stats
    >>> from scipy.stats import kurtosis

    >>> x = np.linspace(-5, 5, 100)
    >>> ax = plt.subplot()
    >>> distnames = ['laplace', 'norm', 'uniform']

    >>> for distname in distnames:
    ...     if distname == 'uniform':
    ...         dist = getattr(stats, distname)(loc=-2, scale=4)
    ...     else:
    ...         dist = getattr(stats, distname)
    ...     data = dist.rvs(size=1000)
    ...     kur = kurtosis(data, fisher=True)
    ...     y = dist.pdf(x)
    ...     ax.plot(x, y, label="{}, {}".format(distname, round(kur, 3)))
    ...     ax.legend()

    The Laplace distribution has a heavier tail than the normal distribution.
    The uniform distribution (which has negative kurtosis) has the thinnest
    tail.

    """
    a, axis = _chk_asarray(a, axis)

    contains_nan, nan_policy = _contains_nan(a, nan_policy)

    if contains_nan and nan_policy == 'omit':
        a = ma.masked_invalid(a)
        return mstats_basic.kurtosis(a, axis, fisher, bias)

    n = a.shape[axis]
    mean = a.mean(axis, keepdims=True)
    m2 = _moment(a, 2, axis, mean=mean)
    m4 = _moment(a, 4, axis, mean=mean)
    with np.errstate(all='ignore'):
        zero = (m2 <= (np.finfo(m2.dtype).resolution * mean.squeeze(axis))**2)
        vals = np.where(zero, 0, m4 / m2**2.0)

    if not bias:
        can_correct = ~zero & (n > 3)
        if can_correct.any():
            m2 = np.extract(can_correct, m2)
            m4 = np.extract(can_correct, m4)
            nval = 1.0/(n-2)/(n-3) * ((n**2-1.0)*m4/m2**2.0 - 3*(n-1)**2.0)
            np.place(vals, can_correct, nval + 3.0)

    if vals.ndim == 0:
        vals = vals.item()  # array scalar

    return vals - 3 if fisher else vals


DescribeResult = namedtuple('DescribeResult',
                            ('nobs', 'minmax', 'mean', 'variance', 'skewness',
                             'kurtosis'))


def describe(a, axis=0, ddof=1, bias=True, nan_policy='propagate'):
    """
    Compute several descriptive statistics of the passed array.

    Parameters
    ----------
    a : array_like
        Input data.
    axis : int or None, optional
        Axis along which statistics are calculated. Default is 0.
        If None, compute over the whole array `a`.
    ddof : int, optional
        Delta degrees of freedom (only for variance).  Default is 1.
    bias : bool, optional
        If False, then the skewness and kurtosis calculations are corrected
        for statistical bias.
    nan_policy : {'propagate', 'raise', 'omit'}, optional
        Defines how to handle when input contains nan.
        The following options are available (default is 'propagate'):

        * 'propagate': returns nan
        * 'raise': throws an error
        * 'omit': performs the calculations ignoring nan values

    Returns
    -------
    nobs : int or ndarray of ints
        Number of observations (length of data along `axis`).
        When 'omit' is chosen as nan_policy, the length along each axis
        slice is counted separately.
    minmax: tuple of ndarrays or floats
        Minimum and maximum value of `a` along the given axis.
    mean : ndarray or float
        Arithmetic mean of `a` along the given axis.
    variance : ndarray or float
        Unbiased variance of `a` along the given axis; denominator is number
        of observations minus one.
    skewness : ndarray or float
        Skewness of `a` along the given axis, based on moment calculations
        with denominator equal to the number of observations, i.e. no degrees
        of freedom correction.
    kurtosis : ndarray or float
        Kurtosis (Fisher) of `a` along the given axis.  The kurtosis is
        normalized so that it is zero for the normal distribution.  No
        degrees of freedom are used.

    See Also
    --------
    skew, kurtosis

    Examples
    --------
    >>> from scipy import stats
    >>> a = np.arange(10)
    >>> stats.describe(a)
    DescribeResult(nobs=10, minmax=(0, 9), mean=4.5,
                   variance=9.166666666666666, skewness=0.0,
                   kurtosis=-1.2242424242424244)
    >>> b = [[1, 2], [3, 4]]
    >>> stats.describe(b)
    DescribeResult(nobs=2, minmax=(array([1, 2]), array([3, 4])),
                   mean=array([2., 3.]), variance=array([2., 2.]),
                   skewness=array([0., 0.]), kurtosis=array([-2., -2.]))

    """
    a, axis = _chk_asarray(a, axis)

    contains_nan, nan_policy = _contains_nan(a, nan_policy)

    if contains_nan and nan_policy == 'omit':
        a = ma.masked_invalid(a)
        return mstats_basic.describe(a, axis, ddof, bias)

    if a.size == 0:
        raise ValueError("The input must not be empty.")
    n = a.shape[axis]
    mm = (np.min(a, axis=axis), np.max(a, axis=axis))
    m = np.mean(a, axis=axis)
    v = np.var(a, axis=axis, ddof=ddof)
    sk = skew(a, axis, bias=bias)
    kurt = kurtosis(a, axis, bias=bias)

    return DescribeResult(n, mm, m, v, sk, kurt)

#####################################
#         NORMALITY TESTS           #
#####################################


SkewtestResult = namedtuple('SkewtestResult', ('statistic', 'pvalue'))


def skewtest(a, axis=0, nan_policy='propagate'):
    """
    Test whether the skew is different from the normal distribution.

    This function tests the null hypothesis that the skewness of
    the population that the sample was drawn from is the same
    as that of a corresponding normal distribution.

    Parameters
    ----------
    a : array
        The data to be tested.
    axis : int or None, optional
       Axis along which statistics are calculated. Default is 0.
       If None, compute over the whole array `a`.
    nan_policy : {'propagate', 'raise', 'omit'}, optional
        Defines how to handle when input contains nan.
        The following options are available (default is 'propagate'):

          * 'propagate': returns nan
          * 'raise': throws an error
          * 'omit': performs the calculations ignoring nan values

    Returns
    -------
    statistic : float
        The computed z-score for this test.
    pvalue : float
        Two-sided p-value for the hypothesis test.

    Notes
    -----
    The sample size must be at least 8.

    References
    ----------
    .. [1] R. B. D'Agostino, A. J. Belanger and R. B. D'Agostino Jr.,
            "A suggestion for using powerful and informative tests of
            normality", American Statistician 44, pp. 316-321, 1990.

    Examples
    --------
    >>> from scipy.stats import skewtest
    >>> skewtest([1, 2, 3, 4, 5, 6, 7, 8])
    SkewtestResult(statistic=1.0108048609177787, pvalue=0.3121098361421897)
    >>> skewtest([2, 8, 0, 4, 1, 9, 9, 0])
    SkewtestResult(statistic=0.44626385374196975, pvalue=0.6554066631275459)
    >>> skewtest([1, 2, 3, 4, 5, 6, 7, 8000])
    SkewtestResult(statistic=3.571773510360407, pvalue=0.0003545719905823133)
    >>> skewtest([100, 100, 100, 100, 100, 100, 100, 101])
    SkewtestResult(statistic=3.5717766638478072, pvalue=0.000354567720281634)

    """
    a, axis = _chk_asarray(a, axis)

    contains_nan, nan_policy = _contains_nan(a, nan_policy)

    if contains_nan and nan_policy == 'omit':
        a = ma.masked_invalid(a)
        return mstats_basic.skewtest(a, axis)

    if axis is None:
        a = np.ravel(a)
        axis = 0
    b2 = skew(a, axis)
    n = a.shape[axis]
    if n < 8:
        raise ValueError(
            "skewtest is not valid with less than 8 samples; %i samples"
            " were given." % int(n))
    y = b2 * math.sqrt(((n + 1) * (n + 3)) / (6.0 * (n - 2)))
    beta2 = (3.0 * (n**2 + 27*n - 70) * (n+1) * (n+3) /
             ((n-2.0) * (n+5) * (n+7) * (n+9)))
    W2 = -1 + math.sqrt(2 * (beta2 - 1))
    delta = 1 / math.sqrt(0.5 * math.log(W2))
    alpha = math.sqrt(2.0 / (W2 - 1))
    y = np.where(y == 0, 1, y)
    Z = delta * np.log(y / alpha + np.sqrt((y / alpha)**2 + 1))

    return SkewtestResult(Z, 2 * distributions.norm.sf(np.abs(Z)))


KurtosistestResult = namedtuple('KurtosistestResult', ('statistic', 'pvalue'))


def kurtosistest(a, axis=0, nan_policy='propagate'):
    """
    Test whether a dataset has normal kurtosis.

    This function tests the null hypothesis that the kurtosis
    of the population from which the sample was drawn is that
    of the normal distribution: ``kurtosis = 3(n-1)/(n+1)``.

    Parameters
    ----------
    a : array
        Array of the sample data.
    axis : int or None, optional
       Axis along which to compute test. Default is 0. If None,
       compute over the whole array `a`.
    nan_policy : {'propagate', 'raise', 'omit'}, optional
        Defines how to handle when input contains nan.
        The following options are available (default is 'propagate'):

          * 'propagate': returns nan
          * 'raise': throws an error
          * 'omit': performs the calculations ignoring nan values

    Returns
    -------
    statistic : float
        The computed z-score for this test.
    pvalue : float
        The two-sided p-value for the hypothesis test.

    Notes
    -----
    Valid only for n>20. This function uses the method described in [1]_.

    References
    ----------
    .. [1] see e.g. F. J. Anscombe, W. J. Glynn, "Distribution of the kurtosis
       statistic b2 for normal samples", Biometrika, vol. 70, pp. 227-234, 1983.

    Examples
    --------
    >>> from scipy.stats import kurtosistest
    >>> kurtosistest(list(range(20)))
    KurtosistestResult(statistic=-1.7058104152122062, pvalue=0.08804338332528348)

    >>> np.random.seed(28041990)
    >>> s = np.random.normal(0, 1, 1000)
    >>> kurtosistest(s)
    KurtosistestResult(statistic=1.2317590987707365, pvalue=0.21803908613450895)

    """
    a, axis = _chk_asarray(a, axis)

    contains_nan, nan_policy = _contains_nan(a, nan_policy)

    if contains_nan and nan_policy == 'omit':
        a = ma.masked_invalid(a)
        return mstats_basic.kurtosistest(a, axis)

    n = a.shape[axis]
    if n < 5:
        raise ValueError(
            "kurtosistest requires at least 5 observations; %i observations"
            " were given." % int(n))
    if n < 20:
        warnings.warn("kurtosistest only valid for n>=20 ... continuing "
                      "anyway, n=%i" % int(n))
    b2 = kurtosis(a, axis, fisher=False)

    E = 3.0*(n-1) / (n+1)
    varb2 = 24.0*n*(n-2)*(n-3) / ((n+1)*(n+1.)*(n+3)*(n+5))  # [1]_ Eq. 1
    x = (b2-E) / np.sqrt(varb2)  # [1]_ Eq. 4
    # [1]_ Eq. 2:
    sqrtbeta1 = 6.0*(n*n-5*n+2)/((n+7)*(n+9)) * np.sqrt((6.0*(n+3)*(n+5)) /
                                                        (n*(n-2)*(n-3)))
    # [1]_ Eq. 3:
    A = 6.0 + 8.0/sqrtbeta1 * (2.0/sqrtbeta1 + np.sqrt(1+4.0/(sqrtbeta1**2)))
    term1 = 1 - 2/(9.0*A)
    denom = 1 + x*np.sqrt(2/(A-4.0))
    term2 = np.sign(denom) * np.where(denom == 0.0, np.nan,
                                      np.power((1-2.0/A)/np.abs(denom), 1/3.0))
    if np.any(denom == 0):
        msg = "Test statistic not defined in some cases due to division by " \
              "zero. Return nan in that case..."
        warnings.warn(msg, RuntimeWarning)

    Z = (term1 - term2) / np.sqrt(2/(9.0*A))  # [1]_ Eq. 5
    if Z.ndim == 0:
        Z = Z[()]

    # zprob uses upper tail, so Z needs to be positive
    return KurtosistestResult(Z, 2 * distributions.norm.sf(np.abs(Z)))


NormaltestResult = namedtuple('NormaltestResult', ('statistic', 'pvalue'))


def normaltest(a, axis=0, nan_policy='propagate'):
    """
    Test whether a sample differs from a normal distribution.

    This function tests the null hypothesis that a sample comes
    from a normal distribution.  It is based on D'Agostino and
    Pearson's [1]_, [2]_ test that combines skew and kurtosis to
    produce an omnibus test of normality.

    Parameters
    ----------
    a : array_like
        The array containing the sample to be tested.
    axis : int or None, optional
        Axis along which to compute test. Default is 0. If None,
        compute over the whole array `a`.
    nan_policy : {'propagate', 'raise', 'omit'}, optional
        Defines how to handle when input contains nan.
        The following options are available (default is 'propagate'):

          * 'propagate': returns nan
          * 'raise': throws an error
          * 'omit': performs the calculations ignoring nan values

    Returns
    -------
    statistic : float or array
        ``s^2 + k^2``, where ``s`` is the z-score returned by `skewtest` and
        ``k`` is the z-score returned by `kurtosistest`.
    pvalue : float or array
       A 2-sided chi squared probability for the hypothesis test.

    References
    ----------
    .. [1] D'Agostino, R. B. (1971), "An omnibus test of normality for
           moderate and large sample size", Biometrika, 58, 341-348

    .. [2] D'Agostino, R. and Pearson, E. S. (1973), "Tests for departure from
           normality", Biometrika, 60, 613-622

    Examples
    --------
    >>> from scipy import stats
    >>> pts = 1000
    >>> np.random.seed(28041990)
    >>> a = np.random.normal(0, 1, size=pts)
    >>> b = np.random.normal(2, 1, size=pts)
    >>> x = np.concatenate((a, b))
    >>> k2, p = stats.normaltest(x)
    >>> alpha = 1e-3
    >>> print("p = {:g}".format(p))
    p = 3.27207e-11
    >>> if p < alpha:  # null hypothesis: x comes from a normal distribution
    ...     print("The null hypothesis can be rejected")
    ... else:
    ...     print("The null hypothesis cannot be rejected")
    The null hypothesis can be rejected

    """
    a, axis = _chk_asarray(a, axis)

    contains_nan, nan_policy = _contains_nan(a, nan_policy)

    if contains_nan and nan_policy == 'omit':
        a = ma.masked_invalid(a)
        return mstats_basic.normaltest(a, axis)

    s, _ = skewtest(a, axis)
    k, _ = kurtosistest(a, axis)
    k2 = s*s + k*k

    return NormaltestResult(k2, distributions.chi2.sf(k2, 2))


Jarque_beraResult = namedtuple('Jarque_beraResult', ('statistic', 'pvalue'))


def jarque_bera(x):
    """
    Perform the Jarque-Bera goodness of fit test on sample data.

    The Jarque-Bera test tests whether the sample data has the skewness and
    kurtosis matching a normal distribution.

    Note that this test only works for a large enough number of data samples
    (>2000) as the test statistic asymptotically has a Chi-squared distribution
    with 2 degrees of freedom.

    Parameters
    ----------
    x : array_like
        Observations of a random variable.

    Returns
    -------
    jb_value : float
        The test statistic.
    p : float
        The p-value for the hypothesis test.

    References
    ----------
    .. [1] Jarque, C. and Bera, A. (1980) "Efficient tests for normality,
           homoscedasticity and serial independence of regression residuals",
           6 Econometric Letters 255-259.

    Examples
    --------
    >>> from scipy import stats
    >>> np.random.seed(987654321)
    >>> x = np.random.normal(0, 1, 100000)
    >>> jarque_bera_test = stats.jarque_bera(x)
    >>> jarque_bera_test
    Jarque_beraResult(statistic=4.716570798957913, pvalue=0.0945822550304295)
    >>> jarque_bera_test.statistic
    4.716570798957913
    >>> jarque_bera_test.pvalue
    0.0945822550304295

    """
    x = np.asarray(x)
    n = x.size
    if n == 0:
        raise ValueError('At least one observation is required.')

    mu = x.mean()
    diffx = x - mu
    skewness = (1 / n * np.sum(diffx**3)) / (1 / n * np.sum(diffx**2))**(3 / 2.)
    kurtosis = (1 / n * np.sum(diffx**4)) / (1 / n * np.sum(diffx**2))**2
    jb_value = n / 6 * (skewness**2 + (kurtosis - 3)**2 / 4)
    p = 1 - distributions.chi2.cdf(jb_value, 2)

    return Jarque_beraResult(jb_value, p)


#####################################
#        FREQUENCY FUNCTIONS        #
#####################################

# deindent to work around numpy/gh-16202
@np.deprecate(
    message="`itemfreq` is deprecated and will be removed in a "
            "future version. Use instead `np.unique(..., return_counts=True)`")
def itemfreq(a):
    """
Return a 2-D array of item frequencies.

Parameters
----------
a : (N,) array_like
    Input array.

Returns
-------
itemfreq : (K, 2) ndarray
    A 2-D frequency table.  Column 1 contains sorted, unique values from
    `a`, column 2 contains their respective counts.

Examples
--------
>>> from scipy import stats
>>> a = np.array([1, 1, 5, 0, 1, 2, 2, 0, 1, 4])
>>> stats.itemfreq(a)
array([[ 0.,  2.],
       [ 1.,  4.],
       [ 2.,  2.],
       [ 4.,  1.],
       [ 5.,  1.]])
>>> np.bincount(a)
array([2, 4, 2, 0, 1, 1])

>>> stats.itemfreq(a/10.)
array([[ 0. ,  2. ],
       [ 0.1,  4. ],
       [ 0.2,  2. ],
       [ 0.4,  1. ],
       [ 0.5,  1. ]])
"""
    items, inv = np.unique(a, return_inverse=True)
    freq = np.bincount(inv)
    return np.array([items, freq]).T


def scoreatpercentile(a, per, limit=(), interpolation_method='fraction',
                      axis=None):
    """
    Calculate the score at a given percentile of the input sequence.

    For example, the score at `per=50` is the median. If the desired quantile
    lies between two data points, we interpolate between them, according to
    the value of `interpolation`. If the parameter `limit` is provided, it
    should be a tuple (lower, upper) of two values.

    Parameters
    ----------
    a : array_like
        A 1-D array of values from which to extract score.
    per : array_like
        Percentile(s) at which to extract score.  Values should be in range
        [0,100].
    limit : tuple, optional
        Tuple of two scalars, the lower and upper limits within which to
        compute the percentile. Values of `a` outside
        this (closed) interval will be ignored.
    interpolation_method : {'fraction', 'lower', 'higher'}, optional
        Specifies the interpolation method to use,
        when the desired quantile lies between two data points `i` and `j`
        The following options are available (default is 'fraction'):

          * 'fraction': ``i + (j - i) * fraction`` where ``fraction`` is the
            fractional part of the index surrounded by ``i`` and ``j``
          * 'lower': ``i``
          * 'higher': ``j``

    axis : int, optional
        Axis along which the percentiles are computed. Default is None. If
        None, compute over the whole array `a`.

    Returns
    -------
    score : float or ndarray
        Score at percentile(s).

    See Also
    --------
    percentileofscore, numpy.percentile

    Notes
    -----
    This function will become obsolete in the future.
    For NumPy 1.9 and higher, `numpy.percentile` provides all the functionality
    that `scoreatpercentile` provides.  And it's significantly faster.
    Therefore it's recommended to use `numpy.percentile` for users that have
    numpy >= 1.9.

    Examples
    --------
    >>> from scipy import stats
    >>> a = np.arange(100)
    >>> stats.scoreatpercentile(a, 50)
    49.5

    """
    # adapted from NumPy's percentile function.  When we require numpy >= 1.8,
    # the implementation of this function can be replaced by np.percentile.
    a = np.asarray(a)
    if a.size == 0:
        # empty array, return nan(s) with shape matching `per`
        if np.isscalar(per):
            return np.nan
        else:
            return np.full(np.asarray(per).shape, np.nan, dtype=np.float64)

    if limit:
        a = a[(limit[0] <= a) & (a <= limit[1])]

    sorted_ = np.sort(a, axis=axis)
    if axis is None:
        axis = 0

    return _compute_qth_percentile(sorted_, per, interpolation_method, axis)


# handle sequence of per's without calling sort multiple times
def _compute_qth_percentile(sorted_, per, interpolation_method, axis):
    if not np.isscalar(per):
        score = [_compute_qth_percentile(sorted_, i,
                                         interpolation_method, axis)
                 for i in per]
        return np.array(score)

    if not (0 <= per <= 100):
        raise ValueError("percentile must be in the range [0, 100]")

    indexer = [slice(None)] * sorted_.ndim
    idx = per / 100. * (sorted_.shape[axis] - 1)

    if int(idx) != idx:
        # round fractional indices according to interpolation method
        if interpolation_method == 'lower':
            idx = int(np.floor(idx))
        elif interpolation_method == 'higher':
            idx = int(np.ceil(idx))
        elif interpolation_method == 'fraction':
            pass  # keep idx as fraction and interpolate
        else:
            raise ValueError("interpolation_method can only be 'fraction', "
                             "'lower' or 'higher'")

    i = int(idx)
    if i == idx:
        indexer[axis] = slice(i, i + 1)
        weights = array(1)
        sumval = 1.0
    else:
        indexer[axis] = slice(i, i + 2)
        j = i + 1
        weights = array([(j - idx), (idx - i)], float)
        wshape = [1] * sorted_.ndim
        wshape[axis] = 2
        weights.shape = wshape
        sumval = weights.sum()

    # Use np.add.reduce (== np.sum but a little faster) to coerce data type
    return np.add.reduce(sorted_[tuple(indexer)] * weights, axis=axis) / sumval


def percentileofscore(a, score, kind='rank'):
    """
    Compute the percentile rank of a score relative to a list of scores.

    A `percentileofscore` of, for example, 80% means that 80% of the
    scores in `a` are below the given score. In the case of gaps or
    ties, the exact definition depends on the optional keyword, `kind`.

    Parameters
    ----------
    a : array_like
        Array of scores to which `score` is compared.
    score : int or float
        Score that is compared to the elements in `a`.
    kind : {'rank', 'weak', 'strict', 'mean'}, optional
        Specifies the interpretation of the resulting score.
        The following options are available (default is 'rank'):

          * 'rank': Average percentage ranking of score.  In case of multiple
            matches, average the percentage rankings of all matching scores.
          * 'weak': This kind corresponds to the definition of a cumulative
            distribution function.  A percentileofscore of 80% means that 80%
            of values are less than or equal to the provided score.
          * 'strict': Similar to "weak", except that only values that are
            strictly less than the given score are counted.
          * 'mean': The average of the "weak" and "strict" scores, often used
            in testing.  See https://en.wikipedia.org/wiki/Percentile_rank

    Returns
    -------
    pcos : float
        Percentile-position of score (0-100) relative to `a`.

    See Also
    --------
    numpy.percentile

    Examples
    --------
    Three-quarters of the given values lie below a given score:

    >>> from scipy import stats
    >>> stats.percentileofscore([1, 2, 3, 4], 3)
    75.0

    With multiple matches, note how the scores of the two matches, 0.6
    and 0.8 respectively, are averaged:

    >>> stats.percentileofscore([1, 2, 3, 3, 4], 3)
    70.0

    Only 2/5 values are strictly less than 3:

    >>> stats.percentileofscore([1, 2, 3, 3, 4], 3, kind='strict')
    40.0

    But 4/5 values are less than or equal to 3:

    >>> stats.percentileofscore([1, 2, 3, 3, 4], 3, kind='weak')
    80.0

    The average between the weak and the strict scores is:

    >>> stats.percentileofscore([1, 2, 3, 3, 4], 3, kind='mean')
    60.0

    """
    if np.isnan(score):
        return np.nan
    a = np.asarray(a)
    n = len(a)
    if n == 0:
        return 100.0

    if kind == 'rank':
        left = np.count_nonzero(a < score)
        right = np.count_nonzero(a <= score)
        pct = (right + left + (1 if right > left else 0)) * 50.0/n
        return pct
    elif kind == 'strict':
        return np.count_nonzero(a < score) / n * 100
    elif kind == 'weak':
        return np.count_nonzero(a <= score) / n * 100
    elif kind == 'mean':
        pct = (np.count_nonzero(a < score) + np.count_nonzero(a <= score)) / n * 50
        return pct
    else:
        raise ValueError("kind can only be 'rank', 'strict', 'weak' or 'mean'")


HistogramResult = namedtuple('HistogramResult',
                             ('count', 'lowerlimit', 'binsize', 'extrapoints'))


def _histogram(a, numbins=10, defaultlimits=None, weights=None, printextras=False):
    """
    Create a histogram.

    Separate the range into several bins and return the number of instances
    in each bin.

    Parameters
    ----------
    a : array_like
        Array of scores which will be put into bins.
    numbins : int, optional
        The number of bins to use for the histogram. Default is 10.
    defaultlimits : tuple (lower, upper), optional
        The lower and upper values for the range of the histogram.
        If no value is given, a range slightly larger than the range of the
        values in a is used. Specifically ``(a.min() - s, a.max() + s)``,
        where ``s = (1/2)(a.max() - a.min()) / (numbins - 1)``.
    weights : array_like, optional
        The weights for each value in `a`. Default is None, which gives each
        value a weight of 1.0
    printextras : bool, optional
        If True, if there are extra points (i.e. the points that fall outside
        the bin limits) a warning is raised saying how many of those points
        there are.  Default is False.

    Returns
    -------
    count : ndarray
        Number of points (or sum of weights) in each bin.
    lowerlimit : float
        Lowest value of histogram, the lower limit of the first bin.
    binsize : float
        The size of the bins (all bins have the same size).
    extrapoints : int
        The number of points outside the range of the histogram.

    See Also
    --------
    numpy.histogram

    Notes
    -----
    This histogram is based on numpy's histogram but has a larger range by
    default if default limits is not set.

    """
    a = np.ravel(a)
    if defaultlimits is None:
        if a.size == 0:
            # handle empty arrays. Undetermined range, so use 0-1.
            defaultlimits = (0, 1)
        else:
            # no range given, so use values in `a`
            data_min = a.min()
            data_max = a.max()
            # Have bins extend past min and max values slightly
            s = (data_max - data_min) / (2. * (numbins - 1.))
            defaultlimits = (data_min - s, data_max + s)

    # use numpy's histogram method to compute bins
    hist, bin_edges = np.histogram(a, bins=numbins, range=defaultlimits,
                                   weights=weights)
    # hist are not always floats, convert to keep with old output
    hist = np.array(hist, dtype=float)
    # fixed width for bins is assumed, as numpy's histogram gives
    # fixed width bins for int values for 'bins'
    binsize = bin_edges[1] - bin_edges[0]
    # calculate number of extra points
    extrapoints = len([v for v in a
                       if defaultlimits[0] > v or v > defaultlimits[1]])
    if extrapoints > 0 and printextras:
        warnings.warn("Points outside given histogram range = %s"
                      % extrapoints)

    return HistogramResult(hist, defaultlimits[0], binsize, extrapoints)


CumfreqResult = namedtuple('CumfreqResult',
                           ('cumcount', 'lowerlimit', 'binsize',
                            'extrapoints'))


def cumfreq(a, numbins=10, defaultreallimits=None, weights=None):
    """
    Return a cumulative frequency histogram, using the histogram function.

    A cumulative histogram is a mapping that counts the cumulative number of
    observations in all of the bins up to the specified bin.

    Parameters
    ----------
    a : array_like
        Input array.
    numbins : int, optional
        The number of bins to use for the histogram. Default is 10.
    defaultreallimits : tuple (lower, upper), optional
        The lower and upper values for the range of the histogram.
        If no value is given, a range slightly larger than the range of the
        values in `a` is used. Specifically ``(a.min() - s, a.max() + s)``,
        where ``s = (1/2)(a.max() - a.min()) / (numbins - 1)``.
    weights : array_like, optional
        The weights for each value in `a`. Default is None, which gives each
        value a weight of 1.0

    Returns
    -------
    cumcount : ndarray
        Binned values of cumulative frequency.
    lowerlimit : float
        Lower real limit
    binsize : float
        Width of each bin.
    extrapoints : int
        Extra points.

    Examples
    --------
    >>> import matplotlib.pyplot as plt
    >>> from scipy import stats
    >>> x = [1, 4, 2, 1, 3, 1]
    >>> res = stats.cumfreq(x, numbins=4, defaultreallimits=(1.5, 5))
    >>> res.cumcount
    array([ 1.,  2.,  3.,  3.])
    >>> res.extrapoints
    3

    Create a normal distribution with 1000 random values

    >>> rng = np.random.RandomState(seed=12345)
    >>> samples = stats.norm.rvs(size=1000, random_state=rng)

    Calculate cumulative frequencies

    >>> res = stats.cumfreq(samples, numbins=25)

    Calculate space of values for x

    >>> x = res.lowerlimit + np.linspace(0, res.binsize*res.cumcount.size,
    ...                                  res.cumcount.size)

    Plot histogram and cumulative histogram

    >>> fig = plt.figure(figsize=(10, 4))
    >>> ax1 = fig.add_subplot(1, 2, 1)
    >>> ax2 = fig.add_subplot(1, 2, 2)
    >>> ax1.hist(samples, bins=25)
    >>> ax1.set_title('Histogram')
    >>> ax2.bar(x, res.cumcount, width=res.binsize)
    >>> ax2.set_title('Cumulative histogram')
    >>> ax2.set_xlim([x.min(), x.max()])

    >>> plt.show()

    """
    h, l, b, e = _histogram(a, numbins, defaultreallimits, weights=weights)
    cumhist = np.cumsum(h * 1, axis=0)
    return CumfreqResult(cumhist, l, b, e)


RelfreqResult = namedtuple('RelfreqResult',
                           ('frequency', 'lowerlimit', 'binsize',
                            'extrapoints'))


def relfreq(a, numbins=10, defaultreallimits=None, weights=None):
    """
    Return a relative frequency histogram, using the histogram function.

    A relative frequency  histogram is a mapping of the number of
    observations in each of the bins relative to the total of observations.

    Parameters
    ----------
    a : array_like
        Input array.
    numbins : int, optional
        The number of bins to use for the histogram. Default is 10.
    defaultreallimits : tuple (lower, upper), optional
        The lower and upper values for the range of the histogram.
        If no value is given, a range slightly larger than the range of the
        values in a is used. Specifically ``(a.min() - s, a.max() + s)``,
        where ``s = (1/2)(a.max() - a.min()) / (numbins - 1)``.
    weights : array_like, optional
        The weights for each value in `a`. Default is None, which gives each
        value a weight of 1.0

    Returns
    -------
    frequency : ndarray
        Binned values of relative frequency.
    lowerlimit : float
        Lower real limit.
    binsize : float
        Width of each bin.
    extrapoints : int
        Extra points.

    Examples
    --------
    >>> import matplotlib.pyplot as plt
    >>> from scipy import stats
    >>> a = np.array([2, 4, 1, 2, 3, 2])
    >>> res = stats.relfreq(a, numbins=4)
    >>> res.frequency
    array([ 0.16666667, 0.5       , 0.16666667,  0.16666667])
    >>> np.sum(res.frequency)  # relative frequencies should add up to 1
    1.0

    Create a normal distribution with 1000 random values

    >>> rng = np.random.RandomState(seed=12345)
    >>> samples = stats.norm.rvs(size=1000, random_state=rng)

    Calculate relative frequencies

    >>> res = stats.relfreq(samples, numbins=25)

    Calculate space of values for x

    >>> x = res.lowerlimit + np.linspace(0, res.binsize*res.frequency.size,
    ...                                  res.frequency.size)

    Plot relative frequency histogram

    >>> fig = plt.figure(figsize=(5, 4))
    >>> ax = fig.add_subplot(1, 1, 1)
    >>> ax.bar(x, res.frequency, width=res.binsize)
    >>> ax.set_title('Relative frequency histogram')
    >>> ax.set_xlim([x.min(), x.max()])

    >>> plt.show()

    """
    a = np.asanyarray(a)
    h, l, b, e = _histogram(a, numbins, defaultreallimits, weights=weights)
    h = h / a.shape[0]

    return RelfreqResult(h, l, b, e)


#####################################
#        VARIABILITY FUNCTIONS      #
#####################################

def obrientransform(*args):
    """
    Compute the O'Brien transform on input data (any number of arrays).

    Used to test for homogeneity of variance prior to running one-way stats.
    Each array in ``*args`` is one level of a factor.
    If `f_oneway` is run on the transformed data and found significant,
    the variances are unequal.  From Maxwell and Delaney [1]_, p.112.

    Parameters
    ----------
    args : tuple of array_like
        Any number of arrays.

    Returns
    -------
    obrientransform : ndarray
        Transformed data for use in an ANOVA.  The first dimension
        of the result corresponds to the sequence of transformed
        arrays.  If the arrays given are all 1-D of the same length,
        the return value is a 2-D array; otherwise it is a 1-D array
        of type object, with each element being an ndarray.

    References
    ----------
    .. [1] S. E. Maxwell and H. D. Delaney, "Designing Experiments and
           Analyzing Data: A Model Comparison Perspective", Wadsworth, 1990.

    Examples
    --------
    We'll test the following data sets for differences in their variance.

    >>> x = [10, 11, 13, 9, 7, 12, 12, 9, 10]
    >>> y = [13, 21, 5, 10, 8, 14, 10, 12, 7, 15]

    Apply the O'Brien transform to the data.

    >>> from scipy.stats import obrientransform
    >>> tx, ty = obrientransform(x, y)

    Use `scipy.stats.f_oneway` to apply a one-way ANOVA test to the
    transformed data.

    >>> from scipy.stats import f_oneway
    >>> F, p = f_oneway(tx, ty)
    >>> p
    0.1314139477040335

    If we require that ``p < 0.05`` for significance, we cannot conclude
    that the variances are different.

    """
    TINY = np.sqrt(np.finfo(float).eps)

    # `arrays` will hold the transformed arguments.
    arrays = []
    sLast = None

    for arg in args:
        a = np.asarray(arg)
        n = len(a)
        mu = np.mean(a)
        sq = (a - mu)**2
        sumsq = sq.sum()

        # The O'Brien transform.
        t = ((n - 1.5) * n * sq - 0.5 * sumsq) / ((n - 1) * (n - 2))

        # Check that the mean of the transformed data is equal to the
        # original variance.
        var = sumsq / (n - 1)
        if abs(var - np.mean(t)) > TINY:
            raise ValueError('Lack of convergence in obrientransform.')

        arrays.append(t)
        sLast = a.shape

    if sLast:
        for arr in arrays[:-1]:
            if sLast != arr.shape:
                return np.array(arrays, dtype=object)
    return np.array(arrays)


def sem(a, axis=0, ddof=1, nan_policy='propagate'):
    """
    Compute standard error of the mean.

    Calculate the standard error of the mean (or standard error of
    measurement) of the values in the input array.

    Parameters
    ----------
    a : array_like
        An array containing the values for which the standard error is
        returned.
    axis : int or None, optional
        Axis along which to operate. Default is 0. If None, compute over
        the whole array `a`.
    ddof : int, optional
        Delta degrees-of-freedom. How many degrees of freedom to adjust
        for bias in limited samples relative to the population estimate
        of variance. Defaults to 1.
    nan_policy : {'propagate', 'raise', 'omit'}, optional
        Defines how to handle when input contains nan.
        The following options are available (default is 'propagate'):

          * 'propagate': returns nan
          * 'raise': throws an error
          * 'omit': performs the calculations ignoring nan values

    Returns
    -------
    s : ndarray or float
        The standard error of the mean in the sample(s), along the input axis.

    Notes
    -----
    The default value for `ddof` is different to the default (0) used by other
    ddof containing routines, such as np.std and np.nanstd.

    Examples
    --------
    Find standard error along the first axis:

    >>> from scipy import stats
    >>> a = np.arange(20).reshape(5,4)
    >>> stats.sem(a)
    array([ 2.8284,  2.8284,  2.8284,  2.8284])

    Find standard error across the whole array, using n degrees of freedom:

    >>> stats.sem(a, axis=None, ddof=0)
    1.2893796958227628

    """
    a, axis = _chk_asarray(a, axis)

    contains_nan, nan_policy = _contains_nan(a, nan_policy)

    if contains_nan and nan_policy == 'omit':
        a = ma.masked_invalid(a)
        return mstats_basic.sem(a, axis, ddof)

    n = a.shape[axis]
    s = np.std(a, axis=axis, ddof=ddof) / np.sqrt(n)
    return s


def _isconst(x):
    """
    Check if all values in x are the same.  nans are ignored.

    x must be a 1d array.

    The return value is a 1d array with length 1, so it can be used
    in np.apply_along_axis.
    """
    y = x[~np.isnan(x)]
    if y.size == 0:
        return np.array([True])
    else:
        return (y[0] == y).all(keepdims=True)


def _quiet_nanmean(x):
    """
    Compute nanmean for the 1d array x, but quietly return nan if x is all nan.

    The return value is a 1d array with length 1, so it can be used
    in np.apply_along_axis.
    """
    y = x[~np.isnan(x)]
    if y.size == 0:
        return np.array([np.nan])
    else:
        return np.mean(y, keepdims=True)


def _quiet_nanstd(x, ddof=0):
    """
    Compute nanstd for the 1d array x, but quietly return nan if x is all nan.

    The return value is a 1d array with length 1, so it can be used
    in np.apply_along_axis.
    """
    y = x[~np.isnan(x)]
    if y.size == 0:
        return np.array([np.nan])
    else:
        return np.std(y, keepdims=True, ddof=ddof)


def zscore(a, axis=0, ddof=0, nan_policy='propagate'):
    """
    Compute the z score.

    Compute the z score of each value in the sample, relative to the
    sample mean and standard deviation.

    Parameters
    ----------
    a : array_like
        An array like object containing the sample data.
    axis : int or None, optional
        Axis along which to operate. Default is 0. If None, compute over
        the whole array `a`.
    ddof : int, optional
        Degrees of freedom correction in the calculation of the
        standard deviation. Default is 0.
    nan_policy : {'propagate', 'raise', 'omit'}, optional
        Defines how to handle when input contains nan. 'propagate' returns nan,
        'raise' throws an error, 'omit' performs the calculations ignoring nan
        values. Default is 'propagate'.  Note that when the value is 'omit',
        nans in the input also propagate to the output, but they do not affect
        the z-scores computed for the non-nan values.

    Returns
    -------
    zscore : array_like
        The z-scores, standardized by mean and standard deviation of
        input array `a`.

    Notes
    -----
    This function preserves ndarray subclasses, and works also with
    matrices and masked arrays (it uses `asanyarray` instead of
    `asarray` for parameters).

    Examples
    --------
    >>> a = np.array([ 0.7972,  0.0767,  0.4383,  0.7866,  0.8091,
    ...                0.1954,  0.6307,  0.6599,  0.1065,  0.0508])
    >>> from scipy import stats
    >>> stats.zscore(a)
    array([ 1.1273, -1.247 , -0.0552,  1.0923,  1.1664, -0.8559,  0.5786,
            0.6748, -1.1488, -1.3324])

    Computing along a specified axis, using n-1 degrees of freedom
    (``ddof=1``) to calculate the standard deviation:

    >>> b = np.array([[ 0.3148,  0.0478,  0.6243,  0.4608],
    ...               [ 0.7149,  0.0775,  0.6072,  0.9656],
    ...               [ 0.6341,  0.1403,  0.9759,  0.4064],
    ...               [ 0.5918,  0.6948,  0.904 ,  0.3721],
    ...               [ 0.0921,  0.2481,  0.1188,  0.1366]])
    >>> stats.zscore(b, axis=1, ddof=1)
    array([[-0.19264823, -1.28415119,  1.07259584,  0.40420358],
           [ 0.33048416, -1.37380874,  0.04251374,  1.00081084],
           [ 0.26796377, -1.12598418,  1.23283094, -0.37481053],
           [-0.22095197,  0.24468594,  1.19042819, -1.21416216],
           [-0.82780366,  1.4457416 , -0.43867764, -0.1792603 ]])

    An example with `nan_policy='omit'`:

    >>> x = np.array([[25.11, 30.10, np.nan, 32.02, 43.15],
    ...               [14.95, 16.06, 121.25, 94.35, 29.81]])
    >>> stats.zscore(x, axis=1, nan_policy='omit')
    array([[-1.13490897, -0.37830299,         nan, -0.08718406,  1.60039602],
           [-0.91611681, -0.89090508,  1.4983032 ,  0.88731639, -0.5785977 ]])
    """
    return zmap(a, a, axis=axis, ddof=ddof, nan_policy=nan_policy)


def zmap(scores, compare, axis=0, ddof=0, nan_policy='propagate'):
    """
    Calculate the relative z-scores.

    Return an array of z-scores, i.e., scores that are standardized to
    zero mean and unit variance, where mean and variance are calculated
    from the comparison array.

    Parameters
    ----------
    scores : array_like
        The input for which z-scores are calculated.
    compare : array_like
        The input from which the mean and standard deviation of the
        normalization are taken; assumed to have the same dimension as
        `scores`.
    axis : int or None, optional
        Axis over which mean and variance of `compare` are calculated.
        Default is 0. If None, compute over the whole array `scores`.
    ddof : int, optional
        Degrees of freedom correction in the calculation of the
        standard deviation. Default is 0.
    nan_policy : {'propagate', 'raise', 'omit'}, optional
        Defines how to handle the occurrence of nans in `compare`.
        'propagate' returns nan, 'raise' raises an exception, 'omit'
        performs the calculations ignoring nan values. Default is
        'propagate'. Note that when the value is 'omit', nans in `scores`
        also propagate to the output, but they do not affect the z-scores
        computed for the non-nan values.

    Returns
    -------
    zscore : array_like
        Z-scores, in the same shape as `scores`.

    Notes
    -----
    This function preserves ndarray subclasses, and works also with
    matrices and masked arrays (it uses `asanyarray` instead of
    `asarray` for parameters).

    Examples
    --------
    >>> from scipy.stats import zmap
    >>> a = [0.5, 2.0, 2.5, 3]
    >>> b = [0, 1, 2, 3, 4]
    >>> zmap(a, b)
    array([-1.06066017,  0.        ,  0.35355339,  0.70710678])

    """
    a = np.asanyarray(compare)

    if a.size == 0:
        return np.empty(a.shape)

    contains_nan, nan_policy = _contains_nan(a, nan_policy)

    if contains_nan and nan_policy == 'omit':
        if axis is None:
            mn = _quiet_nanmean(a.ravel())
            std = _quiet_nanstd(a.ravel(), ddof=ddof)
            isconst = _isconst(a.ravel())
        else:
            mn = np.apply_along_axis(_quiet_nanmean, axis, a)
            std = np.apply_along_axis(_quiet_nanstd, axis, a, ddof=ddof)
            isconst = np.apply_along_axis(_isconst, axis, a)
    else:
        mn = a.mean(axis=axis, keepdims=True)
        std = a.std(axis=axis, ddof=ddof, keepdims=True)
        if axis is None:
            isconst = (a.item(0) == a).all()
        else:
            isconst = (_first(a, axis) == a).all(axis=axis, keepdims=True)

    # Set std deviations that are 0 to 1 to avoid division by 0.
    std[isconst] = 1.0
    z = (scores - mn) / std
    # Set the outputs associated with a constant input to nan.
    z[np.broadcast_to(isconst, z.shape)] = np.nan
    return z


def gstd(a, axis=0, ddof=1):
    """
    Calculate the geometric standard deviation of an array.

    The geometric standard deviation describes the spread of a set of numbers
    where the geometric mean is preferred. It is a multiplicative factor, and
    so a dimensionless quantity.

    It is defined as the exponent of the standard deviation of ``log(a)``.
    Mathematically the population geometric standard deviation can be
    evaluated as::

        gstd = exp(std(log(a)))

    .. versionadded:: 1.3.0

    Parameters
    ----------
    a : array_like
        An array like object containing the sample data.
    axis : int, tuple or None, optional
        Axis along which to operate. Default is 0. If None, compute over
        the whole array `a`.
    ddof : int, optional
        Degree of freedom correction in the calculation of the
        geometric standard deviation. Default is 1.

    Returns
    -------
    ndarray or float
        An array of the geometric standard deviation. If `axis` is None or `a`
        is a 1d array a float is returned.

    Notes
    -----
    As the calculation requires the use of logarithms the geometric standard
    deviation only supports strictly positive values. Any non-positive or
    infinite values will raise a `ValueError`.
    The geometric standard deviation is sometimes confused with the exponent of
    the standard deviation, ``exp(std(a))``. Instead the geometric standard
    deviation is ``exp(std(log(a)))``.
    The default value for `ddof` is different to the default value (0) used
    by other ddof containing functions, such as ``np.std`` and ``np.nanstd``.

    Examples
    --------
    Find the geometric standard deviation of a log-normally distributed sample.
    Note that the standard deviation of the distribution is one, on a
    log scale this evaluates to approximately ``exp(1)``.

    >>> from scipy.stats import gstd
    >>> np.random.seed(123)
    >>> sample = np.random.lognormal(mean=0, sigma=1, size=1000)
    >>> gstd(sample)
    2.7217860664589946

    Compute the geometric standard deviation of a multidimensional array and
    of a given axis.

    >>> a = np.arange(1, 25).reshape(2, 3, 4)
    >>> gstd(a, axis=None)
    2.2944076136018947
    >>> gstd(a, axis=2)
    array([[1.82424757, 1.22436866, 1.13183117],
           [1.09348306, 1.07244798, 1.05914985]])
    >>> gstd(a, axis=(1,2))
    array([2.12939215, 1.22120169])

    The geometric standard deviation further handles masked arrays.

    >>> a = np.arange(1, 25).reshape(2, 3, 4)
    >>> ma = np.ma.masked_where(a > 16, a)
    >>> ma
    masked_array(
      data=[[[1, 2, 3, 4],
             [5, 6, 7, 8],
             [9, 10, 11, 12]],
            [[13, 14, 15, 16],
             [--, --, --, --],
             [--, --, --, --]]],
      mask=[[[False, False, False, False],
             [False, False, False, False],
             [False, False, False, False]],
            [[False, False, False, False],
             [ True,  True,  True,  True],
             [ True,  True,  True,  True]]],
      fill_value=999999)
    >>> gstd(ma, axis=2)
    masked_array(
      data=[[1.8242475707663655, 1.2243686572447428, 1.1318311657788478],
            [1.0934830582350938, --, --]],
      mask=[[False, False, False],
            [False,  True,  True]],
      fill_value=999999)

    """
    a = np.asanyarray(a)
    log = ma.log if isinstance(a, ma.MaskedArray) else np.log

    try:
        with warnings.catch_warnings():
            warnings.simplefilter("error", RuntimeWarning)
            return np.exp(np.std(log(a), axis=axis, ddof=ddof))
    except RuntimeWarning as w:
        if np.isinf(a).any():
            raise ValueError(
                'Infinite value encountered. The geometric standard deviation '
                'is defined for strictly positive values only.'
            ) from w
        a_nan = np.isnan(a)
        a_nan_any = a_nan.any()
        # exclude NaN's from negativity check, but
        # avoid expensive masking for arrays with no NaN
        if ((a_nan_any and np.less_equal(np.nanmin(a), 0)) or
              (not a_nan_any and np.less_equal(a, 0).any())):
            raise ValueError(
                'Non positive value encountered. The geometric standard '
                'deviation is defined for strictly positive values only.'
            ) from w
        elif 'Degrees of freedom <= 0 for slice' == str(w):
            raise ValueError(w) from w
        else:
            #  Remaining warnings don't need to be exceptions.
            return np.exp(np.std(log(a, where=~a_nan), axis=axis, ddof=ddof))
    except TypeError as e:
        raise ValueError(
            'Invalid array input. The inputs could not be '
            'safely coerced to any supported types') from e


# Private dictionary initialized only once at module level
# See https://en.wikipedia.org/wiki/Robust_measures_of_scale
_scale_conversions = {'raw': 1.0,
                      'normal': special.erfinv(0.5) * 2.0 * math.sqrt(2.0)}


def iqr(x, axis=None, rng=(25, 75), scale=1.0, nan_policy='propagate',
        interpolation='linear', keepdims=False):
    r"""
    Compute the interquartile range of the data along the specified axis.

    The interquartile range (IQR) is the difference between the 75th and
    25th percentile of the data. It is a measure of the dispersion
    similar to standard deviation or variance, but is much more robust
    against outliers [2]_.

    The ``rng`` parameter allows this function to compute other
    percentile ranges than the actual IQR. For example, setting
    ``rng=(0, 100)`` is equivalent to `numpy.ptp`.

    The IQR of an empty array is `np.nan`.

    .. versionadded:: 0.18.0

    Parameters
    ----------
    x : array_like
        Input array or object that can be converted to an array.
    axis : int or sequence of int, optional
        Axis along which the range is computed. The default is to
        compute the IQR for the entire array.
    rng : Two-element sequence containing floats in range of [0,100] optional
        Percentiles over which to compute the range. Each must be
        between 0 and 100, inclusive. The default is the true IQR:
        `(25, 75)`. The order of the elements is not important.
    scale : scalar or str, optional
        The numerical value of scale will be divided out of the final
        result. The following string values are recognized:

          * 'raw' : No scaling, just return the raw IQR.
            **Deprecated!**  Use `scale=1` instead.
          * 'normal' : Scale by
            :math:`2 \sqrt{2} erf^{-1}(\frac{1}{2}) \approx 1.349`.

        The default is 1.0. The use of scale='raw' is deprecated.
        Array-like scale is also allowed, as long
        as it broadcasts correctly to the output such that
        ``out / scale`` is a valid operation. The output dimensions
        depend on the input array, `x`, the `axis` argument, and the
        `keepdims` flag.
    nan_policy : {'propagate', 'raise', 'omit'}, optional
        Defines how to handle when input contains nan.
        The following options are available (default is 'propagate'):

          * 'propagate': returns nan
          * 'raise': throws an error
          * 'omit': performs the calculations ignoring nan values
    interpolation : {'linear', 'lower', 'higher', 'midpoint', 'nearest'}, optional
        Specifies the interpolation method to use when the percentile
        boundaries lie between two data points `i` and `j`.
        The following options are available (default is 'linear'):

          * 'linear': `i + (j - i) * fraction`, where `fraction` is the
            fractional part of the index surrounded by `i` and `j`.
          * 'lower': `i`.
          * 'higher': `j`.
          * 'nearest': `i` or `j` whichever is nearest.
          * 'midpoint': `(i + j) / 2`.

    keepdims : bool, optional
        If this is set to `True`, the reduced axes are left in the
        result as dimensions with size one. With this option, the result
        will broadcast correctly against the original array `x`.

    Returns
    -------
    iqr : scalar or ndarray
        If ``axis=None``, a scalar is returned. If the input contains
        integers or floats of smaller precision than ``np.float64``, then the
        output data-type is ``np.float64``. Otherwise, the output data-type is
        the same as that of the input.

    See Also
    --------
    numpy.std, numpy.var

    Notes
    -----
    This function is heavily dependent on the version of `numpy` that is
    installed. Versions greater than 1.11.0b3 are highly recommended, as they
    include a number of enhancements and fixes to `numpy.percentile` and
    `numpy.nanpercentile` that affect the operation of this function. The
    following modifications apply:

    Below 1.10.0 : `nan_policy` is poorly defined.
        The default behavior of `numpy.percentile` is used for 'propagate'. This
        is a hybrid of 'omit' and 'propagate' that mostly yields a skewed
        version of 'omit' since NaNs are sorted to the end of the data. A
        warning is raised if there are NaNs in the data.
    Below 1.9.0: `numpy.nanpercentile` does not exist.
        This means that `numpy.percentile` is used regardless of `nan_policy`
        and a warning is issued. See previous item for a description of the
        behavior.
    Below 1.9.0: `keepdims` and `interpolation` are not supported.
        The keywords get ignored with a warning if supplied with non-default
        values. However, multiple axes are still supported.

    References
    ----------
    .. [1] "Interquartile range" https://en.wikipedia.org/wiki/Interquartile_range
    .. [2] "Robust measures of scale" https://en.wikipedia.org/wiki/Robust_measures_of_scale
    .. [3] "Quantile" https://en.wikipedia.org/wiki/Quantile

    Examples
    --------
    >>> from scipy.stats import iqr
    >>> x = np.array([[10, 7, 4], [3, 2, 1]])
    >>> x
    array([[10,  7,  4],
           [ 3,  2,  1]])
    >>> iqr(x)
    4.0
    >>> iqr(x, axis=0)
    array([ 3.5,  2.5,  1.5])
    >>> iqr(x, axis=1)
    array([ 3.,  1.])
    >>> iqr(x, axis=1, keepdims=True)
    array([[ 3.],
           [ 1.]])

    """
    x = asarray(x)

    # This check prevents percentile from raising an error later. Also, it is
    # consistent with `np.var` and `np.std`.
    if not x.size:
        return np.nan

    # An error may be raised here, so fail-fast, before doing lengthy
    # computations, even though `scale` is not used until later
    if isinstance(scale, str):
        scale_key = scale.lower()
        if scale_key not in _scale_conversions:
            raise ValueError("{0} not a valid scale for `iqr`".format(scale))
        if scale_key == 'raw':
            warnings.warn(
                "use of scale='raw' is deprecated, use scale=1.0 instead",
                np.VisibleDeprecationWarning
                )
        scale = _scale_conversions[scale_key]

    # Select the percentile function to use based on nans and policy
    contains_nan, nan_policy = _contains_nan(x, nan_policy)

    if contains_nan and nan_policy == 'omit':
        percentile_func = np.nanpercentile
    else:
        percentile_func = np.percentile

    if len(rng) != 2:
        raise TypeError("quantile range must be two element sequence")

    if np.isnan(rng).any():
        raise ValueError("range must not contain NaNs")

    rng = sorted(rng)
    pct = percentile_func(x, rng, axis=axis, interpolation=interpolation,
                          keepdims=keepdims)
    out = np.subtract(pct[1], pct[0])

    if scale != 1.0:
        out /= scale

    return out


def _mad_1d(x, center, nan_policy):
    # Median absolute deviation for 1-d array x.
    # This is a helper function for `median_abs_deviation`; it assumes its
    # arguments have been validated already.  In particular,  x must be a
    # 1-d numpy array, center must be callable, and if nan_policy is not
    # 'propagate', it is assumed to be 'omit', because 'raise' is handled
    # in `median_abs_deviation`.
    # No warning is generated if x is empty or all nan.
    isnan = np.isnan(x)
    if isnan.any():
        if nan_policy == 'propagate':
            return np.nan
        x = x[~isnan]
    if x.size == 0:
        # MAD of an empty array is nan.
        return np.nan
    # Edge cases have been handled, so do the basic MAD calculation.
    med = center(x)
    mad = np.median(np.abs(x - med))
    return mad


def median_abs_deviation(x, axis=0, center=np.median, scale=1.0,
                         nan_policy='propagate'):
    r"""
    Compute the median absolute deviation of the data along the given axis.

    The median absolute deviation (MAD, [1]_) computes the median over the
    absolute deviations from the median. It is a measure of dispersion
    similar to the standard deviation but more robust to outliers [2]_.

    The MAD of an empty array is ``np.nan``.

    .. versionadded:: 1.5.0

    Parameters
    ----------
    x : array_like
        Input array or object that can be converted to an array.
    axis : int or None, optional
        Axis along which the range is computed. Default is 0. If None, compute
        the MAD over the entire array.
    center : callable, optional
        A function that will return the central value. The default is to use
        np.median. Any user defined function used will need to have the
        function signature ``func(arr, axis)``.
    scale : scalar or str, optional
        The numerical value of scale will be divided out of the final
        result. The default is 1.0. The string "normal" is also accepted,
        and results in `scale` being the inverse of the standard normal
        quantile function at 0.75, which is approximately 0.67449.
        Array-like scale is also allowed, as long as it broadcasts correctly
        to the output such that ``out / scale`` is a valid operation. The
        output dimensions depend on the input array, `x`, and the `axis`
        argument.
    nan_policy : {'propagate', 'raise', 'omit'}, optional
        Defines how to handle when input contains nan.
        The following options are available (default is 'propagate'):

        * 'propagate': returns nan
        * 'raise': throws an error
        * 'omit': performs the calculations ignoring nan values

    Returns
    -------
    mad : scalar or ndarray
        If ``axis=None``, a scalar is returned. If the input contains
        integers or floats of smaller precision than ``np.float64``, then the
        output data-type is ``np.float64``. Otherwise, the output data-type is
        the same as that of the input.

    See Also
    --------
    numpy.std, numpy.var, numpy.median, scipy.stats.iqr, scipy.stats.tmean,
    scipy.stats.tstd, scipy.stats.tvar

    Notes
    -----
    The `center` argument only affects the calculation of the central value
    around which the MAD is calculated. That is, passing in ``center=np.mean``
    will calculate the MAD around the mean - it will not calculate the *mean*
    absolute deviation.

    The input array may contain `inf`, but if `center` returns `inf`, the
    corresponding MAD for that data will be `nan`.

    References
    ----------
    .. [1] "Median absolute deviation",
           https://en.wikipedia.org/wiki/Median_absolute_deviation
    .. [2] "Robust measures of scale",
           https://en.wikipedia.org/wiki/Robust_measures_of_scale

    Examples
    --------
    When comparing the behavior of `median_abs_deviation` with ``np.std``,
    the latter is affected when we change a single value of an array to have an
    outlier value while the MAD hardly changes:

    >>> from scipy import stats
    >>> x = stats.norm.rvs(size=100, scale=1, random_state=123456)
    >>> x.std()
    0.9973906394005013
    >>> stats.median_abs_deviation(x)
    0.82832610097857
    >>> x[0] = 345.6
    >>> x.std()
    34.42304872314415
    >>> stats.median_abs_deviation(x)
    0.8323442311590675

    Axis handling example:

    >>> x = np.array([[10, 7, 4], [3, 2, 1]])
    >>> x
    array([[10,  7,  4],
           [ 3,  2,  1]])
    >>> stats.median_abs_deviation(x)
    array([3.5, 2.5, 1.5])
    >>> stats.median_abs_deviation(x, axis=None)
    2.0

    Scale normal example:

    >>> x = stats.norm.rvs(size=1000000, scale=2, random_state=123456)
    >>> stats.median_abs_deviation(x)
    1.3487398527041636
    >>> stats.median_abs_deviation(x, scale='normal')
    1.9996446978061115

    """
    if not callable(center):
        raise TypeError("The argument 'center' must be callable. The given "
                        f"value {repr(center)} is not callable.")

    # An error may be raised here, so fail-fast, before doing lengthy
    # computations, even though `scale` is not used until later
    if isinstance(scale, str):
        if scale.lower() == 'normal':
            scale = 0.6744897501960817  # special.ndtri(0.75)
        else:
            raise ValueError(f"{scale} is not a valid scale value.")

    x = asarray(x)

    # Consistent with `np.var` and `np.std`.
    if not x.size:
        if axis is None:
            return np.nan
        nan_shape = tuple(item for i, item in enumerate(x.shape) if i != axis)
        if nan_shape == ():
            # Return nan, not array(nan)
            return np.nan
        return np.full(nan_shape, np.nan)

    contains_nan, nan_policy = _contains_nan(x, nan_policy)

    if contains_nan:
        if axis is None:
            mad = _mad_1d(x.ravel(), center, nan_policy)
        else:
            mad = np.apply_along_axis(_mad_1d, axis, x, center, nan_policy)
    else:
        if axis is None:
            med = center(x, axis=None)
            mad = np.median(np.abs(x - med))
        else:
            # Wrap the call to center() in expand_dims() so it acts like
            # keepdims=True was used.
            med = np.expand_dims(center(x, axis=axis), axis)
            mad = np.median(np.abs(x - med), axis=axis)

    return mad / scale


# Keep the top newline so that the message does not show up on the stats page
_median_absolute_deviation_deprec_msg = """
To preserve the existing default behavior, use
`scipy.stats.median_abs_deviation(..., scale=1/1.4826)`.
The value 1.4826 is not numerically precise for scaling
with a normal distribution. For a numerically precise value, use
`scipy.stats.median_abs_deviation(..., scale='normal')`.
"""


# Due to numpy/gh-16349 we need to unindent the entire docstring
@np.deprecate(old_name='median_absolute_deviation',
              new_name='median_abs_deviation',
              message=_median_absolute_deviation_deprec_msg)
def median_absolute_deviation(x, axis=0, center=np.median, scale=1.4826,
                              nan_policy='propagate'):
    r"""
Compute the median absolute deviation of the data along the given axis.

The median absolute deviation (MAD, [1]_) computes the median over the
absolute deviations from the median. It is a measure of dispersion
similar to the standard deviation but more robust to outliers [2]_.

The MAD of an empty array is ``np.nan``.

.. versionadded:: 1.3.0

Parameters
----------
x : array_like
    Input array or object that can be converted to an array.
axis : int or None, optional
    Axis along which the range is computed. Default is 0. If None, compute
    the MAD over the entire array.
center : callable, optional
    A function that will return the central value. The default is to use
    np.median. Any user defined function used will need to have the function
    signature ``func(arr, axis)``.
scale : int, optional
    The scaling factor applied to the MAD. The default scale (1.4826)
    ensures consistency with the standard deviation for normally distributed
    data.
nan_policy : {'propagate', 'raise', 'omit'}, optional
    Defines how to handle when input contains nan.
    The following options are available (default is 'propagate'):

    * 'propagate': returns nan
    * 'raise': throws an error
    * 'omit': performs the calculations ignoring nan values

Returns
-------
mad : scalar or ndarray
    If ``axis=None``, a scalar is returned. If the input contains
    integers or floats of smaller precision than ``np.float64``, then the
    output data-type is ``np.float64``. Otherwise, the output data-type is
    the same as that of the input.

See Also
--------
numpy.std, numpy.var, numpy.median, scipy.stats.iqr, scipy.stats.tmean,
scipy.stats.tstd, scipy.stats.tvar

Notes
-----
The `center` argument only affects the calculation of the central value
around which the MAD is calculated. That is, passing in ``center=np.mean``
will calculate the MAD around the mean - it will not calculate the *mean*
absolute deviation.

References
----------
.. [1] "Median absolute deviation",
       https://en.wikipedia.org/wiki/Median_absolute_deviation
.. [2] "Robust measures of scale",
       https://en.wikipedia.org/wiki/Robust_measures_of_scale

Examples
--------
When comparing the behavior of `median_absolute_deviation` with ``np.std``,
the latter is affected when we change a single value of an array to have an
outlier value while the MAD hardly changes:

>>> from scipy import stats
>>> x = stats.norm.rvs(size=100, scale=1, random_state=123456)
>>> x.std()
0.9973906394005013
>>> stats.median_absolute_deviation(x)
1.2280762773108278
>>> x[0] = 345.6
>>> x.std()
34.42304872314415
>>> stats.median_absolute_deviation(x)
1.2340335571164334

Axis handling example:

>>> x = np.array([[10, 7, 4], [3, 2, 1]])
>>> x
array([[10,  7,  4],
       [ 3,  2,  1]])
>>> stats.median_absolute_deviation(x)
array([5.1891, 3.7065, 2.2239])
>>> stats.median_absolute_deviation(x, axis=None)
2.9652
"""
    if isinstance(scale, str):
        if scale.lower() == 'raw':
            warnings.warn(
                "use of scale='raw' is deprecated, use scale=1.0 instead",
                np.VisibleDeprecationWarning
                )
            scale = 1.0

    if not isinstance(scale, str):
        scale = 1 / scale

    return median_abs_deviation(x, axis=axis, center=center, scale=scale,
                                nan_policy=nan_policy)

#####################################
#         TRIMMING FUNCTIONS        #
#####################################


SigmaclipResult = namedtuple('SigmaclipResult', ('clipped', 'lower', 'upper'))


def sigmaclip(a, low=4., high=4.):
    """
    Perform iterative sigma-clipping of array elements.

    Starting from the full sample, all elements outside the critical range are
    removed, i.e. all elements of the input array `c` that satisfy either of
    the following conditions::

        c < mean(c) - std(c)*low
        c > mean(c) + std(c)*high

    The iteration continues with the updated sample until no
    elements are outside the (updated) range.

    Parameters
    ----------
    a : array_like
        Data array, will be raveled if not 1-D.
    low : float, optional
        Lower bound factor of sigma clipping. Default is 4.
    high : float, optional
        Upper bound factor of sigma clipping. Default is 4.

    Returns
    -------
    clipped : ndarray
        Input array with clipped elements removed.
    lower : float
        Lower threshold value use for clipping.
    upper : float
        Upper threshold value use for clipping.

    Examples
    --------
    >>> from scipy.stats import sigmaclip
    >>> a = np.concatenate((np.linspace(9.5, 10.5, 31),
    ...                     np.linspace(0, 20, 5)))
    >>> fact = 1.5
    >>> c, low, upp = sigmaclip(a, fact, fact)
    >>> c
    array([  9.96666667,  10.        ,  10.03333333,  10.        ])
    >>> c.var(), c.std()
    (0.00055555555555555165, 0.023570226039551501)
    >>> low, c.mean() - fact*c.std(), c.min()
    (9.9646446609406727, 9.9646446609406727, 9.9666666666666668)
    >>> upp, c.mean() + fact*c.std(), c.max()
    (10.035355339059327, 10.035355339059327, 10.033333333333333)

    >>> a = np.concatenate((np.linspace(9.5, 10.5, 11),
    ...                     np.linspace(-100, -50, 3)))
    >>> c, low, upp = sigmaclip(a, 1.8, 1.8)
    >>> (c == np.linspace(9.5, 10.5, 11)).all()
    True

    """
    c = np.asarray(a).ravel()
    delta = 1
    while delta:
        c_std = c.std()
        c_mean = c.mean()
        size = c.size
        critlower = c_mean - c_std * low
        critupper = c_mean + c_std * high
        c = c[(c >= critlower) & (c <= critupper)]
        delta = size - c.size

    return SigmaclipResult(c, critlower, critupper)


def trimboth(a, proportiontocut, axis=0):
    """
    Slice off a proportion of items from both ends of an array.

    Slice off the passed proportion of items from both ends of the passed
    array (i.e., with `proportiontocut` = 0.1, slices leftmost 10% **and**
    rightmost 10% of scores). The trimmed values are the lowest and
    highest ones.
    Slice off less if proportion results in a non-integer slice index (i.e.
    conservatively slices off `proportiontocut`).

    Parameters
    ----------
    a : array_like
        Data to trim.
    proportiontocut : float
        Proportion (in range 0-1) of total data set to trim of each end.
    axis : int or None, optional
        Axis along which to trim data. Default is 0. If None, compute over
        the whole array `a`.

    Returns
    -------
    out : ndarray
        Trimmed version of array `a`. The order of the trimmed content
        is undefined.

    See Also
    --------
    trim_mean

    Examples
    --------
    >>> from scipy import stats
    >>> a = np.arange(20)
    >>> b = stats.trimboth(a, 0.1)
    >>> b.shape
    (16,)

    """
    a = np.asarray(a)

    if a.size == 0:
        return a

    if axis is None:
        a = a.ravel()
        axis = 0

    nobs = a.shape[axis]
    lowercut = int(proportiontocut * nobs)
    uppercut = nobs - lowercut
    if (lowercut >= uppercut):
        raise ValueError("Proportion too big.")

    atmp = np.partition(a, (lowercut, uppercut - 1), axis)

    sl = [slice(None)] * atmp.ndim
    sl[axis] = slice(lowercut, uppercut)
    return atmp[tuple(sl)]


def trim1(a, proportiontocut, tail='right', axis=0):
    """
    Slice off a proportion from ONE end of the passed array distribution.

    If `proportiontocut` = 0.1, slices off 'leftmost' or 'rightmost'
    10% of scores. The lowest or highest values are trimmed (depending on
    the tail).
    Slice off less if proportion results in a non-integer slice index
    (i.e. conservatively slices off `proportiontocut` ).

    Parameters
    ----------
    a : array_like
        Input array.
    proportiontocut : float
        Fraction to cut off of 'left' or 'right' of distribution.
    tail : {'left', 'right'}, optional
        Defaults to 'right'.
    axis : int or None, optional
        Axis along which to trim data. Default is 0. If None, compute over
        the whole array `a`.

    Returns
    -------
    trim1 : ndarray
        Trimmed version of array `a`. The order of the trimmed content is
        undefined.

    """
    a = np.asarray(a)
    if axis is None:
        a = a.ravel()
        axis = 0

    nobs = a.shape[axis]

    # avoid possible corner case
    if proportiontocut >= 1:
        return []

    if tail.lower() == 'right':
        lowercut = 0
        uppercut = nobs - int(proportiontocut * nobs)

    elif tail.lower() == 'left':
        lowercut = int(proportiontocut * nobs)
        uppercut = nobs

    atmp = np.partition(a, (lowercut, uppercut - 1), axis)

    return atmp[lowercut:uppercut]


def trim_mean(a, proportiontocut, axis=0):
    """
    Return mean of array after trimming distribution from both tails.

    If `proportiontocut` = 0.1, slices off 'leftmost' and 'rightmost' 10% of
    scores. The input is sorted before slicing. Slices off less if proportion
    results in a non-integer slice index (i.e., conservatively slices off
    `proportiontocut` ).

    Parameters
    ----------
    a : array_like
        Input array.
    proportiontocut : float
        Fraction to cut off of both tails of the distribution.
    axis : int or None, optional
        Axis along which the trimmed means are computed. Default is 0.
        If None, compute over the whole array `a`.

    Returns
    -------
    trim_mean : ndarray
        Mean of trimmed array.

    See Also
    --------
    trimboth
    tmean : Compute the trimmed mean ignoring values outside given `limits`.

    Examples
    --------
    >>> from scipy import stats
    >>> x = np.arange(20)
    >>> stats.trim_mean(x, 0.1)
    9.5
    >>> x2 = x.reshape(5, 4)
    >>> x2
    array([[ 0,  1,  2,  3],
           [ 4,  5,  6,  7],
           [ 8,  9, 10, 11],
           [12, 13, 14, 15],
           [16, 17, 18, 19]])
    >>> stats.trim_mean(x2, 0.25)
    array([  8.,   9.,  10.,  11.])
    >>> stats.trim_mean(x2, 0.25, axis=1)
    array([  1.5,   5.5,   9.5,  13.5,  17.5])

    """
    a = np.asarray(a)

    if a.size == 0:
        return np.nan

    if axis is None:
        a = a.ravel()
        axis = 0

    nobs = a.shape[axis]
    lowercut = int(proportiontocut * nobs)
    uppercut = nobs - lowercut
    if (lowercut > uppercut):
        raise ValueError("Proportion too big.")

    atmp = np.partition(a, (lowercut, uppercut - 1), axis)

    sl = [slice(None)] * atmp.ndim
    sl[axis] = slice(lowercut, uppercut)
    return np.mean(atmp[tuple(sl)], axis=axis)


F_onewayResult = namedtuple('F_onewayResult', ('statistic', 'pvalue'))


class F_onewayConstantInputWarning(RuntimeWarning):
    """
    Warning generated by `f_oneway` when an input is constant, e.g.
    each of the samples provided is a constant array.
    """

    def __init__(self, msg=None):
        if msg is None:
            msg = ("Each of the input arrays is constant;"
                   "the F statistic is not defined or infinite")
        self.args = (msg,)


class F_onewayBadInputSizesWarning(RuntimeWarning):
    """
    Warning generated by `f_oneway` when an input has length 0,
    or if all the inputs have length 1.
    """
    pass


def _create_f_oneway_nan_result(shape, axis):
    """
    This is a helper function for f_oneway for creating the return values
    in certain degenerate conditions.  It creates return values that are
    all nan with the appropriate shape for the given `shape` and `axis`.
    """
    axis = np.core.multiarray.normalize_axis_index(axis, len(shape))
    shp = shape[:axis] + shape[axis+1:]
    if shp == ():
        f = np.nan
        prob = np.nan
    else:
        f = np.full(shp, fill_value=np.nan)
        prob = f.copy()
    return F_onewayResult(f, prob)


def _first(arr, axis):
    """
    Return arr[..., 0:1, ...] where 0:1 is in the `axis` position.
    """
    return np.take_along_axis(arr, np.array(0, ndmin=arr.ndim), axis)


def f_oneway(*args, axis=0):
    """
    Perform one-way ANOVA.

    The one-way ANOVA tests the null hypothesis that two or more groups have
    the same population mean.  The test is applied to samples from two or
    more groups, possibly with differing sizes.

    Parameters
    ----------
    sample1, sample2, ... : array_like
        The sample measurements for each group.  There must be at least
        two arguments.  If the arrays are multidimensional, then all the
        dimensions of the array must be the same except for `axis`.
    axis : int, optional
        Axis of the input arrays along which the test is applied.
        Default is 0.

    Returns
    -------
    statistic : float
        The computed F statistic of the test.
    pvalue : float
        The associated p-value from the F distribution.

    Warns
    -----
    F_onewayConstantInputWarning
        Raised if each of the input arrays is constant array.
        In this case the F statistic is either infinite or isn't defined,
        so ``np.inf`` or ``np.nan`` is returned.

    F_onewayBadInputSizesWarning
        Raised if the length of any input array is 0, or if all the input
        arrays have length 1.  ``np.nan`` is returned for the F statistic
        and the p-value in these cases.

    Notes
    -----
    The ANOVA test has important assumptions that must be satisfied in order
    for the associated p-value to be valid.

    1. The samples are independent.
    2. Each sample is from a normally distributed population.
    3. The population standard deviations of the groups are all equal.  This
       property is known as homoscedasticity.

    If these assumptions are not true for a given set of data, it may still
    be possible to use the Kruskal-Wallis H-test (`scipy.stats.kruskal`) or
    the Alexander-Govern test (`scipy.stats.alexandergovern`) although with
    some loss of power.

    The length of each group must be at least one, and there must be at
    least one group with length greater than one.  If these conditions
    are not satisfied, a warning is generated and (``np.nan``, ``np.nan``)
    is returned.

    If each group contains constant values, and there exist at least two
    groups with different values, the function generates a warning and
    returns (``np.inf``, 0).

    If all values in all groups are the same, function generates a warning
    and returns (``np.nan``, ``np.nan``).

    The algorithm is from Heiman [2]_, pp.394-7.

    References
    ----------
    .. [1] R. Lowry, "Concepts and Applications of Inferential Statistics",
           Chapter 14, 2014, http://vassarstats.net/textbook/

    .. [2] G.W. Heiman, "Understanding research methods and statistics: An
           integrated introduction for psychology", Houghton, Mifflin and
           Company, 2001.

    .. [3] G.H. McDonald, "Handbook of Biological Statistics", One-way ANOVA.
           http://www.biostathandbook.com/onewayanova.html

    Examples
    --------
    >>> from scipy.stats import f_oneway

    Here are some data [3]_ on a shell measurement (the length of the anterior
    adductor muscle scar, standardized by dividing by length) in the mussel
    Mytilus trossulus from five locations: Tillamook, Oregon; Newport, Oregon;
    Petersburg, Alaska; Magadan, Russia; and Tvarminne, Finland, taken from a
    much larger data set used in McDonald et al. (1991).

    >>> tillamook = [0.0571, 0.0813, 0.0831, 0.0976, 0.0817, 0.0859, 0.0735,
    ...              0.0659, 0.0923, 0.0836]
    >>> newport = [0.0873, 0.0662, 0.0672, 0.0819, 0.0749, 0.0649, 0.0835,
    ...            0.0725]
    >>> petersburg = [0.0974, 0.1352, 0.0817, 0.1016, 0.0968, 0.1064, 0.105]
    >>> magadan = [0.1033, 0.0915, 0.0781, 0.0685, 0.0677, 0.0697, 0.0764,
    ...            0.0689]
    >>> tvarminne = [0.0703, 0.1026, 0.0956, 0.0973, 0.1039, 0.1045]
    >>> f_oneway(tillamook, newport, petersburg, magadan, tvarminne)
    F_onewayResult(statistic=7.121019471642447, pvalue=0.0002812242314534544)

    `f_oneway` accepts multidimensional input arrays.  When the inputs
    are multidimensional and `axis` is not given, the test is performed
    along the first axis of the input arrays.  For the following data, the
    test is performed three times, once for each column.

    >>> a = np.array([[9.87, 9.03, 6.81],
    ...               [7.18, 8.35, 7.00],
    ...               [8.39, 7.58, 7.68],
    ...               [7.45, 6.33, 9.35],
    ...               [6.41, 7.10, 9.33],
    ...               [8.00, 8.24, 8.44]])
    >>> b = np.array([[6.35, 7.30, 7.16],
    ...               [6.65, 6.68, 7.63],
    ...               [5.72, 7.73, 6.72],
    ...               [7.01, 9.19, 7.41],
    ...               [7.75, 7.87, 8.30],
    ...               [6.90, 7.97, 6.97]])
    >>> c = np.array([[3.31, 8.77, 1.01],
    ...               [8.25, 3.24, 3.62],
    ...               [6.32, 8.81, 5.19],
    ...               [7.48, 8.83, 8.91],
    ...               [8.59, 6.01, 6.07],
    ...               [3.07, 9.72, 7.48]])
    >>> F, p = f_oneway(a, b, c)
    >>> F
    array([1.75676344, 0.03701228, 3.76439349])
    >>> p
    array([0.20630784, 0.96375203, 0.04733157])

    """
    if len(args) < 2:
        raise TypeError(f'at least two inputs are required; got {len(args)}.')

    args = [np.asarray(arg, dtype=float) for arg in args]

    # ANOVA on N groups, each in its own array
    num_groups = len(args)

    # We haven't explicitly validated axis, but if it is bad, this call of
    # np.concatenate will raise np.AxisError.  The call will raise ValueError
    # if the dimensions of all the arrays, except the axis dimension, are not
    # the same.
    alldata = np.concatenate(args, axis=axis)
    bign = alldata.shape[axis]

    # Check this after forming alldata, so shape errors are detected
    # and reported before checking for 0 length inputs.
    if any(arg.shape[axis] == 0 for arg in args):
        warnings.warn(F_onewayBadInputSizesWarning('at least one input '
                                                   'has length 0'))
        return _create_f_oneway_nan_result(alldata.shape, axis)

    # Must have at least one group with length greater than 1.
    if all(arg.shape[axis] == 1 for arg in args):
        msg = ('all input arrays have length 1.  f_oneway requires that at '
               'least one input has length greater than 1.')
        warnings.warn(F_onewayBadInputSizesWarning(msg))
        return _create_f_oneway_nan_result(alldata.shape, axis)

    # Check if the values within each group are constant, and if the common
    # value in at least one group is different from that in another group.
    # Based on https://github.com/scipy/scipy/issues/11669

    # If axis=0, say, and the groups have shape (n0, ...), (n1, ...), ...,
    # then is_const is a boolean array with shape (num_groups, ...).
    # It is True if the groups along the axis slice are each consant.
    # In the typical case where each input array is 1-d, is_const is a
    # 1-d array with length num_groups.
    is_const = np.concatenate([(_first(a, axis) == a).all(axis=axis,
                                                          keepdims=True)
                               for a in args], axis=axis)

    # all_const is a boolean array with shape (...) (see previous comment).
    # It is True if the values within each group along the axis slice are
    # the same (e.g. [[3, 3, 3], [5, 5, 5, 5], [4, 4, 4]]).
    all_const = is_const.all(axis=axis)
    if all_const.any():
        warnings.warn(F_onewayConstantInputWarning())

    # all_same_const is True if all the values in the groups along the axis=0
    # slice are the same (e.g. [[3, 3, 3], [3, 3, 3, 3], [3, 3, 3]]).
    all_same_const = (_first(alldata, axis) == alldata).all(axis=axis)

    # Determine the mean of the data, and subtract that from all inputs to a
    # variance (via sum_of_sq / sq_of_sum) calculation.  Variance is invariant
    # to a shift in location, and centering all data around zero vastly
    # improves numerical stability.
    offset = alldata.mean(axis=axis, keepdims=True)
    alldata -= offset

    normalized_ss = _square_of_sums(alldata, axis=axis) / bign

    sstot = _sum_of_squares(alldata, axis=axis) - normalized_ss

    ssbn = 0
    for a in args:
        ssbn += _square_of_sums(a - offset, axis=axis) / a.shape[axis]

    # Naming: variables ending in bn/b are for "between treatments", wn/w are
    # for "within treatments"
    ssbn -= normalized_ss
    sswn = sstot - ssbn
    dfbn = num_groups - 1
    dfwn = bign - num_groups
    msb = ssbn / dfbn
    msw = sswn / dfwn
    with np.errstate(divide='ignore', invalid='ignore'):
        f = msb / msw

    prob = special.fdtrc(dfbn, dfwn, f)   # equivalent to stats.f.sf

    # Fix any f values that should be inf or nan because the corresponding
    # inputs were constant.
    if np.isscalar(f):
        if all_same_const:
            f = np.nan
            prob = np.nan
        elif all_const:
            f = np.inf
            prob = 0.0
    else:
        f[all_const] = np.inf
        prob[all_const] = 0.0
        f[all_same_const] = np.nan
        prob[all_same_const] = np.nan

    return F_onewayResult(f, prob)


def alexandergovern(*args, nan_policy='propagate'):
    """
    Performs the Alexander Govern test.

    The Alexander-Govern approximation tests the equality of k independent
    means in the face of heterogeneity of variance. The test is applied to
    samples from two or more groups, possibly with differing sizes.

    Parameters
    ----------
    sample1, sample2, ... : array_like
        The sample measurements for each group.  There must be at least
        two samples.
    nan_policy : {'propagate', 'raise', 'omit'}, optional
        Defines how to handle when input contains nan.
        The following options are available (default is 'propagate'):

        * 'propagate': returns nan
        * 'raise': throws an error
        * 'omit': performs the calculations ignoring nan values

    Returns
    -------
    statistic : float
        The computed A statistic of the test.
    pvalue : float
        The associated p-value from the chi-squared distribution.

    Warns
    -----
    AlexanderGovernConstantInputWarning
        Raised if an input is a constant array.  The statistic is not defined
        in this case, so ``np.nan`` is returned.

    See Also
    --------
    f_oneway : one-way ANOVA

    Notes
    -----
    The use of this test relies on several assumptions.

    1. The samples are independent.
    2. Each sample is from a normally distributed population.
    3. Unlike `f_oneway`, this test does not assume on homoscedasticity,
       instead relaxing the assumption of equal variances.

    Input samples must be finite, one dimensional, and with size greater than
    one.

    References
    ----------
    .. [1] Alexander, Ralph A., and Diane M. Govern. "A New and Simpler
           Approximation for ANOVA under Variance Heterogeneity." Journal
           of Educational Statistics, vol. 19, no. 2, 1994, pp. 91-101.
           JSTOR, www.jstor.org/stable/1165140. Accessed 12 Sept. 2020.

    Examples
    --------
    >>> from scipy.stats import alexandergovern

    Here are some data on annual percentage rate of interest charged on
    new car loans at nine of the largest banks in four American cities
    taken from the National Institute of Standards and Technology's
    ANOVA dataset.

    We use `alexandergovern` to test the null hypothesis that all cities
    have the same mean APR against the alternative that the cities do not
    all have the same mean APR. We decide that a sigificance level of 5%
    is required to reject the null hypothesis in favor of the alternative.

    >>> atlanta = [13.75, 13.75, 13.5, 13.5, 13.0, 13.0, 13.0, 12.75, 12.5]
    >>> chicago = [14.25, 13.0, 12.75, 12.5, 12.5, 12.4, 12.3, 11.9, 11.9]
    >>> houston = [14.0, 14.0, 13.51, 13.5, 13.5, 13.25, 13.0, 12.5, 12.5]
    >>> memphis = [15.0, 14.0, 13.75, 13.59, 13.25, 12.97, 12.5, 12.25,
    ...           11.89]
    >>> alexandergovern(atlanta, chicago, houston, memphis)
    AlexanderGovernResult(statistic=4.65087071883494,
                          pvalue=0.19922132490385214)

    The p-value is 0.1992, indicating a nearly 20% chance of observing
    such an extreme value of the test statistic under the null hypothesis.
    This exceeds 5%, so we do not reject the null hypothesis in favor of
    the alternative.
    """

    args = _alexandergovern_input_validation(args, nan_policy)

    if np.any([(arg == arg[0]).all() for arg in args]):
        warnings.warn(AlexanderGovernConstantInputWarning())
        return AlexanderGovernResult(np.nan, np.nan)

    # The following formula numbers reference the equation described on
    # page 92 by Alexander, Govern. Formulas 5, 6, and 7 describe other
    # tests that serve as the basis for equation (8) but are not needed
    # to perform the test.

    # precalculate mean and length of each sample
    lengths = np.array([ma.count(arg) if nan_policy == 'omit' else len(arg)
                        for arg in args])
    means = np.array([np.mean(arg) for arg in args])

    # (1) determine standard error of the mean for each sample
    standard_errors = [np.std(arg, ddof=1) / np.sqrt(length)
                       for arg, length in zip(args, lengths)]

    # (2) define a weight for each sample
    inv_sq_se = 1 / np.square(standard_errors)
    weights = inv_sq_se / np.sum(inv_sq_se)

    # (3) determine variance-weighted estimate of the common mean
    var_w = np.sum(weights * means)

    # (4) determine one-sample t statistic for each group
    t_stats = (means - var_w)/standard_errors

    # calculate parameters to be used in transformation
    v = lengths - 1
    a = v - .5
    b = 48 * a**2
    c = (a * np.log(1 + (t_stats ** 2)/v))**.5

    # (8) perform a normalizing transformation on t statistic
    z = (c + ((c**3 + 3*c)/b) -
         ((4*c**7 + 33*c**5 + 240*c**3 + 855*c) /
          (b**2*10 + 8*b*c**4 + 1000*b)))

    # (9) calculate statistic
    A = np.sum(np.square(z))

    # "[the p value is determined from] central chi-square random deviates
    # with k - 1 degrees of freedom". Alexander, Govern (94)
    p = distributions.chi2.sf(A, len(args) - 1)
    return AlexanderGovernResult(A, p)


def _alexandergovern_input_validation(args, nan_policy):
    if len(args) < 2:
        raise TypeError(f"2 or more inputs required, got {len(args)}")

    # input arrays are flattened
    args = [np.asarray(arg, dtype=float) for arg in args]

    for i, arg in enumerate(args):
        if np.size(arg) <= 1:
            raise ValueError("Input sample size must be greater than one.")
        if arg.ndim != 1:
            raise ValueError("Input samples must be one-dimensional")
        if np.isinf(arg).any():
            raise ValueError("Input samples must be finite.")

        contains_nan, nan_policy = _contains_nan(arg, nan_policy=nan_policy)
        if contains_nan and nan_policy == 'omit':
            args[i] = ma.masked_invalid(arg)
    return args


AlexanderGovernResult = make_dataclass("AlexanderGovernResult", ("statistic",
                                                                 "pvalue"))


class AlexanderGovernConstantInputWarning(RuntimeWarning):
    """Warning generated by `alexandergovern` when an input is constant."""

    def __init__(self, msg=None):
        if msg is None:
            msg = ("An input array is constant; the statistic is not defined.")
        self.args = (msg,)


class PearsonRConstantInputWarning(RuntimeWarning):
    """Warning generated by `pearsonr` when an input is constant."""

    def __init__(self, msg=None):
        if msg is None:
            msg = ("An input array is constant; the correlation coefficent "
                   "is not defined.")
        self.args = (msg,)


class PearsonRNearConstantInputWarning(RuntimeWarning):
    """Warning generated by `pearsonr` when an input is nearly constant."""

    def __init__(self, msg=None):
        if msg is None:
            msg = ("An input array is nearly constant; the computed "
                   "correlation coefficent may be inaccurate.")
        self.args = (msg,)


def pearsonr(x, y):
    r"""
    Pearson correlation coefficient and p-value for testing non-correlation.

    The Pearson correlation coefficient [1]_ measures the linear relationship
    between two datasets.  The calculation of the p-value relies on the
    assumption that each dataset is normally distributed.  (See Kowalski [3]_
    for a discussion of the effects of non-normality of the input on the
    distribution of the correlation coefficient.)  Like other correlation
    coefficients, this one varies between -1 and +1 with 0 implying no
    correlation. Correlations of -1 or +1 imply an exact linear relationship.
    Positive correlations imply that as x increases, so does y. Negative
    correlations imply that as x increases, y decreases.

    The p-value roughly indicates the probability of an uncorrelated system
    producing datasets that have a Pearson correlation at least as extreme
    as the one computed from these datasets.

    Parameters
    ----------
    x : (N,) array_like
        Input array.
    y : (N,) array_like
        Input array.

    Returns
    -------
    r : float
        Pearson's correlation coefficient.
    p-value : float
        Two-tailed p-value.

    Warns
    -----
    PearsonRConstantInputWarning
        Raised if an input is a constant array.  The correlation coefficient
        is not defined in this case, so ``np.nan`` is returned.

    PearsonRNearConstantInputWarning
        Raised if an input is "nearly" constant.  The array ``x`` is considered
        nearly constant if ``norm(x - mean(x)) < 1e-13 * abs(mean(x))``.
        Numerical errors in the calculation ``x - mean(x)`` in this case might
        result in an inaccurate calculation of r.

    See Also
    --------
    spearmanr : Spearman rank-order correlation coefficient.
    kendalltau : Kendall's tau, a correlation measure for ordinal data.

    Notes
    -----
    The correlation coefficient is calculated as follows:

    .. math::

        r = \frac{\sum (x - m_x) (y - m_y)}
                 {\sqrt{\sum (x - m_x)^2 \sum (y - m_y)^2}}

    where :math:`m_x` is the mean of the vector :math:`x` and :math:`m_y` is
    the mean of the vector :math:`y`.

    Under the assumption that :math:`x` and :math:`m_y` are drawn from
    independent normal distributions (so the population correlation coefficient
    is 0), the probability density function of the sample correlation
    coefficient :math:`r` is ([1]_, [2]_):

    .. math::

        f(r) = \frac{{(1-r^2)}^{n/2-2}}{\mathrm{B}(\frac{1}{2},\frac{n}{2}-1)}

    where n is the number of samples, and B is the beta function.  This
    is sometimes referred to as the exact distribution of r.  This is
    the distribution that is used in `pearsonr` to compute the p-value.
    The distribution is a beta distribution on the interval [-1, 1],
    with equal shape parameters a = b = n/2 - 1.  In terms of SciPy's
    implementation of the beta distribution, the distribution of r is::

        dist = scipy.stats.beta(n/2 - 1, n/2 - 1, loc=-1, scale=2)

    The p-value returned by `pearsonr` is a two-sided p-value.  For a
    given sample with correlation coefficient r, the p-value is
    the probability that abs(r') of a random sample x' and y' drawn from
    the population with zero correlation would be greater than or equal
    to abs(r).  In terms of the object ``dist`` shown above, the p-value
    for a given r and length n can be computed as::

        p = 2*dist.cdf(-abs(r))

    When n is 2, the above continuous distribution is not well-defined.
    One can interpret the limit of the beta distribution as the shape
    parameters a and b approach a = b = 0 as a discrete distribution with
    equal probability masses at r = 1 and r = -1.  More directly, one
    can observe that, given the data x = [x1, x2] and y = [y1, y2], and
    assuming x1 != x2 and y1 != y2, the only possible values for r are 1
    and -1.  Because abs(r') for any sample x' and y' with length 2 will
    be 1, the two-sided p-value for a sample of length 2 is always 1.

    References
    ----------
    .. [1] "Pearson correlation coefficient", Wikipedia,
           https://en.wikipedia.org/wiki/Pearson_correlation_coefficient
    .. [2] Student, "Probable error of a correlation coefficient",
           Biometrika, Volume 6, Issue 2-3, 1 September 1908, pp. 302-310.
    .. [3] C. J. Kowalski, "On the Effects of Non-Normality on the Distribution
           of the Sample Product-Moment Correlation Coefficient"
           Journal of the Royal Statistical Society. Series C (Applied
           Statistics), Vol. 21, No. 1 (1972), pp. 1-12.

    Examples
    --------
    >>> from scipy import stats
    >>> a = np.array([0, 0, 0, 1, 1, 1, 1])
    >>> b = np.arange(7)
    >>> stats.pearsonr(a, b)
    (0.8660254037844386, 0.011724811003954649)

    >>> stats.pearsonr([1, 2, 3, 4, 5], [10, 9, 2.5, 6, 4])
    (-0.7426106572325057, 0.1505558088534455)

    """
    n = len(x)
    if n != len(y):
        raise ValueError('x and y must have the same length.')

    if n < 2:
        raise ValueError('x and y must have length at least 2.')

    x = np.asarray(x)
    y = np.asarray(y)

    # If an input is constant, the correlation coefficient is not defined.
    if (x == x[0]).all() or (y == y[0]).all():
        warnings.warn(PearsonRConstantInputWarning())
        return np.nan, np.nan

    # dtype is the data type for the calculations.  This expression ensures
    # that the data type is at least 64 bit floating point.  It might have
    # more precision if the input is, for example, np.longdouble.
    dtype = type(1.0 + x[0] + y[0])

    if n == 2:
        return dtype(np.sign(x[1] - x[0])*np.sign(y[1] - y[0])), 1.0

    xmean = x.mean(dtype=dtype)
    ymean = y.mean(dtype=dtype)

    # By using `astype(dtype)`, we ensure that the intermediate calculations
    # use at least 64 bit floating point.
    xm = x.astype(dtype) - xmean
    ym = y.astype(dtype) - ymean

    # Unlike np.linalg.norm or the expression sqrt((xm*xm).sum()),
    # scipy.linalg.norm(xm) does not overflow if xm is, for example,
    # [-5e210, 5e210, 3e200, -3e200]
    normxm = linalg.norm(xm)
    normym = linalg.norm(ym)

    threshold = 1e-13
    if normxm < threshold*abs(xmean) or normym < threshold*abs(ymean):
        # If all the values in x (likewise y) are very close to the mean,
        # the loss of precision that occurs in the subtraction xm = x - xmean
        # might result in large errors in r.
        warnings.warn(PearsonRNearConstantInputWarning())

    r = np.dot(xm/normxm, ym/normym)

    # Presumably, if abs(r) > 1, then it is only some small artifact of
    # floating point arithmetic.
    r = max(min(r, 1.0), -1.0)

    # As explained in the docstring, the p-value can be computed as
    #     p = 2*dist.cdf(-abs(r))
    # where dist is the beta distribution on [-1, 1] with shape parameters
    # a = b = n/2 - 1.  `special.btdtr` is the CDF for the beta distribution
    # on [0, 1].  To use it, we make the transformation  x = (r + 1)/2; the
    # shape parameters do not change.  Then -abs(r) used in `cdf(-abs(r))`
    # becomes x = (-abs(r) + 1)/2 = 0.5*(1 - abs(r)).  (r is cast to float64
    # to avoid a TypeError raised by btdtr when r is higher precision.)
    ab = n/2 - 1
    prob = 2*special.btdtr(ab, ab, 0.5*(1 - abs(np.float64(r))))

    return r, prob


def fisher_exact(table, alternative='two-sided'):
    """
    Perform a Fisher exact test on a 2x2 contingency table.

    Parameters
    ----------
    table : array_like of ints
        A 2x2 contingency table.  Elements should be non-negative integers.
    alternative : {'two-sided', 'less', 'greater'}, optional
        Defines the alternative hypothesis.
        The following options are available (default is 'two-sided'):

          * 'two-sided'
          * 'less': one-sided
          * 'greater': one-sided

    Returns
    -------
    oddsratio : float
        This is prior odds ratio and not a posterior estimate.
    p_value : float
        P-value, the probability of obtaining a distribution at least as
        extreme as the one that was actually observed, assuming that the
        null hypothesis is true.

    See Also
    --------
    chi2_contingency : Chi-square test of independence of variables in a
        contingency table.
    barnard_exact : Barnard's exact test, which is a more powerful alternative
        than Fisher's exact test for 2x2 contingency tables.

    Notes
    -----
    The calculated odds ratio is different from the one R uses. This scipy
    implementation returns the (more common) "unconditional Maximum
    Likelihood Estimate", while R uses the "conditional Maximum Likelihood
    Estimate".

    For tables with large numbers, the (inexact) chi-square test implemented
    in the function `chi2_contingency` can also be used.

    Examples
    --------
    Say we spend a few days counting whales and sharks in the Atlantic and
    Indian oceans. In the Atlantic ocean we find 8 whales and 1 shark, in the
    Indian ocean 2 whales and 5 sharks. Then our contingency table is::

                Atlantic  Indian
        whales     8        2
        sharks     1        5

    We use this table to find the p-value:

    >>> import scipy.stats as stats
    >>> oddsratio, pvalue = stats.fisher_exact([[8, 2], [1, 5]])
    >>> pvalue
    0.0349...

    The probability that we would observe this or an even more imbalanced ratio
    by chance is about 3.5%.  A commonly used significance level is 5%--if we
    adopt that, we can therefore conclude that our observed imbalance is
    statistically significant; whales prefer the Atlantic while sharks prefer
    the Indian ocean.

    """
    hypergeom = distributions.hypergeom
    c = np.asarray(table, dtype=np.int64)  # int32 is not enough for the algorithm
    if not c.shape == (2, 2):
        raise ValueError("The input `table` must be of shape (2, 2).")

    if np.any(c < 0):
        raise ValueError("All values in `table` must be nonnegative.")

    if 0 in c.sum(axis=0) or 0 in c.sum(axis=1):
        # If both values in a row or column are zero, the p-value is 1 and
        # the odds ratio is NaN.
        return np.nan, 1.0

    if c[1, 0] > 0 and c[0, 1] > 0:
        oddsratio = c[0, 0] * c[1, 1] / (c[1, 0] * c[0, 1])
    else:
        oddsratio = np.inf

    n1 = c[0, 0] + c[0, 1]
    n2 = c[1, 0] + c[1, 1]
    n = c[0, 0] + c[1, 0]

    def binary_search(n, n1, n2, side):
        """Binary search for where to begin halves in two-sided test."""
        if side == "upper":
            minval = mode
            maxval = n
        else:
            minval = 0
            maxval = mode
        guess = -1
        while maxval - minval > 1:
            if maxval == minval + 1 and guess == minval:
                guess = maxval
            else:
                guess = (maxval + minval) // 2
            pguess = hypergeom.pmf(guess, n1 + n2, n1, n)
            if side == "upper":
                ng = guess - 1
            else:
                ng = guess + 1
            if pguess <= pexact < hypergeom.pmf(ng, n1 + n2, n1, n):
                break
            elif pguess < pexact:
                maxval = guess
            else:
                minval = guess
        if guess == -1:
            guess = minval
        if side == "upper":
            while guess > 0 and hypergeom.pmf(guess, n1 + n2, n1, n) < pexact * epsilon:
                guess -= 1
            while hypergeom.pmf(guess, n1 + n2, n1, n) > pexact / epsilon:
                guess += 1
        else:
            while hypergeom.pmf(guess, n1 + n2, n1, n) < pexact * epsilon:
                guess += 1
            while guess > 0 and hypergeom.pmf(guess, n1 + n2, n1, n) > pexact / epsilon:
                guess -= 1
        return guess

    if alternative == 'less':
        pvalue = hypergeom.cdf(c[0, 0], n1 + n2, n1, n)
    elif alternative == 'greater':
        # Same formula as the 'less' case, but with the second column.
        pvalue = hypergeom.cdf(c[0, 1], n1 + n2, n1, c[0, 1] + c[1, 1])
    elif alternative == 'two-sided':
        mode = int((n + 1) * (n1 + 1) / (n1 + n2 + 2))
        pexact = hypergeom.pmf(c[0, 0], n1 + n2, n1, n)
        pmode = hypergeom.pmf(mode, n1 + n2, n1, n)

        epsilon = 1 - 1e-4
        if np.abs(pexact - pmode) / np.maximum(pexact, pmode) <= 1 - epsilon:
            return oddsratio, 1.

        elif c[0, 0] < mode:
            plower = hypergeom.cdf(c[0, 0], n1 + n2, n1, n)
            if hypergeom.pmf(n, n1 + n2, n1, n) > pexact / epsilon:
                return oddsratio, plower

            guess = binary_search(n, n1, n2, "upper")
            pvalue = plower + hypergeom.sf(guess - 1, n1 + n2, n1, n)
        else:
            pupper = hypergeom.sf(c[0, 0] - 1, n1 + n2, n1, n)
            if hypergeom.pmf(0, n1 + n2, n1, n) > pexact / epsilon:
                return oddsratio, pupper

            guess = binary_search(n, n1, n2, "lower")
            pvalue = pupper + hypergeom.cdf(guess, n1 + n2, n1, n)
    else:
        msg = "`alternative` should be one of {'two-sided', 'less', 'greater'}"
        raise ValueError(msg)

    pvalue = min(pvalue, 1.0)

    return oddsratio, pvalue


class SpearmanRConstantInputWarning(RuntimeWarning):
    """Warning generated by `spearmanr` when an input is constant."""

    def __init__(self, msg=None):
        if msg is None:
            msg = ("An input array is constant; the correlation coefficent "
                   "is not defined.")
        self.args = (msg,)


SpearmanrResult = namedtuple('SpearmanrResult', ('correlation', 'pvalue'))


def spearmanr(a, b=None, axis=0, nan_policy='propagate'):
    """
    Calculate a Spearman correlation coefficient with associated p-value.

    The Spearman rank-order correlation coefficient is a nonparametric measure
    of the monotonicity of the relationship between two datasets. Unlike the
    Pearson correlation, the Spearman correlation does not assume that both
    datasets are normally distributed. Like other correlation coefficients,
    this one varies between -1 and +1 with 0 implying no correlation.
    Correlations of -1 or +1 imply an exact monotonic relationship. Positive
    correlations imply that as x increases, so does y. Negative correlations
    imply that as x increases, y decreases.

    The p-value roughly indicates the probability of an uncorrelated system
    producing datasets that have a Spearman correlation at least as extreme
    as the one computed from these datasets. The p-values are not entirely
    reliable but are probably reasonable for datasets larger than 500 or so.

    Parameters
    ----------
    a, b : 1D or 2D array_like, b is optional
        One or two 1-D or 2-D arrays containing multiple variables and
        observations. When these are 1-D, each represents a vector of
        observations of a single variable. For the behavior in the 2-D case,
        see under ``axis``, below.
        Both arrays need to have the same length in the ``axis`` dimension.
    axis : int or None, optional
        If axis=0 (default), then each column represents a variable, with
        observations in the rows. If axis=1, the relationship is transposed:
        each row represents a variable, while the columns contain observations.
        If axis=None, then both arrays will be raveled.
    nan_policy : {'propagate', 'raise', 'omit'}, optional
        Defines how to handle when input contains nan.
        The following options are available (default is 'propagate'):

          * 'propagate': returns nan
          * 'raise': throws an error
          * 'omit': performs the calculations ignoring nan values

    Returns
    -------
    correlation : float or ndarray (2-D square)
        Spearman correlation matrix or correlation coefficient (if only 2
        variables are given as parameters. Correlation matrix is square with
        length equal to total number of variables (columns or rows) in ``a``
        and ``b`` combined.
    pvalue : float
        The two-sided p-value for a hypothesis test whose null hypothesis is
        that two sets of data are uncorrelated, has same dimension as rho.

    References
    ----------
    .. [1] Zwillinger, D. and Kokoska, S. (2000). CRC Standard
       Probability and Statistics Tables and Formulae. Chapman & Hall: New
       York. 2000.
       Section  14.7

    Examples
    --------
    >>> from scipy import stats
    >>> stats.spearmanr([1,2,3,4,5], [5,6,7,8,7])
    (0.82078268166812329, 0.088587005313543798)
    >>> np.random.seed(1234321)
    >>> x2n = np.random.randn(100, 2)
    >>> y2n = np.random.randn(100, 2)
    >>> stats.spearmanr(x2n)
    (0.059969996999699973, 0.55338590803773591)
    >>> stats.spearmanr(x2n[:,0], x2n[:,1])
    (0.059969996999699973, 0.55338590803773591)
    >>> rho, pval = stats.spearmanr(x2n, y2n)
    >>> rho
    array([[ 1.        ,  0.05997   ,  0.18569457,  0.06258626],
           [ 0.05997   ,  1.        ,  0.110003  ,  0.02534653],
           [ 0.18569457,  0.110003  ,  1.        ,  0.03488749],
           [ 0.06258626,  0.02534653,  0.03488749,  1.        ]])
    >>> pval
    array([[ 0.        ,  0.55338591,  0.06435364,  0.53617935],
           [ 0.55338591,  0.        ,  0.27592895,  0.80234077],
           [ 0.06435364,  0.27592895,  0.        ,  0.73039992],
           [ 0.53617935,  0.80234077,  0.73039992,  0.        ]])
    >>> rho, pval = stats.spearmanr(x2n.T, y2n.T, axis=1)
    >>> rho
    array([[ 1.        ,  0.05997   ,  0.18569457,  0.06258626],
           [ 0.05997   ,  1.        ,  0.110003  ,  0.02534653],
           [ 0.18569457,  0.110003  ,  1.        ,  0.03488749],
           [ 0.06258626,  0.02534653,  0.03488749,  1.        ]])
    >>> stats.spearmanr(x2n, y2n, axis=None)
    (0.10816770419260482, 0.1273562188027364)
    >>> stats.spearmanr(x2n.ravel(), y2n.ravel())
    (0.10816770419260482, 0.1273562188027364)

    >>> xint = np.random.randint(10, size=(100, 2))
    >>> stats.spearmanr(xint)
    (0.052760927029710199, 0.60213045837062351)

    """
    if axis is not None and axis > 1:
        raise ValueError("spearmanr only handles 1-D or 2-D arrays, supplied axis argument {}, please use only values 0, 1 or None for axis".format(axis))

    a, axisout = _chk_asarray(a, axis)
    if a.ndim > 2:
        raise ValueError("spearmanr only handles 1-D or 2-D arrays")

    if b is None:
        if a.ndim < 2:
            raise ValueError("`spearmanr` needs at least 2 variables to compare")
    else:
        # Concatenate a and b, so that we now only have to handle the case
        # of a 2-D `a`.
        b, _ = _chk_asarray(b, axis)
        if axisout == 0:
            a = np.column_stack((a, b))
        else:
            a = np.row_stack((a, b))

    n_vars = a.shape[1 - axisout]
    n_obs = a.shape[axisout]
    if n_obs <= 1:
        # Handle empty arrays or single observations.
        return SpearmanrResult(np.nan, np.nan)

    if axisout == 0:
        if (a[:, 0][0] == a[:, 0]).all() or (a[:, 1][0] == a[:, 1]).all():
            # If an input is constant, the correlation coefficient is not defined.
            warnings.warn(SpearmanRConstantInputWarning())
            return SpearmanrResult(np.nan, np.nan)
    else:  # case when axisout == 1 b/c a is 2 dim only
        if (a[0, :][0] == a[0, :]).all() or (a[1, :][0] == a[1, :]).all():
            # If an input is constant, the correlation coefficient is not defined.
            warnings.warn(SpearmanRConstantInputWarning())
            return SpearmanrResult(np.nan, np.nan)

    a_contains_nan, nan_policy = _contains_nan(a, nan_policy)
    variable_has_nan = np.zeros(n_vars, dtype=bool)
    if a_contains_nan:
        if nan_policy == 'omit':
            return mstats_basic.spearmanr(a, axis=axis, nan_policy=nan_policy)
        elif nan_policy == 'propagate':
            if a.ndim == 1 or n_vars <= 2:
                return SpearmanrResult(np.nan, np.nan)
            else:
                # Keep track of variables with NaNs, set the outputs to NaN
                # only for those variables
                variable_has_nan = np.isnan(a).any(axis=axisout)

    a_ranked = np.apply_along_axis(rankdata, axisout, a)
    rs = np.corrcoef(a_ranked, rowvar=axisout)
    dof = n_obs - 2  # degrees of freedom

    # rs can have elements equal to 1, so avoid zero division warnings
    with np.errstate(divide='ignore'):
        # clip the small negative values possibly caused by rounding
        # errors before taking the square root
        t = rs * np.sqrt((dof/((rs+1.0)*(1.0-rs))).clip(0))

    prob = 2 * distributions.t.sf(np.abs(t), dof)

    # For backwards compatibility, return scalars when comparing 2 columns
    if rs.shape == (2, 2):
        return SpearmanrResult(rs[1, 0], prob[1, 0])
    else:
        rs[variable_has_nan, :] = np.nan
        rs[:, variable_has_nan] = np.nan
        return SpearmanrResult(rs, prob)


PointbiserialrResult = namedtuple('PointbiserialrResult',
                                  ('correlation', 'pvalue'))


def pointbiserialr(x, y):
    r"""
    Calculate a point biserial correlation coefficient and its p-value.

    The point biserial correlation is used to measure the relationship
    between a binary variable, x, and a continuous variable, y. Like other
    correlation coefficients, this one varies between -1 and +1 with 0
    implying no correlation. Correlations of -1 or +1 imply a determinative
    relationship.

    This function uses a shortcut formula but produces the same result as
    `pearsonr`.

    Parameters
    ----------
    x : array_like of bools
        Input array.
    y : array_like
        Input array.

    Returns
    -------
    correlation : float
        R value.
    pvalue : float
        Two-sided p-value.

    Notes
    -----
    `pointbiserialr` uses a t-test with ``n-1`` degrees of freedom.
    It is equivalent to `pearsonr`.

    The value of the point-biserial correlation can be calculated from:

    .. math::

        r_{pb} = \frac{\overline{Y_{1}} -
                 \overline{Y_{0}}}{s_{y}}\sqrt{\frac{N_{1} N_{2}}{N (N - 1))}}

    Where :math:`Y_{0}` and :math:`Y_{1}` are means of the metric
    observations coded 0 and 1 respectively; :math:`N_{0}` and :math:`N_{1}`
    are number of observations coded 0 and 1 respectively; :math:`N` is the
    total number of observations and :math:`s_{y}` is the standard
    deviation of all the metric observations.

    A value of :math:`r_{pb}` that is significantly different from zero is
    completely equivalent to a significant difference in means between the two
    groups. Thus, an independent groups t Test with :math:`N-2` degrees of
    freedom may be used to test whether :math:`r_{pb}` is nonzero. The
    relation between the t-statistic for comparing two independent groups and
    :math:`r_{pb}` is given by:

    .. math::

        t = \sqrt{N - 2}\frac{r_{pb}}{\sqrt{1 - r^{2}_{pb}}}

    References
    ----------
    .. [1] J. Lev, "The Point Biserial Coefficient of Correlation", Ann. Math.
           Statist., Vol. 20, no.1, pp. 125-126, 1949.

    .. [2] R.F. Tate, "Correlation Between a Discrete and a Continuous
           Variable. Point-Biserial Correlation.", Ann. Math. Statist., Vol. 25,
           np. 3, pp. 603-607, 1954.

    .. [3] D. Kornbrot "Point Biserial Correlation", In Wiley StatsRef:
           Statistics Reference Online (eds N. Balakrishnan, et al.), 2014.
           :doi:`10.1002/9781118445112.stat06227`

    Examples
    --------
    >>> from scipy import stats
    >>> a = np.array([0, 0, 0, 1, 1, 1, 1])
    >>> b = np.arange(7)
    >>> stats.pointbiserialr(a, b)
    (0.8660254037844386, 0.011724811003954652)
    >>> stats.pearsonr(a, b)
    (0.86602540378443871, 0.011724811003954626)
    >>> np.corrcoef(a, b)
    array([[ 1.       ,  0.8660254],
           [ 0.8660254,  1.       ]])

    """
    rpb, prob = pearsonr(x, y)
    return PointbiserialrResult(rpb, prob)


KendalltauResult = namedtuple('KendalltauResult', ('correlation', 'pvalue'))


def kendalltau(x, y, initial_lexsort=None, nan_policy='propagate',
               method='auto', variant='b'):
    """
    Calculate Kendall's tau, a correlation measure for ordinal data.

    Kendall's tau is a measure of the correspondence between two rankings.
    Values close to 1 indicate strong agreement, and values close to -1
    indicate strong disagreement. This implements two variants of Kendall's
    tau: tau-b (the default) and tau-c (also known as Stuart's tau-c). These
    differ only in how they are normalized to lie within the range -1 to 1;
    the hypothesis tests (their p-values) are identical. Kendall's original
    tau-a is not implemented separately because both tau-b and tau-c reduce
    to tau-a in the absence of ties.

    Parameters
    ----------
    x, y : array_like
        Arrays of rankings, of the same shape. If arrays are not 1-D, they
        will be flattened to 1-D.
    initial_lexsort : bool, optional
        Unused (deprecated).
    nan_policy : {'propagate', 'raise', 'omit'}, optional
        Defines how to handle when input contains nan.
        The following options are available (default is 'propagate'):

          * 'propagate': returns nan
          * 'raise': throws an error
          * 'omit': performs the calculations ignoring nan values

    method : {'auto', 'asymptotic', 'exact'}, optional
        Defines which method is used to calculate the p-value [5]_.
        The following options are available (default is 'auto'):

          * 'auto': selects the appropriate method based on a trade-off
            between speed and accuracy
          * 'asymptotic': uses a normal approximation valid for large samples
          * 'exact': computes the exact p-value, but can only be used if no ties
            are present. As the sample size increases, the 'exact' computation
            time may grow and the result may lose some precision.

    variant: {'b', 'c'}, optional
        Defines which variant of Kendall's tau is returned. Default is 'b'.

    Returns
    -------
    correlation : float
       The tau statistic.
    pvalue : float
       The two-sided p-value for a hypothesis test whose null hypothesis is
       an absence of association, tau = 0.

    See Also
    --------
    spearmanr : Calculates a Spearman rank-order correlation coefficient.
    theilslopes : Computes the Theil-Sen estimator for a set of points (x, y).
    weightedtau : Computes a weighted version of Kendall's tau.

    Notes
    -----
    The definition of Kendall's tau that is used is [2]_::

      tau_b = (P - Q) / sqrt((P + Q + T) * (P + Q + U))

      tau_c = 2 (P - Q) / (n**2 * (m - 1) / m)

    where P is the number of concordant pairs, Q the number of discordant
    pairs, T the number of ties only in `x`, and U the number of ties only in
    `y`.  If a tie occurs for the same pair in both `x` and `y`, it is not
    added to either T or U. n is the total number of samples, and m is the
    number of unique values in either `x` or `y`, whichever is smaller.

    References
    ----------
    .. [1] Maurice G. Kendall, "A New Measure of Rank Correlation", Biometrika
           Vol. 30, No. 1/2, pp. 81-93, 1938.
    .. [2] Maurice G. Kendall, "The treatment of ties in ranking problems",
           Biometrika Vol. 33, No. 3, pp. 239-251. 1945.
    .. [3] Gottfried E. Noether, "Elements of Nonparametric Statistics", John
           Wiley & Sons, 1967.
    .. [4] Peter M. Fenwick, "A new data structure for cumulative frequency
           tables", Software: Practice and Experience, Vol. 24, No. 3,
           pp. 327-336, 1994.
    .. [5] Maurice G. Kendall, "Rank Correlation Methods" (4th Edition),
           Charles Griffin & Co., 1970.

    Examples
    --------
    >>> from scipy import stats
    >>> x1 = [12, 2, 1, 12, 2]
    >>> x2 = [1, 4, 7, 1, 0]
    >>> tau, p_value = stats.kendalltau(x1, x2)
    >>> tau
    -0.47140452079103173
    >>> p_value
    0.2827454599327748

    """
    x = np.asarray(x).ravel()
    y = np.asarray(y).ravel()

    if x.size != y.size:
        raise ValueError("All inputs to `kendalltau` must be of the same "
                         f"size, found x-size {x.size} and y-size {y.size}")
    elif not x.size or not y.size:
        # Return NaN if arrays are empty
        return KendalltauResult(np.nan, np.nan)

    # check both x and y
    cnx, npx = _contains_nan(x, nan_policy)
    cny, npy = _contains_nan(y, nan_policy)
    contains_nan = cnx or cny
    if npx == 'omit' or npy == 'omit':
        nan_policy = 'omit'

    if contains_nan and nan_policy == 'propagate':
        return KendalltauResult(np.nan, np.nan)

    elif contains_nan and nan_policy == 'omit':
        x = ma.masked_invalid(x)
        y = ma.masked_invalid(y)
        if variant == 'b':
            return mstats_basic.kendalltau(x, y, method=method, use_ties=True)
        else:
            raise ValueError("Only variant 'b' is supported for masked arrays")

    if initial_lexsort is not None:  # deprecate to drop!
        warnings.warn('"initial_lexsort" is gone!')

    def count_rank_tie(ranks):
        cnt = np.bincount(ranks).astype('int64', copy=False)
        cnt = cnt[cnt > 1]
        return ((cnt * (cnt - 1) // 2).sum(),
                (cnt * (cnt - 1.) * (cnt - 2)).sum(),
                (cnt * (cnt - 1.) * (2*cnt + 5)).sum())

    size = x.size
    perm = np.argsort(y)  # sort on y and convert y to dense ranks
    x, y = x[perm], y[perm]
    y = np.r_[True, y[1:] != y[:-1]].cumsum(dtype=np.intp)

    # stable sort on x and convert x to dense ranks
    perm = np.argsort(x, kind='mergesort')
    x, y = x[perm], y[perm]
    x = np.r_[True, x[1:] != x[:-1]].cumsum(dtype=np.intp)

    dis = _kendall_dis(x, y)  # discordant pairs

    obs = np.r_[True, (x[1:] != x[:-1]) | (y[1:] != y[:-1]), True]
    cnt = np.diff(np.nonzero(obs)[0]).astype('int64', copy=False)

    ntie = (cnt * (cnt - 1) // 2).sum()  # joint ties
    xtie, x0, x1 = count_rank_tie(x)     # ties in x, stats
    ytie, y0, y1 = count_rank_tie(y)     # ties in y, stats

    tot = (size * (size - 1)) // 2

    if xtie == tot or ytie == tot:
        return KendalltauResult(np.nan, np.nan)

    # Note that tot = con + dis + (xtie - ntie) + (ytie - ntie) + ntie
    #               = con + dis + xtie + ytie - ntie
    con_minus_dis = tot - xtie - ytie + ntie - 2 * dis
    if variant == 'b':
        tau = con_minus_dis / np.sqrt(tot - xtie) / np.sqrt(tot - ytie)
    elif variant == 'c':
        minclasses = min(len(set(x)), len(set(y)))
        tau = 2*con_minus_dis / (size**2 * (minclasses-1)/minclasses)
    else:
        raise ValueError(f"Unknown variant of the method chosen: {variant}. "
                         "variant must be 'b' or 'c'.")

    # Limit range to fix computational errors
    tau = min(1., max(-1., tau))

    # The p-value calculation is the same for all variants since the p-value
    # depends only on con_minus_dis.
    if method == 'exact' and (xtie != 0 or ytie != 0):
        raise ValueError("Ties found, exact method cannot be used.")

    if method == 'auto':
        if (xtie == 0 and ytie == 0) and (size <= 33 or
                                          min(dis, tot-dis) <= 1):
            method = 'exact'
        else:
            method = 'asymptotic'

    if xtie == 0 and ytie == 0 and method == 'exact':
        pvalue = mstats_basic._kendall_p_exact(size, min(dis, tot-dis))


    elif method == 'asymptotic':
        # con_minus_dis is approx normally distributed with this variance [3]_
        m = size * (size - 1.)
        var = ((m * (2*size + 5) - x1 - y1) / 18 +
               (2 * xtie * ytie) / m + x0 * y0 / (9 * m * (size - 2)))
        pvalue = (special.erfc(np.abs(con_minus_dis) /
                  np.sqrt(var) / np.sqrt(2)))
    else:
        raise ValueError(f"Unknown method {method} specified.  Use 'auto', "
                         "'exact' or 'asymptotic'.")

    return KendalltauResult(tau, pvalue)


WeightedTauResult = namedtuple('WeightedTauResult', ('correlation', 'pvalue'))


def weightedtau(x, y, rank=True, weigher=None, additive=True):
    r"""
    Compute a weighted version of Kendall's :math:`\tau`.

    The weighted :math:`\tau` is a weighted version of Kendall's
    :math:`\tau` in which exchanges of high weight are more influential than
    exchanges of low weight. The default parameters compute the additive
    hyperbolic version of the index, :math:`\tau_\mathrm h`, which has
    been shown to provide the best balance between important and
    unimportant elements [1]_.

    The weighting is defined by means of a rank array, which assigns a
    nonnegative rank to each element (higher importance ranks being
    associated with smaller values, e.g., 0 is the highest possible rank),
    and a weigher function, which assigns a weight based on the rank to
    each element. The weight of an exchange is then the sum or the product
    of the weights of the ranks of the exchanged elements. The default
    parameters compute :math:`\tau_\mathrm h`: an exchange between
    elements with rank :math:`r` and :math:`s` (starting from zero) has
    weight :math:`1/(r+1) + 1/(s+1)`.

    Specifying a rank array is meaningful only if you have in mind an
    external criterion of importance. If, as it usually happens, you do
    not have in mind a specific rank, the weighted :math:`\tau` is
    defined by averaging the values obtained using the decreasing
    lexicographical rank by (`x`, `y`) and by (`y`, `x`). This is the
    behavior with default parameters. Note that the convention used
    here for ranking (lower values imply higher importance) is opposite
    to that used by other SciPy statistical functions.

    Parameters
    ----------
    x, y : array_like
        Arrays of scores, of the same shape. If arrays are not 1-D, they will
        be flattened to 1-D.
    rank : array_like of ints or bool, optional
        A nonnegative rank assigned to each element. If it is None, the
        decreasing lexicographical rank by (`x`, `y`) will be used: elements of
        higher rank will be those with larger `x`-values, using `y`-values to
        break ties (in particular, swapping `x` and `y` will give a different
        result). If it is False, the element indices will be used
        directly as ranks. The default is True, in which case this
        function returns the average of the values obtained using the
        decreasing lexicographical rank by (`x`, `y`) and by (`y`, `x`).
    weigher : callable, optional
        The weigher function. Must map nonnegative integers (zero
        representing the most important element) to a nonnegative weight.
        The default, None, provides hyperbolic weighing, that is,
        rank :math:`r` is mapped to weight :math:`1/(r+1)`.
    additive : bool, optional
        If True, the weight of an exchange is computed by adding the
        weights of the ranks of the exchanged elements; otherwise, the weights
        are multiplied. The default is True.

    Returns
    -------
    correlation : float
       The weighted :math:`\tau` correlation index.
    pvalue : float
       Presently ``np.nan``, as the null statistics is unknown (even in the
       additive hyperbolic case).

    See Also
    --------
    kendalltau : Calculates Kendall's tau.
    spearmanr : Calculates a Spearman rank-order correlation coefficient.
    theilslopes : Computes the Theil-Sen estimator for a set of points (x, y).

    Notes
    -----
    This function uses an :math:`O(n \log n)`, mergesort-based algorithm
    [1]_ that is a weighted extension of Knight's algorithm for Kendall's
    :math:`\tau` [2]_. It can compute Shieh's weighted :math:`\tau` [3]_
    between rankings without ties (i.e., permutations) by setting
    `additive` and `rank` to False, as the definition given in [1]_ is a
    generalization of Shieh's.

    NaNs are considered the smallest possible score.

    .. versionadded:: 0.19.0

    References
    ----------
    .. [1] Sebastiano Vigna, "A weighted correlation index for rankings with
           ties", Proceedings of the 24th international conference on World
           Wide Web, pp. 1166-1176, ACM, 2015.
    .. [2] W.R. Knight, "A Computer Method for Calculating Kendall's Tau with
           Ungrouped Data", Journal of the American Statistical Association,
           Vol. 61, No. 314, Part 1, pp. 436-439, 1966.
    .. [3] Grace S. Shieh. "A weighted Kendall's tau statistic", Statistics &
           Probability Letters, Vol. 39, No. 1, pp. 17-24, 1998.

    Examples
    --------
    >>> from scipy import stats
    >>> x = [12, 2, 1, 12, 2]
    >>> y = [1, 4, 7, 1, 0]
    >>> tau, p_value = stats.weightedtau(x, y)
    >>> tau
    -0.56694968153682723
    >>> p_value
    nan
    >>> tau, p_value = stats.weightedtau(x, y, additive=False)
    >>> tau
    -0.62205716951801038

    NaNs are considered the smallest possible score:

    >>> x = [12, 2, 1, 12, 2]
    >>> y = [1, 4, 7, 1, np.nan]
    >>> tau, _ = stats.weightedtau(x, y)
    >>> tau
    -0.56694968153682723

    This is exactly Kendall's tau:

    >>> x = [12, 2, 1, 12, 2]
    >>> y = [1, 4, 7, 1, 0]
    >>> tau, _ = stats.weightedtau(x, y, weigher=lambda x: 1)
    >>> tau
    -0.47140452079103173

    >>> x = [12, 2, 1, 12, 2]
    >>> y = [1, 4, 7, 1, 0]
    >>> stats.weightedtau(x, y, rank=None)
    WeightedTauResult(correlation=-0.4157652301037516, pvalue=nan)
    >>> stats.weightedtau(y, x, rank=None)
    WeightedTauResult(correlation=-0.7181341329699028, pvalue=nan)

    """
    x = np.asarray(x).ravel()
    y = np.asarray(y).ravel()

    if x.size != y.size:
        raise ValueError("All inputs to `weightedtau` must be of the same size, "
                         "found x-size %s and y-size %s" % (x.size, y.size))
    if not x.size:
        return WeightedTauResult(np.nan, np.nan)  # Return NaN if arrays are empty

    # If there are NaNs we apply _toint64()
    if np.isnan(np.sum(x)):
        x = _toint64(x)
    if np.isnan(np.sum(y)):
        y = _toint64(y)

    # Reduce to ranks unsupported types
    if x.dtype != y.dtype:
        if x.dtype != np.int64:
            x = _toint64(x)
        if y.dtype != np.int64:
            y = _toint64(y)
    else:
        if x.dtype not in (np.int32, np.int64, np.float32, np.float64):
            x = _toint64(x)
            y = _toint64(y)

    if rank is True:
        return WeightedTauResult((
            _weightedrankedtau(x, y, None, weigher, additive) +
            _weightedrankedtau(y, x, None, weigher, additive)
            ) / 2, np.nan)

    if rank is False:
        rank = np.arange(x.size, dtype=np.intp)
    elif rank is not None:
        rank = np.asarray(rank).ravel()
        if rank.size != x.size:
            raise ValueError("All inputs to `weightedtau` must be of the same size, "
                         "found x-size %s and rank-size %s" % (x.size, rank.size))

    return WeightedTauResult(_weightedrankedtau(x, y, rank, weigher, additive), np.nan)


# FROM MGCPY: https://github.com/neurodata/mgcpy

class _ParallelP(object):
    """
    Helper function to calculate parallel p-value.
    """
    def __init__(self, x, y, random_states):
        self.x = x
        self.y = y
        self.random_states = random_states

    def __call__(self, index):
        order = self.random_states[index].permutation(self.y.shape[0])
        permy = self.y[order][:, order]

        # calculate permuted stats, store in null distribution
        perm_stat = _mgc_stat(self.x, permy)[0]

        return perm_stat


def _perm_test(x, y, stat, reps=1000, workers=-1, random_state=None):
    r"""
    Helper function that calculates the p-value. See below for uses.

    Parameters
    ----------
    x, y : ndarray
        `x` and `y` have shapes `(n, p)` and `(n, q)`.
    stat : float
        The sample test statistic.
    reps : int, optional
        The number of replications used to estimate the null when using the
        permutation test. The default is 1000 replications.
    workers : int or map-like callable, optional
        If `workers` is an int the population is subdivided into `workers`
        sections and evaluated in parallel (uses
        `multiprocessing.Pool <multiprocessing>`). Supply `-1` to use all cores
        available to the Process. Alternatively supply a map-like callable,
        such as `multiprocessing.Pool.map` for evaluating the population in
        parallel. This evaluation is carried out as `workers(func, iterable)`.
        Requires that `func` be pickleable.
    random_state : int or np.random.RandomState instance, optional
        If already a RandomState instance, use it.
        If seed is an int, return a new RandomState instance seeded with seed.
        If None, use np.random.RandomState. Default is None.

    Returns
    -------
    pvalue : float
        The sample test p-value.
    null_dist : list
        The approximated null distribution.
    """
    # generate seeds for each rep (change to new parallel random number
    # capabilities in numpy >= 1.17+)
    random_state = check_random_state(random_state)
    random_states = [np.random.RandomState(rng_integers(random_state, 1 << 32,
                     size=4, dtype=np.uint32)) for _ in range(reps)]

    # parallelizes with specified workers over number of reps and set seeds
    parallelp = _ParallelP(x=x, y=y, random_states=random_states)
    with MapWrapper(workers) as mapwrapper:
        null_dist = np.array(list(mapwrapper(parallelp, range(reps))))

    # calculate p-value and significant permutation map through list
    pvalue = (null_dist >= stat).sum() / reps

    # correct for a p-value of 0. This is because, with bootstrapping
    # permutations, a p-value of 0 is incorrect
    if pvalue == 0:
        pvalue = 1 / reps

    return pvalue, null_dist


def _euclidean_dist(x):
    return cdist(x, x)


MGCResult = namedtuple('MGCResult', ('stat', 'pvalue', 'mgc_dict'))


def multiscale_graphcorr(x, y, compute_distance=_euclidean_dist, reps=1000,
                         workers=1, is_twosamp=False, random_state=None):
    r"""
    Computes the Multiscale Graph Correlation (MGC) test statistic.

    Specifically, for each point, MGC finds the :math:`k`-nearest neighbors for
    one property (e.g. cloud density), and the :math:`l`-nearest neighbors for
    the other property (e.g. grass wetness) [1]_. This pair :math:`(k, l)` is
    called the "scale". A priori, however, it is not know which scales will be
    most informative. So, MGC computes all distance pairs, and then efficiently
    computes the distance correlations for all scales. The local correlations
    illustrate which scales are relatively informative about the relationship.
    The key, therefore, to successfully discover and decipher relationships
    between disparate data modalities is to adaptively determine which scales
    are the most informative, and the geometric implication for the most
    informative scales. Doing so not only provides an estimate of whether the
    modalities are related, but also provides insight into how the
    determination was made. This is especially important in high-dimensional
    data, where simple visualizations do not reveal relationships to the
    unaided human eye. Characterizations of this implementation in particular
    have been derived from and benchmarked within in [2]_.

    Parameters
    ----------
    x, y : ndarray
        If ``x`` and ``y`` have shapes ``(n, p)`` and ``(n, q)`` where `n` is
        the number of samples and `p` and `q` are the number of dimensions,
        then the MGC independence test will be run.  Alternatively, ``x`` and
        ``y`` can have shapes ``(n, n)`` if they are distance or similarity
        matrices, and ``compute_distance`` must be sent to ``None``. If ``x``
        and ``y`` have shapes ``(n, p)`` and ``(m, p)``, an unpaired
        two-sample MGC test will be run.
    compute_distance : callable, optional
        A function that computes the distance or similarity among the samples
        within each data matrix. Set to ``None`` if ``x`` and ``y`` are
        already distance matrices. The default uses the euclidean norm metric.
        If you are calling a custom function, either create the distance
        matrix before-hand or create a function of the form
        ``compute_distance(x)`` where `x` is the data matrix for which
        pairwise distances are calculated.
    reps : int, optional
        The number of replications used to estimate the null when using the
        permutation test. The default is ``1000``.
    workers : int or map-like callable, optional
        If ``workers`` is an int the population is subdivided into ``workers``
        sections and evaluated in parallel (uses ``multiprocessing.Pool
        <multiprocessing>``). Supply ``-1`` to use all cores available to the
        Process. Alternatively supply a map-like callable, such as
        ``multiprocessing.Pool.map`` for evaluating the p-value in parallel.
        This evaluation is carried out as ``workers(func, iterable)``.
        Requires that `func` be pickleable. The default is ``1``.
    is_twosamp : bool, optional
        If `True`, a two sample test will be run. If ``x`` and ``y`` have
        shapes ``(n, p)`` and ``(m, p)``, this optional will be overriden and
        set to ``True``. Set to ``True`` if ``x`` and ``y`` both have shapes
        ``(n, p)`` and a two sample test is desired. The default is ``False``.
        Note that this will not run if inputs are distance matrices.
    random_state : int or np.random.RandomState instance, optional
        If already a RandomState instance, use it.
        If seed is an int, return a new RandomState instance seeded with seed.
        If None, use np.random.RandomState. Default is None.

    Returns
    -------
    stat : float
        The sample MGC test statistic within `[-1, 1]`.
    pvalue : float
        The p-value obtained via permutation.
    mgc_dict : dict
        Contains additional useful additional returns containing the following
        keys:

            - mgc_map : ndarray
                A 2D representation of the latent geometry of the relationship.
                of the relationship.
            - opt_scale : (int, int)
                The estimated optimal scale as a `(x, y)` pair.
            - null_dist : list
                The null distribution derived from the permuted matrices

    See Also
    --------
    pearsonr : Pearson correlation coefficient and p-value for testing
               non-correlation.
    kendalltau : Calculates Kendall's tau.
    spearmanr : Calculates a Spearman rank-order correlation coefficient.

    Notes
    -----
    A description of the process of MGC and applications on neuroscience data
    can be found in [1]_. It is performed using the following steps:

    #. Two distance matrices :math:`D^X` and :math:`D^Y` are computed and
       modified to be mean zero columnwise. This results in two
       :math:`n \times n` distance matrices :math:`A` and :math:`B` (the
       centering and unbiased modification) [3]_.

    #. For all values :math:`k` and :math:`l` from :math:`1, ..., n`,

       * The :math:`k`-nearest neighbor and :math:`l`-nearest neighbor graphs
         are calculated for each property. Here, :math:`G_k (i, j)` indicates
         the :math:`k`-smallest values of the :math:`i`-th row of :math:`A`
         and :math:`H_l (i, j)` indicates the :math:`l` smallested values of
         the :math:`i`-th row of :math:`B`

       * Let :math:`\circ` denotes the entry-wise matrix product, then local
         correlations are summed and normalized using the following statistic:

    .. math::

        c^{kl} = \frac{\sum_{ij} A G_k B H_l}
                      {\sqrt{\sum_{ij} A^2 G_k \times \sum_{ij} B^2 H_l}}

    #. The MGC test statistic is the smoothed optimal local correlation of
       :math:`\{ c^{kl} \}`. Denote the smoothing operation as :math:`R(\cdot)`
       (which essentially set all isolated large correlations) as 0 and
       connected large correlations the same as before, see [3]_.) MGC is,

    .. math::

        MGC_n (x, y) = \max_{(k, l)} R \left(c^{kl} \left( x_n, y_n \right)
                                                    \right)

    The test statistic returns a value between :math:`(-1, 1)` since it is
    normalized.

    The p-value returned is calculated using a permutation test. This process
    is completed by first randomly permuting :math:`y` to estimate the null
    distribution and then calculating the probability of observing a test
    statistic, under the null, at least as extreme as the observed test
    statistic.

    MGC requires at least 5 samples to run with reliable results. It can also
    handle high-dimensional data sets.
    In addition, by manipulating the input data matrices, the two-sample
    testing problem can be reduced to the independence testing problem [4]_.
    Given sample data :math:`U` and :math:`V` of sizes :math:`p \times n`
    :math:`p \times m`, data matrix :math:`X` and :math:`Y` can be created as
    follows:

    .. math::

        X = [U | V] \in \mathcal{R}^{p \times (n + m)}
        Y = [0_{1 \times n} | 1_{1 \times m}] \in \mathcal{R}^{(n + m)}

    Then, the MGC statistic can be calculated as normal. This methodology can
    be extended to similar tests such as distance correlation [4]_.

    .. versionadded:: 1.4.0

    References
    ----------
    .. [1] Vogelstein, J. T., Bridgeford, E. W., Wang, Q., Priebe, C. E.,
           Maggioni, M., & Shen, C. (2019). Discovering and deciphering
           relationships across disparate data modalities. ELife.
    .. [2] Panda, S., Palaniappan, S., Xiong, J., Swaminathan, A.,
           Ramachandran, S., Bridgeford, E. W., ... Vogelstein, J. T. (2019).
           mgcpy: A Comprehensive High Dimensional Independence Testing Python
           Package. :arXiv:`1907.02088`
    .. [3] Shen, C., Priebe, C.E., & Vogelstein, J. T. (2019). From distance
           correlation to multiscale graph correlation. Journal of the American
           Statistical Association.
    .. [4] Shen, C. & Vogelstein, J. T. (2018). The Exact Equivalence of
           Distance and Kernel Methods for Hypothesis Testing.
           :arXiv:`1806.05514`

    Examples
    --------
    >>> from scipy.stats import multiscale_graphcorr
    >>> x = np.arange(100)
    >>> y = x
    >>> stat, pvalue, _ = multiscale_graphcorr(x, y, workers=-1)
    >>> '%.1f, %.3f' % (stat, pvalue)
    '1.0, 0.001'

    Alternatively,

    >>> x = np.arange(100)
    >>> y = x
    >>> mgc = multiscale_graphcorr(x, y)
    >>> '%.1f, %.3f' % (mgc.stat, mgc.pvalue)
    '1.0, 0.001'

    To run an unpaired two-sample test,

    >>> x = np.arange(100)
    >>> y = np.arange(79)
    >>> mgc = multiscale_graphcorr(x, y, random_state=1)
    >>> '%.3f, %.2f' % (mgc.stat, mgc.pvalue)
    '0.033, 0.02'

    or, if shape of the inputs are the same,

    >>> x = np.arange(100)
    >>> y = x
    >>> mgc = multiscale_graphcorr(x, y, is_twosamp=True)
    >>> '%.3f, %.1f' % (mgc.stat, mgc.pvalue)
    '-0.008, 1.0'
    """
    if not isinstance(x, np.ndarray) or not isinstance(y, np.ndarray):
        raise ValueError("x and y must be ndarrays")

    # convert arrays of type (n,) to (n, 1)
    if x.ndim == 1:
        x = x[:, np.newaxis]
    elif x.ndim != 2:
        raise ValueError("Expected a 2-D array `x`, found shape "
                         "{}".format(x.shape))
    if y.ndim == 1:
        y = y[:, np.newaxis]
    elif y.ndim != 2:
        raise ValueError("Expected a 2-D array `y`, found shape "
                         "{}".format(y.shape))

    nx, px = x.shape
    ny, py = y.shape

    # check for NaNs
    _contains_nan(x, nan_policy='raise')
    _contains_nan(y, nan_policy='raise')

    # check for positive or negative infinity and raise error
    if np.sum(np.isinf(x)) > 0 or np.sum(np.isinf(y)) > 0:
        raise ValueError("Inputs contain infinities")

    if nx != ny:
        if px == py:
            # reshape x and y for two sample testing
            is_twosamp = True
        else:
            raise ValueError("Shape mismatch, x and y must have shape [n, p] "
                             "and [n, q] or have shape [n, p] and [m, p].")

    if nx < 5 or ny < 5:
        raise ValueError("MGC requires at least 5 samples to give reasonable "
                         "results.")

    # convert x and y to float
    x = x.astype(np.float64)
    y = y.astype(np.float64)

    # check if compute_distance_matrix if a callable()
    if not callable(compute_distance) and compute_distance is not None:
        raise ValueError("Compute_distance must be a function.")

    # check if number of reps exists, integer, or > 0 (if under 1000 raises
    # warning)
    if not isinstance(reps, int) or reps < 0:
        raise ValueError("Number of reps must be an integer greater than 0.")
    elif reps < 1000:
        msg = ("The number of replications is low (under 1000), and p-value "
               "calculations may be unreliable. Use the p-value result, with "
               "caution!")
        warnings.warn(msg, RuntimeWarning)

    if is_twosamp:
        if compute_distance is None:
            raise ValueError("Cannot run if inputs are distance matrices")
        x, y = _two_sample_transform(x, y)

    if compute_distance is not None:
        # compute distance matrices for x and y
        x = compute_distance(x)
        y = compute_distance(y)

    # calculate MGC stat
    stat, stat_dict = _mgc_stat(x, y)
    stat_mgc_map = stat_dict["stat_mgc_map"]
    opt_scale = stat_dict["opt_scale"]

    # calculate permutation MGC p-value
    pvalue, null_dist = _perm_test(x, y, stat, reps=reps, workers=workers,
                                   random_state=random_state)

    # save all stats (other than stat/p-value) in dictionary
    mgc_dict = {"mgc_map": stat_mgc_map,
                "opt_scale": opt_scale,
                "null_dist": null_dist}

    return MGCResult(stat, pvalue, mgc_dict)


def _mgc_stat(distx, disty):
    r"""
    Helper function that calculates the MGC stat. See above for use.

    Parameters
    ----------
    x, y : ndarray
        `x` and `y` have shapes `(n, p)` and `(n, q)` or `(n, n)` and `(n, n)`
        if distance matrices.

    Returns
    -------
    stat : float
        The sample MGC test statistic within `[-1, 1]`.
    stat_dict : dict
        Contains additional useful additional returns containing the following
        keys:

            - stat_mgc_map : ndarray
                MGC-map of the statistics.
            - opt_scale : (float, float)
                The estimated optimal scale as a `(x, y)` pair.
    """
    # calculate MGC map and optimal scale
    stat_mgc_map = _local_correlations(distx, disty, global_corr='mgc')

    n, m = stat_mgc_map.shape
    if m == 1 or n == 1:
        # the global scale at is the statistic calculated at maximial nearest
        # neighbors. There is not enough local scale to search over, so
        # default to global scale
        stat = stat_mgc_map[m - 1][n - 1]
        opt_scale = m * n
    else:
        samp_size = len(distx) - 1

        # threshold to find connected region of significant local correlations
        sig_connect = _threshold_mgc_map(stat_mgc_map, samp_size)

        # maximum within the significant region
        stat, opt_scale = _smooth_mgc_map(sig_connect, stat_mgc_map)

    stat_dict = {"stat_mgc_map": stat_mgc_map,
                 "opt_scale": opt_scale}

    return stat, stat_dict


def _threshold_mgc_map(stat_mgc_map, samp_size):
    r"""
    Finds a connected region of significance in the MGC-map by thresholding.

    Parameters
    ----------
    stat_mgc_map : ndarray
        All local correlations within `[-1,1]`.
    samp_size : int
        The sample size of original data.

    Returns
    -------
    sig_connect : ndarray
        A binary matrix with 1's indicating the significant region.
    """
    m, n = stat_mgc_map.shape

    # 0.02 is simply an empirical threshold, this can be set to 0.01 or 0.05
    # with varying levels of performance. Threshold is based on a beta
    # approximation.
    per_sig = 1 - (0.02 / samp_size)  # Percentile to consider as significant
    threshold = samp_size * (samp_size - 3)/4 - 1/2  # Beta approximation
    threshold = distributions.beta.ppf(per_sig, threshold, threshold) * 2 - 1

    # the global scale at is the statistic calculated at maximial nearest
    # neighbors. Threshold is the maximium on the global and local scales
    threshold = max(threshold, stat_mgc_map[m - 1][n - 1])

    # find the largest connected component of significant correlations
    sig_connect = stat_mgc_map > threshold
    if np.sum(sig_connect) > 0:
        sig_connect, _ = measurements.label(sig_connect)
        _, label_counts = np.unique(sig_connect, return_counts=True)

        # skip the first element in label_counts, as it is count(zeros)
        max_label = np.argmax(label_counts[1:]) + 1
        sig_connect = sig_connect == max_label
    else:
        sig_connect = np.array([[False]])

    return sig_connect


def _smooth_mgc_map(sig_connect, stat_mgc_map):
    """
    Finds the smoothed maximal within the significant region R.
    If area of R is too small it returns the last local correlation. Otherwise,
    returns the maximum within significant_connected_region.

    Parameters
    ----------
    sig_connect: ndarray
        A binary matrix with 1's indicating the significant region.
    stat_mgc_map: ndarray
        All local correlations within `[-1, 1]`.

    Returns
    -------
    stat : float
        The sample MGC statistic within `[-1, 1]`.
    opt_scale: (float, float)
        The estimated optimal scale as an `(x, y)` pair.
    """

    m, n = stat_mgc_map.shape

    # the global scale at is the statistic calculated at maximial nearest
    # neighbors. By default, statistic and optimal scale are global.
    stat = stat_mgc_map[m - 1][n - 1]
    opt_scale = [m, n]

    if np.linalg.norm(sig_connect) != 0:
        # proceed only when the connected region's area is sufficiently large
        # 0.02 is simply an empirical threshold, this can be set to 0.01 or 0.05
        # with varying levels of performance
        if np.sum(sig_connect) >= np.ceil(0.02 * max(m, n)) * min(m, n):
            max_corr = max(stat_mgc_map[sig_connect])

            # find all scales within significant_connected_region that maximize
            # the local correlation
            max_corr_index = np.where((stat_mgc_map >= max_corr) & sig_connect)

            if max_corr >= stat:
                stat = max_corr

                k, l = max_corr_index
                one_d_indices = k * n + l  # 2D to 1D indexing
                k = np.max(one_d_indices) // n
                l = np.max(one_d_indices) % n
                opt_scale = [k+1, l+1]  # adding 1s to match R indexing

    return stat, opt_scale


def _two_sample_transform(u, v):
    """
    Helper function that concatenates x and y for two sample MGC stat. See
    above for use.

    Parameters
    ----------
    u, v : ndarray
        `u` and `v` have shapes `(n, p)` and `(m, p)`.

    Returns
    -------
    x : ndarray
        Concatenate `u` and `v` along the `axis = 0`. `x` thus has shape
        `(2n, p)`.
    y : ndarray
        Label matrix for `x` where 0 refers to samples that comes from `u` and
        1 refers to samples that come from `v`. `y` thus has shape `(2n, 1)`.
    """
    nx = u.shape[0]
    ny = v.shape[0]
    x = np.concatenate([u, v], axis=0)
    y = np.concatenate([np.zeros(nx), np.ones(ny)], axis=0).reshape(-1, 1)
    return x, y


#####################################
#       INFERENTIAL STATISTICS      #
#####################################

Ttest_1sampResult = namedtuple('Ttest_1sampResult', ('statistic', 'pvalue'))


def ttest_1samp(a, popmean, axis=0, nan_policy='propagate',
                alternative="two-sided"):
    """
    Calculate the T-test for the mean of ONE group of scores.

    This is a two-sided test for the null hypothesis that the expected value
    (mean) of a sample of independent observations `a` is equal to the given
    population mean, `popmean`.

    Parameters
    ----------
    a : array_like
        Sample observation.
    popmean : float or array_like
        Expected value in null hypothesis. If array_like, then it must have the
        same shape as `a` excluding the axis dimension.
    axis : int or None, optional
        Axis along which to compute test; default is 0. If None, compute over
        the whole array `a`.
    nan_policy : {'propagate', 'raise', 'omit'}, optional
        Defines how to handle when input contains nan.
        The following options are available (default is 'propagate'):

          * 'propagate': returns nan
          * 'raise': throws an error
          * 'omit': performs the calculations ignoring nan values
    alternative : {'two-sided', 'less', 'greater'}, optional
        Defines the alternative hypothesis.
        The following options are available (default is 'two-sided'):

          * 'two-sided'
          * 'less': one-sided
          * 'greater': one-sided

        .. versionadded:: 1.6.0

    Returns
    -------
    statistic : float or array
        t-statistic.
    pvalue : float or array
        Two-sided p-value.

    Examples
    --------
    >>> from scipy import stats

    >>> np.random.seed(7654567)  # fix seed to get the same result
    >>> rvs = stats.norm.rvs(loc=5, scale=10, size=(50,2))

    Test if mean of random sample is equal to true mean, and different mean.
    We reject the null hypothesis in the second case and don't reject it in
    the first case.

    >>> stats.ttest_1samp(rvs,5.0)
    (array([-0.68014479, -0.04323899]), array([ 0.49961383,  0.96568674]))
    >>> stats.ttest_1samp(rvs,0.0)
    (array([ 2.77025808,  4.11038784]), array([ 0.00789095,  0.00014999]))

    Examples using axis and non-scalar dimension for population mean.

    >>> result = stats.ttest_1samp(rvs, [5.0, 0.0])
    >>> result.statistic
    array([-0.68014479,  4.11038784]),
    >>> result.pvalue
    array([4.99613833e-01, 1.49986458e-04])

    >>> result = stats.ttest_1samp(rvs.T, [5.0, 0.0], axis=1)
    >>> result.statistic
    array([-0.68014479,  4.11038784])
    >>> result.pvalue
    array([4.99613833e-01, 1.49986458e-04])

    >>> result = stats.ttest_1samp(rvs, [[5.0], [0.0]])
    >>> result.statistic
    array([[-0.68014479, -0.04323899],
           [ 2.77025808,  4.11038784]])
    >>> result.pvalue
    array([[4.99613833e-01, 9.65686743e-01],
           [7.89094663e-03, 1.49986458e-04]])


    """
    a, axis = _chk_asarray(a, axis)

    contains_nan, nan_policy = _contains_nan(a, nan_policy)

    if contains_nan and nan_policy == 'omit':
        if alternative != 'two-sided':
            raise ValueError("nan-containing/masked inputs with "
                             "nan_policy='omit' are currently not "
                             "supported by one-sided alternatives.")
        a = ma.masked_invalid(a)
        return mstats_basic.ttest_1samp(a, popmean, axis)

    n = a.shape[axis]
    df = n - 1

    d = np.mean(a, axis) - popmean
    v = np.var(a, axis, ddof=1)
    denom = np.sqrt(v / n)

    with np.errstate(divide='ignore', invalid='ignore'):
        t = np.divide(d, denom)
    t, prob = _ttest_finish(df, t, alternative)

    return Ttest_1sampResult(t, prob)


def _ttest_finish(df, t, alternative):
    """Common code between all 3 t-test functions."""
    if alternative == 'less':
        prob = distributions.t.cdf(t, df)
    elif alternative == 'greater':
        prob = distributions.t.sf(t, df)
    elif alternative == 'two-sided':
        prob = 2 * distributions.t.sf(np.abs(t), df)
    else:
        raise ValueError("alternative must be "
                         "'less', 'greater' or 'two-sided'")

    if t.ndim == 0:
        t = t[()]

    return t, prob


def _ttest_ind_from_stats(mean1, mean2, denom, df, alternative):

    d = mean1 - mean2
    with np.errstate(divide='ignore', invalid='ignore'):
        t = np.divide(d, denom)
    t, prob = _ttest_finish(df, t, alternative)

    return (t, prob)


def _unequal_var_ttest_denom(v1, n1, v2, n2):
    vn1 = v1 / n1
    vn2 = v2 / n2
    with np.errstate(divide='ignore', invalid='ignore'):
        df = (vn1 + vn2)**2 / (vn1**2 / (n1 - 1) + vn2**2 / (n2 - 1))

    # If df is undefined, variances are zero (assumes n1 > 0 & n2 > 0).
    # Hence it doesn't matter what df is as long as it's not NaN.
    df = np.where(np.isnan(df), 1, df)
    denom = np.sqrt(vn1 + vn2)
    return df, denom


def _equal_var_ttest_denom(v1, n1, v2, n2):
    df = n1 + n2 - 2.0
    svar = ((n1 - 1) * v1 + (n2 - 1) * v2) / df
    denom = np.sqrt(svar * (1.0 / n1 + 1.0 / n2))
    return df, denom


Ttest_indResult = namedtuple('Ttest_indResult', ('statistic', 'pvalue'))


def ttest_ind_from_stats(mean1, std1, nobs1, mean2, std2, nobs2,
                         equal_var=True, alternative="two-sided"):
    r"""
    T-test for means of two independent samples from descriptive statistics.

    This is a two-sided test for the null hypothesis that two independent
    samples have identical average (expected) values.

    Parameters
    ----------
    mean1 : array_like
        The mean(s) of sample 1.
    std1 : array_like
        The standard deviation(s) of sample 1.
    nobs1 : array_like
        The number(s) of observations of sample 1.
    mean2 : array_like
        The mean(s) of sample 2.
    std2 : array_like
        The standard deviations(s) of sample 2.
    nobs2 : array_like
        The number(s) of observations of sample 2.
    equal_var : bool, optional
        If True (default), perform a standard independent 2 sample test
        that assumes equal population variances [1]_.
        If False, perform Welch's t-test, which does not assume equal
        population variance [2]_.
    alternative : {'two-sided', 'less', 'greater'}, optional
        Defines the alternative hypothesis.
        The following options are available (default is 'two-sided'):

          * 'two-sided'
          * 'less': one-sided
          * 'greater': one-sided

        .. versionadded:: 1.6.0

    Returns
    -------
    statistic : float or array
        The calculated t-statistics.
    pvalue : float or array
        The two-tailed p-value.

    See Also
    --------
    scipy.stats.ttest_ind

    Notes
    -----
    .. versionadded:: 0.16.0

    References
    ----------
    .. [1] https://en.wikipedia.org/wiki/T-test#Independent_two-sample_t-test

    .. [2] https://en.wikipedia.org/wiki/Welch%27s_t-test

    Examples
    --------
    Suppose we have the summary data for two samples, as follows::

                         Sample   Sample
                   Size   Mean   Variance
        Sample 1    13    15.0     87.5
        Sample 2    11    12.0     39.0

    Apply the t-test to this data (with the assumption that the population
    variances are equal):

    >>> from scipy.stats import ttest_ind_from_stats
    >>> ttest_ind_from_stats(mean1=15.0, std1=np.sqrt(87.5), nobs1=13,
    ...                      mean2=12.0, std2=np.sqrt(39.0), nobs2=11)
    Ttest_indResult(statistic=0.9051358093310269, pvalue=0.3751996797581487)

    For comparison, here is the data from which those summary statistics
    were taken.  With this data, we can compute the same result using
    `scipy.stats.ttest_ind`:

    >>> a = np.array([1, 3, 4, 6, 11, 13, 15, 19, 22, 24, 25, 26, 26])
    >>> b = np.array([2, 4, 6, 9, 11, 13, 14, 15, 18, 19, 21])
    >>> from scipy.stats import ttest_ind
    >>> ttest_ind(a, b)
    Ttest_indResult(statistic=0.905135809331027, pvalue=0.3751996797581486)

    Suppose we instead have binary data and would like to apply a t-test to
    compare the proportion of 1s in two independent groups::

                          Number of    Sample     Sample
                    Size    ones        Mean     Variance
        Sample 1    150      30         0.2        0.16
        Sample 2    200      45         0.225      0.174375

    The sample mean :math:`\hat{p}` is the proportion of ones in the sample
    and the variance for a binary observation is estimated by
    :math:`\hat{p}(1-\hat{p})`.

    >>> ttest_ind_from_stats(mean1=0.2, std1=np.sqrt(0.16), nobs1=150,
    ...                      mean2=0.225, std2=np.sqrt(0.17437), nobs2=200)
    Ttest_indResult(statistic=-0.564327545549774, pvalue=0.5728947691244874)

    For comparison, we could compute the t statistic and p-value using
    arrays of 0s and 1s and `scipy.stat.ttest_ind`, as above.

    >>> group1 = np.array([1]*30 + [0]*(150-30))
    >>> group2 = np.array([1]*45 + [0]*(200-45))
    >>> ttest_ind(group1, group2)
    Ttest_indResult(statistic=-0.5627179589855622, pvalue=0.573989277115258)

    """
    mean1 = np.asarray(mean1)
    std1 = np.asarray(std1)
    mean2 = np.asarray(mean2)
    std2 = np.asarray(std2)
    if equal_var:
        df, denom = _equal_var_ttest_denom(std1**2, nobs1, std2**2, nobs2)
    else:
        df, denom = _unequal_var_ttest_denom(std1**2, nobs1,
                                             std2**2, nobs2)

    res = _ttest_ind_from_stats(mean1, mean2, denom, df, alternative)
    return Ttest_indResult(*res)


def _ttest_nans(a, b, axis, namedtuple_type):
    """
    Generate an array of `nan`, with shape determined by `a`, `b` and `axis`.

    This function is used by ttest_ind and ttest_rel to create the return
    value when one of the inputs has size 0.

    The shapes of the arrays are determined by dropping `axis` from the
    shapes of `a` and `b` and broadcasting what is left.

    The return value is a named tuple of the type given in `namedtuple_type`.

    Examples
    --------
    >>> a = np.zeros((9, 2))
    >>> b = np.zeros((5, 1))
    >>> _ttest_nans(a, b, 0, Ttest_indResult)
    Ttest_indResult(statistic=array([nan, nan]), pvalue=array([nan, nan]))

    >>> a = np.zeros((3, 0, 9))
    >>> b = np.zeros((1, 10))
    >>> stat, p = _ttest_nans(a, b, -1, Ttest_indResult)
    >>> stat
    array([], shape=(3, 0), dtype=float64)
    >>> p
    array([], shape=(3, 0), dtype=float64)

    >>> a = np.zeros(10)
    >>> b = np.zeros(7)
    >>> _ttest_nans(a, b, 0, Ttest_indResult)
    Ttest_indResult(statistic=nan, pvalue=nan)
    """
    shp = _broadcast_shapes_with_dropped_axis(a, b, axis)
    if len(shp) == 0:
        t = np.nan
        p = np.nan
    else:
        t = np.full(shp, fill_value=np.nan)
        p = t.copy()
    return namedtuple_type(t, p)


def ttest_ind(a, b, axis=0, equal_var=True, nan_policy='propagate',
              permutations=None, random_state=None, alternative="two-sided"):
    """
    Calculate the T-test for the means of *two independent* samples of scores.

    This is a two-sided test for the null hypothesis that 2 independent samples
    have identical average (expected) values. This test assumes that the
    populations have identical variances by default.

    Parameters
    ----------
    a, b : array_like
        The arrays must have the same shape, except in the dimension
        corresponding to `axis` (the first, by default).
    axis : int or None, optional
        Axis along which to compute test. If None, compute over the whole
        arrays, `a`, and `b`.
    equal_var : bool, optional
        If True (default), perform a standard independent 2 sample test
        that assumes equal population variances [1]_.
        If False, perform Welch's t-test, which does not assume equal
        population variance [2]_.

        .. versionadded:: 0.11.0

    nan_policy : {'propagate', 'raise', 'omit'}, optional
        Defines how to handle when input contains nan.
        The following options are available (default is 'propagate'):

          * 'propagate': returns nan
          * 'raise': throws an error
          * 'omit': performs the calculations ignoring nan values

        The 'omit' option is not currently available for permutation tests or
        one-sided asympyotic tests.

    permutations : int or None (default), optional
        The number of random permutations that will be used to estimate
        p-values using a permutation test. If `permutations` equals or exceeds
        the number of distinct permutations, an exact test is performed
        instead (i.e. each distinct permutation is used exactly once).
        If None (default), use the t-distribution to calculate p-values.

        .. versionadded:: 1.7.0

    random_state : int, RandomState, or Generator, optional
        Pseudorandom number generator state used to generate permutations
        (used only when `permutations` is not None).

        .. versionadded:: 1.7.0

    alternative : {'two-sided', 'less', 'greater'}, optional
        Defines the alternative hypothesis.
        The following options are available (default is 'two-sided'):

          * 'two-sided'
          * 'less': one-sided
          * 'greater': one-sided

        .. versionadded:: 1.6.0

    Returns
    -------
    statistic : float or array
        The calculated t-statistic.
    pvalue : float or array
        The two-tailed p-value.

    Notes
    -----
    Suppose we observe two independent samples, e.g. flower petal lengths, and
    we are considering whether the two samples were drawn from the same
    population (e.g. the same species of flower or two species with similar
    petal characteristics) or two different populations.

    The t-test quantifies the difference between the arithmetic means
    of the two samples. The p-value quantifies the probability of observing
    as or more extreme values assuming the null hypothesis, that the
    samples are drawn from populations with the same population means, is true.
    A p-value larger than a chosen threshold (e.g. 5% or 1%) indicates that
    our observation is not so unlikely to have occurred by chance. Therefore,
    we do not reject the null hypothesis of equal population means.
    If the p-value is smaller than our threshold, then we have evidence
    against the null hypothesis of equal population means.

    By default, the p-value is determined by comparing the t-statistic of the
    observed data against a theoretical t-distribution, which assumes that the
    populations are normally distributed.
    When ``1 < permutations < factorial(n)``, where ``n`` is the total
    number of data, the data are randomly assigned to either group `a`
    or `b`, and the t-statistic is calculated. This process is performed
    repeatedly (`permutation` times), generating a distribution of the
    t-statistic under the null hypothesis, and the t-statistic of the observed
    data is compared to this distribution to determine the p-value. When
    ``permutations >= factorial(n)``, an exact test is performed: the data are
    permuted within and between the groups in each distinct way exactly once.

    The permutation test can be computationally expensive and not necessarily
    more accurate than the analytical test, but it does not make strong
    assumptions about the shape of the underlying distribution.

    References
    ----------
    .. [1] https://en.wikipedia.org/wiki/T-test#Independent_two-sample_t-test

    .. [2] https://en.wikipedia.org/wiki/Welch%27s_t-test

    .. [3] http://en.wikipedia.org/wiki/Resampling_%28statistics%29

    Examples
    --------
    >>> from scipy import stats
    >>> np.random.seed(12345678)

    Test with sample with identical means:

    >>> rvs1 = stats.norm.rvs(loc=5, scale=10, size=500)
    >>> rvs2 = stats.norm.rvs(loc=5, scale=10, size=500)
    >>> stats.ttest_ind(rvs1, rvs2)
    (0.26833823296239279, 0.78849443369564776)
    >>> stats.ttest_ind(rvs1, rvs2, equal_var=False)
    (0.26833823296239279, 0.78849452749500748)

    `ttest_ind` underestimates p for unequal variances:

    >>> rvs3 = stats.norm.rvs(loc=5, scale=20, size=500)
    >>> stats.ttest_ind(rvs1, rvs3)
    (-0.46580283298287162, 0.64145827413436174)
    >>> stats.ttest_ind(rvs1, rvs3, equal_var=False)
    (-0.46580283298287162, 0.64149646246569292)

    When ``n1 != n2``, the equal variance t-statistic is no longer equal to the
    unequal variance t-statistic:

    >>> rvs4 = stats.norm.rvs(loc=5, scale=20, size=100)
    >>> stats.ttest_ind(rvs1, rvs4)
    (-0.99882539442782481, 0.3182832709103896)
    >>> stats.ttest_ind(rvs1, rvs4, equal_var=False)
    (-0.69712570584654099, 0.48716927725402048)

    T-test with different means, variance, and n:

    >>> rvs5 = stats.norm.rvs(loc=8, scale=20, size=100)
    >>> stats.ttest_ind(rvs1, rvs5)
    (-1.4679669854490653, 0.14263895620529152)
    >>> stats.ttest_ind(rvs1, rvs5, equal_var=False)
    (-0.94365973617132992, 0.34744170334794122)

    When performing a permutation test, more permutations typically yields
    more accurate results. Use a ``np.random.Generator`` to ensure
    reproducibility:

    >>> stats.ttest_ind(rvs1, rvs5, permutations=10000,
    ...                 random_state=np.random.default_rng(12345))
    (-1.467966985449, 0.14)

    """
    a, b, axis = _chk2_asarray(a, b, axis)

    # check both a and b
    cna, npa = _contains_nan(a, nan_policy)
    cnb, npb = _contains_nan(b, nan_policy)
    contains_nan = cna or cnb
    if npa == 'omit' or npb == 'omit':
        nan_policy = 'omit'

    if contains_nan and nan_policy == 'omit':
        if permutations or alternative != 'two-sided':
            raise ValueError("nan-containing/masked inputs with "
                             "nan_policy='omit' are currently not "
                             "supported by permutation tests or one-sided"
                             "asymptotic tests.")
        a = ma.masked_invalid(a)
        b = ma.masked_invalid(b)
        return mstats_basic.ttest_ind(a, b, axis, equal_var)

    if a.size == 0 or b.size == 0:
        return _ttest_nans(a, b, axis, Ttest_indResult)

    if permutations:
        if int(permutations) != permutations or permutations < 0:
            raise ValueError("Permutations must be a positive integer.")

        res = _permutation_ttest(a, b, permutations=permutations,
                                 axis=axis, equal_var=equal_var,
                                 nan_policy=nan_policy,
                                 random_state=random_state,
                                 alternative=alternative)

    else:
        v1 = np.var(a, axis, ddof=1)
        v2 = np.var(b, axis, ddof=1)
        n1 = a.shape[axis]
        n2 = b.shape[axis]

        if equal_var:
            df, denom = _equal_var_ttest_denom(v1, n1, v2, n2)
        else:
            df, denom = _unequal_var_ttest_denom(v1, n1, v2, n2)
        res = _ttest_ind_from_stats(np.mean(a, axis), np.mean(b, axis),
                                    denom, df, alternative)
    return Ttest_indResult(*res)


def _broadcast_concatenate(xs, axis):
    """Concatenate arrays along an axis with broadcasting"""
    # move the axis we're concatenating along to the end
    xs = [np.swapaxes(x, axis, -1) for x in xs]
    # determine final shape of all but the last axis
    shape = np.broadcast(*[x[..., 0] for x in xs]).shape
    # broadcast along all but the last axis
    xs = [np.broadcast_to(x, shape + (x.shape[-1],)) for x in xs]
    # concatenate along last axis
    res = np.concatenate(xs, axis = -1)
    # move the last axis back to where it was
    res = np.swapaxes(res, axis, -1)
    return res


def _data_permutations(data, n, axis=-1, random_state=None):
    """Vectorized permutation of data, assumes `random_state` is already checked"""
    random_state = check_random_state(random_state)
    if axis < 0:  # we'll be adding a new dimension at the end
        axis = data.ndim + axis

    # prepare permutation indices
    m = data.shape[axis]
    n_max = float_factorial(m)  # number of distinct permutations

    if n < n_max:
        indices = np.array([random_state.permutation(m) for i in range(n)]).T
    else:
        n = n_max
        indices = np.array(list(permutations(range(m)))).T

    data = data.swapaxes(axis, -1)   # so we can index along a new dimension
    data = data[..., indices]        # generate permutations
    data = data.swapaxes(-2, axis)   # restore original axis order
    data = np.moveaxis(data, -1, 0)  # permutations indexed along axis 0
    return data, n


def _calc_t_stat(a, b, equal_var, axis=-1):
    """Calculate the t statistic along the given dimension"""
    na = a.shape[axis]
    nb = b.shape[axis]
    avg_a = np.mean(a, axis=axis)
    avg_b = np.mean(b, axis=axis)
    var_a = np.var(a, axis=axis, ddof=1)
    var_b = np.var(b, axis=axis, ddof=1)

    if not equal_var:
        denom = _unequal_var_ttest_denom(var_a, na, var_b, nb)[1]
    else:
        denom = _equal_var_ttest_denom(var_a, na, var_b, nb)[1]

    return (avg_a-avg_b)/denom


def _permutation_ttest(a, b, permutations, axis=0, equal_var=True,
                       nan_policy='propagate', random_state=None,
                       alternative="two-sided"):
    """
    Calculates the T-test for the means of TWO INDEPENDENT samples of scores
    using permutation methods

    This test is similar to `stats.ttest_ind`, except it doesn't rely on an
    approximate normality assumption since it uses a permutation test.
    This function is only called from ttest_ind when permutations is not None.

    Parameters
    ----------
    a, b : array_like
        The arrays must be broadcastable, except along the dimension
        corresponding to `axis` (the zeroth, by default).
    axis : int, optional
        The axis over which to operate on a and b.
    permutations: int, optional
        Number of permutations used to calculate p-value. If greater than or
        equal to the number of distinct permutations, perform an exact test.
    equal_var: bool, optional
        If False, an equal variance (Welch's) t-test is conducted.  Otherwise,
        an ordinary t-test is conducted.
    random_state : int, RandomState, or Generator, optional
        Pseudorandom number generator state used for generating random
        permutations.

    Returns
    -------
    statistic : float or array
        The calculated t-statistic.
    pvalue : float or array
        The two-tailed p-value.

    """
    random_state = check_random_state(random_state)

    t_stat_observed = _calc_t_stat(a, b, equal_var, axis=axis)

    na = a.shape[axis]
    mat = _broadcast_concatenate((a, b), axis=axis)
    mat = np.moveaxis(mat, axis, -1)

    mat_perm, permutations = _data_permutations(mat, n=permutations,
                                                random_state=random_state)
    a = mat_perm[..., :na]
    b = mat_perm[..., na:]
    t_stat = _calc_t_stat(a, b, equal_var)

    compare = {"less": np.less_equal,
               "greater": np.greater_equal,
               "two-sided": lambda x, y: (x <= -np.abs(y)) | (x >= np.abs(y))}

    # Calculate the p-values
    cmps = compare[alternative](t_stat, t_stat_observed)
    pvalues = cmps.sum(axis=0) / permutations

    # nans propagate naturally in statistic calculation, but need to be
    # propagated manually into pvalues
    if nan_policy == 'propagate' and np.isnan(t_stat_observed).any():
        if np.ndim(pvalues) == 0:
            pvalues = np.float64(np.nan)
        else:
            pvalues[np.isnan(t_stat_observed)] = np.nan

    return (t_stat_observed, pvalues)


def _get_len(a, axis, msg):
    try:
        n = a.shape[axis]
    except IndexError:
        raise np.AxisError(axis, a.ndim, msg) from None
    return n


Ttest_relResult = namedtuple('Ttest_relResult', ('statistic', 'pvalue'))


def ttest_rel(a, b, axis=0, nan_policy='propagate', alternative="two-sided"):
    """
    Calculate the t-test on TWO RELATED samples of scores, a and b.

    This is a two-sided test for the null hypothesis that 2 related or
    repeated samples have identical average (expected) values.

    Parameters
    ----------
    a, b : array_like
        The arrays must have the same shape.
    axis : int or None, optional
        Axis along which to compute test. If None, compute over the whole
        arrays, `a`, and `b`.
    nan_policy : {'propagate', 'raise', 'omit'}, optional
        Defines how to handle when input contains nan.
        The following options are available (default is 'propagate'):

          * 'propagate': returns nan
          * 'raise': throws an error
          * 'omit': performs the calculations ignoring nan values
    alternative : {'two-sided', 'less', 'greater'}, optional
        Defines the alternative hypothesis.
        The following options are available (default is 'two-sided'):

          * 'two-sided'
          * 'less': one-sided
          * 'greater': one-sided

          .. versionadded:: 1.6.0

    Returns
    -------
    statistic : float or array
        t-statistic.
    pvalue : float or array
        Two-sided p-value.

    Notes
    -----
    Examples for use are scores of the same set of student in
    different exams, or repeated sampling from the same units. The
    test measures whether the average score differs significantly
    across samples (e.g. exams). If we observe a large p-value, for
    example greater than 0.05 or 0.1 then we cannot reject the null
    hypothesis of identical average scores. If the p-value is smaller
    than the threshold, e.g. 1%, 5% or 10%, then we reject the null
    hypothesis of equal averages. Small p-values are associated with
    large t-statistics.

    References
    ----------
    https://en.wikipedia.org/wiki/T-test#Dependent_t-test_for_paired_samples

    Examples
    --------
    >>> from scipy import stats
    >>> np.random.seed(12345678) # fix random seed to get same numbers

    >>> rvs1 = stats.norm.rvs(loc=5,scale=10,size=500)
    >>> rvs2 = (stats.norm.rvs(loc=5,scale=10,size=500) +
    ...         stats.norm.rvs(scale=0.2,size=500))
    >>> stats.ttest_rel(rvs1,rvs2)
    (0.24101764965300962, 0.80964043445811562)
    >>> rvs3 = (stats.norm.rvs(loc=8,scale=10,size=500) +
    ...         stats.norm.rvs(scale=0.2,size=500))
    >>> stats.ttest_rel(rvs1,rvs3)
    (-3.9995108708727933, 7.3082402191726459e-005)

    """
    a, b, axis = _chk2_asarray(a, b, axis)

    cna, npa = _contains_nan(a, nan_policy)
    cnb, npb = _contains_nan(b, nan_policy)
    contains_nan = cna or cnb
    if npa == 'omit' or npb == 'omit':
        nan_policy = 'omit'

    if contains_nan and nan_policy == 'omit':
        if alternative != 'two-sided':
            raise ValueError("nan-containing/masked inputs with "
                             "nan_policy='omit' are currently not "
                             "supported by one-sided alternatives.")
        a = ma.masked_invalid(a)
        b = ma.masked_invalid(b)
        m = ma.mask_or(ma.getmask(a), ma.getmask(b))
        aa = ma.array(a, mask=m, copy=True)
        bb = ma.array(b, mask=m, copy=True)
        return mstats_basic.ttest_rel(aa, bb, axis)

    na = _get_len(a, axis, "first argument")
    nb = _get_len(b, axis, "second argument")
    if na != nb:
        raise ValueError('unequal length arrays')

    if na == 0:
        return _ttest_nans(a, b, axis, Ttest_relResult)

    n = a.shape[axis]
    df = n - 1

    d = (a - b).astype(np.float64)
    v = np.var(d, axis, ddof=1)
    dm = np.mean(d, axis)
    denom = np.sqrt(v / n)

    with np.errstate(divide='ignore', invalid='ignore'):
        t = np.divide(dm, denom)
    t, prob = _ttest_finish(df, t, alternative)

    return Ttest_relResult(t, prob)


# Map from names to lambda_ values used in power_divergence().
_power_div_lambda_names = {
    "pearson": 1,
    "log-likelihood": 0,
    "freeman-tukey": -0.5,
    "mod-log-likelihood": -1,
    "neyman": -2,
    "cressie-read": 2/3,
}


def _count(a, axis=None):
    """
    Count the number of non-masked elements of an array.

    This function behaves like np.ma.count(), but is much faster
    for ndarrays.
    """
    if hasattr(a, 'count'):
        num = a.count(axis=axis)
        if isinstance(num, np.ndarray) and num.ndim == 0:
            # In some cases, the `count` method returns a scalar array (e.g.
            # np.array(3)), but we want a plain integer.
            num = int(num)
    else:
        if axis is None:
            num = a.size
        else:
            num = a.shape[axis]
    return num


def _m_broadcast_to(a, shape):
    if np.ma.isMaskedArray(a):
        return np.ma.masked_array(np.broadcast_to(a, shape),
                                  mask=np.broadcast_to(a.mask, shape))
    return np.broadcast_to(a, shape, subok=True)


Power_divergenceResult = namedtuple('Power_divergenceResult',
                                    ('statistic', 'pvalue'))


def power_divergence(f_obs, f_exp=None, ddof=0, axis=0, lambda_=None):
    """
    Cressie-Read power divergence statistic and goodness of fit test.

    This function tests the null hypothesis that the categorical data
    has the given frequencies, using the Cressie-Read power divergence
    statistic.

    Parameters
    ----------
    f_obs : array_like
        Observed frequencies in each category.
    f_exp : array_like, optional
        Expected frequencies in each category.  By default the categories are
        assumed to be equally likely.
    ddof : int, optional
        "Delta degrees of freedom": adjustment to the degrees of freedom
        for the p-value.  The p-value is computed using a chi-squared
        distribution with ``k - 1 - ddof`` degrees of freedom, where `k`
        is the number of observed frequencies.  The default value of `ddof`
        is 0.
    axis : int or None, optional
        The axis of the broadcast result of `f_obs` and `f_exp` along which to
        apply the test.  If axis is None, all values in `f_obs` are treated
        as a single data set.  Default is 0.
    lambda_ : float or str, optional
        The power in the Cressie-Read power divergence statistic.  The default
        is 1.  For convenience, `lambda_` may be assigned one of the following
        strings, in which case the corresponding numerical value is used::

            String              Value   Description
            "pearson"             1     Pearson's chi-squared statistic.
                                        In this case, the function is
                                        equivalent to `stats.chisquare`.
            "log-likelihood"      0     Log-likelihood ratio. Also known as
                                        the G-test [3]_.
            "freeman-tukey"      -1/2   Freeman-Tukey statistic.
            "mod-log-likelihood" -1     Modified log-likelihood ratio.
            "neyman"             -2     Neyman's statistic.
            "cressie-read"        2/3   The power recommended in [5]_.

    Returns
    -------
    statistic : float or ndarray
        The Cressie-Read power divergence test statistic.  The value is
        a float if `axis` is None or if` `f_obs` and `f_exp` are 1-D.
    pvalue : float or ndarray
        The p-value of the test.  The value is a float if `ddof` and the
        return value `stat` are scalars.

    See Also
    --------
    chisquare

    Notes
    -----
    This test is invalid when the observed or expected frequencies in each
    category are too small.  A typical rule is that all of the observed
    and expected frequencies should be at least 5.

    Also, the sum of the observed and expected frequencies must be the same
    for the test to be valid; `power_divergence` raises an error if the sums
    do not agree within a relative tolerance of ``1e-8``.

    When `lambda_` is less than zero, the formula for the statistic involves
    dividing by `f_obs`, so a warning or error may be generated if any value
    in `f_obs` is 0.

    Similarly, a warning or error may be generated if any value in `f_exp` is
    zero when `lambda_` >= 0.

    The default degrees of freedom, k-1, are for the case when no parameters
    of the distribution are estimated. If p parameters are estimated by
    efficient maximum likelihood then the correct degrees of freedom are
    k-1-p. If the parameters are estimated in a different way, then the
    dof can be between k-1-p and k-1. However, it is also possible that
    the asymptotic distribution is not a chisquare, in which case this
    test is not appropriate.

    This function handles masked arrays.  If an element of `f_obs` or `f_exp`
    is masked, then data at that position is ignored, and does not count
    towards the size of the data set.

    .. versionadded:: 0.13.0

    References
    ----------
    .. [1] Lowry, Richard.  "Concepts and Applications of Inferential
           Statistics". Chapter 8.
           https://web.archive.org/web/20171015035606/http://faculty.vassar.edu/lowry/ch8pt1.html
    .. [2] "Chi-squared test", https://en.wikipedia.org/wiki/Chi-squared_test
    .. [3] "G-test", https://en.wikipedia.org/wiki/G-test
    .. [4] Sokal, R. R. and Rohlf, F. J. "Biometry: the principles and
           practice of statistics in biological research", New York: Freeman
           (1981)
    .. [5] Cressie, N. and Read, T. R. C., "Multinomial Goodness-of-Fit
           Tests", J. Royal Stat. Soc. Series B, Vol. 46, No. 3 (1984),
           pp. 440-464.

    Examples
    --------
    (See `chisquare` for more examples.)

    When just `f_obs` is given, it is assumed that the expected frequencies
    are uniform and given by the mean of the observed frequencies.  Here we
    perform a G-test (i.e. use the log-likelihood ratio statistic):

    >>> from scipy.stats import power_divergence
    >>> power_divergence([16, 18, 16, 14, 12, 12], lambda_='log-likelihood')
    (2.006573162632538, 0.84823476779463769)

    The expected frequencies can be given with the `f_exp` argument:

    >>> power_divergence([16, 18, 16, 14, 12, 12],
    ...                  f_exp=[16, 16, 16, 16, 16, 8],
    ...                  lambda_='log-likelihood')
    (3.3281031458963746, 0.6495419288047497)

    When `f_obs` is 2-D, by default the test is applied to each column.

    >>> obs = np.array([[16, 18, 16, 14, 12, 12], [32, 24, 16, 28, 20, 24]]).T
    >>> obs.shape
    (6, 2)
    >>> power_divergence(obs, lambda_="log-likelihood")
    (array([ 2.00657316,  6.77634498]), array([ 0.84823477,  0.23781225]))

    By setting ``axis=None``, the test is applied to all data in the array,
    which is equivalent to applying the test to the flattened array.

    >>> power_divergence(obs, axis=None)
    (23.31034482758621, 0.015975692534127565)
    >>> power_divergence(obs.ravel())
    (23.31034482758621, 0.015975692534127565)

    `ddof` is the change to make to the default degrees of freedom.

    >>> power_divergence([16, 18, 16, 14, 12, 12], ddof=1)
    (2.0, 0.73575888234288467)

    The calculation of the p-values is done by broadcasting the
    test statistic with `ddof`.

    >>> power_divergence([16, 18, 16, 14, 12, 12], ddof=[0,1,2])
    (2.0, array([ 0.84914504,  0.73575888,  0.5724067 ]))

    `f_obs` and `f_exp` are also broadcast.  In the following, `f_obs` has
    shape (6,) and `f_exp` has shape (2, 6), so the result of broadcasting
    `f_obs` and `f_exp` has shape (2, 6).  To compute the desired chi-squared
    statistics, we must use ``axis=1``:

    >>> power_divergence([16, 18, 16, 14, 12, 12],
    ...                  f_exp=[[16, 16, 16, 16, 16, 8],
    ...                         [8, 20, 20, 16, 12, 12]],
    ...                  axis=1)
    (array([ 3.5 ,  9.25]), array([ 0.62338763,  0.09949846]))

    """
    # Convert the input argument `lambda_` to a numerical value.
    if isinstance(lambda_, str):
        if lambda_ not in _power_div_lambda_names:
            names = repr(list(_power_div_lambda_names.keys()))[1:-1]
            raise ValueError("invalid string for lambda_: {0!r}.  Valid strings "
                             "are {1}".format(lambda_, names))
        lambda_ = _power_div_lambda_names[lambda_]
    elif lambda_ is None:
        lambda_ = 1

    f_obs = np.asanyarray(f_obs)
    f_obs_float = f_obs.astype(np.float64)

    if f_exp is not None:
        f_exp = np.asanyarray(f_exp)
        bshape = _broadcast_shapes(f_obs_float.shape, f_exp.shape)
        f_obs_float = _m_broadcast_to(f_obs_float, bshape)
        f_exp = _m_broadcast_to(f_exp, bshape)
        rtol = 1e-8  # to pass existing tests
        with np.errstate(invalid='ignore'):
            f_obs_sum = f_obs_float.sum(axis=axis)
            f_exp_sum = f_exp.sum(axis=axis)
            relative_diff = (np.abs(f_obs_sum - f_exp_sum) /
                             np.minimum(f_obs_sum, f_exp_sum))
            diff_gt_tol = (relative_diff > rtol).any()
        if diff_gt_tol:
            msg = (f"For each axis slice, the sum of the observed "
                   f"frequencies must agree with the sum of the "
                   f"expected frequencies to a relative tolerance "
                   f"of {rtol}, but the percent differences are:\n"
                   f"{relative_diff}")
            raise ValueError(msg)

    else:
        # Ignore 'invalid' errors so the edge case of a data set with length 0
        # is handled without spurious warnings.
        with np.errstate(invalid='ignore'):
            f_exp = f_obs.mean(axis=axis, keepdims=True)

    # `terms` is the array of terms that are summed along `axis` to create
    # the test statistic.  We use some specialized code for a few special
    # cases of lambda_.
    if lambda_ == 1:
        # Pearson's chi-squared statistic
        terms = (f_obs_float - f_exp)**2 / f_exp
    elif lambda_ == 0:
        # Log-likelihood ratio (i.e. G-test)
        terms = 2.0 * special.xlogy(f_obs, f_obs / f_exp)
    elif lambda_ == -1:
        # Modified log-likelihood ratio
        terms = 2.0 * special.xlogy(f_exp, f_exp / f_obs)
    else:
        # General Cressie-Read power divergence.
        terms = f_obs * ((f_obs / f_exp)**lambda_ - 1)
        terms /= 0.5 * lambda_ * (lambda_ + 1)

    stat = terms.sum(axis=axis)

    num_obs = _count(terms, axis=axis)
    ddof = asarray(ddof)
    p = distributions.chi2.sf(stat, num_obs - 1 - ddof)

    return Power_divergenceResult(stat, p)


def chisquare(f_obs, f_exp=None, ddof=0, axis=0):
    """
    Calculate a one-way chi-square test.

    The chi-square test tests the null hypothesis that the categorical data
    has the given frequencies.

    Parameters
    ----------
    f_obs : array_like
        Observed frequencies in each category.
    f_exp : array_like, optional
        Expected frequencies in each category.  By default the categories are
        assumed to be equally likely.
    ddof : int, optional
        "Delta degrees of freedom": adjustment to the degrees of freedom
        for the p-value.  The p-value is computed using a chi-squared
        distribution with ``k - 1 - ddof`` degrees of freedom, where `k`
        is the number of observed frequencies.  The default value of `ddof`
        is 0.
    axis : int or None, optional
        The axis of the broadcast result of `f_obs` and `f_exp` along which to
        apply the test.  If axis is None, all values in `f_obs` are treated
        as a single data set.  Default is 0.

    Returns
    -------
    chisq : float or ndarray
        The chi-squared test statistic.  The value is a float if `axis` is
        None or `f_obs` and `f_exp` are 1-D.
    p : float or ndarray
        The p-value of the test.  The value is a float if `ddof` and the
        return value `chisq` are scalars.

    See Also
    --------
    scipy.stats.power_divergence

    Notes
    -----
    This test is invalid when the observed or expected frequencies in each
    category are too small.  A typical rule is that all of the observed
    and expected frequencies should be at least 5.

    Also, the sum of the observed and expected frequencies must be the same
    for the test to be valid; `chisquare` raises an error if the sums do not
    agree within a relative tolerance of ``1e-8``.

    The default degrees of freedom, k-1, are for the case when no parameters
    of the distribution are estimated. If p parameters are estimated by
    efficient maximum likelihood then the correct degrees of freedom are
    k-1-p. If the parameters are estimated in a different way, then the
    dof can be between k-1-p and k-1. However, it is also possible that
    the asymptotic distribution is not chi-square, in which case this test
    is not appropriate.

    References
    ----------
    .. [1] Lowry, Richard.  "Concepts and Applications of Inferential
           Statistics". Chapter 8.
           https://web.archive.org/web/20171022032306/http://vassarstats.net:80/textbook/ch8pt1.html
    .. [2] "Chi-squared test", https://en.wikipedia.org/wiki/Chi-squared_test

    Examples
    --------
    When just `f_obs` is given, it is assumed that the expected frequencies
    are uniform and given by the mean of the observed frequencies.

    >>> from scipy.stats import chisquare
    >>> chisquare([16, 18, 16, 14, 12, 12])
    (2.0, 0.84914503608460956)

    With `f_exp` the expected frequencies can be given.

    >>> chisquare([16, 18, 16, 14, 12, 12], f_exp=[16, 16, 16, 16, 16, 8])
    (3.5, 0.62338762774958223)

    When `f_obs` is 2-D, by default the test is applied to each column.

    >>> obs = np.array([[16, 18, 16, 14, 12, 12], [32, 24, 16, 28, 20, 24]]).T
    >>> obs.shape
    (6, 2)
    >>> chisquare(obs)
    (array([ 2.        ,  6.66666667]), array([ 0.84914504,  0.24663415]))

    By setting ``axis=None``, the test is applied to all data in the array,
    which is equivalent to applying the test to the flattened array.

    >>> chisquare(obs, axis=None)
    (23.31034482758621, 0.015975692534127565)
    >>> chisquare(obs.ravel())
    (23.31034482758621, 0.015975692534127565)

    `ddof` is the change to make to the default degrees of freedom.

    >>> chisquare([16, 18, 16, 14, 12, 12], ddof=1)
    (2.0, 0.73575888234288467)

    The calculation of the p-values is done by broadcasting the
    chi-squared statistic with `ddof`.

    >>> chisquare([16, 18, 16, 14, 12, 12], ddof=[0,1,2])
    (2.0, array([ 0.84914504,  0.73575888,  0.5724067 ]))

    `f_obs` and `f_exp` are also broadcast.  In the following, `f_obs` has
    shape (6,) and `f_exp` has shape (2, 6), so the result of broadcasting
    `f_obs` and `f_exp` has shape (2, 6).  To compute the desired chi-squared
    statistics, we use ``axis=1``:

    >>> chisquare([16, 18, 16, 14, 12, 12],
    ...           f_exp=[[16, 16, 16, 16, 16, 8], [8, 20, 20, 16, 12, 12]],
    ...           axis=1)
    (array([ 3.5 ,  9.25]), array([ 0.62338763,  0.09949846]))

    """
    return power_divergence(f_obs, f_exp=f_exp, ddof=ddof, axis=axis,
                            lambda_="pearson")


KstestResult = namedtuple('KstestResult', ('statistic', 'pvalue'))


def _compute_dplus(cdfvals):
    """Computes D+ as used in the Kolmogorov-Smirnov test.

    Parameters
    ----------
    cdfvals: array_like
      Sorted array of CDF values between 0 and 1

    Returns
    -------
      Maximum distance of the CDF values below Uniform(0, 1)
"""
    n = len(cdfvals)
    return (np.arange(1.0, n + 1) / n - cdfvals).max()


def _compute_dminus(cdfvals):
    """Computes D- as used in the Kolmogorov-Smirnov test.

    Parameters
    ----------
    cdfvals: array_like
      Sorted array of CDF values between 0 and 1

    Returns
    -------
      Maximum distance of the CDF values above Uniform(0, 1)
    """
    n = len(cdfvals)
    return (cdfvals - np.arange(0.0, n)/n).max()


def ks_1samp(x, cdf, args=(), alternative='two-sided', mode='auto'):
    """
    Performs the Kolmogorov-Smirnov test for goodness of fit.

    This performs a test of the distribution F(x) of an observed
    random variable against a given distribution G(x). Under the null
    hypothesis, the two distributions are identical, F(x)=G(x). The
    alternative hypothesis can be either 'two-sided' (default), 'less'
    or 'greater'. The KS test is only valid for continuous distributions.

    Parameters
    ----------
    x : array_like
        a 1-D array of observations of iid random variables.
    cdf : callable
        callable used to calculate the cdf.
    args : tuple, sequence, optional
        Distribution parameters, used with `cdf`.
    alternative : {'two-sided', 'less', 'greater'}, optional
        Defines the alternative hypothesis.
        The following options are available (default is 'two-sided'):

          * 'two-sided'
          * 'less': one-sided, see explanation in Notes
          * 'greater': one-sided, see explanation in Notes
    mode : {'auto', 'exact', 'approx', 'asymp'}, optional
        Defines the distribution used for calculating the p-value.
        The following options are available (default is 'auto'):

          * 'auto' : selects one of the other options.
          * 'exact' : uses the exact distribution of test statistic.
          * 'approx' : approximates the two-sided probability with twice the one-sided probability
          * 'asymp': uses asymptotic distribution of test statistic

    Returns
    -------
    statistic : float
        KS test statistic, either D, D+ or D- (depending on the value of 'alternative')
    pvalue :  float
        One-tailed or two-tailed p-value.

    See Also
    --------
    ks_2samp, kstest

    Notes
    -----
    In the one-sided test, the alternative is that the empirical
    cumulative distribution function of the random variable is "less"
    or "greater" than the cumulative distribution function G(x) of the
    hypothesis, ``F(x)<=G(x)``, resp. ``F(x)>=G(x)``.

    Examples
    --------
    >>> from scipy import stats

    >>> x = np.linspace(-15, 15, 9)
    >>> stats.ks_1samp(x, stats.norm.cdf)
    (0.44435602715924361, 0.038850142705171065)

    >>> np.random.seed(987654321) # set random seed to get the same result
    >>> stats.ks_1samp(stats.norm.rvs(size=100), stats.norm.cdf)
    (0.058352892479417884, 0.8653960860778898)

    *Test against one-sided alternative hypothesis*

    Shift distribution to larger values, so that `` CDF(x) < norm.cdf(x)``:

    >>> np.random.seed(987654321)
    >>> x = stats.norm.rvs(loc=0.2, size=100)
    >>> stats.ks_1samp(x, stats.norm.cdf, alternative='less')
    (0.12464329735846891, 0.040989164077641749)

    Reject equal distribution against alternative hypothesis: less

    >>> stats.ks_1samp(x, stats.norm.cdf, alternative='greater')
    (0.0072115233216311081, 0.98531158590396395)

    Don't reject equal distribution against alternative hypothesis: greater

    >>> stats.ks_1samp(x, stats.norm.cdf)
    (0.12464329735846891, 0.08197335233541582)

    Don't reject equal distribution against alternative hypothesis: two-sided

    *Testing t distributed random variables against normal distribution*

    With 100 degrees of freedom the t distribution looks close to the normal
    distribution, and the K-S test does not reject the hypothesis that the
    sample came from the normal distribution:

    >>> np.random.seed(987654321)
    >>> stats.ks_1samp(stats.t.rvs(100,size=100), stats.norm.cdf)
    (0.072018929165471257, 0.6505883498379312)

    With 3 degrees of freedom the t distribution looks sufficiently different
    from the normal distribution, that we can reject the hypothesis that the
    sample came from the normal distribution at the 10% level:

    >>> np.random.seed(987654321)
    >>> stats.ks_1samp(stats.t.rvs(3,size=100), stats.norm.cdf)
    (0.131016895759829, 0.058826222555312224)

    """
    alternative = {'t': 'two-sided', 'g': 'greater', 'l': 'less'}.get(
       alternative.lower()[0], alternative)
    if alternative not in ['two-sided', 'greater', 'less']:
        raise ValueError("Unexpected alternative %s" % alternative)
    if np.ma.is_masked(x):
        x = x.compressed()

    N = len(x)
    x = np.sort(x)
    cdfvals = cdf(x, *args)

    if alternative == 'greater':
        Dplus = _compute_dplus(cdfvals)
        return KstestResult(Dplus, distributions.ksone.sf(Dplus, N))

    if alternative == 'less':
        Dminus = _compute_dminus(cdfvals)
        return KstestResult(Dminus, distributions.ksone.sf(Dminus, N))

    # alternative == 'two-sided':
    Dplus = _compute_dplus(cdfvals)
    Dminus = _compute_dminus(cdfvals)
    D = np.max([Dplus, Dminus])
    if mode == 'auto':  # Always select exact
        mode = 'exact'
    if mode == 'exact':
        prob = distributions.kstwo.sf(D, N)
    elif mode == 'asymp':
        prob = distributions.kstwobign.sf(D * np.sqrt(N))
    else:
        # mode == 'approx'
        prob = 2 * distributions.ksone.sf(D, N)
    prob = np.clip(prob, 0, 1)
    return KstestResult(D, prob)


Ks_2sampResult = KstestResult


def _compute_prob_inside_method(m, n, g, h):
    """
    Count the proportion of paths that stay strictly inside two diagonal lines.

    Parameters
    ----------
    m : integer
        m > 0
    n : integer
        n > 0
    g : integer
        g is greatest common divisor of m and n
    h : integer
        0 <= h <= lcm(m,n)

    Returns
    -------
    p : float
        The proportion of paths that stay inside the two lines.


    Count the integer lattice paths from (0, 0) to (m, n) which satisfy
    |x/m - y/n| < h / lcm(m, n).
    The paths make steps of size +1 in either positive x or positive y directions.

    We generally follow Hodges' treatment of Drion/Gnedenko/Korolyuk.
    Hodges, J.L. Jr.,
    "The Significance Probability of the Smirnov Two-Sample Test,"
    Arkiv fiur Matematik, 3, No. 43 (1958), 469-86.

    """
    # Probability is symmetrical in m, n.  Computation below uses m >= n.
    if m < n:
        m, n = n, m
    mg = m // g
    ng = n // g

    # Count the integer lattice paths from (0, 0) to (m, n) which satisfy
    # |nx/g - my/g| < h.
    # Compute matrix A such that:
    #  A(x, 0) = A(0, y) = 1
    #  A(x, y) = A(x, y-1) + A(x-1, y), for x,y>=1, except that
    #  A(x, y) = 0 if |x/m - y/n|>= h
    # Probability is A(m, n)/binom(m+n, n)
    # Optimizations exist for m==n, m==n*p.
    # Only need to preserve a single column of A, and only a sliding window of it.
    # minj keeps track of the slide.
    minj, maxj = 0, min(int(np.ceil(h / mg)), n + 1)
    curlen = maxj - minj
    # Make a vector long enough to hold maximum window needed.
    lenA = min(2 * maxj + 2, n + 1)
    # This is an integer calculation, but the entries are essentially
    # binomial coefficients, hence grow quickly.
    # Scaling after each column is computed avoids dividing by a
    # large binomial coefficent at the end, but is not sufficient to avoid
    # the large dyanamic range which appears during the calculation.
    # Instead we rescale based on the magnitude of the right most term in
    # the column and keep track of an exponent separately and apply
    # it at the end of the calculation.  Similarly when multiplying by
    # the binomial coefficint
    dtype = np.float64
    A = np.zeros(lenA, dtype=dtype)
    # Initialize the first column
    A[minj:maxj] = 1
    expnt = 0
    for i in range(1, m + 1):
        # Generate the next column.
        # First calculate the sliding window
        lastminj, lastlen = minj, curlen
        minj = max(int(np.floor((ng * i - h) / mg)) + 1, 0)
        minj = min(minj, n)
        maxj = min(int(np.ceil((ng * i + h) / mg)), n + 1)
        if maxj <= minj:
            return 0
        # Now fill in the values
        A[0:maxj - minj] = np.cumsum(A[minj - lastminj:maxj - lastminj])
        curlen = maxj - minj
        if lastlen > curlen:
            # Set some carried-over elements to 0
            A[maxj - minj:maxj - minj + (lastlen - curlen)] = 0
        # Rescale if the right most value is over 2**900
        val = A[maxj - minj - 1]
        _, valexpt = math.frexp(val)
        if valexpt > 900:
            # Scaling to bring down to about 2**800 appears
            # sufficient for sizes under 10000.
            valexpt -= 800
            A = np.ldexp(A, -valexpt)
            expnt += valexpt

    val = A[maxj - minj - 1]
    # Now divide by the binomial (m+n)!/m!/n!
    for i in range(1, n + 1):
        val = (val * i) / (m + i)
        _, valexpt = math.frexp(val)
        if valexpt < -128:
            val = np.ldexp(val, -valexpt)
            expnt += valexpt
    # Finally scale if needed.
    return np.ldexp(val, expnt)


def _compute_prob_outside_square(n, h):
    """
    Compute the proportion of paths that pass outside the two diagonal lines.

    Parameters
    ----------
    n : integer
        n > 0
    h : integer
        0 <= h <= n

    Returns
    -------
    p : float
        The proportion of paths that pass outside the lines x-y = +/-h.

    """
    # Compute Pr(D_{n,n} >= h/n)
    # Prob = 2 * ( binom(2n, n-h) - binom(2n, n-2a) + binom(2n, n-3a) - ... )  / binom(2n, n)
    # This formulation exhibits subtractive cancellation.
    # Instead divide each term by binom(2n, n), then factor common terms
    # and use a Horner-like algorithm
    # P = 2 * A0 * (1 - A1*(1 - A2*(1 - A3*(1 - A4*(...)))))

    P = 0.0
    k = int(np.floor(n / h))
    while k >= 0:
        p1 = 1.0
        # Each of the Ai terms has numerator and denominator with h simple terms.
        for j in range(h):
            p1 = (n - k * h - j) * p1 / (n + k * h + j + 1)
        P = p1 * (1.0 - P)
        k -= 1
    return 2 * P


def _count_paths_outside_method(m, n, g, h):
    """
    Count the number of paths that pass outside the specified diagonal.

    Parameters
    ----------
    m : integer
        m > 0
    n : integer
        n > 0
    g : integer
        g is greatest common divisor of m and n
    h : integer
        0 <= h <= lcm(m,n)

    Returns
    -------
    p : float
        The number of paths that go low.
        The calculation may overflow - check for a finite answer.

    Raises
    ------
    FloatingPointError: Raised if the intermediate computation goes outside
    the range of a float.

    Notes
    -----
    Count the integer lattice paths from (0, 0) to (m, n), which at some
    point (x, y) along the path, satisfy:
      m*y <= n*x - h*g
    The paths make steps of size +1 in either positive x or positive y directions.

    We generally follow Hodges' treatment of Drion/Gnedenko/Korolyuk.
    Hodges, J.L. Jr.,
    "The Significance Probability of the Smirnov Two-Sample Test,"
    Arkiv fiur Matematik, 3, No. 43 (1958), 469-86.

    """
    # Compute #paths which stay lower than x/m-y/n = h/lcm(m,n)
    # B(x, y) = #{paths from (0,0) to (x,y) without previously crossing the boundary}
    #         = binom(x, y) - #{paths which already reached the boundary}
    # Multiply by the number of path extensions going from (x, y) to (m, n)
    # Sum.

    # Probability is symmetrical in m, n.  Computation below assumes m >= n.
    if m < n:
        m, n = n, m
    mg = m // g
    ng = n // g

    # Not every x needs to be considered.
    # xj holds the list of x values to be checked.
    # Wherever n*x/m + ng*h crosses an integer
    lxj = n + (mg-h)//mg
    xj = [(h + mg * j + ng-1)//ng for j in range(lxj)]
    # B is an array just holding a few values of B(x,y), the ones needed.
    # B[j] == B(x_j, j)
    if lxj == 0:
        return np.round(special.binom(m + n, n))
    B = np.zeros(lxj)
    B[0] = 1
    # Compute the B(x, y) terms
    # The binomial coefficient is an integer, but special.binom() may return a float.
    # Round it to the nearest integer.
    for j in range(1, lxj):
        Bj = np.round(special.binom(xj[j] + j, j))
        if not np.isfinite(Bj):
            raise FloatingPointError()
        for i in range(j):
            bin = np.round(special.binom(xj[j] - xj[i] + j - i, j-i))
            Bj -= bin * B[i]
        B[j] = Bj
        if not np.isfinite(Bj):
            raise FloatingPointError()
    # Compute the number of path extensions...
    num_paths = 0
    for j in range(lxj):
        bin = np.round(special.binom((m-xj[j]) + (n - j), n-j))
        term = B[j] * bin
        if not np.isfinite(term):
            raise FloatingPointError()
        num_paths += term
    return np.round(num_paths)


def _attempt_exact_2kssamp(n1, n2, g, d, alternative):
    """Attempts to compute the exact 2sample probability.

    n1, n2 are the sample sizes
    g is the gcd(n1, n2)
    d is the computed max difference in ECDFs

    Returns (success, d, probability)
    """
    lcm = (n1 // g) * n2
    h = int(np.round(d * lcm))
    d = h * 1.0 / lcm
    if h == 0:
        return True, d, 1.0
    saw_fp_error, prob = False, np.nan
    try:
        if alternative == 'two-sided':
            if n1 == n2:
                prob = _compute_prob_outside_square(n1, h)
            else:
                prob = 1 - _compute_prob_inside_method(n1, n2, g, h)
        else:
            if n1 == n2:
                # prob = binom(2n, n-h) / binom(2n, n)
                # Evaluating in that form incurs roundoff errors
                # from special.binom. Instead calculate directly
                jrange = np.arange(h)
                prob = np.prod((n1 - jrange) / (n1 + jrange + 1.0))
            else:
                num_paths = _count_paths_outside_method(n1, n2, g, h)
                bin = special.binom(n1 + n2, n1)
                if not np.isfinite(bin) or not np.isfinite(num_paths) or num_paths > bin:
                    saw_fp_error = True
                else:
                    prob = num_paths / bin

    except FloatingPointError:
        saw_fp_error = True

    if saw_fp_error:
        return False, d, np.nan
    if not (0 <= prob <= 1):
        return False, d, prob
    return True, d, prob


def ks_2samp(data1, data2, alternative='two-sided', mode='auto'):
    """
    Compute the Kolmogorov-Smirnov statistic on 2 samples.

    This is a two-sided test for the null hypothesis that 2 independent samples
    are drawn from the same continuous distribution.  The alternative hypothesis
    can be either 'two-sided' (default), 'less' or 'greater'.

    Parameters
    ----------
    data1, data2 : array_like, 1-Dimensional
        Two arrays of sample observations assumed to be drawn from a continuous
        distribution, sample sizes can be different.
    alternative : {'two-sided', 'less', 'greater'}, optional
        Defines the alternative hypothesis.
        The following options are available (default is 'two-sided'):

          * 'two-sided'
          * 'less': one-sided, see explanation in Notes
          * 'greater': one-sided, see explanation in Notes
    mode : {'auto', 'exact', 'asymp'}, optional
        Defines the method used for calculating the p-value.
        The following options are available (default is 'auto'):

          * 'auto' : use 'exact' for small size arrays, 'asymp' for large
          * 'exact' : use exact distribution of test statistic
          * 'asymp' : use asymptotic distribution of test statistic

    Returns
    -------
    statistic : float
        KS statistic.
    pvalue : float
        Two-tailed p-value.

    See Also
    --------
    kstest, ks_1samp, epps_singleton_2samp, anderson_ksamp

    Notes
    -----
    This tests whether 2 samples are drawn from the same distribution. Note
    that, like in the case of the one-sample KS test, the distribution is
    assumed to be continuous.

    In the one-sided test, the alternative is that the empirical
    cumulative distribution function F(x) of the data1 variable is "less"
    or "greater" than the empirical cumulative distribution function G(x)
    of the data2 variable, ``F(x)<=G(x)``, resp. ``F(x)>=G(x)``.

    If the KS statistic is small or the p-value is high, then we cannot
    reject the hypothesis that the distributions of the two samples
    are the same.

    If the mode is 'auto', the computation is exact if the sample sizes are
    less than 10000.  For larger sizes, the computation uses the
    Kolmogorov-Smirnov distributions to compute an approximate value.

    The 'two-sided' 'exact' computation computes the complementary probability
    and then subtracts from 1.  As such, the minimum probability it can return
    is about 1e-16.  While the algorithm itself is exact, numerical
    errors may accumulate for large sample sizes.   It is most suited to
    situations in which one of the sample sizes is only a few thousand.

    We generally follow Hodges' treatment of Drion/Gnedenko/Korolyuk [1]_.

    References
    ----------
    .. [1] Hodges, J.L. Jr.,  "The Significance Probability of the Smirnov
           Two-Sample Test," Arkiv fiur Matematik, 3, No. 43 (1958), 469-86.


    Examples
    --------
    >>> from scipy import stats
    >>> np.random.seed(12345678)  #fix random seed to get the same result
    >>> n1 = 200  # size of first sample
    >>> n2 = 300  # size of second sample

    For a different distribution, we can reject the null hypothesis since the
    pvalue is below 1%:

    >>> rvs1 = stats.norm.rvs(size=n1, loc=0., scale=1)
    >>> rvs2 = stats.norm.rvs(size=n2, loc=0.5, scale=1.5)
    >>> stats.ks_2samp(rvs1, rvs2)
    (0.20833333333333334, 5.129279597781977e-05)

    For a slightly different distribution, we cannot reject the null hypothesis
    at a 10% or lower alpha since the p-value at 0.144 is higher than 10%

    >>> rvs3 = stats.norm.rvs(size=n2, loc=0.01, scale=1.0)
    >>> stats.ks_2samp(rvs1, rvs3)
    (0.10333333333333333, 0.14691437867433876)

    For an identical distribution, we cannot reject the null hypothesis since
    the p-value is high, 41%:

    >>> rvs4 = stats.norm.rvs(size=n2, loc=0.0, scale=1.0)
    >>> stats.ks_2samp(rvs1, rvs4)
    (0.07999999999999996, 0.41126949729859719)

    """
    if mode not in ['auto', 'exact', 'asymp']:
        raise ValueError(f'Invalid value for mode: {mode}')
    alternative = {'t': 'two-sided', 'g': 'greater', 'l': 'less'}.get(
       alternative.lower()[0], alternative)
    if alternative not in ['two-sided', 'less', 'greater']:
        raise ValueError(f'Invalid value for alternative: {alternative}')
    MAX_AUTO_N = 10000  # 'auto' will attempt to be exact if n1,n2 <= MAX_AUTO_N
    if np.ma.is_masked(data1):
        data1 = data1.compressed()
    if np.ma.is_masked(data2):
        data2 = data2.compressed()
    data1 = np.sort(data1)
    data2 = np.sort(data2)
    n1 = data1.shape[0]
    n2 = data2.shape[0]
    if min(n1, n2) == 0:
        raise ValueError('Data passed to ks_2samp must not be empty')

    data_all = np.concatenate([data1, data2])
    # using searchsorted solves equal data problem
    cdf1 = np.searchsorted(data1, data_all, side='right') / n1
    cdf2 = np.searchsorted(data2, data_all, side='right') / n2
    cddiffs = cdf1 - cdf2
    minS = np.clip(-np.min(cddiffs), 0, 1)  # Ensure sign of minS is not negative.
    maxS = np.max(cddiffs)
    alt2Dvalue = {'less': minS, 'greater': maxS, 'two-sided': max(minS, maxS)}
    d = alt2Dvalue[alternative]
    g = gcd(n1, n2)
    n1g = n1 // g
    n2g = n2 // g
    prob = -np.inf
    original_mode = mode
    if mode == 'auto':
        mode = 'exact' if max(n1, n2) <= MAX_AUTO_N else 'asymp'
    elif mode == 'exact':
        # If lcm(n1, n2) is too big, switch from exact to asymp
        if n1g >= np.iinfo(np.int_).max / n2g:
            mode = 'asymp'
            warnings.warn(
                f"Exact ks_2samp calculation not possible with samples sizes "
                f"{n1} and {n2}. Switching to 'asymp'.", RuntimeWarning)

    if mode == 'exact':
        success, d, prob = _attempt_exact_2kssamp(n1, n2, g, d, alternative)
        if not success:
            mode = 'asymp'
            if original_mode == 'exact':
                warnings.warn(f"ks_2samp: Exact calculation unsuccessful. "
                              f"Switching to mode={mode}.", RuntimeWarning)

    if mode == 'asymp':
        # The product n1*n2 is large.  Use Smirnov's asymptoptic formula.
        # Ensure float to avoid overflow in multiplication
        # sorted because the one-sided formula is not symmetric in n1, n2
        m, n = sorted([float(n1), float(n2)], reverse=True)
        en = m * n / (m + n)
        if alternative == 'two-sided':
            prob = distributions.kstwo.sf(d, np.round(en))
        else:
            z = np.sqrt(en) * d
            # Use Hodges' suggested approximation Eqn 5.3
            # Requires m to be the larger of (n1, n2)
            expt = -2 * z**2 - 2 * z * (m + 2*n)/np.sqrt(m*n*(m+n))/3.0
            prob = np.exp(expt)

    prob = np.clip(prob, 0, 1)
    return KstestResult(d, prob)


def _parse_kstest_args(data1, data2, args, N):
    # kstest allows many different variations of arguments.
    # Pull out the parsing into a separate function
    # (xvals, yvals, )  # 2sample
    # (xvals, cdf function,..)
    # (xvals, name of distribution, ...)
    # (name of distribution, name of distribution, ...)

    # Returns xvals, yvals, cdf
    # where cdf is a cdf function, or None
    # and yvals is either an array_like of values, or None
    # and xvals is array_like.
    rvsfunc, cdf = None, None
    if isinstance(data1, str):
        rvsfunc = getattr(distributions, data1).rvs
    elif callable(data1):
        rvsfunc = data1

    if isinstance(data2, str):
        cdf = getattr(distributions, data2).cdf
        data2 = None
    elif callable(data2):
        cdf = data2
        data2 = None

    data1 = np.sort(rvsfunc(*args, size=N) if rvsfunc else data1)
    return data1, data2, cdf


def kstest(rvs, cdf, args=(), N=20, alternative='two-sided', mode='auto'):
    """
    Performs the (one sample or two samples) Kolmogorov-Smirnov test for goodness of fit.

    The one-sample test performs a test of the distribution F(x) of an observed
    random variable against a given distribution G(x). Under the null
    hypothesis, the two distributions are identical, F(x)=G(x). The
    alternative hypothesis can be either 'two-sided' (default), 'less'
    or 'greater'. The KS test is only valid for continuous distributions.
    The two-sample test tests whether the two independent samples are drawn
    from the same continuous distribution.

    Parameters
    ----------
    rvs : str, array_like, or callable
        If an array, it should be a 1-D array of observations of random
        variables.
        If a callable, it should be a function to generate random variables;
        it is required to have a keyword argument `size`.
        If a string, it should be the name of a distribution in `scipy.stats`,
        which will be used to generate random variables.
    cdf : str, array_like or callable
        If array_like, it should be a 1-D array of observations of random
        variables, and the two-sample test is performed (and rvs must be array_like)
        If a callable, that callable is used to calculate the cdf.
        If a string, it should be the name of a distribution in `scipy.stats`,
        which will be used as the cdf function.
    args : tuple, sequence, optional
        Distribution parameters, used if `rvs` or `cdf` are strings or callables.
    N : int, optional
        Sample size if `rvs` is string or callable.  Default is 20.
    alternative : {'two-sided', 'less', 'greater'}, optional
        Defines the alternative hypothesis.
        The following options are available (default is 'two-sided'):

          * 'two-sided'
          * 'less': one-sided, see explanation in Notes
          * 'greater': one-sided, see explanation in Notes
    mode : {'auto', 'exact', 'approx', 'asymp'}, optional
        Defines the distribution used for calculating the p-value.
        The following options are available (default is 'auto'):

          * 'auto' : selects one of the other options.
          * 'exact' : uses the exact distribution of test statistic.
          * 'approx' : approximates the two-sided probability with twice the one-sided probability
          * 'asymp': uses asymptotic distribution of test statistic

    Returns
    -------
    statistic : float
        KS test statistic, either D, D+ or D-.
    pvalue :  float
        One-tailed or two-tailed p-value.

    See Also
    --------
    ks_2samp

    Notes
    -----
    In the one-sided test, the alternative is that the empirical
    cumulative distribution function of the random variable is "less"
    or "greater" than the cumulative distribution function G(x) of the
    hypothesis, ``F(x)<=G(x)``, resp. ``F(x)>=G(x)``.

    Examples
    --------
    >>> from scipy import stats

    >>> x = np.linspace(-15, 15, 9)
    >>> stats.kstest(x, 'norm')
    (0.44435602715924361, 0.038850142705171065)

    >>> np.random.seed(987654321) # set random seed to get the same result
    >>> stats.kstest(stats.norm.rvs(size=100), stats.norm.cdf)
    (0.058352892479417884, 0.8653960860778898)

    The above lines are equivalent to:

    >>> np.random.seed(987654321)
    >>> stats.kstest(stats.norm.rvs, 'norm', N=100)
    (0.058352892479417884, 0.8653960860778898)

    *Test against one-sided alternative hypothesis*

    Shift distribution to larger values, so that ``CDF(x) < norm.cdf(x)``:

    >>> np.random.seed(987654321)
    >>> x = stats.norm.rvs(loc=0.2, size=100)
    >>> stats.kstest(x, 'norm', alternative='less')
    (0.12464329735846891, 0.040989164077641749)

    Reject equal distribution against alternative hypothesis: less

    >>> stats.kstest(x, 'norm', alternative='greater')
    (0.0072115233216311081, 0.98531158590396395)

    Don't reject equal distribution against alternative hypothesis: greater

    >>> stats.kstest(x, 'norm')
    (0.12464329735846891, 0.08197335233541582)

    *Testing t distributed random variables against normal distribution*

    With 100 degrees of freedom the t distribution looks close to the normal
    distribution, and the K-S test does not reject the hypothesis that the
    sample came from the normal distribution:

    >>> np.random.seed(987654321)
    >>> stats.kstest(stats.t.rvs(100, size=100), 'norm')
    (0.072018929165471257, 0.6505883498379312)

    With 3 degrees of freedom the t distribution looks sufficiently different
    from the normal distribution, that we can reject the hypothesis that the
    sample came from the normal distribution at the 10% level:

    >>> np.random.seed(987654321)
    >>> stats.kstest(stats.t.rvs(3, size=100), 'norm')
    (0.131016895759829, 0.058826222555312224)

    """
    # to not break compatibility with existing code
    if alternative == 'two_sided':
        alternative = 'two-sided'
    if alternative not in ['two-sided', 'greater', 'less']:
        raise ValueError("Unexpected alternative %s" % alternative)
    xvals, yvals, cdf = _parse_kstest_args(rvs, cdf, args, N)
    if cdf:
        return ks_1samp(xvals, cdf, args=args, alternative=alternative, mode=mode)
    return ks_2samp(xvals, yvals, alternative=alternative, mode=mode)


def tiecorrect(rankvals):
    """
    Tie correction factor for Mann-Whitney U and Kruskal-Wallis H tests.

    Parameters
    ----------
    rankvals : array_like
        A 1-D sequence of ranks.  Typically this will be the array
        returned by `~scipy.stats.rankdata`.

    Returns
    -------
    factor : float
        Correction factor for U or H.

    See Also
    --------
    rankdata : Assign ranks to the data
    mannwhitneyu : Mann-Whitney rank test
    kruskal : Kruskal-Wallis H test

    References
    ----------
    .. [1] Siegel, S. (1956) Nonparametric Statistics for the Behavioral
           Sciences.  New York: McGraw-Hill.

    Examples
    --------
    >>> from scipy.stats import tiecorrect, rankdata
    >>> tiecorrect([1, 2.5, 2.5, 4])
    0.9
    >>> ranks = rankdata([1, 3, 2, 4, 5, 7, 2, 8, 4])
    >>> ranks
    array([ 1. ,  4. ,  2.5,  5.5,  7. ,  8. ,  2.5,  9. ,  5.5])
    >>> tiecorrect(ranks)
    0.9833333333333333

    """
    arr = np.sort(rankvals)
    idx = np.nonzero(np.r_[True, arr[1:] != arr[:-1], True])[0]
    cnt = np.diff(idx).astype(np.float64)

    size = np.float64(arr.size)
    return 1.0 if size < 2 else 1.0 - (cnt**3 - cnt).sum() / (size**3 - size)


MannwhitneyuResult = namedtuple('MannwhitneyuResult', ('statistic', 'pvalue'))


def mannwhitneyu(x, y, use_continuity=True, alternative=None):
    """
    Compute the Mann-Whitney rank test on samples x and y.

    Parameters
    ----------
    x, y : array_like
        Array of samples, should be one-dimensional.
    use_continuity : bool, optional
            Whether a continuity correction (1/2.) should be taken into
            account. Default is True.
    alternative : {None, 'two-sided', 'less', 'greater'}, optional
        Defines the alternative hypothesis.
        The following options are available (default is None):

          * None: computes p-value half the size of the 'two-sided' p-value and
            a different U statistic. The default behavior is not the same as
            using 'less' or 'greater'; it only exists for backward compatibility
            and is deprecated.
          * 'two-sided'
          * 'less': one-sided
          * 'greater': one-sided

        Use of the None option is deprecated.

    Returns
    -------
    statistic : float
        The Mann-Whitney U statistic, equal to min(U for x, U for y) if
        `alternative` is equal to None (deprecated; exists for backward
        compatibility), and U for y otherwise.
    pvalue : float
        p-value assuming an asymptotic normal distribution. One-sided or
        two-sided, depending on the choice of `alternative`.

    Notes
    -----
    Use only when the number of observation in each sample is > 20 and
    you have 2 independent samples of ranks. Mann-Whitney U is
    significant if the u-obtained is LESS THAN or equal to the critical
    value of U.

    This test corrects for ties and by default uses a continuity correction.

    References
    ----------
    .. [1] https://en.wikipedia.org/wiki/Mann-Whitney_U_test

    .. [2] H.B. Mann and D.R. Whitney, "On a Test of Whether one of Two Random
           Variables is Stochastically Larger than the Other," The Annals of
           Mathematical Statistics, vol. 18, no. 1, pp. 50-60, 1947.

    """
    if alternative is None:
        warnings.warn("Calling `mannwhitneyu` without specifying "
                      "`alternative` is deprecated.", DeprecationWarning)

    x = np.asarray(x)
    y = np.asarray(y)
    n1 = len(x)
    n2 = len(y)
    ranked = rankdata(np.concatenate((x, y)))
    rankx = ranked[0:n1]  # get the x-ranks
    u1 = n1*n2 + (n1*(n1+1))/2.0 - np.sum(rankx, axis=0)  # calc U for x
    u2 = n1*n2 - u1  # remainder is U for y
    T = tiecorrect(ranked)
    if T == 0:
        raise ValueError('All numbers are identical in mannwhitneyu')
    sd = np.sqrt(T * n1 * n2 * (n1+n2+1) / 12.0)

    meanrank = n1*n2/2.0 + 0.5 * use_continuity
    if alternative is None or alternative == 'two-sided':
        bigu = max(u1, u2)
    elif alternative == 'less':
        bigu = u1
    elif alternative == 'greater':
        bigu = u2
    else:
        raise ValueError("alternative should be None, 'less', 'greater' "
                         "or 'two-sided'")

    z = (bigu - meanrank) / sd
    if alternative is None:
        # This behavior, equal to half the size of the two-sided
        # p-value, is deprecated.
        p = distributions.norm.sf(abs(z))
    elif alternative == 'two-sided':
        p = 2 * distributions.norm.sf(abs(z))
    else:
        p = distributions.norm.sf(z)

    u = u2
    # This behavior is deprecated.
    if alternative is None:
        u = min(u1, u2)
    return MannwhitneyuResult(u, p)


RanksumsResult = namedtuple('RanksumsResult', ('statistic', 'pvalue'))


def ranksums(x, y):
    """
    Compute the Wilcoxon rank-sum statistic for two samples.

    The Wilcoxon rank-sum test tests the null hypothesis that two sets
    of measurements are drawn from the same distribution.  The alternative
    hypothesis is that values in one sample are more likely to be
    larger than the values in the other sample.

    This test should be used to compare two samples from continuous
    distributions.  It does not handle ties between measurements
    in x and y.  For tie-handling and an optional continuity correction
    see `scipy.stats.mannwhitneyu`.

    Parameters
    ----------
    x,y : array_like
        The data from the two samples.

    Returns
    -------
    statistic : float
        The test statistic under the large-sample approximation that the
        rank sum statistic is normally distributed.
    pvalue : float
        The two-sided p-value of the test.

    References
    ----------
    .. [1] https://en.wikipedia.org/wiki/Wilcoxon_rank-sum_test

    Examples
    --------
    We can test the hypothesis that two independent unequal-sized samples are
    drawn from the same distribution with computing the Wilcoxon rank-sum
    statistic.

    >>> from scipy.stats import ranksums
    >>> sample1 = np.random.uniform(-1, 1, 200)
    >>> sample2 = np.random.uniform(-0.5, 1.5, 300) # a shifted distribution
    >>> ranksums(sample1, sample2)
    RanksumsResult(statistic=-7.887059, pvalue=3.09390448e-15)  # may vary

    The p-value of less than ``0.05`` indicates that this test rejects the
    hypothesis at the 5% significance level.

    """
    x, y = map(np.asarray, (x, y))
    n1 = len(x)
    n2 = len(y)
    alldata = np.concatenate((x, y))
    ranked = rankdata(alldata)
    x = ranked[:n1]
    s = np.sum(x, axis=0)
    expected = n1 * (n1+n2+1) / 2.0
    z = (s - expected) / np.sqrt(n1*n2*(n1+n2+1)/12.0)
    prob = 2 * distributions.norm.sf(abs(z))

    return RanksumsResult(z, prob)


KruskalResult = namedtuple('KruskalResult', ('statistic', 'pvalue'))


def kruskal(*args, nan_policy='propagate'):
    """
    Compute the Kruskal-Wallis H-test for independent samples.

    The Kruskal-Wallis H-test tests the null hypothesis that the population
    median of all of the groups are equal.  It is a non-parametric version of
    ANOVA.  The test works on 2 or more independent samples, which may have
    different sizes.  Note that rejecting the null hypothesis does not
    indicate which of the groups differs.  Post hoc comparisons between
    groups are required to determine which groups are different.

    Parameters
    ----------
    sample1, sample2, ... : array_like
       Two or more arrays with the sample measurements can be given as
       arguments. Samples must be one-dimensional.
    nan_policy : {'propagate', 'raise', 'omit'}, optional
        Defines how to handle when input contains nan.
        The following options are available (default is 'propagate'):

          * 'propagate': returns nan
          * 'raise': throws an error
          * 'omit': performs the calculations ignoring nan values

    Returns
    -------
    statistic : float
       The Kruskal-Wallis H statistic, corrected for ties.
    pvalue : float
       The p-value for the test using the assumption that H has a chi
       square distribution. The p-value returned is the survival function of
       the chi square distribution evaluated at H.

    See Also
    --------
    f_oneway : 1-way ANOVA.
    mannwhitneyu : Mann-Whitney rank test on two samples.
    friedmanchisquare : Friedman test for repeated measurements.

    Notes
    -----
    Due to the assumption that H has a chi square distribution, the number
    of samples in each group must not be too small.  A typical rule is
    that each sample must have at least 5 measurements.

    References
    ----------
    .. [1] W. H. Kruskal & W. W. Wallis, "Use of Ranks in
       One-Criterion Variance Analysis", Journal of the American Statistical
       Association, Vol. 47, Issue 260, pp. 583-621, 1952.
    .. [2] https://en.wikipedia.org/wiki/Kruskal-Wallis_one-way_analysis_of_variance

    Examples
    --------
    >>> from scipy import stats
    >>> x = [1, 3, 5, 7, 9]
    >>> y = [2, 4, 6, 8, 10]
    >>> stats.kruskal(x, y)
    KruskalResult(statistic=0.2727272727272734, pvalue=0.6015081344405895)

    >>> x = [1, 1, 1]
    >>> y = [2, 2, 2]
    >>> z = [2, 2]
    >>> stats.kruskal(x, y, z)
    KruskalResult(statistic=7.0, pvalue=0.0301973834223185)

    """
    args = list(map(np.asarray, args))

    num_groups = len(args)
    if num_groups < 2:
        raise ValueError("Need at least two groups in stats.kruskal()")

    for arg in args:
        if arg.size == 0:
            return KruskalResult(np.nan, np.nan)
        elif arg.ndim != 1:
            raise ValueError("Samples must be one-dimensional.")

    n = np.asarray(list(map(len, args)))

    if nan_policy not in ('propagate', 'raise', 'omit'):
        raise ValueError("nan_policy must be 'propagate', 'raise' or 'omit'")

    contains_nan = False
    for arg in args:
        cn = _contains_nan(arg, nan_policy)
        if cn[0]:
            contains_nan = True
            break

    if contains_nan and nan_policy == 'omit':
        for a in args:
            a = ma.masked_invalid(a)
        return mstats_basic.kruskal(*args)

    if contains_nan and nan_policy == 'propagate':
        return KruskalResult(np.nan, np.nan)

    alldata = np.concatenate(args)
    ranked = rankdata(alldata)
    ties = tiecorrect(ranked)
    if ties == 0:
        raise ValueError('All numbers are identical in kruskal')

    # Compute sum^2/n for each group and sum
    j = np.insert(np.cumsum(n), 0, 0)
    ssbn = 0
    for i in range(num_groups):
        ssbn += _square_of_sums(ranked[j[i]:j[i+1]]) / n[i]

    totaln = np.sum(n, dtype=float)
    h = 12.0 / (totaln * (totaln + 1)) * ssbn - 3 * (totaln + 1)
    df = num_groups - 1
    h /= ties

    return KruskalResult(h, distributions.chi2.sf(h, df))


FriedmanchisquareResult = namedtuple('FriedmanchisquareResult',
                                     ('statistic', 'pvalue'))


def friedmanchisquare(*args):
    """
    Compute the Friedman test for repeated measurements.

    The Friedman test tests the null hypothesis that repeated measurements of
    the same individuals have the same distribution.  It is often used
    to test for consistency among measurements obtained in different ways.
    For example, if two measurement techniques are used on the same set of
    individuals, the Friedman test can be used to determine if the two
    measurement techniques are consistent.

    Parameters
    ----------
    measurements1, measurements2, measurements3... : array_like
        Arrays of measurements.  All of the arrays must have the same number
        of elements.  At least 3 sets of measurements must be given.

    Returns
    -------
    statistic : float
        The test statistic, correcting for ties.
    pvalue : float
        The associated p-value assuming that the test statistic has a chi
        squared distribution.

    Notes
    -----
    Due to the assumption that the test statistic has a chi squared
    distribution, the p-value is only reliable for n > 10 and more than
    6 repeated measurements.

    References
    ----------
    .. [1] https://en.wikipedia.org/wiki/Friedman_test

    """
    k = len(args)
    if k < 3:
        raise ValueError('At least 3 sets of measurements must be given for Friedman test, got {}.'.format(k))

    n = len(args[0])
    for i in range(1, k):
        if len(args[i]) != n:
            raise ValueError('Unequal N in friedmanchisquare.  Aborting.')

    # Rank data
    data = np.vstack(args).T
    data = data.astype(float)
    for i in range(len(data)):
        data[i] = rankdata(data[i])

    # Handle ties
    ties = 0
    for i in range(len(data)):
        replist, repnum = find_repeats(array(data[i]))
        for t in repnum:
            ties += t * (t*t - 1)
    c = 1 - ties / (k*(k*k - 1)*n)

    ssbn = np.sum(data.sum(axis=0)**2)
    chisq = (12.0 / (k*n*(k+1)) * ssbn - 3*n*(k+1)) / c

    return FriedmanchisquareResult(chisq, distributions.chi2.sf(chisq, k - 1))


BrunnerMunzelResult = namedtuple('BrunnerMunzelResult',
                                 ('statistic', 'pvalue'))


def brunnermunzel(x, y, alternative="two-sided", distribution="t",
                  nan_policy='propagate'):
    """
    Compute the Brunner-Munzel test on samples x and y.

    The Brunner-Munzel test is a nonparametric test of the null hypothesis that
    when values are taken one by one from each group, the probabilities of
    getting large values in both groups are equal.
    Unlike the Wilcoxon-Mann-Whitney's U test, this does not require the
    assumption of equivariance of two groups. Note that this does not assume
    the distributions are same. This test works on two independent samples,
    which may have different sizes.

    Parameters
    ----------
    x, y : array_like
        Array of samples, should be one-dimensional.
    alternative : {'two-sided', 'less', 'greater'}, optional
        Defines the alternative hypothesis.
        The following options are available (default is 'two-sided'):

          * 'two-sided'
          * 'less': one-sided
          * 'greater': one-sided
    distribution : {'t', 'normal'}, optional
        Defines how to get the p-value.
        The following options are available (default is 't'):

          * 't': get the p-value by t-distribution
          * 'normal': get the p-value by standard normal distribution.
    nan_policy : {'propagate', 'raise', 'omit'}, optional
        Defines how to handle when input contains nan.
        The following options are available (default is 'propagate'):

          * 'propagate': returns nan
          * 'raise': throws an error
          * 'omit': performs the calculations ignoring nan values

    Returns
    -------
    statistic : float
        The Brunner-Munzer W statistic.
    pvalue : float
        p-value assuming an t distribution. One-sided or
        two-sided, depending on the choice of `alternative` and `distribution`.

    See Also
    --------
    mannwhitneyu : Mann-Whitney rank test on two samples.

    Notes
    -----
    Brunner and Munzel recommended to estimate the p-value by t-distribution
    when the size of data is 50 or less. If the size is lower than 10, it would
    be better to use permuted Brunner Munzel test (see [2]_).

    References
    ----------
    .. [1] Brunner, E. and Munzel, U. "The nonparametric Benhrens-Fisher
           problem: Asymptotic theory and a small-sample approximation".
           Biometrical Journal. Vol. 42(2000): 17-25.
    .. [2] Neubert, K. and Brunner, E. "A studentized permutation test for the
           non-parametric Behrens-Fisher problem". Computational Statistics and
           Data Analysis. Vol. 51(2007): 5192-5204.

    Examples
    --------
    >>> from scipy import stats
    >>> x1 = [1,2,1,1,1,1,1,1,1,1,2,4,1,1]
    >>> x2 = [3,3,4,3,1,2,3,1,1,5,4]
    >>> w, p_value = stats.brunnermunzel(x1, x2)
    >>> w
    3.1374674823029505
    >>> p_value
    0.0057862086661515377

    """
    x = np.asarray(x)
    y = np.asarray(y)

    # check both x and y
    cnx, npx = _contains_nan(x, nan_policy)
    cny, npy = _contains_nan(y, nan_policy)
    contains_nan = cnx or cny
    if npx == "omit" or npy == "omit":
        nan_policy = "omit"

    if contains_nan and nan_policy == "propagate":
        return BrunnerMunzelResult(np.nan, np.nan)
    elif contains_nan and nan_policy == "omit":
        x = ma.masked_invalid(x)
        y = ma.masked_invalid(y)
        return mstats_basic.brunnermunzel(x, y, alternative, distribution)

    nx = len(x)
    ny = len(y)
    if nx == 0 or ny == 0:
        return BrunnerMunzelResult(np.nan, np.nan)
    rankc = rankdata(np.concatenate((x, y)))
    rankcx = rankc[0:nx]
    rankcy = rankc[nx:nx+ny]
    rankcx_mean = np.mean(rankcx)
    rankcy_mean = np.mean(rankcy)
    rankx = rankdata(x)
    ranky = rankdata(y)
    rankx_mean = np.mean(rankx)
    ranky_mean = np.mean(ranky)

    Sx = np.sum(np.power(rankcx - rankx - rankcx_mean + rankx_mean, 2.0))
    Sx /= nx - 1
    Sy = np.sum(np.power(rankcy - ranky - rankcy_mean + ranky_mean, 2.0))
    Sy /= ny - 1

    wbfn = nx * ny * (rankcy_mean - rankcx_mean)
    wbfn /= (nx + ny) * np.sqrt(nx * Sx + ny * Sy)

    if distribution == "t":
        df_numer = np.power(nx * Sx + ny * Sy, 2.0)
        df_denom = np.power(nx * Sx, 2.0) / (nx - 1)
        df_denom += np.power(ny * Sy, 2.0) / (ny - 1)
        df = df_numer / df_denom
        p = distributions.t.cdf(wbfn, df)
    elif distribution == "normal":
        p = distributions.norm.cdf(wbfn)
    else:
        raise ValueError(
            "distribution should be 't' or 'normal'")

    if alternative == "greater":
        pass
    elif alternative == "less":
        p = 1 - p
    elif alternative == "two-sided":
        p = 2 * np.min([p, 1-p])
    else:
        raise ValueError(
            "alternative should be 'less', 'greater' or 'two-sided'")

    return BrunnerMunzelResult(wbfn, p)


def combine_pvalues(pvalues, method='fisher', weights=None):
    """
    Combine p-values from independent tests bearing upon the same hypothesis.

    Parameters
    ----------
    pvalues : array_like, 1-D
        Array of p-values assumed to come from independent tests.
    method : {'fisher', 'pearson', 'tippett', 'stouffer', 'mudholkar_george'}, optional
        Name of method to use to combine p-values.
        The following methods are available (default is 'fisher'):

          * 'fisher': Fisher's method (Fisher's combined probability test), the
            sum of the logarithm of the p-values
          * 'pearson': Pearson's method (similar to Fisher's but uses sum of the
            complement of the p-values inside the logarithms)
          * 'tippett': Tippett's method (minimum of p-values)
          * 'stouffer': Stouffer's Z-score method
          * 'mudholkar_george': the difference of Fisher's and Pearson's methods
            divided by 2
    weights : array_like, 1-D, optional
        Optional array of weights used only for Stouffer's Z-score method.

    Returns
    -------
    statistic: float
        The statistic calculated by the specified method.
    pval: float
        The combined p-value.

    Notes
    -----
    Fisher's method (also known as Fisher's combined probability test) [1]_ uses
    a chi-squared statistic to compute a combined p-value. The closely related
    Stouffer's Z-score method [2]_ uses Z-scores rather than p-values. The
    advantage of Stouffer's method is that it is straightforward to introduce
    weights, which can make Stouffer's method more powerful than Fisher's
    method when the p-values are from studies of different size [6]_ [7]_.
    The Pearson's method uses :math:`log(1-p_i)` inside the sum whereas Fisher's
    method uses :math:`log(p_i)` [4]_. For Fisher's and Pearson's method, the
    sum of the logarithms is multiplied by -2 in the implementation. This
    quantity has a chi-square distribution that determines the p-value. The
    `mudholkar_george` method is the difference of the Fisher's and Pearson's
    test statistics, each of which include the -2 factor [4]_. However, the
    `mudholkar_george` method does not include these -2 factors. The test
    statistic of `mudholkar_george` is the sum of logisitic random variables and
    equation 3.6 in [3]_ is used to approximate the p-value based on Student's
    t-distribution.

    Fisher's method may be extended to combine p-values from dependent tests
    [5]_. Extensions such as Brown's method and Kost's method are not currently
    implemented.

    .. versionadded:: 0.15.0

    References
    ----------
    .. [1] https://en.wikipedia.org/wiki/Fisher%27s_method
    .. [2] https://en.wikipedia.org/wiki/Fisher%27s_method#Relation_to_Stouffer.27s_Z-score_method
    .. [3] George, E. O., and G. S. Mudholkar. "On the convolution of logistic
           random variables." Metrika 30.1 (1983): 1-13.
    .. [4] Heard, N. and Rubin-Delanchey, P. "Choosing between methods of
           combining p-values."  Biometrika 105.1 (2018): 239-246.
    .. [5] Whitlock, M. C. "Combining probability from independent tests: the
           weighted Z-method is superior to Fisher's approach." Journal of
           Evolutionary Biology 18, no. 5 (2005): 1368-1373.
    .. [6] Zaykin, Dmitri V. "Optimally weighted Z-test is a powerful method
           for combining probabilities in meta-analysis." Journal of
           Evolutionary Biology 24, no. 8 (2011): 1836-1841.
    .. [7] https://en.wikipedia.org/wiki/Extensions_of_Fisher%27s_method

    """
    pvalues = np.asarray(pvalues)
    if pvalues.ndim != 1:
        raise ValueError("pvalues is not 1-D")

    if method == 'fisher':
        statistic = -2 * np.sum(np.log(pvalues))
        pval = distributions.chi2.sf(statistic, 2 * len(pvalues))
    elif method == 'pearson':
        statistic = -2 * np.sum(np.log1p(-pvalues))
        pval = distributions.chi2.sf(statistic, 2 * len(pvalues))
    elif method == 'mudholkar_george':
        normalizing_factor = np.sqrt(3/len(pvalues))/np.pi
        statistic = -np.sum(np.log(pvalues)) + np.sum(np.log1p(-pvalues))
        nu = 5 * len(pvalues) + 4
        approx_factor = np.sqrt(nu / (nu - 2))
        pval = distributions.t.sf(statistic * normalizing_factor * approx_factor, nu)
    elif method == 'tippett':
        statistic = np.min(pvalues)
        pval = distributions.beta.sf(statistic, 1, len(pvalues))
    elif method == 'stouffer':
        if weights is None:
            weights = np.ones_like(pvalues)
        elif len(weights) != len(pvalues):
            raise ValueError("pvalues and weights must be of the same size.")

        weights = np.asarray(weights)
        if weights.ndim != 1:
            raise ValueError("weights is not 1-D")

        Zi = distributions.norm.isf(pvalues)
        statistic = np.dot(weights, Zi) / np.linalg.norm(weights)
        pval = distributions.norm.sf(statistic)

    else:
        raise ValueError(
            "Invalid method '%s'. Options are 'fisher', 'pearson', \
            'mudholkar_george', 'tippett', 'or 'stouffer'", method)

    return (statistic, pval)


#####################################
#       STATISTICAL DISTANCES       #
#####################################

def wasserstein_distance(u_values, v_values, u_weights=None, v_weights=None):
    r"""
    Compute the first Wasserstein distance between two 1D distributions.

    This distance is also known as the earth mover's distance, since it can be
    seen as the minimum amount of "work" required to transform :math:`u` into
    :math:`v`, where "work" is measured as the amount of distribution weight
    that must be moved, multiplied by the distance it has to be moved.

    .. versionadded:: 1.0.0

    Parameters
    ----------
    u_values, v_values : array_like
        Values observed in the (empirical) distribution.
    u_weights, v_weights : array_like, optional
        Weight for each value. If unspecified, each value is assigned the same
        weight.
        `u_weights` (resp. `v_weights`) must have the same length as
        `u_values` (resp. `v_values`). If the weight sum differs from 1, it
        must still be positive and finite so that the weights can be normalized
        to sum to 1.

    Returns
    -------
    distance : float
        The computed distance between the distributions.

    Notes
    -----
    The first Wasserstein distance between the distributions :math:`u` and
    :math:`v` is:

    .. math::

        l_1 (u, v) = \inf_{\pi \in \Gamma (u, v)} \int_{\mathbb{R} \times
        \mathbb{R}} |x-y| \mathrm{d} \pi (x, y)

    where :math:`\Gamma (u, v)` is the set of (probability) distributions on
    :math:`\mathbb{R} \times \mathbb{R}` whose marginals are :math:`u` and
    :math:`v` on the first and second factors respectively.

    If :math:`U` and :math:`V` are the respective CDFs of :math:`u` and
    :math:`v`, this distance also equals to:

    .. math::

        l_1(u, v) = \int_{-\infty}^{+\infty} |U-V|

    See [2]_ for a proof of the equivalence of both definitions.

    The input distributions can be empirical, therefore coming from samples
    whose values are effectively inputs of the function, or they can be seen as
    generalized functions, in which case they are weighted sums of Dirac delta
    functions located at the specified values.

    References
    ----------
    .. [1] "Wasserstein metric", https://en.wikipedia.org/wiki/Wasserstein_metric
    .. [2] Ramdas, Garcia, Cuturi "On Wasserstein Two Sample Testing and Related
           Families of Nonparametric Tests" (2015). :arXiv:`1509.02237`.

    Examples
    --------
    >>> from scipy.stats import wasserstein_distance
    >>> wasserstein_distance([0, 1, 3], [5, 6, 8])
    5.0
    >>> wasserstein_distance([0, 1], [0, 1], [3, 1], [2, 2])
    0.25
    >>> wasserstein_distance([3.4, 3.9, 7.5, 7.8], [4.5, 1.4],
    ...                      [1.4, 0.9, 3.1, 7.2], [3.2, 3.5])
    4.0781331438047861

    """
    return _cdf_distance(1, u_values, v_values, u_weights, v_weights)


def energy_distance(u_values, v_values, u_weights=None, v_weights=None):
    r"""
    Compute the energy distance between two 1D distributions.

    .. versionadded:: 1.0.0

    Parameters
    ----------
    u_values, v_values : array_like
        Values observed in the (empirical) distribution.
    u_weights, v_weights : array_like, optional
        Weight for each value. If unspecified, each value is assigned the same
        weight.
        `u_weights` (resp. `v_weights`) must have the same length as
        `u_values` (resp. `v_values`). If the weight sum differs from 1, it
        must still be positive and finite so that the weights can be normalized
        to sum to 1.

    Returns
    -------
    distance : float
        The computed distance between the distributions.

    Notes
    -----
    The energy distance between two distributions :math:`u` and :math:`v`, whose
    respective CDFs are :math:`U` and :math:`V`, equals to:

    .. math::

        D(u, v) = \left( 2\mathbb E|X - Y| - \mathbb E|X - X'| -
        \mathbb E|Y - Y'| \right)^{1/2}

    where :math:`X` and :math:`X'` (resp. :math:`Y` and :math:`Y'`) are
    independent random variables whose probability distribution is :math:`u`
    (resp. :math:`v`).

    As shown in [2]_, for one-dimensional real-valued variables, the energy
    distance is linked to the non-distribution-free version of the Cramér-von
    Mises distance:

    .. math::

        D(u, v) = \sqrt{2} l_2(u, v) = \left( 2 \int_{-\infty}^{+\infty} (U-V)^2
        \right)^{1/2}

    Note that the common Cramér-von Mises criterion uses the distribution-free
    version of the distance. See [2]_ (section 2), for more details about both
    versions of the distance.

    The input distributions can be empirical, therefore coming from samples
    whose values are effectively inputs of the function, or they can be seen as
    generalized functions, in which case they are weighted sums of Dirac delta
    functions located at the specified values.

    References
    ----------
    .. [1] "Energy distance", https://en.wikipedia.org/wiki/Energy_distance
    .. [2] Szekely "E-statistics: The energy of statistical samples." Bowling
           Green State University, Department of Mathematics and Statistics,
           Technical Report 02-16 (2002).
    .. [3] Rizzo, Szekely "Energy distance." Wiley Interdisciplinary Reviews:
           Computational Statistics, 8(1):27-38 (2015).
    .. [4] Bellemare, Danihelka, Dabney, Mohamed, Lakshminarayanan, Hoyer,
           Munos "The Cramer Distance as a Solution to Biased Wasserstein
           Gradients" (2017). :arXiv:`1705.10743`.

    Examples
    --------
    >>> from scipy.stats import energy_distance
    >>> energy_distance([0], [2])
    2.0000000000000004
    >>> energy_distance([0, 8], [0, 8], [3, 1], [2, 2])
    1.0000000000000002
    >>> energy_distance([0.7, 7.4, 2.4, 6.8], [1.4, 8. ],
    ...                 [2.1, 4.2, 7.4, 8. ], [7.6, 8.8])
    0.88003340976158217

    """
    return np.sqrt(2) * _cdf_distance(2, u_values, v_values,
                                      u_weights, v_weights)


def _cdf_distance(p, u_values, v_values, u_weights=None, v_weights=None):
    r"""
    Compute, between two one-dimensional distributions :math:`u` and
    :math:`v`, whose respective CDFs are :math:`U` and :math:`V`, the
    statistical distance that is defined as:

    .. math::

        l_p(u, v) = \left( \int_{-\infty}^{+\infty} |U-V|^p \right)^{1/p}

    p is a positive parameter; p = 1 gives the Wasserstein distance, p = 2
    gives the energy distance.

    Parameters
    ----------
    u_values, v_values : array_like
        Values observed in the (empirical) distribution.
    u_weights, v_weights : array_like, optional
        Weight for each value. If unspecified, each value is assigned the same
        weight.
        `u_weights` (resp. `v_weights`) must have the same length as
        `u_values` (resp. `v_values`). If the weight sum differs from 1, it
        must still be positive and finite so that the weights can be normalized
        to sum to 1.

    Returns
    -------
    distance : float
        The computed distance between the distributions.

    Notes
    -----
    The input distributions can be empirical, therefore coming from samples
    whose values are effectively inputs of the function, or they can be seen as
    generalized functions, in which case they are weighted sums of Dirac delta
    functions located at the specified values.

    References
    ----------
    .. [1] Bellemare, Danihelka, Dabney, Mohamed, Lakshminarayanan, Hoyer,
           Munos "The Cramer Distance as a Solution to Biased Wasserstein
           Gradients" (2017). :arXiv:`1705.10743`.

    """
    u_values, u_weights = _validate_distribution(u_values, u_weights)
    v_values, v_weights = _validate_distribution(v_values, v_weights)

    u_sorter = np.argsort(u_values)
    v_sorter = np.argsort(v_values)

    all_values = np.concatenate((u_values, v_values))
    all_values.sort(kind='mergesort')

    # Compute the differences between pairs of successive values of u and v.
    deltas = np.diff(all_values)

    # Get the respective positions of the values of u and v among the values of
    # both distributions.
    u_cdf_indices = u_values[u_sorter].searchsorted(all_values[:-1], 'right')
    v_cdf_indices = v_values[v_sorter].searchsorted(all_values[:-1], 'right')

    # Calculate the CDFs of u and v using their weights, if specified.
    if u_weights is None:
        u_cdf = u_cdf_indices / u_values.size
    else:
        u_sorted_cumweights = np.concatenate(([0],
                                              np.cumsum(u_weights[u_sorter])))
        u_cdf = u_sorted_cumweights[u_cdf_indices] / u_sorted_cumweights[-1]

    if v_weights is None:
        v_cdf = v_cdf_indices / v_values.size
    else:
        v_sorted_cumweights = np.concatenate(([0],
                                              np.cumsum(v_weights[v_sorter])))
        v_cdf = v_sorted_cumweights[v_cdf_indices] / v_sorted_cumweights[-1]

    # Compute the value of the integral based on the CDFs.
    # If p = 1 or p = 2, we avoid using np.power, which introduces an overhead
    # of about 15%.
    if p == 1:
        return np.sum(np.multiply(np.abs(u_cdf - v_cdf), deltas))
    if p == 2:
        return np.sqrt(np.sum(np.multiply(np.square(u_cdf - v_cdf), deltas)))
    return np.power(np.sum(np.multiply(np.power(np.abs(u_cdf - v_cdf), p),
                                       deltas)), 1/p)


def _validate_distribution(values, weights):
    """
    Validate the values and weights from a distribution input of `cdf_distance`
    and return them as ndarray objects.

    Parameters
    ----------
    values : array_like
        Values observed in the (empirical) distribution.
    weights : array_like
        Weight for each value.

    Returns
    -------
    values : ndarray
        Values as ndarray.
    weights : ndarray
        Weights as ndarray.

    """
    # Validate the value array.
    values = np.asarray(values, dtype=float)
    if len(values) == 0:
        raise ValueError("Distribution can't be empty.")

    # Validate the weight array, if specified.
    if weights is not None:
        weights = np.asarray(weights, dtype=float)
        if len(weights) != len(values):
            raise ValueError('Value and weight array-likes for the same '
                             'empirical distribution must be of the same size.')
        if np.any(weights < 0):
            raise ValueError('All weights must be non-negative.')
        if not 0 < np.sum(weights) < np.inf:
            raise ValueError('Weight array-like sum must be positive and '
                             'finite. Set as None for an equal distribution of '
                             'weight.')

        return values, weights

    return values, None


#####################################
#         SUPPORT FUNCTIONS         #
#####################################

RepeatedResults = namedtuple('RepeatedResults', ('values', 'counts'))


def find_repeats(arr):
    """
    Find repeats and repeat counts.

    Parameters
    ----------
    arr : array_like
        Input array. This is cast to float64.

    Returns
    -------
    values : ndarray
        The unique values from the (flattened) input that are repeated.

    counts : ndarray
        Number of times the corresponding 'value' is repeated.

    Notes
    -----
    In numpy >= 1.9 `numpy.unique` provides similar functionality. The main
    difference is that `find_repeats` only returns repeated values.

    Examples
    --------
    >>> from scipy import stats
    >>> stats.find_repeats([2, 1, 2, 3, 2, 2, 5])
    RepeatedResults(values=array([2.]), counts=array([4]))

    >>> stats.find_repeats([[10, 20, 1, 2], [5, 5, 4, 4]])
    RepeatedResults(values=array([4.,  5.]), counts=array([2, 2]))

    """
    # Note: always copies.
    return RepeatedResults(*_find_repeats(np.array(arr, dtype=np.float64)))


def _sum_of_squares(a, axis=0):
    """
    Square each element of the input array, and return the sum(s) of that.

    Parameters
    ----------
    a : array_like
        Input array.
    axis : int or None, optional
        Axis along which to calculate. Default is 0. If None, compute over
        the whole array `a`.

    Returns
    -------
    sum_of_squares : ndarray
        The sum along the given axis for (a**2).

    See Also
    --------
    _square_of_sums : The square(s) of the sum(s) (the opposite of
        `_sum_of_squares`).

    """
    a, axis = _chk_asarray(a, axis)
    return np.sum(a*a, axis)


def _square_of_sums(a, axis=0):
    """
    Sum elements of the input array, and return the square(s) of that sum.

    Parameters
    ----------
    a : array_like
        Input array.
    axis : int or None, optional
        Axis along which to calculate. Default is 0. If None, compute over
        the whole array `a`.

    Returns
    -------
    square_of_sums : float or ndarray
        The square of the sum over `axis`.

    See Also
    --------
    _sum_of_squares : The sum of squares (the opposite of `square_of_sums`).

    """
    a, axis = _chk_asarray(a, axis)
    s = np.sum(a, axis)
    if not np.isscalar(s):
        return s.astype(float) * s
    else:
        return float(s) * s


def rankdata(a, method='average', *, axis=None):
    """
    Assign ranks to data, dealing with ties appropriately.

    By default (``axis=None``), the data array is first flattened, and a flat
    array of ranks is returned. Separately reshape the rank array to the
    shape of the data array if desired (see Examples).

    Ranks begin at 1.  The `method` argument controls how ranks are assigned
    to equal values.  See [1]_ for further discussion of ranking methods.

    Parameters
    ----------
    a : array_like
        The array of values to be ranked.
    method : {'average', 'min', 'max', 'dense', 'ordinal'}, optional
        The method used to assign ranks to tied elements.
        The following methods are available (default is 'average'):

          * 'average': The average of the ranks that would have been assigned to
            all the tied values is assigned to each value.
          * 'min': The minimum of the ranks that would have been assigned to all
            the tied values is assigned to each value.  (This is also
            referred to as "competition" ranking.)
          * 'max': The maximum of the ranks that would have been assigned to all
            the tied values is assigned to each value.
          * 'dense': Like 'min', but the rank of the next highest element is
            assigned the rank immediately after those assigned to the tied
            elements.
          * 'ordinal': All values are given a distinct rank, corresponding to
            the order that the values occur in `a`.
    axis : {None, int}, optional
        Axis along which to perform the ranking. If ``None``, the data array
        is first flattened.

    Returns
    -------
    ranks : ndarray
         An array of size equal to the size of `a`, containing rank
         scores.

    References
    ----------
    .. [1] "Ranking", https://en.wikipedia.org/wiki/Ranking

    Examples
    --------
    >>> from scipy.stats import rankdata
    >>> rankdata([0, 2, 3, 2])
    array([ 1. ,  2.5,  4. ,  2.5])
    >>> rankdata([0, 2, 3, 2], method='min')
    array([ 1,  2,  4,  2])
    >>> rankdata([0, 2, 3, 2], method='max')
    array([ 1,  3,  4,  3])
    >>> rankdata([0, 2, 3, 2], method='dense')
    array([ 1,  2,  3,  2])
    >>> rankdata([0, 2, 3, 2], method='ordinal')
    array([ 1,  2,  4,  3])
    >>> rankdata([[0, 2], [3, 2]]).reshape(2,2)
    array([[1. , 2.5],
          [4. , 2.5]])
    >>> rankdata([[0, 2, 2], [3, 2, 5]], axis=1)
    array([[1. , 2.5, 2.5],
           [2. , 1. , 3. ]])
    """
    if method not in ('average', 'min', 'max', 'dense', 'ordinal'):
        raise ValueError('unknown method "{0}"'.format(method))

    if axis is not None:
        a = np.asarray(a)
        if a.size == 0:
            # The return values of `normalize_axis_index` are ignored.  The
            # call validates `axis`, even though we won't use it.
            # use scipy._lib._util._normalize_axis_index when available
            np.core.multiarray.normalize_axis_index(axis, a.ndim)
            dt = np.float64 if method == 'average' else np.int_
            return np.empty(a.shape, dtype=dt)
        return np.apply_along_axis(rankdata, axis, a, method)

    arr = np.ravel(np.asarray(a))
    algo = 'mergesort' if method == 'ordinal' else 'quicksort'
    sorter = np.argsort(arr, kind=algo)

    inv = np.empty(sorter.size, dtype=np.intp)
    inv[sorter] = np.arange(sorter.size, dtype=np.intp)

    if method == 'ordinal':
        return inv + 1

    arr = arr[sorter]
    obs = np.r_[True, arr[1:] != arr[:-1]]
    dense = obs.cumsum()[inv]

    if method == 'dense':
        return dense

    # cumulative counts of each unique value
    count = np.r_[np.nonzero(obs)[0], len(obs)]

    if method == 'max':
        return count[dense]

    if method == 'min':
        return count[dense - 1] + 1

    # average method
    return .5 * (count[dense] + count[dense - 1] + 1)<|MERGE_RESOLUTION|>--- conflicted
+++ resolved
@@ -191,14 +191,10 @@
 from ._stats import (_kendall_dis, _toint64, _weightedrankedtau,
                      _local_correlations)
 from ._rvs_sampling import rvs_ratio_uniforms
-<<<<<<< HEAD
-from ._hypotests import barnard_exact, epps_singleton_2samp, cramervonmises, somersd
-=======
->>>>>>> 8ce88218
 from ._page_trend_test import page_trend_test
 from dataclasses import make_dataclass
 from ._hypotests import (epps_singleton_2samp, somersd, cramervonmises,
-                         cramervonmises_2samp)
+                         cramervonmises_2samp, barnard_exact)
 
 
 __all__ = ['find_repeats', 'gmean', 'hmean', 'mode', 'tmean', 'tvar',
