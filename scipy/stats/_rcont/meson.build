--- conflicted
+++ resolved
@@ -8,13 +8,8 @@
 rcont = py3.extension_module('rcont',
   ['_rcont.c', '../libnpyrandom/logfactorial.c', '../libnpyrandom/distributions.c'],
   cython_gen.process('rcont.pyx'),
-<<<<<<< HEAD
   include_directories: npyrandom_includes,
-  c_args: numpy_nodepr_api,
   dependencies: np_dep,
-=======
-  dependencies: [np_dep, npyrandom_lib, npymath_lib],
->>>>>>> 29fe6bda
   link_args: version_link_args,
   install: true,
   subdir: 'scipy/stats/_rcont',
