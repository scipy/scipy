from __future__ import annotations
import math
import warnings
from collections import namedtuple

import numpy as np
from numpy import (isscalar, r_, log, around, unique, asarray, zeros,
                   arange, sort, amin, amax, atleast_1d, sqrt, array,
                   compress, pi, exp, ravel, count_nonzero, sin, cos,
                   arctan2, hypot)

from scipy import optimize
from scipy import special
from scipy._lib._bunch import _make_tuple_bunch
from scipy._lib._util import _rename_parameter, _contains_nan

from . import _statlib
from . import _stats_py
from ._fit import FitResult
from ._stats_py import find_repeats, _normtest_finish, SignificanceResult
from .contingency import chi2_contingency
from . import distributions
from ._distn_infrastructure import rv_generic
from ._hypotests import _get_wilcoxon_distr
from ._axis_nan_policy import _axis_nan_policy_factory
from .._lib.deprecation import _deprecated
from scipy import stats, interpolate


__all__ = ['mvsdist',
           'bayes_mvs', 'kstat', 'kstatvar', 'probplot', 'ppcc_max', 'ppcc_plot',
           'boxcox_llf', 'boxcox', 'boxcox_normmax', 'boxcox_normplot',
           'shapiro', 'anderson', 'ansari', 'bartlett', 'levene', 'binom_test',
           'fligner', 'mood', 'wilcoxon', 'median_test',
           'circmean', 'circvar', 'circstd', 'anderson_ksamp',
           'yeojohnson_llf', 'yeojohnson', 'yeojohnson_normmax',
           'yeojohnson_normplot', 'directional_stats'
           ]


Mean = namedtuple('Mean', ('statistic', 'minmax'))
Variance = namedtuple('Variance', ('statistic', 'minmax'))
Std_dev = namedtuple('Std_dev', ('statistic', 'minmax'))


def bayes_mvs(data, alpha=0.90):
    r"""
    Bayesian confidence intervals for the mean, var, and std.

    Parameters
    ----------
    data : array_like
        Input data, if multi-dimensional it is flattened to 1-D by `bayes_mvs`.
        Requires 2 or more data points.
    alpha : float, optional
        Probability that the returned confidence interval contains
        the true parameter.

    Returns
    -------
    mean_cntr, var_cntr, std_cntr : tuple
        The three results are for the mean, variance and standard deviation,
        respectively.  Each result is a tuple of the form::

            (center, (lower, upper))

        with `center` the mean of the conditional pdf of the value given the
        data, and `(lower, upper)` a confidence interval, centered on the
        median, containing the estimate to a probability ``alpha``.

    See Also
    --------
    mvsdist

    Notes
    -----
    Each tuple of mean, variance, and standard deviation estimates represent
    the (center, (lower, upper)) with center the mean of the conditional pdf
    of the value given the data and (lower, upper) is a confidence interval
    centered on the median, containing the estimate to a probability
    ``alpha``.

    Converts data to 1-D and assumes all data has the same mean and variance.
    Uses Jeffrey's prior for variance and std.

    Equivalent to ``tuple((x.mean(), x.interval(alpha)) for x in mvsdist(dat))``

    References
    ----------
    T.E. Oliphant, "A Bayesian perspective on estimating mean, variance, and
    standard-deviation from data", https://scholarsarchive.byu.edu/facpub/278,
    2006.

    Examples
    --------
    First a basic example to demonstrate the outputs:

    >>> from scipy import stats
    >>> data = [6, 9, 12, 7, 8, 8, 13]
    >>> mean, var, std = stats.bayes_mvs(data)
    >>> mean
    Mean(statistic=9.0, minmax=(7.103650222612533, 10.896349777387467))
    >>> var
    Variance(statistic=10.0, minmax=(3.176724206..., 24.45910382...))
    >>> std
    Std_dev(statistic=2.9724954732045084, minmax=(1.7823367265645143, 4.945614605014631))

    Now we generate some normally distributed random data, and get estimates of
    mean and standard deviation with 95% confidence intervals for those
    estimates:

    >>> n_samples = 100000
    >>> data = stats.norm.rvs(size=n_samples)
    >>> res_mean, res_var, res_std = stats.bayes_mvs(data, alpha=0.95)

    >>> import matplotlib.pyplot as plt
    >>> fig = plt.figure()
    >>> ax = fig.add_subplot(111)
    >>> ax.hist(data, bins=100, density=True, label='Histogram of data')
    >>> ax.vlines(res_mean.statistic, 0, 0.5, colors='r', label='Estimated mean')
    >>> ax.axvspan(res_mean.minmax[0],res_mean.minmax[1], facecolor='r',
    ...            alpha=0.2, label=r'Estimated mean (95% limits)')
    >>> ax.vlines(res_std.statistic, 0, 0.5, colors='g', label='Estimated scale')
    >>> ax.axvspan(res_std.minmax[0],res_std.minmax[1], facecolor='g', alpha=0.2,
    ...            label=r'Estimated scale (95% limits)')

    >>> ax.legend(fontsize=10)
    >>> ax.set_xlim([-4, 4])
    >>> ax.set_ylim([0, 0.5])
    >>> plt.show()

    """
    m, v, s = mvsdist(data)
    if alpha >= 1 or alpha <= 0:
        raise ValueError("0 < alpha < 1 is required, but alpha=%s was given."
                         % alpha)

    m_res = Mean(m.mean(), m.interval(alpha))
    v_res = Variance(v.mean(), v.interval(alpha))
    s_res = Std_dev(s.mean(), s.interval(alpha))

    return m_res, v_res, s_res


def mvsdist(data):
    """
    'Frozen' distributions for mean, variance, and standard deviation of data.

    Parameters
    ----------
    data : array_like
        Input array. Converted to 1-D using ravel.
        Requires 2 or more data-points.

    Returns
    -------
    mdist : "frozen" distribution object
        Distribution object representing the mean of the data.
    vdist : "frozen" distribution object
        Distribution object representing the variance of the data.
    sdist : "frozen" distribution object
        Distribution object representing the standard deviation of the data.

    See Also
    --------
    bayes_mvs

    Notes
    -----
    The return values from ``bayes_mvs(data)`` is equivalent to
    ``tuple((x.mean(), x.interval(0.90)) for x in mvsdist(data))``.

    In other words, calling ``<dist>.mean()`` and ``<dist>.interval(0.90)``
    on the three distribution objects returned from this function will give
    the same results that are returned from `bayes_mvs`.

    References
    ----------
    T.E. Oliphant, "A Bayesian perspective on estimating mean, variance, and
    standard-deviation from data", https://scholarsarchive.byu.edu/facpub/278,
    2006.

    Examples
    --------
    >>> from scipy import stats
    >>> data = [6, 9, 12, 7, 8, 8, 13]
    >>> mean, var, std = stats.mvsdist(data)

    We now have frozen distribution objects "mean", "var" and "std" that we can
    examine:

    >>> mean.mean()
    9.0
    >>> mean.interval(0.95)
    (6.6120585482655692, 11.387941451734431)
    >>> mean.std()
    1.1952286093343936

    """
    x = ravel(data)
    n = len(x)
    if n < 2:
        raise ValueError("Need at least 2 data-points.")
    xbar = x.mean()
    C = x.var()
    if n > 1000:  # gaussian approximations for large n
        mdist = distributions.norm(loc=xbar, scale=math.sqrt(C / n))
        sdist = distributions.norm(loc=math.sqrt(C), scale=math.sqrt(C / (2. * n)))
        vdist = distributions.norm(loc=C, scale=math.sqrt(2.0 / n) * C)
    else:
        nm1 = n - 1
        fac = n * C / 2.
        val = nm1 / 2.
        mdist = distributions.t(nm1, loc=xbar, scale=math.sqrt(C / nm1))
        sdist = distributions.gengamma(val, -2, scale=math.sqrt(fac))
        vdist = distributions.invgamma(val, scale=fac)
    return mdist, vdist, sdist


@_axis_nan_policy_factory(
    lambda x: x, result_to_tuple=lambda x: (x,), n_outputs=1, default_axis=None
)
def kstat(data, n=2):
    r"""
    Return the nth k-statistic (1<=n<=4 so far).

    The nth k-statistic k_n is the unique symmetric unbiased estimator of the
    nth cumulant kappa_n.

    Parameters
    ----------
    data : array_like
        Input array. Note that n-D input gets flattened.
    n : int, {1, 2, 3, 4}, optional
        Default is equal to 2.

    Returns
    -------
    kstat : float
        The nth k-statistic.

    See Also
    --------
    kstatvar: Returns an unbiased estimator of the variance of the k-statistic.
    moment: Returns the n-th central moment about the mean for a sample.

    Notes
    -----
    For a sample size n, the first few k-statistics are given by:

    .. math::

        k_{1} = \mu
        k_{2} = \frac{n}{n-1} m_{2}
        k_{3} = \frac{ n^{2} } {(n-1) (n-2)} m_{3}
        k_{4} = \frac{ n^{2} [(n + 1)m_{4} - 3(n - 1) m^2_{2}]} {(n-1) (n-2) (n-3)}

    where :math:`\mu` is the sample mean, :math:`m_2` is the sample
    variance, and :math:`m_i` is the i-th sample central moment.

    References
    ----------
    http://mathworld.wolfram.com/k-Statistic.html

    http://mathworld.wolfram.com/Cumulant.html

    Examples
    --------
    >>> from scipy import stats
    >>> from numpy.random import default_rng
    >>> rng = default_rng()

    As sample size increases, n-th moment and n-th k-statistic converge to the
    same number (although they aren't identical). In the case of the normal
    distribution, they converge to zero.

    >>> for n in [2, 3, 4, 5, 6, 7]:
    ...     x = rng.normal(size=10**n)
    ...     m, k = stats.moment(x, 3), stats.kstat(x, 3)
    ...     print("%.3g %.3g %.3g" % (m, k, m-k))
    -0.631 -0.651 0.0194  # random
    0.0282 0.0283 -8.49e-05
    -0.0454 -0.0454 1.36e-05
    7.53e-05 7.53e-05 -2.26e-09
    0.00166 0.00166 -4.99e-09
    -2.88e-06 -2.88e-06 8.63e-13
    """
    if n > 4 or n < 1:
        raise ValueError("k-statistics only supported for 1<=n<=4")
    n = int(n)
    S = np.zeros(n + 1, np.float64)
    data = ravel(data)
    N = data.size

    # raise ValueError on empty input
    if N == 0:
        raise ValueError("Data input must not be empty")

    # on nan input, return nan without warning
    if np.isnan(np.sum(data)):
        return np.nan

    for k in range(1, n + 1):
        S[k] = np.sum(data**k, axis=0)
    if n == 1:
        return S[1] * 1.0/N
    elif n == 2:
        return (N*S[2] - S[1]**2.0) / (N*(N - 1.0))
    elif n == 3:
        return (2*S[1]**3 - 3*N*S[1]*S[2] + N*N*S[3]) / (N*(N - 1.0)*(N - 2.0))
    elif n == 4:
        return ((-6*S[1]**4 + 12*N*S[1]**2 * S[2] - 3*N*(N-1.0)*S[2]**2 -
                 4*N*(N+1)*S[1]*S[3] + N*N*(N+1)*S[4]) /
                (N*(N-1.0)*(N-2.0)*(N-3.0)))
    else:
        raise ValueError("Should not be here.")


@_axis_nan_policy_factory(
    lambda x: x, result_to_tuple=lambda x: (x,), n_outputs=1, default_axis=None
)
def kstatvar(data, n=2):
    r"""Return an unbiased estimator of the variance of the k-statistic.

    See `kstat` for more details of the k-statistic.

    Parameters
    ----------
    data : array_like
        Input array. Note that n-D input gets flattened.
    n : int, {1, 2}, optional
        Default is equal to 2.

    Returns
    -------
    kstatvar : float
        The nth k-statistic variance.

    See Also
    --------
    kstat: Returns the n-th k-statistic.
    moment: Returns the n-th central moment about the mean for a sample.

    Notes
    -----
    The variances of the first few k-statistics are given by:

    .. math::

        var(k_{1}) = \frac{\kappa^2}{n}
        var(k_{2}) = \frac{\kappa^4}{n} + \frac{2\kappa^2_{2}}{n - 1}
        var(k_{3}) = \frac{\kappa^6}{n} + \frac{9 \kappa_2 \kappa_4}{n - 1} +
                     \frac{9 \kappa^2_{3}}{n - 1} +
                     \frac{6 n \kappa^3_{2}}{(n-1) (n-2)}
        var(k_{4}) = \frac{\kappa^8}{n} + \frac{16 \kappa_2 \kappa_6}{n - 1} +
                     \frac{48 \kappa_{3} \kappa_5}{n - 1} +
                     \frac{34 \kappa^2_{4}}{n-1} + \frac{72 n \kappa^2_{2} \kappa_4}{(n - 1) (n - 2)} +
                     \frac{144 n \kappa_{2} \kappa^2_{3}}{(n - 1) (n - 2)} +
                     \frac{24 (n + 1) n \kappa^4_{2}}{(n - 1) (n - 2) (n - 3)}
    """
    data = ravel(data)
    N = len(data)
    if n == 1:
        return kstat(data, n=2) * 1.0/N
    elif n == 2:
        k2 = kstat(data, n=2)
        k4 = kstat(data, n=4)
        return (2*N*k2**2 + (N-1)*k4) / (N*(N+1))
    else:
        raise ValueError("Only n=1 or n=2 supported.")


def _calc_uniform_order_statistic_medians(n):
    """Approximations of uniform order statistic medians.

    Parameters
    ----------
    n : int
        Sample size.

    Returns
    -------
    v : 1d float array
        Approximations of the order statistic medians.

    References
    ----------
    .. [1] James J. Filliben, "The Probability Plot Correlation Coefficient
           Test for Normality", Technometrics, Vol. 17, pp. 111-117, 1975.

    Examples
    --------
    Order statistics of the uniform distribution on the unit interval
    are marginally distributed according to beta distributions.
    The expectations of these order statistic are evenly spaced across
    the interval, but the distributions are skewed in a way that
    pushes the medians slightly towards the endpoints of the unit interval:

    >>> import numpy as np
    >>> n = 4
    >>> k = np.arange(1, n+1)
    >>> from scipy.stats import beta
    >>> a = k
    >>> b = n-k+1
    >>> beta.mean(a, b)
    array([0.2, 0.4, 0.6, 0.8])
    >>> beta.median(a, b)
    array([0.15910358, 0.38572757, 0.61427243, 0.84089642])

    The Filliben approximation uses the exact medians of the smallest
    and greatest order statistics, and the remaining medians are approximated
    by points spread evenly across a sub-interval of the unit interval:

    >>> from scipy.stats._morestats import _calc_uniform_order_statistic_medians
    >>> _calc_uniform_order_statistic_medians(n)
    array([0.15910358, 0.38545246, 0.61454754, 0.84089642])

    This plot shows the skewed distributions of the order statistics
    of a sample of size four from a uniform distribution on the unit interval:

    >>> import matplotlib.pyplot as plt
    >>> x = np.linspace(0.0, 1.0, num=50, endpoint=True)
    >>> pdfs = [beta.pdf(x, a[i], b[i]) for i in range(n)]
    >>> plt.figure()
    >>> plt.plot(x, pdfs[0], x, pdfs[1], x, pdfs[2], x, pdfs[3])

    """
    v = np.empty(n, dtype=np.float64)
    v[-1] = 0.5**(1.0 / n)
    v[0] = 1 - v[-1]
    i = np.arange(2, n)
    v[1:-1] = (i - 0.3175) / (n + 0.365)
    return v


def _parse_dist_kw(dist, enforce_subclass=True):
    """Parse `dist` keyword.

    Parameters
    ----------
    dist : str or stats.distributions instance.
        Several functions take `dist` as a keyword, hence this utility
        function.
    enforce_subclass : bool, optional
        If True (default), `dist` needs to be a
        `_distn_infrastructure.rv_generic` instance.
        It can sometimes be useful to set this keyword to False, if a function
        wants to accept objects that just look somewhat like such an instance
        (for example, they have a ``ppf`` method).

    """
    if isinstance(dist, rv_generic):
        pass
    elif isinstance(dist, str):
        try:
            dist = getattr(distributions, dist)
        except AttributeError as e:
            raise ValueError("%s is not a valid distribution name" % dist) from e
    elif enforce_subclass:
        msg = ("`dist` should be a stats.distributions instance or a string "
               "with the name of such a distribution.")
        raise ValueError(msg)

    return dist


def _add_axis_labels_title(plot, xlabel, ylabel, title):
    """Helper function to add axes labels and a title to stats plots."""
    try:
        if hasattr(plot, 'set_title'):
            # Matplotlib Axes instance or something that looks like it
            plot.set_title(title)
            plot.set_xlabel(xlabel)
            plot.set_ylabel(ylabel)
        else:
            # matplotlib.pyplot module
            plot.title(title)
            plot.xlabel(xlabel)
            plot.ylabel(ylabel)
    except Exception:
        # Not an MPL object or something that looks (enough) like it.
        # Don't crash on adding labels or title
        pass


def probplot(x, sparams=(), dist='norm', fit=True, plot=None, rvalue=False):
    """
    Calculate quantiles for a probability plot, and optionally show the plot.

    Generates a probability plot of sample data against the quantiles of a
    specified theoretical distribution (the normal distribution by default).
    `probplot` optionally calculates a best-fit line for the data and plots the
    results using Matplotlib or a given plot function.

    Parameters
    ----------
    x : array_like
        Sample/response data from which `probplot` creates the plot.
    sparams : tuple, optional
        Distribution-specific shape parameters (shape parameters plus location
        and scale).
    dist : str or stats.distributions instance, optional
        Distribution or distribution function name. The default is 'norm' for a
        normal probability plot.  Objects that look enough like a
        stats.distributions instance (i.e. they have a ``ppf`` method) are also
        accepted.
    fit : bool, optional
        Fit a least-squares regression (best-fit) line to the sample data if
        True (default).
    plot : object, optional
        If given, plots the quantiles.
        If given and `fit` is True, also plots the least squares fit.
        `plot` is an object that has to have methods "plot" and "text".
        The `matplotlib.pyplot` module or a Matplotlib Axes object can be used,
        or a custom object with the same methods.
        Default is None, which means that no plot is created.
    rvalue : bool, optional
        If `plot` is provided and `fit` is True, setting `rvalue` to True
        includes the coefficient of determination on the plot.
        Default is False.

    Returns
    -------
    (osm, osr) : tuple of ndarrays
        Tuple of theoretical quantiles (osm, or order statistic medians) and
        ordered responses (osr).  `osr` is simply sorted input `x`.
        For details on how `osm` is calculated see the Notes section.
    (slope, intercept, r) : tuple of floats, optional
        Tuple  containing the result of the least-squares fit, if that is
        performed by `probplot`. `r` is the square root of the coefficient of
        determination.  If ``fit=False`` and ``plot=None``, this tuple is not
        returned.

    Notes
    -----
    Even if `plot` is given, the figure is not shown or saved by `probplot`;
    ``plt.show()`` or ``plt.savefig('figname.png')`` should be used after
    calling `probplot`.

    `probplot` generates a probability plot, which should not be confused with
    a Q-Q or a P-P plot.  Statsmodels has more extensive functionality of this
    type, see ``statsmodels.api.ProbPlot``.

    The formula used for the theoretical quantiles (horizontal axis of the
    probability plot) is Filliben's estimate::

        quantiles = dist.ppf(val), for

                0.5**(1/n),                  for i = n
          val = (i - 0.3175) / (n + 0.365),  for i = 2, ..., n-1
                1 - 0.5**(1/n),              for i = 1

    where ``i`` indicates the i-th ordered value and ``n`` is the total number
    of values.

    Examples
    --------
    >>> import numpy as np
    >>> from scipy import stats
    >>> import matplotlib.pyplot as plt
    >>> nsample = 100
    >>> rng = np.random.default_rng()

    A t distribution with small degrees of freedom:

    >>> ax1 = plt.subplot(221)
    >>> x = stats.t.rvs(3, size=nsample, random_state=rng)
    >>> res = stats.probplot(x, plot=plt)

    A t distribution with larger degrees of freedom:

    >>> ax2 = plt.subplot(222)
    >>> x = stats.t.rvs(25, size=nsample, random_state=rng)
    >>> res = stats.probplot(x, plot=plt)

    A mixture of two normal distributions with broadcasting:

    >>> ax3 = plt.subplot(223)
    >>> x = stats.norm.rvs(loc=[0,5], scale=[1,1.5],
    ...                    size=(nsample//2,2), random_state=rng).ravel()
    >>> res = stats.probplot(x, plot=plt)

    A standard normal distribution:

    >>> ax4 = plt.subplot(224)
    >>> x = stats.norm.rvs(loc=0, scale=1, size=nsample, random_state=rng)
    >>> res = stats.probplot(x, plot=plt)

    Produce a new figure with a loggamma distribution, using the ``dist`` and
    ``sparams`` keywords:

    >>> fig = plt.figure()
    >>> ax = fig.add_subplot(111)
    >>> x = stats.loggamma.rvs(c=2.5, size=500, random_state=rng)
    >>> res = stats.probplot(x, dist=stats.loggamma, sparams=(2.5,), plot=ax)
    >>> ax.set_title("Probplot for loggamma dist with shape parameter 2.5")

    Show the results with Matplotlib:

    >>> plt.show()

    """
    x = np.asarray(x)
    if x.size == 0:
        if fit:
            return (x, x), (np.nan, np.nan, 0.0)
        else:
            return x, x

    osm_uniform = _calc_uniform_order_statistic_medians(len(x))
    dist = _parse_dist_kw(dist, enforce_subclass=False)
    if sparams is None:
        sparams = ()
    if isscalar(sparams):
        sparams = (sparams,)
    if not isinstance(sparams, tuple):
        sparams = tuple(sparams)

    osm = dist.ppf(osm_uniform, *sparams)
    osr = sort(x)
    if fit:
        # perform a linear least squares fit.
        slope, intercept, r, prob, _ = _stats_py.linregress(osm, osr)

    if plot is not None:
        plot.plot(osm, osr, 'bo')
        if fit:
            plot.plot(osm, slope*osm + intercept, 'r-')
        _add_axis_labels_title(plot, xlabel='Theoretical quantiles',
                               ylabel='Ordered Values',
                               title='Probability Plot')

        # Add R^2 value to the plot as text
        if fit and rvalue:
            xmin = amin(osm)
            xmax = amax(osm)
            ymin = amin(x)
            ymax = amax(x)
            posx = xmin + 0.70 * (xmax - xmin)
            posy = ymin + 0.01 * (ymax - ymin)
            plot.text(posx, posy, "$R^2=%1.4f$" % r**2)

    if fit:
        return (osm, osr), (slope, intercept, r)
    else:
        return osm, osr


def ppcc_max(x, brack=(0.0, 1.0), dist='tukeylambda'):
    """Calculate the shape parameter that maximizes the PPCC.

    The probability plot correlation coefficient (PPCC) plot can be used
    to determine the optimal shape parameter for a one-parameter family
    of distributions. ``ppcc_max`` returns the shape parameter that would
    maximize the probability plot correlation coefficient for the given
    data to a one-parameter family of distributions.

    Parameters
    ----------
    x : array_like
        Input array.
    brack : tuple, optional
        Triple (a,b,c) where (a<b<c). If bracket consists of two numbers (a, c)
        then they are assumed to be a starting interval for a downhill bracket
        search (see `scipy.optimize.brent`).
    dist : str or stats.distributions instance, optional
        Distribution or distribution function name.  Objects that look enough
        like a stats.distributions instance (i.e. they have a ``ppf`` method)
        are also accepted.  The default is ``'tukeylambda'``.

    Returns
    -------
    shape_value : float
        The shape parameter at which the probability plot correlation
        coefficient reaches its max value.

    See Also
    --------
    ppcc_plot, probplot, boxcox

    Notes
    -----
    The brack keyword serves as a starting point which is useful in corner
    cases. One can use a plot to obtain a rough visual estimate of the location
    for the maximum to start the search near it.

    References
    ----------
    .. [1] J.J. Filliben, "The Probability Plot Correlation Coefficient Test
           for Normality", Technometrics, Vol. 17, pp. 111-117, 1975.
    .. [2] Engineering Statistics Handbook, NIST/SEMATEC,
           https://www.itl.nist.gov/div898/handbook/eda/section3/ppccplot.htm

    Examples
    --------
    First we generate some random data from a Weibull distribution
    with shape parameter 2.5:

    >>> import numpy as np
    >>> from scipy import stats
    >>> import matplotlib.pyplot as plt
    >>> rng = np.random.default_rng()
    >>> c = 2.5
    >>> x = stats.weibull_min.rvs(c, scale=4, size=2000, random_state=rng)

    Generate the PPCC plot for this data with the Weibull distribution.

    >>> fig, ax = plt.subplots(figsize=(8, 6))
    >>> res = stats.ppcc_plot(x, c/2, 2*c, dist='weibull_min', plot=ax)

    We calculate the value where the shape should reach its maximum and a
    red line is drawn there. The line should coincide with the highest
    point in the PPCC graph.

    >>> cmax = stats.ppcc_max(x, brack=(c/2, 2*c), dist='weibull_min')
    >>> ax.axvline(cmax, color='r')
    >>> plt.show()

    """
    dist = _parse_dist_kw(dist)
    osm_uniform = _calc_uniform_order_statistic_medians(len(x))
    osr = sort(x)

    # this function computes the x-axis values of the probability plot
    #  and computes a linear regression (including the correlation)
    #  and returns 1-r so that a minimization function maximizes the
    #  correlation
    def tempfunc(shape, mi, yvals, func):
        xvals = func(mi, shape)
        r, prob = _stats_py.pearsonr(xvals, yvals)
        return 1 - r

    return optimize.brent(tempfunc, brack=brack,
                          args=(osm_uniform, osr, dist.ppf))


def ppcc_plot(x, a, b, dist='tukeylambda', plot=None, N=80):
    """Calculate and optionally plot probability plot correlation coefficient.

    The probability plot correlation coefficient (PPCC) plot can be used to
    determine the optimal shape parameter for a one-parameter family of
    distributions.  It cannot be used for distributions without shape
    parameters
    (like the normal distribution) or with multiple shape parameters.

    By default a Tukey-Lambda distribution (`stats.tukeylambda`) is used. A
    Tukey-Lambda PPCC plot interpolates from long-tailed to short-tailed
    distributions via an approximately normal one, and is therefore
    particularly useful in practice.

    Parameters
    ----------
    x : array_like
        Input array.
    a, b : scalar
        Lower and upper bounds of the shape parameter to use.
    dist : str or stats.distributions instance, optional
        Distribution or distribution function name.  Objects that look enough
        like a stats.distributions instance (i.e. they have a ``ppf`` method)
        are also accepted.  The default is ``'tukeylambda'``.
    plot : object, optional
        If given, plots PPCC against the shape parameter.
        `plot` is an object that has to have methods "plot" and "text".
        The `matplotlib.pyplot` module or a Matplotlib Axes object can be used,
        or a custom object with the same methods.
        Default is None, which means that no plot is created.
    N : int, optional
        Number of points on the horizontal axis (equally distributed from
        `a` to `b`).

    Returns
    -------
    svals : ndarray
        The shape values for which `ppcc` was calculated.
    ppcc : ndarray
        The calculated probability plot correlation coefficient values.

    See Also
    --------
    ppcc_max, probplot, boxcox_normplot, tukeylambda

    References
    ----------
    J.J. Filliben, "The Probability Plot Correlation Coefficient Test for
    Normality", Technometrics, Vol. 17, pp. 111-117, 1975.

    Examples
    --------
    First we generate some random data from a Weibull distribution
    with shape parameter 2.5, and plot the histogram of the data:

    >>> import numpy as np
    >>> from scipy import stats
    >>> import matplotlib.pyplot as plt
    >>> rng = np.random.default_rng()
    >>> c = 2.5
    >>> x = stats.weibull_min.rvs(c, scale=4, size=2000, random_state=rng)

    Take a look at the histogram of the data.

    >>> fig1, ax = plt.subplots(figsize=(9, 4))
    >>> ax.hist(x, bins=50)
    >>> ax.set_title('Histogram of x')
    >>> plt.show()

    Now we explore this data with a PPCC plot as well as the related
    probability plot and Box-Cox normplot.  A red line is drawn where we
    expect the PPCC value to be maximal (at the shape parameter ``c``
    used above):

    >>> fig2 = plt.figure(figsize=(12, 4))
    >>> ax1 = fig2.add_subplot(1, 3, 1)
    >>> ax2 = fig2.add_subplot(1, 3, 2)
    >>> ax3 = fig2.add_subplot(1, 3, 3)
    >>> res = stats.probplot(x, plot=ax1)
    >>> res = stats.boxcox_normplot(x, -4, 4, plot=ax2)
    >>> res = stats.ppcc_plot(x, c/2, 2*c, dist='weibull_min', plot=ax3)
    >>> ax3.axvline(c, color='r')
    >>> plt.show()

    """
    if b <= a:
        raise ValueError("`b` has to be larger than `a`.")

    svals = np.linspace(a, b, num=N)
    ppcc = np.empty_like(svals)
    for k, sval in enumerate(svals):
        _, r2 = probplot(x, sval, dist=dist, fit=True)
        ppcc[k] = r2[-1]

    if plot is not None:
        plot.plot(svals, ppcc, 'x')
        _add_axis_labels_title(plot, xlabel='Shape Values',
                               ylabel='Prob Plot Corr. Coef.',
                               title='(%s) PPCC Plot' % dist)

    return svals, ppcc


def boxcox_llf(lmb, data):
    r"""The boxcox log-likelihood function.

    Parameters
    ----------
    lmb : scalar
        Parameter for Box-Cox transformation.  See `boxcox` for details.
    data : array_like
        Data to calculate Box-Cox log-likelihood for.  If `data` is
        multi-dimensional, the log-likelihood is calculated along the first
        axis.

    Returns
    -------
    llf : float or ndarray
        Box-Cox log-likelihood of `data` given `lmb`.  A float for 1-D `data`,
        an array otherwise.

    See Also
    --------
    boxcox, probplot, boxcox_normplot, boxcox_normmax

    Notes
    -----
    The Box-Cox log-likelihood function is defined here as

    .. math::

        llf = (\lambda - 1) \sum_i(\log(x_i)) -
              N/2 \log(\sum_i (y_i - \bar{y})^2 / N),

    where ``y`` is the Box-Cox transformed input data ``x``.

    Examples
    --------
    >>> import numpy as np
    >>> from scipy import stats
    >>> import matplotlib.pyplot as plt
    >>> from mpl_toolkits.axes_grid1.inset_locator import inset_axes

    Generate some random variates and calculate Box-Cox log-likelihood values
    for them for a range of ``lmbda`` values:

    >>> rng = np.random.default_rng()
    >>> x = stats.loggamma.rvs(5, loc=10, size=1000, random_state=rng)
    >>> lmbdas = np.linspace(-2, 10)
    >>> llf = np.zeros(lmbdas.shape, dtype=float)
    >>> for ii, lmbda in enumerate(lmbdas):
    ...     llf[ii] = stats.boxcox_llf(lmbda, x)

    Also find the optimal lmbda value with `boxcox`:

    >>> x_most_normal, lmbda_optimal = stats.boxcox(x)

    Plot the log-likelihood as function of lmbda.  Add the optimal lmbda as a
    horizontal line to check that that's really the optimum:

    >>> fig = plt.figure()
    >>> ax = fig.add_subplot(111)
    >>> ax.plot(lmbdas, llf, 'b.-')
    >>> ax.axhline(stats.boxcox_llf(lmbda_optimal, x), color='r')
    >>> ax.set_xlabel('lmbda parameter')
    >>> ax.set_ylabel('Box-Cox log-likelihood')

    Now add some probability plots to show that where the log-likelihood is
    maximized the data transformed with `boxcox` looks closest to normal:

    >>> locs = [3, 10, 4]  # 'lower left', 'center', 'lower right'
    >>> for lmbda, loc in zip([-1, lmbda_optimal, 9], locs):
    ...     xt = stats.boxcox(x, lmbda=lmbda)
    ...     (osm, osr), (slope, intercept, r_sq) = stats.probplot(xt)
    ...     ax_inset = inset_axes(ax, width="20%", height="20%", loc=loc)
    ...     ax_inset.plot(osm, osr, 'c.', osm, slope*osm + intercept, 'k-')
    ...     ax_inset.set_xticklabels([])
    ...     ax_inset.set_yticklabels([])
    ...     ax_inset.set_title(r'$\lambda=%1.2f$' % lmbda)

    >>> plt.show()

    """
    data = np.asarray(data)
    N = data.shape[0]
    if N == 0:
        return np.nan

    logdata = np.log(data)

    # Compute the variance of the transformed data.
    if lmb == 0:
        variance = np.var(logdata, axis=0)
    else:
        # Transform without the constant offset 1/lmb.  The offset does
        # not effect the variance, and the subtraction of the offset can
        # lead to loss of precision.
        variance = np.var(data**lmb / lmb, axis=0)

    return (lmb - 1) * np.sum(logdata, axis=0) - N/2 * np.log(variance)


def _boxcox_conf_interval(x, lmax, alpha):
    # Need to find the lambda for which
    #  f(x,lmbda) >= f(x,lmax) - 0.5*chi^2_alpha;1
    fac = 0.5 * distributions.chi2.ppf(1 - alpha, 1)
    target = boxcox_llf(lmax, x) - fac

    def rootfunc(lmbda, data, target):
        return boxcox_llf(lmbda, data) - target

    # Find positive endpoint of interval in which answer is to be found
    newlm = lmax + 0.5
    N = 0
    while (rootfunc(newlm, x, target) > 0.0) and (N < 500):
        newlm += 0.1
        N += 1

    if N == 500:
        raise RuntimeError("Could not find endpoint.")

    lmplus = optimize.brentq(rootfunc, lmax, newlm, args=(x, target))

    # Now find negative interval in the same way
    newlm = lmax - 0.5
    N = 0
    while (rootfunc(newlm, x, target) > 0.0) and (N < 500):
        newlm -= 0.1
        N += 1

    if N == 500:
        raise RuntimeError("Could not find endpoint.")

    lmminus = optimize.brentq(rootfunc, newlm, lmax, args=(x, target))
    return lmminus, lmplus


def boxcox(x, lmbda=None, alpha=None, optimizer=None):
    r"""Return a dataset transformed by a Box-Cox power transformation.

    Parameters
    ----------
    x : ndarray
        Input array to be transformed.

        If `lmbda` is not None, this is an alias of
        `scipy.special.boxcox`.
        Returns nan if ``x < 0``; returns -inf if ``x == 0 and lmbda < 0``.

        If `lmbda` is None, array must be positive, 1-dimensional, and
        non-constant.

    lmbda : scalar, optional
        If `lmbda` is None (default), find the value of `lmbda` that maximizes
        the log-likelihood function and return it as the second output
        argument.

        If `lmbda` is not None, do the transformation for that value.

    alpha : float, optional
        If `lmbda` is None and `alpha` is not None (default), return the
        ``100 * (1-alpha)%`` confidence  interval for `lmbda` as the third
        output argument. Must be between 0.0 and 1.0.

        If `lmbda` is not None, `alpha` is ignored.
    optimizer : callable, optional
        If `lmbda` is None, `optimizer` is the scalar optimizer used to find
        the value of `lmbda` that minimizes the negative log-likelihood
        function. `optimizer` is a callable that accepts one argument:

        fun : callable
            The objective function, which evaluates the negative
            log-likelihood function at a provided value of `lmbda`

        and returns an object, such as an instance of
        `scipy.optimize.OptimizeResult`, which holds the optimal value of
        `lmbda` in an attribute `x`.

        See the example in `boxcox_normmax` or the documentation of
        `scipy.optimize.minimize_scalar` for more information.

        If `lmbda` is not None, `optimizer` is ignored.

    Returns
    -------
    boxcox : ndarray
        Box-Cox power transformed array.
    maxlog : float, optional
        If the `lmbda` parameter is None, the second returned argument is
        the `lmbda` that maximizes the log-likelihood function.
    (min_ci, max_ci) : tuple of float, optional
        If `lmbda` parameter is None and `alpha` is not None, this returned
        tuple of floats represents the minimum and maximum confidence limits
        given `alpha`.

    See Also
    --------
    probplot, boxcox_normplot, boxcox_normmax, boxcox_llf

    Notes
    -----
    The Box-Cox transform is given by::

        y = (x**lmbda - 1) / lmbda,  for lmbda != 0
            log(x),                  for lmbda = 0

    `boxcox` requires the input data to be positive.  Sometimes a Box-Cox
    transformation provides a shift parameter to achieve this; `boxcox` does
    not.  Such a shift parameter is equivalent to adding a positive constant to
    `x` before calling `boxcox`.

    The confidence limits returned when `alpha` is provided give the interval
    where:

    .. math::

        llf(\hat{\lambda}) - llf(\lambda) < \frac{1}{2}\chi^2(1 - \alpha, 1),

    with ``llf`` the log-likelihood function and :math:`\chi^2` the chi-squared
    function.

    References
    ----------
    G.E.P. Box and D.R. Cox, "An Analysis of Transformations", Journal of the
    Royal Statistical Society B, 26, 211-252 (1964).

    Examples
    --------
    >>> from scipy import stats
    >>> import matplotlib.pyplot as plt

    We generate some random variates from a non-normal distribution and make a
    probability plot for it, to show it is non-normal in the tails:

    >>> fig = plt.figure()
    >>> ax1 = fig.add_subplot(211)
    >>> x = stats.loggamma.rvs(5, size=500) + 5
    >>> prob = stats.probplot(x, dist=stats.norm, plot=ax1)
    >>> ax1.set_xlabel('')
    >>> ax1.set_title('Probplot against normal distribution')

    We now use `boxcox` to transform the data so it's closest to normal:

    >>> ax2 = fig.add_subplot(212)
    >>> xt, _ = stats.boxcox(x)
    >>> prob = stats.probplot(xt, dist=stats.norm, plot=ax2)
    >>> ax2.set_title('Probplot after Box-Cox transformation')

    >>> plt.show()

    """
    if lmbda is not None:  # single transformation
        return special.boxcox(x, lmbda)

    x = np.asarray(x)
    if x.ndim != 1:
        raise ValueError("Data must be 1-dimensional.")

    if x.size == 0:
        return x

    if np.all(x == x[0]):
        raise ValueError("Data must not be constant.")

    if np.any(x <= 0):
        raise ValueError("Data must be positive.")

    # If lmbda=None, find the lmbda that maximizes the log-likelihood function.
    lmax = boxcox_normmax(x, method='mle', optimizer=optimizer)
    y = boxcox(x, lmax)

    if alpha is None:
        return y, lmax
    else:
        # Find confidence interval
        interval = _boxcox_conf_interval(x, lmax, alpha)
        return y, lmax, interval


def boxcox_normmax(x, brack=None, method='pearsonr', optimizer=None):
    """Compute optimal Box-Cox transform parameter for input data.

    Parameters
    ----------
    x : array_like
        Input array.
    brack : 2-tuple, optional, default (-2.0, 2.0)
         The starting interval for a downhill bracket search for the default
         `optimize.brent` solver. Note that this is in most cases not
         critical; the final result is allowed to be outside this bracket.
         If `optimizer` is passed, `brack` must be None.
    method : str, optional
        The method to determine the optimal transform parameter (`boxcox`
        ``lmbda`` parameter). Options are:

        'pearsonr'  (default)
            Maximizes the Pearson correlation coefficient between
            ``y = boxcox(x)`` and the expected values for ``y`` if `x` would be
            normally-distributed.

        'mle'
            Minimizes the log-likelihood `boxcox_llf`.  This is the method used
            in `boxcox`.

        'all'
            Use all optimization methods available, and return all results.
            Useful to compare different methods.
    optimizer : callable, optional
        `optimizer` is a callable that accepts one argument:

        fun : callable
            The objective function to be optimized. `fun` accepts one argument,
            the Box-Cox transform parameter `lmbda`, and returns the negative
            log-likelihood function at the provided value. The job of `optimizer`
            is to find the value of `lmbda` that minimizes `fun`.

        and returns an object, such as an instance of
        `scipy.optimize.OptimizeResult`, which holds the optimal value of
        `lmbda` in an attribute `x`.

        See the example below or the documentation of
        `scipy.optimize.minimize_scalar` for more information.

    Returns
    -------
    maxlog : float or ndarray
        The optimal transform parameter found.  An array instead of a scalar
        for ``method='all'``.

    See Also
    --------
    boxcox, boxcox_llf, boxcox_normplot, scipy.optimize.minimize_scalar

    Examples
    --------
    >>> import numpy as np
    >>> from scipy import stats
    >>> import matplotlib.pyplot as plt

    We can generate some data and determine the optimal ``lmbda`` in various
    ways:

    >>> rng = np.random.default_rng()
    >>> x = stats.loggamma.rvs(5, size=30, random_state=rng) + 5
    >>> y, lmax_mle = stats.boxcox(x)
    >>> lmax_pearsonr = stats.boxcox_normmax(x)

    >>> lmax_mle
    2.217563431465757
    >>> lmax_pearsonr
    2.238318660200961
    >>> stats.boxcox_normmax(x, method='all')
    array([2.23831866, 2.21756343])

    >>> fig = plt.figure()
    >>> ax = fig.add_subplot(111)
    >>> prob = stats.boxcox_normplot(x, -10, 10, plot=ax)
    >>> ax.axvline(lmax_mle, color='r')
    >>> ax.axvline(lmax_pearsonr, color='g', ls='--')

    >>> plt.show()

    Alternatively, we can define our own `optimizer` function. Suppose we
    are only interested in values of `lmbda` on the interval [6, 7], we
    want to use `scipy.optimize.minimize_scalar` with ``method='bounded'``,
    and we want to use tighter tolerances when optimizing the log-likelihood
    function. To do this, we define a function that accepts positional argument
    `fun` and uses `scipy.optimize.minimize_scalar` to minimize `fun` subject
    to the provided bounds and tolerances:

    >>> from scipy import optimize
    >>> options = {'xatol': 1e-12}  # absolute tolerance on `x`
    >>> def optimizer(fun):
    ...     return optimize.minimize_scalar(fun, bounds=(6, 7),
    ...                                     method="bounded", options=options)
    >>> stats.boxcox_normmax(x, optimizer=optimizer)
    6.000...
    """
    # If optimizer is not given, define default 'brent' optimizer.
    if optimizer is None:

        # Set default value for `brack`.
        if brack is None:
            brack = (-2.0, 2.0)

        def _optimizer(func, args):
            return optimize.brent(func, args=args, brack=brack)

    # Otherwise check optimizer.
    else:
        if not callable(optimizer):
            raise ValueError("`optimizer` must be a callable")

        if brack is not None:
            raise ValueError("`brack` must be None if `optimizer` is given")

        # `optimizer` is expected to return a `OptimizeResult` object, we here
        # get the solution to the optimization problem.
        def _optimizer(func, args):
            def func_wrapped(x):
                return func(x, *args)
            return getattr(optimizer(func_wrapped), 'x', None)

    def _pearsonr(x):
        osm_uniform = _calc_uniform_order_statistic_medians(len(x))
        xvals = distributions.norm.ppf(osm_uniform)

        def _eval_pearsonr(lmbda, xvals, samps):
            # This function computes the x-axis values of the probability plot
            # and computes a linear regression (including the correlation) and
            # returns ``1 - r`` so that a minimization function maximizes the
            # correlation.
            y = boxcox(samps, lmbda)
            yvals = np.sort(y)
            r, prob = _stats_py.pearsonr(xvals, yvals)
            return 1 - r

        return _optimizer(_eval_pearsonr, args=(xvals, x))

    def _mle(x):
        def _eval_mle(lmb, data):
            # function to minimize
            return -boxcox_llf(lmb, data)

        return _optimizer(_eval_mle, args=(x,))

    def _all(x):
        maxlog = np.empty(2, dtype=float)
        maxlog[0] = _pearsonr(x)
        maxlog[1] = _mle(x)
        return maxlog

    methods = {'pearsonr': _pearsonr,
               'mle': _mle,
               'all': _all}
    if method not in methods.keys():
        raise ValueError("Method %s not recognized." % method)

    optimfunc = methods[method]
    res = optimfunc(x)
    if res is None:
        message = ("`optimizer` must return an object containing the optimal "
                   "`lmbda` in attribute `x`")
        raise ValueError(message)
    return res


def _normplot(method, x, la, lb, plot=None, N=80):
    """Compute parameters for a Box-Cox or Yeo-Johnson normality plot,
    optionally show it.

    See `boxcox_normplot` or `yeojohnson_normplot` for details.
    """

    if method == 'boxcox':
        title = 'Box-Cox Normality Plot'
        transform_func = boxcox
    else:
        title = 'Yeo-Johnson Normality Plot'
        transform_func = yeojohnson

    x = np.asarray(x)
    if x.size == 0:
        return x

    if lb <= la:
        raise ValueError("`lb` has to be larger than `la`.")

    if method == 'boxcox' and np.any(x <= 0):
        raise ValueError("Data must be positive.")

    lmbdas = np.linspace(la, lb, num=N)
    ppcc = lmbdas * 0.0
    for i, val in enumerate(lmbdas):
        # Determine for each lmbda the square root of correlation coefficient
        # of transformed x
        z = transform_func(x, lmbda=val)
        _, (_, _, r) = probplot(z, dist='norm', fit=True)
        ppcc[i] = r

    if plot is not None:
        plot.plot(lmbdas, ppcc, 'x')
        _add_axis_labels_title(plot, xlabel='$\\lambda$',
                               ylabel='Prob Plot Corr. Coef.',
                               title=title)

    return lmbdas, ppcc


def boxcox_normplot(x, la, lb, plot=None, N=80):
    """Compute parameters for a Box-Cox normality plot, optionally show it.

    A Box-Cox normality plot shows graphically what the best transformation
    parameter is to use in `boxcox` to obtain a distribution that is close
    to normal.

    Parameters
    ----------
    x : array_like
        Input array.
    la, lb : scalar
        The lower and upper bounds for the ``lmbda`` values to pass to `boxcox`
        for Box-Cox transformations.  These are also the limits of the
        horizontal axis of the plot if that is generated.
    plot : object, optional
        If given, plots the quantiles and least squares fit.
        `plot` is an object that has to have methods "plot" and "text".
        The `matplotlib.pyplot` module or a Matplotlib Axes object can be used,
        or a custom object with the same methods.
        Default is None, which means that no plot is created.
    N : int, optional
        Number of points on the horizontal axis (equally distributed from
        `la` to `lb`).

    Returns
    -------
    lmbdas : ndarray
        The ``lmbda`` values for which a Box-Cox transform was done.
    ppcc : ndarray
        Probability Plot Correlelation Coefficient, as obtained from `probplot`
        when fitting the Box-Cox transformed input `x` against a normal
        distribution.

    See Also
    --------
    probplot, boxcox, boxcox_normmax, boxcox_llf, ppcc_max

    Notes
    -----
    Even if `plot` is given, the figure is not shown or saved by
    `boxcox_normplot`; ``plt.show()`` or ``plt.savefig('figname.png')``
    should be used after calling `probplot`.

    Examples
    --------
    >>> from scipy import stats
    >>> import matplotlib.pyplot as plt

    Generate some non-normally distributed data, and create a Box-Cox plot:

    >>> x = stats.loggamma.rvs(5, size=500) + 5
    >>> fig = plt.figure()
    >>> ax = fig.add_subplot(111)
    >>> prob = stats.boxcox_normplot(x, -20, 20, plot=ax)

    Determine and plot the optimal ``lmbda`` to transform ``x`` and plot it in
    the same plot:

    >>> _, maxlog = stats.boxcox(x)
    >>> ax.axvline(maxlog, color='r')

    >>> plt.show()

    """
    return _normplot('boxcox', x, la, lb, plot, N)


def yeojohnson(x, lmbda=None):
    r"""Return a dataset transformed by a Yeo-Johnson power transformation.

    Parameters
    ----------
    x : ndarray
        Input array.  Should be 1-dimensional.
    lmbda : float, optional
        If ``lmbda`` is ``None``, find the lambda that maximizes the
        log-likelihood function and return it as the second output argument.
        Otherwise the transformation is done for the given value.

    Returns
    -------
    yeojohnson: ndarray
        Yeo-Johnson power transformed array.
    maxlog : float, optional
        If the `lmbda` parameter is None, the second returned argument is
        the lambda that maximizes the log-likelihood function.

    See Also
    --------
    probplot, yeojohnson_normplot, yeojohnson_normmax, yeojohnson_llf, boxcox

    Notes
    -----
    The Yeo-Johnson transform is given by::

        y = ((x + 1)**lmbda - 1) / lmbda,                for x >= 0, lmbda != 0
            log(x + 1),                                  for x >= 0, lmbda = 0
            -((-x + 1)**(2 - lmbda) - 1) / (2 - lmbda),  for x < 0, lmbda != 2
            -log(-x + 1),                                for x < 0, lmbda = 2

    Unlike `boxcox`, `yeojohnson` does not require the input data to be
    positive.

    .. versionadded:: 1.2.0


    References
    ----------
    I. Yeo and R.A. Johnson, "A New Family of Power Transformations to
    Improve Normality or Symmetry", Biometrika 87.4 (2000):


    Examples
    --------
    >>> from scipy import stats
    >>> import matplotlib.pyplot as plt

    We generate some random variates from a non-normal distribution and make a
    probability plot for it, to show it is non-normal in the tails:

    >>> fig = plt.figure()
    >>> ax1 = fig.add_subplot(211)
    >>> x = stats.loggamma.rvs(5, size=500) + 5
    >>> prob = stats.probplot(x, dist=stats.norm, plot=ax1)
    >>> ax1.set_xlabel('')
    >>> ax1.set_title('Probplot against normal distribution')

    We now use `yeojohnson` to transform the data so it's closest to normal:

    >>> ax2 = fig.add_subplot(212)
    >>> xt, lmbda = stats.yeojohnson(x)
    >>> prob = stats.probplot(xt, dist=stats.norm, plot=ax2)
    >>> ax2.set_title('Probplot after Yeo-Johnson transformation')

    >>> plt.show()

    """
    x = np.asarray(x)
    if x.size == 0:
        return x

    if np.issubdtype(x.dtype, np.complexfloating):
        raise ValueError('Yeo-Johnson transformation is not defined for '
                         'complex numbers.')

    if np.issubdtype(x.dtype, np.integer):
        x = x.astype(np.float64, copy=False)

    if lmbda is not None:
        return _yeojohnson_transform(x, lmbda)

    # if lmbda=None, find the lmbda that maximizes the log-likelihood function.
    lmax = yeojohnson_normmax(x)
    y = _yeojohnson_transform(x, lmax)

    return y, lmax


def _yeojohnson_transform(x, lmbda):
    """Returns `x` transformed by the Yeo-Johnson power transform with given
    parameter `lmbda`.
    """
    out = np.zeros_like(x)
    pos = x >= 0  # binary mask

    # when x >= 0
    if abs(lmbda) < np.spacing(1.):
        out[pos] = np.log1p(x[pos])
    else:  # lmbda != 0
        out[pos] = (np.power(x[pos] + 1, lmbda) - 1) / lmbda

    # when x < 0
    if abs(lmbda - 2) > np.spacing(1.):
        out[~pos] = -(np.power(-x[~pos] + 1, 2 - lmbda) - 1) / (2 - lmbda)
    else:  # lmbda == 2
        out[~pos] = -np.log1p(-x[~pos])

    return out


def yeojohnson_llf(lmb, data):
    r"""The yeojohnson log-likelihood function.

    Parameters
    ----------
    lmb : scalar
        Parameter for Yeo-Johnson transformation. See `yeojohnson` for
        details.
    data : array_like
        Data to calculate Yeo-Johnson log-likelihood for. If `data` is
        multi-dimensional, the log-likelihood is calculated along the first
        axis.

    Returns
    -------
    llf : float
        Yeo-Johnson log-likelihood of `data` given `lmb`.

    See Also
    --------
    yeojohnson, probplot, yeojohnson_normplot, yeojohnson_normmax

    Notes
    -----
    The Yeo-Johnson log-likelihood function is defined here as

    .. math::

        llf = -N/2 \log(\hat{\sigma}^2) + (\lambda - 1)
              \sum_i \text{ sign }(x_i)\log(|x_i| + 1)

    where :math:`\hat{\sigma}^2` is estimated variance of the Yeo-Johnson
    transformed input data ``x``.

    .. versionadded:: 1.2.0

    Examples
    --------
    >>> import numpy as np
    >>> from scipy import stats
    >>> import matplotlib.pyplot as plt
    >>> from mpl_toolkits.axes_grid1.inset_locator import inset_axes

    Generate some random variates and calculate Yeo-Johnson log-likelihood
    values for them for a range of ``lmbda`` values:

    >>> x = stats.loggamma.rvs(5, loc=10, size=1000)
    >>> lmbdas = np.linspace(-2, 10)
    >>> llf = np.zeros(lmbdas.shape, dtype=float)
    >>> for ii, lmbda in enumerate(lmbdas):
    ...     llf[ii] = stats.yeojohnson_llf(lmbda, x)

    Also find the optimal lmbda value with `yeojohnson`:

    >>> x_most_normal, lmbda_optimal = stats.yeojohnson(x)

    Plot the log-likelihood as function of lmbda.  Add the optimal lmbda as a
    horizontal line to check that that's really the optimum:

    >>> fig = plt.figure()
    >>> ax = fig.add_subplot(111)
    >>> ax.plot(lmbdas, llf, 'b.-')
    >>> ax.axhline(stats.yeojohnson_llf(lmbda_optimal, x), color='r')
    >>> ax.set_xlabel('lmbda parameter')
    >>> ax.set_ylabel('Yeo-Johnson log-likelihood')

    Now add some probability plots to show that where the log-likelihood is
    maximized the data transformed with `yeojohnson` looks closest to normal:

    >>> locs = [3, 10, 4]  # 'lower left', 'center', 'lower right'
    >>> for lmbda, loc in zip([-1, lmbda_optimal, 9], locs):
    ...     xt = stats.yeojohnson(x, lmbda=lmbda)
    ...     (osm, osr), (slope, intercept, r_sq) = stats.probplot(xt)
    ...     ax_inset = inset_axes(ax, width="20%", height="20%", loc=loc)
    ...     ax_inset.plot(osm, osr, 'c.', osm, slope*osm + intercept, 'k-')
    ...     ax_inset.set_xticklabels([])
    ...     ax_inset.set_yticklabels([])
    ...     ax_inset.set_title(r'$\lambda=%1.2f$' % lmbda)

    >>> plt.show()

    """
    data = np.asarray(data)
    n_samples = data.shape[0]

    if n_samples == 0:
        return np.nan

    trans = _yeojohnson_transform(data, lmb)
    trans_var = trans.var(axis=0)
    loglike = np.empty_like(trans_var)

    # Avoid RuntimeWarning raised by np.log when the variance is too low
    tiny_variance = trans_var < np.finfo(trans_var.dtype).tiny
    loglike[tiny_variance] = np.inf

    loglike[~tiny_variance] = (
        -n_samples / 2 * np.log(trans_var[~tiny_variance]))
    loglike[~tiny_variance] += (
        (lmb - 1) * (np.sign(data) * np.log(np.abs(data) + 1)).sum(axis=0))
    return loglike


def yeojohnson_normmax(x, brack=(-2, 2)):
    """Compute optimal Yeo-Johnson transform parameter.

    Compute optimal Yeo-Johnson transform parameter for input data, using
    maximum likelihood estimation.

    Parameters
    ----------
    x : array_like
        Input array.
    brack : 2-tuple, optional
        The starting interval for a downhill bracket search with
        `optimize.brent`. Note that this is in most cases not critical; the
        final result is allowed to be outside this bracket.

    Returns
    -------
    maxlog : float
        The optimal transform parameter found.

    See Also
    --------
    yeojohnson, yeojohnson_llf, yeojohnson_normplot

    Notes
    -----
    .. versionadded:: 1.2.0

    Examples
    --------
    >>> import numpy as np
    >>> from scipy import stats
    >>> import matplotlib.pyplot as plt

    Generate some data and determine optimal ``lmbda``

    >>> rng = np.random.default_rng()
    >>> x = stats.loggamma.rvs(5, size=30, random_state=rng) + 5
    >>> lmax = stats.yeojohnson_normmax(x)

    >>> fig = plt.figure()
    >>> ax = fig.add_subplot(111)
    >>> prob = stats.yeojohnson_normplot(x, -10, 10, plot=ax)
    >>> ax.axvline(lmax, color='r')

    >>> plt.show()

    """
    def _neg_llf(lmbda, data):
        llf = yeojohnson_llf(lmbda, data)
        # reject likelihoods that are inf which are likely due to small
        # variance in the transformed space
        llf[np.isinf(llf)] = -np.inf
        return -llf

    with np.errstate(invalid='ignore'):
        return optimize.brent(_neg_llf, brack=brack, args=(x,))


def yeojohnson_normplot(x, la, lb, plot=None, N=80):
    """Compute parameters for a Yeo-Johnson normality plot, optionally show it.

    A Yeo-Johnson normality plot shows graphically what the best
    transformation parameter is to use in `yeojohnson` to obtain a
    distribution that is close to normal.

    Parameters
    ----------
    x : array_like
        Input array.
    la, lb : scalar
        The lower and upper bounds for the ``lmbda`` values to pass to
        `yeojohnson` for Yeo-Johnson transformations. These are also the
        limits of the horizontal axis of the plot if that is generated.
    plot : object, optional
        If given, plots the quantiles and least squares fit.
        `plot` is an object that has to have methods "plot" and "text".
        The `matplotlib.pyplot` module or a Matplotlib Axes object can be used,
        or a custom object with the same methods.
        Default is None, which means that no plot is created.
    N : int, optional
        Number of points on the horizontal axis (equally distributed from
        `la` to `lb`).

    Returns
    -------
    lmbdas : ndarray
        The ``lmbda`` values for which a Yeo-Johnson transform was done.
    ppcc : ndarray
        Probability Plot Correlelation Coefficient, as obtained from `probplot`
        when fitting the Box-Cox transformed input `x` against a normal
        distribution.

    See Also
    --------
    probplot, yeojohnson, yeojohnson_normmax, yeojohnson_llf, ppcc_max

    Notes
    -----
    Even if `plot` is given, the figure is not shown or saved by
    `boxcox_normplot`; ``plt.show()`` or ``plt.savefig('figname.png')``
    should be used after calling `probplot`.

    .. versionadded:: 1.2.0

    Examples
    --------
    >>> from scipy import stats
    >>> import matplotlib.pyplot as plt

    Generate some non-normally distributed data, and create a Yeo-Johnson plot:

    >>> x = stats.loggamma.rvs(5, size=500) + 5
    >>> fig = plt.figure()
    >>> ax = fig.add_subplot(111)
    >>> prob = stats.yeojohnson_normplot(x, -20, 20, plot=ax)

    Determine and plot the optimal ``lmbda`` to transform ``x`` and plot it in
    the same plot:

    >>> _, maxlog = stats.yeojohnson(x)
    >>> ax.axvline(maxlog, color='r')

    >>> plt.show()

    """
    return _normplot('yeojohnson', x, la, lb, plot, N)


ShapiroResult = namedtuple('ShapiroResult', ('statistic', 'pvalue'))


def shapiro(x):
    """Perform the Shapiro-Wilk test for normality.

    The Shapiro-Wilk test tests the null hypothesis that the
    data was drawn from a normal distribution.

    Parameters
    ----------
    x : array_like
        Array of sample data.

    Returns
    -------
    statistic : float
        The test statistic.
    p-value : float
        The p-value for the hypothesis test.

    See Also
    --------
    anderson : The Anderson-Darling test for normality
    kstest : The Kolmogorov-Smirnov test for goodness of fit.

    Notes
    -----
    The algorithm used is described in [4]_ but censoring parameters as
    described are not implemented. For N > 5000 the W test statistic is accurate
    but the p-value may not be.

    The chance of rejecting the null hypothesis when it is true is close to 5%
    regardless of sample size.

    References
    ----------
    .. [1] https://www.itl.nist.gov/div898/handbook/prc/section2/prc213.htm
    .. [2] Shapiro, S. S. & Wilk, M.B (1965). An analysis of variance test for
           normality (complete samples), Biometrika, Vol. 52, pp. 591-611.
    .. [3] Razali, N. M. & Wah, Y. B. (2011) Power comparisons of Shapiro-Wilk,
           Kolmogorov-Smirnov, Lilliefors and Anderson-Darling tests, Journal of
           Statistical Modeling and Analytics, Vol. 2, pp. 21-33.
    .. [4] ALGORITHM AS R94 APPL. STATIST. (1995) VOL. 44, NO. 4.

    Examples
    --------
    >>> import numpy as np
    >>> from scipy import stats
    >>> rng = np.random.default_rng()
    >>> x = stats.norm.rvs(loc=5, scale=3, size=100, random_state=rng)
    >>> shapiro_test = stats.shapiro(x)
    >>> shapiro_test
    ShapiroResult(statistic=0.9813305735588074, pvalue=0.16855233907699585)
    >>> shapiro_test.statistic
    0.9813305735588074
    >>> shapiro_test.pvalue
    0.16855233907699585

    """
    x = np.ravel(x)

    N = len(x)
    if N < 3:
        raise ValueError("Data must be at least length 3.")

    x = x - np.median(x)

    a = zeros(N, 'f')
    init = 0

    y = sort(x)
    a, w, pw, ifault = _statlib.swilk(y, a[:N//2], init)
    if ifault not in [0, 2]:
        warnings.warn("Input data for shapiro has range zero. The results "
                      "may not be accurate.")
    if N > 5000:
        warnings.warn("p-value may not be accurate for N > 5000.")

    return ShapiroResult(w, pw)


# Values from Stephens, M A, "EDF Statistics for Goodness of Fit and
#             Some Comparisons", Journal of the American Statistical
#             Association, Vol. 69, Issue 347, Sept. 1974, pp 730-737
_Avals_norm = array([0.576, 0.656, 0.787, 0.918, 1.092])
_Avals_expon = array([0.922, 1.078, 1.341, 1.606, 1.957])
# From Stephens, M A, "Goodness of Fit for the Extreme Value Distribution",
#             Biometrika, Vol. 64, Issue 3, Dec. 1977, pp 583-588.
_Avals_gumbel = array([0.474, 0.637, 0.757, 0.877, 1.038])
# From Stephens, M A, "Tests of Fit for the Logistic Distribution Based
#             on the Empirical Distribution Function.", Biometrika,
#             Vol. 66, Issue 3, Dec. 1979, pp 591-595.
_Avals_logistic = array([0.426, 0.563, 0.660, 0.769, 0.906, 1.010])
# From Richard A. Lockhart and Michael A. Stephens "Estimation and Tests of
#             Fit for the Three-Parameter Weibull Distribution"
#             Journal of the Royal Statistical Society.Series B(Methodological)
#             Vol. 56, No. 3 (1994), pp. 491-500, table 1. Keys are c*100
_Avals_weibull = [[0.292, 0.395, 0.467, 0.522, 0.617, 0.711, 0.836, 0.931],
                  [0.295, 0.399, 0.471, 0.527, 0.623, 0.719, 0.845, 0.941],
                  [0.298, 0.403, 0.476, 0.534, 0.631, 0.728, 0.856, 0.954],
                  [0.301, 0.408, 0.483, 0.541, 0.640, 0.738, 0.869, 0.969],
                  [0.305, 0.414, 0.490, 0.549, 0.650, 0.751, 0.885, 0.986],
                  [0.309, 0.421, 0.498, 0.559, 0.662, 0.765, 0.902, 1.007],
                  [0.314, 0.429, 0.508, 0.570, 0.676, 0.782, 0.923, 1.030],
                  [0.320, 0.438, 0.519, 0.583, 0.692, 0.802, 0.947, 1.057],
                  [0.327, 0.448, 0.532, 0.598, 0.711, 0.824, 0.974, 1.089],
                  [0.334, 0.469, 0.547, 0.615, 0.732, 0.850, 1.006, 1.125],
                  [0.342, 0.472, 0.563, 0.636, 0.757, 0.879, 1.043, 1.167]]
_Avals_weibull = np.array(_Avals_weibull)
_cvals_weibull = np.linspace(0, 0.5, 11)
_get_As_weibull = interpolate.interp1d(_cvals_weibull, _Avals_weibull.T,
                                       kind='linear', bounds_error=False,
                                       fill_value=_Avals_weibull[-1])


def _weibull_fit_check(params, x):
    # Refine the fit returned by `weibull_min.fit` to ensure that the first
    # order necessary conditions are satisfied. If not, raise an error.
    # Here, use `m` for the shape parameter to be consistent with [7]
    # and avoid confusion with `c` as defined in [7].
    n = len(x)
    m, u, s = params

    def dnllf_dm(m, u):
        # Partial w.r.t. shape w/ optimal scale. See [7] Equation 5.
        xu = x-u
        return (1/m - (xu**m*np.log(xu)).sum()/(xu**m).sum()
                + np.log(xu).sum()/n)

    def dnllf_du(m, u):
        # Partial w.r.t. loc w/ optimal scale. See [7] Equation 6.
        xu = x-u
        return (m-1)/m*(xu**-1).sum() - n*(xu**(m-1)).sum()/(xu**m).sum()

    def get_scale(m, u):
        # Partial w.r.t. scale solved in terms of shape and location.
        # See [7] Equation 7.
        return ((x-u)**m/n).sum()**(1/m)

    def dnllf(params):
        # Partial derivatives of the NLLF w.r.t. parameters, i.e.
        # first order necessary conditions for MLE fit.
        return [dnllf_dm(*params), dnllf_du(*params)]

    suggestion = ("Maximum likelihood estimation is known to be challenging "
                  "for the three-parameter Weibull distribution. Consider "
                  "performing a custom goodness-of-fit test using "
                  "`scipy.stats.monte_carlo_test`.")

    if np.allclose(u, np.min(x)) or m < 1:
        # The critical values provided by [7] don't seem to control the
        # Type I error rate in this case. Error out.
        message = ("Maximum likelihood estimation has converged to "
                   "a solution in which the location is equal to the minimum "
                   "of the data, the shape parameter is less than 2, or both. "
                   "The table of critical values in [7] does not "
                   "include this case. " + suggestion)
        raise ValueError(message)

    try:
        # Refine the MLE / verify that first-order necessary conditions are
        # satisfied. If so, the critical values provided in [7] seem reliable.
        with np.errstate(over='raise', invalid='raise'):
            res = optimize.root(dnllf, params[:-1])

        message = ("Solution of MLE first-order conditions failed: "
                   f"{res.message}. `anderson` cannot continue. " + suggestion)
        if not res.success:
            raise ValueError(message)

    except (FloatingPointError, ValueError) as e:
        message = ("An error occured while fitting the Weibull distribution "
                   "to the data, so `anderson` cannot continue. " + suggestion)
        raise ValueError(message) from e

    m, u = res.x
    s = get_scale(m, u)
    return m, u, s


AndersonResult = _make_tuple_bunch('AndersonResult',
                                   ['statistic', 'critical_values',
                                    'significance_level'], ['fit_result'])


def anderson(x, dist='norm'):
    """Anderson-Darling test for data coming from a particular distribution.

    The Anderson-Darling test tests the null hypothesis that a sample is
    drawn from a population that follows a particular distribution.
    For the Anderson-Darling test, the critical values depend on
    which distribution is being tested against.  This function works
    for normal, exponential, logistic, weibull_min, or Gumbel (Extreme Value
    Type I) distributions.

    Parameters
    ----------
    x : array_like
        Array of sample data.
    dist : {'norm', 'expon', 'logistic', 'gumbel', 'gumbel_l', 'gumbel_r', 'extreme1', 'weibull_min'}, optional
        The type of distribution to test against.  The default is 'norm'.
        The names 'extreme1', 'gumbel_l' and 'gumbel' are synonyms for the
        same distribution.

    Returns
    -------
    result : AndersonResult
        An object with the following attributes:

        statistic : float
            The Anderson-Darling test statistic.
        critical_values : list
            The critical values for this distribution.
        significance_level : list
            The significance levels for the corresponding critical values
            in percents.  The function returns critical values for a
            differing set of significance levels depending on the
            distribution that is being tested against.
        fit_result : `~scipy.stats._result_classes.FitResult`
            An object containing the results of fitting the distribution to
            the data.

    See Also
    --------
    kstest : The Kolmogorov-Smirnov test for goodness-of-fit.

    Notes
    -----
    Critical values provided are for the following significance levels:

    normal/exponential
        15%, 10%, 5%, 2.5%, 1%
    logistic
        25%, 10%, 5%, 2.5%, 1%, 0.5%
    gumbel_l / gumbel_r
        25%, 10%, 5%, 2.5%, 1%
    weibull_min
        50%, 25%, 15%, 10%, 5%, 2.5%, 1%, 0.5%

    If the returned statistic is larger than these critical values then
    for the corresponding significance level, the null hypothesis that
    the data come from the chosen distribution can be rejected.
    The returned statistic is referred to as 'A2' in the references.

    For `weibull_min`, maximum likelihood estimation is known to be
    challenging. If the test returns successfully, then the first order
    conditions for a maximum likehood estimate have been verified and
    the critical values correspond relatively well to the significance levels,
    provided that the sample is sufficiently large (>10 observations [7]).
    However, for some data - especially data with no left tail - `anderson`
    is likely to result in an error message. In this case, consider
    performing a custom goodness of fit test using
    `scipy.stats.monte_carlo_test`.

    References
    ----------
    .. [1] https://www.itl.nist.gov/div898/handbook/prc/section2/prc213.htm
    .. [2] Stephens, M. A. (1974). EDF Statistics for Goodness of Fit and
           Some Comparisons, Journal of the American Statistical Association,
           Vol. 69, pp. 730-737.
    .. [3] Stephens, M. A. (1976). Asymptotic Results for Goodness-of-Fit
           Statistics with Unknown Parameters, Annals of Statistics, Vol. 4,
           pp. 357-369.
    .. [4] Stephens, M. A. (1977). Goodness of Fit for the Extreme Value
           Distribution, Biometrika, Vol. 64, pp. 583-588.
    .. [5] Stephens, M. A. (1977). Goodness of Fit with Special Reference
           to Tests for Exponentiality , Technical Report No. 262,
           Department of Statistics, Stanford University, Stanford, CA.
    .. [6] Stephens, M. A. (1979). Tests of Fit for the Logistic Distribution
           Based on the Empirical Distribution Function, Biometrika, Vol. 66,
           pp. 591-595.
<<<<<<< HEAD
    .. [7] Richard A. Lockhart and Michael A. Stephens "Estimation and Tests of
           Fit for the Three-Parameter Weibull Distribution"
           Journal of the Royal Statistical Society.Series B(Methodological)
           Vol. 56, No. 3 (1994), pp. 491-500, Table 0.
=======
           
    Examples
    --------
    Test the null hypothesis that a random sample was drawn from a normal
    distribution (with unspecified mean and standard deviation).

    >>> import numpy as np
    >>> from scipy.stats import anderson
    >>> rng = np.random.default_rng()
    >>> data = rng.random(size=35)
    >>> res = anderson(data)
    >>> res.statistic
    0.8398018749744764
    >>> res.critical_values
    array([0.527, 0.6  , 0.719, 0.839, 0.998])
    >>> res.significance_level
    array([15. , 10. ,  5. ,  2.5,  1. ])

    The value of the statistic (barely) exceeds the critical value associated
    with a significance level of 2.5%, so the null hypothesis may be rejected
    at a significance level of 2.5%, but not at a significance level of 1%.
>>>>>>> 84dd6c64

    """  # noqa
    dist = dist.lower()
    if dist in {'extreme1', 'gumbel'}:
        dist = 'gumbel_l'
    dists = {'norm', 'expon', 'gumbel_l',
             'gumbel_r', 'logistic', 'weibull_min'}

    if dist not in dists:
        raise ValueError(f"Invalid distribution; dist must be in {dists}.")
    y = sort(x)
    xbar = np.mean(x, axis=0)
    N = len(y)
    if dist == 'norm':
        s = np.std(x, ddof=1, axis=0)
        w = (y - xbar) / s
        fit_params = xbar, s
        logcdf = distributions.norm.logcdf(w)
        logsf = distributions.norm.logsf(w)
        sig = array([15, 10, 5, 2.5, 1])
        critical = around(_Avals_norm / (1.0 + 4.0/N - 25.0/N/N), 3)
    elif dist == 'expon':
        w = y / xbar
        fit_params = 0, xbar
        logcdf = distributions.expon.logcdf(w)
        logsf = distributions.expon.logsf(w)
        sig = array([15, 10, 5, 2.5, 1])
        critical = around(_Avals_expon / (1.0 + 0.6/N), 3)
    elif dist == 'logistic':
        def rootfunc(ab, xj, N):
            a, b = ab
            tmp = (xj - a) / b
            tmp2 = exp(tmp)
            val = [np.sum(1.0/(1+tmp2), axis=0) - 0.5*N,
                   np.sum(tmp*(1.0-tmp2)/(1+tmp2), axis=0) + N]
            return array(val)

        sol0 = array([xbar, np.std(x, ddof=1, axis=0)])
        sol = optimize.fsolve(rootfunc, sol0, args=(x, N), xtol=1e-5)
        w = (y - sol[0]) / sol[1]
        fit_params = sol
        logcdf = distributions.logistic.logcdf(w)
        logsf = distributions.logistic.logsf(w)
        sig = array([25, 10, 5, 2.5, 1, 0.5])
        critical = around(_Avals_logistic / (1.0 + 0.25/N), 3)
    elif dist == 'gumbel_r':
        xbar, s = distributions.gumbel_r.fit(x)
        w = (y - xbar) / s
        fit_params = xbar, s
        logcdf = distributions.gumbel_r.logcdf(w)
        logsf = distributions.gumbel_r.logsf(w)
        sig = array([25, 10, 5, 2.5, 1])
        critical = around(_Avals_gumbel / (1.0 + 0.2/sqrt(N)), 3)
    elif dist == 'gumbel_l':
        xbar, s = distributions.gumbel_l.fit(x)
        w = (y - xbar) / s
        fit_params = xbar, s
        logcdf = distributions.gumbel_l.logcdf(w)
        logsf = distributions.gumbel_l.logsf(w)
        sig = array([25, 10, 5, 2.5, 1])
        critical = around(_Avals_gumbel / (1.0 + 0.2/sqrt(N)), 3)
    elif dist == 'weibull_min':
        message = ("Critical values of the test statistic are given for the "
                   "asymptotic distribution. These may not be accurate for "
                   "samples with fewer than 10 observations. Consider using "
                   "`scipy.stats.monte_carlo_test`.")
        if N < 10:
            warnings.warn(message, stacklevel=2)
        # [7] writes our 'c' as 'm', and they write `c = 1/m`. Use their names.
        m, loc, scale = distributions.weibull_min.fit(y)
        m, loc, scale = _weibull_fit_check((m, loc, scale), y)
        fit_params = m, loc, scale
        logcdf = stats.weibull_min(*fit_params).logcdf(y)
        logsf = stats.weibull_min(*fit_params).logsf(y)
        c = 1 / m  # m and c are as used in [7]
        sig = array([0.5, 0.75, 0.85, 0.9, 0.95, 0.975, 0.99, 0.995])
        critical = _get_As_weibull(c)
        # Goodness-of-fit tests should only be used to provide evidence
        # _against_ the null hypothesis. Be conservative and round up.
        critical = np.round(critical + 0.0005, decimals=3)

    i = arange(1, N + 1)
    A2 = -N - np.sum((2*i - 1.0) / N * (logcdf + logsf[::-1]), axis=0)

    # FitResult initializer expects an optimize result, so let's work with it
    message = '`anderson` successfully fit the distribution to the data.'
    res = optimize.OptimizeResult(success=True, message=message)
    res.x = np.array(fit_params)
    fit_result = FitResult(getattr(distributions, dist), y,
                           discrete=False, res=res)

    return AndersonResult(A2, critical, sig, fit_result=fit_result)


def _anderson_ksamp_midrank(samples, Z, Zstar, k, n, N):
    """Compute A2akN equation 7 of Scholz and Stephens.

    Parameters
    ----------
    samples : sequence of 1-D array_like
        Array of sample arrays.
    Z : array_like
        Sorted array of all observations.
    Zstar : array_like
        Sorted array of unique observations.
    k : int
        Number of samples.
    n : array_like
        Number of observations in each sample.
    N : int
        Total number of observations.

    Returns
    -------
    A2aKN : float
        The A2aKN statistics of Scholz and Stephens 1987.

    """
    A2akN = 0.
    Z_ssorted_left = Z.searchsorted(Zstar, 'left')
    if N == Zstar.size:
        lj = 1.
    else:
        lj = Z.searchsorted(Zstar, 'right') - Z_ssorted_left
    Bj = Z_ssorted_left + lj / 2.
    for i in arange(0, k):
        s = np.sort(samples[i])
        s_ssorted_right = s.searchsorted(Zstar, side='right')
        Mij = s_ssorted_right.astype(float)
        fij = s_ssorted_right - s.searchsorted(Zstar, 'left')
        Mij -= fij / 2.
        inner = lj / float(N) * (N*Mij - Bj*n[i])**2 / (Bj*(N - Bj) - N*lj/4.)
        A2akN += inner.sum() / n[i]
    A2akN *= (N - 1.) / N
    return A2akN


def _anderson_ksamp_right(samples, Z, Zstar, k, n, N):
    """Compute A2akN equation 6 of Scholz & Stephens.

    Parameters
    ----------
    samples : sequence of 1-D array_like
        Array of sample arrays.
    Z : array_like
        Sorted array of all observations.
    Zstar : array_like
        Sorted array of unique observations.
    k : int
        Number of samples.
    n : array_like
        Number of observations in each sample.
    N : int
        Total number of observations.

    Returns
    -------
    A2KN : float
        The A2KN statistics of Scholz and Stephens 1987.

    """
    A2kN = 0.
    lj = Z.searchsorted(Zstar[:-1], 'right') - Z.searchsorted(Zstar[:-1],
                                                              'left')
    Bj = lj.cumsum()
    for i in arange(0, k):
        s = np.sort(samples[i])
        Mij = s.searchsorted(Zstar[:-1], side='right')
        inner = lj / float(N) * (N * Mij - Bj * n[i])**2 / (Bj * (N - Bj))
        A2kN += inner.sum() / n[i]
    return A2kN


Anderson_ksampResult = _make_tuple_bunch(
    'Anderson_ksampResult',
    ['statistic', 'critical_values', 'pvalue'], []
)


def anderson_ksamp(samples, midrank=True):
    """The Anderson-Darling test for k-samples.

    The k-sample Anderson-Darling test is a modification of the
    one-sample Anderson-Darling test. It tests the null hypothesis
    that k-samples are drawn from the same population without having
    to specify the distribution function of that population. The
    critical values depend on the number of samples.

    Parameters
    ----------
    samples : sequence of 1-D array_like
        Array of sample data in arrays.
    midrank : bool, optional
        Type of Anderson-Darling test which is computed. Default
        (True) is the midrank test applicable to continuous and
        discrete populations. If False, the right side empirical
        distribution is used.

    Returns
    -------
    res : Anderson_ksampResult
        An object containing attributes:

        statistic : float
            Normalized k-sample Anderson-Darling test statistic.
        critical_values : array
            The critical values for significance levels 25%, 10%, 5%, 2.5%, 1%,
            0.5%, 0.1%.
        pvalue : float
            The approximate p-value of the test. The value is floored / capped
            at 0.1% / 25%.

    Raises
    ------
    ValueError
        If less than 2 samples are provided, a sample is empty, or no
        distinct observations are in the samples.

    See Also
    --------
    ks_2samp : 2 sample Kolmogorov-Smirnov test
    anderson : 1 sample Anderson-Darling test

    Notes
    -----
    [1]_ defines three versions of the k-sample Anderson-Darling test:
    one for continuous distributions and two for discrete
    distributions, in which ties between samples may occur. The
    default of this routine is to compute the version based on the
    midrank empirical distribution function. This test is applicable
    to continuous and discrete data. If midrank is set to False, the
    right side empirical distribution is used for a test for discrete
    data. According to [1]_, the two discrete test statistics differ
    only slightly if a few collisions due to round-off errors occur in
    the test not adjusted for ties between samples.

    The critical values corresponding to the significance levels from 0.01
    to 0.25 are taken from [1]_. p-values are floored / capped
    at 0.1% / 25%. Since the range of critical values might be extended in
    future releases, it is recommended not to test ``p == 0.25``, but rather
    ``p >= 0.25`` (analogously for the lower bound).

    .. versionadded:: 0.14.0

    References
    ----------
    .. [1] Scholz, F. W and Stephens, M. A. (1987), K-Sample
           Anderson-Darling Tests, Journal of the American Statistical
           Association, Vol. 82, pp. 918-924.

    Examples
    --------
    >>> import numpy as np
    >>> from scipy import stats
    >>> rng = np.random.default_rng()
    >>> res = stats.anderson_ksamp([rng.normal(size=50),
    ... rng.normal(loc=0.5, size=30)])
    >>> res.statistic, res.pvalue
    (1.974403288713695, 0.04991293614572478)
    >>> res.critical_values
    array([0.325, 1.226, 1.961, 2.718, 3.752, 4.592, 6.546])

    The null hypothesis that the two random samples come from the same
    distribution can be rejected at the 5% level because the returned
    test value is greater than the critical value for 5% (1.961) but
    not at the 2.5% level. The interpolation gives an approximate
    p-value of 4.99%.

    >>> res = stats.anderson_ksamp([rng.normal(size=50),
    ... rng.normal(size=30), rng.normal(size=20)])
    >>> res.statistic, res.pvalue
    (-0.29103725200789504, 0.25)
    >>> res.critical_values
    array([ 0.44925884,  1.3052767 ,  1.9434184 ,  2.57696569,  3.41634856,
      4.07210043, 5.56419101])

    The null hypothesis cannot be rejected for three samples from an
    identical distribution. The reported p-value (25%) has been capped and
    may not be very accurate (since it corresponds to the value 0.449
    whereas the statistic is -0.291).

    """
    k = len(samples)
    if (k < 2):
        raise ValueError("anderson_ksamp needs at least two samples")

    samples = list(map(np.asarray, samples))
    Z = np.sort(np.hstack(samples))
    N = Z.size
    Zstar = np.unique(Z)
    if Zstar.size < 2:
        raise ValueError("anderson_ksamp needs more than one distinct "
                         "observation")

    n = np.array([sample.size for sample in samples])
    if np.any(n == 0):
        raise ValueError("anderson_ksamp encountered sample without "
                         "observations")

    if midrank:
        A2kN = _anderson_ksamp_midrank(samples, Z, Zstar, k, n, N)
    else:
        A2kN = _anderson_ksamp_right(samples, Z, Zstar, k, n, N)

    H = (1. / n).sum()
    hs_cs = (1. / arange(N - 1, 1, -1)).cumsum()
    h = hs_cs[-1] + 1
    g = (hs_cs / arange(2, N)).sum()

    a = (4*g - 6) * (k - 1) + (10 - 6*g)*H
    b = (2*g - 4)*k**2 + 8*h*k + (2*g - 14*h - 4)*H - 8*h + 4*g - 6
    c = (6*h + 2*g - 2)*k**2 + (4*h - 4*g + 6)*k + (2*h - 6)*H + 4*h
    d = (2*h + 6)*k**2 - 4*h*k
    sigmasq = (a*N**3 + b*N**2 + c*N + d) / ((N - 1.) * (N - 2.) * (N - 3.))
    m = k - 1
    A2 = (A2kN - m) / math.sqrt(sigmasq)

    # The b_i values are the interpolation coefficients from Table 2
    # of Scholz and Stephens 1987
    b0 = np.array([0.675, 1.281, 1.645, 1.96, 2.326, 2.573, 3.085])
    b1 = np.array([-0.245, 0.25, 0.678, 1.149, 1.822, 2.364, 3.615])
    b2 = np.array([-0.105, -0.305, -0.362, -0.391, -0.396, -0.345, -0.154])
    critical = b0 + b1 / math.sqrt(m) + b2 / m

    sig = np.array([0.25, 0.1, 0.05, 0.025, 0.01, 0.005, 0.001])
    if A2 < critical.min():
        p = sig.max()
        warnings.warn("p-value capped: true value larger than {}".format(p),
                      stacklevel=2)
    elif A2 > critical.max():
        p = sig.min()
        warnings.warn("p-value floored: true value smaller than {}".format(p),
                      stacklevel=2)
    else:
        # interpolation of probit of significance level
        pf = np.polyfit(critical, log(sig), 2)
        p = math.exp(np.polyval(pf, A2))

    # create result object with alias for backward compatibility
    res = Anderson_ksampResult(A2, critical, p)
    res.significance_level = p
    return res


AnsariResult = namedtuple('AnsariResult', ('statistic', 'pvalue'))


class _ABW:
    """Distribution of Ansari-Bradley W-statistic under the null hypothesis."""
    # TODO: calculate exact distribution considering ties
    # We could avoid summing over more than half the frequencies,
    # but inititally it doesn't seem worth the extra complexity

    def __init__(self):
        """Minimal initializer."""
        self.m = None
        self.n = None
        self.astart = None
        self.total = None
        self.freqs = None

    def _recalc(self, n, m):
        """When necessary, recalculate exact distribution."""
        if n != self.n or m != self.m:
            self.n, self.m = n, m
            # distribution is NOT symmetric when m + n is odd
            # n is len(x), m is len(y), and ratio of scales is defined x/y
            astart, a1, _ = _statlib.gscale(n, m)
            self.astart = astart  # minimum value of statistic
            # Exact distribution of test statistic under null hypothesis
            # expressed as frequencies/counts/integers to maintain precision.
            # Stored as floats to avoid overflow of sums.
            self.freqs = a1.astype(np.float64)
            self.total = self.freqs.sum()  # could calculate from m and n
            # probability mass is self.freqs / self.total;

    def pmf(self, k, n, m):
        """Probability mass function."""
        self._recalc(n, m)
        # The convention here is that PMF at k = 12.5 is the same as at k = 12,
        # -> use `floor` in case of ties.
        ind = np.floor(k - self.astart).astype(int)
        return self.freqs[ind] / self.total

    def cdf(self, k, n, m):
        """Cumulative distribution function."""
        self._recalc(n, m)
        # Null distribution derived without considering ties is
        # approximate. Round down to avoid Type I error.
        ind = np.ceil(k - self.astart).astype(int)
        return self.freqs[:ind+1].sum() / self.total

    def sf(self, k, n, m):
        """Survival function."""
        self._recalc(n, m)
        # Null distribution derived without considering ties is
        # approximate. Round down to avoid Type I error.
        ind = np.floor(k - self.astart).astype(int)
        return self.freqs[ind:].sum() / self.total


# Maintain state for faster repeat calls to ansari w/ method='exact'
_abw_state = _ABW()


def ansari(x, y, alternative='two-sided'):
    """Perform the Ansari-Bradley test for equal scale parameters.

    The Ansari-Bradley test ([1]_, [2]_) is a non-parametric test
    for the equality of the scale parameter of the distributions
    from which two samples were drawn. The null hypothesis states that
    the ratio of the scale of the distribution underlying `x` to the scale
    of the distribution underlying `y` is 1.

    Parameters
    ----------
    x, y : array_like
        Arrays of sample data.
    alternative : {'two-sided', 'less', 'greater'}, optional
        Defines the alternative hypothesis. Default is 'two-sided'.
        The following options are available:

        * 'two-sided': the ratio of scales is not equal to 1.
        * 'less': the ratio of scales is less than 1.
        * 'greater': the ratio of scales is greater than 1.

        .. versionadded:: 1.7.0

    Returns
    -------
    statistic : float
        The Ansari-Bradley test statistic.
    pvalue : float
        The p-value of the hypothesis test.

    See Also
    --------
    fligner : A non-parametric test for the equality of k variances
    mood : A non-parametric test for the equality of two scale parameters

    Notes
    -----
    The p-value given is exact when the sample sizes are both less than
    55 and there are no ties, otherwise a normal approximation for the
    p-value is used.

    References
    ----------
    .. [1] Ansari, A. R. and Bradley, R. A. (1960) Rank-sum tests for
           dispersions, Annals of Mathematical Statistics, 31, 1174-1189.
    .. [2] Sprent, Peter and N.C. Smeeton.  Applied nonparametric
           statistical methods.  3rd ed. Chapman and Hall/CRC. 2001.
           Section 5.8.2.
    .. [3] Nathaniel E. Helwig "Nonparametric Dispersion and Equality
           Tests" at http://users.stat.umn.edu/~helwig/notes/npde-Notes.pdf

    Examples
    --------
    >>> import numpy as np
    >>> from scipy.stats import ansari
    >>> rng = np.random.default_rng()

    For these examples, we'll create three random data sets.  The first
    two, with sizes 35 and 25, are drawn from a normal distribution with
    mean 0 and standard deviation 2.  The third data set has size 25 and
    is drawn from a normal distribution with standard deviation 1.25.

    >>> x1 = rng.normal(loc=0, scale=2, size=35)
    >>> x2 = rng.normal(loc=0, scale=2, size=25)
    >>> x3 = rng.normal(loc=0, scale=1.25, size=25)

    First we apply `ansari` to `x1` and `x2`.  These samples are drawn
    from the same distribution, so we expect the Ansari-Bradley test
    should not lead us to conclude that the scales of the distributions
    are different.

    >>> ansari(x1, x2)
    AnsariResult(statistic=541.0, pvalue=0.9762532927399098)

    With a p-value close to 1, we cannot conclude that there is a
    significant difference in the scales (as expected).

    Now apply the test to `x1` and `x3`:

    >>> ansari(x1, x3)
    AnsariResult(statistic=425.0, pvalue=0.0003087020407974518)

    The probability of observing such an extreme value of the statistic
    under the null hypothesis of equal scales is only 0.03087%. We take this
    as evidence against the null hypothesis in favor of the alternative:
    the scales of the distributions from which the samples were drawn
    are not equal.

    We can use the `alternative` parameter to perform a one-tailed test.
    In the above example, the scale of `x1` is greater than `x3` and so
    the ratio of scales of `x1` and `x3` is greater than 1. This means
    that the p-value when ``alternative='greater'`` should be near 0 and
    hence we should be able to reject the null hypothesis:

    >>> ansari(x1, x3, alternative='greater')
    AnsariResult(statistic=425.0, pvalue=0.0001543510203987259)

    As we can see, the p-value is indeed quite low. Use of
    ``alternative='less'`` should thus yield a large p-value:

    >>> ansari(x1, x3, alternative='less')
    AnsariResult(statistic=425.0, pvalue=0.9998643258449039)

    """
    if alternative not in {'two-sided', 'greater', 'less'}:
        raise ValueError("'alternative' must be 'two-sided',"
                         " 'greater', or 'less'.")
    x, y = asarray(x), asarray(y)
    n = len(x)
    m = len(y)
    if m < 1:
        raise ValueError("Not enough other observations.")
    if n < 1:
        raise ValueError("Not enough test observations.")

    N = m + n
    xy = r_[x, y]  # combine
    rank = _stats_py.rankdata(xy)
    symrank = amin(array((rank, N - rank + 1)), 0)
    AB = np.sum(symrank[:n], axis=0)
    uxy = unique(xy)
    repeats = (len(uxy) != len(xy))
    exact = ((m < 55) and (n < 55) and not repeats)
    if repeats and (m < 55 or n < 55):
        warnings.warn("Ties preclude use of exact statistic.")
    if exact:
        if alternative == 'two-sided':
            pval = 2.0 * np.minimum(_abw_state.cdf(AB, n, m),
                                    _abw_state.sf(AB, n, m))
        elif alternative == 'greater':
            # AB statistic is _smaller_ when ratio of scales is larger,
            # so this is the opposite of the usual calculation
            pval = _abw_state.cdf(AB, n, m)
        else:
            pval = _abw_state.sf(AB, n, m)
        return AnsariResult(AB, min(1.0, pval))

    # otherwise compute normal approximation
    if N % 2:  # N odd
        mnAB = n * (N+1.0)**2 / 4.0 / N
        varAB = n * m * (N+1.0) * (3+N**2) / (48.0 * N**2)
    else:
        mnAB = n * (N+2.0) / 4.0
        varAB = m * n * (N+2) * (N-2.0) / 48 / (N-1.0)
    if repeats:   # adjust variance estimates
        # compute np.sum(tj * rj**2,axis=0)
        fac = np.sum(symrank**2, axis=0)
        if N % 2:  # N odd
            varAB = m * n * (16*N*fac - (N+1)**4) / (16.0 * N**2 * (N-1))
        else:  # N even
            varAB = m * n * (16*fac - N*(N+2)**2) / (16.0 * N * (N-1))

    # Small values of AB indicate larger dispersion for the x sample.
    # Large values of AB indicate larger dispersion for the y sample.
    # This is opposite to the way we define the ratio of scales. see [1]_.
    z = (mnAB - AB) / sqrt(varAB)
    z, pval = _normtest_finish(z, alternative)
    return AnsariResult(AB, pval)


BartlettResult = namedtuple('BartlettResult', ('statistic', 'pvalue'))


def bartlett(*samples):
    """Perform Bartlett's test for equal variances.

    Bartlett's test tests the null hypothesis that all input samples
    are from populations with equal variances.  For samples
    from significantly non-normal populations, Levene's test
    `levene` is more robust.

    Parameters
    ----------
    sample1, sample2, ... : array_like
        arrays of sample data.  Only 1d arrays are accepted, they may have
        different lengths.

    Returns
    -------
    statistic : float
        The test statistic.
    pvalue : float
        The p-value of the test.

    See Also
    --------
    fligner : A non-parametric test for the equality of k variances
    levene : A robust parametric test for equality of k variances

    Notes
    -----
    Conover et al. (1981) examine many of the existing parametric and
    nonparametric tests by extensive simulations and they conclude that the
    tests proposed by Fligner and Killeen (1976) and Levene (1960) appear to be
    superior in terms of robustness of departures from normality and power
    ([3]_).

    References
    ----------
    .. [1]  https://www.itl.nist.gov/div898/handbook/eda/section3/eda357.htm

    .. [2]  Snedecor, George W. and Cochran, William G. (1989), Statistical
              Methods, Eighth Edition, Iowa State University Press.

    .. [3] Park, C. and Lindsay, B. G. (1999). Robust Scale Estimation and
           Hypothesis Testing based on Quadratic Inference Function. Technical
           Report #99-03, Center for Likelihood Studies, Pennsylvania State
           University.

    .. [4] Bartlett, M. S. (1937). Properties of Sufficiency and Statistical
           Tests. Proceedings of the Royal Society of London. Series A,
           Mathematical and Physical Sciences, Vol. 160, No.901, pp. 268-282.

    Examples
    --------
    Test whether or not the lists `a`, `b` and `c` come from populations
    with equal variances.

    >>> import numpy as np
    >>> from scipy.stats import bartlett
    >>> a = [8.88, 9.12, 9.04, 8.98, 9.00, 9.08, 9.01, 8.85, 9.06, 8.99]
    >>> b = [8.88, 8.95, 9.29, 9.44, 9.15, 9.58, 8.36, 9.18, 8.67, 9.05]
    >>> c = [8.95, 9.12, 8.95, 8.85, 9.03, 8.84, 9.07, 8.98, 8.86, 8.98]
    >>> stat, p = bartlett(a, b, c)
    >>> p
    1.1254782518834628e-05

    The very small p-value suggests that the populations do not have equal
    variances.

    This is not surprising, given that the sample variance of `b` is much
    larger than that of `a` and `c`:

    >>> [np.var(x, ddof=1) for x in [a, b, c]]
    [0.007054444444444413, 0.13073888888888888, 0.008890000000000002]

    """
    # Handle empty input and input that is not 1d
    for sample in samples:
        if np.asanyarray(sample).size == 0:
            return BartlettResult(np.nan, np.nan)
        if np.asanyarray(sample).ndim > 1:
            raise ValueError('Samples must be one-dimensional.')

    k = len(samples)
    if k < 2:
        raise ValueError("Must enter at least two input sample vectors.")
    Ni = np.empty(k)
    ssq = np.empty(k, 'd')
    for j in range(k):
        Ni[j] = len(samples[j])
        ssq[j] = np.var(samples[j], ddof=1)
    Ntot = np.sum(Ni, axis=0)
    spsq = np.sum((Ni - 1)*ssq, axis=0) / (1.0*(Ntot - k))
    numer = (Ntot*1.0 - k) * log(spsq) - np.sum((Ni - 1.0)*log(ssq), axis=0)
    denom = 1.0 + 1.0/(3*(k - 1)) * ((np.sum(1.0/(Ni - 1.0), axis=0)) -
                                     1.0/(Ntot - k))
    T = numer / denom
    pval = distributions.chi2.sf(T, k - 1)  # 1 - cdf

    return BartlettResult(T, pval)


LeveneResult = namedtuple('LeveneResult', ('statistic', 'pvalue'))


def levene(*samples, center='median', proportiontocut=0.05):
    """Perform Levene test for equal variances.

    The Levene test tests the null hypothesis that all input samples
    are from populations with equal variances.  Levene's test is an
    alternative to Bartlett's test `bartlett` in the case where
    there are significant deviations from normality.

    Parameters
    ----------
    sample1, sample2, ... : array_like
        The sample data, possibly with different lengths. Only one-dimensional
        samples are accepted.
    center : {'mean', 'median', 'trimmed'}, optional
        Which function of the data to use in the test.  The default
        is 'median'.
    proportiontocut : float, optional
        When `center` is 'trimmed', this gives the proportion of data points
        to cut from each end. (See `scipy.stats.trim_mean`.)
        Default is 0.05.

    Returns
    -------
    statistic : float
        The test statistic.
    pvalue : float
        The p-value for the test.

    Notes
    -----
    Three variations of Levene's test are possible.  The possibilities
    and their recommended usages are:

      * 'median' : Recommended for skewed (non-normal) distributions>
      * 'mean' : Recommended for symmetric, moderate-tailed distributions.
      * 'trimmed' : Recommended for heavy-tailed distributions.

    The test version using the mean was proposed in the original article
    of Levene ([2]_) while the median and trimmed mean have been studied by
    Brown and Forsythe ([3]_), sometimes also referred to as Brown-Forsythe
    test.

    References
    ----------
    .. [1] https://www.itl.nist.gov/div898/handbook/eda/section3/eda35a.htm
    .. [2] Levene, H. (1960). In Contributions to Probability and Statistics:
           Essays in Honor of Harold Hotelling, I. Olkin et al. eds.,
           Stanford University Press, pp. 278-292.
    .. [3] Brown, M. B. and Forsythe, A. B. (1974), Journal of the American
           Statistical Association, 69, 364-367

    Examples
    --------
    Test whether or not the lists `a`, `b` and `c` come from populations
    with equal variances.

    >>> import numpy as np
    >>> from scipy.stats import levene
    >>> a = [8.88, 9.12, 9.04, 8.98, 9.00, 9.08, 9.01, 8.85, 9.06, 8.99]
    >>> b = [8.88, 8.95, 9.29, 9.44, 9.15, 9.58, 8.36, 9.18, 8.67, 9.05]
    >>> c = [8.95, 9.12, 8.95, 8.85, 9.03, 8.84, 9.07, 8.98, 8.86, 8.98]
    >>> stat, p = levene(a, b, c)
    >>> p
    0.002431505967249681

    The small p-value suggests that the populations do not have equal
    variances.

    This is not surprising, given that the sample variance of `b` is much
    larger than that of `a` and `c`:

    >>> [np.var(x, ddof=1) for x in [a, b, c]]
    [0.007054444444444413, 0.13073888888888888, 0.008890000000000002]

    """
    if center not in ['mean', 'median', 'trimmed']:
        raise ValueError("center must be 'mean', 'median' or 'trimmed'.")

    k = len(samples)
    if k < 2:
        raise ValueError("Must enter at least two input sample vectors.")
    # check for 1d input
    for j in range(k):
        if np.asanyarray(samples[j]).ndim > 1:
            raise ValueError('Samples must be one-dimensional.')

    Ni = np.empty(k)
    Yci = np.empty(k, 'd')

    if center == 'median':
        func = lambda x: np.median(x, axis=0)
    elif center == 'mean':
        func = lambda x: np.mean(x, axis=0)
    else:  # center == 'trimmed'
        samples = tuple(_stats_py.trimboth(np.sort(sample), proportiontocut)
                        for sample in samples)
        func = lambda x: np.mean(x, axis=0)

    for j in range(k):
        Ni[j] = len(samples[j])
        Yci[j] = func(samples[j])
    Ntot = np.sum(Ni, axis=0)

    # compute Zij's
    Zij = [None] * k
    for i in range(k):
        Zij[i] = abs(asarray(samples[i]) - Yci[i])

    # compute Zbari
    Zbari = np.empty(k, 'd')
    Zbar = 0.0
    for i in range(k):
        Zbari[i] = np.mean(Zij[i], axis=0)
        Zbar += Zbari[i] * Ni[i]

    Zbar /= Ntot
    numer = (Ntot - k) * np.sum(Ni * (Zbari - Zbar)**2, axis=0)

    # compute denom_variance
    dvar = 0.0
    for i in range(k):
        dvar += np.sum((Zij[i] - Zbari[i])**2, axis=0)

    denom = (k - 1.0) * dvar

    W = numer / denom
    pval = distributions.f.sf(W, k-1, Ntot-k)  # 1 - cdf
    return LeveneResult(W, pval)


@_deprecated("'binom_test' is deprecated in favour of"
             " 'binomtest' from version 1.7.0 and will"
             " be removed in Scipy 1.12.0.")
def binom_test(x, n=None, p=0.5, alternative='two-sided'):
    """Perform a test that the probability of success is p.

    This is an exact, two-sided test of the null hypothesis
    that the probability of success in a Bernoulli experiment
    is `p`.

    .. deprecated:: 1.10.0
        `binom_test` is deprecated in favour of `binomtest` and will
        be removed in Scipy 1.12.0.

    Parameters
    ----------
    x : int or array_like
        The number of successes, or if x has length 2, it is the
        number of successes and the number of failures.
    n : int
        The number of trials.  This is ignored if x gives both the
        number of successes and failures.
    p : float, optional
        The hypothesized probability of success.  ``0 <= p <= 1``. The
        default value is ``p = 0.5``.
    alternative : {'two-sided', 'greater', 'less'}, optional
        Indicates the alternative hypothesis. The default value is
        'two-sided'.

    Returns
    -------
    p-value : float
        The p-value of the hypothesis test.

    References
    ----------
    .. [1] https://en.wikipedia.org/wiki/Binomial_test

    Examples
    --------
    >>> from scipy import stats

    A car manufacturer claims that no more than 10% of their cars are unsafe.
    15 cars are inspected for safety, 3 were found to be unsafe. Test the
    manufacturer's claim:

    >>> stats.binom_test(3, n=15, p=0.1, alternative='greater')
    0.18406106910639114

    The null hypothesis cannot be rejected at the 5% level of significance
    because the returned p-value is greater than the critical value of 5%.

    """
    x = atleast_1d(x).astype(np.int_)
    if len(x) == 2:
        n = x[1] + x[0]
        x = x[0]
    elif len(x) == 1:
        x = x[0]
        if n is None or n < x:
            raise ValueError("n must be >= x")
        n = np.int_(n)
    else:
        raise ValueError("Incorrect length for x.")

    if (p > 1.0) or (p < 0.0):
        raise ValueError("p must be in range [0,1]")

    if alternative not in ('two-sided', 'less', 'greater'):
        raise ValueError("alternative not recognized\n"
                         "should be 'two-sided', 'less' or 'greater'")

    if alternative == 'less':
        pval = distributions.binom.cdf(x, n, p)
        return pval

    if alternative == 'greater':
        pval = distributions.binom.sf(x-1, n, p)
        return pval

    # if alternative was neither 'less' nor 'greater', then it's 'two-sided'
    d = distributions.binom.pmf(x, n, p)
    rerr = 1 + 1e-7
    if x == p * n:
        # special case as shortcut, would also be handled by `else` below
        pval = 1.
    elif x < p * n:
        i = np.arange(np.ceil(p * n), n+1)
        y = np.sum(distributions.binom.pmf(i, n, p) <= d*rerr, axis=0)
        pval = (distributions.binom.cdf(x, n, p) +
                distributions.binom.sf(n - y, n, p))
    else:
        i = np.arange(np.floor(p*n) + 1)
        y = np.sum(distributions.binom.pmf(i, n, p) <= d*rerr, axis=0)
        pval = (distributions.binom.cdf(y-1, n, p) +
                distributions.binom.sf(x-1, n, p))

    return min(1.0, pval)


def _apply_func(x, g, func):
    # g is list of indices into x
    #  separating x into different groups
    #  func should be applied over the groups
    g = unique(r_[0, g, len(x)])
    output = [func(x[g[k]:g[k+1]]) for k in range(len(g) - 1)]

    return asarray(output)


FlignerResult = namedtuple('FlignerResult', ('statistic', 'pvalue'))


def fligner(*samples, center='median', proportiontocut=0.05):
    """Perform Fligner-Killeen test for equality of variance.

    Fligner's test tests the null hypothesis that all input samples
    are from populations with equal variances.  Fligner-Killeen's test is
    distribution free when populations are identical [2]_.

    Parameters
    ----------
    sample1, sample2, ... : array_like
        Arrays of sample data.  Need not be the same length.
    center : {'mean', 'median', 'trimmed'}, optional
        Keyword argument controlling which function of the data is used in
        computing the test statistic.  The default is 'median'.
    proportiontocut : float, optional
        When `center` is 'trimmed', this gives the proportion of data points
        to cut from each end. (See `scipy.stats.trim_mean`.)
        Default is 0.05.

    Returns
    -------
    statistic : float
        The test statistic.
    pvalue : float
        The p-value for the hypothesis test.

    See Also
    --------
    bartlett : A parametric test for equality of k variances in normal samples
    levene : A robust parametric test for equality of k variances

    Notes
    -----
    As with Levene's test there are three variants of Fligner's test that
    differ by the measure of central tendency used in the test.  See `levene`
    for more information.

    Conover et al. (1981) examine many of the existing parametric and
    nonparametric tests by extensive simulations and they conclude that the
    tests proposed by Fligner and Killeen (1976) and Levene (1960) appear to be
    superior in terms of robustness of departures from normality and power [3]_.

    References
    ----------
    .. [1] Park, C. and Lindsay, B. G. (1999). Robust Scale Estimation and
           Hypothesis Testing based on Quadratic Inference Function. Technical
           Report #99-03, Center for Likelihood Studies, Pennsylvania State
           University.
           https://cecas.clemson.edu/~cspark/cv/paper/qif/draftqif2.pdf

    .. [2] Fligner, M.A. and Killeen, T.J. (1976). Distribution-free two-sample
           tests for scale. 'Journal of the American Statistical Association.'
           71(353), 210-213.

    .. [3] Park, C. and Lindsay, B. G. (1999). Robust Scale Estimation and
           Hypothesis Testing based on Quadratic Inference Function. Technical
           Report #99-03, Center for Likelihood Studies, Pennsylvania State
           University.

    .. [4] Conover, W. J., Johnson, M. E. and Johnson M. M. (1981). A
           comparative study of tests for homogeneity of variances, with
           applications to the outer continental shelf biding data.
           Technometrics, 23(4), 351-361.

    Examples
    --------
    Test whether or not the lists `a`, `b` and `c` come from populations
    with equal variances.

    >>> import numpy as np
    >>> from scipy.stats import fligner
    >>> a = [8.88, 9.12, 9.04, 8.98, 9.00, 9.08, 9.01, 8.85, 9.06, 8.99]
    >>> b = [8.88, 8.95, 9.29, 9.44, 9.15, 9.58, 8.36, 9.18, 8.67, 9.05]
    >>> c = [8.95, 9.12, 8.95, 8.85, 9.03, 8.84, 9.07, 8.98, 8.86, 8.98]
    >>> stat, p = fligner(a, b, c)
    >>> p
    0.00450826080004775

    The small p-value suggests that the populations do not have equal
    variances.

    This is not surprising, given that the sample variance of `b` is much
    larger than that of `a` and `c`:

    >>> [np.var(x, ddof=1) for x in [a, b, c]]
    [0.007054444444444413, 0.13073888888888888, 0.008890000000000002]

    """
    if center not in ['mean', 'median', 'trimmed']:
        raise ValueError("center must be 'mean', 'median' or 'trimmed'.")

    # Handle empty input
    for sample in samples:
        if np.asanyarray(sample).size == 0:
            return FlignerResult(np.nan, np.nan)

    k = len(samples)
    if k < 2:
        raise ValueError("Must enter at least two input sample vectors.")

    if center == 'median':
        func = lambda x: np.median(x, axis=0)
    elif center == 'mean':
        func = lambda x: np.mean(x, axis=0)
    else:  # center == 'trimmed'
        samples = tuple(_stats_py.trimboth(sample, proportiontocut)
                        for sample in samples)
        func = lambda x: np.mean(x, axis=0)

    Ni = asarray([len(samples[j]) for j in range(k)])
    Yci = asarray([func(samples[j]) for j in range(k)])
    Ntot = np.sum(Ni, axis=0)
    # compute Zij's
    Zij = [abs(asarray(samples[i]) - Yci[i]) for i in range(k)]
    allZij = []
    g = [0]
    for i in range(k):
        allZij.extend(list(Zij[i]))
        g.append(len(allZij))

    ranks = _stats_py.rankdata(allZij)
    sample = distributions.norm.ppf(ranks / (2*(Ntot + 1.0)) + 0.5)

    # compute Aibar
    Aibar = _apply_func(sample, g, np.sum) / Ni
    anbar = np.mean(sample, axis=0)
    varsq = np.var(sample, axis=0, ddof=1)
    Xsq = np.sum(Ni * (asarray(Aibar) - anbar)**2.0, axis=0) / varsq
    pval = distributions.chi2.sf(Xsq, k - 1)  # 1 - cdf
    return FlignerResult(Xsq, pval)


@_axis_nan_policy_factory(lambda x1: (x1,), n_samples=4, n_outputs=1)
def _mood_inner_lc(xy, x, diffs, sorted_xy, n, m, N) -> float:
    # Obtain the unique values and their frequencies from the pooled samples.
    # "a_j, + b_j, = t_j, for j = 1, ... k" where `k` is the number of unique
    # classes, and "[t]he number of values associated with the x's and y's in
    # the jth class will be denoted by a_j, and b_j respectively."
    # (Mielke, 312)
    # Reuse previously computed sorted array and `diff` arrays to obtain the
    # unique values and counts. Prepend `diffs` with a non-zero to indicate
    # that the first element should be marked as not matching what preceded it.
    diffs_prep = np.concatenate(([1], diffs))
    # Unique elements are where the was a difference between elements in the
    # sorted array
    uniques = sorted_xy[diffs_prep != 0]
    # The count of each element is the bin size for each set of consecutive
    # differences where the difference is zero. Replace nonzero differences
    # with 1 and then use the cumulative sum to count the indices.
    t = np.bincount(np.cumsum(np.asarray(diffs_prep != 0, dtype=int)))[1:]
    k = len(uniques)
    js = np.arange(1, k + 1, dtype=int)
    # the `b` array mentioned in the paper is not used, outside of the
    # calculation of `t`, so we do not need to calculate it separately. Here
    # we calculate `a`. In plain language, `a[j]` is the number of values in
    # `x` that equal `uniques[j]`.
    sorted_xyx = np.sort(np.concatenate((xy, x)))
    diffs = np.diff(sorted_xyx)
    diffs_prep = np.concatenate(([1], diffs))
    diff_is_zero = np.asarray(diffs_prep != 0, dtype=int)
    xyx_counts = np.bincount(np.cumsum(diff_is_zero))[1:]
    a = xyx_counts - t
    # "Define .. a_0 = b_0 = t_0 = S_0 = 0" (Mielke 312) so we shift  `a`
    # and `t` arrays over 1 to allow a first element of 0 to accommodate this
    # indexing.
    t = np.concatenate(([0], t))
    a = np.concatenate(([0], a))
    # S is built from `t`, so it does not need a preceding zero added on.
    S = np.cumsum(t)
    # define a copy of `S` with a prepending zero for later use to avoid
    # the need for indexing.
    S_i_m1 = np.concatenate(([0], S[:-1]))

    # Psi, as defined by the 6th unnumbered equation on page 313 (Mielke).
    # Note that in the paper there is an error where the denominator `2` is
    # squared when it should be the entire equation.
    def psi(indicator):
        return (indicator - (N + 1)/2)**2

    # define summation range for use in calculation of phi, as seen in sum
    # in the unnumbered equation on the bottom of page 312 (Mielke).
    s_lower = S[js - 1] + 1
    s_upper = S[js] + 1
    phi_J = [np.arange(s_lower[idx], s_upper[idx]) for idx in range(k)]

    # for every range in the above array, determine the sum of psi(I) for
    # every element in the range. Divide all the sums by `t`. Following the
    # last unnumbered equation on page 312.
    phis = [np.sum(psi(I_j)) for I_j in phi_J] / t[js]

    # `T` is equal to a[j] * phi[j], per the first unnumbered equation on
    # page 312. `phis` is already in the order based on `js`, so we index
    # into `a` with `js` as well.
    T = sum(phis * a[js])

    # The approximate statistic
    E_0_T = n * (N * N - 1) / 12

    varM = (m * n * (N + 1.0) * (N ** 2 - 4) / 180 -
            m * n / (180 * N * (N - 1)) * np.sum(
                t * (t**2 - 1) * (t**2 - 4 + (15 * (N - S - S_i_m1) ** 2))
            ))

    return ((T - E_0_T) / np.sqrt(varM),)


def mood(x, y, axis=0, alternative="two-sided"):
    """Perform Mood's test for equal scale parameters.

    Mood's two-sample test for scale parameters is a non-parametric
    test for the null hypothesis that two samples are drawn from the
    same distribution with the same scale parameter.

    Parameters
    ----------
    x, y : array_like
        Arrays of sample data.
    axis : int, optional
        The axis along which the samples are tested.  `x` and `y` can be of
        different length along `axis`.
        If `axis` is None, `x` and `y` are flattened and the test is done on
        all values in the flattened arrays.
    alternative : {'two-sided', 'less', 'greater'}, optional
        Defines the alternative hypothesis. Default is 'two-sided'.
        The following options are available:

        * 'two-sided': the scales of the distributions underlying `x` and `y`
          are different.
        * 'less': the scale of the distribution underlying `x` is less than
          the scale of the distribution underlying `y`.
        * 'greater': the scale of the distribution underlying `x` is greater
          than the scale of the distribution underlying `y`.

        .. versionadded:: 1.7.0

    Returns
    -------
    res : SignificanceResult
        An object containing attributes:

        statistic : scalar or ndarray
            The z-score for the hypothesis test.  For 1-D inputs a scalar is
            returned.
        pvalue : scalar ndarray
            The p-value for the hypothesis test.

    See Also
    --------
    fligner : A non-parametric test for the equality of k variances
    ansari : A non-parametric test for the equality of 2 variances
    bartlett : A parametric test for equality of k variances in normal samples
    levene : A parametric test for equality of k variances

    Notes
    -----
    The data are assumed to be drawn from probability distributions ``f(x)``
    and ``f(x/s) / s`` respectively, for some probability density function f.
    The null hypothesis is that ``s == 1``.

    For multi-dimensional arrays, if the inputs are of shapes
    ``(n0, n1, n2, n3)``  and ``(n0, m1, n2, n3)``, then if ``axis=1``, the
    resulting z and p values will have shape ``(n0, n2, n3)``.  Note that
    ``n1`` and ``m1`` don't have to be equal, but the other dimensions do.

    References
    ----------
    [1] Mielke, Paul W. "Note on Some Squared Rank Tests with Existing Ties."
        Technometrics, vol. 9, no. 2, 1967, pp. 312-14. JSTOR,
        https://doi.org/10.2307/1266427. Accessed 18 May 2022.

    Examples
    --------
    >>> import numpy as np
    >>> from scipy import stats
    >>> rng = np.random.default_rng()
    >>> x2 = rng.standard_normal((2, 45, 6, 7))
    >>> x1 = rng.standard_normal((2, 30, 6, 7))
    >>> res = stats.mood(x1, x2, axis=1)
    >>> res.pvalue.shape
    (2, 6, 7)

    Find the number of points where the difference in scale is not significant:

    >>> (res.pvalue > 0.1).sum()
    78

    Perform the test with different scales:

    >>> x1 = rng.standard_normal((2, 30))
    >>> x2 = rng.standard_normal((2, 35)) * 10.0
    >>> stats.mood(x1, x2, axis=1)
    SignificanceResult(statistic=array([-5.76174136, -6.12650783]),
                       pvalue=array([8.32505043e-09, 8.98287869e-10]))

    """
    x = np.asarray(x, dtype=float)
    y = np.asarray(y, dtype=float)

    if axis is None:
        x = x.flatten()
        y = y.flatten()
        axis = 0

    if axis < 0:
        axis = x.ndim + axis

    # Determine shape of the result arrays
    res_shape = tuple([x.shape[ax] for ax in range(len(x.shape)) if ax != axis])
    if not (res_shape == tuple([y.shape[ax] for ax in range(len(y.shape)) if
                                ax != axis])):
        raise ValueError("Dimensions of x and y on all axes except `axis` "
                         "should match")

    n = x.shape[axis]
    m = y.shape[axis]
    N = m + n
    if N < 3:
        raise ValueError("Not enough observations.")

    xy = np.concatenate((x, y), axis=axis)
    # determine if any of the samples contain ties
    sorted_xy = np.sort(xy, axis=axis)
    diffs = np.diff(sorted_xy, axis=axis)
    if 0 in diffs:
        z = np.asarray(_mood_inner_lc(xy, x, diffs, sorted_xy, n, m, N,
                                      axis=axis))
    else:
        if axis != 0:
            xy = np.moveaxis(xy, axis, 0)

        xy = xy.reshape(xy.shape[0], -1)
        # Generalized to the n-dimensional case by adding the axis argument,
        # and using for loops, since rankdata is not vectorized.  For improving
        # performance consider vectorizing rankdata function.
        all_ranks = np.empty_like(xy)
        for j in range(xy.shape[1]):
            all_ranks[:, j] = _stats_py.rankdata(xy[:, j])

        Ri = all_ranks[:n]
        M = np.sum((Ri - (N + 1.0) / 2) ** 2, axis=0)
        # Approx stat.
        mnM = n * (N * N - 1.0) / 12
        varM = m * n * (N + 1.0) * (N + 2) * (N - 2) / 180
        z = (M - mnM) / sqrt(varM)
    z, pval = _normtest_finish(z, alternative)

    if res_shape == ():
        # Return scalars, not 0-D arrays
        z = z[0]
        pval = pval[0]
    else:
        z.shape = res_shape
        pval.shape = res_shape
    return SignificanceResult(z, pval)


WilcoxonResult = _make_tuple_bunch('WilcoxonResult', ['statistic', 'pvalue'])


def wilcoxon_result_unpacker(res):
    if hasattr(res, 'zstatistic'):
        return res.statistic, res.pvalue, res.zstatistic
    else:
        return res.statistic, res.pvalue


def wilcoxon_result_object(statistic, pvalue, zstatistic=None):
    res = WilcoxonResult(statistic, pvalue)
    if zstatistic is not None:
        res.zstatistic = zstatistic
    return res


def wilcoxon_outputs(kwds):
    method = kwds.get('method', 'auto')
    if method == 'approx':
        return 3
    return 2


@_rename_parameter("mode", "method")
@_axis_nan_policy_factory(
    wilcoxon_result_object, paired=True,
    n_samples=lambda kwds: 2 if kwds.get('y', None) is not None else 1,
    result_to_tuple=wilcoxon_result_unpacker, n_outputs=wilcoxon_outputs,
)
def wilcoxon(x, y=None, zero_method="wilcox", correction=False,
             alternative="two-sided", method='auto'):
    """Calculate the Wilcoxon signed-rank test.

    The Wilcoxon signed-rank test tests the null hypothesis that two
    related paired samples come from the same distribution. In particular,
    it tests whether the distribution of the differences ``x - y`` is symmetric
    about zero. It is a non-parametric version of the paired T-test.

    Parameters
    ----------
    x : array_like
        Either the first set of measurements (in which case ``y`` is the second
        set of measurements), or the differences between two sets of
        measurements (in which case ``y`` is not to be specified.)  Must be
        one-dimensional.
    y : array_like, optional
        Either the second set of measurements (if ``x`` is the first set of
        measurements), or not specified (if ``x`` is the differences between
        two sets of measurements.)  Must be one-dimensional.
    zero_method : {"wilcox", "pratt", "zsplit"}, optional
        There are different conventions for handling pairs of observations
        with equal values ("zero-differences", or "zeros").

        * "wilcox": Discards all zero-differences (default); see [4]_.
        * "pratt": Includes zero-differences in the ranking process,
          but drops the ranks of the zeros (more conservative); see [3]_.
          In this case, the normal approximation is adjusted as in [5]_.
        * "zsplit": Includes zero-differences in the ranking process and
          splits the zero rank between positive and negative ones.

    correction : bool, optional
        If True, apply continuity correction by adjusting the Wilcoxon rank
        statistic by 0.5 towards the mean value when computing the
        z-statistic if a normal approximation is used.  Default is False.
    alternative : {"two-sided", "greater", "less"}, optional
        Defines the alternative hypothesis. Default is 'two-sided'.
        In the following, let ``d`` represent the difference between the paired
        samples: ``d = x - y`` if both ``x`` and ``y`` are provided, or
        ``d = x`` otherwise.

        * 'two-sided': the distribution underlying ``d`` is not symmetric
          about zero.
        * 'less': the distribution underlying ``d`` is stochastically less
          than a distribution symmetric about zero.
        * 'greater': the distribution underlying ``d`` is stochastically
          greater than a distribution symmetric about zero.

    method : {"auto", "exact", "approx"}, optional
        Method to calculate the p-value, see Notes. Default is "auto".

    Returns
    -------
    An object with the following attributes.

    statistic : array_like
        If `alternative` is "two-sided", the sum of the ranks of the
        differences above or below zero, whichever is smaller.
        Otherwise the sum of the ranks of the differences above zero.
    pvalue : array_like
        The p-value for the test depending on `alternative` and `method`.
    zstatistic : array_like
        When ``method = 'approx'``, this is the normalized z-statistic::

            z = (T - mn - d) / se

        where ``T`` is `statistic` as defined above, ``mn`` is the mean of the
        distribution under the null hypothesis, ``d`` is a continuity
        correction, and ``se`` is the standard error.
        When ``method != 'approx'``, this attribute is not available.

    See Also
    --------
    kruskal, mannwhitneyu

    Notes
    -----
    In the following, let ``d`` represent the difference between the paired
    samples: ``d = x - y`` if both ``x`` and ``y`` are provided, or ``d = x``
    otherwise. Assume that all elements of ``d`` are independent and
    identically distributed observations, and all are distinct and nonzero.

    - When ``len(d)`` is sufficiently large, the null distribution of the
      normalized test statistic (`zstatistic` above) is approximately normal,
      and ``method = 'approx'`` can be used to compute the p-value.

    - When ``len(d)`` is small, the normal approximation may not be accurate,
      and ``method='exact'`` is preferred (at the cost of additional
      execution time).

    - The default, ``method='auto'``, selects between the two: when
      ``len(d) <= 50``, the exact method is used; otherwise, the approximate
      method is used.

    The presence of "ties" (i.e. not all elements of ``d`` are unique) and
    "zeros" (i.e. elements of ``d`` are zero) changes the null distribution
    of the test statistic, and ``method='exact'`` no longer calculates
    the exact p-value. If ``method='approx'``, the z-statistic is adjusted
    for more accurate comparison against the standard normal, but still,
    for finite sample sizes, the standard normal is only an approximation of
    the true null distribution of the z-statistic. There is no clear
    consensus among references on which method most accurately approximates
    the p-value for small samples in the presence of zeros and/or ties. In any
    case, this is the behavior of `wilcoxon` when ``method='auto':
    ``method='exact'`` is used when ``len(d) <= 50`` *and there are no zeros*;
    otherwise, ``method='approx'`` is used.

    References
    ----------
    .. [1] https://en.wikipedia.org/wiki/Wilcoxon_signed-rank_test
    .. [2] Conover, W.J., Practical Nonparametric Statistics, 1971.
    .. [3] Pratt, J.W., Remarks on Zeros and Ties in the Wilcoxon Signed
       Rank Procedures, Journal of the American Statistical Association,
       Vol. 54, 1959, pp. 655-667. :doi:`10.1080/01621459.1959.10501526`
    .. [4] Wilcoxon, F., Individual Comparisons by Ranking Methods,
       Biometrics Bulletin, Vol. 1, 1945, pp. 80-83. :doi:`10.2307/3001968`
    .. [5] Cureton, E.E., The Normal Approximation to the Signed-Rank
       Sampling Distribution When Zero Differences are Present,
       Journal of the American Statistical Association, Vol. 62, 1967,
       pp. 1068-1069. :doi:`10.1080/01621459.1967.10500917`

    Examples
    --------
    In [4]_, the differences in height between cross- and self-fertilized
    corn plants is given as follows:

    >>> d = [6, 8, 14, 16, 23, 24, 28, 29, 41, -48, 49, 56, 60, -67, 75]

    Cross-fertilized plants appear to be higher. To test the null
    hypothesis that there is no height difference, we can apply the
    two-sided test:

    >>> from scipy.stats import wilcoxon
    >>> res = wilcoxon(d)
    >>> res.statistic, res.pvalue
    (24.0, 0.041259765625)

    Hence, we would reject the null hypothesis at a confidence level of 5%,
    concluding that there is a difference in height between the groups.
    To confirm that the median of the differences can be assumed to be
    positive, we use:

    >>> res = wilcoxon(d, alternative='greater')
    >>> res.statistic, res.pvalue
    (96.0, 0.0206298828125)

    This shows that the null hypothesis that the median is negative can be
    rejected at a confidence level of 5% in favor of the alternative that
    the median is greater than zero. The p-values above are exact. Using the
    normal approximation gives very similar values:

    >>> res = wilcoxon(d, method='approx')
    >>> res.statistic, res.pvalue
    (24.0, 0.04088813291185591)

    Note that the statistic changed to 96 in the one-sided case (the sum
    of ranks of positive differences) whereas it is 24 in the two-sided
    case (the minimum of sum of ranks above and below zero).

    """
    mode = method

    if mode not in ["auto", "approx", "exact"]:
        raise ValueError("mode must be either 'auto', 'approx' or 'exact'")

    if zero_method not in ["wilcox", "pratt", "zsplit"]:
        raise ValueError("Zero method must be either 'wilcox' "
                         "or 'pratt' or 'zsplit'")

    if alternative not in ["two-sided", "less", "greater"]:
        raise ValueError("Alternative must be either 'two-sided', "
                         "'greater' or 'less'")

    if y is None:
        d = asarray(x)
        if d.ndim > 1:
            raise ValueError('Sample x must be one-dimensional.')
    else:
        x, y = map(asarray, (x, y))
        if x.ndim > 1 or y.ndim > 1:
            raise ValueError('Samples x and y must be one-dimensional.')
        if len(x) != len(y):
            raise ValueError('The samples x and y must have the same length.')
        d = x - y

    if len(d) == 0:
        res = WilcoxonResult(np.nan, np.nan)
        if method == 'approx':
            res.zstatistic = np.nan
        return res

    if mode == "auto":
        if len(d) <= 50:
            mode = "exact"
        else:
            mode = "approx"

    n_zero = np.sum(d == 0)
    if n_zero > 0 and mode == "exact":
        mode = "approx"
        warnings.warn("Exact p-value calculation does not work if there are "
                      "zeros. Switching to normal approximation.")

    if mode == "approx":
        if zero_method in ["wilcox", "pratt"]:
            if n_zero == len(d):
                raise ValueError("zero_method 'wilcox' and 'pratt' do not "
                                 "work if x - y is zero for all elements.")
        if zero_method == "wilcox":
            # Keep all non-zero differences
            d = compress(np.not_equal(d, 0), d)

    count = len(d)
    if count < 10 and mode == "approx":
        warnings.warn("Sample size too small for normal approximation.")

    r = _stats_py.rankdata(abs(d))
    r_plus = np.sum((d > 0) * r)
    r_minus = np.sum((d < 0) * r)

    if zero_method == "zsplit":
        r_zero = np.sum((d == 0) * r)
        r_plus += r_zero / 2.
        r_minus += r_zero / 2.

    # return min for two-sided test, but r_plus for one-sided test
    # the literature is not consistent here
    # r_plus is more informative since r_plus + r_minus = count*(count+1)/2,
    # i.e. the sum of the ranks, so r_minus and the min can be inferred
    # (If alternative='pratt', r_plus + r_minus = count*(count+1)/2 - r_zero.)
    # [3] uses the r_plus for the one-sided test, keep min for two-sided test
    # to keep backwards compatibility
    if alternative == "two-sided":
        T = min(r_plus, r_minus)
    else:
        T = r_plus

    if mode == "approx":
        mn = count * (count + 1.) * 0.25
        se = count * (count + 1.) * (2. * count + 1.)

        if zero_method == "pratt":
            r = r[d != 0]
            # normal approximation needs to be adjusted, see Cureton (1967)
            mn -= n_zero * (n_zero + 1.) * 0.25
            se -= n_zero * (n_zero + 1.) * (2. * n_zero + 1.)

        replist, repnum = find_repeats(r)
        if repnum.size != 0:
            # Correction for repeated elements.
            se -= 0.5 * (repnum * (repnum * repnum - 1)).sum()

        se = sqrt(se / 24)

        # apply continuity correction if applicable
        d = 0
        if correction:
            if alternative == "two-sided":
                d = 0.5 * np.sign(T - mn)
            elif alternative == "less":
                d = -0.5
            else:
                d = 0.5

        # compute statistic and p-value using normal approximation
        z = (T - mn - d) / se
        if alternative == "two-sided":
            prob = 2. * distributions.norm.sf(abs(z))
        elif alternative == "greater":
            # large T = r_plus indicates x is greater than y; i.e.
            # accept alternative in that case and return small p-value (sf)
            prob = distributions.norm.sf(z)
        else:
            prob = distributions.norm.cdf(z)
    elif mode == "exact":
        # get pmf of the possible positive ranksums r_plus
        pmf = _get_wilcoxon_distr(count)
        # note: r_plus is int (ties not allowed), need int for slices below
        r_plus = int(r_plus)
        if alternative == "two-sided":
            if r_plus == (len(pmf) - 1) // 2:
                # r_plus is the center of the distribution.
                prob = 1.0
            else:
                p_less = np.sum(pmf[:r_plus + 1])
                p_greater = np.sum(pmf[r_plus:])
                prob = 2*min(p_greater, p_less)
        elif alternative == "greater":
            prob = np.sum(pmf[r_plus:])
        else:
            prob = np.sum(pmf[:r_plus + 1])
        prob = np.clip(prob, 0, 1)

    res = WilcoxonResult(T, prob)
    if method == 'approx':
        res.zstatistic = z
    return res


MedianTestResult = _make_tuple_bunch(
    'MedianTestResult',
    ['statistic', 'pvalue', 'median', 'table'], []
)


def median_test(*samples, ties='below', correction=True, lambda_=1,
                nan_policy='propagate'):
    """Perform a Mood's median test.

    Test that two or more samples come from populations with the same median.

    Let ``n = len(samples)`` be the number of samples.  The "grand median" of
    all the data is computed, and a contingency table is formed by
    classifying the values in each sample as being above or below the grand
    median.  The contingency table, along with `correction` and `lambda_`,
    are passed to `scipy.stats.chi2_contingency` to compute the test statistic
    and p-value.

    Parameters
    ----------
    sample1, sample2, ... : array_like
        The set of samples.  There must be at least two samples.
        Each sample must be a one-dimensional sequence containing at least
        one value.  The samples are not required to have the same length.
    ties : str, optional
        Determines how values equal to the grand median are classified in
        the contingency table.  The string must be one of::

            "below":
                Values equal to the grand median are counted as "below".
            "above":
                Values equal to the grand median are counted as "above".
            "ignore":
                Values equal to the grand median are not counted.

        The default is "below".
    correction : bool, optional
        If True, *and* there are just two samples, apply Yates' correction
        for continuity when computing the test statistic associated with
        the contingency table.  Default is True.
    lambda_ : float or str, optional
        By default, the statistic computed in this test is Pearson's
        chi-squared statistic.  `lambda_` allows a statistic from the
        Cressie-Read power divergence family to be used instead.  See
        `power_divergence` for details.
        Default is 1 (Pearson's chi-squared statistic).
    nan_policy : {'propagate', 'raise', 'omit'}, optional
        Defines how to handle when input contains nan. 'propagate' returns nan,
        'raise' throws an error, 'omit' performs the calculations ignoring nan
        values. Default is 'propagate'.

    Returns
    -------
    res : MedianTestResult
        An object containing attributes:

        statistic : float
            The test statistic.  The statistic that is returned is determined
            by `lambda_`.  The default is Pearson's chi-squared statistic.
        pvalue : float
            The p-value of the test.
        median : float
            The grand median.
        table : ndarray
            The contingency table.  The shape of the table is (2, n), where
            n is the number of samples.  The first row holds the counts of the
            values above the grand median, and the second row holds the counts
            of the values below the grand median.  The table allows further
            analysis with, for example, `scipy.stats.chi2_contingency`, or with
            `scipy.stats.fisher_exact` if there are two samples, without having
            to recompute the table.  If ``nan_policy`` is "propagate" and there
            are nans in the input, the return value for ``table`` is ``None``.

    See Also
    --------
    kruskal : Compute the Kruskal-Wallis H-test for independent samples.
    mannwhitneyu : Computes the Mann-Whitney rank test on samples x and y.

    Notes
    -----
    .. versionadded:: 0.15.0

    References
    ----------
    .. [1] Mood, A. M., Introduction to the Theory of Statistics. McGraw-Hill
        (1950), pp. 394-399.
    .. [2] Zar, J. H., Biostatistical Analysis, 5th ed. Prentice Hall (2010).
        See Sections 8.12 and 10.15.

    Examples
    --------
    A biologist runs an experiment in which there are three groups of plants.
    Group 1 has 16 plants, group 2 has 15 plants, and group 3 has 17 plants.
    Each plant produces a number of seeds.  The seed counts for each group
    are::

        Group 1: 10 14 14 18 20 22 24 25 31 31 32 39 43 43 48 49
        Group 2: 28 30 31 33 34 35 36 40 44 55 57 61 91 92 99
        Group 3:  0  3  9 22 23 25 25 33 34 34 40 45 46 48 62 67 84

    The following code applies Mood's median test to these samples.

    >>> g1 = [10, 14, 14, 18, 20, 22, 24, 25, 31, 31, 32, 39, 43, 43, 48, 49]
    >>> g2 = [28, 30, 31, 33, 34, 35, 36, 40, 44, 55, 57, 61, 91, 92, 99]
    >>> g3 = [0, 3, 9, 22, 23, 25, 25, 33, 34, 34, 40, 45, 46, 48, 62, 67, 84]
    >>> from scipy.stats import median_test
    >>> res = median_test(g1, g2, g3)

    The median is

    >>> res.median
    34.0

    and the contingency table is

    >>> res.table
    array([[ 5, 10,  7],
           [11,  5, 10]])

    `p` is too large to conclude that the medians are not the same:

    >>> res.pvalue
    0.12609082774093244

    The "G-test" can be performed by passing ``lambda_="log-likelihood"`` to
    `median_test`.

    >>> res = median_test(g1, g2, g3, lambda_="log-likelihood")
    >>> res.pvalue
    0.12224779737117837

    The median occurs several times in the data, so we'll get a different
    result if, for example, ``ties="above"`` is used:

    >>> res = median_test(g1, g2, g3, ties="above")
    >>> res.pvalue
    0.063873276069553273

    >>> res.table
    array([[ 5, 11,  9],
           [11,  4,  8]])

    This example demonstrates that if the data set is not large and there
    are values equal to the median, the p-value can be sensitive to the
    choice of `ties`.

    """
    if len(samples) < 2:
        raise ValueError('median_test requires two or more samples.')

    ties_options = ['below', 'above', 'ignore']
    if ties not in ties_options:
        raise ValueError("invalid 'ties' option '%s'; 'ties' must be one "
                         "of: %s" % (ties, str(ties_options)[1:-1]))

    data = [np.asarray(sample) for sample in samples]

    # Validate the sizes and shapes of the arguments.
    for k, d in enumerate(data):
        if d.size == 0:
            raise ValueError("Sample %d is empty. All samples must "
                             "contain at least one value." % (k + 1))
        if d.ndim != 1:
            raise ValueError("Sample %d has %d dimensions.  All "
                             "samples must be one-dimensional sequences." %
                             (k + 1, d.ndim))

    cdata = np.concatenate(data)
    contains_nan, nan_policy = _contains_nan(cdata, nan_policy)
    if contains_nan and nan_policy == 'propagate':
        return MedianTestResult(np.nan, np.nan, np.nan, None)

    if contains_nan:
        grand_median = np.median(cdata[~np.isnan(cdata)])
    else:
        grand_median = np.median(cdata)
    # When the minimum version of numpy supported by scipy is 1.9.0,
    # the above if/else statement can be replaced by the single line:
    #     grand_median = np.nanmedian(cdata)

    # Create the contingency table.
    table = np.zeros((2, len(data)), dtype=np.int64)
    for k, sample in enumerate(data):
        sample = sample[~np.isnan(sample)]

        nabove = count_nonzero(sample > grand_median)
        nbelow = count_nonzero(sample < grand_median)
        nequal = sample.size - (nabove + nbelow)
        table[0, k] += nabove
        table[1, k] += nbelow
        if ties == "below":
            table[1, k] += nequal
        elif ties == "above":
            table[0, k] += nequal

    # Check that no row or column of the table is all zero.
    # Such a table can not be given to chi2_contingency, because it would have
    # a zero in the table of expected frequencies.
    rowsums = table.sum(axis=1)
    if rowsums[0] == 0:
        raise ValueError("All values are below the grand median (%r)." %
                         grand_median)
    if rowsums[1] == 0:
        raise ValueError("All values are above the grand median (%r)." %
                         grand_median)
    if ties == "ignore":
        # We already checked that each sample has at least one value, but it
        # is possible that all those values equal the grand median.  If `ties`
        # is "ignore", that would result in a column of zeros in `table`.  We
        # check for that case here.
        zero_cols = np.nonzero((table == 0).all(axis=0))[0]
        if len(zero_cols) > 0:
            msg = ("All values in sample %d are equal to the grand "
                   "median (%r), so they are ignored, resulting in an "
                   "empty sample." % (zero_cols[0] + 1, grand_median))
            raise ValueError(msg)

    stat, p, dof, expected = chi2_contingency(table, lambda_=lambda_,
                                              correction=correction)
    return MedianTestResult(stat, p, grand_median, table)


def _circfuncs_common(samples, high, low, nan_policy='propagate'):
    # Ensure samples are array-like and size is not zero
    samples = np.asarray(samples)
    if samples.size == 0:
        return np.nan, np.asarray(np.nan), np.asarray(np.nan), None

    # Recast samples as radians that range between 0 and 2 pi and calculate
    # the sine and cosine
    sin_samp = sin((samples - low)*2.*pi / (high - low))
    cos_samp = cos((samples - low)*2.*pi / (high - low))

    # Apply the NaN policy
    contains_nan, nan_policy = _contains_nan(samples, nan_policy)
    if contains_nan and nan_policy == 'omit':
        mask = np.isnan(samples)
        # Set the sines and cosines that are NaN to zero
        sin_samp[mask] = 0.0
        cos_samp[mask] = 0.0
    else:
        mask = None

    return samples, sin_samp, cos_samp, mask


def circmean(samples, high=2*pi, low=0, axis=None, nan_policy='propagate'):
    """Compute the circular mean for samples in a range.

    Parameters
    ----------
    samples : array_like
        Input array.
    high : float or int, optional
        High boundary for the sample range. Default is ``2*pi``.
    low : float or int, optional
        Low boundary for the sample range. Default is 0.
    axis : int, optional
        Axis along which means are computed. The default is to compute
        the mean of the flattened array.
    nan_policy : {'propagate', 'raise', 'omit'}, optional
        Defines how to handle when input contains nan. 'propagate' returns nan,
        'raise' throws an error, 'omit' performs the calculations ignoring nan
        values. Default is 'propagate'.

    Returns
    -------
    circmean : float
        Circular mean.

    See Also
    --------
    circstd : Circular standard deviation.
    circvar : Circular variance.

    Examples
    --------
    For simplicity, all angles are printed out in degrees.

    >>> import numpy as np
    >>> from scipy.stats import circmean
    >>> import matplotlib.pyplot as plt
    >>> angles = np.deg2rad(np.array([20, 30, 330]))
    >>> circmean = circmean(angles)
    >>> np.rad2deg(circmean)
    7.294976657784009

    >>> mean = angles.mean()
    >>> np.rad2deg(mean)
    126.66666666666666

    Plot and compare the circular mean against the arithmetic mean.

    >>> plt.plot(np.cos(np.linspace(0, 2*np.pi, 500)),
    ...          np.sin(np.linspace(0, 2*np.pi, 500)),
    ...          c='k')
    >>> plt.scatter(np.cos(angles), np.sin(angles), c='k')
    >>> plt.scatter(np.cos(circmean), np.sin(circmean), c='b',
    ...             label='circmean')
    >>> plt.scatter(np.cos(mean), np.sin(mean), c='r', label='mean')
    >>> plt.legend()
    >>> plt.axis('equal')
    >>> plt.show()

    """
    samples, sin_samp, cos_samp, nmask = _circfuncs_common(samples, high, low,
                                                           nan_policy=nan_policy)
    sin_sum = sin_samp.sum(axis=axis)
    cos_sum = cos_samp.sum(axis=axis)
    res = arctan2(sin_sum, cos_sum)

    mask_nan = ~np.isnan(res)
    if mask_nan.ndim > 0:
        mask = res[mask_nan] < 0
    else:
        mask = res < 0

    if mask.ndim > 0:
        mask_nan[mask_nan] = mask
        res[mask_nan] += 2*pi
    elif mask:
        res += 2*pi

    # Set output to NaN if no samples went into the mean
    if nmask is not None:
        if nmask.all():
            res = np.full(shape=res.shape, fill_value=np.nan)
        else:
            # Find out if any of the axis that are being averaged consist
            # entirely of NaN.  If one exists, set the result (res) to NaN
            nshape = 0 if axis is None else axis
            smask = nmask.shape[nshape] == nmask.sum(axis=axis)
            if smask.any():
                res[smask] = np.nan

    return res*(high - low)/2.0/pi + low


def circvar(samples, high=2*pi, low=0, axis=None, nan_policy='propagate'):
    """Compute the circular variance for samples assumed to be in a range.

    Parameters
    ----------
    samples : array_like
        Input array.
    high : float or int, optional
        High boundary for the sample range. Default is ``2*pi``.
    low : float or int, optional
        Low boundary for the sample range. Default is 0.
    axis : int, optional
        Axis along which variances are computed. The default is to compute
        the variance of the flattened array.
    nan_policy : {'propagate', 'raise', 'omit'}, optional
        Defines how to handle when input contains nan. 'propagate' returns nan,
        'raise' throws an error, 'omit' performs the calculations ignoring nan
        values. Default is 'propagate'.

    Returns
    -------
    circvar : float
        Circular variance.

    See Also
    --------
    circmean : Circular mean.
    circstd : Circular standard deviation.

    Notes
    -----
    This uses the following definition of circular variance: ``1-R``, where
    ``R`` is the mean resultant vector. The
    returned value is in the range [0, 1], 0 standing for no variance, and 1
    for a large variance. In the limit of small angles, this value is similar
    to half the 'linear' variance.

    References
    ----------
    .. [1] Fisher, N.I. *Statistical analysis of circular data*. Cambridge
          University Press, 1993.

    Examples
    --------
    >>> import numpy as np
    >>> from scipy.stats import circvar
    >>> import matplotlib.pyplot as plt
    >>> samples_1 = np.array([0.072, -0.158, 0.077, 0.108, 0.286,
    ...                       0.133, -0.473, -0.001, -0.348, 0.131])
    >>> samples_2 = np.array([0.111, -0.879, 0.078, 0.733, 0.421,
    ...                       0.104, -0.136, -0.867,  0.012,  0.105])
    >>> circvar_1 = circvar(samples_1)
    >>> circvar_2 = circvar(samples_2)

    Plot the samples.

    >>> fig, (left, right) = plt.subplots(ncols=2)
    >>> for image in (left, right):
    ...     image.plot(np.cos(np.linspace(0, 2*np.pi, 500)),
    ...                np.sin(np.linspace(0, 2*np.pi, 500)),
    ...                c='k')
    ...     image.axis('equal')
    ...     image.axis('off')
    >>> left.scatter(np.cos(samples_1), np.sin(samples_1), c='k', s=15)
    >>> left.set_title(f"circular variance: {np.round(circvar_1, 2)!r}")
    >>> right.scatter(np.cos(samples_2), np.sin(samples_2), c='k', s=15)
    >>> right.set_title(f"circular variance: {np.round(circvar_2, 2)!r}")
    >>> plt.show()

    """
    samples, sin_samp, cos_samp, mask = _circfuncs_common(samples, high, low,
                                                          nan_policy=nan_policy)
    if mask is None:
        sin_mean = sin_samp.mean(axis=axis)
        cos_mean = cos_samp.mean(axis=axis)
    else:
        nsum = np.asarray(np.sum(~mask, axis=axis).astype(float))
        nsum[nsum == 0] = np.nan
        sin_mean = sin_samp.sum(axis=axis) / nsum
        cos_mean = cos_samp.sum(axis=axis) / nsum
    # hypot can go slightly above 1 due to rounding errors
    with np.errstate(invalid='ignore'):
        R = np.minimum(1, hypot(sin_mean, cos_mean))

    res = 1. - R
    return res


def circstd(samples, high=2*pi, low=0, axis=None, nan_policy='propagate', *,
            normalize=False):
    """
    Compute the circular standard deviation for samples assumed to be in the
    range [low to high].

    Parameters
    ----------
    samples : array_like
        Input array.
    high : float or int, optional
        High boundary for the sample range. Default is ``2*pi``.
    low : float or int, optional
        Low boundary for the sample range. Default is 0.
    axis : int, optional
        Axis along which standard deviations are computed. The default is
        to compute the standard deviation of the flattened array.
    nan_policy : {'propagate', 'raise', 'omit'}, optional
        Defines how to handle when input contains nan. 'propagate' returns nan,
        'raise' throws an error, 'omit' performs the calculations ignoring nan
        values. Default is 'propagate'.
    normalize : boolean, optional
        If True, the returned value is equal to ``sqrt(-2*log(R))`` and does
        not depend on the variable units. If False (default), the returned
        value is scaled by ``((high-low)/(2*pi))``.

    Returns
    -------
    circstd : float
        Circular standard deviation.

    See Also
    --------
    circmean : Circular mean.
    circvar : Circular variance.

    Notes
    -----
    This uses a definition of circular standard deviation from [1]_.
    Essentially, the calculation is as follows.

    .. code-block:: python

        import numpy as np
        C = np.cos(samples).mean()
        S = np.sin(samples).mean()
        R = np.sqrt(C**2 + S**2)
        l = 2*np.pi / (high-low)
        circstd = np.sqrt(-2*np.log(R)) / l

    In the limit of small angles, it returns a number close to the 'linear'
    standard deviation.

    References
    ----------
    .. [1] Mardia, K. V. (1972). 2. In *Statistics of Directional Data*
       (pp. 18-24). Academic Press. :doi:`10.1016/C2013-0-07425-7`.

    Examples
    --------
    >>> import numpy as np
    >>> from scipy.stats import circstd
    >>> import matplotlib.pyplot as plt
    >>> samples_1 = np.array([0.072, -0.158, 0.077, 0.108, 0.286,
    ...                       0.133, -0.473, -0.001, -0.348, 0.131])
    >>> samples_2 = np.array([0.111, -0.879, 0.078, 0.733, 0.421,
    ...                       0.104, -0.136, -0.867,  0.012,  0.105])
    >>> circstd_1 = circstd(samples_1)
    >>> circstd_2 = circstd(samples_2)

    Plot the samples.

    >>> fig, (left, right) = plt.subplots(ncols=2)
    >>> for image in (left, right):
    ...     image.plot(np.cos(np.linspace(0, 2*np.pi, 500)),
    ...                np.sin(np.linspace(0, 2*np.pi, 500)),
    ...                c='k')
    ...     image.axis('equal')
    ...     image.axis('off')
    >>> left.scatter(np.cos(samples_1), np.sin(samples_1), c='k', s=15)
    >>> left.set_title(f"circular std: {np.round(circstd_1, 2)!r}")
    >>> right.plot(np.cos(np.linspace(0, 2*np.pi, 500)),
    ...            np.sin(np.linspace(0, 2*np.pi, 500)),
    ...            c='k')
    >>> right.scatter(np.cos(samples_2), np.sin(samples_2), c='k', s=15)
    >>> right.set_title(f"circular std: {np.round(circstd_2, 2)!r}")
    >>> plt.show()

    """
    samples, sin_samp, cos_samp, mask = _circfuncs_common(samples, high, low,
                                                          nan_policy=nan_policy)
    if mask is None:
        sin_mean = sin_samp.mean(axis=axis)  # [1] (2.2.3)
        cos_mean = cos_samp.mean(axis=axis)  # [1] (2.2.3)
    else:
        nsum = np.asarray(np.sum(~mask, axis=axis).astype(float))
        nsum[nsum == 0] = np.nan
        sin_mean = sin_samp.sum(axis=axis) / nsum
        cos_mean = cos_samp.sum(axis=axis) / nsum
    # hypot can go slightly above 1 due to rounding errors
    with np.errstate(invalid='ignore'):
        R = np.minimum(1, hypot(sin_mean, cos_mean))  # [1] (2.2.4)

    res = sqrt(-2*log(R))
    if not normalize:
        res *= (high-low)/(2.*pi)  # [1] (2.3.14) w/ (2.3.7)
    return res


class DirectionalStats:
    def __init__(self, mean_direction, mean_resultant_length):
        self.mean_direction = mean_direction
        self.mean_resultant_length = mean_resultant_length

    def __repr__(self):
        return (f"DirectionalStats(mean_direction={self.mean_direction},"
                f" mean_resultant_length={self.mean_resultant_length})")


def directional_stats(samples, *, axis=0, normalize=True):
    """
    Computes sample statistics for directional data.

    Computes the directional mean (also called the mean direction vector) and
    mean resultant length of a sample of vectors.

    The directional mean is a measure of "preferred direction" of vector data.
    It is analogous to the sample mean, but it is for use when the length of
    the data is irrelevant (e.g. unit vectors).

    The mean resultant length is a value between 0 and 1 used to quantify the
    dispersion of directional data: the smaller the mean resultant length, the
    greater the dispersion. Several definitions of directional variance
    involving the mean resultant length are given in [1]_ and [2]_.

    Parameters
    ----------
    samples : array_like
        Input array. Must be at least two-dimensional, and the last axis of the
        input must correspond with the dimensionality of the vector space.
        When the input is exactly two dimensional, this means that each row
        of the data is a vector observation.
    axis : int, default: 0
        Axis along which the directional mean is computed.
    normalize: boolean, default: True
        If True, normalize the input to ensure that each observation is a
        unit vector. It the observations are already unit vectors, consider
        setting this to False to avoid unnecessary computation.

    Returns
    -------
    res : DirectionalStats
        An object containing attributes:

        mean_direction : ndarray
            Directional mean.
        mean_resultant_length : ndarray
            The mean resultant length [1]_.

    See also
    --------
    circmean: circular mean; i.e. directional mean for 2D *angles*
    circvar: circular variance; i.e. directional variance for 2D *angles*

    Notes
    -----
    This uses a definition of directional mean from [1]_.
    Assuming the observations are unit vectors, the calculation is as follows.

    .. code-block:: python

        mean = samples.mean(axis=0)
        mean_resultant_length = np.linalg.norm(mean)
        mean_direction = mean / mean_resultant_length

    This definition is appropriate for *directional* data (i.e. vector data
    for which the magnitude of each observation is irrelevant) but not
    for *axial* data (i.e. vector data for which the magnitude and *sign* of
    each observation is irrelevant).

    Several definitions of directional variance involving the mean resultant
    length ``R`` have been proposed, including ``1 - R`` [1]_, ``1 - R**2``
    [2]_, and ``2 * (1 - R)`` [2]_. Rather than choosing one, this function
    returns ``R`` as attribute `mean_resultant_length` so the user can compute
    their preferred measure of dispersion.

    References
    ----------
    .. [1] Mardia, Jupp. (2000). *Directional Statistics*
       (p. 163). Wiley.

    .. [2] https://en.wikipedia.org/wiki/Directional_statistics

    Examples
    --------
    >>> import numpy as np
    >>> from scipy.stats import directional_stats
    >>> data = np.array([[3, 4],    # first observation, 2D vector space
    ...                  [6, -8]])  # second observation
    >>> dirstats = directional_stats(data)
    >>> dirstats.mean_direction
    array([1., 0.])

    In contrast, the regular sample mean of the vectors would be influenced
    by the magnitude of each observation. Furthermore, the result would not be
    a unit vector.

    >>> data.mean(axis=0)
    array([4.5, -2.])

    An exemplary use case for `directional_stats` is to find a *meaningful*
    center for a set of observations on a sphere, e.g. geographical locations.

    >>> data = np.array([[0.8660254, 0.5, 0.],
    ...                  [0.8660254, -0.5, 0.]])
    >>> dirstats = directional_stats(data)
    >>> dirstats.mean_direction
    array([1., 0., 0.])

    The regular sample mean on the other hand yields a result which does not
    lie on the surface of the sphere.

    >>> data.mean(axis=0)
    array([0.8660254, 0., 0.])

    The function also returns the mean resultant length, which
    can be used to calculate a directional variance. For example, using the
    definition ``Var(z) = 1 - R`` from [2]_ where ``R`` is the
    mean resultant length, we can calculate the directional variance of the
    vectors in the above example as:

    >>> 1 - dirstats.mean_resultant_length
    0.13397459716167093
    """
    samples = np.asarray(samples)
    if samples.ndim < 2:
        raise ValueError("samples must at least be two-dimensional. "
                         f"Instead samples has shape: {samples.shape!r}")
    samples = np.moveaxis(samples, axis, 0)
    if normalize:
        vectornorms = np.linalg.norm(samples, axis=-1, keepdims=True)
        samples = samples/vectornorms
    mean = np.mean(samples, axis=0)
    mean_resultant_length = np.linalg.norm(mean, axis=-1, keepdims=True)
    mean_direction = mean / mean_resultant_length
    return DirectionalStats(mean_direction,
                            mean_resultant_length.squeeze(-1)[()])<|MERGE_RESOLUTION|>--- conflicted
+++ resolved
@@ -2008,13 +2008,11 @@
     .. [6] Stephens, M. A. (1979). Tests of Fit for the Logistic Distribution
            Based on the Empirical Distribution Function, Biometrika, Vol. 66,
            pp. 591-595.
-<<<<<<< HEAD
     .. [7] Richard A. Lockhart and Michael A. Stephens "Estimation and Tests of
            Fit for the Three-Parameter Weibull Distribution"
            Journal of the Royal Statistical Society.Series B(Methodological)
            Vol. 56, No. 3 (1994), pp. 491-500, Table 0.
-=======
-           
+
     Examples
     --------
     Test the null hypothesis that a random sample was drawn from a normal
@@ -2035,7 +2033,6 @@
     The value of the statistic (barely) exceeds the critical value associated
     with a significance level of 2.5%, so the null hypothesis may be rejected
     at a significance level of 2.5%, but not at a significance level of 1%.
->>>>>>> 84dd6c64
 
     """  # noqa
     dist = dist.lower()
