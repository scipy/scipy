--- conflicted
+++ resolved
@@ -959,14 +959,8 @@
 
     """
     xp = array_namespace(data)
-<<<<<<< HEAD
-    data = xp.asarray(data)
+    data = xp_promote(data, force_floating=True, xp=xp)
     N = data.shape[axis]
-=======
-    data = xp_promote(data, force_floating=True, xp=xp)
-
-    N = data.shape[0]
->>>>>>> 47a599a2
     if N == 0:
         return xp.nan
 
@@ -983,13 +977,8 @@
         logx = lmb * logdata
         logvar = _log_var(logx, xp, axis) - 2 * math.log(abs(lmb))
 
-<<<<<<< HEAD
     res = (lmb - 1) * xp.sum(logdata, axis=axis) - N/2 * logvar
-    res = xp.astype(res, dt)
-=======
-    res = (lmb - 1) * xp.sum(logdata, axis=0) - N/2 * logvar
-    res = xp.astype(res, data.dtype, copy=False)
->>>>>>> 47a599a2
+    res = xp.astype(res, data.dtype)
     res = res[()] if res.ndim == 0 else res
     return res
 
