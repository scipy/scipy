from __future__ import annotations
import math
import warnings
from collections import namedtuple

import numpy as np
from numpy import (isscalar, r_, log, around, unique, asarray, zeros,
                   arange, sort, amin, amax, sqrt, array, atleast_1d,  # noqa: F401
                   compress, pi, exp, ravel, count_nonzero, sin, cos,
                   arctan2, hypot)

from scipy import optimize, special, interpolate, stats
from scipy._lib._bunch import _make_tuple_bunch
from scipy._lib._util import _rename_parameter, _contains_nan, _get_nan

from ._ansari_swilk_statistics import gscale, swilk
from . import _stats_py
from ._fit import FitResult
from ._stats_py import find_repeats, _normtest_finish, SignificanceResult
from .contingency import chi2_contingency
from . import distributions
from ._distn_infrastructure import rv_generic
from ._hypotests import _get_wilcoxon_distr
from ._axis_nan_policy import _axis_nan_policy_factory


__all__ = ['mvsdist',
           'bayes_mvs', 'kstat', 'kstatvar', 'probplot', 'ppcc_max', 'ppcc_plot',
           'boxcox_llf', 'boxcox', 'boxcox_normmax', 'boxcox_normplot',
           'shapiro', 'anderson', 'ansari', 'bartlett', 'levene',
           'fligner', 'mood', 'wilcoxon', 'median_test',
           'circmean', 'circvar', 'circstd', 'anderson_ksamp',
           'yeojohnson_llf', 'yeojohnson', 'yeojohnson_normmax',
           'yeojohnson_normplot', 'directional_stats',
           'false_discovery_control'
           ]


Mean = namedtuple('Mean', ('statistic', 'minmax'))
Variance = namedtuple('Variance', ('statistic', 'minmax'))
Std_dev = namedtuple('Std_dev', ('statistic', 'minmax'))


def bayes_mvs(data, alpha=0.90):
    r"""
    Bayesian confidence intervals for the mean, var, and std.

    Parameters
    ----------
    data : array_like
        Input data, if multi-dimensional it is flattened to 1-D by `bayes_mvs`.
        Requires 2 or more data points.
    alpha : float, optional
        Probability that the returned confidence interval contains
        the true parameter.

    Returns
    -------
    mean_cntr, var_cntr, std_cntr : tuple
        The three results are for the mean, variance and standard deviation,
        respectively.  Each result is a tuple of the form::

            (center, (lower, upper))

        with `center` the mean of the conditional pdf of the value given the
        data, and `(lower, upper)` a confidence interval, centered on the
        median, containing the estimate to a probability ``alpha``.

    See Also
    --------
    mvsdist

    Notes
    -----
    Each tuple of mean, variance, and standard deviation estimates represent
    the (center, (lower, upper)) with center the mean of the conditional pdf
    of the value given the data and (lower, upper) is a confidence interval
    centered on the median, containing the estimate to a probability
    ``alpha``.

    Converts data to 1-D and assumes all data has the same mean and variance.
    Uses Jeffrey's prior for variance and std.

    Equivalent to ``tuple((x.mean(), x.interval(alpha)) for x in mvsdist(dat))``

    References
    ----------
    T.E. Oliphant, "A Bayesian perspective on estimating mean, variance, and
    standard-deviation from data", https://scholarsarchive.byu.edu/facpub/278,
    2006.

    Examples
    --------
    First a basic example to demonstrate the outputs:

    >>> from scipy import stats
    >>> data = [6, 9, 12, 7, 8, 8, 13]
    >>> mean, var, std = stats.bayes_mvs(data)
    >>> mean
    Mean(statistic=9.0, minmax=(7.103650222612533, 10.896349777387467))
    >>> var
    Variance(statistic=10.0, minmax=(3.176724206..., 24.45910382...))
    >>> std
    Std_dev(statistic=2.9724954732045084,
            minmax=(1.7823367265645143, 4.945614605014631))

    Now we generate some normally distributed random data, and get estimates of
    mean and standard deviation with 95% confidence intervals for those
    estimates:

    >>> n_samples = 100000
    >>> data = stats.norm.rvs(size=n_samples)
    >>> res_mean, res_var, res_std = stats.bayes_mvs(data, alpha=0.95)

    >>> import matplotlib.pyplot as plt
    >>> fig = plt.figure()
    >>> ax = fig.add_subplot(111)
    >>> ax.hist(data, bins=100, density=True, label='Histogram of data')
    >>> ax.vlines(res_mean.statistic, 0, 0.5, colors='r', label='Estimated mean')
    >>> ax.axvspan(res_mean.minmax[0],res_mean.minmax[1], facecolor='r',
    ...            alpha=0.2, label=r'Estimated mean (95% limits)')
    >>> ax.vlines(res_std.statistic, 0, 0.5, colors='g', label='Estimated scale')
    >>> ax.axvspan(res_std.minmax[0],res_std.minmax[1], facecolor='g', alpha=0.2,
    ...            label=r'Estimated scale (95% limits)')

    >>> ax.legend(fontsize=10)
    >>> ax.set_xlim([-4, 4])
    >>> ax.set_ylim([0, 0.5])
    >>> plt.show()

    """
    m, v, s = mvsdist(data)
    if alpha >= 1 or alpha <= 0:
        raise ValueError("0 < alpha < 1 is required, but alpha=%s was given."
                         % alpha)

    m_res = Mean(m.mean(), m.interval(alpha))
    v_res = Variance(v.mean(), v.interval(alpha))
    s_res = Std_dev(s.mean(), s.interval(alpha))

    return m_res, v_res, s_res


def mvsdist(data):
    """
    'Frozen' distributions for mean, variance, and standard deviation of data.

    Parameters
    ----------
    data : array_like
        Input array. Converted to 1-D using ravel.
        Requires 2 or more data-points.

    Returns
    -------
    mdist : "frozen" distribution object
        Distribution object representing the mean of the data.
    vdist : "frozen" distribution object
        Distribution object representing the variance of the data.
    sdist : "frozen" distribution object
        Distribution object representing the standard deviation of the data.

    See Also
    --------
    bayes_mvs

    Notes
    -----
    The return values from ``bayes_mvs(data)`` is equivalent to
    ``tuple((x.mean(), x.interval(0.90)) for x in mvsdist(data))``.

    In other words, calling ``<dist>.mean()`` and ``<dist>.interval(0.90)``
    on the three distribution objects returned from this function will give
    the same results that are returned from `bayes_mvs`.

    References
    ----------
    T.E. Oliphant, "A Bayesian perspective on estimating mean, variance, and
    standard-deviation from data", https://scholarsarchive.byu.edu/facpub/278,
    2006.

    Examples
    --------
    >>> from scipy import stats
    >>> data = [6, 9, 12, 7, 8, 8, 13]
    >>> mean, var, std = stats.mvsdist(data)

    We now have frozen distribution objects "mean", "var" and "std" that we can
    examine:

    >>> mean.mean()
    9.0
    >>> mean.interval(0.95)
    (6.6120585482655692, 11.387941451734431)
    >>> mean.std()
    1.1952286093343936

    """
    x = ravel(data)
    n = len(x)
    if n < 2:
        raise ValueError("Need at least 2 data-points.")
    xbar = x.mean()
    C = x.var()
    if n > 1000:  # gaussian approximations for large n
        mdist = distributions.norm(loc=xbar, scale=math.sqrt(C / n))
        sdist = distributions.norm(loc=math.sqrt(C), scale=math.sqrt(C / (2. * n)))
        vdist = distributions.norm(loc=C, scale=math.sqrt(2.0 / n) * C)
    else:
        nm1 = n - 1
        fac = n * C / 2.
        val = nm1 / 2.
        mdist = distributions.t(nm1, loc=xbar, scale=math.sqrt(C / nm1))
        sdist = distributions.gengamma(val, -2, scale=math.sqrt(fac))
        vdist = distributions.invgamma(val, scale=fac)
    return mdist, vdist, sdist


@_axis_nan_policy_factory(
    lambda x: x, result_to_tuple=lambda x: (x,), n_outputs=1, default_axis=None
)
def kstat(data, n=2):
    r"""
    Return the nth k-statistic (1<=n<=4 so far).

    The nth k-statistic k_n is the unique symmetric unbiased estimator of the
    nth cumulant kappa_n.

    Parameters
    ----------
    data : array_like
        Input array. Note that n-D input gets flattened.
    n : int, {1, 2, 3, 4}, optional
        Default is equal to 2.

    Returns
    -------
    kstat : float
        The nth k-statistic.

    See Also
    --------
    kstatvar : Returns an unbiased estimator of the variance of the k-statistic
    moment : Returns the n-th central moment about the mean for a sample.

    Notes
    -----
    For a sample size n, the first few k-statistics are given by:

    .. math::

        k_{1} = \mu
        k_{2} = \frac{n}{n-1} m_{2}
        k_{3} = \frac{ n^{2} } {(n-1) (n-2)} m_{3}
        k_{4} = \frac{ n^{2} [(n + 1)m_{4} - 3(n - 1) m^2_{2}]} {(n-1) (n-2) (n-3)}

    where :math:`\mu` is the sample mean, :math:`m_2` is the sample
    variance, and :math:`m_i` is the i-th sample central moment.

    References
    ----------
    http://mathworld.wolfram.com/k-Statistic.html

    http://mathworld.wolfram.com/Cumulant.html

    Examples
    --------
    >>> from scipy import stats
    >>> from numpy.random import default_rng
    >>> rng = default_rng()

    As sample size increases, n-th moment and n-th k-statistic converge to the
    same number (although they aren't identical). In the case of the normal
    distribution, they converge to zero.

    >>> for n in [2, 3, 4, 5, 6, 7]:
    ...     x = rng.normal(size=10**n)
    ...     m, k = stats.moment(x, 3), stats.kstat(x, 3)
    ...     print("%.3g %.3g %.3g" % (m, k, m-k))
    -0.631 -0.651 0.0194  # random
    0.0282 0.0283 -8.49e-05
    -0.0454 -0.0454 1.36e-05
    7.53e-05 7.53e-05 -2.26e-09
    0.00166 0.00166 -4.99e-09
    -2.88e-06 -2.88e-06 8.63e-13
    """
    if n > 4 or n < 1:
        raise ValueError("k-statistics only supported for 1<=n<=4")
    n = int(n)
    S = np.zeros(n + 1, np.float64)
    data = ravel(data)
    N = data.size

    # raise ValueError on empty input
    if N == 0:
        raise ValueError("Data input must not be empty")

    # on nan input, return nan without warning
    if np.isnan(np.sum(data)):
        return np.nan

    for k in range(1, n + 1):
        S[k] = np.sum(data**k, axis=0)
    if n == 1:
        return S[1] * 1.0/N
    elif n == 2:
        return (N*S[2] - S[1]**2.0) / (N*(N - 1.0))
    elif n == 3:
        return (2*S[1]**3 - 3*N*S[1]*S[2] + N*N*S[3]) / (N*(N - 1.0)*(N - 2.0))
    elif n == 4:
        return ((-6*S[1]**4 + 12*N*S[1]**2 * S[2] - 3*N*(N-1.0)*S[2]**2 -
                 4*N*(N+1)*S[1]*S[3] + N*N*(N+1)*S[4]) /
                (N*(N-1.0)*(N-2.0)*(N-3.0)))
    else:
        raise ValueError("Should not be here.")


@_axis_nan_policy_factory(
    lambda x: x, result_to_tuple=lambda x: (x,), n_outputs=1, default_axis=None
)
def kstatvar(data, n=2):
    r"""Return an unbiased estimator of the variance of the k-statistic.

    See `kstat` for more details of the k-statistic.

    Parameters
    ----------
    data : array_like
        Input array. Note that n-D input gets flattened.
    n : int, {1, 2}, optional
        Default is equal to 2.

    Returns
    -------
    kstatvar : float
        The nth k-statistic variance.

    See Also
    --------
    kstat : Returns the n-th k-statistic.
    moment : Returns the n-th central moment about the mean for a sample.

    Notes
    -----
    The variances of the first few k-statistics are given by:

    .. math::

        var(k_{1}) = \frac{\kappa^2}{n}
        var(k_{2}) = \frac{\kappa^4}{n} + \frac{2\kappa^2_{2}}{n - 1}
        var(k_{3}) = \frac{\kappa^6}{n} + \frac{9 \kappa_2 \kappa_4}{n - 1} +
                     \frac{9 \kappa^2_{3}}{n - 1} +
                     \frac{6 n \kappa^3_{2}}{(n-1) (n-2)}
        var(k_{4}) = \frac{\kappa^8}{n} + \frac{16 \kappa_2 \kappa_6}{n - 1} +
                     \frac{48 \kappa_{3} \kappa_5}{n - 1} +
                     \frac{34 \kappa^2_{4}}{n-1} +
                     \frac{72 n \kappa^2_{2} \kappa_4}{(n - 1) (n - 2)} +
                     \frac{144 n \kappa_{2} \kappa^2_{3}}{(n - 1) (n - 2)} +
                     \frac{24 (n + 1) n \kappa^4_{2}}{(n - 1) (n - 2) (n - 3)}
    """  # noqa: E501
    data = ravel(data)
    N = len(data)
    if n == 1:
        return kstat(data, n=2) * 1.0/N
    elif n == 2:
        k2 = kstat(data, n=2)
        k4 = kstat(data, n=4)
        return (2*N*k2**2 + (N-1)*k4) / (N*(N+1))
    else:
        raise ValueError("Only n=1 or n=2 supported.")


def _calc_uniform_order_statistic_medians(n):
    """Approximations of uniform order statistic medians.

    Parameters
    ----------
    n : int
        Sample size.

    Returns
    -------
    v : 1d float array
        Approximations of the order statistic medians.

    References
    ----------
    .. [1] James J. Filliben, "The Probability Plot Correlation Coefficient
           Test for Normality", Technometrics, Vol. 17, pp. 111-117, 1975.

    Examples
    --------
    Order statistics of the uniform distribution on the unit interval
    are marginally distributed according to beta distributions.
    The expectations of these order statistic are evenly spaced across
    the interval, but the distributions are skewed in a way that
    pushes the medians slightly towards the endpoints of the unit interval:

    >>> import numpy as np
    >>> n = 4
    >>> k = np.arange(1, n+1)
    >>> from scipy.stats import beta
    >>> a = k
    >>> b = n-k+1
    >>> beta.mean(a, b)
    array([0.2, 0.4, 0.6, 0.8])
    >>> beta.median(a, b)
    array([0.15910358, 0.38572757, 0.61427243, 0.84089642])

    The Filliben approximation uses the exact medians of the smallest
    and greatest order statistics, and the remaining medians are approximated
    by points spread evenly across a sub-interval of the unit interval:

    >>> from scipy.stats._morestats import _calc_uniform_order_statistic_medians
    >>> _calc_uniform_order_statistic_medians(n)
    array([0.15910358, 0.38545246, 0.61454754, 0.84089642])

    This plot shows the skewed distributions of the order statistics
    of a sample of size four from a uniform distribution on the unit interval:

    >>> import matplotlib.pyplot as plt
    >>> x = np.linspace(0.0, 1.0, num=50, endpoint=True)
    >>> pdfs = [beta.pdf(x, a[i], b[i]) for i in range(n)]
    >>> plt.figure()
    >>> plt.plot(x, pdfs[0], x, pdfs[1], x, pdfs[2], x, pdfs[3])

    """
    v = np.empty(n, dtype=np.float64)
    v[-1] = 0.5**(1.0 / n)
    v[0] = 1 - v[-1]
    i = np.arange(2, n)
    v[1:-1] = (i - 0.3175) / (n + 0.365)
    return v


def _parse_dist_kw(dist, enforce_subclass=True):
    """Parse `dist` keyword.

    Parameters
    ----------
    dist : str or stats.distributions instance.
        Several functions take `dist` as a keyword, hence this utility
        function.
    enforce_subclass : bool, optional
        If True (default), `dist` needs to be a
        `_distn_infrastructure.rv_generic` instance.
        It can sometimes be useful to set this keyword to False, if a function
        wants to accept objects that just look somewhat like such an instance
        (for example, they have a ``ppf`` method).

    """
    if isinstance(dist, rv_generic):
        pass
    elif isinstance(dist, str):
        try:
            dist = getattr(distributions, dist)
        except AttributeError as e:
            raise ValueError("%s is not a valid distribution name" % dist) from e
    elif enforce_subclass:
        msg = ("`dist` should be a stats.distributions instance or a string "
               "with the name of such a distribution.")
        raise ValueError(msg)

    return dist


def _add_axis_labels_title(plot, xlabel, ylabel, title):
    """Helper function to add axes labels and a title to stats plots."""
    try:
        if hasattr(plot, 'set_title'):
            # Matplotlib Axes instance or something that looks like it
            plot.set_title(title)
            plot.set_xlabel(xlabel)
            plot.set_ylabel(ylabel)
        else:
            # matplotlib.pyplot module
            plot.title(title)
            plot.xlabel(xlabel)
            plot.ylabel(ylabel)
    except Exception:
        # Not an MPL object or something that looks (enough) like it.
        # Don't crash on adding labels or title
        pass


def probplot(x, sparams=(), dist='norm', fit=True, plot=None, rvalue=False):
    """
    Calculate quantiles for a probability plot, and optionally show the plot.

    Generates a probability plot of sample data against the quantiles of a
    specified theoretical distribution (the normal distribution by default).
    `probplot` optionally calculates a best-fit line for the data and plots the
    results using Matplotlib or a given plot function.

    Parameters
    ----------
    x : array_like
        Sample/response data from which `probplot` creates the plot.
    sparams : tuple, optional
        Distribution-specific shape parameters (shape parameters plus location
        and scale).
    dist : str or stats.distributions instance, optional
        Distribution or distribution function name. The default is 'norm' for a
        normal probability plot.  Objects that look enough like a
        stats.distributions instance (i.e. they have a ``ppf`` method) are also
        accepted.
    fit : bool, optional
        Fit a least-squares regression (best-fit) line to the sample data if
        True (default).
    plot : object, optional
        If given, plots the quantiles.
        If given and `fit` is True, also plots the least squares fit.
        `plot` is an object that has to have methods "plot" and "text".
        The `matplotlib.pyplot` module or a Matplotlib Axes object can be used,
        or a custom object with the same methods.
        Default is None, which means that no plot is created.
    rvalue : bool, optional
        If `plot` is provided and `fit` is True, setting `rvalue` to True
        includes the coefficient of determination on the plot.
        Default is False.

    Returns
    -------
    (osm, osr) : tuple of ndarrays
        Tuple of theoretical quantiles (osm, or order statistic medians) and
        ordered responses (osr).  `osr` is simply sorted input `x`.
        For details on how `osm` is calculated see the Notes section.
    (slope, intercept, r) : tuple of floats, optional
        Tuple  containing the result of the least-squares fit, if that is
        performed by `probplot`. `r` is the square root of the coefficient of
        determination.  If ``fit=False`` and ``plot=None``, this tuple is not
        returned.

    Notes
    -----
    Even if `plot` is given, the figure is not shown or saved by `probplot`;
    ``plt.show()`` or ``plt.savefig('figname.png')`` should be used after
    calling `probplot`.

    `probplot` generates a probability plot, which should not be confused with
    a Q-Q or a P-P plot.  Statsmodels has more extensive functionality of this
    type, see ``statsmodels.api.ProbPlot``.

    The formula used for the theoretical quantiles (horizontal axis of the
    probability plot) is Filliben's estimate::

        quantiles = dist.ppf(val), for

                0.5**(1/n),                  for i = n
          val = (i - 0.3175) / (n + 0.365),  for i = 2, ..., n-1
                1 - 0.5**(1/n),              for i = 1

    where ``i`` indicates the i-th ordered value and ``n`` is the total number
    of values.

    Examples
    --------
    >>> import numpy as np
    >>> from scipy import stats
    >>> import matplotlib.pyplot as plt
    >>> nsample = 100
    >>> rng = np.random.default_rng()

    A t distribution with small degrees of freedom:

    >>> ax1 = plt.subplot(221)
    >>> x = stats.t.rvs(3, size=nsample, random_state=rng)
    >>> res = stats.probplot(x, plot=plt)

    A t distribution with larger degrees of freedom:

    >>> ax2 = plt.subplot(222)
    >>> x = stats.t.rvs(25, size=nsample, random_state=rng)
    >>> res = stats.probplot(x, plot=plt)

    A mixture of two normal distributions with broadcasting:

    >>> ax3 = plt.subplot(223)
    >>> x = stats.norm.rvs(loc=[0,5], scale=[1,1.5],
    ...                    size=(nsample//2,2), random_state=rng).ravel()
    >>> res = stats.probplot(x, plot=plt)

    A standard normal distribution:

    >>> ax4 = plt.subplot(224)
    >>> x = stats.norm.rvs(loc=0, scale=1, size=nsample, random_state=rng)
    >>> res = stats.probplot(x, plot=plt)

    Produce a new figure with a loggamma distribution, using the ``dist`` and
    ``sparams`` keywords:

    >>> fig = plt.figure()
    >>> ax = fig.add_subplot(111)
    >>> x = stats.loggamma.rvs(c=2.5, size=500, random_state=rng)
    >>> res = stats.probplot(x, dist=stats.loggamma, sparams=(2.5,), plot=ax)
    >>> ax.set_title("Probplot for loggamma dist with shape parameter 2.5")

    Show the results with Matplotlib:

    >>> plt.show()

    """
    x = np.asarray(x)
    if x.size == 0:
        if fit:
            return (x, x), (np.nan, np.nan, 0.0)
        else:
            return x, x

    osm_uniform = _calc_uniform_order_statistic_medians(len(x))
    dist = _parse_dist_kw(dist, enforce_subclass=False)
    if sparams is None:
        sparams = ()
    if isscalar(sparams):
        sparams = (sparams,)
    if not isinstance(sparams, tuple):
        sparams = tuple(sparams)

    osm = dist.ppf(osm_uniform, *sparams)
    osr = sort(x)
    if fit:
        # perform a linear least squares fit.
        slope, intercept, r, prob, _ = _stats_py.linregress(osm, osr)

    if plot is not None:
        plot.plot(osm, osr, 'bo')
        if fit:
            plot.plot(osm, slope*osm + intercept, 'r-')
        _add_axis_labels_title(plot, xlabel='Theoretical quantiles',
                               ylabel='Ordered Values',
                               title='Probability Plot')

        # Add R^2 value to the plot as text
        if fit and rvalue:
            xmin = amin(osm)
            xmax = amax(osm)
            ymin = amin(x)
            ymax = amax(x)
            posx = xmin + 0.70 * (xmax - xmin)
            posy = ymin + 0.01 * (ymax - ymin)
            plot.text(posx, posy, "$R^2=%1.4f$" % r**2)

    if fit:
        return (osm, osr), (slope, intercept, r)
    else:
        return osm, osr


def ppcc_max(x, brack=(0.0, 1.0), dist='tukeylambda'):
    """Calculate the shape parameter that maximizes the PPCC.

    The probability plot correlation coefficient (PPCC) plot can be used
    to determine the optimal shape parameter for a one-parameter family
    of distributions. ``ppcc_max`` returns the shape parameter that would
    maximize the probability plot correlation coefficient for the given
    data to a one-parameter family of distributions.

    Parameters
    ----------
    x : array_like
        Input array.
    brack : tuple, optional
        Triple (a,b,c) where (a<b<c). If bracket consists of two numbers (a, c)
        then they are assumed to be a starting interval for a downhill bracket
        search (see `scipy.optimize.brent`).
    dist : str or stats.distributions instance, optional
        Distribution or distribution function name.  Objects that look enough
        like a stats.distributions instance (i.e. they have a ``ppf`` method)
        are also accepted.  The default is ``'tukeylambda'``.

    Returns
    -------
    shape_value : float
        The shape parameter at which the probability plot correlation
        coefficient reaches its max value.

    See Also
    --------
    ppcc_plot, probplot, boxcox

    Notes
    -----
    The brack keyword serves as a starting point which is useful in corner
    cases. One can use a plot to obtain a rough visual estimate of the location
    for the maximum to start the search near it.

    References
    ----------
    .. [1] J.J. Filliben, "The Probability Plot Correlation Coefficient Test
           for Normality", Technometrics, Vol. 17, pp. 111-117, 1975.
    .. [2] Engineering Statistics Handbook, NIST/SEMATEC,
           https://www.itl.nist.gov/div898/handbook/eda/section3/ppccplot.htm

    Examples
    --------
    First we generate some random data from a Weibull distribution
    with shape parameter 2.5:

    >>> import numpy as np
    >>> from scipy import stats
    >>> import matplotlib.pyplot as plt
    >>> rng = np.random.default_rng()
    >>> c = 2.5
    >>> x = stats.weibull_min.rvs(c, scale=4, size=2000, random_state=rng)

    Generate the PPCC plot for this data with the Weibull distribution.

    >>> fig, ax = plt.subplots(figsize=(8, 6))
    >>> res = stats.ppcc_plot(x, c/2, 2*c, dist='weibull_min', plot=ax)

    We calculate the value where the shape should reach its maximum and a
    red line is drawn there. The line should coincide with the highest
    point in the PPCC graph.

    >>> cmax = stats.ppcc_max(x, brack=(c/2, 2*c), dist='weibull_min')
    >>> ax.axvline(cmax, color='r')
    >>> plt.show()

    """
    dist = _parse_dist_kw(dist)
    osm_uniform = _calc_uniform_order_statistic_medians(len(x))
    osr = sort(x)

    # this function computes the x-axis values of the probability plot
    #  and computes a linear regression (including the correlation)
    #  and returns 1-r so that a minimization function maximizes the
    #  correlation
    def tempfunc(shape, mi, yvals, func):
        xvals = func(mi, shape)
        r, prob = _stats_py.pearsonr(xvals, yvals)
        return 1 - r

    return optimize.brent(tempfunc, brack=brack,
                          args=(osm_uniform, osr, dist.ppf))


def ppcc_plot(x, a, b, dist='tukeylambda', plot=None, N=80):
    """Calculate and optionally plot probability plot correlation coefficient.

    The probability plot correlation coefficient (PPCC) plot can be used to
    determine the optimal shape parameter for a one-parameter family of
    distributions.  It cannot be used for distributions without shape
    parameters
    (like the normal distribution) or with multiple shape parameters.

    By default a Tukey-Lambda distribution (`stats.tukeylambda`) is used. A
    Tukey-Lambda PPCC plot interpolates from long-tailed to short-tailed
    distributions via an approximately normal one, and is therefore
    particularly useful in practice.

    Parameters
    ----------
    x : array_like
        Input array.
    a, b : scalar
        Lower and upper bounds of the shape parameter to use.
    dist : str or stats.distributions instance, optional
        Distribution or distribution function name.  Objects that look enough
        like a stats.distributions instance (i.e. they have a ``ppf`` method)
        are also accepted.  The default is ``'tukeylambda'``.
    plot : object, optional
        If given, plots PPCC against the shape parameter.
        `plot` is an object that has to have methods "plot" and "text".
        The `matplotlib.pyplot` module or a Matplotlib Axes object can be used,
        or a custom object with the same methods.
        Default is None, which means that no plot is created.
    N : int, optional
        Number of points on the horizontal axis (equally distributed from
        `a` to `b`).

    Returns
    -------
    svals : ndarray
        The shape values for which `ppcc` was calculated.
    ppcc : ndarray
        The calculated probability plot correlation coefficient values.

    See Also
    --------
    ppcc_max, probplot, boxcox_normplot, tukeylambda

    References
    ----------
    J.J. Filliben, "The Probability Plot Correlation Coefficient Test for
    Normality", Technometrics, Vol. 17, pp. 111-117, 1975.

    Examples
    --------
    First we generate some random data from a Weibull distribution
    with shape parameter 2.5, and plot the histogram of the data:

    >>> import numpy as np
    >>> from scipy import stats
    >>> import matplotlib.pyplot as plt
    >>> rng = np.random.default_rng()
    >>> c = 2.5
    >>> x = stats.weibull_min.rvs(c, scale=4, size=2000, random_state=rng)

    Take a look at the histogram of the data.

    >>> fig1, ax = plt.subplots(figsize=(9, 4))
    >>> ax.hist(x, bins=50)
    >>> ax.set_title('Histogram of x')
    >>> plt.show()

    Now we explore this data with a PPCC plot as well as the related
    probability plot and Box-Cox normplot.  A red line is drawn where we
    expect the PPCC value to be maximal (at the shape parameter ``c``
    used above):

    >>> fig2 = plt.figure(figsize=(12, 4))
    >>> ax1 = fig2.add_subplot(1, 3, 1)
    >>> ax2 = fig2.add_subplot(1, 3, 2)
    >>> ax3 = fig2.add_subplot(1, 3, 3)
    >>> res = stats.probplot(x, plot=ax1)
    >>> res = stats.boxcox_normplot(x, -4, 4, plot=ax2)
    >>> res = stats.ppcc_plot(x, c/2, 2*c, dist='weibull_min', plot=ax3)
    >>> ax3.axvline(c, color='r')
    >>> plt.show()

    """
    if b <= a:
        raise ValueError("`b` has to be larger than `a`.")

    svals = np.linspace(a, b, num=N)
    ppcc = np.empty_like(svals)
    for k, sval in enumerate(svals):
        _, r2 = probplot(x, sval, dist=dist, fit=True)
        ppcc[k] = r2[-1]

    if plot is not None:
        plot.plot(svals, ppcc, 'x')
        _add_axis_labels_title(plot, xlabel='Shape Values',
                               ylabel='Prob Plot Corr. Coef.',
                               title='(%s) PPCC Plot' % dist)

    return svals, ppcc


def _log_mean(logx):
    # compute log of mean of x from log(x)
    return special.logsumexp(logx, axis=0) - np.log(len(logx))


def _log_var(logx):
    # compute log of variance of x from log(x)
    logmean = _log_mean(logx)
    pij = np.full_like(logx, np.pi * 1j, dtype=np.complex128)
    logxmu = special.logsumexp([logx, logmean + pij], axis=0)
    return np.real(special.logsumexp(2 * logxmu, axis=0)) - np.log(len(logx))


def boxcox_llf(lmb, data):
    r"""The boxcox log-likelihood function.

    Parameters
    ----------
    lmb : scalar
        Parameter for Box-Cox transformation.  See `boxcox` for details.
    data : array_like
        Data to calculate Box-Cox log-likelihood for.  If `data` is
        multi-dimensional, the log-likelihood is calculated along the first
        axis.

    Returns
    -------
    llf : float or ndarray
        Box-Cox log-likelihood of `data` given `lmb`.  A float for 1-D `data`,
        an array otherwise.

    See Also
    --------
    boxcox, probplot, boxcox_normplot, boxcox_normmax

    Notes
    -----
    The Box-Cox log-likelihood function is defined here as

    .. math::

        llf = (\lambda - 1) \sum_i(\log(x_i)) -
              N/2 \log(\sum_i (y_i - \bar{y})^2 / N),

    where ``y`` is the Box-Cox transformed input data ``x``.

    Examples
    --------
    >>> import numpy as np
    >>> from scipy import stats
    >>> import matplotlib.pyplot as plt
    >>> from mpl_toolkits.axes_grid1.inset_locator import inset_axes

    Generate some random variates and calculate Box-Cox log-likelihood values
    for them for a range of ``lmbda`` values:

    >>> rng = np.random.default_rng()
    >>> x = stats.loggamma.rvs(5, loc=10, size=1000, random_state=rng)
    >>> lmbdas = np.linspace(-2, 10)
    >>> llf = np.zeros(lmbdas.shape, dtype=float)
    >>> for ii, lmbda in enumerate(lmbdas):
    ...     llf[ii] = stats.boxcox_llf(lmbda, x)

    Also find the optimal lmbda value with `boxcox`:

    >>> x_most_normal, lmbda_optimal = stats.boxcox(x)

    Plot the log-likelihood as function of lmbda.  Add the optimal lmbda as a
    horizontal line to check that that's really the optimum:

    >>> fig = plt.figure()
    >>> ax = fig.add_subplot(111)
    >>> ax.plot(lmbdas, llf, 'b.-')
    >>> ax.axhline(stats.boxcox_llf(lmbda_optimal, x), color='r')
    >>> ax.set_xlabel('lmbda parameter')
    >>> ax.set_ylabel('Box-Cox log-likelihood')

    Now add some probability plots to show that where the log-likelihood is
    maximized the data transformed with `boxcox` looks closest to normal:

    >>> locs = [3, 10, 4]  # 'lower left', 'center', 'lower right'
    >>> for lmbda, loc in zip([-1, lmbda_optimal, 9], locs):
    ...     xt = stats.boxcox(x, lmbda=lmbda)
    ...     (osm, osr), (slope, intercept, r_sq) = stats.probplot(xt)
    ...     ax_inset = inset_axes(ax, width="20%", height="20%", loc=loc)
    ...     ax_inset.plot(osm, osr, 'c.', osm, slope*osm + intercept, 'k-')
    ...     ax_inset.set_xticklabels([])
    ...     ax_inset.set_yticklabels([])
    ...     ax_inset.set_title(r'$\lambda=%1.2f$' % lmbda)

    >>> plt.show()

    """
    data = np.asarray(data)
    N = data.shape[0]
    if N == 0:
        return np.nan

    logdata = np.log(data)

    # Compute the variance of the transformed data.
    if lmb == 0:
        logvar = np.log(np.var(logdata, axis=0))
    else:
        # Transform without the constant offset 1/lmb.  The offset does
        # not affect the variance, and the subtraction of the offset can
        # lead to loss of precision.
        # The sign of lmb at the denominator doesn't affect the variance.
        logx = lmb * logdata - np.log(abs(lmb))
        logvar = _log_var(logx)

    return (lmb - 1) * np.sum(logdata, axis=0) - N/2 * logvar


def _boxcox_conf_interval(x, lmax, alpha):
    # Need to find the lambda for which
    #  f(x,lmbda) >= f(x,lmax) - 0.5*chi^2_alpha;1
    fac = 0.5 * distributions.chi2.ppf(1 - alpha, 1)
    target = boxcox_llf(lmax, x) - fac

    def rootfunc(lmbda, data, target):
        return boxcox_llf(lmbda, data) - target

    # Find positive endpoint of interval in which answer is to be found
    newlm = lmax + 0.5
    N = 0
    while (rootfunc(newlm, x, target) > 0.0) and (N < 500):
        newlm += 0.1
        N += 1

    if N == 500:
        raise RuntimeError("Could not find endpoint.")

    lmplus = optimize.brentq(rootfunc, lmax, newlm, args=(x, target))

    # Now find negative interval in the same way
    newlm = lmax - 0.5
    N = 0
    while (rootfunc(newlm, x, target) > 0.0) and (N < 500):
        newlm -= 0.1
        N += 1

    if N == 500:
        raise RuntimeError("Could not find endpoint.")

    lmminus = optimize.brentq(rootfunc, newlm, lmax, args=(x, target))
    return lmminus, lmplus


def boxcox(x, lmbda=None, alpha=None, optimizer=None):
    r"""Return a dataset transformed by a Box-Cox power transformation.

    Parameters
    ----------
    x : ndarray
        Input array to be transformed.

        If `lmbda` is not None, this is an alias of
        `scipy.special.boxcox`.
        Returns nan if ``x < 0``; returns -inf if ``x == 0 and lmbda < 0``.

        If `lmbda` is None, array must be positive, 1-dimensional, and
        non-constant.

    lmbda : scalar, optional
        If `lmbda` is None (default), find the value of `lmbda` that maximizes
        the log-likelihood function and return it as the second output
        argument.

        If `lmbda` is not None, do the transformation for that value.

    alpha : float, optional
        If `lmbda` is None and `alpha` is not None (default), return the
        ``100 * (1-alpha)%`` confidence  interval for `lmbda` as the third
        output argument. Must be between 0.0 and 1.0.

        If `lmbda` is not None, `alpha` is ignored.
    optimizer : callable, optional
        If `lmbda` is None, `optimizer` is the scalar optimizer used to find
        the value of `lmbda` that minimizes the negative log-likelihood
        function. `optimizer` is a callable that accepts one argument:

        fun : callable
            The objective function, which evaluates the negative
            log-likelihood function at a provided value of `lmbda`

        and returns an object, such as an instance of
        `scipy.optimize.OptimizeResult`, which holds the optimal value of
        `lmbda` in an attribute `x`.

        See the example in `boxcox_normmax` or the documentation of
        `scipy.optimize.minimize_scalar` for more information.

        If `lmbda` is not None, `optimizer` is ignored.

    Returns
    -------
    boxcox : ndarray
        Box-Cox power transformed array.
    maxlog : float, optional
        If the `lmbda` parameter is None, the second returned argument is
        the `lmbda` that maximizes the log-likelihood function.
    (min_ci, max_ci) : tuple of float, optional
        If `lmbda` parameter is None and `alpha` is not None, this returned
        tuple of floats represents the minimum and maximum confidence limits
        given `alpha`.

    See Also
    --------
    probplot, boxcox_normplot, boxcox_normmax, boxcox_llf

    Notes
    -----
    The Box-Cox transform is given by::

        y = (x**lmbda - 1) / lmbda,  for lmbda != 0
            log(x),                  for lmbda = 0

    `boxcox` requires the input data to be positive.  Sometimes a Box-Cox
    transformation provides a shift parameter to achieve this; `boxcox` does
    not.  Such a shift parameter is equivalent to adding a positive constant to
    `x` before calling `boxcox`.

    The confidence limits returned when `alpha` is provided give the interval
    where:

    .. math::

        llf(\hat{\lambda}) - llf(\lambda) < \frac{1}{2}\chi^2(1 - \alpha, 1),

    with ``llf`` the log-likelihood function and :math:`\chi^2` the chi-squared
    function.

    References
    ----------
    G.E.P. Box and D.R. Cox, "An Analysis of Transformations", Journal of the
    Royal Statistical Society B, 26, 211-252 (1964).

    Examples
    --------
    >>> from scipy import stats
    >>> import matplotlib.pyplot as plt

    We generate some random variates from a non-normal distribution and make a
    probability plot for it, to show it is non-normal in the tails:

    >>> fig = plt.figure()
    >>> ax1 = fig.add_subplot(211)
    >>> x = stats.loggamma.rvs(5, size=500) + 5
    >>> prob = stats.probplot(x, dist=stats.norm, plot=ax1)
    >>> ax1.set_xlabel('')
    >>> ax1.set_title('Probplot against normal distribution')

    We now use `boxcox` to transform the data so it's closest to normal:

    >>> ax2 = fig.add_subplot(212)
    >>> xt, _ = stats.boxcox(x)
    >>> prob = stats.probplot(xt, dist=stats.norm, plot=ax2)
    >>> ax2.set_title('Probplot after Box-Cox transformation')

    >>> plt.show()

    """
    x = np.asarray(x)

    if lmbda is not None:  # single transformation
        return special.boxcox(x, lmbda)

    if x.ndim != 1:
        raise ValueError("Data must be 1-dimensional.")

    if x.size == 0:
        return x

    if np.all(x == x[0]):
        raise ValueError("Data must not be constant.")

    if np.any(x <= 0):
        raise ValueError("Data must be positive.")

    # If lmbda=None, find the lmbda that maximizes the log-likelihood function.
    lmax = boxcox_normmax(x, method='mle', optimizer=optimizer)
    y = boxcox(x, lmax)

    if alpha is None:
        return y, lmax
    else:
        # Find confidence interval
        interval = _boxcox_conf_interval(x, lmax, alpha)
        return y, lmax, interval


def _boxcox_inv_lmbda(x, y):
    # compute lmbda given x and y for Box-Cox transformation
    num = special.lambertw(-(x ** (-1 / y)) * np.log(x) / y, k=-1)
    return np.real(-num / np.log(x) - 1 / y)


class BigFloat:
    def __repr__(self):
        return "BIG_FLOAT"

    def __call__(self, x):
        dtype = x.dtype if np.issubdtype(x.dtype, np.floating) else np.float64
        return np.finfo(dtype).max / 100  # 100 is the safety factor


def boxcox_normmax(
    x, brack=None, method='pearsonr', optimizer=None, *, ymax=BigFloat()
):
    """Compute optimal Box-Cox transform parameter for input data.

    Parameters
    ----------
    x : array_like
        Input array. All entries must be positive, finite, real numbers.
    brack : 2-tuple, optional, default (-2.0, 2.0)
         The starting interval for a downhill bracket search for the default
         `optimize.brent` solver. Note that this is in most cases not
         critical; the final result is allowed to be outside this bracket.
         If `optimizer` is passed, `brack` must be None.
    method : str, optional
        The method to determine the optimal transform parameter (`boxcox`
        ``lmbda`` parameter). Options are:

        'pearsonr'  (default)
            Maximizes the Pearson correlation coefficient between
            ``y = boxcox(x)`` and the expected values for ``y`` if `x` would be
            normally-distributed.

        'mle'
            Maximizes the log-likelihood `boxcox_llf`.  This is the method used
            in `boxcox`.

        'all'
            Use all optimization methods available, and return all results.
            Useful to compare different methods.
    optimizer : callable, optional
        `optimizer` is a callable that accepts one argument:

        fun : callable
            The objective function to be minimized. `fun` accepts one argument,
            the Box-Cox transform parameter `lmbda`, and returns the value of
            the function (e.g., the negative log-likelihood) at the provided
            argument. The job of `optimizer` is to find the value of `lmbda`
            that *minimizes* `fun`.

        and returns an object, such as an instance of
        `scipy.optimize.OptimizeResult`, which holds the optimal value of
        `lmbda` in an attribute `x`.

        See the example below or the documentation of
        `scipy.optimize.minimize_scalar` for more information.
    ymax : float, optional
        The unconstrained optimal transform parameter may cause Box-Cox
        transformed data to have extreme magnitude or even overflow. This
        parameter constrains MLE optimization such that the transformed
        `x` does not exceed `ymax`. The default is the maximum value of the
        input dtype. If set to infinity, `boxcox_normmax` returns the
        unconstrained optimal lambda. Ignored when ``method='pearsonr'``.

    Returns
    -------
    maxlog : float or ndarray
        The optimal transform parameter found.  An array instead of a scalar
        for ``method='all'``.

    See Also
    --------
    boxcox, boxcox_llf, boxcox_normplot, scipy.optimize.minimize_scalar

    Examples
    --------
    >>> import numpy as np
    >>> from scipy import stats
    >>> import matplotlib.pyplot as plt

    We can generate some data and determine the optimal ``lmbda`` in various
    ways:

    >>> rng = np.random.default_rng()
    >>> x = stats.loggamma.rvs(5, size=30, random_state=rng) + 5
    >>> y, lmax_mle = stats.boxcox(x)
    >>> lmax_pearsonr = stats.boxcox_normmax(x)

    >>> lmax_mle
    2.217563431465757
    >>> lmax_pearsonr
    2.238318660200961
    >>> stats.boxcox_normmax(x, method='all')
    array([2.23831866, 2.21756343])

    >>> fig = plt.figure()
    >>> ax = fig.add_subplot(111)
    >>> prob = stats.boxcox_normplot(x, -10, 10, plot=ax)
    >>> ax.axvline(lmax_mle, color='r')
    >>> ax.axvline(lmax_pearsonr, color='g', ls='--')

    >>> plt.show()

    Alternatively, we can define our own `optimizer` function. Suppose we
    are only interested in values of `lmbda` on the interval [6, 7], we
    want to use `scipy.optimize.minimize_scalar` with ``method='bounded'``,
    and we want to use tighter tolerances when optimizing the log-likelihood
    function. To do this, we define a function that accepts positional argument
    `fun` and uses `scipy.optimize.minimize_scalar` to minimize `fun` subject
    to the provided bounds and tolerances:

    >>> from scipy import optimize
    >>> options = {'xatol': 1e-12}  # absolute tolerance on `x`
    >>> def optimizer(fun):
    ...     return optimize.minimize_scalar(fun, bounds=(6, 7),
    ...                                     method="bounded", options=options)
    >>> stats.boxcox_normmax(x, optimizer=optimizer)
    6.000...
    """
    x = np.asarray(x)
    end_msg = "exceed specified `ymax`."
    if isinstance(ymax, BigFloat):
        ymax = ymax(x)
        dtype = x.dtype if np.issubdtype(x.dtype, np.floating) else np.float64
        end_msg = f"overflow in {dtype}."
    elif ymax <= 0:
        raise ValueError("`ymax` must be strictly positive")

    # If optimizer is not given, define default 'brent' optimizer.
    if optimizer is None:

        # Set default value for `brack`.
        if brack is None:
            brack = (-2.0, 2.0)

        def _optimizer(func, args):
            return optimize.brent(func, args=args, brack=brack)

    # Otherwise check optimizer.
    else:
        if not callable(optimizer):
            raise ValueError("`optimizer` must be a callable")

        if brack is not None:
            raise ValueError("`brack` must be None if `optimizer` is given")

        # `optimizer` is expected to return a `OptimizeResult` object, we here
        # get the solution to the optimization problem.
        def _optimizer(func, args):
            def func_wrapped(x):
                return func(x, *args)
            return getattr(optimizer(func_wrapped), 'x', None)

    def _pearsonr(x):
        osm_uniform = _calc_uniform_order_statistic_medians(len(x))
        xvals = distributions.norm.ppf(osm_uniform)

        def _eval_pearsonr(lmbda, xvals, samps):
            # This function computes the x-axis values of the probability plot
            # and computes a linear regression (including the correlation) and
            # returns ``1 - r`` so that a minimization function maximizes the
            # correlation.
            y = boxcox(samps, lmbda)
            yvals = np.sort(y)
            r, prob = _stats_py.pearsonr(xvals, yvals)
            return 1 - r

        return _optimizer(_eval_pearsonr, args=(xvals, x))

    def _mle(x):
        def _eval_mle(lmb, data):
            # function to minimize
            return -boxcox_llf(lmb, data)

        return _optimizer(_eval_mle, args=(x,))

    def _all(x):
        maxlog = np.empty(2, dtype=float)
        maxlog[0] = _pearsonr(x)
        maxlog[1] = _mle(x)
        return maxlog

    methods = {'pearsonr': _pearsonr,
               'mle': _mle,
               'all': _all}
    if method not in methods.keys():
        raise ValueError("Method %s not recognized." % method)

    optimfunc = methods[method]

    try:
        res = optimfunc(x)
    except ValueError as e:
        if "infs or NaNs" in str(e):
            message = ("The `x` argument of `boxcox_normmax` must contain "
                       "only positive, finite, real numbers.")
            raise ValueError(message) from e
        else:
            raise e

    if res is None:
        message = ("The `optimizer` argument of `boxcox_normmax` must return "
                   "an object containing the optimal `lmbda` in attribute `x`.")
        raise ValueError(message)
<<<<<<< HEAD
    elif not np.isinf(ymax):  # adjust the final lambda
        xmax = np.max(x, axis=0)
        ymax_res = special.boxcox(xmax, res)
        mask = ymax_res > ymax
        if np.any(mask):
            message = (
                f"The optimal lambda is {res}, but the returned lambda is "
                f"the constrained optimum to ensure that the maximum of the "
                f"transformed data does not " + end_msg
=======
    else:
        # Test if the optimal lambda causes overflow
        x = np.asarray(x)
        x_treme = np.max(x, axis=0) if np.any(res > 0) else np.min(x, axis=0)
        istransinf = np.isinf(special.boxcox(x_treme, res))
        dtype = x.dtype if np.issubdtype(x.dtype, np.floating) else np.float64
        if np.any(istransinf):
            warnings.warn(
                f"The optimal lambda is {res}, but the returned lambda is the"
                f"constrained optimum to ensure that the maximum or the minimum "
                f"of the transformed data does not cause overflow in {dtype}.",
                stacklevel=2
>>>>>>> a725b5ae
            )
            warnings.warn(message, stacklevel=2)

            # Return the constrained lambda to ensure the transformation
<<<<<<< HEAD
            # does not cause overflow or exceed specified `ymax``
            constrained_res = _boxcox_inv_lmbda(xmax, ymax)
=======
            # does not cause overflow. 10000 is a safety factor because
            # `special.boxcox` overflows prematurely.
            ymax = np.finfo(dtype).max / 10000
            constrained_res = _boxcox_inv_lmbda(x_treme, ymax * np.sign(res))

>>>>>>> a725b5ae
            if isinstance(res, np.ndarray):
                res[mask] = constrained_res
            else:
                res = constrained_res
    return res


def _normplot(method, x, la, lb, plot=None, N=80):
    """Compute parameters for a Box-Cox or Yeo-Johnson normality plot,
    optionally show it.

    See `boxcox_normplot` or `yeojohnson_normplot` for details.
    """

    if method == 'boxcox':
        title = 'Box-Cox Normality Plot'
        transform_func = boxcox
    else:
        title = 'Yeo-Johnson Normality Plot'
        transform_func = yeojohnson

    x = np.asarray(x)
    if x.size == 0:
        return x

    if lb <= la:
        raise ValueError("`lb` has to be larger than `la`.")

    if method == 'boxcox' and np.any(x <= 0):
        raise ValueError("Data must be positive.")

    lmbdas = np.linspace(la, lb, num=N)
    ppcc = lmbdas * 0.0
    for i, val in enumerate(lmbdas):
        # Determine for each lmbda the square root of correlation coefficient
        # of transformed x
        z = transform_func(x, lmbda=val)
        _, (_, _, r) = probplot(z, dist='norm', fit=True)
        ppcc[i] = r

    if plot is not None:
        plot.plot(lmbdas, ppcc, 'x')
        _add_axis_labels_title(plot, xlabel='$\\lambda$',
                               ylabel='Prob Plot Corr. Coef.',
                               title=title)

    return lmbdas, ppcc


def boxcox_normplot(x, la, lb, plot=None, N=80):
    """Compute parameters for a Box-Cox normality plot, optionally show it.

    A Box-Cox normality plot shows graphically what the best transformation
    parameter is to use in `boxcox` to obtain a distribution that is close
    to normal.

    Parameters
    ----------
    x : array_like
        Input array.
    la, lb : scalar
        The lower and upper bounds for the ``lmbda`` values to pass to `boxcox`
        for Box-Cox transformations.  These are also the limits of the
        horizontal axis of the plot if that is generated.
    plot : object, optional
        If given, plots the quantiles and least squares fit.
        `plot` is an object that has to have methods "plot" and "text".
        The `matplotlib.pyplot` module or a Matplotlib Axes object can be used,
        or a custom object with the same methods.
        Default is None, which means that no plot is created.
    N : int, optional
        Number of points on the horizontal axis (equally distributed from
        `la` to `lb`).

    Returns
    -------
    lmbdas : ndarray
        The ``lmbda`` values for which a Box-Cox transform was done.
    ppcc : ndarray
        Probability Plot Correlelation Coefficient, as obtained from `probplot`
        when fitting the Box-Cox transformed input `x` against a normal
        distribution.

    See Also
    --------
    probplot, boxcox, boxcox_normmax, boxcox_llf, ppcc_max

    Notes
    -----
    Even if `plot` is given, the figure is not shown or saved by
    `boxcox_normplot`; ``plt.show()`` or ``plt.savefig('figname.png')``
    should be used after calling `probplot`.

    Examples
    --------
    >>> from scipy import stats
    >>> import matplotlib.pyplot as plt

    Generate some non-normally distributed data, and create a Box-Cox plot:

    >>> x = stats.loggamma.rvs(5, size=500) + 5
    >>> fig = plt.figure()
    >>> ax = fig.add_subplot(111)
    >>> prob = stats.boxcox_normplot(x, -20, 20, plot=ax)

    Determine and plot the optimal ``lmbda`` to transform ``x`` and plot it in
    the same plot:

    >>> _, maxlog = stats.boxcox(x)
    >>> ax.axvline(maxlog, color='r')

    >>> plt.show()

    """
    return _normplot('boxcox', x, la, lb, plot, N)


def yeojohnson(x, lmbda=None):
    r"""Return a dataset transformed by a Yeo-Johnson power transformation.

    Parameters
    ----------
    x : ndarray
        Input array.  Should be 1-dimensional.
    lmbda : float, optional
        If ``lmbda`` is ``None``, find the lambda that maximizes the
        log-likelihood function and return it as the second output argument.
        Otherwise the transformation is done for the given value.

    Returns
    -------
    yeojohnson: ndarray
        Yeo-Johnson power transformed array.
    maxlog : float, optional
        If the `lmbda` parameter is None, the second returned argument is
        the lambda that maximizes the log-likelihood function.

    See Also
    --------
    probplot, yeojohnson_normplot, yeojohnson_normmax, yeojohnson_llf, boxcox

    Notes
    -----
    The Yeo-Johnson transform is given by::

        y = ((x + 1)**lmbda - 1) / lmbda,                for x >= 0, lmbda != 0
            log(x + 1),                                  for x >= 0, lmbda = 0
            -((-x + 1)**(2 - lmbda) - 1) / (2 - lmbda),  for x < 0, lmbda != 2
            -log(-x + 1),                                for x < 0, lmbda = 2

    Unlike `boxcox`, `yeojohnson` does not require the input data to be
    positive.

    .. versionadded:: 1.2.0


    References
    ----------
    I. Yeo and R.A. Johnson, "A New Family of Power Transformations to
    Improve Normality or Symmetry", Biometrika 87.4 (2000):


    Examples
    --------
    >>> from scipy import stats
    >>> import matplotlib.pyplot as plt

    We generate some random variates from a non-normal distribution and make a
    probability plot for it, to show it is non-normal in the tails:

    >>> fig = plt.figure()
    >>> ax1 = fig.add_subplot(211)
    >>> x = stats.loggamma.rvs(5, size=500) + 5
    >>> prob = stats.probplot(x, dist=stats.norm, plot=ax1)
    >>> ax1.set_xlabel('')
    >>> ax1.set_title('Probplot against normal distribution')

    We now use `yeojohnson` to transform the data so it's closest to normal:

    >>> ax2 = fig.add_subplot(212)
    >>> xt, lmbda = stats.yeojohnson(x)
    >>> prob = stats.probplot(xt, dist=stats.norm, plot=ax2)
    >>> ax2.set_title('Probplot after Yeo-Johnson transformation')

    >>> plt.show()

    """
    x = np.asarray(x)
    if x.size == 0:
        return x

    if np.issubdtype(x.dtype, np.complexfloating):
        raise ValueError('Yeo-Johnson transformation is not defined for '
                         'complex numbers.')

    if np.issubdtype(x.dtype, np.integer):
        x = x.astype(np.float64, copy=False)

    if lmbda is not None:
        return _yeojohnson_transform(x, lmbda)

    # if lmbda=None, find the lmbda that maximizes the log-likelihood function.
    lmax = yeojohnson_normmax(x)
    y = _yeojohnson_transform(x, lmax)

    return y, lmax


def _yeojohnson_transform(x, lmbda):
    """Returns `x` transformed by the Yeo-Johnson power transform with given
    parameter `lmbda`.
    """
    dtype = x.dtype if np.issubdtype(x.dtype, np.floating) else np.float64
    out = np.zeros_like(x, dtype=dtype)
    pos = x >= 0  # binary mask

    # when x >= 0
    if abs(lmbda) < np.spacing(1.):
        out[pos] = np.log1p(x[pos])
    else:  # lmbda != 0
        # more stable version of: ((x + 1) ** lmbda - 1) / lmbda
        out[pos] = np.expm1(lmbda * np.log1p(x[pos])) / lmbda

    # when x < 0
    if abs(lmbda - 2) > np.spacing(1.):
        out[~pos] = -np.expm1((2 - lmbda) * np.log1p(-x[~pos])) / (2 - lmbda)
    else:  # lmbda == 2
        out[~pos] = -np.log1p(-x[~pos])

    return out


def yeojohnson_llf(lmb, data):
    r"""The yeojohnson log-likelihood function.

    Parameters
    ----------
    lmb : scalar
        Parameter for Yeo-Johnson transformation. See `yeojohnson` for
        details.
    data : array_like
        Data to calculate Yeo-Johnson log-likelihood for. If `data` is
        multi-dimensional, the log-likelihood is calculated along the first
        axis.

    Returns
    -------
    llf : float
        Yeo-Johnson log-likelihood of `data` given `lmb`.

    See Also
    --------
    yeojohnson, probplot, yeojohnson_normplot, yeojohnson_normmax

    Notes
    -----
    The Yeo-Johnson log-likelihood function is defined here as

    .. math::

        llf = -N/2 \log(\hat{\sigma}^2) + (\lambda - 1)
              \sum_i \text{ sign }(x_i)\log(|x_i| + 1)

    where :math:`\hat{\sigma}^2` is estimated variance of the Yeo-Johnson
    transformed input data ``x``.

    .. versionadded:: 1.2.0

    Examples
    --------
    >>> import numpy as np
    >>> from scipy import stats
    >>> import matplotlib.pyplot as plt
    >>> from mpl_toolkits.axes_grid1.inset_locator import inset_axes

    Generate some random variates and calculate Yeo-Johnson log-likelihood
    values for them for a range of ``lmbda`` values:

    >>> x = stats.loggamma.rvs(5, loc=10, size=1000)
    >>> lmbdas = np.linspace(-2, 10)
    >>> llf = np.zeros(lmbdas.shape, dtype=float)
    >>> for ii, lmbda in enumerate(lmbdas):
    ...     llf[ii] = stats.yeojohnson_llf(lmbda, x)

    Also find the optimal lmbda value with `yeojohnson`:

    >>> x_most_normal, lmbda_optimal = stats.yeojohnson(x)

    Plot the log-likelihood as function of lmbda.  Add the optimal lmbda as a
    horizontal line to check that that's really the optimum:

    >>> fig = plt.figure()
    >>> ax = fig.add_subplot(111)
    >>> ax.plot(lmbdas, llf, 'b.-')
    >>> ax.axhline(stats.yeojohnson_llf(lmbda_optimal, x), color='r')
    >>> ax.set_xlabel('lmbda parameter')
    >>> ax.set_ylabel('Yeo-Johnson log-likelihood')

    Now add some probability plots to show that where the log-likelihood is
    maximized the data transformed with `yeojohnson` looks closest to normal:

    >>> locs = [3, 10, 4]  # 'lower left', 'center', 'lower right'
    >>> for lmbda, loc in zip([-1, lmbda_optimal, 9], locs):
    ...     xt = stats.yeojohnson(x, lmbda=lmbda)
    ...     (osm, osr), (slope, intercept, r_sq) = stats.probplot(xt)
    ...     ax_inset = inset_axes(ax, width="20%", height="20%", loc=loc)
    ...     ax_inset.plot(osm, osr, 'c.', osm, slope*osm + intercept, 'k-')
    ...     ax_inset.set_xticklabels([])
    ...     ax_inset.set_yticklabels([])
    ...     ax_inset.set_title(r'$\lambda=%1.2f$' % lmbda)

    >>> plt.show()

    """
    data = np.asarray(data)
    n_samples = data.shape[0]

    if n_samples == 0:
        return np.nan

    trans = _yeojohnson_transform(data, lmb)
    trans_var = trans.var(axis=0)
    loglike = np.empty_like(trans_var)

    # Avoid RuntimeWarning raised by np.log when the variance is too low
    tiny_variance = trans_var < np.finfo(trans_var.dtype).tiny
    loglike[tiny_variance] = np.inf

    loglike[~tiny_variance] = (
        -n_samples / 2 * np.log(trans_var[~tiny_variance]))
    loglike[~tiny_variance] += (
        (lmb - 1) * (np.sign(data) * np.log1p(np.abs(data))).sum(axis=0))
    return loglike


def yeojohnson_normmax(x, brack=None):
    """Compute optimal Yeo-Johnson transform parameter.

    Compute optimal Yeo-Johnson transform parameter for input data, using
    maximum likelihood estimation.

    Parameters
    ----------
    x : array_like
        Input array.
    brack : 2-tuple, optional
        The starting interval for a downhill bracket search with
        `optimize.brent`. Note that this is in most cases not critical; the
        final result is allowed to be outside this bracket. If None,
        `optimize.fminbound` is used with bounds that avoid overflow.

    Returns
    -------
    maxlog : float
        The optimal transform parameter found.

    See Also
    --------
    yeojohnson, yeojohnson_llf, yeojohnson_normplot

    Notes
    -----
    .. versionadded:: 1.2.0

    Examples
    --------
    >>> import numpy as np
    >>> from scipy import stats
    >>> import matplotlib.pyplot as plt

    Generate some data and determine optimal ``lmbda``

    >>> rng = np.random.default_rng()
    >>> x = stats.loggamma.rvs(5, size=30, random_state=rng) + 5
    >>> lmax = stats.yeojohnson_normmax(x)

    >>> fig = plt.figure()
    >>> ax = fig.add_subplot(111)
    >>> prob = stats.yeojohnson_normplot(x, -10, 10, plot=ax)
    >>> ax.axvline(lmax, color='r')

    >>> plt.show()

    """
    def _neg_llf(lmbda, data):
        llf = yeojohnson_llf(lmbda, data)
        # reject likelihoods that are inf which are likely due to small
        # variance in the transformed space
        llf[np.isinf(llf)] = -np.inf
        return -llf

    with np.errstate(invalid='ignore'):
        if not np.all(np.isfinite(x)):
            raise ValueError('Yeo-Johnson input must be finite.')
        if np.all(x == 0):
            return 1.0
        if brack is not None:
            return optimize.brent(_neg_llf, brack=brack, args=(x,))
        x = np.asarray(x)
        dtype = x.dtype if np.issubdtype(x.dtype, np.floating) else np.float64
        # Allow values up to 20 times the maximum observed value to be safely
        # transformed without over- or underflow.
        log1p_max_x = np.log1p(20 * np.max(np.abs(x)))
        # Use half of floating point's exponent range to allow safe computation
        # of the variance of the transformed data.
        log_eps = np.log(np.finfo(dtype).eps)
        log_tiny_float = (np.log(np.finfo(dtype).tiny) - log_eps) / 2
        log_max_float = (np.log(np.finfo(dtype).max) + log_eps) / 2
        # Compute the bounds by approximating the inverse of the Yeo-Johnson
        # transform on the smallest and largest floating point exponents, given
        # the largest data we expect to observe. See [1] for further details.
        # [1] https://github.com/scipy/scipy/pull/18852#issuecomment-1630286174
        lb = log_tiny_float / log1p_max_x
        ub = log_max_float / log1p_max_x
        # Convert the bounds if all or some of the data is negative.
        if np.all(x < 0):
            lb, ub = 2 - ub, 2 - lb
        elif np.any(x < 0):
            lb, ub = max(2 - ub, lb), min(2 - lb, ub)
        # Match `optimize.brent`'s tolerance.
        tol_brent = 1.48e-08
        return optimize.fminbound(_neg_llf, lb, ub, args=(x,), xtol=tol_brent)


def yeojohnson_normplot(x, la, lb, plot=None, N=80):
    """Compute parameters for a Yeo-Johnson normality plot, optionally show it.

    A Yeo-Johnson normality plot shows graphically what the best
    transformation parameter is to use in `yeojohnson` to obtain a
    distribution that is close to normal.

    Parameters
    ----------
    x : array_like
        Input array.
    la, lb : scalar
        The lower and upper bounds for the ``lmbda`` values to pass to
        `yeojohnson` for Yeo-Johnson transformations. These are also the
        limits of the horizontal axis of the plot if that is generated.
    plot : object, optional
        If given, plots the quantiles and least squares fit.
        `plot` is an object that has to have methods "plot" and "text".
        The `matplotlib.pyplot` module or a Matplotlib Axes object can be used,
        or a custom object with the same methods.
        Default is None, which means that no plot is created.
    N : int, optional
        Number of points on the horizontal axis (equally distributed from
        `la` to `lb`).

    Returns
    -------
    lmbdas : ndarray
        The ``lmbda`` values for which a Yeo-Johnson transform was done.
    ppcc : ndarray
        Probability Plot Correlelation Coefficient, as obtained from `probplot`
        when fitting the Box-Cox transformed input `x` against a normal
        distribution.

    See Also
    --------
    probplot, yeojohnson, yeojohnson_normmax, yeojohnson_llf, ppcc_max

    Notes
    -----
    Even if `plot` is given, the figure is not shown or saved by
    `boxcox_normplot`; ``plt.show()`` or ``plt.savefig('figname.png')``
    should be used after calling `probplot`.

    .. versionadded:: 1.2.0

    Examples
    --------
    >>> from scipy import stats
    >>> import matplotlib.pyplot as plt

    Generate some non-normally distributed data, and create a Yeo-Johnson plot:

    >>> x = stats.loggamma.rvs(5, size=500) + 5
    >>> fig = plt.figure()
    >>> ax = fig.add_subplot(111)
    >>> prob = stats.yeojohnson_normplot(x, -20, 20, plot=ax)

    Determine and plot the optimal ``lmbda`` to transform ``x`` and plot it in
    the same plot:

    >>> _, maxlog = stats.yeojohnson(x)
    >>> ax.axvline(maxlog, color='r')

    >>> plt.show()

    """
    return _normplot('yeojohnson', x, la, lb, plot, N)


ShapiroResult = namedtuple('ShapiroResult', ('statistic', 'pvalue'))


@_axis_nan_policy_factory(ShapiroResult, n_samples=1, too_small=2, default_axis=None)
def shapiro(x):
    r"""Perform the Shapiro-Wilk test for normality.

    The Shapiro-Wilk test tests the null hypothesis that the
    data was drawn from a normal distribution.

    Parameters
    ----------
    x : array_like
        Array of sample data.

    Returns
    -------
    statistic : float
        The test statistic.
    p-value : float
        The p-value for the hypothesis test.

    See Also
    --------
    anderson : The Anderson-Darling test for normality
    kstest : The Kolmogorov-Smirnov test for goodness of fit.

    Notes
    -----
    The algorithm used is described in [4]_ but censoring parameters as
    described are not implemented. For N > 5000 the W test statistic is
    accurate, but the p-value may not be.

    References
    ----------
    .. [1] https://www.itl.nist.gov/div898/handbook/prc/section2/prc213.htm
           :doi:`10.18434/M32189`
    .. [2] Shapiro, S. S. & Wilk, M.B, "An analysis of variance test for
           normality (complete samples)", Biometrika, 1965, Vol. 52,
           pp. 591-611, :doi:`10.2307/2333709`
    .. [3] Razali, N. M. & Wah, Y. B., "Power comparisons of Shapiro-Wilk,
           Kolmogorov-Smirnov, Lilliefors and Anderson-Darling tests", Journal
           of Statistical Modeling and Analytics, 2011, Vol. 2, pp. 21-33.
    .. [4] Royston P., "Remark AS R94: A Remark on Algorithm AS 181: The
           W-test for Normality", 1995, Applied Statistics, Vol. 44,
           :doi:`10.2307/2986146`
    .. [5] Phipson B., and Smyth, G. K., "Permutation P-values Should Never Be
           Zero: Calculating Exact P-values When Permutations Are Randomly
           Drawn", Statistical Applications in Genetics and Molecular Biology,
           2010, Vol.9, :doi:`10.2202/1544-6115.1585`
    .. [6] Panagiotakos, D. B., "The value of p-value in biomedical
           research", The Open Cardiovascular Medicine Journal, 2008, Vol.2,
           pp. 97-99, :doi:`10.2174/1874192400802010097`

    Examples
    --------
    Suppose we wish to infer from measurements whether the weights of adult
    human males in a medical study are not normally distributed [2]_.
    The weights (lbs) are recorded in the array ``x`` below.

    >>> import numpy as np
    >>> x = np.array([148, 154, 158, 160, 161, 162, 166, 170, 182, 195, 236])

    The normality test of [1]_ and [2]_ begins by computing a statistic based
    on the relationship between the observations and the expected order
    statistics of a normal distribution.

    >>> from scipy import stats
    >>> res = stats.shapiro(x)
    >>> res.statistic
    0.7888147830963135

    The value of this statistic tends to be high (close to 1) for samples drawn
    from a normal distribution.

    The test is performed by comparing the observed value of the statistic
    against the null distribution: the distribution of statistic values formed
    under the null hypothesis that the weights were drawn from a normal
    distribution. For this normality test, the null distribution is not easy to
    calculate exactly, so it is usually approximated by Monte Carlo methods,
    that is, drawing many samples of the same size as ``x`` from a normal
    distribution and computing the values of the statistic for each.

    >>> def statistic(x):
    ...     # Get only the `shapiro` statistic; ignore its p-value
    ...     return stats.shapiro(x).statistic
    >>> ref = stats.monte_carlo_test(x, stats.norm.rvs, statistic,
    ...                              alternative='less')
    >>> import matplotlib.pyplot as plt
    >>> fig, ax = plt.subplots(figsize=(8, 5))
    >>> bins = np.linspace(0.65, 1, 50)
    >>> def plot(ax):  # we'll reuse this
    ...     ax.hist(ref.null_distribution, density=True, bins=bins)
    ...     ax.set_title("Shapiro-Wilk Test Null Distribution \n"
    ...                  "(Monte Carlo Approximation, 11 Observations)")
    ...     ax.set_xlabel("statistic")
    ...     ax.set_ylabel("probability density")
    >>> plot(ax)
    >>> plt.show()

    The comparison is quantified by the p-value: the proportion of values in
    the null distribution less than or equal to the observed value of the
    statistic.

    >>> fig, ax = plt.subplots(figsize=(8, 5))
    >>> plot(ax)
    >>> annotation = (f'p-value={res.pvalue:.6f}\n(highlighted area)')
    >>> props = dict(facecolor='black', width=1, headwidth=5, headlength=8)
    >>> _ = ax.annotate(annotation, (0.75, 0.1), (0.68, 0.7), arrowprops=props)
    >>> i_extreme = np.where(bins <= res.statistic)[0]
    >>> for i in i_extreme:
    ...     ax.patches[i].set_color('C1')
    >>> plt.xlim(0.65, 0.9)
    >>> plt.ylim(0, 4)
    >>> plt.show
    >>> res.pvalue
    0.006703833118081093

    If the p-value is "small" - that is, if there is a low probability of
    sampling data from a normally distributed population that produces such an
    extreme value of the statistic - this may be taken as evidence against
    the null hypothesis in favor of the alternative: the weights were not
    drawn from a normal distribution. Note that:

    - The inverse is not true; that is, the test is not used to provide
      evidence *for* the null hypothesis.
    - The threshold for values that will be considered "small" is a choice that
      should be made before the data is analyzed [5]_ with consideration of the
      risks of both false positives (incorrectly rejecting the null hypothesis)
      and false negatives (failure to reject a false null hypothesis).

    """
    x = np.ravel(x).astype(np.float64)

    N = len(x)
    if N < 3:
        raise ValueError("Data must be at least length 3.")

    a = zeros(N//2, dtype=np.float64)
    init = 0

    y = sort(x)
    y -= x[N//2]  # subtract the median (or a nearby value); see gh-15777

    w, pw, ifault = swilk(y, a, init)
    if ifault not in [0, 2]:
        warnings.warn("scipy.stats.shapiro: Input data has range zero. The"
                      " results may not be accurate.", stacklevel=2)
    if N > 5000:
        warnings.warn("scipy.stats.shapiro: For N > 5000, computed p-value "
                      f"may not be accurate. Current N is {N}.",
                      stacklevel=2)

    # `w` and `pw` are always Python floats, which are double precision.
    # We want to ensure that they are NumPy floats, so until dtypes are
    # respected, we can explicitly convert each to float64 (faster than
    # `np.array([w, pw])`).
    return ShapiroResult(np.float64(w), np.float64(pw))


# Values from Stephens, M A, "EDF Statistics for Goodness of Fit and
#             Some Comparisons", Journal of the American Statistical
#             Association, Vol. 69, Issue 347, Sept. 1974, pp 730-737
_Avals_norm = array([0.576, 0.656, 0.787, 0.918, 1.092])
_Avals_expon = array([0.922, 1.078, 1.341, 1.606, 1.957])
# From Stephens, M A, "Goodness of Fit for the Extreme Value Distribution",
#             Biometrika, Vol. 64, Issue 3, Dec. 1977, pp 583-588.
_Avals_gumbel = array([0.474, 0.637, 0.757, 0.877, 1.038])
# From Stephens, M A, "Tests of Fit for the Logistic Distribution Based
#             on the Empirical Distribution Function.", Biometrika,
#             Vol. 66, Issue 3, Dec. 1979, pp 591-595.
_Avals_logistic = array([0.426, 0.563, 0.660, 0.769, 0.906, 1.010])
# From Richard A. Lockhart and Michael A. Stephens "Estimation and Tests of
#             Fit for the Three-Parameter Weibull Distribution"
#             Journal of the Royal Statistical Society.Series B(Methodological)
#             Vol. 56, No. 3 (1994), pp. 491-500, table 1. Keys are c*100
_Avals_weibull = [[0.292, 0.395, 0.467, 0.522, 0.617, 0.711, 0.836, 0.931],
                  [0.295, 0.399, 0.471, 0.527, 0.623, 0.719, 0.845, 0.941],
                  [0.298, 0.403, 0.476, 0.534, 0.631, 0.728, 0.856, 0.954],
                  [0.301, 0.408, 0.483, 0.541, 0.640, 0.738, 0.869, 0.969],
                  [0.305, 0.414, 0.490, 0.549, 0.650, 0.751, 0.885, 0.986],
                  [0.309, 0.421, 0.498, 0.559, 0.662, 0.765, 0.902, 1.007],
                  [0.314, 0.429, 0.508, 0.570, 0.676, 0.782, 0.923, 1.030],
                  [0.320, 0.438, 0.519, 0.583, 0.692, 0.802, 0.947, 1.057],
                  [0.327, 0.448, 0.532, 0.598, 0.711, 0.824, 0.974, 1.089],
                  [0.334, 0.469, 0.547, 0.615, 0.732, 0.850, 1.006, 1.125],
                  [0.342, 0.472, 0.563, 0.636, 0.757, 0.879, 1.043, 1.167]]
_Avals_weibull = np.array(_Avals_weibull)
_cvals_weibull = np.linspace(0, 0.5, 11)
_get_As_weibull = interpolate.interp1d(_cvals_weibull, _Avals_weibull.T,
                                       kind='linear', bounds_error=False,
                                       fill_value=_Avals_weibull[-1])


def _weibull_fit_check(params, x):
    # Refine the fit returned by `weibull_min.fit` to ensure that the first
    # order necessary conditions are satisfied. If not, raise an error.
    # Here, use `m` for the shape parameter to be consistent with [7]
    # and avoid confusion with `c` as defined in [7].
    n = len(x)
    m, u, s = params

    def dnllf_dm(m, u):
        # Partial w.r.t. shape w/ optimal scale. See [7] Equation 5.
        xu = x-u
        return (1/m - (xu**m*np.log(xu)).sum()/(xu**m).sum()
                + np.log(xu).sum()/n)

    def dnllf_du(m, u):
        # Partial w.r.t. loc w/ optimal scale. See [7] Equation 6.
        xu = x-u
        return (m-1)/m*(xu**-1).sum() - n*(xu**(m-1)).sum()/(xu**m).sum()

    def get_scale(m, u):
        # Partial w.r.t. scale solved in terms of shape and location.
        # See [7] Equation 7.
        return ((x-u)**m/n).sum()**(1/m)

    def dnllf(params):
        # Partial derivatives of the NLLF w.r.t. parameters, i.e.
        # first order necessary conditions for MLE fit.
        return [dnllf_dm(*params), dnllf_du(*params)]

    suggestion = ("Maximum likelihood estimation is known to be challenging "
                  "for the three-parameter Weibull distribution. Consider "
                  "performing a custom goodness-of-fit test using "
                  "`scipy.stats.monte_carlo_test`.")

    if np.allclose(u, np.min(x)) or m < 1:
        # The critical values provided by [7] don't seem to control the
        # Type I error rate in this case. Error out.
        message = ("Maximum likelihood estimation has converged to "
                   "a solution in which the location is equal to the minimum "
                   "of the data, the shape parameter is less than 2, or both. "
                   "The table of critical values in [7] does not "
                   "include this case. " + suggestion)
        raise ValueError(message)

    try:
        # Refine the MLE / verify that first-order necessary conditions are
        # satisfied. If so, the critical values provided in [7] seem reliable.
        with np.errstate(over='raise', invalid='raise'):
            res = optimize.root(dnllf, params[:-1])

        message = ("Solution of MLE first-order conditions failed: "
                   f"{res.message}. `anderson` cannot continue. " + suggestion)
        if not res.success:
            raise ValueError(message)

    except (FloatingPointError, ValueError) as e:
        message = ("An error occurred while fitting the Weibull distribution "
                   "to the data, so `anderson` cannot continue. " + suggestion)
        raise ValueError(message) from e

    m, u = res.x
    s = get_scale(m, u)
    return m, u, s


AndersonResult = _make_tuple_bunch('AndersonResult',
                                   ['statistic', 'critical_values',
                                    'significance_level'], ['fit_result'])


def anderson(x, dist='norm'):
    """Anderson-Darling test for data coming from a particular distribution.

    The Anderson-Darling test tests the null hypothesis that a sample is
    drawn from a population that follows a particular distribution.
    For the Anderson-Darling test, the critical values depend on
    which distribution is being tested against.  This function works
    for normal, exponential, logistic, weibull_min, or Gumbel (Extreme Value
    Type I) distributions.

    Parameters
    ----------
    x : array_like
        Array of sample data.
    dist : {'norm', 'expon', 'logistic', 'gumbel', 'gumbel_l', 'gumbel_r', 'extreme1', 'weibull_min'}, optional
        The type of distribution to test against.  The default is 'norm'.
        The names 'extreme1', 'gumbel_l' and 'gumbel' are synonyms for the
        same distribution.

    Returns
    -------
    result : AndersonResult
        An object with the following attributes:

        statistic : float
            The Anderson-Darling test statistic.
        critical_values : list
            The critical values for this distribution.
        significance_level : list
            The significance levels for the corresponding critical values
            in percents.  The function returns critical values for a
            differing set of significance levels depending on the
            distribution that is being tested against.
        fit_result : `~scipy.stats._result_classes.FitResult`
            An object containing the results of fitting the distribution to
            the data.

    See Also
    --------
    kstest : The Kolmogorov-Smirnov test for goodness-of-fit.

    Notes
    -----
    Critical values provided are for the following significance levels:

    normal/exponential
        15%, 10%, 5%, 2.5%, 1%
    logistic
        25%, 10%, 5%, 2.5%, 1%, 0.5%
    gumbel_l / gumbel_r
        25%, 10%, 5%, 2.5%, 1%
    weibull_min
        50%, 25%, 15%, 10%, 5%, 2.5%, 1%, 0.5%

    If the returned statistic is larger than these critical values then
    for the corresponding significance level, the null hypothesis that
    the data come from the chosen distribution can be rejected.
    The returned statistic is referred to as 'A2' in the references.

    For `weibull_min`, maximum likelihood estimation is known to be
    challenging. If the test returns successfully, then the first order
    conditions for a maximum likehood estimate have been verified and
    the critical values correspond relatively well to the significance levels,
    provided that the sample is sufficiently large (>10 observations [7]).
    However, for some data - especially data with no left tail - `anderson`
    is likely to result in an error message. In this case, consider
    performing a custom goodness of fit test using
    `scipy.stats.monte_carlo_test`.

    References
    ----------
    .. [1] https://www.itl.nist.gov/div898/handbook/prc/section2/prc213.htm
    .. [2] Stephens, M. A. (1974). EDF Statistics for Goodness of Fit and
           Some Comparisons, Journal of the American Statistical Association,
           Vol. 69, pp. 730-737.
    .. [3] Stephens, M. A. (1976). Asymptotic Results for Goodness-of-Fit
           Statistics with Unknown Parameters, Annals of Statistics, Vol. 4,
           pp. 357-369.
    .. [4] Stephens, M. A. (1977). Goodness of Fit for the Extreme Value
           Distribution, Biometrika, Vol. 64, pp. 583-588.
    .. [5] Stephens, M. A. (1977). Goodness of Fit with Special Reference
           to Tests for Exponentiality , Technical Report No. 262,
           Department of Statistics, Stanford University, Stanford, CA.
    .. [6] Stephens, M. A. (1979). Tests of Fit for the Logistic Distribution
           Based on the Empirical Distribution Function, Biometrika, Vol. 66,
           pp. 591-595.
    .. [7] Richard A. Lockhart and Michael A. Stephens "Estimation and Tests of
           Fit for the Three-Parameter Weibull Distribution"
           Journal of the Royal Statistical Society.Series B(Methodological)
           Vol. 56, No. 3 (1994), pp. 491-500, Table 0.

    Examples
    --------
    Test the null hypothesis that a random sample was drawn from a normal
    distribution (with unspecified mean and standard deviation).

    >>> import numpy as np
    >>> from scipy.stats import anderson
    >>> rng = np.random.default_rng()
    >>> data = rng.random(size=35)
    >>> res = anderson(data)
    >>> res.statistic
    0.8398018749744764
    >>> res.critical_values
    array([0.527, 0.6  , 0.719, 0.839, 0.998])
    >>> res.significance_level
    array([15. , 10. ,  5. ,  2.5,  1. ])

    The value of the statistic (barely) exceeds the critical value associated
    with a significance level of 2.5%, so the null hypothesis may be rejected
    at a significance level of 2.5%, but not at a significance level of 1%.

    """ # numpy/numpydoc#87  # noqa: E501
    dist = dist.lower()
    if dist in {'extreme1', 'gumbel'}:
        dist = 'gumbel_l'
    dists = {'norm', 'expon', 'gumbel_l',
             'gumbel_r', 'logistic', 'weibull_min'}

    if dist not in dists:
        raise ValueError(f"Invalid distribution; dist must be in {dists}.")
    y = sort(x)
    xbar = np.mean(x, axis=0)
    N = len(y)
    if dist == 'norm':
        s = np.std(x, ddof=1, axis=0)
        w = (y - xbar) / s
        fit_params = xbar, s
        logcdf = distributions.norm.logcdf(w)
        logsf = distributions.norm.logsf(w)
        sig = array([15, 10, 5, 2.5, 1])
        critical = around(_Avals_norm / (1.0 + 4.0/N - 25.0/N/N), 3)
    elif dist == 'expon':
        w = y / xbar
        fit_params = 0, xbar
        logcdf = distributions.expon.logcdf(w)
        logsf = distributions.expon.logsf(w)
        sig = array([15, 10, 5, 2.5, 1])
        critical = around(_Avals_expon / (1.0 + 0.6/N), 3)
    elif dist == 'logistic':
        def rootfunc(ab, xj, N):
            a, b = ab
            tmp = (xj - a) / b
            tmp2 = exp(tmp)
            val = [np.sum(1.0/(1+tmp2), axis=0) - 0.5*N,
                   np.sum(tmp*(1.0-tmp2)/(1+tmp2), axis=0) + N]
            return array(val)

        sol0 = array([xbar, np.std(x, ddof=1, axis=0)])
        sol = optimize.fsolve(rootfunc, sol0, args=(x, N), xtol=1e-5)
        w = (y - sol[0]) / sol[1]
        fit_params = sol
        logcdf = distributions.logistic.logcdf(w)
        logsf = distributions.logistic.logsf(w)
        sig = array([25, 10, 5, 2.5, 1, 0.5])
        critical = around(_Avals_logistic / (1.0 + 0.25/N), 3)
    elif dist == 'gumbel_r':
        xbar, s = distributions.gumbel_r.fit(x)
        w = (y - xbar) / s
        fit_params = xbar, s
        logcdf = distributions.gumbel_r.logcdf(w)
        logsf = distributions.gumbel_r.logsf(w)
        sig = array([25, 10, 5, 2.5, 1])
        critical = around(_Avals_gumbel / (1.0 + 0.2/sqrt(N)), 3)
    elif dist == 'gumbel_l':
        xbar, s = distributions.gumbel_l.fit(x)
        w = (y - xbar) / s
        fit_params = xbar, s
        logcdf = distributions.gumbel_l.logcdf(w)
        logsf = distributions.gumbel_l.logsf(w)
        sig = array([25, 10, 5, 2.5, 1])
        critical = around(_Avals_gumbel / (1.0 + 0.2/sqrt(N)), 3)
    elif dist == 'weibull_min':
        message = ("Critical values of the test statistic are given for the "
                   "asymptotic distribution. These may not be accurate for "
                   "samples with fewer than 10 observations. Consider using "
                   "`scipy.stats.monte_carlo_test`.")
        if N < 10:
            warnings.warn(message, stacklevel=2)
        # [7] writes our 'c' as 'm', and they write `c = 1/m`. Use their names.
        m, loc, scale = distributions.weibull_min.fit(y)
        m, loc, scale = _weibull_fit_check((m, loc, scale), y)
        fit_params = m, loc, scale
        logcdf = stats.weibull_min(*fit_params).logcdf(y)
        logsf = stats.weibull_min(*fit_params).logsf(y)
        c = 1 / m  # m and c are as used in [7]
        sig = array([0.5, 0.75, 0.85, 0.9, 0.95, 0.975, 0.99, 0.995])
        critical = _get_As_weibull(c)
        # Goodness-of-fit tests should only be used to provide evidence
        # _against_ the null hypothesis. Be conservative and round up.
        critical = np.round(critical + 0.0005, decimals=3)

    i = arange(1, N + 1)
    A2 = -N - np.sum((2*i - 1.0) / N * (logcdf + logsf[::-1]), axis=0)

    # FitResult initializer expects an optimize result, so let's work with it
    message = '`anderson` successfully fit the distribution to the data.'
    res = optimize.OptimizeResult(success=True, message=message)
    res.x = np.array(fit_params)
    fit_result = FitResult(getattr(distributions, dist), y,
                           discrete=False, res=res)

    return AndersonResult(A2, critical, sig, fit_result=fit_result)


def _anderson_ksamp_midrank(samples, Z, Zstar, k, n, N):
    """Compute A2akN equation 7 of Scholz and Stephens.

    Parameters
    ----------
    samples : sequence of 1-D array_like
        Array of sample arrays.
    Z : array_like
        Sorted array of all observations.
    Zstar : array_like
        Sorted array of unique observations.
    k : int
        Number of samples.
    n : array_like
        Number of observations in each sample.
    N : int
        Total number of observations.

    Returns
    -------
    A2aKN : float
        The A2aKN statistics of Scholz and Stephens 1987.

    """
    A2akN = 0.
    Z_ssorted_left = Z.searchsorted(Zstar, 'left')
    if N == Zstar.size:
        lj = 1.
    else:
        lj = Z.searchsorted(Zstar, 'right') - Z_ssorted_left
    Bj = Z_ssorted_left + lj / 2.
    for i in arange(0, k):
        s = np.sort(samples[i])
        s_ssorted_right = s.searchsorted(Zstar, side='right')
        Mij = s_ssorted_right.astype(float)
        fij = s_ssorted_right - s.searchsorted(Zstar, 'left')
        Mij -= fij / 2.
        inner = lj / float(N) * (N*Mij - Bj*n[i])**2 / (Bj*(N - Bj) - N*lj/4.)
        A2akN += inner.sum() / n[i]
    A2akN *= (N - 1.) / N
    return A2akN


def _anderson_ksamp_right(samples, Z, Zstar, k, n, N):
    """Compute A2akN equation 6 of Scholz & Stephens.

    Parameters
    ----------
    samples : sequence of 1-D array_like
        Array of sample arrays.
    Z : array_like
        Sorted array of all observations.
    Zstar : array_like
        Sorted array of unique observations.
    k : int
        Number of samples.
    n : array_like
        Number of observations in each sample.
    N : int
        Total number of observations.

    Returns
    -------
    A2KN : float
        The A2KN statistics of Scholz and Stephens 1987.

    """
    A2kN = 0.
    lj = Z.searchsorted(Zstar[:-1], 'right') - Z.searchsorted(Zstar[:-1],
                                                              'left')
    Bj = lj.cumsum()
    for i in arange(0, k):
        s = np.sort(samples[i])
        Mij = s.searchsorted(Zstar[:-1], side='right')
        inner = lj / float(N) * (N * Mij - Bj * n[i])**2 / (Bj * (N - Bj))
        A2kN += inner.sum() / n[i]
    return A2kN


Anderson_ksampResult = _make_tuple_bunch(
    'Anderson_ksampResult',
    ['statistic', 'critical_values', 'pvalue'], []
)


def anderson_ksamp(samples, midrank=True, *, method=None):
    """The Anderson-Darling test for k-samples.

    The k-sample Anderson-Darling test is a modification of the
    one-sample Anderson-Darling test. It tests the null hypothesis
    that k-samples are drawn from the same population without having
    to specify the distribution function of that population. The
    critical values depend on the number of samples.

    Parameters
    ----------
    samples : sequence of 1-D array_like
        Array of sample data in arrays.
    midrank : bool, optional
        Type of Anderson-Darling test which is computed. Default
        (True) is the midrank test applicable to continuous and
        discrete populations. If False, the right side empirical
        distribution is used.
    method : PermutationMethod, optional
        Defines the method used to compute the p-value. If `method` is an
        instance of `PermutationMethod`, the p-value is computed using
        `scipy.stats.permutation_test` with the provided configuration options
        and other appropriate settings. Otherwise, the p-value is interpolated
        from tabulated values.

    Returns
    -------
    res : Anderson_ksampResult
        An object containing attributes:

        statistic : float
            Normalized k-sample Anderson-Darling test statistic.
        critical_values : array
            The critical values for significance levels 25%, 10%, 5%, 2.5%, 1%,
            0.5%, 0.1%.
        pvalue : float
            The approximate p-value of the test. If `method` is not
            provided, the value is floored / capped at 0.1% / 25%.

    Raises
    ------
    ValueError
        If fewer than 2 samples are provided, a sample is empty, or no
        distinct observations are in the samples.

    See Also
    --------
    ks_2samp : 2 sample Kolmogorov-Smirnov test
    anderson : 1 sample Anderson-Darling test

    Notes
    -----
    [1]_ defines three versions of the k-sample Anderson-Darling test:
    one for continuous distributions and two for discrete
    distributions, in which ties between samples may occur. The
    default of this routine is to compute the version based on the
    midrank empirical distribution function. This test is applicable
    to continuous and discrete data. If midrank is set to False, the
    right side empirical distribution is used for a test for discrete
    data. According to [1]_, the two discrete test statistics differ
    only slightly if a few collisions due to round-off errors occur in
    the test not adjusted for ties between samples.

    The critical values corresponding to the significance levels from 0.01
    to 0.25 are taken from [1]_. p-values are floored / capped
    at 0.1% / 25%. Since the range of critical values might be extended in
    future releases, it is recommended not to test ``p == 0.25``, but rather
    ``p >= 0.25`` (analogously for the lower bound).

    .. versionadded:: 0.14.0

    References
    ----------
    .. [1] Scholz, F. W and Stephens, M. A. (1987), K-Sample
           Anderson-Darling Tests, Journal of the American Statistical
           Association, Vol. 82, pp. 918-924.

    Examples
    --------
    >>> import numpy as np
    >>> from scipy import stats
    >>> rng = np.random.default_rng()
    >>> res = stats.anderson_ksamp([rng.normal(size=50),
    ... rng.normal(loc=0.5, size=30)])
    >>> res.statistic, res.pvalue
    (1.974403288713695, 0.04991293614572478)
    >>> res.critical_values
    array([0.325, 1.226, 1.961, 2.718, 3.752, 4.592, 6.546])

    The null hypothesis that the two random samples come from the same
    distribution can be rejected at the 5% level because the returned
    test value is greater than the critical value for 5% (1.961) but
    not at the 2.5% level. The interpolation gives an approximate
    p-value of 4.99%.

    >>> samples = [rng.normal(size=50), rng.normal(size=30),
    ...            rng.normal(size=20)]
    >>> res = stats.anderson_ksamp(samples)
    >>> res.statistic, res.pvalue
    (-0.29103725200789504, 0.25)
    >>> res.critical_values
    array([ 0.44925884,  1.3052767 ,  1.9434184 ,  2.57696569,  3.41634856,
      4.07210043, 5.56419101])

    The null hypothesis cannot be rejected for three samples from an
    identical distribution. The reported p-value (25%) has been capped and
    may not be very accurate (since it corresponds to the value 0.449
    whereas the statistic is -0.291).

    In such cases where the p-value is capped or when sample sizes are
    small, a permutation test may be more accurate.

    >>> method = stats.PermutationMethod(n_resamples=9999, random_state=rng)
    >>> res = stats.anderson_ksamp(samples, method=method)
    >>> res.pvalue
    0.5254

    """
    k = len(samples)
    if (k < 2):
        raise ValueError("anderson_ksamp needs at least two samples")

    samples = list(map(np.asarray, samples))
    Z = np.sort(np.hstack(samples))
    N = Z.size
    Zstar = np.unique(Z)
    if Zstar.size < 2:
        raise ValueError("anderson_ksamp needs more than one distinct "
                         "observation")

    n = np.array([sample.size for sample in samples])
    if np.any(n == 0):
        raise ValueError("anderson_ksamp encountered sample without "
                         "observations")

    if midrank:
        A2kN_fun = _anderson_ksamp_midrank
    else:
        A2kN_fun = _anderson_ksamp_right
    A2kN = A2kN_fun(samples, Z, Zstar, k, n, N)

    def statistic(*samples):
        return A2kN_fun(samples, Z, Zstar, k, n, N)

    if method is not None:
        res = stats.permutation_test(samples, statistic, **method._asdict(),
                                     alternative='greater')

    H = (1. / n).sum()
    hs_cs = (1. / arange(N - 1, 1, -1)).cumsum()
    h = hs_cs[-1] + 1
    g = (hs_cs / arange(2, N)).sum()

    a = (4*g - 6) * (k - 1) + (10 - 6*g)*H
    b = (2*g - 4)*k**2 + 8*h*k + (2*g - 14*h - 4)*H - 8*h + 4*g - 6
    c = (6*h + 2*g - 2)*k**2 + (4*h - 4*g + 6)*k + (2*h - 6)*H + 4*h
    d = (2*h + 6)*k**2 - 4*h*k
    sigmasq = (a*N**3 + b*N**2 + c*N + d) / ((N - 1.) * (N - 2.) * (N - 3.))
    m = k - 1
    A2 = (A2kN - m) / math.sqrt(sigmasq)

    # The b_i values are the interpolation coefficients from Table 2
    # of Scholz and Stephens 1987
    b0 = np.array([0.675, 1.281, 1.645, 1.96, 2.326, 2.573, 3.085])
    b1 = np.array([-0.245, 0.25, 0.678, 1.149, 1.822, 2.364, 3.615])
    b2 = np.array([-0.105, -0.305, -0.362, -0.391, -0.396, -0.345, -0.154])
    critical = b0 + b1 / math.sqrt(m) + b2 / m

    sig = np.array([0.25, 0.1, 0.05, 0.025, 0.01, 0.005, 0.001])

    if A2 < critical.min() and method is None:
        p = sig.max()
        msg = (f"p-value capped: true value larger than {p}. Consider "
               "specifying `method` "
               "(e.g. `method=stats.PermutationMethod()`.)")
        warnings.warn(msg, stacklevel=2)
    elif A2 > critical.max() and method is None:
        p = sig.min()
        msg = (f"p-value floored: true value smaller than {p}. Consider "
               "specifying `method` "
               "(e.g. `method=stats.PermutationMethod()`.)")
        warnings.warn(msg, stacklevel=2)
    elif method is None:
        # interpolation of probit of significance level
        pf = np.polyfit(critical, log(sig), 2)
        p = math.exp(np.polyval(pf, A2))
    else:
        p = res.pvalue if method is not None else p

    # create result object with alias for backward compatibility
    res = Anderson_ksampResult(A2, critical, p)
    res.significance_level = p
    return res


AnsariResult = namedtuple('AnsariResult', ('statistic', 'pvalue'))


class _ABW:
    """Distribution of Ansari-Bradley W-statistic under the null hypothesis."""
    # TODO: calculate exact distribution considering ties
    # We could avoid summing over more than half the frequencies,
    # but initially it doesn't seem worth the extra complexity

    def __init__(self):
        """Minimal initializer."""
        self.m = None
        self.n = None
        self.astart = None
        self.total = None
        self.freqs = None

    def _recalc(self, n, m):
        """When necessary, recalculate exact distribution."""
        if n != self.n or m != self.m:
            self.n, self.m = n, m
            # distribution is NOT symmetric when m + n is odd
            # n is len(x), m is len(y), and ratio of scales is defined x/y
            astart, a1, _ = gscale(n, m)
            self.astart = astart  # minimum value of statistic
            # Exact distribution of test statistic under null hypothesis
            # expressed as frequencies/counts/integers to maintain precision.
            # Stored as floats to avoid overflow of sums.
            self.freqs = a1.astype(np.float64)
            self.total = self.freqs.sum()  # could calculate from m and n
            # probability mass is self.freqs / self.total;

    def pmf(self, k, n, m):
        """Probability mass function."""
        self._recalc(n, m)
        # The convention here is that PMF at k = 12.5 is the same as at k = 12,
        # -> use `floor` in case of ties.
        ind = np.floor(k - self.astart).astype(int)
        return self.freqs[ind] / self.total

    def cdf(self, k, n, m):
        """Cumulative distribution function."""
        self._recalc(n, m)
        # Null distribution derived without considering ties is
        # approximate. Round down to avoid Type I error.
        ind = np.ceil(k - self.astart).astype(int)
        return self.freqs[:ind+1].sum() / self.total

    def sf(self, k, n, m):
        """Survival function."""
        self._recalc(n, m)
        # Null distribution derived without considering ties is
        # approximate. Round down to avoid Type I error.
        ind = np.floor(k - self.astart).astype(int)
        return self.freqs[ind:].sum() / self.total


# Maintain state for faster repeat calls to ansari w/ method='exact'
_abw_state = _ABW()


@_axis_nan_policy_factory(AnsariResult, n_samples=2)
def ansari(x, y, alternative='two-sided'):
    """Perform the Ansari-Bradley test for equal scale parameters.

    The Ansari-Bradley test ([1]_, [2]_) is a non-parametric test
    for the equality of the scale parameter of the distributions
    from which two samples were drawn. The null hypothesis states that
    the ratio of the scale of the distribution underlying `x` to the scale
    of the distribution underlying `y` is 1.

    Parameters
    ----------
    x, y : array_like
        Arrays of sample data.
    alternative : {'two-sided', 'less', 'greater'}, optional
        Defines the alternative hypothesis. Default is 'two-sided'.
        The following options are available:

        * 'two-sided': the ratio of scales is not equal to 1.
        * 'less': the ratio of scales is less than 1.
        * 'greater': the ratio of scales is greater than 1.

        .. versionadded:: 1.7.0

    Returns
    -------
    statistic : float
        The Ansari-Bradley test statistic.
    pvalue : float
        The p-value of the hypothesis test.

    See Also
    --------
    fligner : A non-parametric test for the equality of k variances
    mood : A non-parametric test for the equality of two scale parameters

    Notes
    -----
    The p-value given is exact when the sample sizes are both less than
    55 and there are no ties, otherwise a normal approximation for the
    p-value is used.

    References
    ----------
    .. [1] Ansari, A. R. and Bradley, R. A. (1960) Rank-sum tests for
           dispersions, Annals of Mathematical Statistics, 31, 1174-1189.
    .. [2] Sprent, Peter and N.C. Smeeton.  Applied nonparametric
           statistical methods.  3rd ed. Chapman and Hall/CRC. 2001.
           Section 5.8.2.
    .. [3] Nathaniel E. Helwig "Nonparametric Dispersion and Equality
           Tests" at http://users.stat.umn.edu/~helwig/notes/npde-Notes.pdf

    Examples
    --------
    >>> import numpy as np
    >>> from scipy.stats import ansari
    >>> rng = np.random.default_rng()

    For these examples, we'll create three random data sets.  The first
    two, with sizes 35 and 25, are drawn from a normal distribution with
    mean 0 and standard deviation 2.  The third data set has size 25 and
    is drawn from a normal distribution with standard deviation 1.25.

    >>> x1 = rng.normal(loc=0, scale=2, size=35)
    >>> x2 = rng.normal(loc=0, scale=2, size=25)
    >>> x3 = rng.normal(loc=0, scale=1.25, size=25)

    First we apply `ansari` to `x1` and `x2`.  These samples are drawn
    from the same distribution, so we expect the Ansari-Bradley test
    should not lead us to conclude that the scales of the distributions
    are different.

    >>> ansari(x1, x2)
    AnsariResult(statistic=541.0, pvalue=0.9762532927399098)

    With a p-value close to 1, we cannot conclude that there is a
    significant difference in the scales (as expected).

    Now apply the test to `x1` and `x3`:

    >>> ansari(x1, x3)
    AnsariResult(statistic=425.0, pvalue=0.0003087020407974518)

    The probability of observing such an extreme value of the statistic
    under the null hypothesis of equal scales is only 0.03087%. We take this
    as evidence against the null hypothesis in favor of the alternative:
    the scales of the distributions from which the samples were drawn
    are not equal.

    We can use the `alternative` parameter to perform a one-tailed test.
    In the above example, the scale of `x1` is greater than `x3` and so
    the ratio of scales of `x1` and `x3` is greater than 1. This means
    that the p-value when ``alternative='greater'`` should be near 0 and
    hence we should be able to reject the null hypothesis:

    >>> ansari(x1, x3, alternative='greater')
    AnsariResult(statistic=425.0, pvalue=0.0001543510203987259)

    As we can see, the p-value is indeed quite low. Use of
    ``alternative='less'`` should thus yield a large p-value:

    >>> ansari(x1, x3, alternative='less')
    AnsariResult(statistic=425.0, pvalue=0.9998643258449039)

    """
    if alternative not in {'two-sided', 'greater', 'less'}:
        raise ValueError("'alternative' must be 'two-sided',"
                         " 'greater', or 'less'.")
    x, y = asarray(x), asarray(y)
    n = len(x)
    m = len(y)
    if m < 1:
        raise ValueError("Not enough other observations.")
    if n < 1:
        raise ValueError("Not enough test observations.")

    N = m + n
    xy = r_[x, y]  # combine
    rank = _stats_py.rankdata(xy)
    symrank = amin(array((rank, N - rank + 1)), 0)
    AB = np.sum(symrank[:n], axis=0)
    uxy = unique(xy)
    repeats = (len(uxy) != len(xy))
    exact = ((m < 55) and (n < 55) and not repeats)
    if repeats and (m < 55 or n < 55):
        warnings.warn("Ties preclude use of exact statistic.", stacklevel=2)
    if exact:
        if alternative == 'two-sided':
            pval = 2.0 * np.minimum(_abw_state.cdf(AB, n, m),
                                    _abw_state.sf(AB, n, m))
        elif alternative == 'greater':
            # AB statistic is _smaller_ when ratio of scales is larger,
            # so this is the opposite of the usual calculation
            pval = _abw_state.cdf(AB, n, m)
        else:
            pval = _abw_state.sf(AB, n, m)
        return AnsariResult(AB, min(1.0, pval))

    # otherwise compute normal approximation
    if N % 2:  # N odd
        mnAB = n * (N+1.0)**2 / 4.0 / N
        varAB = n * m * (N+1.0) * (3+N**2) / (48.0 * N**2)
    else:
        mnAB = n * (N+2.0) / 4.0
        varAB = m * n * (N+2) * (N-2.0) / 48 / (N-1.0)
    if repeats:   # adjust variance estimates
        # compute np.sum(tj * rj**2,axis=0)
        fac = np.sum(symrank**2, axis=0)
        if N % 2:  # N odd
            varAB = m * n * (16*N*fac - (N+1)**4) / (16.0 * N**2 * (N-1))
        else:  # N even
            varAB = m * n * (16*fac - N*(N+2)**2) / (16.0 * N * (N-1))

    # Small values of AB indicate larger dispersion for the x sample.
    # Large values of AB indicate larger dispersion for the y sample.
    # This is opposite to the way we define the ratio of scales. see [1]_.
    z = (mnAB - AB) / sqrt(varAB)
    z, pval = _normtest_finish(z, alternative)
    return AnsariResult(AB, pval)


BartlettResult = namedtuple('BartlettResult', ('statistic', 'pvalue'))


@_axis_nan_policy_factory(BartlettResult, n_samples=None)
def bartlett(*samples):
    r"""Perform Bartlett's test for equal variances.

    Bartlett's test tests the null hypothesis that all input samples
    are from populations with equal variances.  For samples
    from significantly non-normal populations, Levene's test
    `levene` is more robust.

    Parameters
    ----------
    sample1, sample2, ... : array_like
        arrays of sample data.  Only 1d arrays are accepted, they may have
        different lengths.

    Returns
    -------
    statistic : float
        The test statistic.
    pvalue : float
        The p-value of the test.

    See Also
    --------
    fligner : A non-parametric test for the equality of k variances
    levene : A robust parametric test for equality of k variances

    Notes
    -----
    Conover et al. (1981) examine many of the existing parametric and
    nonparametric tests by extensive simulations and they conclude that the
    tests proposed by Fligner and Killeen (1976) and Levene (1960) appear to be
    superior in terms of robustness of departures from normality and power
    ([3]_).

    References
    ----------
    .. [1]  https://www.itl.nist.gov/div898/handbook/eda/section3/eda357.htm
    .. [2]  Snedecor, George W. and Cochran, William G. (1989), Statistical
              Methods, Eighth Edition, Iowa State University Press.
    .. [3] Park, C. and Lindsay, B. G. (1999). Robust Scale Estimation and
           Hypothesis Testing based on Quadratic Inference Function. Technical
           Report #99-03, Center for Likelihood Studies, Pennsylvania State
           University.
    .. [4] Bartlett, M. S. (1937). Properties of Sufficiency and Statistical
           Tests. Proceedings of the Royal Society of London. Series A,
           Mathematical and Physical Sciences, Vol. 160, No.901, pp. 268-282.
    .. [5] C.I. BLISS (1952), The Statistics of Bioassay: With Special
           Reference to the Vitamins, pp 499-503,
           :doi:`10.1016/C2013-0-12584-6`.
    .. [6] B. Phipson and G. K. Smyth. "Permutation P-values Should Never Be
           Zero: Calculating Exact P-values When Permutations Are Randomly
           Drawn." Statistical Applications in Genetics and Molecular Biology
           9.1 (2010).
    .. [7] Ludbrook, J., & Dudley, H. (1998). Why permutation tests are
           superior to t and F tests in biomedical research. The American
           Statistician, 52(2), 127-132.

    Examples
    --------
    In [5]_, the influence of vitamin C on the tooth growth of guinea pigs
    was investigated. In a control study, 60 subjects were divided into
    small dose, medium dose, and large dose groups that received
    daily doses of 0.5, 1.0 and 2.0 mg of vitamin C, respectively.
    After 42 days, the tooth growth was measured.

    The ``small_dose``, ``medium_dose``, and ``large_dose`` arrays below record
    tooth growth measurements of the three groups in microns.

    >>> import numpy as np
    >>> small_dose = np.array([
    ...     4.2, 11.5, 7.3, 5.8, 6.4, 10, 11.2, 11.2, 5.2, 7,
    ...     15.2, 21.5, 17.6, 9.7, 14.5, 10, 8.2, 9.4, 16.5, 9.7
    ... ])
    >>> medium_dose = np.array([
    ...     16.5, 16.5, 15.2, 17.3, 22.5, 17.3, 13.6, 14.5, 18.8, 15.5,
    ...     19.7, 23.3, 23.6, 26.4, 20, 25.2, 25.8, 21.2, 14.5, 27.3
    ... ])
    >>> large_dose = np.array([
    ...     23.6, 18.5, 33.9, 25.5, 26.4, 32.5, 26.7, 21.5, 23.3, 29.5,
    ...     25.5, 26.4, 22.4, 24.5, 24.8, 30.9, 26.4, 27.3, 29.4, 23
    ... ])

    The `bartlett` statistic is sensitive to differences in variances
    between the samples.

    >>> from scipy import stats
    >>> res = stats.bartlett(small_dose, medium_dose, large_dose)
    >>> res.statistic
    0.6654670663030519

    The value of the statistic tends to be high when there is a large
    difference in variances.

    We can test for inequality of variance among the groups by comparing the
    observed value of the statistic against the null distribution: the
    distribution of statistic values derived under the null hypothesis that
    the population variances of the three groups are equal.

    For this test, the null distribution follows the chi-square distribution
    as shown below.

    >>> import matplotlib.pyplot as plt
    >>> k = 3  # number of samples
    >>> dist = stats.chi2(df=k-1)
    >>> val = np.linspace(0, 5, 100)
    >>> pdf = dist.pdf(val)
    >>> fig, ax = plt.subplots(figsize=(8, 5))
    >>> def plot(ax):  # we'll reuse this
    ...     ax.plot(val, pdf, color='C0')
    ...     ax.set_title("Bartlett Test Null Distribution")
    ...     ax.set_xlabel("statistic")
    ...     ax.set_ylabel("probability density")
    ...     ax.set_xlim(0, 5)
    ...     ax.set_ylim(0, 1)
    >>> plot(ax)
    >>> plt.show()

    The comparison is quantified by the p-value: the proportion of values in
    the null distribution greater than or equal to the observed value of the
    statistic.

    >>> fig, ax = plt.subplots(figsize=(8, 5))
    >>> plot(ax)
    >>> pvalue = dist.sf(res.statistic)
    >>> annotation = (f'p-value={pvalue:.3f}\n(shaded area)')
    >>> props = dict(facecolor='black', width=1, headwidth=5, headlength=8)
    >>> _ = ax.annotate(annotation, (1.5, 0.22), (2.25, 0.3), arrowprops=props)
    >>> i = val >= res.statistic
    >>> ax.fill_between(val[i], y1=0, y2=pdf[i], color='C0')
    >>> plt.show()

    >>> res.pvalue
    0.71696121509966

    If the p-value is "small" - that is, if there is a low probability of
    sampling data from distributions with identical variances that produces
    such an extreme value of the statistic - this may be taken as evidence
    against the null hypothesis in favor of the alternative: the variances of
    the groups are not equal. Note that:

    - The inverse is not true; that is, the test is not used to provide
      evidence for the null hypothesis.
    - The threshold for values that will be considered "small" is a choice that
      should be made before the data is analyzed [6]_ with consideration of the
      risks of both false positives (incorrectly rejecting the null hypothesis)
      and false negatives (failure to reject a false null hypothesis).
    - Small p-values are not evidence for a *large* effect; rather, they can
      only provide evidence for a "significant" effect, meaning that they are
      unlikely to have occurred under the null hypothesis.

    Note that the chi-square distribution provides the null distribution
    when the observations are normally distributed. For small samples
    drawn from non-normal populations, it may be more appropriate to
    perform a
    permutation test: Under the null hypothesis that all three samples were
    drawn from the same population, each of the measurements is equally likely
    to have been observed in any of the three samples. Therefore, we can form
    a randomized null distribution by calculating the statistic under many
    randomly-generated partitionings of the observations into the three
    samples.

    >>> def statistic(*samples):
    ...     return stats.bartlett(*samples).statistic
    >>> ref = stats.permutation_test(
    ...     (small_dose, medium_dose, large_dose), statistic,
    ...     permutation_type='independent', alternative='greater'
    ... )
    >>> fig, ax = plt.subplots(figsize=(8, 5))
    >>> plot(ax)
    >>> bins = np.linspace(0, 5, 25)
    >>> ax.hist(
    ...     ref.null_distribution, bins=bins, density=True, facecolor="C1"
    ... )
    >>> ax.legend(['aymptotic approximation\n(many observations)',
    ...            'randomized null distribution'])
    >>> plot(ax)
    >>> plt.show()

    >>> ref.pvalue  # randomized test p-value
    0.5387  # may vary

    Note that there is significant disagreement between the p-value calculated
    here and the asymptotic approximation returned by `bartlett` above.
    The statistical inferences that can be drawn rigorously from a permutation
    test are limited; nonetheless, they may be the preferred approach in many
    circumstances [7]_.

    Following is another generic example where the null hypothesis would be
    rejected.

    Test whether the lists `a`, `b` and `c` come from populations
    with equal variances.

    >>> a = [8.88, 9.12, 9.04, 8.98, 9.00, 9.08, 9.01, 8.85, 9.06, 8.99]
    >>> b = [8.88, 8.95, 9.29, 9.44, 9.15, 9.58, 8.36, 9.18, 8.67, 9.05]
    >>> c = [8.95, 9.12, 8.95, 8.85, 9.03, 8.84, 9.07, 8.98, 8.86, 8.98]
    >>> stat, p = stats.bartlett(a, b, c)
    >>> p
    1.1254782518834628e-05

    The very small p-value suggests that the populations do not have equal
    variances.

    This is not surprising, given that the sample variance of `b` is much
    larger than that of `a` and `c`:

    >>> [np.var(x, ddof=1) for x in [a, b, c]]
    [0.007054444444444413, 0.13073888888888888, 0.008890000000000002]

    """
    k = len(samples)
    if k < 2:
        raise ValueError("Must enter at least two input sample vectors.")

    # Handle empty input and input that is not 1d
    for sample in samples:
        if np.asanyarray(sample).size == 0:
            NaN = _get_nan(*samples)  # get NaN of result_dtype of all samples
            return BartlettResult(NaN, NaN)

    Ni = np.empty(k)
    ssq = np.empty(k, 'd')
    for j in range(k):
        Ni[j] = len(samples[j])
        ssq[j] = np.var(samples[j], ddof=1)
    Ntot = np.sum(Ni, axis=0)
    spsq = np.sum((Ni - 1)*ssq, axis=0) / (1.0*(Ntot - k))
    numer = (Ntot*1.0 - k) * log(spsq) - np.sum((Ni - 1.0)*log(ssq), axis=0)
    denom = 1.0 + 1.0/(3*(k - 1)) * ((np.sum(1.0/(Ni - 1.0), axis=0)) -
                                     1.0/(Ntot - k))
    T = numer / denom
    pval = distributions.chi2.sf(T, k - 1)  # 1 - cdf

    return BartlettResult(T, pval)


LeveneResult = namedtuple('LeveneResult', ('statistic', 'pvalue'))


@_axis_nan_policy_factory(LeveneResult, n_samples=None)
def levene(*samples, center='median', proportiontocut=0.05):
    r"""Perform Levene test for equal variances.

    The Levene test tests the null hypothesis that all input samples
    are from populations with equal variances.  Levene's test is an
    alternative to Bartlett's test `bartlett` in the case where
    there are significant deviations from normality.

    Parameters
    ----------
    sample1, sample2, ... : array_like
        The sample data, possibly with different lengths. Only one-dimensional
        samples are accepted.
    center : {'mean', 'median', 'trimmed'}, optional
        Which function of the data to use in the test.  The default
        is 'median'.
    proportiontocut : float, optional
        When `center` is 'trimmed', this gives the proportion of data points
        to cut from each end. (See `scipy.stats.trim_mean`.)
        Default is 0.05.

    Returns
    -------
    statistic : float
        The test statistic.
    pvalue : float
        The p-value for the test.

    See Also
    --------
    fligner : A non-parametric test for the equality of k variances
    bartlett : A parametric test for equality of k variances in normal samples

    Notes
    -----
    Three variations of Levene's test are possible.  The possibilities
    and their recommended usages are:

      * 'median' : Recommended for skewed (non-normal) distributions>
      * 'mean' : Recommended for symmetric, moderate-tailed distributions.
      * 'trimmed' : Recommended for heavy-tailed distributions.

    The test version using the mean was proposed in the original article
    of Levene ([2]_) while the median and trimmed mean have been studied by
    Brown and Forsythe ([3]_), sometimes also referred to as Brown-Forsythe
    test.

    References
    ----------
    .. [1] https://www.itl.nist.gov/div898/handbook/eda/section3/eda35a.htm
    .. [2] Levene, H. (1960). In Contributions to Probability and Statistics:
           Essays in Honor of Harold Hotelling, I. Olkin et al. eds.,
           Stanford University Press, pp. 278-292.
    .. [3] Brown, M. B. and Forsythe, A. B. (1974), Journal of the American
           Statistical Association, 69, 364-367
    .. [4] C.I. BLISS (1952), The Statistics of Bioassay: With Special
           Reference to the Vitamins, pp 499-503,
           :doi:`10.1016/C2013-0-12584-6`.
    .. [5] B. Phipson and G. K. Smyth. "Permutation P-values Should Never Be
           Zero: Calculating Exact P-values When Permutations Are Randomly
           Drawn." Statistical Applications in Genetics and Molecular Biology
           9.1 (2010).
    .. [6] Ludbrook, J., & Dudley, H. (1998). Why permutation tests are
           superior to t and F tests in biomedical research. The American
           Statistician, 52(2), 127-132.

    Examples
    --------
    In [4]_, the influence of vitamin C on the tooth growth of guinea pigs
    was investigated. In a control study, 60 subjects were divided into
    small dose, medium dose, and large dose groups that received
    daily doses of 0.5, 1.0 and 2.0 mg of vitamin C, respectively.
    After 42 days, the tooth growth was measured.

    The ``small_dose``, ``medium_dose``, and ``large_dose`` arrays below record
    tooth growth measurements of the three groups in microns.

    >>> import numpy as np
    >>> small_dose = np.array([
    ...     4.2, 11.5, 7.3, 5.8, 6.4, 10, 11.2, 11.2, 5.2, 7,
    ...     15.2, 21.5, 17.6, 9.7, 14.5, 10, 8.2, 9.4, 16.5, 9.7
    ... ])
    >>> medium_dose = np.array([
    ...     16.5, 16.5, 15.2, 17.3, 22.5, 17.3, 13.6, 14.5, 18.8, 15.5,
    ...     19.7, 23.3, 23.6, 26.4, 20, 25.2, 25.8, 21.2, 14.5, 27.3
    ... ])
    >>> large_dose = np.array([
    ...     23.6, 18.5, 33.9, 25.5, 26.4, 32.5, 26.7, 21.5, 23.3, 29.5,
    ...     25.5, 26.4, 22.4, 24.5, 24.8, 30.9, 26.4, 27.3, 29.4, 23
    ... ])

    The `levene` statistic is sensitive to differences in variances
    between the samples.

    >>> from scipy import stats
    >>> res = stats.levene(small_dose, medium_dose, large_dose)
    >>> res.statistic
    0.6457341109631506

    The value of the statistic tends to be high when there is a large
    difference in variances.

    We can test for inequality of variance among the groups by comparing the
    observed value of the statistic against the null distribution: the
    distribution of statistic values derived under the null hypothesis that
    the population variances of the three groups are equal.

    For this test, the null distribution follows the F distribution as shown
    below.

    >>> import matplotlib.pyplot as plt
    >>> k, n = 3, 60   # number of samples, total number of observations
    >>> dist = stats.f(dfn=k-1, dfd=n-k)
    >>> val = np.linspace(0, 5, 100)
    >>> pdf = dist.pdf(val)
    >>> fig, ax = plt.subplots(figsize=(8, 5))
    >>> def plot(ax):  # we'll reuse this
    ...     ax.plot(val, pdf, color='C0')
    ...     ax.set_title("Levene Test Null Distribution")
    ...     ax.set_xlabel("statistic")
    ...     ax.set_ylabel("probability density")
    ...     ax.set_xlim(0, 5)
    ...     ax.set_ylim(0, 1)
    >>> plot(ax)
    >>> plt.show()

    The comparison is quantified by the p-value: the proportion of values in
    the null distribution greater than or equal to the observed value of the
    statistic.

    >>> fig, ax = plt.subplots(figsize=(8, 5))
    >>> plot(ax)
    >>> pvalue = dist.sf(res.statistic)
    >>> annotation = (f'p-value={pvalue:.3f}\n(shaded area)')
    >>> props = dict(facecolor='black', width=1, headwidth=5, headlength=8)
    >>> _ = ax.annotate(annotation, (1.5, 0.22), (2.25, 0.3), arrowprops=props)
    >>> i = val >= res.statistic
    >>> ax.fill_between(val[i], y1=0, y2=pdf[i], color='C0')
    >>> plt.show()

    >>> res.pvalue
    0.5280694573759905

    If the p-value is "small" - that is, if there is a low probability of
    sampling data from distributions with identical variances that produces
    such an extreme value of the statistic - this may be taken as evidence
    against the null hypothesis in favor of the alternative: the variances of
    the groups are not equal. Note that:

    - The inverse is not true; that is, the test is not used to provide
      evidence for the null hypothesis.
    - The threshold for values that will be considered "small" is a choice that
      should be made before the data is analyzed [5]_ with consideration of the
      risks of both false positives (incorrectly rejecting the null hypothesis)
      and false negatives (failure to reject a false null hypothesis).
    - Small p-values are not evidence for a *large* effect; rather, they can
      only provide evidence for a "significant" effect, meaning that they are
      unlikely to have occurred under the null hypothesis.

    Note that the F distribution provides an asymptotic approximation of the
    null distribution.
    For small samples, it may be more appropriate to perform a permutation
    test: Under the null hypothesis that all three samples were drawn from
    the same population, each of the measurements is equally likely to have
    been observed in any of the three samples. Therefore, we can form a
    randomized null distribution by calculating the statistic under many
    randomly-generated partitionings of the observations into the three
    samples.

    >>> def statistic(*samples):
    ...     return stats.levene(*samples).statistic
    >>> ref = stats.permutation_test(
    ...     (small_dose, medium_dose, large_dose), statistic,
    ...     permutation_type='independent', alternative='greater'
    ... )
    >>> fig, ax = plt.subplots(figsize=(8, 5))
    >>> plot(ax)
    >>> bins = np.linspace(0, 5, 25)
    >>> ax.hist(
    ...     ref.null_distribution, bins=bins, density=True, facecolor="C1"
    ... )
    >>> ax.legend(['aymptotic approximation\n(many observations)',
    ...            'randomized null distribution'])
    >>> plot(ax)
    >>> plt.show()

    >>> ref.pvalue  # randomized test p-value
    0.4559  # may vary

    Note that there is significant disagreement between the p-value calculated
    here and the asymptotic approximation returned by `levene` above.
    The statistical inferences that can be drawn rigorously from a permutation
    test are limited; nonetheless, they may be the preferred approach in many
    circumstances [6]_.

    Following is another generic example where the null hypothesis would be
    rejected.

    Test whether the lists `a`, `b` and `c` come from populations
    with equal variances.

    >>> a = [8.88, 9.12, 9.04, 8.98, 9.00, 9.08, 9.01, 8.85, 9.06, 8.99]
    >>> b = [8.88, 8.95, 9.29, 9.44, 9.15, 9.58, 8.36, 9.18, 8.67, 9.05]
    >>> c = [8.95, 9.12, 8.95, 8.85, 9.03, 8.84, 9.07, 8.98, 8.86, 8.98]
    >>> stat, p = stats.levene(a, b, c)
    >>> p
    0.002431505967249681

    The small p-value suggests that the populations do not have equal
    variances.

    This is not surprising, given that the sample variance of `b` is much
    larger than that of `a` and `c`:

    >>> [np.var(x, ddof=1) for x in [a, b, c]]
    [0.007054444444444413, 0.13073888888888888, 0.008890000000000002]

    """
    if center not in ['mean', 'median', 'trimmed']:
        raise ValueError("center must be 'mean', 'median' or 'trimmed'.")

    k = len(samples)
    if k < 2:
        raise ValueError("Must enter at least two input sample vectors.")

    Ni = np.empty(k)
    Yci = np.empty(k, 'd')

    if center == 'median':

        def func(x):
            return np.median(x, axis=0)

    elif center == 'mean':

        def func(x):
            return np.mean(x, axis=0)

    else:  # center == 'trimmed'
        samples = tuple(_stats_py.trimboth(np.sort(sample), proportiontocut)
                        for sample in samples)

        def func(x):
            return np.mean(x, axis=0)

    for j in range(k):
        Ni[j] = len(samples[j])
        Yci[j] = func(samples[j])
    Ntot = np.sum(Ni, axis=0)

    # compute Zij's
    Zij = [None] * k
    for i in range(k):
        Zij[i] = abs(asarray(samples[i]) - Yci[i])

    # compute Zbari
    Zbari = np.empty(k, 'd')
    Zbar = 0.0
    for i in range(k):
        Zbari[i] = np.mean(Zij[i], axis=0)
        Zbar += Zbari[i] * Ni[i]

    Zbar /= Ntot
    numer = (Ntot - k) * np.sum(Ni * (Zbari - Zbar)**2, axis=0)

    # compute denom_variance
    dvar = 0.0
    for i in range(k):
        dvar += np.sum((Zij[i] - Zbari[i])**2, axis=0)

    denom = (k - 1.0) * dvar

    W = numer / denom
    pval = distributions.f.sf(W, k-1, Ntot-k)  # 1 - cdf
    return LeveneResult(W, pval)


def _apply_func(x, g, func):
    # g is list of indices into x
    #  separating x into different groups
    #  func should be applied over the groups
    g = unique(r_[0, g, len(x)])
    output = [func(x[g[k]:g[k+1]]) for k in range(len(g) - 1)]

    return asarray(output)


FlignerResult = namedtuple('FlignerResult', ('statistic', 'pvalue'))


@_axis_nan_policy_factory(FlignerResult, n_samples=None)
def fligner(*samples, center='median', proportiontocut=0.05):
    r"""Perform Fligner-Killeen test for equality of variance.

    Fligner's test tests the null hypothesis that all input samples
    are from populations with equal variances.  Fligner-Killeen's test is
    distribution free when populations are identical [2]_.

    Parameters
    ----------
    sample1, sample2, ... : array_like
        Arrays of sample data.  Need not be the same length.
    center : {'mean', 'median', 'trimmed'}, optional
        Keyword argument controlling which function of the data is used in
        computing the test statistic.  The default is 'median'.
    proportiontocut : float, optional
        When `center` is 'trimmed', this gives the proportion of data points
        to cut from each end. (See `scipy.stats.trim_mean`.)
        Default is 0.05.

    Returns
    -------
    statistic : float
        The test statistic.
    pvalue : float
        The p-value for the hypothesis test.

    See Also
    --------
    bartlett : A parametric test for equality of k variances in normal samples
    levene : A robust parametric test for equality of k variances

    Notes
    -----
    As with Levene's test there are three variants of Fligner's test that
    differ by the measure of central tendency used in the test.  See `levene`
    for more information.

    Conover et al. (1981) examine many of the existing parametric and
    nonparametric tests by extensive simulations and they conclude that the
    tests proposed by Fligner and Killeen (1976) and Levene (1960) appear to be
    superior in terms of robustness of departures from normality and power
    [3]_.

    References
    ----------
    .. [1] Park, C. and Lindsay, B. G. (1999). Robust Scale Estimation and
           Hypothesis Testing based on Quadratic Inference Function. Technical
           Report #99-03, Center for Likelihood Studies, Pennsylvania State
           University.
           https://cecas.clemson.edu/~cspark/cv/paper/qif/draftqif2.pdf
    .. [2] Fligner, M.A. and Killeen, T.J. (1976). Distribution-free two-sample
           tests for scale. 'Journal of the American Statistical Association.'
           71(353), 210-213.
    .. [3] Park, C. and Lindsay, B. G. (1999). Robust Scale Estimation and
           Hypothesis Testing based on Quadratic Inference Function. Technical
           Report #99-03, Center for Likelihood Studies, Pennsylvania State
           University.
    .. [4] Conover, W. J., Johnson, M. E. and Johnson M. M. (1981). A
           comparative study of tests for homogeneity of variances, with
           applications to the outer continental shelf bidding data.
           Technometrics, 23(4), 351-361.
    .. [5] C.I. BLISS (1952), The Statistics of Bioassay: With Special
           Reference to the Vitamins, pp 499-503,
           :doi:`10.1016/C2013-0-12584-6`.
    .. [6] B. Phipson and G. K. Smyth. "Permutation P-values Should Never Be
           Zero: Calculating Exact P-values When Permutations Are Randomly
           Drawn." Statistical Applications in Genetics and Molecular Biology
           9.1 (2010).
    .. [7] Ludbrook, J., & Dudley, H. (1998). Why permutation tests are
           superior to t and F tests in biomedical research. The American
           Statistician, 52(2), 127-132.

    Examples
    --------
    In [5]_, the influence of vitamin C on the tooth growth of guinea pigs
    was investigated. In a control study, 60 subjects were divided into
    small dose, medium dose, and large dose groups that received
    daily doses of 0.5, 1.0 and 2.0 mg of vitamin C, respectively.
    After 42 days, the tooth growth was measured.

    The ``small_dose``, ``medium_dose``, and ``large_dose`` arrays below record
    tooth growth measurements of the three groups in microns.

    >>> import numpy as np
    >>> small_dose = np.array([
    ...     4.2, 11.5, 7.3, 5.8, 6.4, 10, 11.2, 11.2, 5.2, 7,
    ...     15.2, 21.5, 17.6, 9.7, 14.5, 10, 8.2, 9.4, 16.5, 9.7
    ... ])
    >>> medium_dose = np.array([
    ...     16.5, 16.5, 15.2, 17.3, 22.5, 17.3, 13.6, 14.5, 18.8, 15.5,
    ...     19.7, 23.3, 23.6, 26.4, 20, 25.2, 25.8, 21.2, 14.5, 27.3
    ... ])
    >>> large_dose = np.array([
    ...     23.6, 18.5, 33.9, 25.5, 26.4, 32.5, 26.7, 21.5, 23.3, 29.5,
    ...     25.5, 26.4, 22.4, 24.5, 24.8, 30.9, 26.4, 27.3, 29.4, 23
    ... ])

    The `fligner` statistic is sensitive to differences in variances
    between the samples.

    >>> from scipy import stats
    >>> res = stats.fligner(small_dose, medium_dose, large_dose)
    >>> res.statistic
    1.3878943408857916

    The value of the statistic tends to be high when there is a large
    difference in variances.

    We can test for inequality of variance among the groups by comparing the
    observed value of the statistic against the null distribution: the
    distribution of statistic values derived under the null hypothesis that
    the population variances of the three groups are equal.

    For this test, the null distribution follows the chi-square distribution
    as shown below.

    >>> import matplotlib.pyplot as plt
    >>> k = 3  # number of samples
    >>> dist = stats.chi2(df=k-1)
    >>> val = np.linspace(0, 8, 100)
    >>> pdf = dist.pdf(val)
    >>> fig, ax = plt.subplots(figsize=(8, 5))
    >>> def plot(ax):  # we'll reuse this
    ...     ax.plot(val, pdf, color='C0')
    ...     ax.set_title("Fligner Test Null Distribution")
    ...     ax.set_xlabel("statistic")
    ...     ax.set_ylabel("probability density")
    ...     ax.set_xlim(0, 8)
    ...     ax.set_ylim(0, 0.5)
    >>> plot(ax)
    >>> plt.show()

    The comparison is quantified by the p-value: the proportion of values in
    the null distribution greater than or equal to the observed value of the
    statistic.

    >>> fig, ax = plt.subplots(figsize=(8, 5))
    >>> plot(ax)
    >>> pvalue = dist.sf(res.statistic)
    >>> annotation = (f'p-value={pvalue:.4f}\n(shaded area)')
    >>> props = dict(facecolor='black', width=1, headwidth=5, headlength=8)
    >>> _ = ax.annotate(annotation, (1.5, 0.22), (2.25, 0.3), arrowprops=props)
    >>> i = val >= res.statistic
    >>> ax.fill_between(val[i], y1=0, y2=pdf[i], color='C0')
    >>> plt.show()

    >>> res.pvalue
    0.49960016501182125

    If the p-value is "small" - that is, if there is a low probability of
    sampling data from distributions with identical variances that produces
    such an extreme value of the statistic - this may be taken as evidence
    against the null hypothesis in favor of the alternative: the variances of
    the groups are not equal. Note that:

    - The inverse is not true; that is, the test is not used to provide
      evidence for the null hypothesis.
    - The threshold for values that will be considered "small" is a choice that
      should be made before the data is analyzed [6]_ with consideration of the
      risks of both false positives (incorrectly rejecting the null hypothesis)
      and false negatives (failure to reject a false null hypothesis).
    - Small p-values are not evidence for a *large* effect; rather, they can
      only provide evidence for a "significant" effect, meaning that they are
      unlikely to have occurred under the null hypothesis.

    Note that the chi-square distribution provides an asymptotic approximation
    of the null distribution.
    For small samples, it may be more appropriate to perform a
    permutation test: Under the null hypothesis that all three samples were
    drawn from the same population, each of the measurements is equally likely
    to have been observed in any of the three samples. Therefore, we can form
    a randomized null distribution by calculating the statistic under many
    randomly-generated partitionings of the observations into the three
    samples.

    >>> def statistic(*samples):
    ...     return stats.fligner(*samples).statistic
    >>> ref = stats.permutation_test(
    ...     (small_dose, medium_dose, large_dose), statistic,
    ...     permutation_type='independent', alternative='greater'
    ... )
    >>> fig, ax = plt.subplots(figsize=(8, 5))
    >>> plot(ax)
    >>> bins = np.linspace(0, 8, 25)
    >>> ax.hist(
    ...     ref.null_distribution, bins=bins, density=True, facecolor="C1"
    ... )
    >>> ax.legend(['aymptotic approximation\n(many observations)',
    ...            'randomized null distribution'])
    >>> plot(ax)
    >>> plt.show()

    >>> ref.pvalue  # randomized test p-value
    0.4332  # may vary

    Note that there is significant disagreement between the p-value calculated
    here and the asymptotic approximation returned by `fligner` above.
    The statistical inferences that can be drawn rigorously from a permutation
    test are limited; nonetheless, they may be the preferred approach in many
    circumstances [7]_.

    Following is another generic example where the null hypothesis would be
    rejected.

    Test whether the lists `a`, `b` and `c` come from populations
    with equal variances.

    >>> a = [8.88, 9.12, 9.04, 8.98, 9.00, 9.08, 9.01, 8.85, 9.06, 8.99]
    >>> b = [8.88, 8.95, 9.29, 9.44, 9.15, 9.58, 8.36, 9.18, 8.67, 9.05]
    >>> c = [8.95, 9.12, 8.95, 8.85, 9.03, 8.84, 9.07, 8.98, 8.86, 8.98]
    >>> stat, p = stats.fligner(a, b, c)
    >>> p
    0.00450826080004775

    The small p-value suggests that the populations do not have equal
    variances.

    This is not surprising, given that the sample variance of `b` is much
    larger than that of `a` and `c`:

    >>> [np.var(x, ddof=1) for x in [a, b, c]]
    [0.007054444444444413, 0.13073888888888888, 0.008890000000000002]

    """
    if center not in ['mean', 'median', 'trimmed']:
        raise ValueError("center must be 'mean', 'median' or 'trimmed'.")

    k = len(samples)
    if k < 2:
        raise ValueError("Must enter at least two input sample vectors.")

    # Handle empty input
    for sample in samples:
        if sample.size == 0:
            NaN = _get_nan(*samples)
            return FlignerResult(NaN, NaN)

    if center == 'median':

        def func(x):
            return np.median(x, axis=0)

    elif center == 'mean':

        def func(x):
            return np.mean(x, axis=0)

    else:  # center == 'trimmed'
        samples = tuple(_stats_py.trimboth(sample, proportiontocut)
                        for sample in samples)

        def func(x):
            return np.mean(x, axis=0)

    Ni = asarray([len(samples[j]) for j in range(k)])
    Yci = asarray([func(samples[j]) for j in range(k)])
    Ntot = np.sum(Ni, axis=0)
    # compute Zij's
    Zij = [abs(asarray(samples[i]) - Yci[i]) for i in range(k)]
    allZij = []
    g = [0]
    for i in range(k):
        allZij.extend(list(Zij[i]))
        g.append(len(allZij))

    ranks = _stats_py.rankdata(allZij)
    sample = distributions.norm.ppf(ranks / (2*(Ntot + 1.0)) + 0.5)

    # compute Aibar
    Aibar = _apply_func(sample, g, np.sum) / Ni
    anbar = np.mean(sample, axis=0)
    varsq = np.var(sample, axis=0, ddof=1)
    Xsq = np.sum(Ni * (asarray(Aibar) - anbar)**2.0, axis=0) / varsq
    pval = distributions.chi2.sf(Xsq, k - 1)  # 1 - cdf
    return FlignerResult(Xsq, pval)


@_axis_nan_policy_factory(lambda x1: (x1,), n_samples=4, n_outputs=1)
def _mood_inner_lc(xy, x, diffs, sorted_xy, n, m, N) -> float:
    # Obtain the unique values and their frequencies from the pooled samples.
    # "a_j, + b_j, = t_j, for j = 1, ... k" where `k` is the number of unique
    # classes, and "[t]he number of values associated with the x's and y's in
    # the jth class will be denoted by a_j, and b_j respectively."
    # (Mielke, 312)
    # Reuse previously computed sorted array and `diff` arrays to obtain the
    # unique values and counts. Prepend `diffs` with a non-zero to indicate
    # that the first element should be marked as not matching what preceded it.
    diffs_prep = np.concatenate(([1], diffs))
    # Unique elements are where the was a difference between elements in the
    # sorted array
    uniques = sorted_xy[diffs_prep != 0]
    # The count of each element is the bin size for each set of consecutive
    # differences where the difference is zero. Replace nonzero differences
    # with 1 and then use the cumulative sum to count the indices.
    t = np.bincount(np.cumsum(np.asarray(diffs_prep != 0, dtype=int)))[1:]
    k = len(uniques)
    js = np.arange(1, k + 1, dtype=int)
    # the `b` array mentioned in the paper is not used, outside of the
    # calculation of `t`, so we do not need to calculate it separately. Here
    # we calculate `a`. In plain language, `a[j]` is the number of values in
    # `x` that equal `uniques[j]`.
    sorted_xyx = np.sort(np.concatenate((xy, x)))
    diffs = np.diff(sorted_xyx)
    diffs_prep = np.concatenate(([1], diffs))
    diff_is_zero = np.asarray(diffs_prep != 0, dtype=int)
    xyx_counts = np.bincount(np.cumsum(diff_is_zero))[1:]
    a = xyx_counts - t
    # "Define .. a_0 = b_0 = t_0 = S_0 = 0" (Mielke 312) so we shift  `a`
    # and `t` arrays over 1 to allow a first element of 0 to accommodate this
    # indexing.
    t = np.concatenate(([0], t))
    a = np.concatenate(([0], a))
    # S is built from `t`, so it does not need a preceding zero added on.
    S = np.cumsum(t)
    # define a copy of `S` with a prepending zero for later use to avoid
    # the need for indexing.
    S_i_m1 = np.concatenate(([0], S[:-1]))

    # Psi, as defined by the 6th unnumbered equation on page 313 (Mielke).
    # Note that in the paper there is an error where the denominator `2` is
    # squared when it should be the entire equation.
    def psi(indicator):
        return (indicator - (N + 1)/2)**2

    # define summation range for use in calculation of phi, as seen in sum
    # in the unnumbered equation on the bottom of page 312 (Mielke).
    s_lower = S[js - 1] + 1
    s_upper = S[js] + 1
    phi_J = [np.arange(s_lower[idx], s_upper[idx]) for idx in range(k)]

    # for every range in the above array, determine the sum of psi(I) for
    # every element in the range. Divide all the sums by `t`. Following the
    # last unnumbered equation on page 312.
    phis = [np.sum(psi(I_j)) for I_j in phi_J] / t[js]

    # `T` is equal to a[j] * phi[j], per the first unnumbered equation on
    # page 312. `phis` is already in the order based on `js`, so we index
    # into `a` with `js` as well.
    T = sum(phis * a[js])

    # The approximate statistic
    E_0_T = n * (N * N - 1) / 12

    varM = (m * n * (N + 1.0) * (N ** 2 - 4) / 180 -
            m * n / (180 * N * (N - 1)) * np.sum(
                t * (t**2 - 1) * (t**2 - 4 + (15 * (N - S - S_i_m1) ** 2))
            ))

    return ((T - E_0_T) / np.sqrt(varM),)


def mood(x, y, axis=0, alternative="two-sided"):
    """Perform Mood's test for equal scale parameters.

    Mood's two-sample test for scale parameters is a non-parametric
    test for the null hypothesis that two samples are drawn from the
    same distribution with the same scale parameter.

    Parameters
    ----------
    x, y : array_like
        Arrays of sample data.
    axis : int, optional
        The axis along which the samples are tested.  `x` and `y` can be of
        different length along `axis`.
        If `axis` is None, `x` and `y` are flattened and the test is done on
        all values in the flattened arrays.
    alternative : {'two-sided', 'less', 'greater'}, optional
        Defines the alternative hypothesis. Default is 'two-sided'.
        The following options are available:

        * 'two-sided': the scales of the distributions underlying `x` and `y`
          are different.
        * 'less': the scale of the distribution underlying `x` is less than
          the scale of the distribution underlying `y`.
        * 'greater': the scale of the distribution underlying `x` is greater
          than the scale of the distribution underlying `y`.

        .. versionadded:: 1.7.0

    Returns
    -------
    res : SignificanceResult
        An object containing attributes:

        statistic : scalar or ndarray
            The z-score for the hypothesis test.  For 1-D inputs a scalar is
            returned.
        pvalue : scalar ndarray
            The p-value for the hypothesis test.

    See Also
    --------
    fligner : A non-parametric test for the equality of k variances
    ansari : A non-parametric test for the equality of 2 variances
    bartlett : A parametric test for equality of k variances in normal samples
    levene : A parametric test for equality of k variances

    Notes
    -----
    The data are assumed to be drawn from probability distributions ``f(x)``
    and ``f(x/s) / s`` respectively, for some probability density function f.
    The null hypothesis is that ``s == 1``.

    For multi-dimensional arrays, if the inputs are of shapes
    ``(n0, n1, n2, n3)``  and ``(n0, m1, n2, n3)``, then if ``axis=1``, the
    resulting z and p values will have shape ``(n0, n2, n3)``.  Note that
    ``n1`` and ``m1`` don't have to be equal, but the other dimensions do.

    References
    ----------
    [1] Mielke, Paul W. "Note on Some Squared Rank Tests with Existing Ties."
        Technometrics, vol. 9, no. 2, 1967, pp. 312-14. JSTOR,
        https://doi.org/10.2307/1266427. Accessed 18 May 2022.

    Examples
    --------
    >>> import numpy as np
    >>> from scipy import stats
    >>> rng = np.random.default_rng()
    >>> x2 = rng.standard_normal((2, 45, 6, 7))
    >>> x1 = rng.standard_normal((2, 30, 6, 7))
    >>> res = stats.mood(x1, x2, axis=1)
    >>> res.pvalue.shape
    (2, 6, 7)

    Find the number of points where the difference in scale is not significant:

    >>> (res.pvalue > 0.1).sum()
    78

    Perform the test with different scales:

    >>> x1 = rng.standard_normal((2, 30))
    >>> x2 = rng.standard_normal((2, 35)) * 10.0
    >>> stats.mood(x1, x2, axis=1)
    SignificanceResult(statistic=array([-5.76174136, -6.12650783]),
                       pvalue=array([8.32505043e-09, 8.98287869e-10]))

    """
    x = np.asarray(x, dtype=float)
    y = np.asarray(y, dtype=float)

    if axis is None:
        x = x.flatten()
        y = y.flatten()
        axis = 0

    if axis < 0:
        axis = x.ndim + axis

    # Determine shape of the result arrays
    res_shape = tuple([x.shape[ax] for ax in range(len(x.shape)) if ax != axis])
    if not (res_shape == tuple([y.shape[ax] for ax in range(len(y.shape)) if
                                ax != axis])):
        raise ValueError("Dimensions of x and y on all axes except `axis` "
                         "should match")

    n = x.shape[axis]
    m = y.shape[axis]
    N = m + n
    if N < 3:
        raise ValueError("Not enough observations.")

    xy = np.concatenate((x, y), axis=axis)
    # determine if any of the samples contain ties
    sorted_xy = np.sort(xy, axis=axis)
    diffs = np.diff(sorted_xy, axis=axis)
    if 0 in diffs:
        z = np.asarray(_mood_inner_lc(xy, x, diffs, sorted_xy, n, m, N,
                                      axis=axis))
    else:
        if axis != 0:
            xy = np.moveaxis(xy, axis, 0)

        xy = xy.reshape(xy.shape[0], -1)
        # Generalized to the n-dimensional case by adding the axis argument,
        # and using for loops, since rankdata is not vectorized.  For improving
        # performance consider vectorizing rankdata function.
        all_ranks = np.empty_like(xy)
        for j in range(xy.shape[1]):
            all_ranks[:, j] = _stats_py.rankdata(xy[:, j])

        Ri = all_ranks[:n]
        M = np.sum((Ri - (N + 1.0) / 2) ** 2, axis=0)
        # Approx stat.
        mnM = n * (N * N - 1.0) / 12
        varM = m * n * (N + 1.0) * (N + 2) * (N - 2) / 180
        z = (M - mnM) / sqrt(varM)
    z, pval = _normtest_finish(z, alternative)

    if res_shape == ():
        # Return scalars, not 0-D arrays
        z = z[0]
        pval = pval[0]
    else:
        z.shape = res_shape
        pval.shape = res_shape
    return SignificanceResult(z, pval)


WilcoxonResult = _make_tuple_bunch('WilcoxonResult', ['statistic', 'pvalue'])


def wilcoxon_result_unpacker(res):
    if hasattr(res, 'zstatistic'):
        return res.statistic, res.pvalue, res.zstatistic
    else:
        return res.statistic, res.pvalue


def wilcoxon_result_object(statistic, pvalue, zstatistic=None):
    res = WilcoxonResult(statistic, pvalue)
    if zstatistic is not None:
        res.zstatistic = zstatistic
    return res


def wilcoxon_outputs(kwds):
    method = kwds.get('method', 'auto')
    if method == 'approx':
        return 3
    return 2


@_rename_parameter("mode", "method")
@_axis_nan_policy_factory(
    wilcoxon_result_object, paired=True,
    n_samples=lambda kwds: 2 if kwds.get('y', None) is not None else 1,
    result_to_tuple=wilcoxon_result_unpacker, n_outputs=wilcoxon_outputs,
)
def wilcoxon(x, y=None, zero_method="wilcox", correction=False,
             alternative="two-sided", method='auto'):
    """Calculate the Wilcoxon signed-rank test.

    The Wilcoxon signed-rank test tests the null hypothesis that two
    related paired samples come from the same distribution. In particular,
    it tests whether the distribution of the differences ``x - y`` is symmetric
    about zero. It is a non-parametric version of the paired T-test.

    Parameters
    ----------
    x : array_like
        Either the first set of measurements (in which case ``y`` is the second
        set of measurements), or the differences between two sets of
        measurements (in which case ``y`` is not to be specified.)  Must be
        one-dimensional.
    y : array_like, optional
        Either the second set of measurements (if ``x`` is the first set of
        measurements), or not specified (if ``x`` is the differences between
        two sets of measurements.)  Must be one-dimensional.

        .. warning::
            When `y` is provided, `wilcoxon` calculates the test statistic
            based on the ranks of the absolute values of ``d = x - y``.
            Roundoff error in the subtraction can result in elements of ``d``
            being assigned different ranks even when they would be tied with
            exact arithmetic. Rather than passing `x` and `y` separately,
            consider computing the difference ``x - y``, rounding as needed to
            ensure that only truly unique elements are numerically distinct,
            and passing the result as `x`, leaving `y` at the default (None).

    zero_method : {"wilcox", "pratt", "zsplit"}, optional
        There are different conventions for handling pairs of observations
        with equal values ("zero-differences", or "zeros").

        * "wilcox": Discards all zero-differences (default); see [4]_.
        * "pratt": Includes zero-differences in the ranking process,
          but drops the ranks of the zeros (more conservative); see [3]_.
          In this case, the normal approximation is adjusted as in [5]_.
        * "zsplit": Includes zero-differences in the ranking process and
          splits the zero rank between positive and negative ones.

    correction : bool, optional
        If True, apply continuity correction by adjusting the Wilcoxon rank
        statistic by 0.5 towards the mean value when computing the
        z-statistic if a normal approximation is used.  Default is False.
    alternative : {"two-sided", "greater", "less"}, optional
        Defines the alternative hypothesis. Default is 'two-sided'.
        In the following, let ``d`` represent the difference between the paired
        samples: ``d = x - y`` if both ``x`` and ``y`` are provided, or
        ``d = x`` otherwise.

        * 'two-sided': the distribution underlying ``d`` is not symmetric
          about zero.
        * 'less': the distribution underlying ``d`` is stochastically less
          than a distribution symmetric about zero.
        * 'greater': the distribution underlying ``d`` is stochastically
          greater than a distribution symmetric about zero.

    method : {"auto", "exact", "approx"}, optional
        Method to calculate the p-value, see Notes. Default is "auto".

    Returns
    -------
    An object with the following attributes.

    statistic : array_like
        If `alternative` is "two-sided", the sum of the ranks of the
        differences above or below zero, whichever is smaller.
        Otherwise the sum of the ranks of the differences above zero.
    pvalue : array_like
        The p-value for the test depending on `alternative` and `method`.
    zstatistic : array_like
        When ``method = 'approx'``, this is the normalized z-statistic::

            z = (T - mn - d) / se

        where ``T`` is `statistic` as defined above, ``mn`` is the mean of the
        distribution under the null hypothesis, ``d`` is a continuity
        correction, and ``se`` is the standard error.
        When ``method != 'approx'``, this attribute is not available.

    See Also
    --------
    kruskal, mannwhitneyu

    Notes
    -----
    In the following, let ``d`` represent the difference between the paired
    samples: ``d = x - y`` if both ``x`` and ``y`` are provided, or ``d = x``
    otherwise. Assume that all elements of ``d`` are independent and
    identically distributed observations, and all are distinct and nonzero.

    - When ``len(d)`` is sufficiently large, the null distribution of the
      normalized test statistic (`zstatistic` above) is approximately normal,
      and ``method = 'approx'`` can be used to compute the p-value.

    - When ``len(d)`` is small, the normal approximation may not be accurate,
      and ``method='exact'`` is preferred (at the cost of additional
      execution time).

    - The default, ``method='auto'``, selects between the two: when
      ``len(d) <= 50``, the exact method is used; otherwise, the approximate
      method is used.

    The presence of "ties" (i.e. not all elements of ``d`` are unique) and
    "zeros" (i.e. elements of ``d`` are zero) changes the null distribution
    of the test statistic, and ``method='exact'`` no longer calculates
    the exact p-value. If ``method='approx'``, the z-statistic is adjusted
    for more accurate comparison against the standard normal, but still,
    for finite sample sizes, the standard normal is only an approximation of
    the true null distribution of the z-statistic. There is no clear
    consensus among references on which method most accurately approximates
    the p-value for small samples in the presence of zeros and/or ties. In any
    case, this is the behavior of `wilcoxon` when ``method='auto':
    ``method='exact'`` is used when ``len(d) <= 50`` *and there are no zeros*;
    otherwise, ``method='approx'`` is used.

    References
    ----------
    .. [1] https://en.wikipedia.org/wiki/Wilcoxon_signed-rank_test
    .. [2] Conover, W.J., Practical Nonparametric Statistics, 1971.
    .. [3] Pratt, J.W., Remarks on Zeros and Ties in the Wilcoxon Signed
       Rank Procedures, Journal of the American Statistical Association,
       Vol. 54, 1959, pp. 655-667. :doi:`10.1080/01621459.1959.10501526`
    .. [4] Wilcoxon, F., Individual Comparisons by Ranking Methods,
       Biometrics Bulletin, Vol. 1, 1945, pp. 80-83. :doi:`10.2307/3001968`
    .. [5] Cureton, E.E., The Normal Approximation to the Signed-Rank
       Sampling Distribution When Zero Differences are Present,
       Journal of the American Statistical Association, Vol. 62, 1967,
       pp. 1068-1069. :doi:`10.1080/01621459.1967.10500917`

    Examples
    --------
    In [4]_, the differences in height between cross- and self-fertilized
    corn plants is given as follows:

    >>> d = [6, 8, 14, 16, 23, 24, 28, 29, 41, -48, 49, 56, 60, -67, 75]

    Cross-fertilized plants appear to be higher. To test the null
    hypothesis that there is no height difference, we can apply the
    two-sided test:

    >>> from scipy.stats import wilcoxon
    >>> res = wilcoxon(d)
    >>> res.statistic, res.pvalue
    (24.0, 0.041259765625)

    Hence, we would reject the null hypothesis at a confidence level of 5%,
    concluding that there is a difference in height between the groups.
    To confirm that the median of the differences can be assumed to be
    positive, we use:

    >>> res = wilcoxon(d, alternative='greater')
    >>> res.statistic, res.pvalue
    (96.0, 0.0206298828125)

    This shows that the null hypothesis that the median is negative can be
    rejected at a confidence level of 5% in favor of the alternative that
    the median is greater than zero. The p-values above are exact. Using the
    normal approximation gives very similar values:

    >>> res = wilcoxon(d, method='approx')
    >>> res.statistic, res.pvalue
    (24.0, 0.04088813291185591)

    Note that the statistic changed to 96 in the one-sided case (the sum
    of ranks of positive differences) whereas it is 24 in the two-sided
    case (the minimum of sum of ranks above and below zero).

    In the example above, the differences in height between paired plants are
    provided to `wilcoxon` directly. Alternatively, `wilcoxon` accepts two
    samples of equal length, calculates the differences between paired
    elements, then performs the test. Consider the samples ``x`` and ``y``:

    >>> import numpy as np
    >>> x = np.array([0.5, 0.825, 0.375, 0.5])
    >>> y = np.array([0.525, 0.775, 0.325, 0.55])
    >>> res = wilcoxon(x, y, alternative='greater')
    >>> res
    WilcoxonResult(statistic=5.0, pvalue=0.5625)

    Note that had we calculated the differences by hand, the test would have
    produced different results:

    >>> d = [-0.025, 0.05, 0.05, -0.05]
    >>> ref = wilcoxon(d, alternative='greater')
    >>> ref
    WilcoxonResult(statistic=6.0, pvalue=0.4375)

    The substantial difference is due to roundoff error in the results of
    ``x-y``:

    >>> d - (x-y)
    array([2.08166817e-17, 6.93889390e-17, 1.38777878e-17, 4.16333634e-17])

    Even though we expected all the elements of ``(x-y)[1:]`` to have the same
    magnitude ``0.05``, they have slightly different magnitudes in practice,
    and therefore are assigned different ranks in the test. Before performing
    the test, consider calculating ``d`` and adjusting it as necessary to
    ensure that theoretically identically values are not numerically distinct.
    For example:

    >>> d2 = np.around(x - y, decimals=3)
    >>> wilcoxon(d2, alternative='greater')
    WilcoxonResult(statistic=6.0, pvalue=0.4375)

    """
    mode = method

    if mode not in ["auto", "approx", "exact"]:
        raise ValueError("mode must be either 'auto', 'approx' or 'exact'")

    if zero_method not in ["wilcox", "pratt", "zsplit"]:
        raise ValueError("Zero method must be either 'wilcox' "
                         "or 'pratt' or 'zsplit'")

    if alternative not in ["two-sided", "less", "greater"]:
        raise ValueError("Alternative must be either 'two-sided', "
                         "'greater' or 'less'")

    if y is None:
        d = asarray(x)
        if d.ndim > 1:
            raise ValueError('Sample x must be one-dimensional.')
    else:
        x, y = map(asarray, (x, y))
        if x.ndim > 1 or y.ndim > 1:
            raise ValueError('Samples x and y must be one-dimensional.')
        if len(x) != len(y):
            raise ValueError('The samples x and y must have the same length.')
        # Future enhancement: consider warning when elements of `d` appear to
        # be tied but are numerically distinct.
        d = x - y

    if len(d) == 0:
        NaN = _get_nan(d)
        res = WilcoxonResult(NaN, NaN)
        if method == 'approx':
            res.zstatistic = NaN
        return res

    if mode == "auto":
        if len(d) <= 50:
            mode = "exact"
        else:
            mode = "approx"

    n_zero = np.sum(d == 0)
    if n_zero > 0 and mode == "exact":
        mode = "approx"
        warnings.warn("Exact p-value calculation does not work if there are "
                      "zeros. Switching to normal approximation.",
                      stacklevel=2)

    if mode == "approx":
        if zero_method in ["wilcox", "pratt"]:
            if n_zero == len(d):
                raise ValueError("zero_method 'wilcox' and 'pratt' do not "
                                 "work if x - y is zero for all elements.")
        if zero_method == "wilcox":
            # Keep all non-zero differences
            d = compress(np.not_equal(d, 0), d)

    count = len(d)
    if count < 10 and mode == "approx":
        warnings.warn("Sample size too small for normal approximation.", stacklevel=2)

    r = _stats_py.rankdata(abs(d))
    r_plus = np.sum((d > 0) * r)
    r_minus = np.sum((d < 0) * r)

    if zero_method == "zsplit":
        r_zero = np.sum((d == 0) * r)
        r_plus += r_zero / 2.
        r_minus += r_zero / 2.

    # return min for two-sided test, but r_plus for one-sided test
    # the literature is not consistent here
    # r_plus is more informative since r_plus + r_minus = count*(count+1)/2,
    # i.e. the sum of the ranks, so r_minus and the min can be inferred
    # (If alternative='pratt', r_plus + r_minus = count*(count+1)/2 - r_zero.)
    # [3] uses the r_plus for the one-sided test, keep min for two-sided test
    # to keep backwards compatibility
    if alternative == "two-sided":
        T = min(r_plus, r_minus)
    else:
        T = r_plus

    if mode == "approx":
        mn = count * (count + 1.) * 0.25
        se = count * (count + 1.) * (2. * count + 1.)

        if zero_method == "pratt":
            r = r[d != 0]
            # normal approximation needs to be adjusted, see Cureton (1967)
            mn -= n_zero * (n_zero + 1.) * 0.25
            se -= n_zero * (n_zero + 1.) * (2. * n_zero + 1.)

        replist, repnum = find_repeats(r)
        if repnum.size != 0:
            # Correction for repeated elements.
            se -= 0.5 * (repnum * (repnum * repnum - 1)).sum()

        se = sqrt(se / 24)

        # apply continuity correction if applicable
        d = 0
        if correction:
            if alternative == "two-sided":
                d = 0.5 * np.sign(T - mn)
            elif alternative == "less":
                d = -0.5
            else:
                d = 0.5

        # compute statistic and p-value using normal approximation
        z = (T - mn - d) / se
        if alternative == "two-sided":
            prob = 2. * distributions.norm.sf(abs(z))
        elif alternative == "greater":
            # large T = r_plus indicates x is greater than y; i.e.
            # accept alternative in that case and return small p-value (sf)
            prob = distributions.norm.sf(z)
        else:
            prob = distributions.norm.cdf(z)
    elif mode == "exact":
        # get pmf of the possible positive ranksums r_plus
        pmf = _get_wilcoxon_distr(count)
        # note: r_plus is int (ties not allowed), need int for slices below
        r_plus = int(r_plus)
        if alternative == "two-sided":
            if r_plus == (len(pmf) - 1) // 2:
                # r_plus is the center of the distribution.
                prob = 1.0
            else:
                p_less = np.sum(pmf[:r_plus + 1])
                p_greater = np.sum(pmf[r_plus:])
                prob = 2*min(p_greater, p_less)
        elif alternative == "greater":
            prob = np.sum(pmf[r_plus:])
        else:
            prob = np.sum(pmf[:r_plus + 1])
        prob = np.clip(prob, 0, 1)

    res = WilcoxonResult(T, prob)
    if method == 'approx':
        res.zstatistic = z
    return res


MedianTestResult = _make_tuple_bunch(
    'MedianTestResult',
    ['statistic', 'pvalue', 'median', 'table'], []
)


def median_test(*samples, ties='below', correction=True, lambda_=1,
                nan_policy='propagate'):
    """Perform a Mood's median test.

    Test that two or more samples come from populations with the same median.

    Let ``n = len(samples)`` be the number of samples.  The "grand median" of
    all the data is computed, and a contingency table is formed by
    classifying the values in each sample as being above or below the grand
    median.  The contingency table, along with `correction` and `lambda_`,
    are passed to `scipy.stats.chi2_contingency` to compute the test statistic
    and p-value.

    Parameters
    ----------
    sample1, sample2, ... : array_like
        The set of samples.  There must be at least two samples.
        Each sample must be a one-dimensional sequence containing at least
        one value.  The samples are not required to have the same length.
    ties : str, optional
        Determines how values equal to the grand median are classified in
        the contingency table.  The string must be one of::

            "below":
                Values equal to the grand median are counted as "below".
            "above":
                Values equal to the grand median are counted as "above".
            "ignore":
                Values equal to the grand median are not counted.

        The default is "below".
    correction : bool, optional
        If True, *and* there are just two samples, apply Yates' correction
        for continuity when computing the test statistic associated with
        the contingency table.  Default is True.
    lambda_ : float or str, optional
        By default, the statistic computed in this test is Pearson's
        chi-squared statistic.  `lambda_` allows a statistic from the
        Cressie-Read power divergence family to be used instead.  See
        `power_divergence` for details.
        Default is 1 (Pearson's chi-squared statistic).
    nan_policy : {'propagate', 'raise', 'omit'}, optional
        Defines how to handle when input contains nan. 'propagate' returns nan,
        'raise' throws an error, 'omit' performs the calculations ignoring nan
        values. Default is 'propagate'.

    Returns
    -------
    res : MedianTestResult
        An object containing attributes:

        statistic : float
            The test statistic.  The statistic that is returned is determined
            by `lambda_`.  The default is Pearson's chi-squared statistic.
        pvalue : float
            The p-value of the test.
        median : float
            The grand median.
        table : ndarray
            The contingency table.  The shape of the table is (2, n), where
            n is the number of samples.  The first row holds the counts of the
            values above the grand median, and the second row holds the counts
            of the values below the grand median.  The table allows further
            analysis with, for example, `scipy.stats.chi2_contingency`, or with
            `scipy.stats.fisher_exact` if there are two samples, without having
            to recompute the table.  If ``nan_policy`` is "propagate" and there
            are nans in the input, the return value for ``table`` is ``None``.

    See Also
    --------
    kruskal : Compute the Kruskal-Wallis H-test for independent samples.
    mannwhitneyu : Computes the Mann-Whitney rank test on samples x and y.

    Notes
    -----
    .. versionadded:: 0.15.0

    References
    ----------
    .. [1] Mood, A. M., Introduction to the Theory of Statistics. McGraw-Hill
        (1950), pp. 394-399.
    .. [2] Zar, J. H., Biostatistical Analysis, 5th ed. Prentice Hall (2010).
        See Sections 8.12 and 10.15.

    Examples
    --------
    A biologist runs an experiment in which there are three groups of plants.
    Group 1 has 16 plants, group 2 has 15 plants, and group 3 has 17 plants.
    Each plant produces a number of seeds.  The seed counts for each group
    are::

        Group 1: 10 14 14 18 20 22 24 25 31 31 32 39 43 43 48 49
        Group 2: 28 30 31 33 34 35 36 40 44 55 57 61 91 92 99
        Group 3:  0  3  9 22 23 25 25 33 34 34 40 45 46 48 62 67 84

    The following code applies Mood's median test to these samples.

    >>> g1 = [10, 14, 14, 18, 20, 22, 24, 25, 31, 31, 32, 39, 43, 43, 48, 49]
    >>> g2 = [28, 30, 31, 33, 34, 35, 36, 40, 44, 55, 57, 61, 91, 92, 99]
    >>> g3 = [0, 3, 9, 22, 23, 25, 25, 33, 34, 34, 40, 45, 46, 48, 62, 67, 84]
    >>> from scipy.stats import median_test
    >>> res = median_test(g1, g2, g3)

    The median is

    >>> res.median
    34.0

    and the contingency table is

    >>> res.table
    array([[ 5, 10,  7],
           [11,  5, 10]])

    `p` is too large to conclude that the medians are not the same:

    >>> res.pvalue
    0.12609082774093244

    The "G-test" can be performed by passing ``lambda_="log-likelihood"`` to
    `median_test`.

    >>> res = median_test(g1, g2, g3, lambda_="log-likelihood")
    >>> res.pvalue
    0.12224779737117837

    The median occurs several times in the data, so we'll get a different
    result if, for example, ``ties="above"`` is used:

    >>> res = median_test(g1, g2, g3, ties="above")
    >>> res.pvalue
    0.063873276069553273

    >>> res.table
    array([[ 5, 11,  9],
           [11,  4,  8]])

    This example demonstrates that if the data set is not large and there
    are values equal to the median, the p-value can be sensitive to the
    choice of `ties`.

    """
    if len(samples) < 2:
        raise ValueError('median_test requires two or more samples.')

    ties_options = ['below', 'above', 'ignore']
    if ties not in ties_options:
        raise ValueError(f"invalid 'ties' option '{ties}'; 'ties' must be one "
                         f"of: {str(ties_options)[1:-1]}")

    data = [np.asarray(sample) for sample in samples]

    # Validate the sizes and shapes of the arguments.
    for k, d in enumerate(data):
        if d.size == 0:
            raise ValueError("Sample %d is empty. All samples must "
                             "contain at least one value." % (k + 1))
        if d.ndim != 1:
            raise ValueError("Sample %d has %d dimensions.  All "
                             "samples must be one-dimensional sequences." %
                             (k + 1, d.ndim))

    cdata = np.concatenate(data)
    contains_nan, nan_policy = _contains_nan(cdata, nan_policy)
    if contains_nan and nan_policy == 'propagate':
        return MedianTestResult(np.nan, np.nan, np.nan, None)

    if contains_nan:
        grand_median = np.median(cdata[~np.isnan(cdata)])
    else:
        grand_median = np.median(cdata)
    # When the minimum version of numpy supported by scipy is 1.9.0,
    # the above if/else statement can be replaced by the single line:
    #     grand_median = np.nanmedian(cdata)

    # Create the contingency table.
    table = np.zeros((2, len(data)), dtype=np.int64)
    for k, sample in enumerate(data):
        sample = sample[~np.isnan(sample)]

        nabove = count_nonzero(sample > grand_median)
        nbelow = count_nonzero(sample < grand_median)
        nequal = sample.size - (nabove + nbelow)
        table[0, k] += nabove
        table[1, k] += nbelow
        if ties == "below":
            table[1, k] += nequal
        elif ties == "above":
            table[0, k] += nequal

    # Check that no row or column of the table is all zero.
    # Such a table can not be given to chi2_contingency, because it would have
    # a zero in the table of expected frequencies.
    rowsums = table.sum(axis=1)
    if rowsums[0] == 0:
        raise ValueError("All values are below the grand median (%r)." %
                         grand_median)
    if rowsums[1] == 0:
        raise ValueError("All values are above the grand median (%r)." %
                         grand_median)
    if ties == "ignore":
        # We already checked that each sample has at least one value, but it
        # is possible that all those values equal the grand median.  If `ties`
        # is "ignore", that would result in a column of zeros in `table`.  We
        # check for that case here.
        zero_cols = np.nonzero((table == 0).all(axis=0))[0]
        if len(zero_cols) > 0:
            msg = ("All values in sample %d are equal to the grand "
                   "median (%r), so they are ignored, resulting in an "
                   "empty sample." % (zero_cols[0] + 1, grand_median))
            raise ValueError(msg)

    stat, p, dof, expected = chi2_contingency(table, lambda_=lambda_,
                                              correction=correction)
    return MedianTestResult(stat, p, grand_median, table)


def _circfuncs_common(samples, high, low):
    # Ensure samples are array-like and size is not zero
    if samples.size == 0:
        NaN = _get_nan(samples)
        return NaN, NaN, NaN

    # Recast samples as radians that range between 0 and 2 pi and calculate
    # the sine and cosine
    sin_samp = sin((samples - low)*2.*pi / (high - low))
    cos_samp = cos((samples - low)*2.*pi / (high - low))

    return samples, sin_samp, cos_samp


@_axis_nan_policy_factory(
    lambda x: x, n_outputs=1, default_axis=None,
    result_to_tuple=lambda x: (x,)
)
def circmean(samples, high=2*pi, low=0, axis=None, nan_policy='propagate'):
    """Compute the circular mean for samples in a range.

    Parameters
    ----------
    samples : array_like
        Input array.
    high : float or int, optional
        High boundary for the sample range. Default is ``2*pi``.
    low : float or int, optional
        Low boundary for the sample range. Default is 0.

    Returns
    -------
    circmean : float
        Circular mean.

    See Also
    --------
    circstd : Circular standard deviation.
    circvar : Circular variance.

    Examples
    --------
    For simplicity, all angles are printed out in degrees.

    >>> import numpy as np
    >>> from scipy.stats import circmean
    >>> import matplotlib.pyplot as plt
    >>> angles = np.deg2rad(np.array([20, 30, 330]))
    >>> circmean = circmean(angles)
    >>> np.rad2deg(circmean)
    7.294976657784009

    >>> mean = angles.mean()
    >>> np.rad2deg(mean)
    126.66666666666666

    Plot and compare the circular mean against the arithmetic mean.

    >>> plt.plot(np.cos(np.linspace(0, 2*np.pi, 500)),
    ...          np.sin(np.linspace(0, 2*np.pi, 500)),
    ...          c='k')
    >>> plt.scatter(np.cos(angles), np.sin(angles), c='k')
    >>> plt.scatter(np.cos(circmean), np.sin(circmean), c='b',
    ...             label='circmean')
    >>> plt.scatter(np.cos(mean), np.sin(mean), c='r', label='mean')
    >>> plt.legend()
    >>> plt.axis('equal')
    >>> plt.show()

    """
    samples, sin_samp, cos_samp = _circfuncs_common(samples, high, low)
    sin_sum = sin_samp.sum(axis)
    cos_sum = cos_samp.sum(axis)
    res = arctan2(sin_sum, cos_sum)

    res = np.asarray(res)
    res[res < 0] += 2*pi
    res = res[()]

    return res*(high - low)/2.0/pi + low


@_axis_nan_policy_factory(
    lambda x: x, n_outputs=1, default_axis=None,
    result_to_tuple=lambda x: (x,)
)
def circvar(samples, high=2*pi, low=0, axis=None, nan_policy='propagate'):
    """Compute the circular variance for samples assumed to be in a range.

    Parameters
    ----------
    samples : array_like
        Input array.
    high : float or int, optional
        High boundary for the sample range. Default is ``2*pi``.
    low : float or int, optional
        Low boundary for the sample range. Default is 0.

    Returns
    -------
    circvar : float
        Circular variance.

    See Also
    --------
    circmean : Circular mean.
    circstd : Circular standard deviation.

    Notes
    -----
    This uses the following definition of circular variance: ``1-R``, where
    ``R`` is the mean resultant vector. The
    returned value is in the range [0, 1], 0 standing for no variance, and 1
    for a large variance. In the limit of small angles, this value is similar
    to half the 'linear' variance.

    References
    ----------
    .. [1] Fisher, N.I. *Statistical analysis of circular data*. Cambridge
          University Press, 1993.

    Examples
    --------
    >>> import numpy as np
    >>> from scipy.stats import circvar
    >>> import matplotlib.pyplot as plt
    >>> samples_1 = np.array([0.072, -0.158, 0.077, 0.108, 0.286,
    ...                       0.133, -0.473, -0.001, -0.348, 0.131])
    >>> samples_2 = np.array([0.111, -0.879, 0.078, 0.733, 0.421,
    ...                       0.104, -0.136, -0.867,  0.012,  0.105])
    >>> circvar_1 = circvar(samples_1)
    >>> circvar_2 = circvar(samples_2)

    Plot the samples.

    >>> fig, (left, right) = plt.subplots(ncols=2)
    >>> for image in (left, right):
    ...     image.plot(np.cos(np.linspace(0, 2*np.pi, 500)),
    ...                np.sin(np.linspace(0, 2*np.pi, 500)),
    ...                c='k')
    ...     image.axis('equal')
    ...     image.axis('off')
    >>> left.scatter(np.cos(samples_1), np.sin(samples_1), c='k', s=15)
    >>> left.set_title(f"circular variance: {np.round(circvar_1, 2)!r}")
    >>> right.scatter(np.cos(samples_2), np.sin(samples_2), c='k', s=15)
    >>> right.set_title(f"circular variance: {np.round(circvar_2, 2)!r}")
    >>> plt.show()

    """
    samples, sin_samp, cos_samp = _circfuncs_common(samples, high, low)
    sin_mean = sin_samp.mean(axis)
    cos_mean = cos_samp.mean(axis)
    # hypot can go slightly above 1 due to rounding errors
    with np.errstate(invalid='ignore'):
        R = np.minimum(1, hypot(sin_mean, cos_mean))

    res = 1. - R
    return res


@_axis_nan_policy_factory(
    lambda x: x, n_outputs=1, default_axis=None,
    result_to_tuple=lambda x: (x,)
)
def circstd(samples, high=2*pi, low=0, axis=None, nan_policy='propagate', *,
            normalize=False):
    """
    Compute the circular standard deviation for samples assumed to be in the
    range [low to high].

    Parameters
    ----------
    samples : array_like
        Input array.
    high : float or int, optional
        High boundary for the sample range. Default is ``2*pi``.
    low : float or int, optional
        Low boundary for the sample range. Default is 0.
    normalize : boolean, optional
        If True, the returned value is equal to ``sqrt(-2*log(R))`` and does
        not depend on the variable units. If False (default), the returned
        value is scaled by ``((high-low)/(2*pi))``.

    Returns
    -------
    circstd : float
        Circular standard deviation.

    See Also
    --------
    circmean : Circular mean.
    circvar : Circular variance.

    Notes
    -----
    This uses a definition of circular standard deviation from [1]_.
    Essentially, the calculation is as follows.

    .. code-block:: python

        import numpy as np
        C = np.cos(samples).mean()
        S = np.sin(samples).mean()
        R = np.sqrt(C**2 + S**2)
        l = 2*np.pi / (high-low)
        circstd = np.sqrt(-2*np.log(R)) / l

    In the limit of small angles, it returns a number close to the 'linear'
    standard deviation.

    References
    ----------
    .. [1] Mardia, K. V. (1972). 2. In *Statistics of Directional Data*
       (pp. 18-24). Academic Press. :doi:`10.1016/C2013-0-07425-7`.

    Examples
    --------
    >>> import numpy as np
    >>> from scipy.stats import circstd
    >>> import matplotlib.pyplot as plt
    >>> samples_1 = np.array([0.072, -0.158, 0.077, 0.108, 0.286,
    ...                       0.133, -0.473, -0.001, -0.348, 0.131])
    >>> samples_2 = np.array([0.111, -0.879, 0.078, 0.733, 0.421,
    ...                       0.104, -0.136, -0.867,  0.012,  0.105])
    >>> circstd_1 = circstd(samples_1)
    >>> circstd_2 = circstd(samples_2)

    Plot the samples.

    >>> fig, (left, right) = plt.subplots(ncols=2)
    >>> for image in (left, right):
    ...     image.plot(np.cos(np.linspace(0, 2*np.pi, 500)),
    ...                np.sin(np.linspace(0, 2*np.pi, 500)),
    ...                c='k')
    ...     image.axis('equal')
    ...     image.axis('off')
    >>> left.scatter(np.cos(samples_1), np.sin(samples_1), c='k', s=15)
    >>> left.set_title(f"circular std: {np.round(circstd_1, 2)!r}")
    >>> right.plot(np.cos(np.linspace(0, 2*np.pi, 500)),
    ...            np.sin(np.linspace(0, 2*np.pi, 500)),
    ...            c='k')
    >>> right.scatter(np.cos(samples_2), np.sin(samples_2), c='k', s=15)
    >>> right.set_title(f"circular std: {np.round(circstd_2, 2)!r}")
    >>> plt.show()

    """
    samples, sin_samp, cos_samp = _circfuncs_common(samples, high, low)
    sin_mean = sin_samp.mean(axis)  # [1] (2.2.3)
    cos_mean = cos_samp.mean(axis)  # [1] (2.2.3)
    # hypot can go slightly above 1 due to rounding errors
    with np.errstate(invalid='ignore'):
        R = np.minimum(1, hypot(sin_mean, cos_mean))  # [1] (2.2.4)

    res = sqrt(-2*log(R))
    if not normalize:
        res *= (high-low)/(2.*pi)  # [1] (2.3.14) w/ (2.3.7)
    return res


class DirectionalStats:
    def __init__(self, mean_direction, mean_resultant_length):
        self.mean_direction = mean_direction
        self.mean_resultant_length = mean_resultant_length

    def __repr__(self):
        return (f"DirectionalStats(mean_direction={self.mean_direction},"
                f" mean_resultant_length={self.mean_resultant_length})")


def directional_stats(samples, *, axis=0, normalize=True):
    """
    Computes sample statistics for directional data.

    Computes the directional mean (also called the mean direction vector) and
    mean resultant length of a sample of vectors.

    The directional mean is a measure of "preferred direction" of vector data.
    It is analogous to the sample mean, but it is for use when the length of
    the data is irrelevant (e.g. unit vectors).

    The mean resultant length is a value between 0 and 1 used to quantify the
    dispersion of directional data: the smaller the mean resultant length, the
    greater the dispersion. Several definitions of directional variance
    involving the mean resultant length are given in [1]_ and [2]_.

    Parameters
    ----------
    samples : array_like
        Input array. Must be at least two-dimensional, and the last axis of the
        input must correspond with the dimensionality of the vector space.
        When the input is exactly two dimensional, this means that each row
        of the data is a vector observation.
    axis : int, default: 0
        Axis along which the directional mean is computed.
    normalize: boolean, default: True
        If True, normalize the input to ensure that each observation is a
        unit vector. It the observations are already unit vectors, consider
        setting this to False to avoid unnecessary computation.

    Returns
    -------
    res : DirectionalStats
        An object containing attributes:

        mean_direction : ndarray
            Directional mean.
        mean_resultant_length : ndarray
            The mean resultant length [1]_.

    See Also
    --------
    circmean: circular mean; i.e. directional mean for 2D *angles*
    circvar: circular variance; i.e. directional variance for 2D *angles*

    Notes
    -----
    This uses a definition of directional mean from [1]_.
    Assuming the observations are unit vectors, the calculation is as follows.

    .. code-block:: python

        mean = samples.mean(axis=0)
        mean_resultant_length = np.linalg.norm(mean)
        mean_direction = mean / mean_resultant_length

    This definition is appropriate for *directional* data (i.e. vector data
    for which the magnitude of each observation is irrelevant) but not
    for *axial* data (i.e. vector data for which the magnitude and *sign* of
    each observation is irrelevant).

    Several definitions of directional variance involving the mean resultant
    length ``R`` have been proposed, including ``1 - R`` [1]_, ``1 - R**2``
    [2]_, and ``2 * (1 - R)`` [2]_. Rather than choosing one, this function
    returns ``R`` as attribute `mean_resultant_length` so the user can compute
    their preferred measure of dispersion.

    References
    ----------
    .. [1] Mardia, Jupp. (2000). *Directional Statistics*
       (p. 163). Wiley.

    .. [2] https://en.wikipedia.org/wiki/Directional_statistics

    Examples
    --------
    >>> import numpy as np
    >>> from scipy.stats import directional_stats
    >>> data = np.array([[3, 4],    # first observation, 2D vector space
    ...                  [6, -8]])  # second observation
    >>> dirstats = directional_stats(data)
    >>> dirstats.mean_direction
    array([1., 0.])

    In contrast, the regular sample mean of the vectors would be influenced
    by the magnitude of each observation. Furthermore, the result would not be
    a unit vector.

    >>> data.mean(axis=0)
    array([4.5, -2.])

    An exemplary use case for `directional_stats` is to find a *meaningful*
    center for a set of observations on a sphere, e.g. geographical locations.

    >>> data = np.array([[0.8660254, 0.5, 0.],
    ...                  [0.8660254, -0.5, 0.]])
    >>> dirstats = directional_stats(data)
    >>> dirstats.mean_direction
    array([1., 0., 0.])

    The regular sample mean on the other hand yields a result which does not
    lie on the surface of the sphere.

    >>> data.mean(axis=0)
    array([0.8660254, 0., 0.])

    The function also returns the mean resultant length, which
    can be used to calculate a directional variance. For example, using the
    definition ``Var(z) = 1 - R`` from [2]_ where ``R`` is the
    mean resultant length, we can calculate the directional variance of the
    vectors in the above example as:

    >>> 1 - dirstats.mean_resultant_length
    0.13397459716167093
    """
    samples = np.asarray(samples)
    if samples.ndim < 2:
        raise ValueError("samples must at least be two-dimensional. "
                         f"Instead samples has shape: {samples.shape!r}")
    samples = np.moveaxis(samples, axis, 0)
    if normalize:
        vectornorms = np.linalg.norm(samples, axis=-1, keepdims=True)
        samples = samples/vectornorms
    mean = np.mean(samples, axis=0)
    mean_resultant_length = np.linalg.norm(mean, axis=-1, keepdims=True)
    mean_direction = mean / mean_resultant_length
    return DirectionalStats(mean_direction,
                            mean_resultant_length.squeeze(-1)[()])


def false_discovery_control(ps, *, axis=0, method='bh'):
    """Adjust p-values to control the false discovery rate.

    The false discovery rate (FDR) is the expected proportion of rejected null
    hypotheses that are actually true.
    If the null hypothesis is rejected when the *adjusted* p-value falls below
    a specified level, the false discovery rate is controlled at that level.

    Parameters
    ----------
    ps : 1D array_like
        The p-values to adjust. Elements must be real numbers between 0 and 1.
    axis : int
        The axis along which to perform the adjustment. The adjustment is
        performed independently along each axis-slice. If `axis` is None, `ps`
        is raveled before performing the adjustment.
    method : {'bh', 'by'}
        The false discovery rate control procedure to apply: ``'bh'`` is for
        Benjamini-Hochberg [1]_ (Eq. 1), ``'by'`` is for Benjaminini-Yekutieli
        [2]_ (Theorem 1.3). The latter is more conservative, but it is
        guaranteed to control the FDR even when the p-values are not from
        independent tests.

    Returns
    -------
    ps_adusted : array_like
        The adjusted p-values. If the null hypothesis is rejected where these
        fall below a specified level, the false discovery rate is controlled
        at that level.

    See Also
    --------
    combine_pvalues
    statsmodels.stats.multitest.multipletests

    Notes
    -----
    In multiple hypothesis testing, false discovery control procedures tend to
    offer higher power than familywise error rate control procedures (e.g.
    Bonferroni correction [1]_).

    If the p-values correspond with independent tests (or tests with
    "positive regression dependencies" [2]_), rejecting null hypotheses
    corresponding with Benjamini-Hochberg-adjusted p-values below :math:`q`
    controls the false discovery rate at a level less than or equal to
    :math:`q m_0 / m`, where :math:`m_0` is the number of true null hypotheses
    and :math:`m` is the total number of null hypotheses tested. The same is
    true even for dependent tests when the p-values are adjusted accorded to
    the more conservative Benjaminini-Yekutieli procedure.

    The adjusted p-values produced by this function are comparable to those
    produced by the R function ``p.adjust`` and the statsmodels function
    `statsmodels.stats.multitest.multipletests`. Please consider the latter
    for more advanced methods of multiple comparison correction.

    References
    ----------
    .. [1] Benjamini, Yoav, and Yosef Hochberg. "Controlling the false
           discovery rate: a practical and powerful approach to multiple
           testing." Journal of the Royal statistical society: series B
           (Methodological) 57.1 (1995): 289-300.

    .. [2] Benjamini, Yoav, and Daniel Yekutieli. "The control of the false
           discovery rate in multiple testing under dependency." Annals of
           statistics (2001): 1165-1188.

    .. [3] TileStats. FDR - Benjamini-Hochberg explained - Youtube.
           https://www.youtube.com/watch?v=rZKa4tW2NKs.

    .. [4] Neuhaus, Karl-Ludwig, et al. "Improved thrombolysis in acute
           myocardial infarction with front-loaded administration of alteplase:
           results of the rt-PA-APSAC patency study (TAPS)." Journal of the
           American College of Cardiology 19.5 (1992): 885-891.

    Examples
    --------
    We follow the example from [1]_.

        Thrombolysis with recombinant tissue-type plasminogen activator (rt-PA)
        and anisoylated plasminogen streptokinase activator (APSAC) in
        myocardial infarction has been proved to reduce mortality. [4]_
        investigated the effects of a new front-loaded administration of rt-PA
        versus those obtained with a standard regimen of APSAC, in a randomized
        multicentre trial in 421 patients with acute myocardial infarction.

    There were four families of hypotheses tested in the study, the last of
    which was "cardiac and other events after the start of thrombolitic
    treatment". FDR control may be desired in this family of hypotheses
    because it would not be appropriate to conclude that the front-loaded
    treatment is better if it is merely equivalent to the previous treatment.

    The p-values corresponding with the 15 hypotheses in this family were

    >>> ps = [0.0001, 0.0004, 0.0019, 0.0095, 0.0201, 0.0278, 0.0298, 0.0344,
    ...       0.0459, 0.3240, 0.4262, 0.5719, 0.6528, 0.7590, 1.000]

    If the chosen significance level is 0.05, we may be tempted to reject the
    null hypotheses for the tests corresponding with the first nine p-values,
    as the first nine p-values fall below the chosen significance level.
    However, this would ignore the problem of "multiplicity": if we fail to
    correct for the fact that multiple comparisons are being performed, we
    are more likely to incorrectly reject true null hypotheses.

    One approach to the multiplicity problem is to control the family-wise
    error rate (FWER), that is, the rate at which the null hypothesis is
    rejected when it is actually true. A common procedure of this kind is the
    Bonferroni correction [1]_.  We begin by multiplying the p-values by the
    number of hypotheses tested.

    >>> import numpy as np
    >>> np.array(ps) * len(ps)
    array([1.5000e-03, 6.0000e-03, 2.8500e-02, 1.4250e-01, 3.0150e-01,
           4.1700e-01, 4.4700e-01, 5.1600e-01, 6.8850e-01, 4.8600e+00,
           6.3930e+00, 8.5785e+00, 9.7920e+00, 1.1385e+01, 1.5000e+01])

    To control the FWER at 5%, we reject only the hypotheses corresponding
    with adjusted p-values less than 0.05. In this case, only the hypotheses
    corresponding with the first three p-values can be rejected. According to
    [1]_, these three hypotheses concerned "allergic reaction" and "two
    different aspects of bleeding."

    An alternative approach is to control the false discovery rate: the
    expected fraction of rejected null hypotheses that are actually true. The
    advantage of this approach is that it typically affords greater power: an
    increased rate of rejecting the null hypothesis when it is indeed false. To
    control the false discovery rate at 5%, we apply the Benjamini-Hochberg
    p-value adjustment.

    >>> from scipy import stats
    >>> stats.false_discovery_control(ps)
    array([0.0015    , 0.003     , 0.0095    , 0.035625  , 0.0603    ,
           0.06385714, 0.06385714, 0.0645    , 0.0765    , 0.486     ,
           0.58118182, 0.714875  , 0.75323077, 0.81321429, 1.        ])

    Now, the first *four* adjusted p-values fall below 0.05, so we would reject
    the null hypotheses corresponding with these *four* p-values. Rejection
    of the fourth null hypothesis was particularly important to the original
    study as it led to the conclusion that the new treatment had a
    "substantially lower in-hospital mortality rate."

    """
    # Input Validation and Special Cases
    ps = np.asarray(ps)

    ps_in_range = (np.issubdtype(ps.dtype, np.number)
                   and np.all(ps == np.clip(ps, 0, 1)))
    if not ps_in_range:
        raise ValueError("`ps` must include only numbers between 0 and 1.")

    methods = {'bh', 'by'}
    if method.lower() not in methods:
        raise ValueError(f"Unrecognized `method` '{method}'."
                         f"Method must be one of {methods}.")
    method = method.lower()

    if axis is None:
        axis = 0
        ps = ps.ravel()

    axis = np.asarray(axis)[()]
    if not np.issubdtype(axis.dtype, np.integer) or axis.size != 1:
        raise ValueError("`axis` must be an integer or `None`")

    if ps.size <= 1 or ps.shape[axis] <= 1:
        return ps[()]

    ps = np.moveaxis(ps, axis, -1)
    m = ps.shape[-1]

    # Main Algorithm
    # Equivalent to the ideas of [1] and [2], except that this adjusts the
    # p-values as described in [3]. The results are similar to those produced
    # by R's p.adjust.

    # "Let [ps] be the ordered observed p-values..."
    order = np.argsort(ps, axis=-1)
    ps = np.take_along_axis(ps, order, axis=-1)  # this copies ps

    # Equation 1 of [1] rearranged to reject when p is less than specified q
    i = np.arange(1, m+1)
    ps *= m / i

    # Theorem 1.3 of [2]
    if method == 'by':
        ps *= np.sum(1 / i)

    # accounts for rejecting all null hypotheses i for i < k, where k is
    # defined in Eq. 1 of either [1] or [2]. See [3]. Starting with the index j
    # of the second to last element, we replace element j with element j+1 if
    # the latter is smaller.
    np.minimum.accumulate(ps[..., ::-1], out=ps[..., ::-1], axis=-1)

    # Restore original order of axes and data
    np.put_along_axis(ps, order, values=ps.copy(), axis=-1)
    ps = np.moveaxis(ps, -1, axis)

    return np.clip(ps, 0, 1)<|MERGE_RESOLUTION|>--- conflicted
+++ resolved
@@ -1141,7 +1141,8 @@
 
     def __call__(self, x):
         dtype = x.dtype if np.issubdtype(x.dtype, np.floating) else np.float64
-        return np.finfo(dtype).max / 100  # 100 is the safety factor
+        # 10000 is a safety factor because `special.boxcox` overflows prematurely.
+        return np.finfo(dtype).max / 10000
 
 
 def boxcox_normmax(
@@ -1338,44 +1339,31 @@
         message = ("The `optimizer` argument of `boxcox_normmax` must return "
                    "an object containing the optimal `lmbda` in attribute `x`.")
         raise ValueError(message)
-<<<<<<< HEAD
     elif not np.isinf(ymax):  # adjust the final lambda
-        xmax = np.max(x, axis=0)
-        ymax_res = special.boxcox(xmax, res)
-        mask = ymax_res > ymax
+        # x > 1, boxcox(x) > 0; x < 1, boxcox(x) < 0
+        xmax, xmin = np.max(x), np.min(x)
+        if xmin >= 1:
+            x_treme = xmax
+        elif xmax <= 1:
+            x_treme = xmin
+        else:  # xmin < 1 < xmax
+            indicator = special.boxcox(xmax, res) > abs(special.boxcox(xmin, res))
+            x_treme = xmax if np.any(indicator) else xmin
+
+        sign_x_treme_m1 = np.sign(x_treme - 1)
+        mask = special.boxcox(x_treme, res) * sign_x_treme_m1 > ymax
         if np.any(mask):
             message = (
-                f"The optimal lambda is {res}, but the returned lambda is "
-                f"the constrained optimum to ensure that the maximum of the "
-                f"transformed data does not " + end_msg
-=======
-    else:
-        # Test if the optimal lambda causes overflow
-        x = np.asarray(x)
-        x_treme = np.max(x, axis=0) if np.any(res > 0) else np.min(x, axis=0)
-        istransinf = np.isinf(special.boxcox(x_treme, res))
-        dtype = x.dtype if np.issubdtype(x.dtype, np.floating) else np.float64
-        if np.any(istransinf):
-            warnings.warn(
                 f"The optimal lambda is {res}, but the returned lambda is the"
                 f"constrained optimum to ensure that the maximum or the minimum "
-                f"of the transformed data does not cause overflow in {dtype}.",
-                stacklevel=2
->>>>>>> a725b5ae
+                f"of the transformed data does not " + end_msg
             )
             warnings.warn(message, stacklevel=2)
 
             # Return the constrained lambda to ensure the transformation
-<<<<<<< HEAD
             # does not cause overflow or exceed specified `ymax``
-            constrained_res = _boxcox_inv_lmbda(xmax, ymax)
-=======
-            # does not cause overflow. 10000 is a safety factor because
-            # `special.boxcox` overflows prematurely.
-            ymax = np.finfo(dtype).max / 10000
-            constrained_res = _boxcox_inv_lmbda(x_treme, ymax * np.sign(res))
-
->>>>>>> a725b5ae
+            constrained_res = _boxcox_inv_lmbda(x_treme, ymax * sign_x_treme_m1)
+
             if isinstance(res, np.ndarray):
                 res[mask] = constrained_res
             else:
