import itertools
import math
import warnings
import threading
from collections import namedtuple

import numpy as np
from numpy import (isscalar, log, around, zeros,
                   arange, sort, amin, amax, sqrt, array,
                   pi, exp, ravel, count_nonzero)

from scipy import optimize, special, interpolate, stats
from scipy._lib._bunch import _make_tuple_bunch
from scipy._lib._util import _rename_parameter, _contains_nan, _get_nan
import scipy._lib.array_api_extra as xpx

from scipy._lib._array_api import (
    array_namespace,
    is_marray,
    xp_capabilities,
    is_numpy,
    is_jax,
    is_dask,
    xp_size,
    xp_vector_norm,
    xp_promote,
    xp_result_type,
    xp_device,
    xp_ravel,
    _length_nonmasked,
)

from ._ansari_swilk_statistics import gscale, swilk
from . import _stats_py, _wilcoxon
from ._fit import FitResult
from ._stats_py import (_get_pvalue, SignificanceResult,  # noqa:F401
<<<<<<< HEAD
                        _SimpleNormal, _SimpleChi2)
=======
                        _SimpleNormal, _SimpleChi2, _SimpleF)
from .contingency import chi2_contingency
>>>>>>> 2d623b73
from . import distributions
from ._distn_infrastructure import rv_generic
from ._axis_nan_policy import (_axis_nan_policy_factory, _broadcast_arrays,
                               too_small_nd_not_omit, SmallSampleWarning)


__all__ = ['mvsdist',
           'bayes_mvs', 'kstat', 'kstatvar', 'probplot', 'ppcc_max', 'ppcc_plot',
           'boxcox_llf', 'boxcox', 'boxcox_normmax', 'boxcox_normplot',
           'shapiro', 'anderson', 'ansari', 'bartlett', 'levene',
           'fligner', 'mood', 'wilcoxon', 'median_test',
           'circmean', 'circvar', 'circstd', 'anderson_ksamp',
           'yeojohnson_llf', 'yeojohnson', 'yeojohnson_normmax',
           'yeojohnson_normplot', 'directional_stats',
           'false_discovery_control'
           ]


Mean = namedtuple('Mean', ('statistic', 'minmax'))
Variance = namedtuple('Variance', ('statistic', 'minmax'))
Std_dev = namedtuple('Std_dev', ('statistic', 'minmax'))


@xp_capabilities(np_only=True)
def bayes_mvs(data, alpha=0.90):
    r"""
    Bayesian confidence intervals for the mean, var, and std.

    Parameters
    ----------
    data : array_like
        Input data, if multi-dimensional it is flattened to 1-D by `bayes_mvs`.
        Requires 2 or more data points.
    alpha : float, optional
        Probability that the returned confidence interval contains
        the true parameter.

    Returns
    -------
    mean_cntr, var_cntr, std_cntr : tuple
        The three results are for the mean, variance and standard deviation,
        respectively.  Each result is a tuple of the form::

            (center, (lower, upper))

        with ``center`` the mean of the conditional pdf of the value given the
        data, and ``(lower, upper)`` a confidence interval, centered on the
        median, containing the estimate to a probability ``alpha``.

    See Also
    --------
    mvsdist

    Notes
    -----
    Each tuple of mean, variance, and standard deviation estimates represent
    the (center, (lower, upper)) with center the mean of the conditional pdf
    of the value given the data and (lower, upper) is a confidence interval
    centered on the median, containing the estimate to a probability
    ``alpha``.

    Converts data to 1-D and assumes all data has the same mean and variance.
    Uses Jeffrey's prior for variance and std.

    Equivalent to ``tuple((x.mean(), x.interval(alpha)) for x in mvsdist(dat))``

    References
    ----------
    T.E. Oliphant, "A Bayesian perspective on estimating mean, variance, and
    standard-deviation from data", https://scholarsarchive.byu.edu/facpub/278,
    2006.

    Examples
    --------
    First a basic example to demonstrate the outputs:

    >>> from scipy import stats
    >>> data = [6, 9, 12, 7, 8, 8, 13]
    >>> mean, var, std = stats.bayes_mvs(data)
    >>> mean
    Mean(statistic=9.0, minmax=(7.103650222612533, 10.896349777387467))
    >>> var
    Variance(statistic=10.0, minmax=(3.176724206, 24.45910382))
    >>> std
    Std_dev(statistic=2.9724954732045084,
            minmax=(1.7823367265645143, 4.945614605014631))

    Now we generate some normally distributed random data, and get estimates of
    mean and standard deviation with 95% confidence intervals for those
    estimates:

    >>> n_samples = 100000
    >>> data = stats.norm.rvs(size=n_samples)
    >>> res_mean, res_var, res_std = stats.bayes_mvs(data, alpha=0.95)

    >>> import matplotlib.pyplot as plt
    >>> fig = plt.figure()
    >>> ax = fig.add_subplot(111)
    >>> ax.hist(data, bins=100, density=True, label='Histogram of data')
    >>> ax.vlines(res_mean.statistic, 0, 0.5, colors='r', label='Estimated mean')
    >>> ax.axvspan(res_mean.minmax[0],res_mean.minmax[1], facecolor='r',
    ...            alpha=0.2, label=r'Estimated mean (95% limits)')
    >>> ax.vlines(res_std.statistic, 0, 0.5, colors='g', label='Estimated scale')
    >>> ax.axvspan(res_std.minmax[0],res_std.minmax[1], facecolor='g', alpha=0.2,
    ...            label=r'Estimated scale (95% limits)')

    >>> ax.legend(fontsize=10)
    >>> ax.set_xlim([-4, 4])
    >>> ax.set_ylim([0, 0.5])
    >>> plt.show()

    """
    m, v, s = mvsdist(data)
    if alpha >= 1 or alpha <= 0:
        raise ValueError(f"0 < alpha < 1 is required, but {alpha=} was given.")

    m_res = Mean(m.mean(), m.interval(alpha))
    v_res = Variance(v.mean(), v.interval(alpha))
    s_res = Std_dev(s.mean(), s.interval(alpha))

    return m_res, v_res, s_res


@xp_capabilities(np_only=True)
def mvsdist(data):
    """
    'Frozen' distributions for mean, variance, and standard deviation of data.

    Parameters
    ----------
    data : array_like
        Input array. Converted to 1-D using ravel.
        Requires 2 or more data-points.

    Returns
    -------
    mdist : "frozen" distribution object
        Distribution object representing the mean of the data.
    vdist : "frozen" distribution object
        Distribution object representing the variance of the data.
    sdist : "frozen" distribution object
        Distribution object representing the standard deviation of the data.

    See Also
    --------
    bayes_mvs

    Notes
    -----
    The return values from ``bayes_mvs(data)`` is equivalent to
    ``tuple((x.mean(), x.interval(0.90)) for x in mvsdist(data))``.

    In other words, calling ``<dist>.mean()`` and ``<dist>.interval(0.90)``
    on the three distribution objects returned from this function will give
    the same results that are returned from `bayes_mvs`.

    References
    ----------
    T.E. Oliphant, "A Bayesian perspective on estimating mean, variance, and
    standard-deviation from data", https://scholarsarchive.byu.edu/facpub/278,
    2006.

    Examples
    --------
    >>> from scipy import stats
    >>> data = [6, 9, 12, 7, 8, 8, 13]
    >>> mean, var, std = stats.mvsdist(data)

    We now have frozen distribution objects "mean", "var" and "std" that we can
    examine:

    >>> mean.mean()
    9.0
    >>> mean.interval(0.95)
    (6.6120585482655692, 11.387941451734431)
    >>> mean.std()
    1.1952286093343936

    """
    x = ravel(data)
    n = len(x)
    if n < 2:
        raise ValueError("Need at least 2 data-points.")
    xbar = x.mean()
    C = x.var()
    if n > 1000:  # gaussian approximations for large n
        mdist = distributions.norm(loc=xbar, scale=math.sqrt(C / n))
        sdist = distributions.norm(loc=math.sqrt(C), scale=math.sqrt(C / (2. * n)))
        vdist = distributions.norm(loc=C, scale=math.sqrt(2.0 / n) * C)
    else:
        nm1 = n - 1
        fac = n * C / 2.
        val = nm1 / 2.
        mdist = distributions.t(nm1, loc=xbar, scale=math.sqrt(C / nm1))
        sdist = distributions.gengamma(val, -2, scale=math.sqrt(fac))
        vdist = distributions.invgamma(val, scale=fac)
    return mdist, vdist, sdist


@xp_capabilities()
@_axis_nan_policy_factory(
    lambda x: x, result_to_tuple=lambda x, _: (x,), n_outputs=1, default_axis=None
)
def kstat(data, n=2, *, axis=None):
    r"""
    Return the `n` th k-statistic ( ``1<=n<=4`` so far).

    The `n` th k-statistic ``k_n`` is the unique symmetric unbiased estimator of the
    `n` th cumulant :math:`\kappa_n` [1]_ [2]_.

    Parameters
    ----------
    data : array_like
        Input array.
    n : int, {1, 2, 3, 4}, optional
        Default is equal to 2.
    axis : int or None, default: None
        If an int, the axis of the input along which to compute the statistic.
        The statistic of each axis-slice (e.g. row) of the input will appear
        in a corresponding element of the output. If ``None``, the input will
        be raveled before computing the statistic.

    Returns
    -------
    kstat : float
        The `n` th k-statistic.

    See Also
    --------
    kstatvar : Returns an unbiased estimator of the variance of the k-statistic
    moment : Returns the n-th central moment about the mean for a sample.

    Notes
    -----
    For a sample size :math:`n`, the first few k-statistics are given by

    .. math::

        k_1 &= \frac{S_1}{n}, \\
        k_2 &= \frac{nS_2 - S_1^2}{n(n-1)}, \\
        k_3 &= \frac{2S_1^3 - 3nS_1S_2 + n^2S_3}{n(n-1)(n-2)}, \\
        k_4 &= \frac{-6S_1^4 + 12nS_1^2S_2 - 3n(n-1)S_2^2 - 4n(n+1)S_1S_3
        + n^2(n+1)S_4}{n (n-1)(n-2)(n-3)},

    where

    .. math::

        S_r \equiv \sum_{i=1}^n X_i^r,

    and :math:`X_i` is the :math:`i` th data point.

    References
    ----------
    .. [1] http://mathworld.wolfram.com/k-Statistic.html

    .. [2] http://mathworld.wolfram.com/Cumulant.html

    Examples
    --------
    >>> from scipy import stats
    >>> from numpy.random import default_rng
    >>> rng = default_rng()

    As sample size increases, `n`-th moment and `n`-th k-statistic converge to the
    same number (although they aren't identical). In the case of the normal
    distribution, they converge to zero.

    >>> for i in range(2,8):
    ...     x = rng.normal(size=10**i)
    ...     m, k = stats.moment(x, 3), stats.kstat(x, 3)
    ...     print(f"{i=}: {m=:.3g}, {k=:.3g}, {(m-k)=:.3g}")
    i=2: m=-0.631, k=-0.651, (m-k)=0.0194  # random
    i=3: m=0.0282, k=0.0283, (m-k)=-8.49e-05
    i=4: m=-0.0454, k=-0.0454, (m-k)=1.36e-05
    i=6: m=7.53e-05, k=7.53e-05, (m-k)=-2.26e-09
    i=7: m=0.00166, k=0.00166, (m-k)=-4.99e-09
    i=8: m=-2.88e-06 k=-2.88e-06, (m-k)=8.63e-13
    """
    xp = array_namespace(data)
    data = xp.asarray(data)
    if n > 4 or n < 1:
        raise ValueError("k-statistics only supported for 1<=n<=4")
    n = int(n)
    if axis is None:
        data = xp.reshape(data, (-1,))
        axis = 0

    N = _length_nonmasked(data, axis, xp=xp)

    S = [None] + [xp.sum(data**k, axis=axis) for k in range(1, n + 1)]
    if n == 1:
        return S[1] * 1.0/N
    elif n == 2:
        return (N*S[2] - S[1]**2.0) / (N*(N - 1.0))
    elif n == 3:
        return (2*S[1]**3 - 3*N*S[1]*S[2] + N*N*S[3]) / (N*(N - 1.0)*(N - 2.0))
    elif n == 4:
        return ((-6*S[1]**4 + 12*N*S[1]**2 * S[2] - 3*N*(N-1.0)*S[2]**2 -
                 4*N*(N+1)*S[1]*S[3] + N*N*(N+1)*S[4]) /
                (N*(N-1.0)*(N-2.0)*(N-3.0)))
    else:
        raise ValueError("Should not be here.")


@xp_capabilities()
@_axis_nan_policy_factory(
    lambda x: x, result_to_tuple=lambda x, _: (x,), n_outputs=1, default_axis=None
)
def kstatvar(data, n=2, *, axis=None):
    r"""Return an unbiased estimator of the variance of the k-statistic.

    See `kstat` and [1]_ for more details about the k-statistic.

    Parameters
    ----------
    data : array_like
        Input array.
    n : int, {1, 2}, optional
        Default is equal to 2.
    axis : int or None, default: None
        If an int, the axis of the input along which to compute the statistic.
        The statistic of each axis-slice (e.g. row) of the input will appear
        in a corresponding element of the output. If ``None``, the input will
        be raveled before computing the statistic.

    Returns
    -------
    kstatvar : float
        The `n` th k-statistic variance.

    See Also
    --------
    kstat : Returns the n-th k-statistic.
    moment : Returns the n-th central moment about the mean for a sample.

    Notes
    -----
    Unbiased estimators of the variances of the first two k-statistics are given by

    .. math::

        \mathrm{var}(k_1) &= \frac{k_2}{n}, \\
        \mathrm{var}(k_2) &= \frac{2k_2^2n + (n-1)k_4}{n(n + 1)}.

    References
    ----------
    .. [1] http://mathworld.wolfram.com/k-Statistic.html

    """  # noqa: E501
    xp = array_namespace(data)
    data = xp.asarray(data)
    if axis is None:
        data = xp.reshape(data, (-1,))
        axis = 0
    N = _length_nonmasked(data, axis, xp=xp)

    if n == 1:
        return kstat(data, n=2, axis=axis, _no_deco=True) * 1.0/N
    elif n == 2:
        k2 = kstat(data, n=2, axis=axis, _no_deco=True)
        k4 = kstat(data, n=4, axis=axis, _no_deco=True)
        return (2*N*k2**2 + (N-1)*k4) / (N*(N+1))
    else:
        raise ValueError("Only n=1 or n=2 supported.")


def _calc_uniform_order_statistic_medians(n):
    """Approximations of uniform order statistic medians.

    Parameters
    ----------
    n : int
        Sample size.

    Returns
    -------
    v : 1d float array
        Approximations of the order statistic medians.

    References
    ----------
    .. [1] James J. Filliben, "The Probability Plot Correlation Coefficient
           Test for Normality", Technometrics, Vol. 17, pp. 111-117, 1975.

    Examples
    --------
    Order statistics of the uniform distribution on the unit interval
    are marginally distributed according to beta distributions.
    The expectations of these order statistic are evenly spaced across
    the interval, but the distributions are skewed in a way that
    pushes the medians slightly towards the endpoints of the unit interval:

    >>> import numpy as np
    >>> n = 4
    >>> k = np.arange(1, n+1)
    >>> from scipy.stats import beta
    >>> a = k
    >>> b = n-k+1
    >>> beta.mean(a, b)
    array([0.2, 0.4, 0.6, 0.8])
    >>> beta.median(a, b)
    array([0.15910358, 0.38572757, 0.61427243, 0.84089642])

    The Filliben approximation uses the exact medians of the smallest
    and greatest order statistics, and the remaining medians are approximated
    by points spread evenly across a sub-interval of the unit interval:

    >>> from scipy.stats._morestats import _calc_uniform_order_statistic_medians
    >>> _calc_uniform_order_statistic_medians(n)
    array([0.15910358, 0.38545246, 0.61454754, 0.84089642])

    This plot shows the skewed distributions of the order statistics
    of a sample of size four from a uniform distribution on the unit interval:

    >>> import matplotlib.pyplot as plt
    >>> x = np.linspace(0.0, 1.0, num=50, endpoint=True)
    >>> pdfs = [beta.pdf(x, a[i], b[i]) for i in range(n)]
    >>> plt.figure()
    >>> plt.plot(x, pdfs[0], x, pdfs[1], x, pdfs[2], x, pdfs[3])

    """
    v = np.empty(n, dtype=np.float64)
    v[-1] = 0.5**(1.0 / n)
    v[0] = 1 - v[-1]
    i = np.arange(2, n)
    v[1:-1] = (i - 0.3175) / (n + 0.365)
    return v


def _parse_dist_kw(dist, enforce_subclass=True):
    """Parse `dist` keyword.

    Parameters
    ----------
    dist : str or stats.distributions instance.
        Several functions take `dist` as a keyword, hence this utility
        function.
    enforce_subclass : bool, optional
        If True (default), `dist` needs to be a
        `_distn_infrastructure.rv_generic` instance.
        It can sometimes be useful to set this keyword to False, if a function
        wants to accept objects that just look somewhat like such an instance
        (for example, they have a ``ppf`` method).

    """
    if isinstance(dist, rv_generic):
        pass
    elif isinstance(dist, str):
        try:
            dist = getattr(distributions, dist)
        except AttributeError as e:
            raise ValueError(f"{dist} is not a valid distribution name") from e
    elif enforce_subclass:
        msg = ("`dist` should be a stats.distributions instance or a string "
               "with the name of such a distribution.")
        raise ValueError(msg)

    return dist


def _add_axis_labels_title(plot, xlabel, ylabel, title):
    """Helper function to add axes labels and a title to stats plots."""
    try:
        if hasattr(plot, 'set_title'):
            # Matplotlib Axes instance or something that looks like it
            plot.set_title(title)
            plot.set_xlabel(xlabel)
            plot.set_ylabel(ylabel)
        else:
            # matplotlib.pyplot module
            plot.title(title)
            plot.xlabel(xlabel)
            plot.ylabel(ylabel)
    except Exception:
        # Not an MPL object or something that looks (enough) like it.
        # Don't crash on adding labels or title
        pass


@xp_capabilities(np_only=True)
def probplot(x, sparams=(), dist='norm', fit=True, plot=None, rvalue=False):
    """
    Calculate quantiles for a probability plot, and optionally show the plot.

    Generates a probability plot of sample data against the quantiles of a
    specified theoretical distribution (the normal distribution by default).
    `probplot` optionally calculates a best-fit line for the data and plots the
    results using Matplotlib or a given plot function.

    Parameters
    ----------
    x : array_like
        Sample/response data from which `probplot` creates the plot.
    sparams : tuple, optional
        Distribution-specific shape parameters (shape parameters plus location
        and scale).
    dist : str or stats.distributions instance, optional
        Distribution or distribution function name. The default is 'norm' for a
        normal probability plot.  Objects that look enough like a
        stats.distributions instance (i.e. they have a ``ppf`` method) are also
        accepted.
    fit : bool, optional
        Fit a least-squares regression (best-fit) line to the sample data if
        True (default).
    plot : object, optional
        If given, plots the quantiles.
        If given and `fit` is True, also plots the least squares fit.
        `plot` is an object that has to have methods "plot" and "text".
        The `matplotlib.pyplot` module or a Matplotlib Axes object can be used,
        or a custom object with the same methods.
        Default is None, which means that no plot is created.
    rvalue : bool, optional
        If `plot` is provided and `fit` is True, setting `rvalue` to True
        includes the coefficient of determination on the plot.
        Default is False.

    Returns
    -------
    (osm, osr) : tuple of ndarrays
        Tuple of theoretical quantiles (osm, or order statistic medians) and
        ordered responses (osr).  `osr` is simply sorted input `x`.
        For details on how `osm` is calculated see the Notes section.
    (slope, intercept, r) : tuple of floats, optional
        Tuple  containing the result of the least-squares fit, if that is
        performed by `probplot`. `r` is the square root of the coefficient of
        determination.  If ``fit=False`` and ``plot=None``, this tuple is not
        returned.

    Notes
    -----
    Even if `plot` is given, the figure is not shown or saved by `probplot`;
    ``plt.show()`` or ``plt.savefig('figname.png')`` should be used after
    calling `probplot`.

    `probplot` generates a probability plot, which should not be confused with
    a Q-Q or a P-P plot.  Statsmodels has more extensive functionality of this
    type, see ``statsmodels.api.ProbPlot``.

    The formula used for the theoretical quantiles (horizontal axis of the
    probability plot) is Filliben's estimate::

        quantiles = dist.ppf(val), for

                0.5**(1/n),                  for i = n
          val = (i - 0.3175) / (n + 0.365),  for i = 2, ..., n-1
                1 - 0.5**(1/n),              for i = 1

    where ``i`` indicates the i-th ordered value and ``n`` is the total number
    of values.

    Examples
    --------
    >>> import numpy as np
    >>> from scipy import stats
    >>> import matplotlib.pyplot as plt
    >>> nsample = 100
    >>> rng = np.random.default_rng()

    A t distribution with small degrees of freedom:

    >>> ax1 = plt.subplot(221)
    >>> x = stats.t.rvs(3, size=nsample, random_state=rng)
    >>> res = stats.probplot(x, plot=plt)

    A t distribution with larger degrees of freedom:

    >>> ax2 = plt.subplot(222)
    >>> x = stats.t.rvs(25, size=nsample, random_state=rng)
    >>> res = stats.probplot(x, plot=plt)

    A mixture of two normal distributions with broadcasting:

    >>> ax3 = plt.subplot(223)
    >>> x = stats.norm.rvs(loc=[0,5], scale=[1,1.5],
    ...                    size=(nsample//2,2), random_state=rng).ravel()
    >>> res = stats.probplot(x, plot=plt)

    A standard normal distribution:

    >>> ax4 = plt.subplot(224)
    >>> x = stats.norm.rvs(loc=0, scale=1, size=nsample, random_state=rng)
    >>> res = stats.probplot(x, plot=plt)

    Produce a new figure with a loggamma distribution, using the ``dist`` and
    ``sparams`` keywords:

    >>> fig = plt.figure()
    >>> ax = fig.add_subplot(111)
    >>> x = stats.loggamma.rvs(c=2.5, size=500, random_state=rng)
    >>> res = stats.probplot(x, dist=stats.loggamma, sparams=(2.5,), plot=ax)
    >>> ax.set_title("Probplot for loggamma dist with shape parameter 2.5")

    Show the results with Matplotlib:

    >>> plt.show()

    """
    x = np.asarray(x)
    if x.size == 0:
        if fit:
            return (x, x), (np.nan, np.nan, 0.0)
        else:
            return x, x

    osm_uniform = _calc_uniform_order_statistic_medians(len(x))
    dist = _parse_dist_kw(dist, enforce_subclass=False)
    if sparams is None:
        sparams = ()
    if isscalar(sparams):
        sparams = (sparams,)
    if not isinstance(sparams, tuple):
        sparams = tuple(sparams)

    osm = dist.ppf(osm_uniform, *sparams)
    osr = sort(x)
    if fit:
        # perform a linear least squares fit.
        slope, intercept, r, prob, _ = _stats_py.linregress(osm, osr)

    if plot is not None:
        plot.plot(osm, osr, 'bo')
        if fit:
            plot.plot(osm, slope*osm + intercept, 'r-')
        _add_axis_labels_title(plot, xlabel='Theoretical quantiles',
                               ylabel='Ordered Values',
                               title='Probability Plot')

        # Add R^2 value to the plot as text
        if fit and rvalue:
            xmin = amin(osm)
            xmax = amax(osm)
            ymin = amin(x)
            ymax = amax(x)
            posx = xmin + 0.70 * (xmax - xmin)
            posy = ymin + 0.01 * (ymax - ymin)
            plot.text(posx, posy, f"$R^2={r ** 2:1.4f}$")

    if fit:
        return (osm, osr), (slope, intercept, r)
    else:
        return osm, osr


@xp_capabilities(np_only=True)
def ppcc_max(x, brack=(0.0, 1.0), dist='tukeylambda'):
    """Calculate the shape parameter that maximizes the PPCC.

    The probability plot correlation coefficient (PPCC) plot can be used
    to determine the optimal shape parameter for a one-parameter family
    of distributions. ``ppcc_max`` returns the shape parameter that would
    maximize the probability plot correlation coefficient for the given
    data to a one-parameter family of distributions.

    Parameters
    ----------
    x : array_like
        Input array.
    brack : tuple, optional
        Triple (a,b,c) where (a<b<c). If bracket consists of two numbers (a, c)
        then they are assumed to be a starting interval for a downhill bracket
        search (see `scipy.optimize.brent`).
    dist : str or stats.distributions instance, optional
        Distribution or distribution function name.  Objects that look enough
        like a stats.distributions instance (i.e. they have a ``ppf`` method)
        are also accepted.  The default is ``'tukeylambda'``.

    Returns
    -------
    shape_value : float
        The shape parameter at which the probability plot correlation
        coefficient reaches its max value.

    See Also
    --------
    ppcc_plot, probplot, boxcox

    Notes
    -----
    The brack keyword serves as a starting point which is useful in corner
    cases. One can use a plot to obtain a rough visual estimate of the location
    for the maximum to start the search near it.

    References
    ----------
    .. [1] J.J. Filliben, "The Probability Plot Correlation Coefficient Test
           for Normality", Technometrics, Vol. 17, pp. 111-117, 1975.
    .. [2] Engineering Statistics Handbook, NIST/SEMATEC,
           https://www.itl.nist.gov/div898/handbook/eda/section3/ppccplot.htm

    Examples
    --------
    First we generate some random data from a Weibull distribution
    with shape parameter 2.5:

    >>> import numpy as np
    >>> from scipy import stats
    >>> import matplotlib.pyplot as plt
    >>> rng = np.random.default_rng()
    >>> c = 2.5
    >>> x = stats.weibull_min.rvs(c, scale=4, size=2000, random_state=rng)

    Generate the PPCC plot for this data with the Weibull distribution.

    >>> fig, ax = plt.subplots(figsize=(8, 6))
    >>> res = stats.ppcc_plot(x, c/2, 2*c, dist='weibull_min', plot=ax)

    We calculate the value where the shape should reach its maximum and a
    red line is drawn there. The line should coincide with the highest
    point in the PPCC graph.

    >>> cmax = stats.ppcc_max(x, brack=(c/2, 2*c), dist='weibull_min')
    >>> ax.axvline(cmax, color='r')
    >>> plt.show()

    """
    dist = _parse_dist_kw(dist)
    osm_uniform = _calc_uniform_order_statistic_medians(len(x))
    osr = sort(x)

    # this function computes the x-axis values of the probability plot
    #  and computes a linear regression (including the correlation)
    #  and returns 1-r so that a minimization function maximizes the
    #  correlation
    def tempfunc(shape, mi, yvals, func):
        xvals = func(mi, shape)
        r, prob = _stats_py.pearsonr(xvals, yvals)
        return 1 - r

    return optimize.brent(tempfunc, brack=brack,
                          args=(osm_uniform, osr, dist.ppf))


@xp_capabilities(np_only=True)
def ppcc_plot(x, a, b, dist='tukeylambda', plot=None, N=80):
    """Calculate and optionally plot probability plot correlation coefficient.

    The probability plot correlation coefficient (PPCC) plot can be used to
    determine the optimal shape parameter for a one-parameter family of
    distributions.  It cannot be used for distributions without shape
    parameters
    (like the normal distribution) or with multiple shape parameters.

    By default a Tukey-Lambda distribution (`stats.tukeylambda`) is used. A
    Tukey-Lambda PPCC plot interpolates from long-tailed to short-tailed
    distributions via an approximately normal one, and is therefore
    particularly useful in practice.

    Parameters
    ----------
    x : array_like
        Input array.
    a, b : scalar
        Lower and upper bounds of the shape parameter to use.
    dist : str or stats.distributions instance, optional
        Distribution or distribution function name.  Objects that look enough
        like a stats.distributions instance (i.e. they have a ``ppf`` method)
        are also accepted.  The default is ``'tukeylambda'``.
    plot : object, optional
        If given, plots PPCC against the shape parameter.
        `plot` is an object that has to have methods "plot" and "text".
        The `matplotlib.pyplot` module or a Matplotlib Axes object can be used,
        or a custom object with the same methods.
        Default is None, which means that no plot is created.
    N : int, optional
        Number of points on the horizontal axis (equally distributed from
        `a` to `b`).

    Returns
    -------
    svals : ndarray
        The shape values for which `ppcc` was calculated.
    ppcc : ndarray
        The calculated probability plot correlation coefficient values.

    See Also
    --------
    ppcc_max, probplot, boxcox_normplot, tukeylambda

    References
    ----------
    J.J. Filliben, "The Probability Plot Correlation Coefficient Test for
    Normality", Technometrics, Vol. 17, pp. 111-117, 1975.

    Examples
    --------
    First we generate some random data from a Weibull distribution
    with shape parameter 2.5, and plot the histogram of the data:

    >>> import numpy as np
    >>> from scipy import stats
    >>> import matplotlib.pyplot as plt
    >>> rng = np.random.default_rng()
    >>> c = 2.5
    >>> x = stats.weibull_min.rvs(c, scale=4, size=2000, random_state=rng)

    Take a look at the histogram of the data.

    >>> fig1, ax = plt.subplots(figsize=(9, 4))
    >>> ax.hist(x, bins=50)
    >>> ax.set_title('Histogram of x')
    >>> plt.show()

    Now we explore this data with a PPCC plot as well as the related
    probability plot and Box-Cox normplot.  A red line is drawn where we
    expect the PPCC value to be maximal (at the shape parameter ``c``
    used above):

    >>> fig2 = plt.figure(figsize=(12, 4))
    >>> ax1 = fig2.add_subplot(1, 3, 1)
    >>> ax2 = fig2.add_subplot(1, 3, 2)
    >>> ax3 = fig2.add_subplot(1, 3, 3)
    >>> res = stats.probplot(x, plot=ax1)
    >>> res = stats.boxcox_normplot(x, -4, 4, plot=ax2)
    >>> res = stats.ppcc_plot(x, c/2, 2*c, dist='weibull_min', plot=ax3)
    >>> ax3.axvline(c, color='r')
    >>> plt.show()

    """
    if b <= a:
        raise ValueError("`b` has to be larger than `a`.")

    svals = np.linspace(a, b, num=N)
    ppcc = np.empty_like(svals)
    for k, sval in enumerate(svals):
        _, r2 = probplot(x, sval, dist=dist, fit=True)
        ppcc[k] = r2[-1]

    if plot is not None:
        plot.plot(svals, ppcc, 'x')
        _add_axis_labels_title(plot, xlabel='Shape Values',
                               ylabel='Prob Plot Corr. Coef.',
                               title=f'({dist}) PPCC Plot')

    return svals, ppcc


def _log_mean(logx, axis):
    # compute log of mean of x from log(x)
    return (
        special.logsumexp(logx, axis=axis, keepdims=True)
        - math.log(logx.shape[axis])
    )


def _log_var(logx, xp, axis):
    # compute log of variance of x from log(x)
    logmean = xp.broadcast_to(_log_mean(logx, axis=axis), logx.shape)
    ones = xp.ones_like(logx)
    logxmu, _ = special.logsumexp(xp.stack((logx, logmean), axis=0), axis=0,
                                  b=xp.stack((ones, -ones), axis=0), return_sign=True)
    return special.logsumexp(2 * logxmu, axis=axis) - math.log(logx.shape[axis])


@xp_capabilities()
def boxcox_llf(lmb, data, *, axis=0, keepdims=False, nan_policy='propagate'):
    r"""The boxcox log-likelihood function.

    Parameters
    ----------
    lmb : scalar
        Parameter for Box-Cox transformation.  See `boxcox` for details.
    data : array_like
        Data to calculate Box-Cox log-likelihood for.  If `data` is
        multi-dimensional, the log-likelihood is calculated along the first
        axis.
    axis : int, default: 0
        If an int, the axis of the input along which to compute the statistic.
        The statistic of each axis-slice (e.g. row) of the input will appear in a
        corresponding element of the output.
        If ``None``, the input will be raveled before computing the statistic.
    nan_policy : {'propagate', 'omit', 'raise'
        Defines how to handle input NaNs.

        - ``propagate``: if a NaN is present in the axis slice (e.g. row) along
          which the  statistic is computed, the corresponding entry of the output
          will be NaN.
        - ``omit``: NaNs will be omitted when performing the calculation.
          If insufficient data remains in the axis slice along which the
          statistic is computed, the corresponding entry of the output will be
          NaN.
        - ``raise``: if a NaN is present, a ``ValueError`` will be raised.
    keepdims : bool, default: False
        If this is set to True, the axes which are reduced are left
        in the result as dimensions with size one. With this option,
        the result will broadcast correctly against the input array.

    Returns
    -------
    llf : float or ndarray
        Box-Cox log-likelihood of `data` given `lmb`.  A float for 1-D `data`,
        an array otherwise.

    See Also
    --------
    boxcox, probplot, boxcox_normplot, boxcox_normmax

    Notes
    -----
    The Box-Cox log-likelihood function :math:`l` is defined here as

    .. math::

        l = (\lambda - 1) \sum_i^N \log(x_i) -
              \frac{N}{2} \log\left(\sum_i^N (y_i - \bar{y})^2 / N\right),

    where :math:`N` is the number of data points ``data`` and :math:`y` is the Box-Cox
    transformed input data.
    This corresponds to the *profile log-likelihood* of the original data :math:`x`
    with some constant terms dropped.

    Examples
    --------
    >>> import numpy as np
    >>> from scipy import stats
    >>> import matplotlib.pyplot as plt
    >>> from mpl_toolkits.axes_grid1.inset_locator import inset_axes

    Generate some random variates and calculate Box-Cox log-likelihood values
    for them for a range of ``lmbda`` values:

    >>> rng = np.random.default_rng()
    >>> x = stats.loggamma.rvs(5, loc=10, size=1000, random_state=rng)
    >>> lmbdas = np.linspace(-2, 10)
    >>> llf = np.zeros(lmbdas.shape, dtype=float)
    >>> for ii, lmbda in enumerate(lmbdas):
    ...     llf[ii] = stats.boxcox_llf(lmbda, x)

    Also find the optimal lmbda value with `boxcox`:

    >>> x_most_normal, lmbda_optimal = stats.boxcox(x)

    Plot the log-likelihood as function of lmbda.  Add the optimal lmbda as a
    horizontal line to check that that's really the optimum:

    >>> fig = plt.figure()
    >>> ax = fig.add_subplot(111)
    >>> ax.plot(lmbdas, llf, 'b.-')
    >>> ax.axhline(stats.boxcox_llf(lmbda_optimal, x), color='r')
    >>> ax.set_xlabel('lmbda parameter')
    >>> ax.set_ylabel('Box-Cox log-likelihood')

    Now add some probability plots to show that where the log-likelihood is
    maximized the data transformed with `boxcox` looks closest to normal:

    >>> locs = [3, 10, 4]  # 'lower left', 'center', 'lower right'
    >>> for lmbda, loc in zip([-1, lmbda_optimal, 9], locs):
    ...     xt = stats.boxcox(x, lmbda=lmbda)
    ...     (osm, osr), (slope, intercept, r_sq) = stats.probplot(xt)
    ...     ax_inset = inset_axes(ax, width="20%", height="20%", loc=loc)
    ...     ax_inset.plot(osm, osr, 'c.', osm, slope*osm + intercept, 'k-')
    ...     ax_inset.set_xticklabels([])
    ...     ax_inset.set_yticklabels([])
    ...     ax_inset.set_title(r'$\lambda=%1.2f$' % lmbda)

    >>> plt.show()

    """
    # _axis_nan_policy decorator does not currently support these for lazy arrays.
    # We want to run tests with lazy backends, so don't pass the arguments explicitly
    # unless necessary.
    kwargs = {}
    if keepdims is not False:
        kwargs['keepdims'] = keepdims
    if nan_policy != 'propagate':
        kwargs['nan_policy'] = nan_policy
    return _boxcox_llf(data, lmb=lmb, axis=axis, **kwargs)


@_axis_nan_policy_factory(lambda x: x, n_outputs=1, default_axis=0,
                          result_to_tuple=lambda x, _: (x,))
def _boxcox_llf(data, axis=0, *, lmb):
    xp = array_namespace(data)
    dtype = xp_result_type(lmb, data, force_floating=True, xp=xp)
    data = xp.asarray(data, dtype=dtype)
    N = data.shape[axis]
    if N == 0:
        return _get_nan(data, xp=xp)

    logdata = xp.log(data)

    # Compute the variance of the transformed data.
    if lmb == 0:
        logvar = xp.log(xp.var(logdata, axis=axis))
    else:
        # Transform without the constant offset 1/lmb.  The offset does
        # not affect the variance, and the subtraction of the offset can
        # lead to loss of precision.
        # Division by lmb can be factored out to enhance numerical stability.
        logx = lmb * logdata
        logvar = _log_var(logx, xp, axis) - 2 * math.log(abs(lmb))

    res = (lmb - 1) * xp.sum(logdata, axis=axis) - N/2 * logvar
    res = xp.astype(res, data.dtype, copy=False)  # compensate for NumPy <2.0
    res = res[()] if res.ndim == 0 else res
    return res


def _boxcox_conf_interval(x, lmax, alpha):
    # Need to find the lambda for which
    #  f(x,lmbda) >= f(x,lmax) - 0.5*chi^2_alpha;1
    fac = 0.5 * distributions.chi2.ppf(1 - alpha, 1)
    target = boxcox_llf(lmax, x) - fac

    def rootfunc(lmbda, data, target):
        return boxcox_llf(lmbda, data) - target

    # Find positive endpoint of interval in which answer is to be found
    newlm = lmax + 0.5
    N = 0
    while (rootfunc(newlm, x, target) > 0.0) and (N < 500):
        newlm += 0.1
        N += 1

    if N == 500:
        raise RuntimeError("Could not find endpoint.")

    lmplus = optimize.brentq(rootfunc, lmax, newlm, args=(x, target))

    # Now find negative interval in the same way
    newlm = lmax - 0.5
    N = 0
    while (rootfunc(newlm, x, target) > 0.0) and (N < 500):
        newlm -= 0.1
        N += 1

    if N == 500:
        raise RuntimeError("Could not find endpoint.")

    lmminus = optimize.brentq(rootfunc, newlm, lmax, args=(x, target))
    return lmminus, lmplus


@xp_capabilities(np_only=True)
def boxcox(x, lmbda=None, alpha=None, optimizer=None):
    r"""Return a dataset transformed by a Box-Cox power transformation.

    Parameters
    ----------
    x : ndarray
        Input array to be transformed.

        If `lmbda` is not None, this is an alias of
        `scipy.special.boxcox`.
        Returns nan if ``x < 0``; returns -inf if ``x == 0 and lmbda < 0``.

        If `lmbda` is None, array must be positive, 1-dimensional, and
        non-constant.

    lmbda : scalar, optional
        If `lmbda` is None (default), find the value of `lmbda` that maximizes
        the log-likelihood function and return it as the second output
        argument.

        If `lmbda` is not None, do the transformation for that value.

    alpha : float, optional
        If `lmbda` is None and `alpha` is not None (default), return the
        ``100 * (1-alpha)%`` confidence  interval for `lmbda` as the third
        output argument. Must be between 0.0 and 1.0.

        If `lmbda` is not None, `alpha` is ignored.
    optimizer : callable, optional
        If `lmbda` is None, `optimizer` is the scalar optimizer used to find
        the value of `lmbda` that minimizes the negative log-likelihood
        function. `optimizer` is a callable that accepts one argument:

        fun : callable
            The objective function, which evaluates the negative
            log-likelihood function at a provided value of `lmbda`

        and returns an object, such as an instance of
        `scipy.optimize.OptimizeResult`, which holds the optimal value of
        `lmbda` in an attribute `x`.

        See the example in `boxcox_normmax` or the documentation of
        `scipy.optimize.minimize_scalar` for more information.

        If `lmbda` is not None, `optimizer` is ignored.

    Returns
    -------
    boxcox : ndarray
        Box-Cox power transformed array.
    maxlog : float, optional
        If the `lmbda` parameter is None, the second returned argument is
        the `lmbda` that maximizes the log-likelihood function.
    (min_ci, max_ci) : tuple of float, optional
        If `lmbda` parameter is None and `alpha` is not None, this returned
        tuple of floats represents the minimum and maximum confidence limits
        given `alpha`.

    See Also
    --------
    probplot, boxcox_normplot, boxcox_normmax, boxcox_llf

    Notes
    -----
    The Box-Cox transform is given by:

    .. math::

        y =
        \begin{cases}
          \frac{x^\lambda - 1}{\lambda}, &\text{for } \lambda \neq 0 \\
          \log(x),                       &\text{for } \lambda = 0
        \end{cases}

    `boxcox` requires the input data to be positive.  Sometimes a Box-Cox
    transformation provides a shift parameter to achieve this; `boxcox` does
    not.  Such a shift parameter is equivalent to adding a positive constant to
    `x` before calling `boxcox`.

    The confidence limits returned when `alpha` is provided give the interval
    where:

    .. math::

        l(\hat{\lambda}) - l(\lambda) < \frac{1}{2}\chi^2(1 - \alpha, 1),

    with :math:`l` the log-likelihood function and :math:`\chi^2` the chi-squared
    function.

    References
    ----------
    G.E.P. Box and D.R. Cox, "An Analysis of Transformations", Journal of the
    Royal Statistical Society B, 26, 211-252 (1964).

    Examples
    --------
    >>> from scipy import stats
    >>> import matplotlib.pyplot as plt

    We generate some random variates from a non-normal distribution and make a
    probability plot for it, to show it is non-normal in the tails:

    >>> fig = plt.figure()
    >>> ax1 = fig.add_subplot(211)
    >>> x = stats.loggamma.rvs(5, size=500) + 5
    >>> prob = stats.probplot(x, dist=stats.norm, plot=ax1)
    >>> ax1.set_xlabel('')
    >>> ax1.set_title('Probplot against normal distribution')

    We now use `boxcox` to transform the data so it's closest to normal:

    >>> ax2 = fig.add_subplot(212)
    >>> xt, _ = stats.boxcox(x)
    >>> prob = stats.probplot(xt, dist=stats.norm, plot=ax2)
    >>> ax2.set_title('Probplot after Box-Cox transformation')

    >>> plt.show()

    """
    x = np.asarray(x)

    if lmbda is not None:  # single transformation
        return special.boxcox(x, lmbda)

    if x.ndim != 1:
        raise ValueError("Data must be 1-dimensional.")

    if x.size == 0:
        return x

    if np.all(x == x[0]):
        raise ValueError("Data must not be constant.")

    if np.any(x <= 0):
        raise ValueError("Data must be positive.")

    # If lmbda=None, find the lmbda that maximizes the log-likelihood function.
    lmax = boxcox_normmax(x, method='mle', optimizer=optimizer)
    y = boxcox(x, lmax)

    if alpha is None:
        return y, lmax
    else:
        # Find confidence interval
        interval = _boxcox_conf_interval(x, lmax, alpha)
        return y, lmax, interval


def _boxcox_inv_lmbda(x, y):
    # compute lmbda given x and y for Box-Cox transformation
    num = special.lambertw(-(x ** (-1 / y)) * np.log(x) / y, k=-1)
    return np.real(-num / np.log(x) - 1 / y)


class _BigFloat:
    def __repr__(self):
        return "BIG_FLOAT"


_BigFloat_singleton = _BigFloat()


@xp_capabilities(np_only=True)
def boxcox_normmax(
    x, brack=None, method='pearsonr', optimizer=None, *, ymax=_BigFloat_singleton
):
    """Compute optimal Box-Cox transform parameter for input data.

    Parameters
    ----------
    x : array_like
        Input array. All entries must be positive, finite, real numbers.
    brack : 2-tuple, optional, default (-2.0, 2.0)
         The starting interval for a downhill bracket search for the default
         `optimize.brent` solver. Note that this is in most cases not
         critical; the final result is allowed to be outside this bracket.
         If `optimizer` is passed, `brack` must be None.
    method : str, optional
        The method to determine the optimal transform parameter (`boxcox`
        ``lmbda`` parameter). Options are:

        'pearsonr'  (default)
            Maximizes the Pearson correlation coefficient between
            ``y = boxcox(x)`` and the expected values for ``y`` if `x` would be
            normally-distributed.

        'mle'
            Maximizes the log-likelihood `boxcox_llf`.  This is the method used
            in `boxcox`.

        'all'
            Use all optimization methods available, and return all results.
            Useful to compare different methods.
    optimizer : callable, optional
        `optimizer` is a callable that accepts one argument:

        fun : callable
            The objective function to be minimized. `fun` accepts one argument,
            the Box-Cox transform parameter `lmbda`, and returns the value of
            the function (e.g., the negative log-likelihood) at the provided
            argument. The job of `optimizer` is to find the value of `lmbda`
            that *minimizes* `fun`.

        and returns an object, such as an instance of
        `scipy.optimize.OptimizeResult`, which holds the optimal value of
        `lmbda` in an attribute `x`.

        See the example below or the documentation of
        `scipy.optimize.minimize_scalar` for more information.
    ymax : float, optional
        The unconstrained optimal transform parameter may cause Box-Cox
        transformed data to have extreme magnitude or even overflow.
        This parameter constrains MLE optimization such that the magnitude
        of the transformed `x` does not exceed `ymax`. The default is
        the maximum value of the input dtype. If set to infinity,
        `boxcox_normmax` returns the unconstrained optimal lambda.
        Ignored when ``method='pearsonr'``.

    Returns
    -------
    maxlog : float or ndarray
        The optimal transform parameter found.  An array instead of a scalar
        for ``method='all'``.

    See Also
    --------
    boxcox, boxcox_llf, boxcox_normplot, scipy.optimize.minimize_scalar

    Examples
    --------
    >>> import numpy as np
    >>> from scipy import stats
    >>> import matplotlib.pyplot as plt

    We can generate some data and determine the optimal ``lmbda`` in various
    ways:

    >>> rng = np.random.default_rng()
    >>> x = stats.loggamma.rvs(5, size=30, random_state=rng) + 5
    >>> y, lmax_mle = stats.boxcox(x)
    >>> lmax_pearsonr = stats.boxcox_normmax(x)

    >>> lmax_mle
    2.217563431465757
    >>> lmax_pearsonr
    2.238318660200961
    >>> stats.boxcox_normmax(x, method='all')
    array([2.23831866, 2.21756343])

    >>> fig = plt.figure()
    >>> ax = fig.add_subplot(111)
    >>> prob = stats.boxcox_normplot(x, -10, 10, plot=ax)
    >>> ax.axvline(lmax_mle, color='r')
    >>> ax.axvline(lmax_pearsonr, color='g', ls='--')

    >>> plt.show()

    Alternatively, we can define our own `optimizer` function. Suppose we
    are only interested in values of `lmbda` on the interval [6, 7], we
    want to use `scipy.optimize.minimize_scalar` with ``method='bounded'``,
    and we want to use tighter tolerances when optimizing the log-likelihood
    function. To do this, we define a function that accepts positional argument
    `fun` and uses `scipy.optimize.minimize_scalar` to minimize `fun` subject
    to the provided bounds and tolerances:

    >>> from scipy import optimize
    >>> options = {'xatol': 1e-12}  # absolute tolerance on `x`
    >>> def optimizer(fun):
    ...     return optimize.minimize_scalar(fun, bounds=(6, 7),
    ...                                     method="bounded", options=options)
    >>> stats.boxcox_normmax(x, optimizer=optimizer)
    6.000000000
    """
    x = np.asarray(x)

    if not np.all(np.isfinite(x) & (x >= 0)):
        message = ("The `x` argument of `boxcox_normmax` must contain "
                   "only positive, finite, real numbers.")
        raise ValueError(message)

    end_msg = "exceed specified `ymax`."
    if ymax is _BigFloat_singleton:
        dtype = x.dtype if np.issubdtype(x.dtype, np.floating) else np.float64
        # 10000 is a safety factor because `special.boxcox` overflows prematurely.
        ymax = np.finfo(dtype).max / 10000
        end_msg = f"overflow in {dtype}."
    elif ymax <= 0:
        raise ValueError("`ymax` must be strictly positive")

    # If optimizer is not given, define default 'brent' optimizer.
    if optimizer is None:

        # Set default value for `brack`.
        if brack is None:
            brack = (-2.0, 2.0)

        def _optimizer(func, args):
            return optimize.brent(func, args=args, brack=brack)

    # Otherwise check optimizer.
    else:
        if not callable(optimizer):
            raise ValueError("`optimizer` must be a callable")

        if brack is not None:
            raise ValueError("`brack` must be None if `optimizer` is given")

        # `optimizer` is expected to return a `OptimizeResult` object, we here
        # get the solution to the optimization problem.
        def _optimizer(func, args):
            def func_wrapped(x):
                return func(x, *args)
            return getattr(optimizer(func_wrapped), 'x', None)

    def _pearsonr(x):
        osm_uniform = _calc_uniform_order_statistic_medians(len(x))
        xvals = distributions.norm.ppf(osm_uniform)

        def _eval_pearsonr(lmbda, xvals, samps):
            # This function computes the x-axis values of the probability plot
            # and computes a linear regression (including the correlation) and
            # returns ``1 - r`` so that a minimization function maximizes the
            # correlation.
            y = boxcox(samps, lmbda)
            yvals = np.sort(y)
            r, prob = _stats_py.pearsonr(xvals, yvals)
            return 1 - r

        return _optimizer(_eval_pearsonr, args=(xvals, x))

    def _mle(x):
        def _eval_mle(lmb, data):
            # function to minimize
            return -boxcox_llf(lmb, data)

        return _optimizer(_eval_mle, args=(x,))

    def _all(x):
        maxlog = np.empty(2, dtype=float)
        maxlog[0] = _pearsonr(x)
        maxlog[1] = _mle(x)
        return maxlog

    methods = {'pearsonr': _pearsonr,
               'mle': _mle,
               'all': _all}
    if method not in methods.keys():
        raise ValueError(f"Method {method} not recognized.")

    optimfunc = methods[method]

    res = optimfunc(x)

    if res is None:
        message = ("The `optimizer` argument of `boxcox_normmax` must return "
                   "an object containing the optimal `lmbda` in attribute `x`.")
        raise ValueError(message)
    elif not np.isinf(ymax):  # adjust the final lambda
        # x > 1, boxcox(x) > 0; x < 1, boxcox(x) < 0
        xmax, xmin = np.max(x), np.min(x)
        if xmin >= 1:
            x_treme = xmax
        elif xmax <= 1:
            x_treme = xmin
        else:  # xmin < 1 < xmax
            indicator = special.boxcox(xmax, res) > abs(special.boxcox(xmin, res))
            if isinstance(res, np.ndarray):
                indicator = indicator[1]  # select corresponds with 'mle'
            x_treme = xmax if indicator else xmin

        mask = abs(special.boxcox(x_treme, res)) > ymax
        if np.any(mask):
            message = (
                f"The optimal lambda is {res}, but the returned lambda is the "
                f"constrained optimum to ensure that the maximum or the minimum "
                f"of the transformed data does not " + end_msg
            )
            warnings.warn(message, stacklevel=2)

            # Return the constrained lambda to ensure the transformation
            # does not cause overflow or exceed specified `ymax`
            constrained_res = _boxcox_inv_lmbda(x_treme, ymax * np.sign(x_treme - 1))

            if isinstance(res, np.ndarray):
                res[mask] = constrained_res
            else:
                res = constrained_res
    return res


def _normplot(method, x, la, lb, plot=None, N=80):
    """Compute parameters for a Box-Cox or Yeo-Johnson normality plot,
    optionally show it.

    See `boxcox_normplot` or `yeojohnson_normplot` for details.
    """

    if method == 'boxcox':
        title = 'Box-Cox Normality Plot'
        transform_func = boxcox
    else:
        title = 'Yeo-Johnson Normality Plot'
        transform_func = yeojohnson

    x = np.asarray(x)
    if x.size == 0:
        return x

    if lb <= la:
        raise ValueError("`lb` has to be larger than `la`.")

    if method == 'boxcox' and np.any(x <= 0):
        raise ValueError("Data must be positive.")

    lmbdas = np.linspace(la, lb, num=N)
    ppcc = lmbdas * 0.0
    for i, val in enumerate(lmbdas):
        # Determine for each lmbda the square root of correlation coefficient
        # of transformed x
        z = transform_func(x, lmbda=val)
        _, (_, _, r) = probplot(z, dist='norm', fit=True)
        ppcc[i] = r

    if plot is not None:
        plot.plot(lmbdas, ppcc, 'x')
        _add_axis_labels_title(plot, xlabel='$\\lambda$',
                               ylabel='Prob Plot Corr. Coef.',
                               title=title)

    return lmbdas, ppcc


@xp_capabilities(np_only=True)
def boxcox_normplot(x, la, lb, plot=None, N=80):
    """Compute parameters for a Box-Cox normality plot, optionally show it.

    A Box-Cox normality plot shows graphically what the best transformation
    parameter is to use in `boxcox` to obtain a distribution that is close
    to normal.

    Parameters
    ----------
    x : array_like
        Input array.
    la, lb : scalar
        The lower and upper bounds for the ``lmbda`` values to pass to `boxcox`
        for Box-Cox transformations.  These are also the limits of the
        horizontal axis of the plot if that is generated.
    plot : object, optional
        If given, plots the quantiles and least squares fit.
        `plot` is an object that has to have methods "plot" and "text".
        The `matplotlib.pyplot` module or a Matplotlib Axes object can be used,
        or a custom object with the same methods.
        Default is None, which means that no plot is created.
    N : int, optional
        Number of points on the horizontal axis (equally distributed from
        `la` to `lb`).

    Returns
    -------
    lmbdas : ndarray
        The ``lmbda`` values for which a Box-Cox transform was done.
    ppcc : ndarray
        Probability Plot Correlation Coefficient, as obtained from `probplot`
        when fitting the Box-Cox transformed input `x` against a normal
        distribution.

    See Also
    --------
    probplot, boxcox, boxcox_normmax, boxcox_llf, ppcc_max

    Notes
    -----
    Even if `plot` is given, the figure is not shown or saved by
    `boxcox_normplot`; ``plt.show()`` or ``plt.savefig('figname.png')``
    should be used after calling `probplot`.

    Examples
    --------
    >>> from scipy import stats
    >>> import matplotlib.pyplot as plt

    Generate some non-normally distributed data, and create a Box-Cox plot:

    >>> x = stats.loggamma.rvs(5, size=500) + 5
    >>> fig = plt.figure()
    >>> ax = fig.add_subplot(111)
    >>> prob = stats.boxcox_normplot(x, -20, 20, plot=ax)

    Determine and plot the optimal ``lmbda`` to transform ``x`` and plot it in
    the same plot:

    >>> _, maxlog = stats.boxcox(x)
    >>> ax.axvline(maxlog, color='r')

    >>> plt.show()

    """
    return _normplot('boxcox', x, la, lb, plot, N)


@xp_capabilities(np_only=True)
def yeojohnson(x, lmbda=None):
    r"""Return a dataset transformed by a Yeo-Johnson power transformation.

    Parameters
    ----------
    x : ndarray
        Input array.  Should be 1-dimensional.
    lmbda : float, optional
        If ``lmbda`` is ``None``, find the lambda that maximizes the
        log-likelihood function and return it as the second output argument.
        Otherwise the transformation is done for the given value.

    Returns
    -------
    yeojohnson: ndarray
        Yeo-Johnson power transformed array.
    maxlog : float, optional
        If the `lmbda` parameter is None, the second returned argument is
        the lambda that maximizes the log-likelihood function.

    See Also
    --------
    probplot, yeojohnson_normplot, yeojohnson_normmax, yeojohnson_llf, boxcox

    Notes
    -----
    The Yeo-Johnson transform is given by:

    .. math::

        y =
        \begin{cases}
        \frac{(x + 1)^\lambda - 1}{\lambda},
        &\text{for } x \geq 0, \lambda \neq 0
        \\
        \log(x + 1),
        &\text{for } x \geq 0, \lambda = 0
        \\
        -\frac{(-x + 1)^{2 - \lambda} - 1}{2 - \lambda},
        &\text{for } x < 0, \lambda \neq 2
        \\
        -\log(-x + 1),
        &\text{for } x < 0, \lambda = 2
        \end{cases}

    Unlike `boxcox`, `yeojohnson` does not require the input data to be
    positive.

    .. versionadded:: 1.2.0


    References
    ----------
    I. Yeo and R.A. Johnson, "A New Family of Power Transformations to
    Improve Normality or Symmetry", Biometrika 87.4 (2000):


    Examples
    --------
    >>> from scipy import stats
    >>> import matplotlib.pyplot as plt

    We generate some random variates from a non-normal distribution and make a
    probability plot for it, to show it is non-normal in the tails:

    >>> fig = plt.figure()
    >>> ax1 = fig.add_subplot(211)
    >>> x = stats.loggamma.rvs(5, size=500) + 5
    >>> prob = stats.probplot(x, dist=stats.norm, plot=ax1)
    >>> ax1.set_xlabel('')
    >>> ax1.set_title('Probplot against normal distribution')

    We now use `yeojohnson` to transform the data so it's closest to normal:

    >>> ax2 = fig.add_subplot(212)
    >>> xt, lmbda = stats.yeojohnson(x)
    >>> prob = stats.probplot(xt, dist=stats.norm, plot=ax2)
    >>> ax2.set_title('Probplot after Yeo-Johnson transformation')

    >>> plt.show()

    """
    x = np.asarray(x)
    if x.size == 0:
        return x

    if np.issubdtype(x.dtype, np.complexfloating):
        raise ValueError('Yeo-Johnson transformation is not defined for '
                         'complex numbers.')

    if np.issubdtype(x.dtype, np.integer):
        x = x.astype(np.float64, copy=False)

    if lmbda is not None:
        return _yeojohnson_transform(x, lmbda)

    # if lmbda=None, find the lmbda that maximizes the log-likelihood function.
    lmax = yeojohnson_normmax(x)
    y = _yeojohnson_transform(x, lmax)

    return y, lmax


def _yeojohnson_transform(x, lmbda, xp=None):
    """Returns `x` transformed by the Yeo-Johnson power transform with given
    parameter `lmbda`.
    """
    xp = array_namespace(x) if xp is None else xp
    dtype = xp_result_type(x, lmbda, force_floating=True, xp=xp)
    eps = xp.finfo(dtype).eps
    out = xp.zeros_like(x, dtype=dtype)
    pos = x >= 0  # binary mask

    # when x >= 0
    if abs(lmbda) < eps:
        out = xpx.at(out)[pos].set(xp.log1p(x[pos]))
    else:  # lmbda != 0
        # more stable version of: ((x + 1) ** lmbda - 1) / lmbda
        out = xpx.at(out)[pos].set(xp.expm1(lmbda * xp.log1p(x[pos])) / lmbda)

    # when x < 0
    if abs(lmbda - 2) > eps:
        out = xpx.at(out)[~pos].set(
            -xp.expm1((2 - lmbda) * xp.log1p(-x[~pos])) / (2 - lmbda))
    else:  # lmbda == 2
        out = xpx.at(out)[~pos].set(-xp.log1p(-x[~pos]))

    return out


@xp_capabilities(skip_backends=[("dask.array", "Dask can't broadcast nan shapes")])
def yeojohnson_llf(lmb, data, *, axis=0, nan_policy='propagate', keepdims=False):
    r"""The Yeo-Johnson log-likelihood function.

    Parameters
    ----------
    lmb : scalar
        Parameter for Yeo-Johnson transformation. See `yeojohnson` for
        details.
    data : array_like
        Data to calculate Yeo-Johnson log-likelihood for.
    axis : int, default: 0
        If an int, the axis of the input along which to compute the statistic.
        The statistic of each axis-slice (e.g. row) of the input will appear in a
        corresponding element of the output.
        If ``None``, the input will be raveled before computing the statistic.
    nan_policy : {'propagate', 'omit', 'raise'
        Defines how to handle input NaNs.

        - ``propagate``: if a NaN is present in the axis slice (e.g. row) along
          which the  statistic is computed, the corresponding entry of the output
          will be NaN.
        - ``omit``: NaNs will be omitted when performing the calculation.
          If insufficient data remains in the axis slice along which the
          statistic is computed, the corresponding entry of the output will be
          NaN.
        - ``raise``: if a NaN is present, a ``ValueError`` will be raised.
    keepdims : bool, default: False
        If this is set to True, the axes which are reduced are left
        in the result as dimensions with size one. With this option,
        the result will broadcast correctly against the input array.

    Returns
    -------
    llf : float
        Yeo-Johnson log-likelihood of `data` given `lmb`.

    See Also
    --------
    yeojohnson, probplot, yeojohnson_normplot, yeojohnson_normmax

    Notes
    -----
    The Yeo-Johnson log-likelihood function :math:`l` is defined here as

    .. math::

        l = -\frac{N}{2} \log(\hat{\sigma}^2) + (\lambda - 1)
              \sum_i^N \text{sign}(x_i) \log(|x_i| + 1)

    where :math:`N` is the number of data points :math:`x`=``data`` and
    :math:`\hat{\sigma}^2` is the estimated variance of the Yeo-Johnson transformed
    input data :math:`x`.
    This corresponds to the *profile log-likelihood* of the original data :math:`x`
    with some constant terms dropped.

    .. versionadded:: 1.2.0

    Examples
    --------
    >>> import numpy as np
    >>> from scipy import stats
    >>> import matplotlib.pyplot as plt
    >>> from mpl_toolkits.axes_grid1.inset_locator import inset_axes

    Generate some random variates and calculate Yeo-Johnson log-likelihood
    values for them for a range of ``lmbda`` values:

    >>> x = stats.loggamma.rvs(5, loc=10, size=1000)
    >>> lmbdas = np.linspace(-2, 10)
    >>> llf = np.zeros(lmbdas.shape, dtype=float)
    >>> for ii, lmbda in enumerate(lmbdas):
    ...     llf[ii] = stats.yeojohnson_llf(lmbda, x)

    Also find the optimal lmbda value with `yeojohnson`:

    >>> x_most_normal, lmbda_optimal = stats.yeojohnson(x)

    Plot the log-likelihood as function of lmbda.  Add the optimal lmbda as a
    horizontal line to check that that's really the optimum:

    >>> fig = plt.figure()
    >>> ax = fig.add_subplot(111)
    >>> ax.plot(lmbdas, llf, 'b.-')
    >>> ax.axhline(stats.yeojohnson_llf(lmbda_optimal, x), color='r')
    >>> ax.set_xlabel('lmbda parameter')
    >>> ax.set_ylabel('Yeo-Johnson log-likelihood')

    Now add some probability plots to show that where the log-likelihood is
    maximized the data transformed with `yeojohnson` looks closest to normal:

    >>> locs = [3, 10, 4]  # 'lower left', 'center', 'lower right'
    >>> for lmbda, loc in zip([-1, lmbda_optimal, 9], locs):
    ...     xt = stats.yeojohnson(x, lmbda=lmbda)
    ...     (osm, osr), (slope, intercept, r_sq) = stats.probplot(xt)
    ...     ax_inset = inset_axes(ax, width="20%", height="20%", loc=loc)
    ...     ax_inset.plot(osm, osr, 'c.', osm, slope*osm + intercept, 'k-')
    ...     ax_inset.set_xticklabels([])
    ...     ax_inset.set_yticklabels([])
    ...     ax_inset.set_title(r'$\lambda=%1.2f$' % lmbda)

    >>> plt.show()

    """
    # _axis_nan_policy decorator does not currently support these for lazy arrays.
    # We want to run tests with lazy backends, so don't pass the arguments explicitly
    # unless necessary.
    kwargs = {}
    if keepdims is not False:
        kwargs['keepdims'] = keepdims
    if nan_policy != 'propagate':
        kwargs['nan_policy'] = nan_policy
    res = _yeojohnson_llf(data, lmb=lmb, axis=axis, **kwargs)
    return res[()] if res.ndim == 0 else res


@_axis_nan_policy_factory(lambda x: x, n_outputs=1, default_axis=0,
                          result_to_tuple=lambda x, _: (x,))
def _yeojohnson_llf(data, *, lmb, axis=0):
    xp = array_namespace(data)
    y = _yeojohnson_transform(data, lmb, xp=xp)
    sigma = xp.var(y, axis=axis)

    # Suppress RuntimeWarning raised by np.log when the variance is too low
    finite_variance = sigma >= xp.finfo(sigma.dtype).smallest_normal
    log_sigma = xpx.apply_where(finite_variance, (sigma,), xp.log, fill_value=-xp.inf)

    n = data.shape[axis]
    loglike = (-n / 2 * log_sigma
               + (lmb - 1) * xp.sum(xp.sign(data) * xp.log1p(xp.abs(data)), axis=axis))

    return loglike


@xp_capabilities(np_only=True)
def yeojohnson_normmax(x, brack=None):
    """Compute optimal Yeo-Johnson transform parameter.

    Compute optimal Yeo-Johnson transform parameter for input data, using
    maximum likelihood estimation.

    Parameters
    ----------
    x : array_like
        Input array.
    brack : 2-tuple, optional
        The starting interval for a downhill bracket search with
        `optimize.brent`. Note that this is in most cases not critical; the
        final result is allowed to be outside this bracket. If None,
        `optimize.fminbound` is used with bounds that avoid overflow.

    Returns
    -------
    maxlog : float
        The optimal transform parameter found.

    See Also
    --------
    yeojohnson, yeojohnson_llf, yeojohnson_normplot

    Notes
    -----
    .. versionadded:: 1.2.0

    Examples
    --------
    >>> import numpy as np
    >>> from scipy import stats
    >>> import matplotlib.pyplot as plt

    Generate some data and determine optimal ``lmbda``

    >>> rng = np.random.default_rng()
    >>> x = stats.loggamma.rvs(5, size=30, random_state=rng) + 5
    >>> lmax = stats.yeojohnson_normmax(x)

    >>> fig = plt.figure()
    >>> ax = fig.add_subplot(111)
    >>> prob = stats.yeojohnson_normplot(x, -10, 10, plot=ax)
    >>> ax.axvline(lmax, color='r')

    >>> plt.show()

    """
    def _neg_llf(lmbda, data):
        llf = np.asarray(yeojohnson_llf(lmbda, data))
        # reject likelihoods that are inf which are likely due to small
        # variance in the transformed space
        llf[np.isinf(llf)] = -np.inf
        return -llf

    with np.errstate(invalid='ignore'):
        if not np.all(np.isfinite(x)):
            raise ValueError('Yeo-Johnson input must be finite.')
        if np.all(x == 0):
            return 1.0
        if brack is not None:
            return optimize.brent(_neg_llf, brack=brack, args=(x,))
        x = np.asarray(x)
        dtype = x.dtype if np.issubdtype(x.dtype, np.floating) else np.float64
        # Allow values up to 20 times the maximum observed value to be safely
        # transformed without over- or underflow.
        log1p_max_x = np.log1p(20 * np.max(np.abs(x)))
        # Use half of floating point's exponent range to allow safe computation
        # of the variance of the transformed data.
        log_eps = np.log(np.finfo(dtype).eps)
        log_tiny_float = (np.log(np.finfo(dtype).tiny) - log_eps) / 2
        log_max_float = (np.log(np.finfo(dtype).max) + log_eps) / 2
        # Compute the bounds by approximating the inverse of the Yeo-Johnson
        # transform on the smallest and largest floating point exponents, given
        # the largest data we expect to observe. See [1] for further details.
        # [1] https://github.com/scipy/scipy/pull/18852#issuecomment-1630286174
        lb = log_tiny_float / log1p_max_x
        ub = log_max_float / log1p_max_x
        # Convert the bounds if all or some of the data is negative.
        if np.all(x < 0):
            lb, ub = 2 - ub, 2 - lb
        elif np.any(x < 0):
            lb, ub = max(2 - ub, lb), min(2 - lb, ub)
        # Match `optimize.brent`'s tolerance.
        tol_brent = 1.48e-08
        return optimize.fminbound(_neg_llf, lb, ub, args=(x,), xtol=tol_brent)


@xp_capabilities(np_only=True)
def yeojohnson_normplot(x, la, lb, plot=None, N=80):
    """Compute parameters for a Yeo-Johnson normality plot, optionally show it.

    A Yeo-Johnson normality plot shows graphically what the best
    transformation parameter is to use in `yeojohnson` to obtain a
    distribution that is close to normal.

    Parameters
    ----------
    x : array_like
        Input array.
    la, lb : scalar
        The lower and upper bounds for the ``lmbda`` values to pass to
        `yeojohnson` for Yeo-Johnson transformations. These are also the
        limits of the horizontal axis of the plot if that is generated.
    plot : object, optional
        If given, plots the quantiles and least squares fit.
        `plot` is an object that has to have methods "plot" and "text".
        The `matplotlib.pyplot` module or a Matplotlib Axes object can be used,
        or a custom object with the same methods.
        Default is None, which means that no plot is created.
    N : int, optional
        Number of points on the horizontal axis (equally distributed from
        `la` to `lb`).

    Returns
    -------
    lmbdas : ndarray
        The ``lmbda`` values for which a Yeo-Johnson transform was done.
    ppcc : ndarray
        Probability Plot Correlation Coefficient, as obtained from `probplot`
        when fitting the Box-Cox transformed input `x` against a normal
        distribution.

    See Also
    --------
    probplot, yeojohnson, yeojohnson_normmax, yeojohnson_llf, ppcc_max

    Notes
    -----
    Even if `plot` is given, the figure is not shown or saved by
    `boxcox_normplot`; ``plt.show()`` or ``plt.savefig('figname.png')``
    should be used after calling `probplot`.

    .. versionadded:: 1.2.0

    Examples
    --------
    >>> from scipy import stats
    >>> import matplotlib.pyplot as plt

    Generate some non-normally distributed data, and create a Yeo-Johnson plot:

    >>> x = stats.loggamma.rvs(5, size=500) + 5
    >>> fig = plt.figure()
    >>> ax = fig.add_subplot(111)
    >>> prob = stats.yeojohnson_normplot(x, -20, 20, plot=ax)

    Determine and plot the optimal ``lmbda`` to transform ``x`` and plot it in
    the same plot:

    >>> _, maxlog = stats.yeojohnson(x)
    >>> ax.axvline(maxlog, color='r')

    >>> plt.show()

    """
    return _normplot('yeojohnson', x, la, lb, plot, N)


ShapiroResult = namedtuple('ShapiroResult', ('statistic', 'pvalue'))


@xp_capabilities(np_only=True)
@_axis_nan_policy_factory(ShapiroResult, n_samples=1, too_small=2, default_axis=None)
def shapiro(x):
    r"""Perform the Shapiro-Wilk test for normality.

    The Shapiro-Wilk test tests the null hypothesis that the
    data was drawn from a normal distribution.

    Parameters
    ----------
    x : array_like
        Array of sample data. Must contain at least three observations.

    Returns
    -------
    statistic : float
        The test statistic.
    p-value : float
        The p-value for the hypothesis test.

    See Also
    --------
    anderson : The Anderson-Darling test for normality
    kstest : The Kolmogorov-Smirnov test for goodness of fit.
    :ref:`hypothesis_shapiro` : Extended example

    Notes
    -----
    The algorithm used is described in [4]_ but censoring parameters as
    described are not implemented. For N > 5000 the W test statistic is
    accurate, but the p-value may not be.

    References
    ----------
    .. [1] https://www.itl.nist.gov/div898/handbook/prc/section2/prc213.htm
           :doi:`10.18434/M32189`
    .. [2] Shapiro, S. S. & Wilk, M.B, "An analysis of variance test for
           normality (complete samples)", Biometrika, 1965, Vol. 52,
           pp. 591-611, :doi:`10.2307/2333709`
    .. [3] Razali, N. M. & Wah, Y. B., "Power comparisons of Shapiro-Wilk,
           Kolmogorov-Smirnov, Lilliefors and Anderson-Darling tests", Journal
           of Statistical Modeling and Analytics, 2011, Vol. 2, pp. 21-33.
    .. [4] Royston P., "Remark AS R94: A Remark on Algorithm AS 181: The
           W-test for Normality", 1995, Applied Statistics, Vol. 44,
           :doi:`10.2307/2986146`

    Examples
    --------

    >>> import numpy as np
    >>> from scipy import stats
    >>> rng = np.random.default_rng()
    >>> x = stats.norm.rvs(loc=5, scale=3, size=100, random_state=rng)
    >>> shapiro_test = stats.shapiro(x)
    >>> shapiro_test
    ShapiroResult(statistic=0.9813305735588074, pvalue=0.16855233907699585)
    >>> shapiro_test.statistic
    0.9813305735588074
    >>> shapiro_test.pvalue
    0.16855233907699585

    For a more detailed example, see :ref:`hypothesis_shapiro`.
    """
    x = np.ravel(x).astype(np.float64)

    N = len(x)
    if N < 3:
        raise ValueError("Data must be at least length 3.")

    a = zeros(N//2, dtype=np.float64)
    init = 0

    y = sort(x)
    y -= x[N//2]  # subtract the median (or a nearby value); see gh-15777

    w, pw, ifault = swilk(y, a, init)
    if ifault not in [0, 2]:
        warnings.warn("scipy.stats.shapiro: Input data has range zero. The"
                      " results may not be accurate.", stacklevel=2)
    if N > 5000:
        warnings.warn("scipy.stats.shapiro: For N > 5000, computed p-value "
                      f"may not be accurate. Current N is {N}.",
                      stacklevel=2)

    # `w` and `pw` are always Python floats, which are double precision.
    # We want to ensure that they are NumPy floats, so until dtypes are
    # respected, we can explicitly convert each to float64 (faster than
    # `np.array([w, pw])`).
    return ShapiroResult(np.float64(w), np.float64(pw))


# Values from [8]
_Avals_norm = array([0.561, 0.631, 0.752, 0.873, 1.035])
_Avals_expon = array([0.916, 1.062, 1.321, 1.591, 1.959])
# From Stephens, M A, "Goodness of Fit for the Extreme Value Distribution",
#             Biometrika, Vol. 64, Issue 3, Dec. 1977, pp 583-588.
_Avals_gumbel = array([0.474, 0.637, 0.757, 0.877, 1.038])
# From Stephens, M A, "Tests of Fit for the Logistic Distribution Based
#             on the Empirical Distribution Function.", Biometrika,
#             Vol. 66, Issue 3, Dec. 1979, pp 591-595.
_Avals_logistic = array([0.426, 0.563, 0.660, 0.769, 0.906, 1.010])
# From Richard A. Lockhart and Michael A. Stephens "Estimation and Tests of
#             Fit for the Three-Parameter Weibull Distribution"
#             Journal of the Royal Statistical Society.Series B(Methodological)
#             Vol. 56, No. 3 (1994), pp. 491-500, table 1. Keys are c*100
_Avals_weibull = [[0.292, 0.395, 0.467, 0.522, 0.617, 0.711, 0.836, 0.931],
                  [0.295, 0.399, 0.471, 0.527, 0.623, 0.719, 0.845, 0.941],
                  [0.298, 0.403, 0.476, 0.534, 0.631, 0.728, 0.856, 0.954],
                  [0.301, 0.408, 0.483, 0.541, 0.640, 0.738, 0.869, 0.969],
                  [0.305, 0.414, 0.490, 0.549, 0.650, 0.751, 0.885, 0.986],
                  [0.309, 0.421, 0.498, 0.559, 0.662, 0.765, 0.902, 1.007],
                  [0.314, 0.429, 0.508, 0.570, 0.676, 0.782, 0.923, 1.030],
                  [0.320, 0.438, 0.519, 0.583, 0.692, 0.802, 0.947, 1.057],
                  [0.327, 0.448, 0.532, 0.598, 0.711, 0.824, 0.974, 1.089],
                  [0.334, 0.469, 0.547, 0.615, 0.732, 0.850, 1.006, 1.125],
                  [0.342, 0.472, 0.563, 0.636, 0.757, 0.879, 1.043, 1.167]]
_Avals_weibull = np.array(_Avals_weibull)
_cvals_weibull = np.linspace(0, 0.5, 11)
_get_As_weibull = interpolate.interp1d(_cvals_weibull, _Avals_weibull.T,
                                       kind='linear', bounds_error=False,
                                       fill_value=_Avals_weibull[-1])


def _weibull_fit_check(params, x):
    # Refine the fit returned by `weibull_min.fit` to ensure that the first
    # order necessary conditions are satisfied. If not, raise an error.
    # Here, use `m` for the shape parameter to be consistent with [7]
    # and avoid confusion with `c` as defined in [7].
    n = len(x)
    m, u, s = params

    def dnllf_dm(m, u):
        # Partial w.r.t. shape w/ optimal scale. See [7] Equation 5.
        xu = x-u
        return (1/m - (xu**m*np.log(xu)).sum()/(xu**m).sum()
                + np.log(xu).sum()/n)

    def dnllf_du(m, u):
        # Partial w.r.t. loc w/ optimal scale. See [7] Equation 6.
        xu = x-u
        return (m-1)/m*(xu**-1).sum() - n*(xu**(m-1)).sum()/(xu**m).sum()

    def get_scale(m, u):
        # Partial w.r.t. scale solved in terms of shape and location.
        # See [7] Equation 7.
        return ((x-u)**m/n).sum()**(1/m)

    def dnllf(params):
        # Partial derivatives of the NLLF w.r.t. parameters, i.e.
        # first order necessary conditions for MLE fit.
        return [dnllf_dm(*params), dnllf_du(*params)]

    suggestion = ("Maximum likelihood estimation is known to be challenging "
                  "for the three-parameter Weibull distribution. Consider "
                  "performing a custom goodness-of-fit test using "
                  "`scipy.stats.monte_carlo_test`.")

    if np.allclose(u, np.min(x)) or m < 1:
        # The critical values provided by [7] don't seem to control the
        # Type I error rate in this case. Error out.
        message = ("Maximum likelihood estimation has converged to "
                   "a solution in which the location is equal to the minimum "
                   "of the data, the shape parameter is less than 2, or both. "
                   "The table of critical values in [7] does not "
                   "include this case. " + suggestion)
        raise ValueError(message)

    try:
        # Refine the MLE / verify that first-order necessary conditions are
        # satisfied. If so, the critical values provided in [7] seem reliable.
        with np.errstate(over='raise', invalid='raise'):
            res = optimize.root(dnllf, params[:-1])

        message = ("Solution of MLE first-order conditions failed: "
                   f"{res.message}. `anderson` cannot continue. " + suggestion)
        if not res.success:
            raise ValueError(message)

    except (FloatingPointError, ValueError) as e:
        message = ("An error occurred while fitting the Weibull distribution "
                   "to the data, so `anderson` cannot continue. " + suggestion)
        raise ValueError(message) from e

    m, u = res.x
    s = get_scale(m, u)
    return m, u, s


AndersonResult = _make_tuple_bunch('AndersonResult',
                                   ['statistic', 'critical_values',
                                    'significance_level'], ['fit_result'])


@xp_capabilities(np_only=True)
def anderson(x, dist='norm'):
    """Anderson-Darling test for data coming from a particular distribution.

    The Anderson-Darling test tests the null hypothesis that a sample is
    drawn from a population that follows a particular distribution.
    For the Anderson-Darling test, the critical values depend on
    which distribution is being tested against.  This function works
    for normal, exponential, logistic, weibull_min, or Gumbel (Extreme Value
    Type I) distributions.

    Parameters
    ----------
    x : array_like
        Array of sample data.
    dist : {'norm', 'expon', 'logistic', 'gumbel', 'gumbel_l', 'gumbel_r', 'extreme1', 'weibull_min'}, optional
        The type of distribution to test against.  The default is 'norm'.
        The names 'extreme1', 'gumbel_l' and 'gumbel' are synonyms for the
        same distribution.

    Returns
    -------
    result : AndersonResult
        An object with the following attributes:

        statistic : float
            The Anderson-Darling test statistic.
        critical_values : list
            The critical values for this distribution.
        significance_level : list
            The significance levels for the corresponding critical values
            in percents.  The function returns critical values for a
            differing set of significance levels depending on the
            distribution that is being tested against.
        fit_result : `~scipy.stats._result_classes.FitResult`
            An object containing the results of fitting the distribution to
            the data.

    See Also
    --------
    kstest : The Kolmogorov-Smirnov test for goodness-of-fit.

    Notes
    -----
    Critical values provided are for the following significance levels:

    normal/exponential
        15%, 10%, 5%, 2.5%, 1%
    logistic
        25%, 10%, 5%, 2.5%, 1%, 0.5%
    gumbel_l / gumbel_r
        25%, 10%, 5%, 2.5%, 1%
    weibull_min
        50%, 25%, 15%, 10%, 5%, 2.5%, 1%, 0.5%

    If the returned statistic is larger than these critical values then
    for the corresponding significance level, the null hypothesis that
    the data come from the chosen distribution can be rejected.
    The returned statistic is referred to as 'A2' in the references.

    For `weibull_min`, maximum likelihood estimation is known to be
    challenging. If the test returns successfully, then the first order
    conditions for a maximum likelihood estimate have been verified and
    the critical values correspond relatively well to the significance levels,
    provided that the sample is sufficiently large (>10 observations [7]).
    However, for some data - especially data with no left tail - `anderson`
    is likely to result in an error message. In this case, consider
    performing a custom goodness of fit test using
    `scipy.stats.monte_carlo_test`.

    References
    ----------
    .. [1] https://www.itl.nist.gov/div898/handbook/prc/section2/prc213.htm
    .. [2] Stephens, M. A. (1974). EDF Statistics for Goodness of Fit and
           Some Comparisons, Journal of the American Statistical Association,
           Vol. 69, pp. 730-737.
    .. [3] Stephens, M. A. (1976). Asymptotic Results for Goodness-of-Fit
           Statistics with Unknown Parameters, Annals of Statistics, Vol. 4,
           pp. 357-369.
    .. [4] Stephens, M. A. (1977). Goodness of Fit for the Extreme Value
           Distribution, Biometrika, Vol. 64, pp. 583-588.
    .. [5] Stephens, M. A. (1977). Goodness of Fit with Special Reference
           to Tests for Exponentiality , Technical Report No. 262,
           Department of Statistics, Stanford University, Stanford, CA.
    .. [6] Stephens, M. A. (1979). Tests of Fit for the Logistic Distribution
           Based on the Empirical Distribution Function, Biometrika, Vol. 66,
           pp. 591-595.
    .. [7] Richard A. Lockhart and Michael A. Stephens "Estimation and Tests of
           Fit for the Three-Parameter Weibull Distribution"
           Journal of the Royal Statistical Society.Series B(Methodological)
           Vol. 56, No. 3 (1994), pp. 491-500, Table 0.
    .. [8] D'Agostino, Ralph B. (1986). "Tests for the Normal Distribution".
           In: Goodness-of-Fit Techniques. Ed. by Ralph B. D'Agostino and
           Michael A. Stephens. New York: Marcel Dekker, pp. 122-141. ISBN:
           0-8247-7487-6.

    Examples
    --------
    Test the null hypothesis that a random sample was drawn from a normal
    distribution (with unspecified mean and standard deviation).

    >>> import numpy as np
    >>> from scipy.stats import anderson
    >>> rng = np.random.default_rng()
    >>> data = rng.random(size=35)
    >>> res = anderson(data)
    >>> res.statistic
    0.8398018749744764
    >>> res.critical_values
    array([0.548, 0.617, 0.735, 0.853, 1.011])
    >>> res.significance_level
    array([15. , 10. ,  5. ,  2.5,  1. ])

    The value of the statistic (barely) exceeds the critical value associated
    with a significance level of 2.5%, so the null hypothesis may be rejected
    at a significance level of 2.5%, but not at a significance level of 1%.

    """ # numpy/numpydoc#87  # noqa: E501
    dist = dist.lower()
    if dist in {'extreme1', 'gumbel'}:
        dist = 'gumbel_l'
    dists = {'norm', 'expon', 'gumbel_l',
             'gumbel_r', 'logistic', 'weibull_min'}

    if dist not in dists:
        raise ValueError(f"Invalid distribution; dist must be in {dists}.")
    y = sort(x)
    xbar = np.mean(x, axis=0)
    N = len(y)
    if dist == 'norm':
        s = np.std(x, ddof=1, axis=0)
        w = (y - xbar) / s
        fit_params = xbar, s
        logcdf = distributions.norm.logcdf(w)
        logsf = distributions.norm.logsf(w)
        sig = array([15, 10, 5, 2.5, 1])
        critical = around(_Avals_norm / (1.0 + 0.75/N + 2.25/N/N), 3)
    elif dist == 'expon':
        w = y / xbar
        fit_params = 0, xbar
        logcdf = distributions.expon.logcdf(w)
        logsf = distributions.expon.logsf(w)
        sig = array([15, 10, 5, 2.5, 1])
        critical = around(_Avals_expon / (1.0 + 0.6/N), 3)
    elif dist == 'logistic':
        def rootfunc(ab, xj, N):
            a, b = ab
            tmp = (xj - a) / b
            tmp2 = exp(tmp)
            val = [np.sum(1.0/(1+tmp2), axis=0) - 0.5*N,
                   np.sum(tmp*(1.0-tmp2)/(1+tmp2), axis=0) + N]
            return array(val)

        sol0 = array([xbar, np.std(x, ddof=1, axis=0)])
        sol = optimize.fsolve(rootfunc, sol0, args=(x, N), xtol=1e-5)
        w = (y - sol[0]) / sol[1]
        fit_params = sol
        logcdf = distributions.logistic.logcdf(w)
        logsf = distributions.logistic.logsf(w)
        sig = array([25, 10, 5, 2.5, 1, 0.5])
        critical = around(_Avals_logistic / (1.0 + 0.25/N), 3)
    elif dist == 'gumbel_r':
        xbar, s = distributions.gumbel_r.fit(x)
        w = (y - xbar) / s
        fit_params = xbar, s
        logcdf = distributions.gumbel_r.logcdf(w)
        logsf = distributions.gumbel_r.logsf(w)
        sig = array([25, 10, 5, 2.5, 1])
        critical = around(_Avals_gumbel / (1.0 + 0.2/sqrt(N)), 3)
    elif dist == 'gumbel_l':
        xbar, s = distributions.gumbel_l.fit(x)
        w = (y - xbar) / s
        fit_params = xbar, s
        logcdf = distributions.gumbel_l.logcdf(w)
        logsf = distributions.gumbel_l.logsf(w)
        sig = array([25, 10, 5, 2.5, 1])
        critical = around(_Avals_gumbel / (1.0 + 0.2/sqrt(N)), 3)
    elif dist == 'weibull_min':
        message = ("Critical values of the test statistic are given for the "
                   "asymptotic distribution. These may not be accurate for "
                   "samples with fewer than 10 observations. Consider using "
                   "`scipy.stats.monte_carlo_test`.")
        if N < 10:
            warnings.warn(message, stacklevel=2)
        # [7] writes our 'c' as 'm', and they write `c = 1/m`. Use their names.
        m, loc, scale = distributions.weibull_min.fit(y)
        m, loc, scale = _weibull_fit_check((m, loc, scale), y)
        fit_params = m, loc, scale
        logcdf = stats.weibull_min(*fit_params).logcdf(y)
        logsf = stats.weibull_min(*fit_params).logsf(y)
        c = 1 / m  # m and c are as used in [7]
        sig = array([0.5, 0.75, 0.85, 0.9, 0.95, 0.975, 0.99, 0.995])
        critical = _get_As_weibull(c)
        # Goodness-of-fit tests should only be used to provide evidence
        # _against_ the null hypothesis. Be conservative and round up.
        critical = np.round(critical + 0.0005, decimals=3)

    i = arange(1, N + 1)
    A2 = -N - np.sum((2*i - 1.0) / N * (logcdf + logsf[::-1]), axis=0)

    # FitResult initializer expects an optimize result, so let's work with it
    message = '`anderson` successfully fit the distribution to the data.'
    res = optimize.OptimizeResult(success=True, message=message)
    res.x = np.array(fit_params)
    fit_result = FitResult(getattr(distributions, dist), y,
                           discrete=False, res=res)

    return AndersonResult(A2, critical, sig, fit_result=fit_result)


def _anderson_ksamp_midrank(samples, Z, Zstar, k, n, N):
    """Compute A2akN equation 7 of Scholz and Stephens.

    Parameters
    ----------
    samples : sequence of 1-D array_like
        Array of sample arrays.
    Z : array_like
        Sorted array of all observations.
    Zstar : array_like
        Sorted array of unique observations.
    k : int
        Number of samples.
    n : array_like
        Number of observations in each sample.
    N : int
        Total number of observations.

    Returns
    -------
    A2aKN : float
        The A2aKN statistics of Scholz and Stephens 1987.

    """
    A2akN = 0.
    Z_ssorted_left = Z.searchsorted(Zstar, 'left')
    if N == Zstar.size:
        lj = 1.
    else:
        lj = Z.searchsorted(Zstar, 'right') - Z_ssorted_left
    Bj = Z_ssorted_left + lj / 2.
    for i in arange(0, k):
        s = np.sort(samples[i])
        s_ssorted_right = s.searchsorted(Zstar, side='right')
        Mij = s_ssorted_right.astype(float)
        fij = s_ssorted_right - s.searchsorted(Zstar, 'left')
        Mij -= fij / 2.
        inner = lj / float(N) * (N*Mij - Bj*n[i])**2 / (Bj*(N - Bj) - N*lj/4.)
        A2akN += inner.sum() / n[i]
    A2akN *= (N - 1.) / N
    return A2akN


def _anderson_ksamp_right(samples, Z, Zstar, k, n, N):
    """Compute A2akN equation 6 of Scholz & Stephens.

    Parameters
    ----------
    samples : sequence of 1-D array_like
        Array of sample arrays.
    Z : array_like
        Sorted array of all observations.
    Zstar : array_like
        Sorted array of unique observations.
    k : int
        Number of samples.
    n : array_like
        Number of observations in each sample.
    N : int
        Total number of observations.

    Returns
    -------
    A2KN : float
        The A2KN statistics of Scholz and Stephens 1987.

    """
    A2kN = 0.
    lj = Z.searchsorted(Zstar[:-1], 'right') - Z.searchsorted(Zstar[:-1],
                                                              'left')
    Bj = lj.cumsum()
    for i in arange(0, k):
        s = np.sort(samples[i])
        Mij = s.searchsorted(Zstar[:-1], side='right')
        inner = lj / float(N) * (N * Mij - Bj * n[i])**2 / (Bj * (N - Bj))
        A2kN += inner.sum() / n[i]
    return A2kN


Anderson_ksampResult = _make_tuple_bunch(
    'Anderson_ksampResult',
    ['statistic', 'critical_values', 'pvalue'], []
)


@xp_capabilities(np_only=True)
def anderson_ksamp(samples, midrank=True, *, method=None):
    """The Anderson-Darling test for k-samples.

    The k-sample Anderson-Darling test is a modification of the
    one-sample Anderson-Darling test. It tests the null hypothesis
    that k-samples are drawn from the same population without having
    to specify the distribution function of that population. The
    critical values depend on the number of samples.

    Parameters
    ----------
    samples : sequence of 1-D array_like
        Array of sample data in arrays.
    midrank : bool, optional
        Type of Anderson-Darling test which is computed. Default
        (True) is the midrank test applicable to continuous and
        discrete populations. If False, the right side empirical
        distribution is used.
    method : PermutationMethod, optional
        Defines the method used to compute the p-value. If `method` is an
        instance of `PermutationMethod`, the p-value is computed using
        `scipy.stats.permutation_test` with the provided configuration options
        and other appropriate settings. Otherwise, the p-value is interpolated
        from tabulated values.

    Returns
    -------
    res : Anderson_ksampResult
        An object containing attributes:

        statistic : float
            Normalized k-sample Anderson-Darling test statistic.
        critical_values : array
            The critical values for significance levels 25%, 10%, 5%, 2.5%, 1%,
            0.5%, 0.1%.
        pvalue : float
            The approximate p-value of the test. If `method` is not
            provided, the value is floored / capped at 0.1% / 25%.

    Raises
    ------
    ValueError
        If fewer than 2 samples are provided, a sample is empty, or no
        distinct observations are in the samples.

    See Also
    --------
    ks_2samp : 2 sample Kolmogorov-Smirnov test
    anderson : 1 sample Anderson-Darling test

    Notes
    -----
    [1]_ defines three versions of the k-sample Anderson-Darling test:
    one for continuous distributions and two for discrete
    distributions, in which ties between samples may occur. The
    default of this routine is to compute the version based on the
    midrank empirical distribution function. This test is applicable
    to continuous and discrete data. If midrank is set to False, the
    right side empirical distribution is used for a test for discrete
    data. According to [1]_, the two discrete test statistics differ
    only slightly if a few collisions due to round-off errors occur in
    the test not adjusted for ties between samples.

    The critical values corresponding to the significance levels from 0.01
    to 0.25 are taken from [1]_. p-values are floored / capped
    at 0.1% / 25%. Since the range of critical values might be extended in
    future releases, it is recommended not to test ``p == 0.25``, but rather
    ``p >= 0.25`` (analogously for the lower bound).

    .. versionadded:: 0.14.0

    References
    ----------
    .. [1] Scholz, F. W and Stephens, M. A. (1987), K-Sample
           Anderson-Darling Tests, Journal of the American Statistical
           Association, Vol. 82, pp. 918-924.

    Examples
    --------
    >>> import numpy as np
    >>> from scipy import stats
    >>> rng = np.random.default_rng()
    >>> res = stats.anderson_ksamp([rng.normal(size=50),
    ... rng.normal(loc=0.5, size=30)])
    >>> res.statistic, res.pvalue
    (1.974403288713695, 0.04991293614572478)
    >>> res.critical_values
    array([0.325, 1.226, 1.961, 2.718, 3.752, 4.592, 6.546])

    The null hypothesis that the two random samples come from the same
    distribution can be rejected at the 5% level because the returned
    test value is greater than the critical value for 5% (1.961) but
    not at the 2.5% level. The interpolation gives an approximate
    p-value of 4.99%.

    >>> samples = [rng.normal(size=50), rng.normal(size=30),
    ...            rng.normal(size=20)]
    >>> res = stats.anderson_ksamp(samples)
    >>> res.statistic, res.pvalue
    (-0.29103725200789504, 0.25)
    >>> res.critical_values
    array([ 0.44925884,  1.3052767 ,  1.9434184 ,  2.57696569,  3.41634856,
      4.07210043, 5.56419101])

    The null hypothesis cannot be rejected for three samples from an
    identical distribution. The reported p-value (25%) has been capped and
    may not be very accurate (since it corresponds to the value 0.449
    whereas the statistic is -0.291).

    In such cases where the p-value is capped or when sample sizes are
    small, a permutation test may be more accurate.

    >>> method = stats.PermutationMethod(n_resamples=9999, random_state=rng)
    >>> res = stats.anderson_ksamp(samples, method=method)
    >>> res.pvalue
    0.5254

    """
    k = len(samples)
    if (k < 2):
        raise ValueError("anderson_ksamp needs at least two samples")

    samples = list(map(np.asarray, samples))
    Z = np.sort(np.hstack(samples))
    N = Z.size
    Zstar = np.unique(Z)
    if Zstar.size < 2:
        raise ValueError("anderson_ksamp needs more than one distinct "
                         "observation")

    n = np.array([sample.size for sample in samples])
    if np.any(n == 0):
        raise ValueError("anderson_ksamp encountered sample without "
                         "observations")

    if midrank:
        A2kN_fun = _anderson_ksamp_midrank
    else:
        A2kN_fun = _anderson_ksamp_right
    A2kN = A2kN_fun(samples, Z, Zstar, k, n, N)

    def statistic(*samples):
        return A2kN_fun(samples, Z, Zstar, k, n, N)

    if method is not None:
        res = stats.permutation_test(samples, statistic, **method._asdict(),
                                     alternative='greater')

    H = (1. / n).sum()
    hs_cs = (1. / arange(N - 1, 1, -1)).cumsum()
    h = hs_cs[-1] + 1
    g = (hs_cs / arange(2, N)).sum()

    a = (4*g - 6) * (k - 1) + (10 - 6*g)*H
    b = (2*g - 4)*k**2 + 8*h*k + (2*g - 14*h - 4)*H - 8*h + 4*g - 6
    c = (6*h + 2*g - 2)*k**2 + (4*h - 4*g + 6)*k + (2*h - 6)*H + 4*h
    d = (2*h + 6)*k**2 - 4*h*k
    sigmasq = (a*N**3 + b*N**2 + c*N + d) / ((N - 1.) * (N - 2.) * (N - 3.))
    m = k - 1
    A2 = (A2kN - m) / math.sqrt(sigmasq)

    # The b_i values are the interpolation coefficients from Table 2
    # of Scholz and Stephens 1987
    b0 = np.array([0.675, 1.281, 1.645, 1.96, 2.326, 2.573, 3.085])
    b1 = np.array([-0.245, 0.25, 0.678, 1.149, 1.822, 2.364, 3.615])
    b2 = np.array([-0.105, -0.305, -0.362, -0.391, -0.396, -0.345, -0.154])
    critical = b0 + b1 / math.sqrt(m) + b2 / m

    sig = np.array([0.25, 0.1, 0.05, 0.025, 0.01, 0.005, 0.001])

    if A2 < critical.min() and method is None:
        p = sig.max()
        msg = (f"p-value capped: true value larger than {p}. Consider "
               "specifying `method` "
               "(e.g. `method=stats.PermutationMethod()`.)")
        warnings.warn(msg, stacklevel=2)
    elif A2 > critical.max() and method is None:
        p = sig.min()
        msg = (f"p-value floored: true value smaller than {p}. Consider "
               "specifying `method` "
               "(e.g. `method=stats.PermutationMethod()`.)")
        warnings.warn(msg, stacklevel=2)
    elif method is None:
        # interpolation of probit of significance level
        pf = np.polyfit(critical, log(sig), 2)
        p = math.exp(np.polyval(pf, A2))
    else:
        p = res.pvalue if method is not None else p

    # create result object with alias for backward compatibility
    res = Anderson_ksampResult(A2, critical, p)
    res.significance_level = p
    return res


AnsariResult = namedtuple('AnsariResult', ('statistic', 'pvalue'))


class _ABW:
    """Distribution of Ansari-Bradley W-statistic under the null hypothesis."""
    # TODO: calculate exact distribution considering ties
    # We could avoid summing over more than half the frequencies,
    # but initially it doesn't seem worth the extra complexity

    def __init__(self):
        """Minimal initializer."""
        self.m = None
        self.n = None
        self.astart = None
        self.total = None
        self.freqs = None

    def _recalc(self, n, m):
        """When necessary, recalculate exact distribution."""
        if n != self.n or m != self.m:
            self.n, self.m = n, m
            # distribution is NOT symmetric when m + n is odd
            # n is len(x), m is len(y), and ratio of scales is defined x/y
            astart, a1, _ = gscale(n, m)
            self.astart = astart  # minimum value of statistic
            # Exact distribution of test statistic under null hypothesis
            # expressed as frequencies/counts/integers to maintain precision.
            # Stored as floats to avoid overflow of sums.
            self.freqs = a1.astype(np.float64)
            self.total = self.freqs.sum()  # could calculate from m and n
            # probability mass is self.freqs / self.total;

    def pmf(self, k, n, m):
        """Probability mass function."""
        self._recalc(n, m)
        # The convention here is that PMF at k = 12.5 is the same as at k = 12,
        # -> use `floor` in case of ties.
        ind = np.floor(k - self.astart).astype(int)
        return self.freqs[ind] / self.total

    def cdf(self, k, n, m):
        """Cumulative distribution function."""
        self._recalc(n, m)
        # Null distribution derived without considering ties is
        # approximate. Round down to avoid Type I error.
        ind = np.ceil(k - self.astart).astype(int)
        return self.freqs[:ind+1].sum() / self.total

    def sf(self, k, n, m):
        """Survival function."""
        self._recalc(n, m)
        # Null distribution derived without considering ties is
        # approximate. Round down to avoid Type I error.
        ind = np.floor(k - self.astart).astype(int)
        return self.freqs[ind:].sum() / self.total


# Maintain state for faster repeat calls to ansari w/ method='exact'
# _ABW() is calculated once per thread and stored as an attribute on
# this thread-local variable inside ansari().
_abw_state = threading.local()


@xp_capabilities(cpu_only=True, jax_jit=False,    # p-value is Cython
                 skip_backends=[('dask.array', 'no rankdata')])
@_axis_nan_policy_factory(AnsariResult, n_samples=2)
def ansari(x, y, alternative='two-sided', *, axis=0):
    """Perform the Ansari-Bradley test for equal scale parameters.

    The Ansari-Bradley test ([1]_, [2]_) is a non-parametric test
    for the equality of the scale parameter of the distributions
    from which two samples were drawn. The null hypothesis states that
    the ratio of the scale of the distribution underlying `x` to the scale
    of the distribution underlying `y` is 1.

    Parameters
    ----------
    x, y : array_like
        Arrays of sample data.
    alternative : {'two-sided', 'less', 'greater'}, optional
        Defines the alternative hypothesis. Default is 'two-sided'.
        The following options are available:

        * 'two-sided': the ratio of scales is not equal to 1.
        * 'less': the ratio of scales is less than 1.
        * 'greater': the ratio of scales is greater than 1.

        .. versionadded:: 1.7.0
    axis : int or tuple of ints, default: 0
        If an int or tuple of ints, the axis or axes of the input along which
        to compute the statistic. The statistic of each axis-slice (e.g. row)
        of the input will appear in a corresponding element of the output.
        If ``None``, the input will be raveled before computing the statistic.

    Returns
    -------
    statistic : float
        The Ansari-Bradley test statistic.
    pvalue : float
        The p-value of the hypothesis test.

    See Also
    --------
    fligner : A non-parametric test for the equality of k variances
    mood : A non-parametric test for the equality of two scale parameters

    Notes
    -----
    The p-value given is exact when the sample sizes are both less than
    55 and there are no ties, otherwise a normal approximation for the
    p-value is used.

    References
    ----------
    .. [1] Ansari, A. R. and Bradley, R. A. (1960) Rank-sum tests for
           dispersions, Annals of Mathematical Statistics, 31, 1174-1189.
    .. [2] Sprent, Peter and N.C. Smeeton.  Applied nonparametric
           statistical methods.  3rd ed. Chapman and Hall/CRC. 2001.
           Section 5.8.2.
    .. [3] Nathaniel E. Helwig "Nonparametric Dispersion and Equality
           Tests" at http://users.stat.umn.edu/~helwig/notes/npde-Notes.pdf

    Examples
    --------
    >>> import numpy as np
    >>> from scipy.stats import ansari
    >>> rng = np.random.default_rng()

    For these examples, we'll create three random data sets.  The first
    two, with sizes 35 and 25, are drawn from a normal distribution with
    mean 0 and standard deviation 2.  The third data set has size 25 and
    is drawn from a normal distribution with standard deviation 1.25.

    >>> x1 = rng.normal(loc=0, scale=2, size=35)
    >>> x2 = rng.normal(loc=0, scale=2, size=25)
    >>> x3 = rng.normal(loc=0, scale=1.25, size=25)

    First we apply `ansari` to `x1` and `x2`.  These samples are drawn
    from the same distribution, so we expect the Ansari-Bradley test
    should not lead us to conclude that the scales of the distributions
    are different.

    >>> ansari(x1, x2)
    AnsariResult(statistic=541.0, pvalue=0.9762532927399098)

    With a p-value close to 1, we cannot conclude that there is a
    significant difference in the scales (as expected).

    Now apply the test to `x1` and `x3`:

    >>> ansari(x1, x3)
    AnsariResult(statistic=425.0, pvalue=0.0003087020407974518)

    The probability of observing such an extreme value of the statistic
    under the null hypothesis of equal scales is only 0.03087%. We take this
    as evidence against the null hypothesis in favor of the alternative:
    the scales of the distributions from which the samples were drawn
    are not equal.

    We can use the `alternative` parameter to perform a one-tailed test.
    In the above example, the scale of `x1` is greater than `x3` and so
    the ratio of scales of `x1` and `x3` is greater than 1. This means
    that the p-value when ``alternative='greater'`` should be near 0 and
    hence we should be able to reject the null hypothesis:

    >>> ansari(x1, x3, alternative='greater')
    AnsariResult(statistic=425.0, pvalue=0.0001543510203987259)

    As we can see, the p-value is indeed quite low. Use of
    ``alternative='less'`` should thus yield a large p-value:

    >>> ansari(x1, x3, alternative='less')
    AnsariResult(statistic=425.0, pvalue=0.9998643258449039)

    """
    xp = array_namespace(x, y)
    dtype = xp_result_type(x, y, force_floating=True, xp=xp)

    if alternative not in {'two-sided', 'greater', 'less'}:
        raise ValueError("'alternative' must be 'two-sided',"
                         " 'greater', or 'less'.")

    if not hasattr(_abw_state, 'a'):
        _abw_state.a = _ABW()

    # _axis_nan_policy decorator guarantees that axis=-1
    n = x.shape[-1]
    m = y.shape[-1]
    if m < 1:  # needed by test_axis_nan_policy; not user-facing
        raise ValueError("Not enough other observations.")
    if n < 1:
        raise ValueError("Not enough test observations.")

    N = m + n
    xy = xp.concat([x, y], axis=-1)  # combine
    rank, t = _stats_py._rankdata(xy, method='average', return_ties=True)
    rank, t = xp.astype(rank, dtype), xp.astype(t, dtype)
    symrank = xp.minimum(rank, N - rank + 1)
    AB = xp.sum(symrank[..., :n], axis=-1)
    repeats = xp.any(t > 1)  # in theory we could branch for each slice separately
    exact = ((m < 55) and (n < 55) and not repeats)
    if exact:
        # np.vectorize converts to NumPy here, and we convert back to the result
        # type before returning
        cdf = np.vectorize(_abw_state.a.cdf, otypes=[np.float64])
        sf = np.vectorize(_abw_state.a.sf, otypes=[np.float64])
        if alternative == 'two-sided':
            pval = 2.0 * np.minimum(cdf(AB, n, m),
                                    sf(AB, n, m))
        elif alternative == 'greater':
            # AB statistic is _smaller_ when ratio of scales is larger,
            # so this is the opposite of the usual calculation
            pval = cdf(AB, n, m)
        else:
            pval = sf(AB, n, m)
        pval = xp.clip(xp.asarray(pval, dtype=dtype), max=1.0)
        AB = AB[()] if AB.ndim == 0 else AB
        pval = pval[()] if pval.ndim == 0 else pval
        return AnsariResult(AB, pval)

    mnAB = (n * (N + 1.0) ** 2 / 4.0 / N) if N % 2 else (n * (N + 2.0) / 4.0)

    if repeats:   # adjust variance estimates
        # compute np.sum(tj * rj**2,axis=0)
        fac = xp.sum(symrank**2, axis=-1)
        if N % 2:  # N odd
            varAB = m * n * (16*N*fac - (N+1)**4) / (16.0 * N**2 * (N-1))
        else:  # N even
            varAB = m * n * (16*fac - N*(N+2)**2) / (16.0 * N * (N-1))
    else:
        # otherwise compute normal approximation
        if N % 2:  # N odd
            varAB = n * m * (N + 1.0) * (3 + N ** 2) / (48.0 * N ** 2)
        else:
            varAB = m * n * (N + 2) * (N - 2.0) / 48 / (N - 1.0)
        varAB = xp.asarray(varAB, dtype=dtype)

    # Small values of AB indicate larger dispersion for the x sample.
    # Large values of AB indicate larger dispersion for the y sample.
    # This is opposite to the way we define the ratio of scales. see [1]_.
    z = (mnAB - AB) / xp.sqrt(varAB)
    pvalue = _get_pvalue(z, _SimpleNormal(), alternative, xp=xp)
    AB = AB[()] if AB.ndim == 0 else AB
    pvalue = pvalue[()] if pvalue.ndim == 0 else pvalue
    return AnsariResult(AB, pvalue)


BartlettResult = namedtuple('BartlettResult', ('statistic', 'pvalue'))

@xp_capabilities()
@_axis_nan_policy_factory(BartlettResult, n_samples=None)
def bartlett(*samples, axis=0):
    r"""Perform Bartlett's test for equal variances.

    Bartlett's test tests the null hypothesis that all input samples
    are from populations with equal variances.  For samples
    from significantly non-normal populations, Levene's test
    `levene` is more robust.

    Parameters
    ----------
    sample1, sample2, ... : array_like
        arrays of sample data.  Only 1d arrays are accepted, they may have
        different lengths.

    Returns
    -------
    statistic : float
        The test statistic.
    pvalue : float
        The p-value of the test.

    See Also
    --------
    fligner : A non-parametric test for the equality of k variances
    levene : A robust parametric test for equality of k variances
    :ref:`hypothesis_bartlett` : Extended example

    Notes
    -----
    Conover et al. (1981) examine many of the existing parametric and
    nonparametric tests by extensive simulations and they conclude that the
    tests proposed by Fligner and Killeen (1976) and Levene (1960) appear to be
    superior in terms of robustness of departures from normality and power
    ([3]_).

    References
    ----------
    .. [1]  https://www.itl.nist.gov/div898/handbook/eda/section3/eda357.htm
    .. [2]  Snedecor, George W. and Cochran, William G. (1989), Statistical
              Methods, Eighth Edition, Iowa State University Press.
    .. [3] Park, C. and Lindsay, B. G. (1999). Robust Scale Estimation and
           Hypothesis Testing based on Quadratic Inference Function. Technical
           Report #99-03, Center for Likelihood Studies, Pennsylvania State
           University.
    .. [4] Bartlett, M. S. (1937). Properties of Sufficiency and Statistical
           Tests. Proceedings of the Royal Society of London. Series A,
           Mathematical and Physical Sciences, Vol. 160, No.901, pp. 268-282.

    Examples
    --------

    Test whether the lists `a`, `b` and `c` come from populations
    with equal variances.

    >>> import numpy as np
    >>> from scipy import stats
    >>> a = [8.88, 9.12, 9.04, 8.98, 9.00, 9.08, 9.01, 8.85, 9.06, 8.99]
    >>> b = [8.88, 8.95, 9.29, 9.44, 9.15, 9.58, 8.36, 9.18, 8.67, 9.05]
    >>> c = [8.95, 9.12, 8.95, 8.85, 9.03, 8.84, 9.07, 8.98, 8.86, 8.98]
    >>> stat, p = stats.bartlett(a, b, c)
    >>> p
    1.1254782518834628e-05

    The very small p-value suggests that the populations do not have equal
    variances.

    This is not surprising, given that the sample variance of `b` is much
    larger than that of `a` and `c`:

    >>> [np.var(x, ddof=1) for x in [a, b, c]]
    [0.007054444444444413, 0.13073888888888888, 0.008890000000000002]

    For a more detailed example, see :ref:`hypothesis_bartlett`.
    """
    xp = array_namespace(*samples)

    k = len(samples)
    if k < 2:
        raise ValueError("Must enter at least two input sample vectors.")

    if axis is None:
        samples = [xp_ravel(sample) for sample in samples]
    else:
        samples = _broadcast_arrays(samples, axis=axis, xp=xp)
        samples = [xp.moveaxis(sample, axis, -1) for sample in samples]

    Ni = [xp.asarray(_length_nonmasked(sample, axis=-1, xp=xp),
                     dtype=sample.dtype, device=xp_device(sample))
          for sample in samples]
    Ni = [xp.broadcast_to(N, samples[0].shape[:-1]) for N in Ni]
    ssq = [xp.var(sample, correction=1, axis=-1) for sample in samples]
    Ni = [arr[xp.newaxis, ...] for arr in Ni]
    ssq = [arr[xp.newaxis, ...] for arr in ssq]
    Ni = xp.concat(Ni, axis=0)
    Ni = xpx.at(Ni)[Ni == 0].set(xp.nan)
    ssq = xp.concat(ssq, axis=0)
    dtype = Ni.dtype
    Ntot = xp.sum(Ni, axis=0)
    spsq = xp.sum((Ni - 1)*ssq, axis=0, dtype=dtype) / (Ntot - k)
    numer = ((Ntot - k) * xp.log(spsq)
             - xp.sum((Ni - 1)*xp.log(ssq), axis=0, dtype=dtype))
    denom = (1 + 1/(3*(k - 1))
             * ((xp.sum(1/(Ni - 1), axis=0)) - 1/(Ntot - k)))
    T = numer / denom

    chi2 = _SimpleChi2(xp.asarray(k-1, dtype=dtype, device=xp_device(T)))
    pvalue = _get_pvalue(T, chi2, alternative='greater', symmetric=False, xp=xp)

    T = xp.clip(T, min=0., max=xp.inf)
    T = T[()] if T.ndim == 0 else T
    pvalue = pvalue[()] if pvalue.ndim == 0 else pvalue

    return BartlettResult(T, pvalue)


LeveneResult = namedtuple('LeveneResult', ('statistic', 'pvalue'))


@xp_capabilities(cpu_only=True, exceptions=['cupy'])
@_axis_nan_policy_factory(LeveneResult, n_samples=None)
def levene(*samples, center='median', proportiontocut=0.05, axis=0):
    r"""Perform Levene test for equal variances.

    The Levene test tests the null hypothesis that all input samples
    are from populations with equal variances.  Levene's test is an
    alternative to Bartlett's test `bartlett` in the case where
    there are significant deviations from normality.

    Parameters
    ----------
    sample1, sample2, ... : array_like
        The sample data, possibly with different lengths.
    center : {'mean', 'median', 'trimmed'}, optional
        Which statistics to use to center data points within each sample.  Default
        is 'median'.
    proportiontocut : float, optional
        When `center` is 'trimmed', this gives the proportion of data points
        to cut from each end. (See `scipy.stats.trim_mean`.)
        Default is 0.05.
    axis : int or tuple of ints, default: 0
        If an int or tuple of ints, the axis or axes of the input along which
        to compute the statistic. The statistic of each axis-slice (e.g. row)
        of the input will appear in a corresponding element of the output.
        If ``None``, the input will be raveled before computing the statistic.

    Returns
    -------
    statistic : float
        The test statistic.
    pvalue : float
        The p-value for the test.

    See Also
    --------
    fligner : A non-parametric test for the equality of k variances
    bartlett : A parametric test for equality of k variances in normal samples
    :ref:`hypothesis_levene` : Extended example

    Notes
    -----
    Three variations of Levene's test are possible.  The possibilities
    and their recommended usages are:

    * 'median' : Recommended for skewed (non-normal) distributions>
    * 'mean' : Recommended for symmetric, moderate-tailed distributions.
    * 'trimmed' : Recommended for heavy-tailed distributions.

    The test version using the mean was proposed in the original article
    of Levene ([2]_) while the median and trimmed mean have been studied by
    Brown and Forsythe ([3]_), sometimes also referred to as Brown-Forsythe
    test.

    References
    ----------
    .. [1] https://www.itl.nist.gov/div898/handbook/eda/section3/eda35a.htm
    .. [2] Levene, H. (1960). In Contributions to Probability and Statistics:
           Essays in Honor of Harold Hotelling, I. Olkin et al. eds.,
           Stanford University Press, pp. 278-292.
    .. [3] Brown, M. B. and Forsythe, A. B. (1974), Journal of the American
           Statistical Association, 69, 364-367

    Examples
    --------

    Test whether the lists `a`, `b` and `c` come from populations
    with equal variances.

    >>> import numpy as np
    >>> from scipy import stats
    >>> a = [8.88, 9.12, 9.04, 8.98, 9.00, 9.08, 9.01, 8.85, 9.06, 8.99]
    >>> b = [8.88, 8.95, 9.29, 9.44, 9.15, 9.58, 8.36, 9.18, 8.67, 9.05]
    >>> c = [8.95, 9.12, 8.95, 8.85, 9.03, 8.84, 9.07, 8.98, 8.86, 8.98]
    >>> stat, p = stats.levene(a, b, c)
    >>> p
    0.002431505967249681

    The small p-value suggests that the populations do not have equal
    variances.

    This is not surprising, given that the sample variance of `b` is much
    larger than that of `a` and `c`:

    >>> [np.var(x, ddof=1) for x in [a, b, c]]
    [0.007054444444444413, 0.13073888888888888, 0.008890000000000002]

    For a more detailed example, see :ref:`hypothesis_levene`.
    """
    xp = array_namespace(*samples)

    if center not in ['mean', 'median', 'trimmed']:
        raise ValueError("center must be 'mean', 'median' or 'trimmed'.")

    k = len(samples)
    if k < 2:
        raise ValueError("Must provide at least two samples.")

    if center == 'median':

        def func(x):
            return (xp.median(x, axis=-1, keepdims=True)
                    if (is_numpy(xp) or is_dask(xp))
                    else stats.quantile(x, 0.5, axis=-1, keepdims=True))

    elif center == 'mean':

        def func(x):
            return xp.mean(x, axis=-1, keepdims=True)

    else:  # center == 'trimmed'

        def func(x):
            # keepdims=True doesn't currently work for lazy arrays
            return _stats_py.trim_mean(x, proportiontocut, axis=-1)[..., xp.newaxis]

    Nis = [sample.shape[-1] for sample in samples]
    Ycis = [func(sample) for sample in samples]
    Ntot = sum(Nis)

    # compute Zij's
    Zijs = [xp.abs(sample - Yc) for sample, Yc in zip(samples, Ycis)]

    # compute Zbari
    Zbaris = [xp.mean(Zij, axis=-1, keepdims=True) for Zij in Zijs]
    Zbar = sum(Ni*Zbari for Ni, Zbari in zip(Nis, Zbaris)) / Ntot

    # compute numerator and denominator
    dfd = (Ntot - k)
    numer = dfd * sum(Ni * (Zbari - Zbar)**2
                      for Ni, Zbari in zip(Nis, Zbaris))
    dfn = (k - 1.0)
    denom = dfn * sum(xp.sum((Zij - Zbari)**2, axis=-1, keepdims=True)
                      for Zij, Zbari in zip(Zijs, Zbaris))

    W = numer / denom
    W = xp.squeeze(W, axis=-1)
    dfn, dfd = xp.asarray(dfn, dtype=W.dtype), xp.asarray(dfd, dtype=W.dtype)
    pval = _get_pvalue(W, _SimpleF(dfn, dfd), 'greater', xp=xp)
    return LeveneResult(W[()], pval[()])


FlignerResult = namedtuple('FlignerResult', ('statistic', 'pvalue'))


@xp_capabilities(skip_backends=[('dask.array', 'no rankdata'),
                                ('cupy', 'no rankdata')], jax_jit=False)
@_axis_nan_policy_factory(FlignerResult, n_samples=None)
def fligner(*samples, center='median', proportiontocut=0.05, axis=0):
    r"""Perform Fligner-Killeen test for equality of variance.

    Fligner's test tests the null hypothesis that all input samples
    are from populations with equal variances.  Fligner-Killeen's test is
    distribution free when populations are identical [2]_.

    Parameters
    ----------
    sample1, sample2, ... : array_like
        Arrays of sample data.  Need not be the same length.
    center : {'mean', 'median', 'trimmed'}, optional
        Which statistics to use to center data points within each sample. Default
        is 'median'.
    proportiontocut : float, optional
        When `center` is 'trimmed', this gives the proportion of data points
        to cut from each end. (See `scipy.stats.trim_mean`.)
        Default is 0.05.
    axis : int or tuple of ints, default: 0
        If an int or tuple of ints, the axis or axes of the input along which
        to compute the statistic. The statistic of each axis-slice (e.g. row)
        of the input will appear in a corresponding element of the output.
        If ``None``, the input will be raveled before computing the statistic.

    Returns
    -------
    statistic : float
        The test statistic.
    pvalue : float
        The p-value for the hypothesis test.

    See Also
    --------
    bartlett : A parametric test for equality of k variances in normal samples
    levene : A robust parametric test for equality of k variances
    :ref:`hypothesis_fligner` : Extended example

    Notes
    -----
    As with Levene's test there are three variants of Fligner's test that
    differ by the measure of central tendency used in the test.  See `levene`
    for more information.

    Conover et al. (1981) examine many of the existing parametric and
    nonparametric tests by extensive simulations and they conclude that the
    tests proposed by Fligner and Killeen (1976) and Levene (1960) appear to be
    superior in terms of robustness of departures from normality and power
    [3]_.

    References
    ----------
    .. [1] Qu, A., Lindsay, B. G., and Li, B. (2000). Improving generalized
           estimating equations using quadratic inference functions.
           Biometrika, 87(4), 823-836.
           :doi:`10.1093/biomet/87.4.823`
    .. [2] Fligner, M.A. and Killeen, T.J. (1976). Distribution-free two-sample
           tests for scale. Journal of the American Statistical Association.
           71(353), 210-213.
    .. [3] Conover, W. J., Johnson, M. E. and Johnson M. M. (1981). A
           comparative study of tests for homogeneity of variances, with
           applications to the outer continental shelf bidding data.
           Technometrics, 23(4), 351-361.

    Examples
    --------

    >>> import numpy as np
    >>> from scipy import stats

    Test whether the lists `a`, `b` and `c` come from populations
    with equal variances.

    >>> a = [8.88, 9.12, 9.04, 8.98, 9.00, 9.08, 9.01, 8.85, 9.06, 8.99]
    >>> b = [8.88, 8.95, 9.29, 9.44, 9.15, 9.58, 8.36, 9.18, 8.67, 9.05]
    >>> c = [8.95, 9.12, 8.95, 8.85, 9.03, 8.84, 9.07, 8.98, 8.86, 8.98]
    >>> stat, p = stats.fligner(a, b, c)
    >>> p
    0.00450826080004775

    The small p-value suggests that the populations do not have equal
    variances.

    This is not surprising, given that the sample variance of `b` is much
    larger than that of `a` and `c`:

    >>> [np.var(x, ddof=1) for x in [a, b, c]]
    [0.007054444444444413, 0.13073888888888888, 0.008890000000000002]

    For a more detailed example, see :ref:`hypothesis_fligner`.
    """
    xp = array_namespace(*samples)

    if center not in ['mean', 'median', 'trimmed']:
        raise ValueError("center must be 'mean', 'median' or 'trimmed'.")

    k = len(samples)
    if k < 2:
        raise ValueError("Must provide at least two samples.")

    samples = xp_promote(*samples, force_floating=True, xp=xp)
    dtype = samples[0].dtype

    # Handle empty input
    for sample in samples:
        if sample.size == 0:
            NaN = _get_nan(*samples, xp=xp)
            return FlignerResult(NaN, NaN)

    if center == 'median':

        def func(x):
            return (xp.median(x, axis=-1, keepdims=True)
                    if (is_numpy(xp) or is_dask(xp))
                    else stats.quantile(x, 0.5, axis=-1, keepdims=True))

    elif center == 'mean':

        def func(x):
            return xp.mean(x, axis=-1, keepdims=True)

    else:  # center == 'trimmed'

        def func(x):
            # keepdims=True doesn't currently work for lazy arrays
            return _stats_py.trim_mean(x, proportiontocut, axis=-1)[..., xp.newaxis]

    ni = [sample.shape[-1] for sample in samples]
    N = sum(ni)

    # Implementation follows [3] pg 355 F-K.
    Xibar = [func(sample) for sample in samples]
    Xij_Xibar = [xp.abs(sample - Xibar_) for sample, Xibar_ in zip(samples, Xibar)]
    Xij_Xibar = xp.concat(Xij_Xibar, axis=-1)
    ranks = _stats_py._rankdata(Xij_Xibar, method='average', xp=xp)
    ranks = xp.astype(ranks, dtype)
    a_Ni = special.ndtri(ranks / (2*(N + 1.0)) + 0.5)

    # [3] Equation 2.1
    splits = list(itertools.accumulate(ni, initial=0))
    Ai = [a_Ni[..., i:j] for i, j in zip(splits[:-1], splits[1:])]
    Aibar = [xp.mean(Ai_, axis=-1) for Ai_ in Ai]
    abar = xp.mean(a_Ni, axis=-1)
    V2 = xp.var(a_Ni, axis=-1, correction=1)
    statistic = sum(ni_ * (Aibar_ - abar)**2 for ni_, Aibar_ in zip(ni, Aibar)) / V2

    chi2 = _SimpleChi2(xp.asarray(k-1, dtype=dtype))
    pval = _get_pvalue(statistic, chi2, alternative='greater', symmetric=False, xp=xp)
    return FlignerResult(statistic, pval)


def _mood_statistic_with_ties(x, y, t, m, n, N):
    # First equation of "Mood's Squared Rank Test", Mielke pg 313
    E_0_T = m * (N * N - 1) / 12

    # m, n, N, t, and S are defined in the second paragraph of Mielke pg 312
    # The only difference is that our `t` has zeros interspersed with the relevant
    # numbers to keep the array rectangular, but these terms add nothing to the sum.
    np = array_namespace(x, y, t)  # needed to use `cumulative_sum`
    S = np.cumulative_sum(t, include_initial=True, axis=-1)
    S_i, S_i_m1 = S[..., 1:], S[..., :-1]
    # Second equation of "Mood's Squared Rank Test", Mielke pg 313
    varM = (m * n * (N + 1.0) * (N**2 - 4) / 180
            - m * n / (180 * N * (N - 1))
            * np.sum(t * (t ** 2 - 1) * (t ** 2 - 4 + (15 * (N - S_i - S_i_m1) ** 2)),
                     axis=-1))

    # There is a formula for Phi (`phi` in code) in terms of t, S, and Psi(I) at the
    # bottom of Mielke pg 312. Psi(I) = [I - (N+1)/2]^2 is defined (with a mistake in
    # the location of the ^2) at the beginning of "Mood's Squared Rank Test" (pg 313).
    # To vectorize this calculation, let c = (N + 1) / 2, so Psi(I) = I^2 - 2*c*I + c^2.
    # We sum each of these three parts of Psi separately using formulas for sums from a
    # to b (inclusive) of terms I^2, I, and 1 where I takes on successive integers.
    def sum_I2(a, b=None):
        return (a * (a + 1) * (2 * a + 1) / 6 if b is None
                else sum_I2(b) - sum_I2(a) + a**2)

    def sum_I(a, b=None):
        return (a * (a + 1) / 2 if b is None
                else sum_I(b) - sum_I(a) + a)

    def sum_1(a, b):
        return (b - a) + 1

    with np.errstate(invalid='ignore', divide='ignore'):
        sum_I2 = sum_I2(S_i_m1 + 1, S_i)
        sum_I = sum_I(S_i_m1 + 1, S_i)
        sum_1 = sum_1(S_i_m1 + 1, S_i)
        c = (N + 1) / 2
        phi = (sum_I2 - 2*c*sum_I + sum_1*c**2) / t

    phi[t == 0] = 0  # where t = 0 we get NaNs; eliminate them

    # Mielke pg 312 defines `a` as the count of elements in sample `x` for each of the
    # unique values in the combined sample. The tricky thing is getting these to line
    # up with the locations of nonzero elements in `t`/`phi`.
    x = np.sort(x, axis=-1)
    xy = np.concatenate((x, y), axis=-1)
    i = np.argsort(xy, stable=True, axis=-1)
    _, a = _stats_py._rankdata(x, method='average', return_ties=True)
    zeros = np.zeros(a.shape[:-1] + (n,))
    a = np.concatenate((a, zeros), axis=-1)
    a = np.take_along_axis(a, i, axis=-1)

    # Mielke pg 312 defines test statistic `T` as the inner product `a` and `phi`
    T = np.vecdot(a, phi, axis=-1)

    return (T - E_0_T) / np.sqrt(varM)


def _mood_statistic_no_ties(r, m, n, N):
    rx = r[..., :m]
    M = np.sum((rx - (N + 1.0) / 2) ** 2, axis=-1)
    mnM = m * (N * N - 1.0) / 12
    varM = m * n * (N + 1.0) * (N + 2) * (N - 2) / 180
    return (M - mnM) / sqrt(varM)


def _mood_too_small(samples, kwargs, axis=-1):
    x, y = samples
    m = x.shape[axis]
    n = y.shape[axis]
    N = m + n
    return N < 3


@xp_capabilities(np_only=True)
@_axis_nan_policy_factory(SignificanceResult, n_samples=2, too_small=_mood_too_small)
def mood(x, y, axis=0, alternative="two-sided"):
    """Perform Mood's test for equal scale parameters.

    Mood's two-sample test for scale parameters is a non-parametric
    test for the null hypothesis that two samples are drawn from the
    same distribution with the same scale parameter.

    Parameters
    ----------
    x, y : array_like
        Arrays of sample data. There must be at least three observations
        total.
    axis : int, optional
        The axis along which the samples are tested.  `x` and `y` can be of
        different length along `axis`.
        If `axis` is None, `x` and `y` are flattened and the test is done on
        all values in the flattened arrays.
    alternative : {'two-sided', 'less', 'greater'}, optional
        Defines the alternative hypothesis. Default is 'two-sided'.
        The following options are available:

        * 'two-sided': the scales of the distributions underlying `x` and `y`
          are different.
        * 'less': the scale of the distribution underlying `x` is less than
          the scale of the distribution underlying `y`.
        * 'greater': the scale of the distribution underlying `x` is greater
          than the scale of the distribution underlying `y`.

        .. versionadded:: 1.7.0

    Returns
    -------
    res : SignificanceResult
        An object containing attributes:

        statistic : scalar or ndarray
            The z-score for the hypothesis test.  For 1-D inputs a scalar is
            returned.
        pvalue : scalar ndarray
            The p-value for the hypothesis test.

    See Also
    --------
    fligner : A non-parametric test for the equality of k variances
    ansari : A non-parametric test for the equality of 2 variances
    bartlett : A parametric test for equality of k variances in normal samples
    levene : A parametric test for equality of k variances

    Notes
    -----
    The data are assumed to be drawn from probability distributions ``f(x)``
    and ``f(x/s) / s`` respectively, for some probability density function f.
    The null hypothesis is that ``s == 1``.

    For multi-dimensional arrays, if the inputs are of shapes
    ``(n0, n1, n2, n3)``  and ``(n0, m1, n2, n3)``, then if ``axis=1``, the
    resulting z and p values will have shape ``(n0, n2, n3)``.  Note that
    ``n1`` and ``m1`` don't have to be equal, but the other dimensions do.

    References
    ----------
    [1] Mielke, Paul W. "Note on Some Squared Rank Tests with Existing Ties."
        Technometrics, vol. 9, no. 2, 1967, pp. 312-14. JSTOR,
        https://doi.org/10.2307/1266427. Accessed 18 May 2022.

    Examples
    --------
    >>> import numpy as np
    >>> from scipy import stats
    >>> rng = np.random.default_rng()
    >>> x2 = rng.standard_normal((2, 45, 6, 7))
    >>> x1 = rng.standard_normal((2, 30, 6, 7))
    >>> res = stats.mood(x1, x2, axis=1)
    >>> res.pvalue.shape
    (2, 6, 7)

    Find the number of points where the difference in scale is not significant:

    >>> (res.pvalue > 0.1).sum()
    78

    Perform the test with different scales:

    >>> x1 = rng.standard_normal((2, 30))
    >>> x2 = rng.standard_normal((2, 35)) * 10.0
    >>> stats.mood(x1, x2, axis=1)
    SignificanceResult(statistic=array([-5.76174136, -6.12650783]),
                       pvalue=array([8.32505043e-09, 8.98287869e-10]))

    """
    # _axis_nan_policy decorator ensures axis=-1
    xy = np.concatenate((x, y), axis=-1)

    m = x.shape[-1]
    n = y.shape[-1]
    N = m + n

    if m == 0 or n == 0 or N < 3:  # only needed for test_axis_nan_policy
        NaN = _get_nan(x, y)
        return SignificanceResult(NaN, NaN)

    # determine if any of the samples contain ties
    # `a` represents ties within `x`; `t` represents ties within `xy`
    r, t = _stats_py._rankdata(xy, method='average', return_ties=True)

    if np.any(t > 1):
        z = _mood_statistic_with_ties(x, y, t, m, n, N)
    else:
        z = _mood_statistic_no_ties(r, m, n, N)

    pval = _get_pvalue(z, _SimpleNormal(), alternative, xp=np)

    return SignificanceResult(z[()], pval[()])


WilcoxonResult = _make_tuple_bunch('WilcoxonResult', ['statistic', 'pvalue'])


def wilcoxon_result_unpacker(res, _):
    if hasattr(res, 'zstatistic'):
        return res.statistic, res.pvalue, res.zstatistic
    else:
        return res.statistic, res.pvalue


def wilcoxon_result_object(statistic, pvalue, zstatistic=None):
    res = WilcoxonResult(statistic, pvalue)
    if zstatistic is not None:
        res.zstatistic = zstatistic
    return res


def wilcoxon_outputs(kwds):
    method = kwds.get('method', 'auto')
    if method == 'asymptotic':
        return 3
    return 2


@xp_capabilities(np_only=True)
@_rename_parameter("mode", "method")
@_axis_nan_policy_factory(
    wilcoxon_result_object, paired=True,
    n_samples=lambda kwds: 2 if kwds.get('y', None) is not None else 1,
    result_to_tuple=wilcoxon_result_unpacker, n_outputs=wilcoxon_outputs,
)
def wilcoxon(x, y=None, zero_method="wilcox", correction=False,
             alternative="two-sided", method='auto', *, axis=0):
    """Calculate the Wilcoxon signed-rank test.

    The Wilcoxon signed-rank test tests the null hypothesis that two
    related paired samples come from the same distribution. In particular,
    it tests whether the distribution of the differences ``x - y`` is symmetric
    about zero. It is a non-parametric version of the paired T-test.

    Parameters
    ----------
    x : array_like
        Either the first set of measurements (in which case ``y`` is the second
        set of measurements), or the differences between two sets of
        measurements (in which case ``y`` is not to be specified.)  Must be
        one-dimensional.
    y : array_like, optional
        Either the second set of measurements (if ``x`` is the first set of
        measurements), or not specified (if ``x`` is the differences between
        two sets of measurements.)  Must be one-dimensional.

        .. warning::
            When `y` is provided, `wilcoxon` calculates the test statistic
            based on the ranks of the absolute values of ``d = x - y``.
            Roundoff error in the subtraction can result in elements of ``d``
            being assigned different ranks even when they would be tied with
            exact arithmetic. Rather than passing `x` and `y` separately,
            consider computing the difference ``x - y``, rounding as needed to
            ensure that only truly unique elements are numerically distinct,
            and passing the result as `x`, leaving `y` at the default (None).

    zero_method : {"wilcox", "pratt", "zsplit"}, optional
        There are different conventions for handling pairs of observations
        with equal values ("zero-differences", or "zeros").

        * "wilcox": Discards all zero-differences (default); see [4]_.
        * "pratt": Includes zero-differences in the ranking process,
          but drops the ranks of the zeros (more conservative); see [3]_.
          In this case, the normal approximation is adjusted as in [5]_.
        * "zsplit": Includes zero-differences in the ranking process and
          splits the zero rank between positive and negative ones.

    correction : bool, optional
        If True, apply continuity correction by adjusting the Wilcoxon rank
        statistic by 0.5 towards the mean value when computing the
        z-statistic if a normal approximation is used.  Default is False.
    alternative : {"two-sided", "greater", "less"}, optional
        Defines the alternative hypothesis. Default is 'two-sided'.
        In the following, let ``d`` represent the difference between the paired
        samples: ``d = x - y`` if both ``x`` and ``y`` are provided, or
        ``d = x`` otherwise.

        * 'two-sided': the distribution underlying ``d`` is not symmetric
          about zero.
        * 'less': the distribution underlying ``d`` is stochastically less
          than a distribution symmetric about zero.
        * 'greater': the distribution underlying ``d`` is stochastically
          greater than a distribution symmetric about zero.

    method : {"auto", "exact", "asymptotic"} or `PermutationMethod` instance, optional
        Method to calculate the p-value, see Notes. Default is "auto".

    axis : int or None, default: 0
        If an int, the axis of the input along which to compute the statistic.
        The statistic of each axis-slice (e.g. row) of the input will appear
        in a corresponding element of the output. If ``None``, the input will
        be raveled before computing the statistic.

    Returns
    -------
    An object with the following attributes.

    statistic : array_like
        If `alternative` is "two-sided", the sum of the ranks of the
        differences above or below zero, whichever is smaller.
        Otherwise the sum of the ranks of the differences above zero.
    pvalue : array_like
        The p-value for the test depending on `alternative` and `method`.
    zstatistic : array_like
        When ``method = 'asymptotic'``, this is the normalized z-statistic::

            z = (T - mn - d) / se

        where ``T`` is `statistic` as defined above, ``mn`` is the mean of the
        distribution under the null hypothesis, ``d`` is a continuity
        correction, and ``se`` is the standard error.
        When ``method != 'asymptotic'``, this attribute is not available.

    See Also
    --------
    kruskal, mannwhitneyu

    Notes
    -----
    In the following, let ``d`` represent the difference between the paired
    samples: ``d = x - y`` if both ``x`` and ``y`` are provided, or ``d = x``
    otherwise. Assume that all elements of ``d`` are independent and
    identically distributed observations, and all are distinct and nonzero.

    - When ``len(d)`` is sufficiently large, the null distribution of the
      normalized test statistic (`zstatistic` above) is approximately normal,
      and ``method = 'asymptotic'`` can be used to compute the p-value.

    - When ``len(d)`` is small, the normal approximation may not be accurate,
      and ``method='exact'`` is preferred (at the cost of additional
      execution time).

    - The default, ``method='auto'``, selects between the two:
      ``method='exact'`` is used when ``len(d) <= 50``, and
      ``method='asymptotic'`` is used otherwise.

    The presence of "ties" (i.e. not all elements of ``d`` are unique) or
    "zeros" (i.e. elements of ``d`` are zero) changes the null distribution
    of the test statistic, and ``method='exact'`` no longer calculates
    the exact p-value. If ``method='asymptotic'``, the z-statistic is adjusted
    for more accurate comparison against the standard normal, but still,
    for finite sample sizes, the standard normal is only an approximation of
    the true null distribution of the z-statistic. For such situations, the
    `method` parameter also accepts instances of `PermutationMethod`. In this
    case, the p-value is computed using `permutation_test` with the provided
    configuration options and other appropriate settings.

    The presence of ties and zeros affects the resolution of ``method='auto'``
    accordingly: exhasutive permutations are performed when ``len(d) <= 13``,
    and the asymptotic method is used otherwise. Note that they asymptotic
    method may not be very accurate even for ``len(d) > 14``; the threshold
    was chosen as a compromise between execution time and accuracy under the
    constraint that the results must be deterministic. Consider providing an
    instance of `PermutationMethod` method manually, choosing the
    ``n_resamples`` parameter to balance time constraints and accuracy
    requirements.

    Please also note that in the edge case that all elements of ``d`` are zero,
    the p-value relying on the normal approximaton cannot be computed (NaN)
    if ``zero_method='wilcox'`` or ``zero_method='pratt'``.

    References
    ----------
    .. [1] https://en.wikipedia.org/wiki/Wilcoxon_signed-rank_test
    .. [2] Conover, W.J., Practical Nonparametric Statistics, 1971.
    .. [3] Pratt, J.W., Remarks on Zeros and Ties in the Wilcoxon Signed
       Rank Procedures, Journal of the American Statistical Association,
       Vol. 54, 1959, pp. 655-667. :doi:`10.1080/01621459.1959.10501526`
    .. [4] Wilcoxon, F., Individual Comparisons by Ranking Methods,
       Biometrics Bulletin, Vol. 1, 1945, pp. 80-83. :doi:`10.2307/3001968`
    .. [5] Cureton, E.E., The Normal Approximation to the Signed-Rank
       Sampling Distribution When Zero Differences are Present,
       Journal of the American Statistical Association, Vol. 62, 1967,
       pp. 1068-1069. :doi:`10.1080/01621459.1967.10500917`

    Examples
    --------
    In [4]_, the differences in height between cross- and self-fertilized
    corn plants is given as follows:

    >>> d = [6, 8, 14, 16, 23, 24, 28, 29, 41, -48, 49, 56, 60, -67, 75]

    Cross-fertilized plants appear to be higher. To test the null
    hypothesis that there is no height difference, we can apply the
    two-sided test:

    >>> from scipy.stats import wilcoxon
    >>> res = wilcoxon(d)
    >>> res.statistic, res.pvalue
    (24.0, 0.041259765625)

    Hence, we would reject the null hypothesis at a confidence level of 5%,
    concluding that there is a difference in height between the groups.
    To confirm that the median of the differences can be assumed to be
    positive, we use:

    >>> res = wilcoxon(d, alternative='greater')
    >>> res.statistic, res.pvalue
    (96.0, 0.0206298828125)

    This shows that the null hypothesis that the median is negative can be
    rejected at a confidence level of 5% in favor of the alternative that
    the median is greater than zero. The p-values above are exact. Using the
    normal approximation gives very similar values:

    >>> res = wilcoxon(d, method='asymptotic')
    >>> res.statistic, res.pvalue
    (24.0, 0.04088813291185591)

    Note that the statistic changed to 96 in the one-sided case (the sum
    of ranks of positive differences) whereas it is 24 in the two-sided
    case (the minimum of sum of ranks above and below zero).

    In the example above, the differences in height between paired plants are
    provided to `wilcoxon` directly. Alternatively, `wilcoxon` accepts two
    samples of equal length, calculates the differences between paired
    elements, then performs the test. Consider the samples ``x`` and ``y``:

    >>> import numpy as np
    >>> x = np.array([0.5, 0.825, 0.375, 0.5])
    >>> y = np.array([0.525, 0.775, 0.325, 0.55])
    >>> res = wilcoxon(x, y, alternative='greater')
    >>> res
    WilcoxonResult(statistic=5.0, pvalue=0.5625)

    Note that had we calculated the differences by hand, the test would have
    produced different results:

    >>> d = [-0.025, 0.05, 0.05, -0.05]
    >>> ref = wilcoxon(d, alternative='greater')
    >>> ref
    WilcoxonResult(statistic=6.0, pvalue=0.5)

    The substantial difference is due to roundoff error in the results of
    ``x-y``:

    >>> d - (x-y)
    array([2.08166817e-17, 6.93889390e-17, 1.38777878e-17, 4.16333634e-17])

    Even though we expected all the elements of ``(x-y)[1:]`` to have the same
    magnitude ``0.05``, they have slightly different magnitudes in practice,
    and therefore are assigned different ranks in the test. Before performing
    the test, consider calculating ``d`` and adjusting it as necessary to
    ensure that theoretically identically values are not numerically distinct.
    For example:

    >>> d2 = np.around(x - y, decimals=3)
    >>> wilcoxon(d2, alternative='greater')
    WilcoxonResult(statistic=6.0, pvalue=0.5)

    """
    # replace approx by asymptotic to ensure backwards compatability
    if method == "approx":
        method = "asymptotic"
    return _wilcoxon._wilcoxon_nd(x, y, zero_method, correction, alternative,
                                  method, axis)


MedianTestResult = _make_tuple_bunch(
    'MedianTestResult',
    ['statistic', 'pvalue', 'median', 'table'], []
)


@xp_capabilities(np_only=True)
def median_test(*samples, ties='below', correction=True, lambda_=1,
                nan_policy='propagate'):
    """Perform a Mood's median test.

    Test that two or more samples come from populations with the same median.

    Let ``n = len(samples)`` be the number of samples.  The "grand median" of
    all the data is computed, and a contingency table is formed by
    classifying the values in each sample as being above or below the grand
    median.  The contingency table, along with `correction` and `lambda_`,
    are passed to `scipy.stats.chi2_contingency` to compute the test statistic
    and p-value.

    Parameters
    ----------
    sample1, sample2, ... : array_like
        The set of samples.  There must be at least two samples.
        The samples are not required to have the same length.
        Arrays may be multidimensional, in which case each slice along
        the last axis is treated independently.
    ties : str, optional
        Determines how values equal to the grand median are classified in
        the contingency table.  The string must be one of::

            "below":
                Values equal to the grand median are counted as "below".
            "above":
                Values equal to the grand median are counted as "above".
            "ignore":
                Values equal to the grand median are not counted.

        The default is "below".
    correction : bool, optional
        If True, *and* there are just two samples, apply Yates' correction
        for continuity when computing the test statistic associated with
        the contingency table.  Default is True.
    lambda_ : float or str, optional
        By default, the statistic computed in this test is Pearson's
        chi-squared statistic.  `lambda_` allows a statistic from the
        Cressie-Read power divergence family to be used instead.  See
        `power_divergence` for details.
        Default is 1 (Pearson's chi-squared statistic).
    nan_policy : {'propagate', 'raise', 'omit'}, optional
        Defines how to handle when input contains nan. 'propagate' returns nan,
        'raise' throws an error, 'omit' performs the calculations ignoring nan
        values. Default is 'propagate'.

    Returns
    -------
    res : MedianTestResult
        An object containing attributes:

        statistic : float
            The test statistic.  The statistic that is returned is determined
            by `lambda_`.  The default is Pearson's chi-squared statistic.
        pvalue : float
            The p-value of the test.
        median : float
            The grand median.
        table : ndarray
            The contingency table.  The shape of the table is (2, n), where
            n is the number of samples.  The first row holds the counts of the
            values above the grand median, and the second row holds the counts
            of the values below the grand median.  The table allows further
            analysis with, for example, `scipy.stats.chi2_contingency`, or with
            `scipy.stats.fisher_exact` if there are two samples, without having
            to recompute the table.  If ``nan_policy`` is "propagate" and there
            are nans in the input, the return value for ``table`` is ``None``.

    See Also
    --------
    kruskal : Compute the Kruskal-Wallis H-test for independent samples.
    mannwhitneyu : Computes the Mann-Whitney rank test on samples x and y.

    Notes
    -----
    .. versionadded:: 0.15.0

    References
    ----------
    .. [1] Mood, A. M., Introduction to the Theory of Statistics. McGraw-Hill
        (1950), pp. 394-399.
    .. [2] Zar, J. H., Biostatistical Analysis, 5th ed. Prentice Hall (2010).
        See Sections 8.12 and 10.15.

    Examples
    --------
    A biologist runs an experiment in which there are three groups of plants.
    Group 1 has 16 plants, group 2 has 15 plants, and group 3 has 17 plants.
    Each plant produces a number of seeds.  The seed counts for each group
    are::

        Group 1: 10 14 14 18 20 22 24 25 31 31 32 39 43 43 48 49
        Group 2: 28 30 31 33 34 35 36 40 44 55 57 61 91 92 99
        Group 3:  0  3  9 22 23 25 25 33 34 34 40 45 46 48 62 67 84

    The following code applies Mood's median test to these samples.

    >>> g1 = [10, 14, 14, 18, 20, 22, 24, 25, 31, 31, 32, 39, 43, 43, 48, 49]
    >>> g2 = [28, 30, 31, 33, 34, 35, 36, 40, 44, 55, 57, 61, 91, 92, 99]
    >>> g3 = [0, 3, 9, 22, 23, 25, 25, 33, 34, 34, 40, 45, 46, 48, 62, 67, 84]
    >>> from scipy.stats import median_test
    >>> res = median_test(g1, g2, g3)

    The median is

    >>> res.median
    34.0

    and the contingency table is

    >>> res.table
    array([[ 5, 10,  7],
           [11,  5, 10]])

    `p` is too large to conclude that the medians are not the same:

    >>> res.pvalue
    0.12609082774093244

    The "G-test" can be performed by passing ``lambda_="log-likelihood"`` to
    `median_test`.

    >>> res = median_test(g1, g2, g3, lambda_="log-likelihood")
    >>> res.pvalue
    0.12224779737117837

    The median occurs several times in the data, so we'll get a different
    result if, for example, ``ties="above"`` is used:

    >>> res = median_test(g1, g2, g3, ties="above")
    >>> res.pvalue
    0.063873276069553273

    >>> res.table
    array([[ 5, 11,  9],
           [11,  4,  8]])

    This example demonstrates that if the data set is not large and there
    are values equal to the median, the p-value can be sensitive to the
    choice of `ties`.

    """
    np = array_namespace(*samples)
    n_samples = len(samples)

    if n_samples < 2:
        raise ValueError('median_test requires two or more samples.')

    ties_options = ['below', 'above', 'ignore']
    if ties not in ties_options:
        raise ValueError(f"invalid 'ties' option '{ties}'; 'ties' must be one "
                         f"of: {str(ties_options)[1:-1]}")

    data = _broadcast_arrays(samples, axis=-1, xp=np)
    data = xp_promote(*data, force_floating=True, xp=np)
    batch_shape, dtype = data[0].shape[:-1], data[0].dtype

    cdata = np.concat(data, axis=-1)
    contains_nan = _contains_nan(cdata, nan_policy)

    if cdata.shape[-1] == 0:
        # If all samples are empty, there's nothing we can calculate. Return now.
        warnings.warn(too_small_nd_not_omit, SmallSampleWarning, stacklevel=2)
        nan = np.full(batch_shape, np.nan, dtype=dtype)
        zeros = np.zeros(batch_shape + (2, n_samples), dtype=dtype)
        return MedianTestResult(nan, nan, nan, zeros)

    if nan_policy == 'omit' and contains_nan:
        grand_median = np.nanmedian(cdata, axis=-1, keepdims=True)
    else:
        grand_median = np.median(cdata, axis=-1, keepdims=True)

    # Create the contingency table.
    table = np.zeros(batch_shape + (2, n_samples), dtype=np.int64)
    for k, sample in enumerate(data):
        nnan = count_nonzero(np.isnan(sample), axis=-1)
        nabove = count_nonzero(sample > grand_median, axis=-1)
        nbelow = count_nonzero(sample < grand_median, axis=-1)
        nequal = (sample.shape[-1] - (nabove + nbelow + nnan) if nan_policy=='omit'
                  else count_nonzero(sample == grand_median, axis=-1))
        table[..., 0, k] += nabove
        table[..., 1, k] += nbelow
        if ties == "below":
            table[..., 1, k] += nequal
        elif ties == "above":
            table[..., 0, k] += nequal

    grand_median = np.squeeze(grand_median, axis=-1)

    # Check that no row or column of the table is all zero.
    # Such a table will result in NaN statistic and p-value.
    rowsums = table.sum(axis=-1)
    if batch_shape == () and not np.isnan(grand_median) and rowsums[0] == 0:
        raise ValueError(f"All values are below the grand median ({grand_median}).")
    if batch_shape == () and not np.isnan(grand_median) and rowsums[1] == 0:
        raise ValueError(f"All values are above the grand median ({grand_median}).")

    if batch_shape == () and (ties == "ignore" or nan_policy == 'omit'):
        # We already checked that each sample has at least one value, but it
        # is possible that all those values equal the grand median.  If `ties`
        # is "ignore", that would result in a column of zeros in `table`.
        # Similarly, observations in a sample could be omitted NaNs.
        # We check for these cases here.
        zero_cols = np.nonzero((table == 0).all(axis=0))[0]
        if len(zero_cols) > 0:
            raise ValueError(
                f"All values in sample {zero_cols[0] + 1} are equal to the grand "
                f"median ({grand_median!r}), so they are ignored, resulting in an "
                f"empty sample."
            )

    if any(array.shape[-1] == 0 for array in data):
        # if only some samples are empty, we have the grand_median and `table`,
        # but `_chi2_contingency_2d` would make noise, so return now.
        warnings.warn(too_small_nd_not_omit, SmallSampleWarning, stacklevel=2)
        nan = np.full(batch_shape, np.nan, dtype=dtype)
        return MedianTestResult(nan, nan, grand_median[()], table[()])

    stat, p = stats.contingency._chi2_contingency_2d(
        table, lambda_=lambda_, correction=correction)
    return MedianTestResult(stat[()], p[()], grand_median[()], table[()])


def _circfuncs_common(samples, period, xp=None):
    xp = array_namespace(samples) if xp is None else xp

    samples = xp_promote(samples, force_floating=True, xp=xp)

    # Recast samples as radians that range between 0 and 2 pi and calculate
    # the sine and cosine
    scaled_samples = samples * ((2.0 * pi) / period)
    sin_samp = xp.sin(scaled_samples)
    cos_samp = xp.cos(scaled_samples)

    return samples, sin_samp, cos_samp


@xp_capabilities()
@_axis_nan_policy_factory(
    lambda x: x, n_outputs=1, default_axis=None,
    result_to_tuple=lambda x, _: (x,)
)
def circmean(samples, high=2*pi, low=0, axis=None, nan_policy='propagate'):
    r"""Compute the circular mean of a sample of angle observations.

    Given :math:`n` angle observations :math:`x_1, \cdots, x_n` measured in
    radians, their *circular mean* is defined by ([1]_, Eq. 2.2.4)

    .. math::

       \mathrm{Arg} \left( \frac{1}{n} \sum_{k=1}^n e^{i x_k} \right)

    where :math:`i` is the imaginary unit and :math:`\mathop{\mathrm{Arg}} z`
    gives the principal value of the argument of complex number :math:`z`,
    restricted to the range :math:`[0,2\pi]` by default.  :math:`z` in the
    above expression is known as the `mean resultant vector`.

    Parameters
    ----------
    samples : array_like
        Input array of angle observations.  The value of a full angle is
        equal to ``(high - low)``.
    high : float, optional
        Upper boundary of the principal value of an angle.  Default is ``2*pi``.
    low : float, optional
        Lower boundary of the principal value of an angle.  Default is ``0``.

    Returns
    -------
    circmean : float
        Circular mean, restricted to the range ``[low, high]``.

        If the mean resultant vector is zero, an input-dependent,
        implementation-defined number between ``[low, high]`` is returned.
        If the input array is empty, ``np.nan`` is returned.

    See Also
    --------
    circstd : Circular standard deviation.
    circvar : Circular variance.

    References
    ----------
    .. [1] Mardia, K. V. and Jupp, P. E. *Directional Statistics*.
           John Wiley & Sons, 1999.

    Examples
    --------
    For readability, all angles are printed out in degrees.

    >>> import numpy as np
    >>> from scipy.stats import circmean
    >>> import matplotlib.pyplot as plt
    >>> angles = np.deg2rad(np.array([20, 30, 330]))
    >>> circmean = circmean(angles)
    >>> np.rad2deg(circmean)
    7.294976657784009

    >>> mean = angles.mean()
    >>> np.rad2deg(mean)
    126.66666666666666

    Plot and compare the circular mean against the arithmetic mean.

    >>> plt.plot(np.cos(np.linspace(0, 2*np.pi, 500)),
    ...          np.sin(np.linspace(0, 2*np.pi, 500)),
    ...          c='k')
    >>> plt.scatter(np.cos(angles), np.sin(angles), c='k')
    >>> plt.scatter(np.cos(circmean), np.sin(circmean), c='b',
    ...             label='circmean')
    >>> plt.scatter(np.cos(mean), np.sin(mean), c='r', label='mean')
    >>> plt.legend()
    >>> plt.axis('equal')
    >>> plt.show()

    """
    xp = array_namespace(samples)
    # Needed for non-NumPy arrays to get appropriate NaN result
    # Apparently atan2(0, 0) is 0, even though it is mathematically undefined
    if xp_size(samples) == 0:
        return xp.mean(samples, axis=axis)
    period = high - low
    samples, sin_samp, cos_samp = _circfuncs_common(samples, period, xp=xp)
    sin_sum = xp.sum(sin_samp, axis=axis)
    cos_sum = xp.sum(cos_samp, axis=axis)
    res = xp.atan2(sin_sum, cos_sum)

    res = res[()] if res.ndim == 0 else res
    return (res * (period / (2.0 * pi)) - low) % period + low


@xp_capabilities()
@_axis_nan_policy_factory(
    lambda x: x, n_outputs=1, default_axis=None,
    result_to_tuple=lambda x, _: (x,)
)
def circvar(samples, high=2*pi, low=0, axis=None, nan_policy='propagate'):
    r"""Compute the circular variance of a sample of angle observations.

    Given :math:`n` angle observations :math:`x_1, \cdots, x_n` measured in
    radians, their *circular variance* is defined by ([2]_, Eq. 2.3.3)

    .. math::

       1 - \left| \frac{1}{n} \sum_{k=1}^n e^{i x_k} \right|

    where :math:`i` is the imaginary unit and :math:`|z|` gives the length
    of the complex number :math:`z`.  :math:`|z|` in the above expression
    is known as the `mean resultant length`.

    Parameters
    ----------
    samples : array_like
        Input array of angle observations.  The value of a full angle is
        equal to ``(high - low)``.
    high : float, optional
        Upper boundary of the principal value of an angle.  Default is ``2*pi``.
    low : float, optional
        Lower boundary of the principal value of an angle.  Default is ``0``.

    Returns
    -------
    circvar : float
        Circular variance.  The returned value is in the range ``[0, 1]``,
        where ``0`` indicates no variance and ``1`` indicates large variance.

        If the input array is empty, ``np.nan`` is returned.

    See Also
    --------
    circmean : Circular mean.
    circstd : Circular standard deviation.

    Notes
    -----
    In the limit of small angles, the circular variance is close to
    half the 'linear' variance if measured in radians.

    References
    ----------
    .. [1] Fisher, N.I. *Statistical analysis of circular data*. Cambridge
           University Press, 1993.
    .. [2] Mardia, K. V. and Jupp, P. E. *Directional Statistics*.
           John Wiley & Sons, 1999.

    Examples
    --------
    >>> import numpy as np
    >>> from scipy.stats import circvar
    >>> import matplotlib.pyplot as plt
    >>> samples_1 = np.array([0.072, -0.158, 0.077, 0.108, 0.286,
    ...                       0.133, -0.473, -0.001, -0.348, 0.131])
    >>> samples_2 = np.array([0.111, -0.879, 0.078, 0.733, 0.421,
    ...                       0.104, -0.136, -0.867,  0.012,  0.105])
    >>> circvar_1 = circvar(samples_1)
    >>> circvar_2 = circvar(samples_2)

    Plot the samples.

    >>> fig, (left, right) = plt.subplots(ncols=2)
    >>> for image in (left, right):
    ...     image.plot(np.cos(np.linspace(0, 2*np.pi, 500)),
    ...                np.sin(np.linspace(0, 2*np.pi, 500)),
    ...                c='k')
    ...     image.axis('equal')
    ...     image.axis('off')
    >>> left.scatter(np.cos(samples_1), np.sin(samples_1), c='k', s=15)
    >>> left.set_title(f"circular variance: {np.round(circvar_1, 2)!r}")
    >>> right.scatter(np.cos(samples_2), np.sin(samples_2), c='k', s=15)
    >>> right.set_title(f"circular variance: {np.round(circvar_2, 2)!r}")
    >>> plt.show()

    """
    xp = array_namespace(samples)
    period = high - low
    samples, sin_samp, cos_samp = _circfuncs_common(samples, period, xp=xp)
    sin_mean = xp.mean(sin_samp, axis=axis)
    cos_mean = xp.mean(cos_samp, axis=axis)
    hypotenuse = (sin_mean**2. + cos_mean**2.)**0.5
    # hypotenuse can go slightly above 1 due to rounding errors
    R = xp.clip(hypotenuse, max=1.)

    res = 1. - R
    return res


@xp_capabilities()
@_axis_nan_policy_factory(
    lambda x: x, n_outputs=1, default_axis=None,
    result_to_tuple=lambda x, _: (x,)
)
def circstd(samples, high=2*pi, low=0, axis=None, nan_policy='propagate', *,
            normalize=False):
    r"""
    Compute the circular standard deviation of a sample of angle observations.

    Given :math:`n` angle observations :math:`x_1, \cdots, x_n` measured in
    radians, their `circular standard deviation` is defined by
    ([2]_, Eq. 2.3.11)

    .. math::

       \sqrt{ -2 \log \left| \frac{1}{n} \sum_{k=1}^n e^{i x_k} \right| }

    where :math:`i` is the imaginary unit and :math:`|z|` gives the length
    of the complex number :math:`z`.  :math:`|z|` in the above expression
    is known as the `mean resultant length`.

    Parameters
    ----------
    samples : array_like
        Input array of angle observations.  The value of a full angle is
        equal to ``(high - low)``.
    high : float, optional
        Upper boundary of the principal value of an angle.  Default is ``2*pi``.
    low : float, optional
        Lower boundary of the principal value of an angle.  Default is ``0``.
    normalize : boolean, optional
        If ``False`` (the default), the return value is computed from the
        above formula with the input scaled by ``(2*pi)/(high-low)`` and
        the output scaled (back) by ``(high-low)/(2*pi)``.  If ``True``,
        the output is not scaled and is returned directly.

    Returns
    -------
    circstd : float
        Circular standard deviation, optionally normalized.

        If the input array is empty, ``np.nan`` is returned.

    See Also
    --------
    circmean : Circular mean.
    circvar : Circular variance.

    Notes
    -----
    In the limit of small angles, the circular standard deviation is close
    to the 'linear' standard deviation if ``normalize`` is ``False``.

    References
    ----------
    .. [1] Mardia, K. V. (1972). 2. In *Statistics of Directional Data*
       (pp. 18-24). Academic Press. :doi:`10.1016/C2013-0-07425-7`.
    .. [2] Mardia, K. V. and Jupp, P. E. *Directional Statistics*.
           John Wiley & Sons, 1999.

    Examples
    --------
    >>> import numpy as np
    >>> from scipy.stats import circstd
    >>> import matplotlib.pyplot as plt
    >>> samples_1 = np.array([0.072, -0.158, 0.077, 0.108, 0.286,
    ...                       0.133, -0.473, -0.001, -0.348, 0.131])
    >>> samples_2 = np.array([0.111, -0.879, 0.078, 0.733, 0.421,
    ...                       0.104, -0.136, -0.867,  0.012,  0.105])
    >>> circstd_1 = circstd(samples_1)
    >>> circstd_2 = circstd(samples_2)

    Plot the samples.

    >>> fig, (left, right) = plt.subplots(ncols=2)
    >>> for image in (left, right):
    ...     image.plot(np.cos(np.linspace(0, 2*np.pi, 500)),
    ...                np.sin(np.linspace(0, 2*np.pi, 500)),
    ...                c='k')
    ...     image.axis('equal')
    ...     image.axis('off')
    >>> left.scatter(np.cos(samples_1), np.sin(samples_1), c='k', s=15)
    >>> left.set_title(f"circular std: {np.round(circstd_1, 2)!r}")
    >>> right.plot(np.cos(np.linspace(0, 2*np.pi, 500)),
    ...            np.sin(np.linspace(0, 2*np.pi, 500)),
    ...            c='k')
    >>> right.scatter(np.cos(samples_2), np.sin(samples_2), c='k', s=15)
    >>> right.set_title(f"circular std: {np.round(circstd_2, 2)!r}")
    >>> plt.show()

    """
    xp = array_namespace(samples)
    period = high - low
    samples, sin_samp, cos_samp = _circfuncs_common(samples, period, xp=xp)
    sin_mean = xp.mean(sin_samp, axis=axis)  # [1] (2.2.3)
    cos_mean = xp.mean(cos_samp, axis=axis)  # [1] (2.2.3)
    hypotenuse = (sin_mean**2. + cos_mean**2.)**0.5
    # hypotenuse can go slightly above 1 due to rounding errors
    R = xp.clip(hypotenuse, max=1.)  # [1] (2.2.4)

    res = (-2*xp.log(R))**0.5+0.0  # torch.pow returns -0.0 if R==1
    if not normalize:
        res *= (high-low)/(2.*pi)  # [1] (2.3.14) w/ (2.3.7)
    return res


class DirectionalStats:
    def __init__(self, mean_direction, mean_resultant_length):
        self.mean_direction = mean_direction
        self.mean_resultant_length = mean_resultant_length

    def __repr__(self):
        return (f"DirectionalStats(mean_direction={self.mean_direction},"
                f" mean_resultant_length={self.mean_resultant_length})")


@xp_capabilities()
def directional_stats(samples, *, axis=0, normalize=True):
    """
    Computes sample statistics for directional data.

    Computes the directional mean (also called the mean direction vector) and
    mean resultant length of a sample of vectors.

    The directional mean is a measure of "preferred direction" of vector data.
    It is analogous to the sample mean, but it is for use when the length of
    the data is irrelevant (e.g. unit vectors).

    The mean resultant length is a value between 0 and 1 used to quantify the
    dispersion of directional data: the smaller the mean resultant length, the
    greater the dispersion. Several definitions of directional variance
    involving the mean resultant length are given in [1]_ and [2]_.

    Parameters
    ----------
    samples : array_like
        Input array. Must be at least two-dimensional, and the last axis of the
        input must correspond with the dimensionality of the vector space.
        When the input is exactly two dimensional, this means that each row
        of the data is a vector observation.
    axis : int, default: 0
        Axis along which the directional mean is computed.
    normalize: boolean, default: True
        If True, normalize the input to ensure that each observation is a
        unit vector. It the observations are already unit vectors, consider
        setting this to False to avoid unnecessary computation.

    Returns
    -------
    res : DirectionalStats
        An object containing attributes:

        mean_direction : ndarray
            Directional mean.
        mean_resultant_length : ndarray
            The mean resultant length [1]_.

    See Also
    --------
    circmean: circular mean; i.e. directional mean for 2D *angles*
    circvar: circular variance; i.e. directional variance for 2D *angles*

    Notes
    -----
    This uses a definition of directional mean from [1]_.
    Assuming the observations are unit vectors, the calculation is as follows.

    .. code-block:: python

        mean = samples.mean(axis=0)
        mean_resultant_length = np.linalg.norm(mean)
        mean_direction = mean / mean_resultant_length

    This definition is appropriate for *directional* data (i.e. vector data
    for which the magnitude of each observation is irrelevant) but not
    for *axial* data (i.e. vector data for which the magnitude and *sign* of
    each observation is irrelevant).

    Several definitions of directional variance involving the mean resultant
    length ``R`` have been proposed, including ``1 - R`` [1]_, ``1 - R**2``
    [2]_, and ``2 * (1 - R)`` [2]_. Rather than choosing one, this function
    returns ``R`` as attribute `mean_resultant_length` so the user can compute
    their preferred measure of dispersion.

    References
    ----------
    .. [1] Mardia, Jupp. (2000). *Directional Statistics*
       (p. 163). Wiley.

    .. [2] https://en.wikipedia.org/wiki/Directional_statistics

    Examples
    --------
    >>> import numpy as np
    >>> from scipy.stats import directional_stats
    >>> data = np.array([[3, 4],    # first observation, 2D vector space
    ...                  [6, -8]])  # second observation
    >>> dirstats = directional_stats(data)
    >>> dirstats.mean_direction
    array([1., 0.])

    In contrast, the regular sample mean of the vectors would be influenced
    by the magnitude of each observation. Furthermore, the result would not be
    a unit vector.

    >>> data.mean(axis=0)
    array([4.5, -2.])

    An exemplary use case for `directional_stats` is to find a *meaningful*
    center for a set of observations on a sphere, e.g. geographical locations.

    >>> data = np.array([[0.8660254, 0.5, 0.],
    ...                  [0.8660254, -0.5, 0.]])
    >>> dirstats = directional_stats(data)
    >>> dirstats.mean_direction
    array([1., 0., 0.])

    The regular sample mean on the other hand yields a result which does not
    lie on the surface of the sphere.

    >>> data.mean(axis=0)
    array([0.8660254, 0., 0.])

    The function also returns the mean resultant length, which
    can be used to calculate a directional variance. For example, using the
    definition ``Var(z) = 1 - R`` from [2]_ where ``R`` is the
    mean resultant length, we can calculate the directional variance of the
    vectors in the above example as:

    >>> 1 - dirstats.mean_resultant_length
    0.13397459716167093
    """
    xp = array_namespace(samples)
    samples = xp.asarray(samples)

    if samples.ndim < 2:
        raise ValueError("samples must at least be two-dimensional. "
                         f"Instead samples has shape: {tuple(samples.shape)}")
    samples = xp.moveaxis(samples, axis, 0)

    if is_marray(xp):
        _xp = array_namespace(samples.mask)
        mask = _xp.any(samples.mask, axis=-1, keepdims=True)
        samples = xp.asarray(samples.data, mask=mask)

    if normalize:
        vectornorms = xp_vector_norm(samples, axis=-1, keepdims=True, xp=xp)
        samples = samples/vectornorms
    mean = xp.mean(samples, axis=0)
    mean_resultant_length = xp_vector_norm(mean, axis=-1, keepdims=True, xp=xp)
    mean_direction = mean / mean_resultant_length
    mrl = xp.squeeze(mean_resultant_length, axis=-1)
    mean_resultant_length = mrl[()] if mrl.ndim == 0 else mrl
    return DirectionalStats(mean_direction, mean_resultant_length)


@xp_capabilities(skip_backends=[('dask.array', "no take_along_axis")], jax_jit=False)
def false_discovery_control(ps, *, axis=0, method='bh'):
    """Adjust p-values to control the false discovery rate.

    The false discovery rate (FDR) is the expected proportion of rejected null
    hypotheses that are actually true.
    If the null hypothesis is rejected when the *adjusted* p-value falls below
    a specified level, the false discovery rate is controlled at that level.

    Parameters
    ----------
    ps : 1D array_like
        The p-values to adjust. Elements must be real numbers between 0 and 1.
    axis : int
        The axis along which to perform the adjustment. The adjustment is
        performed independently along each axis-slice. If `axis` is None, `ps`
        is raveled before performing the adjustment.
    method : {'bh', 'by'}
        The false discovery rate control procedure to apply: ``'bh'`` is for
        Benjamini-Hochberg [1]_ (Eq. 1), ``'by'`` is for Benjaminini-Yekutieli
        [2]_ (Theorem 1.3). The latter is more conservative, but it is
        guaranteed to control the FDR even when the p-values are not from
        independent tests.

    Returns
    -------
    ps_adusted : array_like
        The adjusted p-values. If the null hypothesis is rejected where these
        fall below a specified level, the false discovery rate is controlled
        at that level.

    See Also
    --------
    combine_pvalues
    statsmodels.stats.multitest.multipletests

    Notes
    -----
    In multiple hypothesis testing, false discovery control procedures tend to
    offer higher power than familywise error rate control procedures (e.g.
    Bonferroni correction [1]_).

    If the p-values correspond with independent tests (or tests with
    "positive regression dependencies" [2]_), rejecting null hypotheses
    corresponding with Benjamini-Hochberg-adjusted p-values below :math:`q`
    controls the false discovery rate at a level less than or equal to
    :math:`q m_0 / m`, where :math:`m_0` is the number of true null hypotheses
    and :math:`m` is the total number of null hypotheses tested. The same is
    true even for dependent tests when the p-values are adjusted accorded to
    the more conservative Benjaminini-Yekutieli procedure.

    The adjusted p-values produced by this function are comparable to those
    produced by the R function ``p.adjust`` and the statsmodels function
    `statsmodels.stats.multitest.multipletests`. Please consider the latter
    for more advanced methods of multiple comparison correction.

    References
    ----------
    .. [1] Benjamini, Yoav, and Yosef Hochberg. "Controlling the false
           discovery rate: a practical and powerful approach to multiple
           testing." Journal of the Royal statistical society: series B
           (Methodological) 57.1 (1995): 289-300.

    .. [2] Benjamini, Yoav, and Daniel Yekutieli. "The control of the false
           discovery rate in multiple testing under dependency." Annals of
           statistics (2001): 1165-1188.

    .. [3] TileStats. FDR - Benjamini-Hochberg explained - Youtube.
           https://www.youtube.com/watch?v=rZKa4tW2NKs.

    .. [4] Neuhaus, Karl-Ludwig, et al. "Improved thrombolysis in acute
           myocardial infarction with front-loaded administration of alteplase:
           results of the rt-PA-APSAC patency study (TAPS)." Journal of the
           American College of Cardiology 19.5 (1992): 885-891.

    Examples
    --------
    We follow the example from [1]_.

        Thrombolysis with recombinant tissue-type plasminogen activator (rt-PA)
        and anisoylated plasminogen streptokinase activator (APSAC) in
        myocardial infarction has been proved to reduce mortality. [4]_
        investigated the effects of a new front-loaded administration of rt-PA
        versus those obtained with a standard regimen of APSAC, in a randomized
        multicentre trial in 421 patients with acute myocardial infarction.

    There were four families of hypotheses tested in the study, the last of
    which was "cardiac and other events after the start of thrombolitic
    treatment". FDR control may be desired in this family of hypotheses
    because it would not be appropriate to conclude that the front-loaded
    treatment is better if it is merely equivalent to the previous treatment.

    The p-values corresponding with the 15 hypotheses in this family were

    >>> ps = [0.0001, 0.0004, 0.0019, 0.0095, 0.0201, 0.0278, 0.0298, 0.0344,
    ...       0.0459, 0.3240, 0.4262, 0.5719, 0.6528, 0.7590, 1.000]

    If the chosen significance level is 0.05, we may be tempted to reject the
    null hypotheses for the tests corresponding with the first nine p-values,
    as the first nine p-values fall below the chosen significance level.
    However, this would ignore the problem of "multiplicity": if we fail to
    correct for the fact that multiple comparisons are being performed, we
    are more likely to incorrectly reject true null hypotheses.

    One approach to the multiplicity problem is to control the family-wise
    error rate (FWER), that is, the rate at which the null hypothesis is
    rejected when it is actually true. A common procedure of this kind is the
    Bonferroni correction [1]_.  We begin by multiplying the p-values by the
    number of hypotheses tested.

    >>> import numpy as np
    >>> np.array(ps) * len(ps)
    array([1.5000e-03, 6.0000e-03, 2.8500e-02, 1.4250e-01, 3.0150e-01,
           4.1700e-01, 4.4700e-01, 5.1600e-01, 6.8850e-01, 4.8600e+00,
           6.3930e+00, 8.5785e+00, 9.7920e+00, 1.1385e+01, 1.5000e+01])

    To control the FWER at 5%, we reject only the hypotheses corresponding
    with adjusted p-values less than 0.05. In this case, only the hypotheses
    corresponding with the first three p-values can be rejected. According to
    [1]_, these three hypotheses concerned "allergic reaction" and "two
    different aspects of bleeding."

    An alternative approach is to control the false discovery rate: the
    expected fraction of rejected null hypotheses that are actually true. The
    advantage of this approach is that it typically affords greater power: an
    increased rate of rejecting the null hypothesis when it is indeed false. To
    control the false discovery rate at 5%, we apply the Benjamini-Hochberg
    p-value adjustment.

    >>> from scipy import stats
    >>> stats.false_discovery_control(ps)
    array([0.0015    , 0.003     , 0.0095    , 0.035625  , 0.0603    ,
           0.06385714, 0.06385714, 0.0645    , 0.0765    , 0.486     ,
           0.58118182, 0.714875  , 0.75323077, 0.81321429, 1.        ])

    Now, the first *four* adjusted p-values fall below 0.05, so we would reject
    the null hypotheses corresponding with these *four* p-values. Rejection
    of the fourth null hypothesis was particularly important to the original
    study as it led to the conclusion that the new treatment had a
    "substantially lower in-hospital mortality rate."

    For simplicity of exposition, the p-values in the example above were given in
    sorted order, but this is not required; `false_discovery_control` returns
    adjusted p-values in order corresponding with the input `ps`.

    >>> stats.false_discovery_control([0.5, 0.6, 0.1, 0.001])
    array([0.6  , 0.6  , 0.2  , 0.004])

    """
    xp = array_namespace(ps)

    # Input Validation and Special Cases
    ps = xp.asarray(ps)

    ps_in_range = (xp.isdtype(ps.dtype, ("integral", "real floating"))
                   and xp.all(ps == xp.clip(ps, 0., 1.)))
    if not ps_in_range:
        raise ValueError("`ps` must include only numbers between 0 and 1.")

    methods = {'bh', 'by'}
    if method.lower() not in methods:
        raise ValueError(f"Unrecognized `method` '{method}'."
                         f"Method must be one of {methods}.")
    method = method.lower()

    if axis is None:
        axis = 0
        ps = xp_ravel(ps)

    axis = np.asarray(axis)[()]  # use of NumPy for input validation is OK
    if not np.issubdtype(axis.dtype, np.integer) or axis.size != 1:
        raise ValueError("`axis` must be an integer or `None`")
    axis = int(axis)

    if xp_size(ps) <= 1 or ps.shape[axis] <= 1:
        return ps[()] if ps.ndim == 0 else ps

    ps = xp.moveaxis(ps, axis, -1)
    m = ps.shape[-1]

    # Main Algorithm
    # Equivalent to the ideas of [1] and [2], except that this adjusts the
    # p-values as described in [3]. The results are similar to those produced
    # by R's p.adjust.

    # "Let [ps] be the ordered observed p-values..."
    order = xp.argsort(ps, axis=-1)
    ps = xp.take_along_axis(ps, order, axis=-1)  # this copies ps

    # Equation 1 of [1] rearranged to reject when p is less than specified q
    i = xp.arange(1, m+1, dtype=ps.dtype, device=xp_device(ps))
    # ps *= m / i
    ps = xpx.at(ps)[...].multiply(m / i)

    # Theorem 1.3 of [2]
    if method == 'by':
        # ps *= np.sum(1 / i)
        ps = xpx.at(ps)[...].multiply(xp.sum(1 / i))

    # accounts for rejecting all null hypotheses i for i < k, where k is
    # defined in Eq. 1 of either [1] or [2]. See [3]. Starting with the index j
    # of the second to last element, we replace element j with element j+1 if
    # the latter is smaller.
    if is_numpy(xp):
        np.minimum.accumulate(ps[..., ::-1], out=ps[..., ::-1], axis=-1)
    else:
        n = ps.shape[-1]
        for j in range(n-2, -1, -1):
            # ps[..., j] = xp.minimum(ps[..., j], ps[..., j+1])
            ps = xpx.at(ps)[..., j].set(xp.minimum(ps[..., j], ps[..., j+1]))

    # Restore original order of axes and data
    ps = _reorder_along_axis(ps, order, axis=-1, xp=xp)
    ps = xp.moveaxis(ps, -1, axis)

    return xp.clip(ps, 0., 1.)


def _reorder_along_axis(x, i, *, axis, xp):
    if is_jax(xp):
        return xp.put_along_axis(x, i, values=x, axis=axis, inplace=False)
    if hasattr(xp, 'put_along_axis'):
        xp.put_along_axis(x, i, values=x.copy(), axis=axis)
        return x
    else:
        return xp.take_along_axis(x, xp.argsort(i, axis=-1), axis=-1)<|MERGE_RESOLUTION|>--- conflicted
+++ resolved
@@ -34,12 +34,7 @@
 from . import _stats_py, _wilcoxon
 from ._fit import FitResult
 from ._stats_py import (_get_pvalue, SignificanceResult,  # noqa:F401
-<<<<<<< HEAD
-                        _SimpleNormal, _SimpleChi2)
-=======
                         _SimpleNormal, _SimpleChi2, _SimpleF)
-from .contingency import chi2_contingency
->>>>>>> 2d623b73
 from . import distributions
 from ._distn_infrastructure import rv_generic
 from ._axis_nan_policy import (_axis_nan_policy_factory, _broadcast_arrays,
