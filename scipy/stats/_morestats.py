from __future__ import annotations
import math
import warnings
from collections import namedtuple

import numpy as np
from numpy import (isscalar, r_, log, around, unique, asarray, zeros,
                   arange, sort, amin, amax, atleast_1d, sqrt, array,
                   compress, pi, exp, ravel, count_nonzero, sin, cos,
                   arctan2, hypot)

from scipy import optimize
from scipy import special
from scipy._lib._bunch import _make_tuple_bunch
from scipy._lib._util import _rename_parameter, _contains_nan

from . import _statlib
from . import _stats_py
from ._fit import FitResult
from ._stats_py import find_repeats, _normtest_finish, SignificanceResult
from .contingency import chi2_contingency
from . import distributions
from ._distn_infrastructure import rv_generic
from ._hypotests import _get_wilcoxon_distr
from ._axis_nan_policy import _axis_nan_policy_factory
from .._lib.deprecation import _deprecated
<<<<<<< HEAD
from scipy import stats, interpolate
=======
from ._resampling import permutation_test
>>>>>>> fdc32b8b


__all__ = ['mvsdist',
           'bayes_mvs', 'kstat', 'kstatvar', 'probplot', 'ppcc_max', 'ppcc_plot',
           'boxcox_llf', 'boxcox', 'boxcox_normmax', 'boxcox_normplot',
           'shapiro', 'anderson', 'ansari', 'bartlett', 'levene', 'binom_test',
           'fligner', 'mood', 'wilcoxon', 'median_test',
           'circmean', 'circvar', 'circstd', 'anderson_ksamp',
           'yeojohnson_llf', 'yeojohnson', 'yeojohnson_normmax',
           'yeojohnson_normplot', 'directional_stats'
           ]


Mean = namedtuple('Mean', ('statistic', 'minmax'))
Variance = namedtuple('Variance', ('statistic', 'minmax'))
Std_dev = namedtuple('Std_dev', ('statistic', 'minmax'))


def bayes_mvs(data, alpha=0.90):
    r"""
    Bayesian confidence intervals for the mean, var, and std.

    Parameters
    ----------
    data : array_like
        Input data, if multi-dimensional it is flattened to 1-D by `bayes_mvs`.
        Requires 2 or more data points.
    alpha : float, optional
        Probability that the returned confidence interval contains
        the true parameter.

    Returns
    -------
    mean_cntr, var_cntr, std_cntr : tuple
        The three results are for the mean, variance and standard deviation,
        respectively.  Each result is a tuple of the form::

            (center, (lower, upper))

        with `center` the mean of the conditional pdf of the value given the
        data, and `(lower, upper)` a confidence interval, centered on the
        median, containing the estimate to a probability ``alpha``.

    See Also
    --------
    mvsdist

    Notes
    -----
    Each tuple of mean, variance, and standard deviation estimates represent
    the (center, (lower, upper)) with center the mean of the conditional pdf
    of the value given the data and (lower, upper) is a confidence interval
    centered on the median, containing the estimate to a probability
    ``alpha``.

    Converts data to 1-D and assumes all data has the same mean and variance.
    Uses Jeffrey's prior for variance and std.

    Equivalent to ``tuple((x.mean(), x.interval(alpha)) for x in mvsdist(dat))``

    References
    ----------
    T.E. Oliphant, "A Bayesian perspective on estimating mean, variance, and
    standard-deviation from data", https://scholarsarchive.byu.edu/facpub/278,
    2006.

    Examples
    --------
    First a basic example to demonstrate the outputs:

    >>> from scipy import stats
    >>> data = [6, 9, 12, 7, 8, 8, 13]
    >>> mean, var, std = stats.bayes_mvs(data)
    >>> mean
    Mean(statistic=9.0, minmax=(7.103650222612533, 10.896349777387467))
    >>> var
    Variance(statistic=10.0, minmax=(3.176724206..., 24.45910382...))
    >>> std
    Std_dev(statistic=2.9724954732045084, minmax=(1.7823367265645143, 4.945614605014631))

    Now we generate some normally distributed random data, and get estimates of
    mean and standard deviation with 95% confidence intervals for those
    estimates:

    >>> n_samples = 100000
    >>> data = stats.norm.rvs(size=n_samples)
    >>> res_mean, res_var, res_std = stats.bayes_mvs(data, alpha=0.95)

    >>> import matplotlib.pyplot as plt
    >>> fig = plt.figure()
    >>> ax = fig.add_subplot(111)
    >>> ax.hist(data, bins=100, density=True, label='Histogram of data')
    >>> ax.vlines(res_mean.statistic, 0, 0.5, colors='r', label='Estimated mean')
    >>> ax.axvspan(res_mean.minmax[0],res_mean.minmax[1], facecolor='r',
    ...            alpha=0.2, label=r'Estimated mean (95% limits)')
    >>> ax.vlines(res_std.statistic, 0, 0.5, colors='g', label='Estimated scale')
    >>> ax.axvspan(res_std.minmax[0],res_std.minmax[1], facecolor='g', alpha=0.2,
    ...            label=r'Estimated scale (95% limits)')

    >>> ax.legend(fontsize=10)
    >>> ax.set_xlim([-4, 4])
    >>> ax.set_ylim([0, 0.5])
    >>> plt.show()

    """
    m, v, s = mvsdist(data)
    if alpha >= 1 or alpha <= 0:
        raise ValueError("0 < alpha < 1 is required, but alpha=%s was given."
                         % alpha)

    m_res = Mean(m.mean(), m.interval(alpha))
    v_res = Variance(v.mean(), v.interval(alpha))
    s_res = Std_dev(s.mean(), s.interval(alpha))

    return m_res, v_res, s_res


def mvsdist(data):
    """
    'Frozen' distributions for mean, variance, and standard deviation of data.

    Parameters
    ----------
    data : array_like
        Input array. Converted to 1-D using ravel.
        Requires 2 or more data-points.

    Returns
    -------
    mdist : "frozen" distribution object
        Distribution object representing the mean of the data.
    vdist : "frozen" distribution object
        Distribution object representing the variance of the data.
    sdist : "frozen" distribution object
        Distribution object representing the standard deviation of the data.

    See Also
    --------
    bayes_mvs

    Notes
    -----
    The return values from ``bayes_mvs(data)`` is equivalent to
    ``tuple((x.mean(), x.interval(0.90)) for x in mvsdist(data))``.

    In other words, calling ``<dist>.mean()`` and ``<dist>.interval(0.90)``
    on the three distribution objects returned from this function will give
    the same results that are returned from `bayes_mvs`.

    References
    ----------
    T.E. Oliphant, "A Bayesian perspective on estimating mean, variance, and
    standard-deviation from data", https://scholarsarchive.byu.edu/facpub/278,
    2006.

    Examples
    --------
    >>> from scipy import stats
    >>> data = [6, 9, 12, 7, 8, 8, 13]
    >>> mean, var, std = stats.mvsdist(data)

    We now have frozen distribution objects "mean", "var" and "std" that we can
    examine:

    >>> mean.mean()
    9.0
    >>> mean.interval(0.95)
    (6.6120585482655692, 11.387941451734431)
    >>> mean.std()
    1.1952286093343936

    """
    x = ravel(data)
    n = len(x)
    if n < 2:
        raise ValueError("Need at least 2 data-points.")
    xbar = x.mean()
    C = x.var()
    if n > 1000:  # gaussian approximations for large n
        mdist = distributions.norm(loc=xbar, scale=math.sqrt(C / n))
        sdist = distributions.norm(loc=math.sqrt(C), scale=math.sqrt(C / (2. * n)))
        vdist = distributions.norm(loc=C, scale=math.sqrt(2.0 / n) * C)
    else:
        nm1 = n - 1
        fac = n * C / 2.
        val = nm1 / 2.
        mdist = distributions.t(nm1, loc=xbar, scale=math.sqrt(C / nm1))
        sdist = distributions.gengamma(val, -2, scale=math.sqrt(fac))
        vdist = distributions.invgamma(val, scale=fac)
    return mdist, vdist, sdist


@_axis_nan_policy_factory(
    lambda x: x, result_to_tuple=lambda x: (x,), n_outputs=1, default_axis=None
)
def kstat(data, n=2):
    r"""
    Return the nth k-statistic (1<=n<=4 so far).

    The nth k-statistic k_n is the unique symmetric unbiased estimator of the
    nth cumulant kappa_n.

    Parameters
    ----------
    data : array_like
        Input array. Note that n-D input gets flattened.
    n : int, {1, 2, 3, 4}, optional
        Default is equal to 2.

    Returns
    -------
    kstat : float
        The nth k-statistic.

    See Also
    --------
    kstatvar: Returns an unbiased estimator of the variance of the k-statistic.
    moment: Returns the n-th central moment about the mean for a sample.

    Notes
    -----
    For a sample size n, the first few k-statistics are given by:

    .. math::

        k_{1} = \mu
        k_{2} = \frac{n}{n-1} m_{2}
        k_{3} = \frac{ n^{2} } {(n-1) (n-2)} m_{3}
        k_{4} = \frac{ n^{2} [(n + 1)m_{4} - 3(n - 1) m^2_{2}]} {(n-1) (n-2) (n-3)}

    where :math:`\mu` is the sample mean, :math:`m_2` is the sample
    variance, and :math:`m_i` is the i-th sample central moment.

    References
    ----------
    http://mathworld.wolfram.com/k-Statistic.html

    http://mathworld.wolfram.com/Cumulant.html

    Examples
    --------
    >>> from scipy import stats
    >>> from numpy.random import default_rng
    >>> rng = default_rng()

    As sample size increases, n-th moment and n-th k-statistic converge to the
    same number (although they aren't identical). In the case of the normal
    distribution, they converge to zero.

    >>> for n in [2, 3, 4, 5, 6, 7]:
    ...     x = rng.normal(size=10**n)
    ...     m, k = stats.moment(x, 3), stats.kstat(x, 3)
    ...     print("%.3g %.3g %.3g" % (m, k, m-k))
    -0.631 -0.651 0.0194  # random
    0.0282 0.0283 -8.49e-05
    -0.0454 -0.0454 1.36e-05
    7.53e-05 7.53e-05 -2.26e-09
    0.00166 0.00166 -4.99e-09
    -2.88e-06 -2.88e-06 8.63e-13
    """
    if n > 4 or n < 1:
        raise ValueError("k-statistics only supported for 1<=n<=4")
    n = int(n)
    S = np.zeros(n + 1, np.float64)
    data = ravel(data)
    N = data.size

    # raise ValueError on empty input
    if N == 0:
        raise ValueError("Data input must not be empty")

    # on nan input, return nan without warning
    if np.isnan(np.sum(data)):
        return np.nan

    for k in range(1, n + 1):
        S[k] = np.sum(data**k, axis=0)
    if n == 1:
        return S[1] * 1.0/N
    elif n == 2:
        return (N*S[2] - S[1]**2.0) / (N*(N - 1.0))
    elif n == 3:
        return (2*S[1]**3 - 3*N*S[1]*S[2] + N*N*S[3]) / (N*(N - 1.0)*(N - 2.0))
    elif n == 4:
        return ((-6*S[1]**4 + 12*N*S[1]**2 * S[2] - 3*N*(N-1.0)*S[2]**2 -
                 4*N*(N+1)*S[1]*S[3] + N*N*(N+1)*S[4]) /
                (N*(N-1.0)*(N-2.0)*(N-3.0)))
    else:
        raise ValueError("Should not be here.")


@_axis_nan_policy_factory(
    lambda x: x, result_to_tuple=lambda x: (x,), n_outputs=1, default_axis=None
)
def kstatvar(data, n=2):
    r"""Return an unbiased estimator of the variance of the k-statistic.

    See `kstat` for more details of the k-statistic.

    Parameters
    ----------
    data : array_like
        Input array. Note that n-D input gets flattened.
    n : int, {1, 2}, optional
        Default is equal to 2.

    Returns
    -------
    kstatvar : float
        The nth k-statistic variance.

    See Also
    --------
    kstat: Returns the n-th k-statistic.
    moment: Returns the n-th central moment about the mean for a sample.

    Notes
    -----
    The variances of the first few k-statistics are given by:

    .. math::

        var(k_{1}) = \frac{\kappa^2}{n}
        var(k_{2}) = \frac{\kappa^4}{n} + \frac{2\kappa^2_{2}}{n - 1}
        var(k_{3}) = \frac{\kappa^6}{n} + \frac{9 \kappa_2 \kappa_4}{n - 1} +
                     \frac{9 \kappa^2_{3}}{n - 1} +
                     \frac{6 n \kappa^3_{2}}{(n-1) (n-2)}
        var(k_{4}) = \frac{\kappa^8}{n} + \frac{16 \kappa_2 \kappa_6}{n - 1} +
                     \frac{48 \kappa_{3} \kappa_5}{n - 1} +
                     \frac{34 \kappa^2_{4}}{n-1} + \frac{72 n \kappa^2_{2} \kappa_4}{(n - 1) (n - 2)} +
                     \frac{144 n \kappa_{2} \kappa^2_{3}}{(n - 1) (n - 2)} +
                     \frac{24 (n + 1) n \kappa^4_{2}}{(n - 1) (n - 2) (n - 3)}
    """
    data = ravel(data)
    N = len(data)
    if n == 1:
        return kstat(data, n=2) * 1.0/N
    elif n == 2:
        k2 = kstat(data, n=2)
        k4 = kstat(data, n=4)
        return (2*N*k2**2 + (N-1)*k4) / (N*(N+1))
    else:
        raise ValueError("Only n=1 or n=2 supported.")


def _calc_uniform_order_statistic_medians(n):
    """Approximations of uniform order statistic medians.

    Parameters
    ----------
    n : int
        Sample size.

    Returns
    -------
    v : 1d float array
        Approximations of the order statistic medians.

    References
    ----------
    .. [1] James J. Filliben, "The Probability Plot Correlation Coefficient
           Test for Normality", Technometrics, Vol. 17, pp. 111-117, 1975.

    Examples
    --------
    Order statistics of the uniform distribution on the unit interval
    are marginally distributed according to beta distributions.
    The expectations of these order statistic are evenly spaced across
    the interval, but the distributions are skewed in a way that
    pushes the medians slightly towards the endpoints of the unit interval:

    >>> import numpy as np
    >>> n = 4
    >>> k = np.arange(1, n+1)
    >>> from scipy.stats import beta
    >>> a = k
    >>> b = n-k+1
    >>> beta.mean(a, b)
    array([0.2, 0.4, 0.6, 0.8])
    >>> beta.median(a, b)
    array([0.15910358, 0.38572757, 0.61427243, 0.84089642])

    The Filliben approximation uses the exact medians of the smallest
    and greatest order statistics, and the remaining medians are approximated
    by points spread evenly across a sub-interval of the unit interval:

    >>> from scipy.stats._morestats import _calc_uniform_order_statistic_medians
    >>> _calc_uniform_order_statistic_medians(n)
    array([0.15910358, 0.38545246, 0.61454754, 0.84089642])

    This plot shows the skewed distributions of the order statistics
    of a sample of size four from a uniform distribution on the unit interval:

    >>> import matplotlib.pyplot as plt
    >>> x = np.linspace(0.0, 1.0, num=50, endpoint=True)
    >>> pdfs = [beta.pdf(x, a[i], b[i]) for i in range(n)]
    >>> plt.figure()
    >>> plt.plot(x, pdfs[0], x, pdfs[1], x, pdfs[2], x, pdfs[3])

    """
    v = np.empty(n, dtype=np.float64)
    v[-1] = 0.5**(1.0 / n)
    v[0] = 1 - v[-1]
    i = np.arange(2, n)
    v[1:-1] = (i - 0.3175) / (n + 0.365)
    return v


def _parse_dist_kw(dist, enforce_subclass=True):
    """Parse `dist` keyword.

    Parameters
    ----------
    dist : str or stats.distributions instance.
        Several functions take `dist` as a keyword, hence this utility
        function.
    enforce_subclass : bool, optional
        If True (default), `dist` needs to be a
        `_distn_infrastructure.rv_generic` instance.
        It can sometimes be useful to set this keyword to False, if a function
        wants to accept objects that just look somewhat like such an instance
        (for example, they have a ``ppf`` method).

    """
    if isinstance(dist, rv_generic):
        pass
    elif isinstance(dist, str):
        try:
            dist = getattr(distributions, dist)
        except AttributeError as e:
            raise ValueError("%s is not a valid distribution name" % dist) from e
    elif enforce_subclass:
        msg = ("`dist` should be a stats.distributions instance or a string "
               "with the name of such a distribution.")
        raise ValueError(msg)

    return dist


def _add_axis_labels_title(plot, xlabel, ylabel, title):
    """Helper function to add axes labels and a title to stats plots."""
    try:
        if hasattr(plot, 'set_title'):
            # Matplotlib Axes instance or something that looks like it
            plot.set_title(title)
            plot.set_xlabel(xlabel)
            plot.set_ylabel(ylabel)
        else:
            # matplotlib.pyplot module
            plot.title(title)
            plot.xlabel(xlabel)
            plot.ylabel(ylabel)
    except Exception:
        # Not an MPL object or something that looks (enough) like it.
        # Don't crash on adding labels or title
        pass


def probplot(x, sparams=(), dist='norm', fit=True, plot=None, rvalue=False):
    """
    Calculate quantiles for a probability plot, and optionally show the plot.

    Generates a probability plot of sample data against the quantiles of a
    specified theoretical distribution (the normal distribution by default).
    `probplot` optionally calculates a best-fit line for the data and plots the
    results using Matplotlib or a given plot function.

    Parameters
    ----------
    x : array_like
        Sample/response data from which `probplot` creates the plot.
    sparams : tuple, optional
        Distribution-specific shape parameters (shape parameters plus location
        and scale).
    dist : str or stats.distributions instance, optional
        Distribution or distribution function name. The default is 'norm' for a
        normal probability plot.  Objects that look enough like a
        stats.distributions instance (i.e. they have a ``ppf`` method) are also
        accepted.
    fit : bool, optional
        Fit a least-squares regression (best-fit) line to the sample data if
        True (default).
    plot : object, optional
        If given, plots the quantiles.
        If given and `fit` is True, also plots the least squares fit.
        `plot` is an object that has to have methods "plot" and "text".
        The `matplotlib.pyplot` module or a Matplotlib Axes object can be used,
        or a custom object with the same methods.
        Default is None, which means that no plot is created.
    rvalue : bool, optional
        If `plot` is provided and `fit` is True, setting `rvalue` to True
        includes the coefficient of determination on the plot.
        Default is False.

    Returns
    -------
    (osm, osr) : tuple of ndarrays
        Tuple of theoretical quantiles (osm, or order statistic medians) and
        ordered responses (osr).  `osr` is simply sorted input `x`.
        For details on how `osm` is calculated see the Notes section.
    (slope, intercept, r) : tuple of floats, optional
        Tuple  containing the result of the least-squares fit, if that is
        performed by `probplot`. `r` is the square root of the coefficient of
        determination.  If ``fit=False`` and ``plot=None``, this tuple is not
        returned.

    Notes
    -----
    Even if `plot` is given, the figure is not shown or saved by `probplot`;
    ``plt.show()`` or ``plt.savefig('figname.png')`` should be used after
    calling `probplot`.

    `probplot` generates a probability plot, which should not be confused with
    a Q-Q or a P-P plot.  Statsmodels has more extensive functionality of this
    type, see ``statsmodels.api.ProbPlot``.

    The formula used for the theoretical quantiles (horizontal axis of the
    probability plot) is Filliben's estimate::

        quantiles = dist.ppf(val), for

                0.5**(1/n),                  for i = n
          val = (i - 0.3175) / (n + 0.365),  for i = 2, ..., n-1
                1 - 0.5**(1/n),              for i = 1

    where ``i`` indicates the i-th ordered value and ``n`` is the total number
    of values.

    Examples
    --------
    >>> import numpy as np
    >>> from scipy import stats
    >>> import matplotlib.pyplot as plt
    >>> nsample = 100
    >>> rng = np.random.default_rng()

    A t distribution with small degrees of freedom:

    >>> ax1 = plt.subplot(221)
    >>> x = stats.t.rvs(3, size=nsample, random_state=rng)
    >>> res = stats.probplot(x, plot=plt)

    A t distribution with larger degrees of freedom:

    >>> ax2 = plt.subplot(222)
    >>> x = stats.t.rvs(25, size=nsample, random_state=rng)
    >>> res = stats.probplot(x, plot=plt)

    A mixture of two normal distributions with broadcasting:

    >>> ax3 = plt.subplot(223)
    >>> x = stats.norm.rvs(loc=[0,5], scale=[1,1.5],
    ...                    size=(nsample//2,2), random_state=rng).ravel()
    >>> res = stats.probplot(x, plot=plt)

    A standard normal distribution:

    >>> ax4 = plt.subplot(224)
    >>> x = stats.norm.rvs(loc=0, scale=1, size=nsample, random_state=rng)
    >>> res = stats.probplot(x, plot=plt)

    Produce a new figure with a loggamma distribution, using the ``dist`` and
    ``sparams`` keywords:

    >>> fig = plt.figure()
    >>> ax = fig.add_subplot(111)
    >>> x = stats.loggamma.rvs(c=2.5, size=500, random_state=rng)
    >>> res = stats.probplot(x, dist=stats.loggamma, sparams=(2.5,), plot=ax)
    >>> ax.set_title("Probplot for loggamma dist with shape parameter 2.5")

    Show the results with Matplotlib:

    >>> plt.show()

    """
    x = np.asarray(x)
    if x.size == 0:
        if fit:
            return (x, x), (np.nan, np.nan, 0.0)
        else:
            return x, x

    osm_uniform = _calc_uniform_order_statistic_medians(len(x))
    dist = _parse_dist_kw(dist, enforce_subclass=False)
    if sparams is None:
        sparams = ()
    if isscalar(sparams):
        sparams = (sparams,)
    if not isinstance(sparams, tuple):
        sparams = tuple(sparams)

    osm = dist.ppf(osm_uniform, *sparams)
    osr = sort(x)
    if fit:
        # perform a linear least squares fit.
        slope, intercept, r, prob, _ = _stats_py.linregress(osm, osr)

    if plot is not None:
        plot.plot(osm, osr, 'bo')
        if fit:
            plot.plot(osm, slope*osm + intercept, 'r-')
        _add_axis_labels_title(plot, xlabel='Theoretical quantiles',
                               ylabel='Ordered Values',
                               title='Probability Plot')

        # Add R^2 value to the plot as text
        if fit and rvalue:
            xmin = amin(osm)
            xmax = amax(osm)
            ymin = amin(x)
            ymax = amax(x)
            posx = xmin + 0.70 * (xmax - xmin)
            posy = ymin + 0.01 * (ymax - ymin)
            plot.text(posx, posy, "$R^2=%1.4f$" % r**2)

    if fit:
        return (osm, osr), (slope, intercept, r)
    else:
        return osm, osr


def ppcc_max(x, brack=(0.0, 1.0), dist='tukeylambda'):
    """Calculate the shape parameter that maximizes the PPCC.

    The probability plot correlation coefficient (PPCC) plot can be used
    to determine the optimal shape parameter for a one-parameter family
    of distributions. ``ppcc_max`` returns the shape parameter that would
    maximize the probability plot correlation coefficient for the given
    data to a one-parameter family of distributions.

    Parameters
    ----------
    x : array_like
        Input array.
    brack : tuple, optional
        Triple (a,b,c) where (a<b<c). If bracket consists of two numbers (a, c)
        then they are assumed to be a starting interval for a downhill bracket
        search (see `scipy.optimize.brent`).
    dist : str or stats.distributions instance, optional
        Distribution or distribution function name.  Objects that look enough
        like a stats.distributions instance (i.e. they have a ``ppf`` method)
        are also accepted.  The default is ``'tukeylambda'``.

    Returns
    -------
    shape_value : float
        The shape parameter at which the probability plot correlation
        coefficient reaches its max value.

    See Also
    --------
    ppcc_plot, probplot, boxcox

    Notes
    -----
    The brack keyword serves as a starting point which is useful in corner
    cases. One can use a plot to obtain a rough visual estimate of the location
    for the maximum to start the search near it.

    References
    ----------
    .. [1] J.J. Filliben, "The Probability Plot Correlation Coefficient Test
           for Normality", Technometrics, Vol. 17, pp. 111-117, 1975.
    .. [2] Engineering Statistics Handbook, NIST/SEMATEC,
           https://www.itl.nist.gov/div898/handbook/eda/section3/ppccplot.htm

    Examples
    --------
    First we generate some random data from a Weibull distribution
    with shape parameter 2.5:

    >>> import numpy as np
    >>> from scipy import stats
    >>> import matplotlib.pyplot as plt
    >>> rng = np.random.default_rng()
    >>> c = 2.5
    >>> x = stats.weibull_min.rvs(c, scale=4, size=2000, random_state=rng)

    Generate the PPCC plot for this data with the Weibull distribution.

    >>> fig, ax = plt.subplots(figsize=(8, 6))
    >>> res = stats.ppcc_plot(x, c/2, 2*c, dist='weibull_min', plot=ax)

    We calculate the value where the shape should reach its maximum and a
    red line is drawn there. The line should coincide with the highest
    point in the PPCC graph.

    >>> cmax = stats.ppcc_max(x, brack=(c/2, 2*c), dist='weibull_min')
    >>> ax.axvline(cmax, color='r')
    >>> plt.show()

    """
    dist = _parse_dist_kw(dist)
    osm_uniform = _calc_uniform_order_statistic_medians(len(x))
    osr = sort(x)

    # this function computes the x-axis values of the probability plot
    #  and computes a linear regression (including the correlation)
    #  and returns 1-r so that a minimization function maximizes the
    #  correlation
    def tempfunc(shape, mi, yvals, func):
        xvals = func(mi, shape)
        r, prob = _stats_py.pearsonr(xvals, yvals)
        return 1 - r

    return optimize.brent(tempfunc, brack=brack,
                          args=(osm_uniform, osr, dist.ppf))


def ppcc_plot(x, a, b, dist='tukeylambda', plot=None, N=80):
    """Calculate and optionally plot probability plot correlation coefficient.

    The probability plot correlation coefficient (PPCC) plot can be used to
    determine the optimal shape parameter for a one-parameter family of
    distributions.  It cannot be used for distributions without shape
    parameters
    (like the normal distribution) or with multiple shape parameters.

    By default a Tukey-Lambda distribution (`stats.tukeylambda`) is used. A
    Tukey-Lambda PPCC plot interpolates from long-tailed to short-tailed
    distributions via an approximately normal one, and is therefore
    particularly useful in practice.

    Parameters
    ----------
    x : array_like
        Input array.
    a, b : scalar
        Lower and upper bounds of the shape parameter to use.
    dist : str or stats.distributions instance, optional
        Distribution or distribution function name.  Objects that look enough
        like a stats.distributions instance (i.e. they have a ``ppf`` method)
        are also accepted.  The default is ``'tukeylambda'``.
    plot : object, optional
        If given, plots PPCC against the shape parameter.
        `plot` is an object that has to have methods "plot" and "text".
        The `matplotlib.pyplot` module or a Matplotlib Axes object can be used,
        or a custom object with the same methods.
        Default is None, which means that no plot is created.
    N : int, optional
        Number of points on the horizontal axis (equally distributed from
        `a` to `b`).

    Returns
    -------
    svals : ndarray
        The shape values for which `ppcc` was calculated.
    ppcc : ndarray
        The calculated probability plot correlation coefficient values.

    See Also
    --------
    ppcc_max, probplot, boxcox_normplot, tukeylambda

    References
    ----------
    J.J. Filliben, "The Probability Plot Correlation Coefficient Test for
    Normality", Technometrics, Vol. 17, pp. 111-117, 1975.

    Examples
    --------
    First we generate some random data from a Weibull distribution
    with shape parameter 2.5, and plot the histogram of the data:

    >>> import numpy as np
    >>> from scipy import stats
    >>> import matplotlib.pyplot as plt
    >>> rng = np.random.default_rng()
    >>> c = 2.5
    >>> x = stats.weibull_min.rvs(c, scale=4, size=2000, random_state=rng)

    Take a look at the histogram of the data.

    >>> fig1, ax = plt.subplots(figsize=(9, 4))
    >>> ax.hist(x, bins=50)
    >>> ax.set_title('Histogram of x')
    >>> plt.show()

    Now we explore this data with a PPCC plot as well as the related
    probability plot and Box-Cox normplot.  A red line is drawn where we
    expect the PPCC value to be maximal (at the shape parameter ``c``
    used above):

    >>> fig2 = plt.figure(figsize=(12, 4))
    >>> ax1 = fig2.add_subplot(1, 3, 1)
    >>> ax2 = fig2.add_subplot(1, 3, 2)
    >>> ax3 = fig2.add_subplot(1, 3, 3)
    >>> res = stats.probplot(x, plot=ax1)
    >>> res = stats.boxcox_normplot(x, -4, 4, plot=ax2)
    >>> res = stats.ppcc_plot(x, c/2, 2*c, dist='weibull_min', plot=ax3)
    >>> ax3.axvline(c, color='r')
    >>> plt.show()

    """
    if b <= a:
        raise ValueError("`b` has to be larger than `a`.")

    svals = np.linspace(a, b, num=N)
    ppcc = np.empty_like(svals)
    for k, sval in enumerate(svals):
        _, r2 = probplot(x, sval, dist=dist, fit=True)
        ppcc[k] = r2[-1]

    if plot is not None:
        plot.plot(svals, ppcc, 'x')
        _add_axis_labels_title(plot, xlabel='Shape Values',
                               ylabel='Prob Plot Corr. Coef.',
                               title='(%s) PPCC Plot' % dist)

    return svals, ppcc


def boxcox_llf(lmb, data):
    r"""The boxcox log-likelihood function.

    Parameters
    ----------
    lmb : scalar
        Parameter for Box-Cox transformation.  See `boxcox` for details.
    data : array_like
        Data to calculate Box-Cox log-likelihood for.  If `data` is
        multi-dimensional, the log-likelihood is calculated along the first
        axis.

    Returns
    -------
    llf : float or ndarray
        Box-Cox log-likelihood of `data` given `lmb`.  A float for 1-D `data`,
        an array otherwise.

    See Also
    --------
    boxcox, probplot, boxcox_normplot, boxcox_normmax

    Notes
    -----
    The Box-Cox log-likelihood function is defined here as

    .. math::

        llf = (\lambda - 1) \sum_i(\log(x_i)) -
              N/2 \log(\sum_i (y_i - \bar{y})^2 / N),

    where ``y`` is the Box-Cox transformed input data ``x``.

    Examples
    --------
    >>> import numpy as np
    >>> from scipy import stats
    >>> import matplotlib.pyplot as plt
    >>> from mpl_toolkits.axes_grid1.inset_locator import inset_axes

    Generate some random variates and calculate Box-Cox log-likelihood values
    for them for a range of ``lmbda`` values:

    >>> rng = np.random.default_rng()
    >>> x = stats.loggamma.rvs(5, loc=10, size=1000, random_state=rng)
    >>> lmbdas = np.linspace(-2, 10)
    >>> llf = np.zeros(lmbdas.shape, dtype=float)
    >>> for ii, lmbda in enumerate(lmbdas):
    ...     llf[ii] = stats.boxcox_llf(lmbda, x)

    Also find the optimal lmbda value with `boxcox`:

    >>> x_most_normal, lmbda_optimal = stats.boxcox(x)

    Plot the log-likelihood as function of lmbda.  Add the optimal lmbda as a
    horizontal line to check that that's really the optimum:

    >>> fig = plt.figure()
    >>> ax = fig.add_subplot(111)
    >>> ax.plot(lmbdas, llf, 'b.-')
    >>> ax.axhline(stats.boxcox_llf(lmbda_optimal, x), color='r')
    >>> ax.set_xlabel('lmbda parameter')
    >>> ax.set_ylabel('Box-Cox log-likelihood')

    Now add some probability plots to show that where the log-likelihood is
    maximized the data transformed with `boxcox` looks closest to normal:

    >>> locs = [3, 10, 4]  # 'lower left', 'center', 'lower right'
    >>> for lmbda, loc in zip([-1, lmbda_optimal, 9], locs):
    ...     xt = stats.boxcox(x, lmbda=lmbda)
    ...     (osm, osr), (slope, intercept, r_sq) = stats.probplot(xt)
    ...     ax_inset = inset_axes(ax, width="20%", height="20%", loc=loc)
    ...     ax_inset.plot(osm, osr, 'c.', osm, slope*osm + intercept, 'k-')
    ...     ax_inset.set_xticklabels([])
    ...     ax_inset.set_yticklabels([])
    ...     ax_inset.set_title(r'$\lambda=%1.2f$' % lmbda)

    >>> plt.show()

    """
    data = np.asarray(data)
    N = data.shape[0]
    if N == 0:
        return np.nan

    logdata = np.log(data)

    # Compute the variance of the transformed data.
    if lmb == 0:
        variance = np.var(logdata, axis=0)
    else:
        # Transform without the constant offset 1/lmb.  The offset does
        # not effect the variance, and the subtraction of the offset can
        # lead to loss of precision.
        variance = np.var(data**lmb / lmb, axis=0)

    return (lmb - 1) * np.sum(logdata, axis=0) - N/2 * np.log(variance)


def _boxcox_conf_interval(x, lmax, alpha):
    # Need to find the lambda for which
    #  f(x,lmbda) >= f(x,lmax) - 0.5*chi^2_alpha;1
    fac = 0.5 * distributions.chi2.ppf(1 - alpha, 1)
    target = boxcox_llf(lmax, x) - fac

    def rootfunc(lmbda, data, target):
        return boxcox_llf(lmbda, data) - target

    # Find positive endpoint of interval in which answer is to be found
    newlm = lmax + 0.5
    N = 0
    while (rootfunc(newlm, x, target) > 0.0) and (N < 500):
        newlm += 0.1
        N += 1

    if N == 500:
        raise RuntimeError("Could not find endpoint.")

    lmplus = optimize.brentq(rootfunc, lmax, newlm, args=(x, target))

    # Now find negative interval in the same way
    newlm = lmax - 0.5
    N = 0
    while (rootfunc(newlm, x, target) > 0.0) and (N < 500):
        newlm -= 0.1
        N += 1

    if N == 500:
        raise RuntimeError("Could not find endpoint.")

    lmminus = optimize.brentq(rootfunc, newlm, lmax, args=(x, target))
    return lmminus, lmplus


def boxcox(x, lmbda=None, alpha=None, optimizer=None):
    r"""Return a dataset transformed by a Box-Cox power transformation.

    Parameters
    ----------
    x : ndarray
        Input array to be transformed.

        If `lmbda` is not None, this is an alias of
        `scipy.special.boxcox`.
        Returns nan if ``x < 0``; returns -inf if ``x == 0 and lmbda < 0``.

        If `lmbda` is None, array must be positive, 1-dimensional, and
        non-constant.

    lmbda : scalar, optional
        If `lmbda` is None (default), find the value of `lmbda` that maximizes
        the log-likelihood function and return it as the second output
        argument.

        If `lmbda` is not None, do the transformation for that value.

    alpha : float, optional
        If `lmbda` is None and `alpha` is not None (default), return the
        ``100 * (1-alpha)%`` confidence  interval for `lmbda` as the third
        output argument. Must be between 0.0 and 1.0.

        If `lmbda` is not None, `alpha` is ignored.
    optimizer : callable, optional
        If `lmbda` is None, `optimizer` is the scalar optimizer used to find
        the value of `lmbda` that minimizes the negative log-likelihood
        function. `optimizer` is a callable that accepts one argument:

        fun : callable
            The objective function, which evaluates the negative
            log-likelihood function at a provided value of `lmbda`

        and returns an object, such as an instance of
        `scipy.optimize.OptimizeResult`, which holds the optimal value of
        `lmbda` in an attribute `x`.

        See the example in `boxcox_normmax` or the documentation of
        `scipy.optimize.minimize_scalar` for more information.

        If `lmbda` is not None, `optimizer` is ignored.

    Returns
    -------
    boxcox : ndarray
        Box-Cox power transformed array.
    maxlog : float, optional
        If the `lmbda` parameter is None, the second returned argument is
        the `lmbda` that maximizes the log-likelihood function.
    (min_ci, max_ci) : tuple of float, optional
        If `lmbda` parameter is None and `alpha` is not None, this returned
        tuple of floats represents the minimum and maximum confidence limits
        given `alpha`.

    See Also
    --------
    probplot, boxcox_normplot, boxcox_normmax, boxcox_llf

    Notes
    -----
    The Box-Cox transform is given by::

        y = (x**lmbda - 1) / lmbda,  for lmbda != 0
            log(x),                  for lmbda = 0

    `boxcox` requires the input data to be positive.  Sometimes a Box-Cox
    transformation provides a shift parameter to achieve this; `boxcox` does
    not.  Such a shift parameter is equivalent to adding a positive constant to
    `x` before calling `boxcox`.

    The confidence limits returned when `alpha` is provided give the interval
    where:

    .. math::

        llf(\hat{\lambda}) - llf(\lambda) < \frac{1}{2}\chi^2(1 - \alpha, 1),

    with ``llf`` the log-likelihood function and :math:`\chi^2` the chi-squared
    function.

    References
    ----------
    G.E.P. Box and D.R. Cox, "An Analysis of Transformations", Journal of the
    Royal Statistical Society B, 26, 211-252 (1964).

    Examples
    --------
    >>> from scipy import stats
    >>> import matplotlib.pyplot as plt

    We generate some random variates from a non-normal distribution and make a
    probability plot for it, to show it is non-normal in the tails:

    >>> fig = plt.figure()
    >>> ax1 = fig.add_subplot(211)
    >>> x = stats.loggamma.rvs(5, size=500) + 5
    >>> prob = stats.probplot(x, dist=stats.norm, plot=ax1)
    >>> ax1.set_xlabel('')
    >>> ax1.set_title('Probplot against normal distribution')

    We now use `boxcox` to transform the data so it's closest to normal:

    >>> ax2 = fig.add_subplot(212)
    >>> xt, _ = stats.boxcox(x)
    >>> prob = stats.probplot(xt, dist=stats.norm, plot=ax2)
    >>> ax2.set_title('Probplot after Box-Cox transformation')

    >>> plt.show()

    """
    x = np.asarray(x)

    if lmbda is not None:  # single transformation
        return special.boxcox(x, lmbda)

    if x.ndim != 1:
        raise ValueError("Data must be 1-dimensional.")

    if x.size == 0:
        return x

    if np.all(x == x[0]):
        raise ValueError("Data must not be constant.")

    if np.any(x <= 0):
        raise ValueError("Data must be positive.")

    # If lmbda=None, find the lmbda that maximizes the log-likelihood function.
    lmax = boxcox_normmax(x, method='mle', optimizer=optimizer)
    y = boxcox(x, lmax)

    if alpha is None:
        return y, lmax
    else:
        # Find confidence interval
        interval = _boxcox_conf_interval(x, lmax, alpha)
        return y, lmax, interval


def boxcox_normmax(x, brack=None, method='pearsonr', optimizer=None):
    """Compute optimal Box-Cox transform parameter for input data.

    Parameters
    ----------
    x : array_like
        Input array.
    brack : 2-tuple, optional, default (-2.0, 2.0)
         The starting interval for a downhill bracket search for the default
         `optimize.brent` solver. Note that this is in most cases not
         critical; the final result is allowed to be outside this bracket.
         If `optimizer` is passed, `brack` must be None.
    method : str, optional
        The method to determine the optimal transform parameter (`boxcox`
        ``lmbda`` parameter). Options are:

        'pearsonr'  (default)
            Maximizes the Pearson correlation coefficient between
            ``y = boxcox(x)`` and the expected values for ``y`` if `x` would be
            normally-distributed.

        'mle'
            Minimizes the log-likelihood `boxcox_llf`.  This is the method used
            in `boxcox`.

        'all'
            Use all optimization methods available, and return all results.
            Useful to compare different methods.
    optimizer : callable, optional
        `optimizer` is a callable that accepts one argument:

        fun : callable
            The objective function to be optimized. `fun` accepts one argument,
            the Box-Cox transform parameter `lmbda`, and returns the negative
            log-likelihood function at the provided value. The job of `optimizer`
            is to find the value of `lmbda` that minimizes `fun`.

        and returns an object, such as an instance of
        `scipy.optimize.OptimizeResult`, which holds the optimal value of
        `lmbda` in an attribute `x`.

        See the example below or the documentation of
        `scipy.optimize.minimize_scalar` for more information.

    Returns
    -------
    maxlog : float or ndarray
        The optimal transform parameter found.  An array instead of a scalar
        for ``method='all'``.

    See Also
    --------
    boxcox, boxcox_llf, boxcox_normplot, scipy.optimize.minimize_scalar

    Examples
    --------
    >>> import numpy as np
    >>> from scipy import stats
    >>> import matplotlib.pyplot as plt

    We can generate some data and determine the optimal ``lmbda`` in various
    ways:

    >>> rng = np.random.default_rng()
    >>> x = stats.loggamma.rvs(5, size=30, random_state=rng) + 5
    >>> y, lmax_mle = stats.boxcox(x)
    >>> lmax_pearsonr = stats.boxcox_normmax(x)

    >>> lmax_mle
    2.217563431465757
    >>> lmax_pearsonr
    2.238318660200961
    >>> stats.boxcox_normmax(x, method='all')
    array([2.23831866, 2.21756343])

    >>> fig = plt.figure()
    >>> ax = fig.add_subplot(111)
    >>> prob = stats.boxcox_normplot(x, -10, 10, plot=ax)
    >>> ax.axvline(lmax_mle, color='r')
    >>> ax.axvline(lmax_pearsonr, color='g', ls='--')

    >>> plt.show()

    Alternatively, we can define our own `optimizer` function. Suppose we
    are only interested in values of `lmbda` on the interval [6, 7], we
    want to use `scipy.optimize.minimize_scalar` with ``method='bounded'``,
    and we want to use tighter tolerances when optimizing the log-likelihood
    function. To do this, we define a function that accepts positional argument
    `fun` and uses `scipy.optimize.minimize_scalar` to minimize `fun` subject
    to the provided bounds and tolerances:

    >>> from scipy import optimize
    >>> options = {'xatol': 1e-12}  # absolute tolerance on `x`
    >>> def optimizer(fun):
    ...     return optimize.minimize_scalar(fun, bounds=(6, 7),
    ...                                     method="bounded", options=options)
    >>> stats.boxcox_normmax(x, optimizer=optimizer)
    6.000...
    """
    # If optimizer is not given, define default 'brent' optimizer.
    if optimizer is None:

        # Set default value for `brack`.
        if brack is None:
            brack = (-2.0, 2.0)

        def _optimizer(func, args):
            return optimize.brent(func, args=args, brack=brack)

    # Otherwise check optimizer.
    else:
        if not callable(optimizer):
            raise ValueError("`optimizer` must be a callable")

        if brack is not None:
            raise ValueError("`brack` must be None if `optimizer` is given")

        # `optimizer` is expected to return a `OptimizeResult` object, we here
        # get the solution to the optimization problem.
        def _optimizer(func, args):
            def func_wrapped(x):
                return func(x, *args)
            return getattr(optimizer(func_wrapped), 'x', None)

    def _pearsonr(x):
        osm_uniform = _calc_uniform_order_statistic_medians(len(x))
        xvals = distributions.norm.ppf(osm_uniform)

        def _eval_pearsonr(lmbda, xvals, samps):
            # This function computes the x-axis values of the probability plot
            # and computes a linear regression (including the correlation) and
            # returns ``1 - r`` so that a minimization function maximizes the
            # correlation.
            y = boxcox(samps, lmbda)
            yvals = np.sort(y)
            r, prob = _stats_py.pearsonr(xvals, yvals)
            return 1 - r

        return _optimizer(_eval_pearsonr, args=(xvals, x))

    def _mle(x):
        def _eval_mle(lmb, data):
            # function to minimize
            return -boxcox_llf(lmb, data)

        return _optimizer(_eval_mle, args=(x,))

    def _all(x):
        maxlog = np.empty(2, dtype=float)
        maxlog[0] = _pearsonr(x)
        maxlog[1] = _mle(x)
        return maxlog

    methods = {'pearsonr': _pearsonr,
               'mle': _mle,
               'all': _all}
    if method not in methods.keys():
        raise ValueError("Method %s not recognized." % method)

    optimfunc = methods[method]
    res = optimfunc(x)
    if res is None:
        message = ("`optimizer` must return an object containing the optimal "
                   "`lmbda` in attribute `x`")
        raise ValueError(message)
    return res


def _normplot(method, x, la, lb, plot=None, N=80):
    """Compute parameters for a Box-Cox or Yeo-Johnson normality plot,
    optionally show it.

    See `boxcox_normplot` or `yeojohnson_normplot` for details.
    """

    if method == 'boxcox':
        title = 'Box-Cox Normality Plot'
        transform_func = boxcox
    else:
        title = 'Yeo-Johnson Normality Plot'
        transform_func = yeojohnson

    x = np.asarray(x)
    if x.size == 0:
        return x

    if lb <= la:
        raise ValueError("`lb` has to be larger than `la`.")

    if method == 'boxcox' and np.any(x <= 0):
        raise ValueError("Data must be positive.")

    lmbdas = np.linspace(la, lb, num=N)
    ppcc = lmbdas * 0.0
    for i, val in enumerate(lmbdas):
        # Determine for each lmbda the square root of correlation coefficient
        # of transformed x
        z = transform_func(x, lmbda=val)
        _, (_, _, r) = probplot(z, dist='norm', fit=True)
        ppcc[i] = r

    if plot is not None:
        plot.plot(lmbdas, ppcc, 'x')
        _add_axis_labels_title(plot, xlabel='$\\lambda$',
                               ylabel='Prob Plot Corr. Coef.',
                               title=title)

    return lmbdas, ppcc


def boxcox_normplot(x, la, lb, plot=None, N=80):
    """Compute parameters for a Box-Cox normality plot, optionally show it.

    A Box-Cox normality plot shows graphically what the best transformation
    parameter is to use in `boxcox` to obtain a distribution that is close
    to normal.

    Parameters
    ----------
    x : array_like
        Input array.
    la, lb : scalar
        The lower and upper bounds for the ``lmbda`` values to pass to `boxcox`
        for Box-Cox transformations.  These are also the limits of the
        horizontal axis of the plot if that is generated.
    plot : object, optional
        If given, plots the quantiles and least squares fit.
        `plot` is an object that has to have methods "plot" and "text".
        The `matplotlib.pyplot` module or a Matplotlib Axes object can be used,
        or a custom object with the same methods.
        Default is None, which means that no plot is created.
    N : int, optional
        Number of points on the horizontal axis (equally distributed from
        `la` to `lb`).

    Returns
    -------
    lmbdas : ndarray
        The ``lmbda`` values for which a Box-Cox transform was done.
    ppcc : ndarray
        Probability Plot Correlelation Coefficient, as obtained from `probplot`
        when fitting the Box-Cox transformed input `x` against a normal
        distribution.

    See Also
    --------
    probplot, boxcox, boxcox_normmax, boxcox_llf, ppcc_max

    Notes
    -----
    Even if `plot` is given, the figure is not shown or saved by
    `boxcox_normplot`; ``plt.show()`` or ``plt.savefig('figname.png')``
    should be used after calling `probplot`.

    Examples
    --------
    >>> from scipy import stats
    >>> import matplotlib.pyplot as plt

    Generate some non-normally distributed data, and create a Box-Cox plot:

    >>> x = stats.loggamma.rvs(5, size=500) + 5
    >>> fig = plt.figure()
    >>> ax = fig.add_subplot(111)
    >>> prob = stats.boxcox_normplot(x, -20, 20, plot=ax)

    Determine and plot the optimal ``lmbda`` to transform ``x`` and plot it in
    the same plot:

    >>> _, maxlog = stats.boxcox(x)
    >>> ax.axvline(maxlog, color='r')

    >>> plt.show()

    """
    return _normplot('boxcox', x, la, lb, plot, N)


def yeojohnson(x, lmbda=None):
    r"""Return a dataset transformed by a Yeo-Johnson power transformation.

    Parameters
    ----------
    x : ndarray
        Input array.  Should be 1-dimensional.
    lmbda : float, optional
        If ``lmbda`` is ``None``, find the lambda that maximizes the
        log-likelihood function and return it as the second output argument.
        Otherwise the transformation is done for the given value.

    Returns
    -------
    yeojohnson: ndarray
        Yeo-Johnson power transformed array.
    maxlog : float, optional
        If the `lmbda` parameter is None, the second returned argument is
        the lambda that maximizes the log-likelihood function.

    See Also
    --------
    probplot, yeojohnson_normplot, yeojohnson_normmax, yeojohnson_llf, boxcox

    Notes
    -----
    The Yeo-Johnson transform is given by::

        y = ((x + 1)**lmbda - 1) / lmbda,                for x >= 0, lmbda != 0
            log(x + 1),                                  for x >= 0, lmbda = 0
            -((-x + 1)**(2 - lmbda) - 1) / (2 - lmbda),  for x < 0, lmbda != 2
            -log(-x + 1),                                for x < 0, lmbda = 2

    Unlike `boxcox`, `yeojohnson` does not require the input data to be
    positive.

    .. versionadded:: 1.2.0


    References
    ----------
    I. Yeo and R.A. Johnson, "A New Family of Power Transformations to
    Improve Normality or Symmetry", Biometrika 87.4 (2000):


    Examples
    --------
    >>> from scipy import stats
    >>> import matplotlib.pyplot as plt

    We generate some random variates from a non-normal distribution and make a
    probability plot for it, to show it is non-normal in the tails:

    >>> fig = plt.figure()
    >>> ax1 = fig.add_subplot(211)
    >>> x = stats.loggamma.rvs(5, size=500) + 5
    >>> prob = stats.probplot(x, dist=stats.norm, plot=ax1)
    >>> ax1.set_xlabel('')
    >>> ax1.set_title('Probplot against normal distribution')

    We now use `yeojohnson` to transform the data so it's closest to normal:

    >>> ax2 = fig.add_subplot(212)
    >>> xt, lmbda = stats.yeojohnson(x)
    >>> prob = stats.probplot(xt, dist=stats.norm, plot=ax2)
    >>> ax2.set_title('Probplot after Yeo-Johnson transformation')

    >>> plt.show()

    """
    x = np.asarray(x)
    if x.size == 0:
        return x

    if np.issubdtype(x.dtype, np.complexfloating):
        raise ValueError('Yeo-Johnson transformation is not defined for '
                         'complex numbers.')

    if np.issubdtype(x.dtype, np.integer):
        x = x.astype(np.float64, copy=False)

    if lmbda is not None:
        return _yeojohnson_transform(x, lmbda)

    # if lmbda=None, find the lmbda that maximizes the log-likelihood function.
    lmax = yeojohnson_normmax(x)
    y = _yeojohnson_transform(x, lmax)

    return y, lmax


def _yeojohnson_transform(x, lmbda):
    """Returns `x` transformed by the Yeo-Johnson power transform with given
    parameter `lmbda`.
    """
    out = np.zeros_like(x)
    pos = x >= 0  # binary mask

    # when x >= 0
    if abs(lmbda) < np.spacing(1.):
        out[pos] = np.log1p(x[pos])
    else:  # lmbda != 0
        out[pos] = (np.power(x[pos] + 1, lmbda) - 1) / lmbda

    # when x < 0
    if abs(lmbda - 2) > np.spacing(1.):
        out[~pos] = -(np.power(-x[~pos] + 1, 2 - lmbda) - 1) / (2 - lmbda)
    else:  # lmbda == 2
        out[~pos] = -np.log1p(-x[~pos])

    return out


def yeojohnson_llf(lmb, data):
    r"""The yeojohnson log-likelihood function.

    Parameters
    ----------
    lmb : scalar
        Parameter for Yeo-Johnson transformation. See `yeojohnson` for
        details.
    data : array_like
        Data to calculate Yeo-Johnson log-likelihood for. If `data` is
        multi-dimensional, the log-likelihood is calculated along the first
        axis.

    Returns
    -------
    llf : float
        Yeo-Johnson log-likelihood of `data` given `lmb`.

    See Also
    --------
    yeojohnson, probplot, yeojohnson_normplot, yeojohnson_normmax

    Notes
    -----
    The Yeo-Johnson log-likelihood function is defined here as

    .. math::

        llf = -N/2 \log(\hat{\sigma}^2) + (\lambda - 1)
              \sum_i \text{ sign }(x_i)\log(|x_i| + 1)

    where :math:`\hat{\sigma}^2` is estimated variance of the Yeo-Johnson
    transformed input data ``x``.

    .. versionadded:: 1.2.0

    Examples
    --------
    >>> import numpy as np
    >>> from scipy import stats
    >>> import matplotlib.pyplot as plt
    >>> from mpl_toolkits.axes_grid1.inset_locator import inset_axes

    Generate some random variates and calculate Yeo-Johnson log-likelihood
    values for them for a range of ``lmbda`` values:

    >>> x = stats.loggamma.rvs(5, loc=10, size=1000)
    >>> lmbdas = np.linspace(-2, 10)
    >>> llf = np.zeros(lmbdas.shape, dtype=float)
    >>> for ii, lmbda in enumerate(lmbdas):
    ...     llf[ii] = stats.yeojohnson_llf(lmbda, x)

    Also find the optimal lmbda value with `yeojohnson`:

    >>> x_most_normal, lmbda_optimal = stats.yeojohnson(x)

    Plot the log-likelihood as function of lmbda.  Add the optimal lmbda as a
    horizontal line to check that that's really the optimum:

    >>> fig = plt.figure()
    >>> ax = fig.add_subplot(111)
    >>> ax.plot(lmbdas, llf, 'b.-')
    >>> ax.axhline(stats.yeojohnson_llf(lmbda_optimal, x), color='r')
    >>> ax.set_xlabel('lmbda parameter')
    >>> ax.set_ylabel('Yeo-Johnson log-likelihood')

    Now add some probability plots to show that where the log-likelihood is
    maximized the data transformed with `yeojohnson` looks closest to normal:

    >>> locs = [3, 10, 4]  # 'lower left', 'center', 'lower right'
    >>> for lmbda, loc in zip([-1, lmbda_optimal, 9], locs):
    ...     xt = stats.yeojohnson(x, lmbda=lmbda)
    ...     (osm, osr), (slope, intercept, r_sq) = stats.probplot(xt)
    ...     ax_inset = inset_axes(ax, width="20%", height="20%", loc=loc)
    ...     ax_inset.plot(osm, osr, 'c.', osm, slope*osm + intercept, 'k-')
    ...     ax_inset.set_xticklabels([])
    ...     ax_inset.set_yticklabels([])
    ...     ax_inset.set_title(r'$\lambda=%1.2f$' % lmbda)

    >>> plt.show()

    """
    data = np.asarray(data)
    n_samples = data.shape[0]

    if n_samples == 0:
        return np.nan

    trans = _yeojohnson_transform(data, lmb)
    trans_var = trans.var(axis=0)
    loglike = np.empty_like(trans_var)

    # Avoid RuntimeWarning raised by np.log when the variance is too low
    tiny_variance = trans_var < np.finfo(trans_var.dtype).tiny
    loglike[tiny_variance] = np.inf

    loglike[~tiny_variance] = (
        -n_samples / 2 * np.log(trans_var[~tiny_variance]))
    loglike[~tiny_variance] += (
        (lmb - 1) * (np.sign(data) * np.log(np.abs(data) + 1)).sum(axis=0))
    return loglike


def yeojohnson_normmax(x, brack=(-2, 2)):
    """Compute optimal Yeo-Johnson transform parameter.

    Compute optimal Yeo-Johnson transform parameter for input data, using
    maximum likelihood estimation.

    Parameters
    ----------
    x : array_like
        Input array.
    brack : 2-tuple, optional
        The starting interval for a downhill bracket search with
        `optimize.brent`. Note that this is in most cases not critical; the
        final result is allowed to be outside this bracket.

    Returns
    -------
    maxlog : float
        The optimal transform parameter found.

    See Also
    --------
    yeojohnson, yeojohnson_llf, yeojohnson_normplot

    Notes
    -----
    .. versionadded:: 1.2.0

    Examples
    --------
    >>> import numpy as np
    >>> from scipy import stats
    >>> import matplotlib.pyplot as plt

    Generate some data and determine optimal ``lmbda``

    >>> rng = np.random.default_rng()
    >>> x = stats.loggamma.rvs(5, size=30, random_state=rng) + 5
    >>> lmax = stats.yeojohnson_normmax(x)

    >>> fig = plt.figure()
    >>> ax = fig.add_subplot(111)
    >>> prob = stats.yeojohnson_normplot(x, -10, 10, plot=ax)
    >>> ax.axvline(lmax, color='r')

    >>> plt.show()

    """
    def _neg_llf(lmbda, data):
        llf = yeojohnson_llf(lmbda, data)
        # reject likelihoods that are inf which are likely due to small
        # variance in the transformed space
        llf[np.isinf(llf)] = -np.inf
        return -llf

    with np.errstate(invalid='ignore'):
        return optimize.brent(_neg_llf, brack=brack, args=(x,))


def yeojohnson_normplot(x, la, lb, plot=None, N=80):
    """Compute parameters for a Yeo-Johnson normality plot, optionally show it.

    A Yeo-Johnson normality plot shows graphically what the best
    transformation parameter is to use in `yeojohnson` to obtain a
    distribution that is close to normal.

    Parameters
    ----------
    x : array_like
        Input array.
    la, lb : scalar
        The lower and upper bounds for the ``lmbda`` values to pass to
        `yeojohnson` for Yeo-Johnson transformations. These are also the
        limits of the horizontal axis of the plot if that is generated.
    plot : object, optional
        If given, plots the quantiles and least squares fit.
        `plot` is an object that has to have methods "plot" and "text".
        The `matplotlib.pyplot` module or a Matplotlib Axes object can be used,
        or a custom object with the same methods.
        Default is None, which means that no plot is created.
    N : int, optional
        Number of points on the horizontal axis (equally distributed from
        `la` to `lb`).

    Returns
    -------
    lmbdas : ndarray
        The ``lmbda`` values for which a Yeo-Johnson transform was done.
    ppcc : ndarray
        Probability Plot Correlelation Coefficient, as obtained from `probplot`
        when fitting the Box-Cox transformed input `x` against a normal
        distribution.

    See Also
    --------
    probplot, yeojohnson, yeojohnson_normmax, yeojohnson_llf, ppcc_max

    Notes
    -----
    Even if `plot` is given, the figure is not shown or saved by
    `boxcox_normplot`; ``plt.show()`` or ``plt.savefig('figname.png')``
    should be used after calling `probplot`.

    .. versionadded:: 1.2.0

    Examples
    --------
    >>> from scipy import stats
    >>> import matplotlib.pyplot as plt

    Generate some non-normally distributed data, and create a Yeo-Johnson plot:

    >>> x = stats.loggamma.rvs(5, size=500) + 5
    >>> fig = plt.figure()
    >>> ax = fig.add_subplot(111)
    >>> prob = stats.yeojohnson_normplot(x, -20, 20, plot=ax)

    Determine and plot the optimal ``lmbda`` to transform ``x`` and plot it in
    the same plot:

    >>> _, maxlog = stats.yeojohnson(x)
    >>> ax.axvline(maxlog, color='r')

    >>> plt.show()

    """
    return _normplot('yeojohnson', x, la, lb, plot, N)


ShapiroResult = namedtuple('ShapiroResult', ('statistic', 'pvalue'))


def shapiro(x):
    """Perform the Shapiro-Wilk test for normality.

    The Shapiro-Wilk test tests the null hypothesis that the
    data was drawn from a normal distribution.

    Parameters
    ----------
    x : array_like
        Array of sample data.

    Returns
    -------
    statistic : float
        The test statistic.
    p-value : float
        The p-value for the hypothesis test.

    See Also
    --------
    anderson : The Anderson-Darling test for normality
    kstest : The Kolmogorov-Smirnov test for goodness of fit.

    Notes
    -----
    The algorithm used is described in [4]_ but censoring parameters as
    described are not implemented. For N > 5000 the W test statistic is accurate
    but the p-value may not be.

    The chance of rejecting the null hypothesis when it is true is close to 5%
    regardless of sample size.

    References
    ----------
    .. [1] https://www.itl.nist.gov/div898/handbook/prc/section2/prc213.htm
    .. [2] Shapiro, S. S. & Wilk, M.B (1965). An analysis of variance test for
           normality (complete samples), Biometrika, Vol. 52, pp. 591-611.
    .. [3] Razali, N. M. & Wah, Y. B. (2011) Power comparisons of Shapiro-Wilk,
           Kolmogorov-Smirnov, Lilliefors and Anderson-Darling tests, Journal of
           Statistical Modeling and Analytics, Vol. 2, pp. 21-33.
    .. [4] ALGORITHM AS R94 APPL. STATIST. (1995) VOL. 44, NO. 4.

    Examples
    --------
    >>> import numpy as np
    >>> from scipy import stats
    >>> rng = np.random.default_rng()
    >>> x = stats.norm.rvs(loc=5, scale=3, size=100, random_state=rng)
    >>> shapiro_test = stats.shapiro(x)
    >>> shapiro_test
    ShapiroResult(statistic=0.9813305735588074, pvalue=0.16855233907699585)
    >>> shapiro_test.statistic
    0.9813305735588074
    >>> shapiro_test.pvalue
    0.16855233907699585

    """
    x = np.ravel(x)

    N = len(x)
    if N < 3:
        raise ValueError("Data must be at least length 3.")

    x = x - np.median(x)

    a = zeros(N, 'f')
    init = 0

    y = sort(x)
    a, w, pw, ifault = _statlib.swilk(y, a[:N//2], init)
    if ifault not in [0, 2]:
        warnings.warn("Input data for shapiro has range zero. The results "
                      "may not be accurate.")
    if N > 5000:
        warnings.warn("p-value may not be accurate for N > 5000.")

    return ShapiroResult(w, pw)


# Values from Stephens, M A, "EDF Statistics for Goodness of Fit and
#             Some Comparisons", Journal of the American Statistical
#             Association, Vol. 69, Issue 347, Sept. 1974, pp 730-737
_Avals_norm = array([0.576, 0.656, 0.787, 0.918, 1.092])
_Avals_expon = array([0.922, 1.078, 1.341, 1.606, 1.957])
# From Stephens, M A, "Goodness of Fit for the Extreme Value Distribution",
#             Biometrika, Vol. 64, Issue 3, Dec. 1977, pp 583-588.
_Avals_gumbel = array([0.474, 0.637, 0.757, 0.877, 1.038])
# From Stephens, M A, "Tests of Fit for the Logistic Distribution Based
#             on the Empirical Distribution Function.", Biometrika,
#             Vol. 66, Issue 3, Dec. 1979, pp 591-595.
_Avals_logistic = array([0.426, 0.563, 0.660, 0.769, 0.906, 1.010])
# From Richard A. Lockhart and Michael A. Stephens "Estimation and Tests of
#             Fit for the Three-Parameter Weibull Distribution"
#             Journal of the Royal Statistical Society.Series B(Methodological)
#             Vol. 56, No. 3 (1994), pp. 491-500, table 1. Keys are c*100
_Avals_weibull = [[0.292, 0.395, 0.467, 0.522, 0.617, 0.711, 0.836, 0.931],
                  [0.295, 0.399, 0.471, 0.527, 0.623, 0.719, 0.845, 0.941],
                  [0.298, 0.403, 0.476, 0.534, 0.631, 0.728, 0.856, 0.954],
                  [0.301, 0.408, 0.483, 0.541, 0.640, 0.738, 0.869, 0.969],
                  [0.305, 0.414, 0.490, 0.549, 0.650, 0.751, 0.885, 0.986],
                  [0.309, 0.421, 0.498, 0.559, 0.662, 0.765, 0.902, 1.007],
                  [0.314, 0.429, 0.508, 0.570, 0.676, 0.782, 0.923, 1.030],
                  [0.320, 0.438, 0.519, 0.583, 0.692, 0.802, 0.947, 1.057],
                  [0.327, 0.448, 0.532, 0.598, 0.711, 0.824, 0.974, 1.089],
                  [0.334, 0.469, 0.547, 0.615, 0.732, 0.850, 1.006, 1.125],
                  [0.342, 0.472, 0.563, 0.636, 0.757, 0.879, 1.043, 1.167]]
_Avals_weibull = np.array(_Avals_weibull)
_cvals_weibull = np.linspace(0, 0.5, 11)
_get_As_weibull = interpolate.interp1d(_cvals_weibull, _Avals_weibull.T,
                                       kind='linear', bounds_error=False,
                                       fill_value=_Avals_weibull[-1])


def _weibull_fit_check(params, x):
    # Refine the fit returned by `weibull_min.fit` to ensure that the first
    # order necessary conditions are satisfied. If not, raise an error.
    # Here, use `m` for the shape parameter to be consistent with [7]
    # and avoid confusion with `c` as defined in [7].
    n = len(x)
    m, u, s = params

    def dnllf_dm(m, u):
        # Partial w.r.t. shape w/ optimal scale. See [7] Equation 5.
        xu = x-u
        return (1/m - (xu**m*np.log(xu)).sum()/(xu**m).sum()
                + np.log(xu).sum()/n)

    def dnllf_du(m, u):
        # Partial w.r.t. loc w/ optimal scale. See [7] Equation 6.
        xu = x-u
        return (m-1)/m*(xu**-1).sum() - n*(xu**(m-1)).sum()/(xu**m).sum()

    def get_scale(m, u):
        # Partial w.r.t. scale solved in terms of shape and location.
        # See [7] Equation 7.
        return ((x-u)**m/n).sum()**(1/m)

    def dnllf(params):
        # Partial derivatives of the NLLF w.r.t. parameters, i.e.
        # first order necessary conditions for MLE fit.
        return [dnllf_dm(*params), dnllf_du(*params)]

    suggestion = ("Maximum likelihood estimation is known to be challenging "
                  "for the three-parameter Weibull distribution. Consider "
                  "performing a custom goodness-of-fit test using "
                  "`scipy.stats.monte_carlo_test`.")

    if np.allclose(u, np.min(x)) or m < 1:
        # The critical values provided by [7] don't seem to control the
        # Type I error rate in this case. Error out.
        message = ("Maximum likelihood estimation has converged to "
                   "a solution in which the location is equal to the minimum "
                   "of the data, the shape parameter is less than 2, or both. "
                   "The table of critical values in [7] does not "
                   "include this case. " + suggestion)
        raise ValueError(message)

    try:
        # Refine the MLE / verify that first-order necessary conditions are
        # satisfied. If so, the critical values provided in [7] seem reliable.
        with np.errstate(over='raise', invalid='raise'):
            res = optimize.root(dnllf, params[:-1])

        message = ("Solution of MLE first-order conditions failed: "
                   f"{res.message}. `anderson` cannot continue. " + suggestion)
        if not res.success:
            raise ValueError(message)

    except (FloatingPointError, ValueError) as e:
        message = ("An error occured while fitting the Weibull distribution "
                   "to the data, so `anderson` cannot continue. " + suggestion)
        raise ValueError(message) from e

    m, u = res.x
    s = get_scale(m, u)
    return m, u, s


AndersonResult = _make_tuple_bunch('AndersonResult',
                                   ['statistic', 'critical_values',
                                    'significance_level'], ['fit_result'])


def anderson(x, dist='norm'):
    """Anderson-Darling test for data coming from a particular distribution.

    The Anderson-Darling test tests the null hypothesis that a sample is
    drawn from a population that follows a particular distribution.
    For the Anderson-Darling test, the critical values depend on
    which distribution is being tested against.  This function works
    for normal, exponential, logistic, weibull_min, or Gumbel (Extreme Value
    Type I) distributions.

    Parameters
    ----------
    x : array_like
        Array of sample data.
    dist : {'norm', 'expon', 'logistic', 'gumbel', 'gumbel_l', 'gumbel_r', 'extreme1', 'weibull_min'}, optional
        The type of distribution to test against.  The default is 'norm'.
        The names 'extreme1', 'gumbel_l' and 'gumbel' are synonyms for the
        same distribution.

    Returns
    -------
    result : AndersonResult
        An object with the following attributes:

        statistic : float
            The Anderson-Darling test statistic.
        critical_values : list
            The critical values for this distribution.
        significance_level : list
            The significance levels for the corresponding critical values
            in percents.  The function returns critical values for a
            differing set of significance levels depending on the
            distribution that is being tested against.
        fit_result : `~scipy.stats._result_classes.FitResult`
            An object containing the results of fitting the distribution to
            the data.

    See Also
    --------
    kstest : The Kolmogorov-Smirnov test for goodness-of-fit.

    Notes
    -----
    Critical values provided are for the following significance levels:

    normal/exponential
        15%, 10%, 5%, 2.5%, 1%
    logistic
        25%, 10%, 5%, 2.5%, 1%, 0.5%
    gumbel_l / gumbel_r
        25%, 10%, 5%, 2.5%, 1%
    weibull_min
        50%, 25%, 15%, 10%, 5%, 2.5%, 1%, 0.5%

    If the returned statistic is larger than these critical values then
    for the corresponding significance level, the null hypothesis that
    the data come from the chosen distribution can be rejected.
    The returned statistic is referred to as 'A2' in the references.

    For `weibull_min`, maximum likelihood estimation is known to be
    challenging. If the test returns successfully, then the first order
    conditions for a maximum likehood estimate have been verified and
    the critical values correspond relatively well to the significance levels,
    provided that the sample is sufficiently large (>10 observations [7]).
    However, for some data - especially data with no left tail - `anderson`
    is likely to result in an error message. In this case, consider
    performing a custom goodness of fit test using
    `scipy.stats.monte_carlo_test`.

    References
    ----------
    .. [1] https://www.itl.nist.gov/div898/handbook/prc/section2/prc213.htm
    .. [2] Stephens, M. A. (1974). EDF Statistics for Goodness of Fit and
           Some Comparisons, Journal of the American Statistical Association,
           Vol. 69, pp. 730-737.
    .. [3] Stephens, M. A. (1976). Asymptotic Results for Goodness-of-Fit
           Statistics with Unknown Parameters, Annals of Statistics, Vol. 4,
           pp. 357-369.
    .. [4] Stephens, M. A. (1977). Goodness of Fit for the Extreme Value
           Distribution, Biometrika, Vol. 64, pp. 583-588.
    .. [5] Stephens, M. A. (1977). Goodness of Fit with Special Reference
           to Tests for Exponentiality , Technical Report No. 262,
           Department of Statistics, Stanford University, Stanford, CA.
    .. [6] Stephens, M. A. (1979). Tests of Fit for the Logistic Distribution
           Based on the Empirical Distribution Function, Biometrika, Vol. 66,
           pp. 591-595.
<<<<<<< HEAD
    .. [7] Richard A. Lockhart and Michael A. Stephens "Estimation and Tests of
           Fit for the Three-Parameter Weibull Distribution"
           Journal of the Royal Statistical Society.Series B(Methodological)
           Vol. 56, No. 3 (1994), pp. 491-500, Table 0.
=======
>>>>>>> fdc32b8b

    Examples
    --------
    Test the null hypothesis that a random sample was drawn from a normal
    distribution (with unspecified mean and standard deviation).

    >>> import numpy as np
    >>> from scipy.stats import anderson
    >>> rng = np.random.default_rng()
    >>> data = rng.random(size=35)
    >>> res = anderson(data)
    >>> res.statistic
    0.8398018749744764
    >>> res.critical_values
    array([0.527, 0.6  , 0.719, 0.839, 0.998])
    >>> res.significance_level
    array([15. , 10. ,  5. ,  2.5,  1. ])

    The value of the statistic (barely) exceeds the critical value associated
    with a significance level of 2.5%, so the null hypothesis may be rejected
    at a significance level of 2.5%, but not at a significance level of 1%.

    """  # noqa
    dist = dist.lower()
    if dist in {'extreme1', 'gumbel'}:
        dist = 'gumbel_l'
    dists = {'norm', 'expon', 'gumbel_l',
             'gumbel_r', 'logistic', 'weibull_min'}

    if dist not in dists:
        raise ValueError(f"Invalid distribution; dist must be in {dists}.")
    y = sort(x)
    xbar = np.mean(x, axis=0)
    N = len(y)
    if dist == 'norm':
        s = np.std(x, ddof=1, axis=0)
        w = (y - xbar) / s
        fit_params = xbar, s
        logcdf = distributions.norm.logcdf(w)
        logsf = distributions.norm.logsf(w)
        sig = array([15, 10, 5, 2.5, 1])
        critical = around(_Avals_norm / (1.0 + 4.0/N - 25.0/N/N), 3)
    elif dist == 'expon':
        w = y / xbar
        fit_params = 0, xbar
        logcdf = distributions.expon.logcdf(w)
        logsf = distributions.expon.logsf(w)
        sig = array([15, 10, 5, 2.5, 1])
        critical = around(_Avals_expon / (1.0 + 0.6/N), 3)
    elif dist == 'logistic':
        def rootfunc(ab, xj, N):
            a, b = ab
            tmp = (xj - a) / b
            tmp2 = exp(tmp)
            val = [np.sum(1.0/(1+tmp2), axis=0) - 0.5*N,
                   np.sum(tmp*(1.0-tmp2)/(1+tmp2), axis=0) + N]
            return array(val)

        sol0 = array([xbar, np.std(x, ddof=1, axis=0)])
        sol = optimize.fsolve(rootfunc, sol0, args=(x, N), xtol=1e-5)
        w = (y - sol[0]) / sol[1]
        fit_params = sol
        logcdf = distributions.logistic.logcdf(w)
        logsf = distributions.logistic.logsf(w)
        sig = array([25, 10, 5, 2.5, 1, 0.5])
        critical = around(_Avals_logistic / (1.0 + 0.25/N), 3)
    elif dist == 'gumbel_r':
        xbar, s = distributions.gumbel_r.fit(x)
        w = (y - xbar) / s
        fit_params = xbar, s
        logcdf = distributions.gumbel_r.logcdf(w)
        logsf = distributions.gumbel_r.logsf(w)
        sig = array([25, 10, 5, 2.5, 1])
        critical = around(_Avals_gumbel / (1.0 + 0.2/sqrt(N)), 3)
    elif dist == 'gumbel_l':
        xbar, s = distributions.gumbel_l.fit(x)
        w = (y - xbar) / s
        fit_params = xbar, s
        logcdf = distributions.gumbel_l.logcdf(w)
        logsf = distributions.gumbel_l.logsf(w)
        sig = array([25, 10, 5, 2.5, 1])
        critical = around(_Avals_gumbel / (1.0 + 0.2/sqrt(N)), 3)
    elif dist == 'weibull_min':
        message = ("Critical values of the test statistic are given for the "
                   "asymptotic distribution. These may not be accurate for "
                   "samples with fewer than 10 observations. Consider using "
                   "`scipy.stats.monte_carlo_test`.")
        if N < 10:
            warnings.warn(message, stacklevel=2)
        # [7] writes our 'c' as 'm', and they write `c = 1/m`. Use their names.
        m, loc, scale = distributions.weibull_min.fit(y)
        m, loc, scale = _weibull_fit_check((m, loc, scale), y)
        fit_params = m, loc, scale
        logcdf = stats.weibull_min(*fit_params).logcdf(y)
        logsf = stats.weibull_min(*fit_params).logsf(y)
        c = 1 / m  # m and c are as used in [7]
        sig = array([0.5, 0.75, 0.85, 0.9, 0.95, 0.975, 0.99, 0.995])
        critical = _get_As_weibull(c)
        # Goodness-of-fit tests should only be used to provide evidence
        # _against_ the null hypothesis. Be conservative and round up.
        critical = np.round(critical + 0.0005, decimals=3)

    i = arange(1, N + 1)
    A2 = -N - np.sum((2*i - 1.0) / N * (logcdf + logsf[::-1]), axis=0)

    # FitResult initializer expects an optimize result, so let's work with it
    message = '`anderson` successfully fit the distribution to the data.'
    res = optimize.OptimizeResult(success=True, message=message)
    res.x = np.array(fit_params)
    fit_result = FitResult(getattr(distributions, dist), y,
                           discrete=False, res=res)

    return AndersonResult(A2, critical, sig, fit_result=fit_result)


def _anderson_ksamp_midrank(samples, Z, Zstar, k, n, N):
    """Compute A2akN equation 7 of Scholz and Stephens.

    Parameters
    ----------
    samples : sequence of 1-D array_like
        Array of sample arrays.
    Z : array_like
        Sorted array of all observations.
    Zstar : array_like
        Sorted array of unique observations.
    k : int
        Number of samples.
    n : array_like
        Number of observations in each sample.
    N : int
        Total number of observations.

    Returns
    -------
    A2aKN : float
        The A2aKN statistics of Scholz and Stephens 1987.

    """
    A2akN = 0.
    Z_ssorted_left = Z.searchsorted(Zstar, 'left')
    if N == Zstar.size:
        lj = 1.
    else:
        lj = Z.searchsorted(Zstar, 'right') - Z_ssorted_left
    Bj = Z_ssorted_left + lj / 2.
    for i in arange(0, k):
        s = np.sort(samples[i])
        s_ssorted_right = s.searchsorted(Zstar, side='right')
        Mij = s_ssorted_right.astype(float)
        fij = s_ssorted_right - s.searchsorted(Zstar, 'left')
        Mij -= fij / 2.
        inner = lj / float(N) * (N*Mij - Bj*n[i])**2 / (Bj*(N - Bj) - N*lj/4.)
        A2akN += inner.sum() / n[i]
    A2akN *= (N - 1.) / N
    return A2akN


def _anderson_ksamp_right(samples, Z, Zstar, k, n, N):
    """Compute A2akN equation 6 of Scholz & Stephens.

    Parameters
    ----------
    samples : sequence of 1-D array_like
        Array of sample arrays.
    Z : array_like
        Sorted array of all observations.
    Zstar : array_like
        Sorted array of unique observations.
    k : int
        Number of samples.
    n : array_like
        Number of observations in each sample.
    N : int
        Total number of observations.

    Returns
    -------
    A2KN : float
        The A2KN statistics of Scholz and Stephens 1987.

    """
    A2kN = 0.
    lj = Z.searchsorted(Zstar[:-1], 'right') - Z.searchsorted(Zstar[:-1],
                                                              'left')
    Bj = lj.cumsum()
    for i in arange(0, k):
        s = np.sort(samples[i])
        Mij = s.searchsorted(Zstar[:-1], side='right')
        inner = lj / float(N) * (N * Mij - Bj * n[i])**2 / (Bj * (N - Bj))
        A2kN += inner.sum() / n[i]
    return A2kN


Anderson_ksampResult = _make_tuple_bunch(
    'Anderson_ksampResult',
    ['statistic', 'critical_values', 'pvalue'], []
)


def anderson_ksamp(samples, midrank=True, *, n_resamples=0, random_state=None):
    """The Anderson-Darling test for k-samples.

    The k-sample Anderson-Darling test is a modification of the
    one-sample Anderson-Darling test. It tests the null hypothesis
    that k-samples are drawn from the same population without having
    to specify the distribution function of that population. The
    critical values depend on the number of samples.

    Parameters
    ----------
    samples : sequence of 1-D array_like
        Array of sample data in arrays.
    midrank : bool, optional
        Type of Anderson-Darling test which is computed. Default
        (True) is the midrank test applicable to continuous and
        discrete populations. If False, the right side empirical
        distribution is used.
    n_resamples : int, default: 0
        If positive, perform a permutation test to determine the p-value
        rather than interpolating between tabulated values. Typically 9999 is
        sufficient for at least two digits of accuracy.
    random_state : {None, int, `numpy.random.Generator`, `numpy.random.RandomState`}, optional

        Pseudorandom number generator state used to generate resamples.

        If `random_state` is ``None`` (or `np.random`), the
        `numpy.random.RandomState` singleton is used.
        If `random_state` is an int, a new ``RandomState`` instance is used,
        seeded with `random_state`.
        If `random_state` is already a ``Generator`` or ``RandomState``
        instance then that instance is used.

    Returns
    -------
    res : Anderson_ksampResult
        An object containing attributes:

        statistic : float
            Normalized k-sample Anderson-Darling test statistic.
        critical_values : array
            The critical values for significance levels 25%, 10%, 5%, 2.5%, 1%,
            0.5%, 0.1%.
        pvalue : float
            The approximate p-value of the test. If `n_resamples` is not
            provided, the value is floored / capped at 0.1% / 25%.

    Raises
    ------
    ValueError
        If less than 2 samples are provided, a sample is empty, or no
        distinct observations are in the samples.

    See Also
    --------
    ks_2samp : 2 sample Kolmogorov-Smirnov test
    anderson : 1 sample Anderson-Darling test

    Notes
    -----
    [1]_ defines three versions of the k-sample Anderson-Darling test:
    one for continuous distributions and two for discrete
    distributions, in which ties between samples may occur. The
    default of this routine is to compute the version based on the
    midrank empirical distribution function. This test is applicable
    to continuous and discrete data. If midrank is set to False, the
    right side empirical distribution is used for a test for discrete
    data. According to [1]_, the two discrete test statistics differ
    only slightly if a few collisions due to round-off errors occur in
    the test not adjusted for ties between samples.

    The critical values corresponding to the significance levels from 0.01
    to 0.25 are taken from [1]_. p-values are floored / capped
    at 0.1% / 25%. Since the range of critical values might be extended in
    future releases, it is recommended not to test ``p == 0.25``, but rather
    ``p >= 0.25`` (analogously for the lower bound).

    .. versionadded:: 0.14.0

    References
    ----------
    .. [1] Scholz, F. W and Stephens, M. A. (1987), K-Sample
           Anderson-Darling Tests, Journal of the American Statistical
           Association, Vol. 82, pp. 918-924.

    Examples
    --------
    >>> import numpy as np
    >>> from scipy import stats
    >>> rng = np.random.default_rng()
    >>> res = stats.anderson_ksamp([rng.normal(size=50),
    ... rng.normal(loc=0.5, size=30)])
    >>> res.statistic, res.pvalue
    (1.974403288713695, 0.04991293614572478)
    >>> res.critical_values
    array([0.325, 1.226, 1.961, 2.718, 3.752, 4.592, 6.546])

    The null hypothesis that the two random samples come from the same
    distribution can be rejected at the 5% level because the returned
    test value is greater than the critical value for 5% (1.961) but
    not at the 2.5% level. The interpolation gives an approximate
    p-value of 4.99%.

    >>> samples = [rng.normal(size=50), rng.normal(size=30),
    ...            rng.normal(size=20)]
    >>> res = stats.anderson_ksamp(samples)
    >>> res.statistic, res.pvalue
    (-0.29103725200789504, 0.25)
    >>> res.critical_values
    array([ 0.44925884,  1.3052767 ,  1.9434184 ,  2.57696569,  3.41634856,
      4.07210043, 5.56419101])

    The null hypothesis cannot be rejected for three samples from an
    identical distribution. The reported p-value (25%) has been capped and
    may not be very accurate (since it corresponds to the value 0.449
    whereas the statistic is -0.291).

    In such cases where the p-value is capped or when sample sizes are
    small, a permutation test may be more accurate.

    >>> res = stats.anderson_ksamp(samples, n_resamples=9999, random_state=rng)
    >>> res.pvalue
    0.5254

    """  # noqa
    k = len(samples)
    if (k < 2):
        raise ValueError("anderson_ksamp needs at least two samples")

    samples = list(map(np.asarray, samples))
    Z = np.sort(np.hstack(samples))
    N = Z.size
    Zstar = np.unique(Z)
    if Zstar.size < 2:
        raise ValueError("anderson_ksamp needs more than one distinct "
                         "observation")

    n = np.array([sample.size for sample in samples])
    if np.any(n == 0):
        raise ValueError("anderson_ksamp encountered sample without "
                         "observations")

    if midrank:
        A2kN_fun = _anderson_ksamp_midrank
    else:
        A2kN_fun = _anderson_ksamp_right
    A2kN = A2kN_fun(samples, Z, Zstar, k, n, N)

    def statistic(*samples):
        return A2kN_fun(samples, Z, Zstar, k, n, N)

    if n_resamples:
        res = permutation_test(samples, statistic, n_resamples=n_resamples,
                               random_state=random_state,
                               alternative='greater')

    H = (1. / n).sum()
    hs_cs = (1. / arange(N - 1, 1, -1)).cumsum()
    h = hs_cs[-1] + 1
    g = (hs_cs / arange(2, N)).sum()

    a = (4*g - 6) * (k - 1) + (10 - 6*g)*H
    b = (2*g - 4)*k**2 + 8*h*k + (2*g - 14*h - 4)*H - 8*h + 4*g - 6
    c = (6*h + 2*g - 2)*k**2 + (4*h - 4*g + 6)*k + (2*h - 6)*H + 4*h
    d = (2*h + 6)*k**2 - 4*h*k
    sigmasq = (a*N**3 + b*N**2 + c*N + d) / ((N - 1.) * (N - 2.) * (N - 3.))
    m = k - 1
    A2 = (A2kN - m) / math.sqrt(sigmasq)

    # The b_i values are the interpolation coefficients from Table 2
    # of Scholz and Stephens 1987
    b0 = np.array([0.675, 1.281, 1.645, 1.96, 2.326, 2.573, 3.085])
    b1 = np.array([-0.245, 0.25, 0.678, 1.149, 1.822, 2.364, 3.615])
    b2 = np.array([-0.105, -0.305, -0.362, -0.391, -0.396, -0.345, -0.154])
    critical = b0 + b1 / math.sqrt(m) + b2 / m

    sig = np.array([0.25, 0.1, 0.05, 0.025, 0.01, 0.005, 0.001])
    if A2 < critical.min() and not n_resamples:
        p = sig.max()
        message = (f"p-value capped: true value larger than {p}. Consider "
                   "setting `n_resamples` to a positive integer (e.g. 9999).")
        warnings.warn(message, stacklevel=2)
    elif A2 > critical.max() and not n_resamples:
        p = sig.min()
        message = (f"p-value floored: true value smaller than {p}. Consider "
                   "setting `n_resamples` to a positive integer (e.g. 9999).")
        warnings.warn(message, stacklevel=2)
    elif not n_resamples:
        # interpolation of probit of significance level
        pf = np.polyfit(critical, log(sig), 2)
        p = math.exp(np.polyval(pf, A2))

    p = res.pvalue if n_resamples else p

    # create result object with alias for backward compatibility
    res = Anderson_ksampResult(A2, critical, p)
    res.significance_level = p
    return res


AnsariResult = namedtuple('AnsariResult', ('statistic', 'pvalue'))


class _ABW:
    """Distribution of Ansari-Bradley W-statistic under the null hypothesis."""
    # TODO: calculate exact distribution considering ties
    # We could avoid summing over more than half the frequencies,
    # but inititally it doesn't seem worth the extra complexity

    def __init__(self):
        """Minimal initializer."""
        self.m = None
        self.n = None
        self.astart = None
        self.total = None
        self.freqs = None

    def _recalc(self, n, m):
        """When necessary, recalculate exact distribution."""
        if n != self.n or m != self.m:
            self.n, self.m = n, m
            # distribution is NOT symmetric when m + n is odd
            # n is len(x), m is len(y), and ratio of scales is defined x/y
            astart, a1, _ = _statlib.gscale(n, m)
            self.astart = astart  # minimum value of statistic
            # Exact distribution of test statistic under null hypothesis
            # expressed as frequencies/counts/integers to maintain precision.
            # Stored as floats to avoid overflow of sums.
            self.freqs = a1.astype(np.float64)
            self.total = self.freqs.sum()  # could calculate from m and n
            # probability mass is self.freqs / self.total;

    def pmf(self, k, n, m):
        """Probability mass function."""
        self._recalc(n, m)
        # The convention here is that PMF at k = 12.5 is the same as at k = 12,
        # -> use `floor` in case of ties.
        ind = np.floor(k - self.astart).astype(int)
        return self.freqs[ind] / self.total

    def cdf(self, k, n, m):
        """Cumulative distribution function."""
        self._recalc(n, m)
        # Null distribution derived without considering ties is
        # approximate. Round down to avoid Type I error.
        ind = np.ceil(k - self.astart).astype(int)
        return self.freqs[:ind+1].sum() / self.total

    def sf(self, k, n, m):
        """Survival function."""
        self._recalc(n, m)
        # Null distribution derived without considering ties is
        # approximate. Round down to avoid Type I error.
        ind = np.floor(k - self.astart).astype(int)
        return self.freqs[ind:].sum() / self.total


# Maintain state for faster repeat calls to ansari w/ method='exact'
_abw_state = _ABW()


def ansari(x, y, alternative='two-sided'):
    """Perform the Ansari-Bradley test for equal scale parameters.

    The Ansari-Bradley test ([1]_, [2]_) is a non-parametric test
    for the equality of the scale parameter of the distributions
    from which two samples were drawn. The null hypothesis states that
    the ratio of the scale of the distribution underlying `x` to the scale
    of the distribution underlying `y` is 1.

    Parameters
    ----------
    x, y : array_like
        Arrays of sample data.
    alternative : {'two-sided', 'less', 'greater'}, optional
        Defines the alternative hypothesis. Default is 'two-sided'.
        The following options are available:

        * 'two-sided': the ratio of scales is not equal to 1.
        * 'less': the ratio of scales is less than 1.
        * 'greater': the ratio of scales is greater than 1.

        .. versionadded:: 1.7.0

    Returns
    -------
    statistic : float
        The Ansari-Bradley test statistic.
    pvalue : float
        The p-value of the hypothesis test.

    See Also
    --------
    fligner : A non-parametric test for the equality of k variances
    mood : A non-parametric test for the equality of two scale parameters

    Notes
    -----
    The p-value given is exact when the sample sizes are both less than
    55 and there are no ties, otherwise a normal approximation for the
    p-value is used.

    References
    ----------
    .. [1] Ansari, A. R. and Bradley, R. A. (1960) Rank-sum tests for
           dispersions, Annals of Mathematical Statistics, 31, 1174-1189.
    .. [2] Sprent, Peter and N.C. Smeeton.  Applied nonparametric
           statistical methods.  3rd ed. Chapman and Hall/CRC. 2001.
           Section 5.8.2.
    .. [3] Nathaniel E. Helwig "Nonparametric Dispersion and Equality
           Tests" at http://users.stat.umn.edu/~helwig/notes/npde-Notes.pdf

    Examples
    --------
    >>> import numpy as np
    >>> from scipy.stats import ansari
    >>> rng = np.random.default_rng()

    For these examples, we'll create three random data sets.  The first
    two, with sizes 35 and 25, are drawn from a normal distribution with
    mean 0 and standard deviation 2.  The third data set has size 25 and
    is drawn from a normal distribution with standard deviation 1.25.

    >>> x1 = rng.normal(loc=0, scale=2, size=35)
    >>> x2 = rng.normal(loc=0, scale=2, size=25)
    >>> x3 = rng.normal(loc=0, scale=1.25, size=25)

    First we apply `ansari` to `x1` and `x2`.  These samples are drawn
    from the same distribution, so we expect the Ansari-Bradley test
    should not lead us to conclude that the scales of the distributions
    are different.

    >>> ansari(x1, x2)
    AnsariResult(statistic=541.0, pvalue=0.9762532927399098)

    With a p-value close to 1, we cannot conclude that there is a
    significant difference in the scales (as expected).

    Now apply the test to `x1` and `x3`:

    >>> ansari(x1, x3)
    AnsariResult(statistic=425.0, pvalue=0.0003087020407974518)

    The probability of observing such an extreme value of the statistic
    under the null hypothesis of equal scales is only 0.03087%. We take this
    as evidence against the null hypothesis in favor of the alternative:
    the scales of the distributions from which the samples were drawn
    are not equal.

    We can use the `alternative` parameter to perform a one-tailed test.
    In the above example, the scale of `x1` is greater than `x3` and so
    the ratio of scales of `x1` and `x3` is greater than 1. This means
    that the p-value when ``alternative='greater'`` should be near 0 and
    hence we should be able to reject the null hypothesis:

    >>> ansari(x1, x3, alternative='greater')
    AnsariResult(statistic=425.0, pvalue=0.0001543510203987259)

    As we can see, the p-value is indeed quite low. Use of
    ``alternative='less'`` should thus yield a large p-value:

    >>> ansari(x1, x3, alternative='less')
    AnsariResult(statistic=425.0, pvalue=0.9998643258449039)

    """
    if alternative not in {'two-sided', 'greater', 'less'}:
        raise ValueError("'alternative' must be 'two-sided',"
                         " 'greater', or 'less'.")
    x, y = asarray(x), asarray(y)
    n = len(x)
    m = len(y)
    if m < 1:
        raise ValueError("Not enough other observations.")
    if n < 1:
        raise ValueError("Not enough test observations.")

    N = m + n
    xy = r_[x, y]  # combine
    rank = _stats_py.rankdata(xy)
    symrank = amin(array((rank, N - rank + 1)), 0)
    AB = np.sum(symrank[:n], axis=0)
    uxy = unique(xy)
    repeats = (len(uxy) != len(xy))
    exact = ((m < 55) and (n < 55) and not repeats)
    if repeats and (m < 55 or n < 55):
        warnings.warn("Ties preclude use of exact statistic.")
    if exact:
        if alternative == 'two-sided':
            pval = 2.0 * np.minimum(_abw_state.cdf(AB, n, m),
                                    _abw_state.sf(AB, n, m))
        elif alternative == 'greater':
            # AB statistic is _smaller_ when ratio of scales is larger,
            # so this is the opposite of the usual calculation
            pval = _abw_state.cdf(AB, n, m)
        else:
            pval = _abw_state.sf(AB, n, m)
        return AnsariResult(AB, min(1.0, pval))

    # otherwise compute normal approximation
    if N % 2:  # N odd
        mnAB = n * (N+1.0)**2 / 4.0 / N
        varAB = n * m * (N+1.0) * (3+N**2) / (48.0 * N**2)
    else:
        mnAB = n * (N+2.0) / 4.0
        varAB = m * n * (N+2) * (N-2.0) / 48 / (N-1.0)
    if repeats:   # adjust variance estimates
        # compute np.sum(tj * rj**2,axis=0)
        fac = np.sum(symrank**2, axis=0)
        if N % 2:  # N odd
            varAB = m * n * (16*N*fac - (N+1)**4) / (16.0 * N**2 * (N-1))
        else:  # N even
            varAB = m * n * (16*fac - N*(N+2)**2) / (16.0 * N * (N-1))

    # Small values of AB indicate larger dispersion for the x sample.
    # Large values of AB indicate larger dispersion for the y sample.
    # This is opposite to the way we define the ratio of scales. see [1]_.
    z = (mnAB - AB) / sqrt(varAB)
    z, pval = _normtest_finish(z, alternative)
    return AnsariResult(AB, pval)


BartlettResult = namedtuple('BartlettResult', ('statistic', 'pvalue'))


def bartlett(*samples):
    """Perform Bartlett's test for equal variances.

    Bartlett's test tests the null hypothesis that all input samples
    are from populations with equal variances.  For samples
    from significantly non-normal populations, Levene's test
    `levene` is more robust.

    Parameters
    ----------
    sample1, sample2, ... : array_like
        arrays of sample data.  Only 1d arrays are accepted, they may have
        different lengths.

    Returns
    -------
    statistic : float
        The test statistic.
    pvalue : float
        The p-value of the test.

    See Also
    --------
    fligner : A non-parametric test for the equality of k variances
    levene : A robust parametric test for equality of k variances

    Notes
    -----
    Conover et al. (1981) examine many of the existing parametric and
    nonparametric tests by extensive simulations and they conclude that the
    tests proposed by Fligner and Killeen (1976) and Levene (1960) appear to be
    superior in terms of robustness of departures from normality and power
    ([3]_).

    References
    ----------
    .. [1]  https://www.itl.nist.gov/div898/handbook/eda/section3/eda357.htm

    .. [2]  Snedecor, George W. and Cochran, William G. (1989), Statistical
              Methods, Eighth Edition, Iowa State University Press.

    .. [3] Park, C. and Lindsay, B. G. (1999). Robust Scale Estimation and
           Hypothesis Testing based on Quadratic Inference Function. Technical
           Report #99-03, Center for Likelihood Studies, Pennsylvania State
           University.

    .. [4] Bartlett, M. S. (1937). Properties of Sufficiency and Statistical
           Tests. Proceedings of the Royal Society of London. Series A,
           Mathematical and Physical Sciences, Vol. 160, No.901, pp. 268-282.

    Examples
    --------
    Test whether or not the lists `a`, `b` and `c` come from populations
    with equal variances.

    >>> import numpy as np
    >>> from scipy.stats import bartlett
    >>> a = [8.88, 9.12, 9.04, 8.98, 9.00, 9.08, 9.01, 8.85, 9.06, 8.99]
    >>> b = [8.88, 8.95, 9.29, 9.44, 9.15, 9.58, 8.36, 9.18, 8.67, 9.05]
    >>> c = [8.95, 9.12, 8.95, 8.85, 9.03, 8.84, 9.07, 8.98, 8.86, 8.98]
    >>> stat, p = bartlett(a, b, c)
    >>> p
    1.1254782518834628e-05

    The very small p-value suggests that the populations do not have equal
    variances.

    This is not surprising, given that the sample variance of `b` is much
    larger than that of `a` and `c`:

    >>> [np.var(x, ddof=1) for x in [a, b, c]]
    [0.007054444444444413, 0.13073888888888888, 0.008890000000000002]

    """
    # Handle empty input and input that is not 1d
    for sample in samples:
        if np.asanyarray(sample).size == 0:
            return BartlettResult(np.nan, np.nan)
        if np.asanyarray(sample).ndim > 1:
            raise ValueError('Samples must be one-dimensional.')

    k = len(samples)
    if k < 2:
        raise ValueError("Must enter at least two input sample vectors.")
    Ni = np.empty(k)
    ssq = np.empty(k, 'd')
    for j in range(k):
        Ni[j] = len(samples[j])
        ssq[j] = np.var(samples[j], ddof=1)
    Ntot = np.sum(Ni, axis=0)
    spsq = np.sum((Ni - 1)*ssq, axis=0) / (1.0*(Ntot - k))
    numer = (Ntot*1.0 - k) * log(spsq) - np.sum((Ni - 1.0)*log(ssq), axis=0)
    denom = 1.0 + 1.0/(3*(k - 1)) * ((np.sum(1.0/(Ni - 1.0), axis=0)) -
                                     1.0/(Ntot - k))
    T = numer / denom
    pval = distributions.chi2.sf(T, k - 1)  # 1 - cdf

    return BartlettResult(T, pval)


LeveneResult = namedtuple('LeveneResult', ('statistic', 'pvalue'))


def levene(*samples, center='median', proportiontocut=0.05):
    """Perform Levene test for equal variances.

    The Levene test tests the null hypothesis that all input samples
    are from populations with equal variances.  Levene's test is an
    alternative to Bartlett's test `bartlett` in the case where
    there are significant deviations from normality.

    Parameters
    ----------
    sample1, sample2, ... : array_like
        The sample data, possibly with different lengths. Only one-dimensional
        samples are accepted.
    center : {'mean', 'median', 'trimmed'}, optional
        Which function of the data to use in the test.  The default
        is 'median'.
    proportiontocut : float, optional
        When `center` is 'trimmed', this gives the proportion of data points
        to cut from each end. (See `scipy.stats.trim_mean`.)
        Default is 0.05.

    Returns
    -------
    statistic : float
        The test statistic.
    pvalue : float
        The p-value for the test.

    Notes
    -----
    Three variations of Levene's test are possible.  The possibilities
    and their recommended usages are:

      * 'median' : Recommended for skewed (non-normal) distributions>
      * 'mean' : Recommended for symmetric, moderate-tailed distributions.
      * 'trimmed' : Recommended for heavy-tailed distributions.

    The test version using the mean was proposed in the original article
    of Levene ([2]_) while the median and trimmed mean have been studied by
    Brown and Forsythe ([3]_), sometimes also referred to as Brown-Forsythe
    test.

    References
    ----------
    .. [1] https://www.itl.nist.gov/div898/handbook/eda/section3/eda35a.htm
    .. [2] Levene, H. (1960). In Contributions to Probability and Statistics:
           Essays in Honor of Harold Hotelling, I. Olkin et al. eds.,
           Stanford University Press, pp. 278-292.
    .. [3] Brown, M. B. and Forsythe, A. B. (1974), Journal of the American
           Statistical Association, 69, 364-367

    Examples
    --------
    Test whether or not the lists `a`, `b` and `c` come from populations
    with equal variances.

    >>> import numpy as np
    >>> from scipy.stats import levene
    >>> a = [8.88, 9.12, 9.04, 8.98, 9.00, 9.08, 9.01, 8.85, 9.06, 8.99]
    >>> b = [8.88, 8.95, 9.29, 9.44, 9.15, 9.58, 8.36, 9.18, 8.67, 9.05]
    >>> c = [8.95, 9.12, 8.95, 8.85, 9.03, 8.84, 9.07, 8.98, 8.86, 8.98]
    >>> stat, p = levene(a, b, c)
    >>> p
    0.002431505967249681

    The small p-value suggests that the populations do not have equal
    variances.

    This is not surprising, given that the sample variance of `b` is much
    larger than that of `a` and `c`:

    >>> [np.var(x, ddof=1) for x in [a, b, c]]
    [0.007054444444444413, 0.13073888888888888, 0.008890000000000002]

    """
    if center not in ['mean', 'median', 'trimmed']:
        raise ValueError("center must be 'mean', 'median' or 'trimmed'.")

    k = len(samples)
    if k < 2:
        raise ValueError("Must enter at least two input sample vectors.")
    # check for 1d input
    for j in range(k):
        if np.asanyarray(samples[j]).ndim > 1:
            raise ValueError('Samples must be one-dimensional.')

    Ni = np.empty(k)
    Yci = np.empty(k, 'd')

    if center == 'median':
        func = lambda x: np.median(x, axis=0)
    elif center == 'mean':
        func = lambda x: np.mean(x, axis=0)
    else:  # center == 'trimmed'
        samples = tuple(_stats_py.trimboth(np.sort(sample), proportiontocut)
                        for sample in samples)
        func = lambda x: np.mean(x, axis=0)

    for j in range(k):
        Ni[j] = len(samples[j])
        Yci[j] = func(samples[j])
    Ntot = np.sum(Ni, axis=0)

    # compute Zij's
    Zij = [None] * k
    for i in range(k):
        Zij[i] = abs(asarray(samples[i]) - Yci[i])

    # compute Zbari
    Zbari = np.empty(k, 'd')
    Zbar = 0.0
    for i in range(k):
        Zbari[i] = np.mean(Zij[i], axis=0)
        Zbar += Zbari[i] * Ni[i]

    Zbar /= Ntot
    numer = (Ntot - k) * np.sum(Ni * (Zbari - Zbar)**2, axis=0)

    # compute denom_variance
    dvar = 0.0
    for i in range(k):
        dvar += np.sum((Zij[i] - Zbari[i])**2, axis=0)

    denom = (k - 1.0) * dvar

    W = numer / denom
    pval = distributions.f.sf(W, k-1, Ntot-k)  # 1 - cdf
    return LeveneResult(W, pval)


@_deprecated("'binom_test' is deprecated in favour of"
             " 'binomtest' from version 1.7.0 and will"
             " be removed in Scipy 1.12.0.")
def binom_test(x, n=None, p=0.5, alternative='two-sided'):
    """Perform a test that the probability of success is p.

    This is an exact, two-sided test of the null hypothesis
    that the probability of success in a Bernoulli experiment
    is `p`.

    .. deprecated:: 1.10.0
        `binom_test` is deprecated in favour of `binomtest` and will
        be removed in Scipy 1.12.0.

    Parameters
    ----------
    x : int or array_like
        The number of successes, or if x has length 2, it is the
        number of successes and the number of failures.
    n : int
        The number of trials.  This is ignored if x gives both the
        number of successes and failures.
    p : float, optional
        The hypothesized probability of success.  ``0 <= p <= 1``. The
        default value is ``p = 0.5``.
    alternative : {'two-sided', 'greater', 'less'}, optional
        Indicates the alternative hypothesis. The default value is
        'two-sided'.

    Returns
    -------
    p-value : float
        The p-value of the hypothesis test.

    References
    ----------
    .. [1] https://en.wikipedia.org/wiki/Binomial_test

    Examples
    --------
    >>> from scipy import stats

    A car manufacturer claims that no more than 10% of their cars are unsafe.
    15 cars are inspected for safety, 3 were found to be unsafe. Test the
    manufacturer's claim:

    >>> stats.binom_test(3, n=15, p=0.1, alternative='greater')
    0.18406106910639114

    The null hypothesis cannot be rejected at the 5% level of significance
    because the returned p-value is greater than the critical value of 5%.

    """
    x = atleast_1d(x).astype(np.int_)
    if len(x) == 2:
        n = x[1] + x[0]
        x = x[0]
    elif len(x) == 1:
        x = x[0]
        if n is None or n < x:
            raise ValueError("n must be >= x")
        n = np.int_(n)
    else:
        raise ValueError("Incorrect length for x.")

    if (p > 1.0) or (p < 0.0):
        raise ValueError("p must be in range [0,1]")

    if alternative not in ('two-sided', 'less', 'greater'):
        raise ValueError("alternative not recognized\n"
                         "should be 'two-sided', 'less' or 'greater'")

    if alternative == 'less':
        pval = distributions.binom.cdf(x, n, p)
        return pval

    if alternative == 'greater':
        pval = distributions.binom.sf(x-1, n, p)
        return pval

    # if alternative was neither 'less' nor 'greater', then it's 'two-sided'
    d = distributions.binom.pmf(x, n, p)
    rerr = 1 + 1e-7
    if x == p * n:
        # special case as shortcut, would also be handled by `else` below
        pval = 1.
    elif x < p * n:
        i = np.arange(np.ceil(p * n), n+1)
        y = np.sum(distributions.binom.pmf(i, n, p) <= d*rerr, axis=0)
        pval = (distributions.binom.cdf(x, n, p) +
                distributions.binom.sf(n - y, n, p))
    else:
        i = np.arange(np.floor(p*n) + 1)
        y = np.sum(distributions.binom.pmf(i, n, p) <= d*rerr, axis=0)
        pval = (distributions.binom.cdf(y-1, n, p) +
                distributions.binom.sf(x-1, n, p))

    return min(1.0, pval)


def _apply_func(x, g, func):
    # g is list of indices into x
    #  separating x into different groups
    #  func should be applied over the groups
    g = unique(r_[0, g, len(x)])
    output = [func(x[g[k]:g[k+1]]) for k in range(len(g) - 1)]

    return asarray(output)


FlignerResult = namedtuple('FlignerResult', ('statistic', 'pvalue'))


def fligner(*samples, center='median', proportiontocut=0.05):
    """Perform Fligner-Killeen test for equality of variance.

    Fligner's test tests the null hypothesis that all input samples
    are from populations with equal variances.  Fligner-Killeen's test is
    distribution free when populations are identical [2]_.

    Parameters
    ----------
    sample1, sample2, ... : array_like
        Arrays of sample data.  Need not be the same length.
    center : {'mean', 'median', 'trimmed'}, optional
        Keyword argument controlling which function of the data is used in
        computing the test statistic.  The default is 'median'.
    proportiontocut : float, optional
        When `center` is 'trimmed', this gives the proportion of data points
        to cut from each end. (See `scipy.stats.trim_mean`.)
        Default is 0.05.

    Returns
    -------
    statistic : float
        The test statistic.
    pvalue : float
        The p-value for the hypothesis test.

    See Also
    --------
    bartlett : A parametric test for equality of k variances in normal samples
    levene : A robust parametric test for equality of k variances

    Notes
    -----
    As with Levene's test there are three variants of Fligner's test that
    differ by the measure of central tendency used in the test.  See `levene`
    for more information.

    Conover et al. (1981) examine many of the existing parametric and
    nonparametric tests by extensive simulations and they conclude that the
    tests proposed by Fligner and Killeen (1976) and Levene (1960) appear to be
    superior in terms of robustness of departures from normality and power [3]_.

    References
    ----------
    .. [1] Park, C. and Lindsay, B. G. (1999). Robust Scale Estimation and
           Hypothesis Testing based on Quadratic Inference Function. Technical
           Report #99-03, Center for Likelihood Studies, Pennsylvania State
           University.
           https://cecas.clemson.edu/~cspark/cv/paper/qif/draftqif2.pdf

    .. [2] Fligner, M.A. and Killeen, T.J. (1976). Distribution-free two-sample
           tests for scale. 'Journal of the American Statistical Association.'
           71(353), 210-213.

    .. [3] Park, C. and Lindsay, B. G. (1999). Robust Scale Estimation and
           Hypothesis Testing based on Quadratic Inference Function. Technical
           Report #99-03, Center for Likelihood Studies, Pennsylvania State
           University.

    .. [4] Conover, W. J., Johnson, M. E. and Johnson M. M. (1981). A
           comparative study of tests for homogeneity of variances, with
           applications to the outer continental shelf biding data.
           Technometrics, 23(4), 351-361.

    Examples
    --------
    Test whether or not the lists `a`, `b` and `c` come from populations
    with equal variances.

    >>> import numpy as np
    >>> from scipy.stats import fligner
    >>> a = [8.88, 9.12, 9.04, 8.98, 9.00, 9.08, 9.01, 8.85, 9.06, 8.99]
    >>> b = [8.88, 8.95, 9.29, 9.44, 9.15, 9.58, 8.36, 9.18, 8.67, 9.05]
    >>> c = [8.95, 9.12, 8.95, 8.85, 9.03, 8.84, 9.07, 8.98, 8.86, 8.98]
    >>> stat, p = fligner(a, b, c)
    >>> p
    0.00450826080004775

    The small p-value suggests that the populations do not have equal
    variances.

    This is not surprising, given that the sample variance of `b` is much
    larger than that of `a` and `c`:

    >>> [np.var(x, ddof=1) for x in [a, b, c]]
    [0.007054444444444413, 0.13073888888888888, 0.008890000000000002]

    """
    if center not in ['mean', 'median', 'trimmed']:
        raise ValueError("center must be 'mean', 'median' or 'trimmed'.")

    # Handle empty input
    for sample in samples:
        if np.asanyarray(sample).size == 0:
            return FlignerResult(np.nan, np.nan)

    k = len(samples)
    if k < 2:
        raise ValueError("Must enter at least two input sample vectors.")

    if center == 'median':
        func = lambda x: np.median(x, axis=0)
    elif center == 'mean':
        func = lambda x: np.mean(x, axis=0)
    else:  # center == 'trimmed'
        samples = tuple(_stats_py.trimboth(sample, proportiontocut)
                        for sample in samples)
        func = lambda x: np.mean(x, axis=0)

    Ni = asarray([len(samples[j]) for j in range(k)])
    Yci = asarray([func(samples[j]) for j in range(k)])
    Ntot = np.sum(Ni, axis=0)
    # compute Zij's
    Zij = [abs(asarray(samples[i]) - Yci[i]) for i in range(k)]
    allZij = []
    g = [0]
    for i in range(k):
        allZij.extend(list(Zij[i]))
        g.append(len(allZij))

    ranks = _stats_py.rankdata(allZij)
    sample = distributions.norm.ppf(ranks / (2*(Ntot + 1.0)) + 0.5)

    # compute Aibar
    Aibar = _apply_func(sample, g, np.sum) / Ni
    anbar = np.mean(sample, axis=0)
    varsq = np.var(sample, axis=0, ddof=1)
    Xsq = np.sum(Ni * (asarray(Aibar) - anbar)**2.0, axis=0) / varsq
    pval = distributions.chi2.sf(Xsq, k - 1)  # 1 - cdf
    return FlignerResult(Xsq, pval)


@_axis_nan_policy_factory(lambda x1: (x1,), n_samples=4, n_outputs=1)
def _mood_inner_lc(xy, x, diffs, sorted_xy, n, m, N) -> float:
    # Obtain the unique values and their frequencies from the pooled samples.
    # "a_j, + b_j, = t_j, for j = 1, ... k" where `k` is the number of unique
    # classes, and "[t]he number of values associated with the x's and y's in
    # the jth class will be denoted by a_j, and b_j respectively."
    # (Mielke, 312)
    # Reuse previously computed sorted array and `diff` arrays to obtain the
    # unique values and counts. Prepend `diffs` with a non-zero to indicate
    # that the first element should be marked as not matching what preceded it.
    diffs_prep = np.concatenate(([1], diffs))
    # Unique elements are where the was a difference between elements in the
    # sorted array
    uniques = sorted_xy[diffs_prep != 0]
    # The count of each element is the bin size for each set of consecutive
    # differences where the difference is zero. Replace nonzero differences
    # with 1 and then use the cumulative sum to count the indices.
    t = np.bincount(np.cumsum(np.asarray(diffs_prep != 0, dtype=int)))[1:]
    k = len(uniques)
    js = np.arange(1, k + 1, dtype=int)
    # the `b` array mentioned in the paper is not used, outside of the
    # calculation of `t`, so we do not need to calculate it separately. Here
    # we calculate `a`. In plain language, `a[j]` is the number of values in
    # `x` that equal `uniques[j]`.
    sorted_xyx = np.sort(np.concatenate((xy, x)))
    diffs = np.diff(sorted_xyx)
    diffs_prep = np.concatenate(([1], diffs))
    diff_is_zero = np.asarray(diffs_prep != 0, dtype=int)
    xyx_counts = np.bincount(np.cumsum(diff_is_zero))[1:]
    a = xyx_counts - t
    # "Define .. a_0 = b_0 = t_0 = S_0 = 0" (Mielke 312) so we shift  `a`
    # and `t` arrays over 1 to allow a first element of 0 to accommodate this
    # indexing.
    t = np.concatenate(([0], t))
    a = np.concatenate(([0], a))
    # S is built from `t`, so it does not need a preceding zero added on.
    S = np.cumsum(t)
    # define a copy of `S` with a prepending zero for later use to avoid
    # the need for indexing.
    S_i_m1 = np.concatenate(([0], S[:-1]))

    # Psi, as defined by the 6th unnumbered equation on page 313 (Mielke).
    # Note that in the paper there is an error where the denominator `2` is
    # squared when it should be the entire equation.
    def psi(indicator):
        return (indicator - (N + 1)/2)**2

    # define summation range for use in calculation of phi, as seen in sum
    # in the unnumbered equation on the bottom of page 312 (Mielke).
    s_lower = S[js - 1] + 1
    s_upper = S[js] + 1
    phi_J = [np.arange(s_lower[idx], s_upper[idx]) for idx in range(k)]

    # for every range in the above array, determine the sum of psi(I) for
    # every element in the range. Divide all the sums by `t`. Following the
    # last unnumbered equation on page 312.
    phis = [np.sum(psi(I_j)) for I_j in phi_J] / t[js]

    # `T` is equal to a[j] * phi[j], per the first unnumbered equation on
    # page 312. `phis` is already in the order based on `js`, so we index
    # into `a` with `js` as well.
    T = sum(phis * a[js])

    # The approximate statistic
    E_0_T = n * (N * N - 1) / 12

    varM = (m * n * (N + 1.0) * (N ** 2 - 4) / 180 -
            m * n / (180 * N * (N - 1)) * np.sum(
                t * (t**2 - 1) * (t**2 - 4 + (15 * (N - S - S_i_m1) ** 2))
            ))

    return ((T - E_0_T) / np.sqrt(varM),)


def mood(x, y, axis=0, alternative="two-sided"):
    """Perform Mood's test for equal scale parameters.

    Mood's two-sample test for scale parameters is a non-parametric
    test for the null hypothesis that two samples are drawn from the
    same distribution with the same scale parameter.

    Parameters
    ----------
    x, y : array_like
        Arrays of sample data.
    axis : int, optional
        The axis along which the samples are tested.  `x` and `y` can be of
        different length along `axis`.
        If `axis` is None, `x` and `y` are flattened and the test is done on
        all values in the flattened arrays.
    alternative : {'two-sided', 'less', 'greater'}, optional
        Defines the alternative hypothesis. Default is 'two-sided'.
        The following options are available:

        * 'two-sided': the scales of the distributions underlying `x` and `y`
          are different.
        * 'less': the scale of the distribution underlying `x` is less than
          the scale of the distribution underlying `y`.
        * 'greater': the scale of the distribution underlying `x` is greater
          than the scale of the distribution underlying `y`.

        .. versionadded:: 1.7.0

    Returns
    -------
    res : SignificanceResult
        An object containing attributes:

        statistic : scalar or ndarray
            The z-score for the hypothesis test.  For 1-D inputs a scalar is
            returned.
        pvalue : scalar ndarray
            The p-value for the hypothesis test.

    See Also
    --------
    fligner : A non-parametric test for the equality of k variances
    ansari : A non-parametric test for the equality of 2 variances
    bartlett : A parametric test for equality of k variances in normal samples
    levene : A parametric test for equality of k variances

    Notes
    -----
    The data are assumed to be drawn from probability distributions ``f(x)``
    and ``f(x/s) / s`` respectively, for some probability density function f.
    The null hypothesis is that ``s == 1``.

    For multi-dimensional arrays, if the inputs are of shapes
    ``(n0, n1, n2, n3)``  and ``(n0, m1, n2, n3)``, then if ``axis=1``, the
    resulting z and p values will have shape ``(n0, n2, n3)``.  Note that
    ``n1`` and ``m1`` don't have to be equal, but the other dimensions do.

    References
    ----------
    [1] Mielke, Paul W. "Note on Some Squared Rank Tests with Existing Ties."
        Technometrics, vol. 9, no. 2, 1967, pp. 312-14. JSTOR,
        https://doi.org/10.2307/1266427. Accessed 18 May 2022.

    Examples
    --------
    >>> import numpy as np
    >>> from scipy import stats
    >>> rng = np.random.default_rng()
    >>> x2 = rng.standard_normal((2, 45, 6, 7))
    >>> x1 = rng.standard_normal((2, 30, 6, 7))
    >>> res = stats.mood(x1, x2, axis=1)
    >>> res.pvalue.shape
    (2, 6, 7)

    Find the number of points where the difference in scale is not significant:

    >>> (res.pvalue > 0.1).sum()
    78

    Perform the test with different scales:

    >>> x1 = rng.standard_normal((2, 30))
    >>> x2 = rng.standard_normal((2, 35)) * 10.0
    >>> stats.mood(x1, x2, axis=1)
    SignificanceResult(statistic=array([-5.76174136, -6.12650783]),
                       pvalue=array([8.32505043e-09, 8.98287869e-10]))

    """
    x = np.asarray(x, dtype=float)
    y = np.asarray(y, dtype=float)

    if axis is None:
        x = x.flatten()
        y = y.flatten()
        axis = 0

    if axis < 0:
        axis = x.ndim + axis

    # Determine shape of the result arrays
    res_shape = tuple([x.shape[ax] for ax in range(len(x.shape)) if ax != axis])
    if not (res_shape == tuple([y.shape[ax] for ax in range(len(y.shape)) if
                                ax != axis])):
        raise ValueError("Dimensions of x and y on all axes except `axis` "
                         "should match")

    n = x.shape[axis]
    m = y.shape[axis]
    N = m + n
    if N < 3:
        raise ValueError("Not enough observations.")

    xy = np.concatenate((x, y), axis=axis)
    # determine if any of the samples contain ties
    sorted_xy = np.sort(xy, axis=axis)
    diffs = np.diff(sorted_xy, axis=axis)
    if 0 in diffs:
        z = np.asarray(_mood_inner_lc(xy, x, diffs, sorted_xy, n, m, N,
                                      axis=axis))
    else:
        if axis != 0:
            xy = np.moveaxis(xy, axis, 0)

        xy = xy.reshape(xy.shape[0], -1)
        # Generalized to the n-dimensional case by adding the axis argument,
        # and using for loops, since rankdata is not vectorized.  For improving
        # performance consider vectorizing rankdata function.
        all_ranks = np.empty_like(xy)
        for j in range(xy.shape[1]):
            all_ranks[:, j] = _stats_py.rankdata(xy[:, j])

        Ri = all_ranks[:n]
        M = np.sum((Ri - (N + 1.0) / 2) ** 2, axis=0)
        # Approx stat.
        mnM = n * (N * N - 1.0) / 12
        varM = m * n * (N + 1.0) * (N + 2) * (N - 2) / 180
        z = (M - mnM) / sqrt(varM)
    z, pval = _normtest_finish(z, alternative)

    if res_shape == ():
        # Return scalars, not 0-D arrays
        z = z[0]
        pval = pval[0]
    else:
        z.shape = res_shape
        pval.shape = res_shape
    return SignificanceResult(z, pval)


WilcoxonResult = _make_tuple_bunch('WilcoxonResult', ['statistic', 'pvalue'])


def wilcoxon_result_unpacker(res):
    if hasattr(res, 'zstatistic'):
        return res.statistic, res.pvalue, res.zstatistic
    else:
        return res.statistic, res.pvalue


def wilcoxon_result_object(statistic, pvalue, zstatistic=None):
    res = WilcoxonResult(statistic, pvalue)
    if zstatistic is not None:
        res.zstatistic = zstatistic
    return res


def wilcoxon_outputs(kwds):
    method = kwds.get('method', 'auto')
    if method == 'approx':
        return 3
    return 2


@_rename_parameter("mode", "method")
@_axis_nan_policy_factory(
    wilcoxon_result_object, paired=True,
    n_samples=lambda kwds: 2 if kwds.get('y', None) is not None else 1,
    result_to_tuple=wilcoxon_result_unpacker, n_outputs=wilcoxon_outputs,
)
def wilcoxon(x, y=None, zero_method="wilcox", correction=False,
             alternative="two-sided", method='auto'):
    """Calculate the Wilcoxon signed-rank test.

    The Wilcoxon signed-rank test tests the null hypothesis that two
    related paired samples come from the same distribution. In particular,
    it tests whether the distribution of the differences ``x - y`` is symmetric
    about zero. It is a non-parametric version of the paired T-test.

    Parameters
    ----------
    x : array_like
        Either the first set of measurements (in which case ``y`` is the second
        set of measurements), or the differences between two sets of
        measurements (in which case ``y`` is not to be specified.)  Must be
        one-dimensional.
    y : array_like, optional
        Either the second set of measurements (if ``x`` is the first set of
        measurements), or not specified (if ``x`` is the differences between
        two sets of measurements.)  Must be one-dimensional.
    zero_method : {"wilcox", "pratt", "zsplit"}, optional
        There are different conventions for handling pairs of observations
        with equal values ("zero-differences", or "zeros").

        * "wilcox": Discards all zero-differences (default); see [4]_.
        * "pratt": Includes zero-differences in the ranking process,
          but drops the ranks of the zeros (more conservative); see [3]_.
          In this case, the normal approximation is adjusted as in [5]_.
        * "zsplit": Includes zero-differences in the ranking process and
          splits the zero rank between positive and negative ones.

    correction : bool, optional
        If True, apply continuity correction by adjusting the Wilcoxon rank
        statistic by 0.5 towards the mean value when computing the
        z-statistic if a normal approximation is used.  Default is False.
    alternative : {"two-sided", "greater", "less"}, optional
        Defines the alternative hypothesis. Default is 'two-sided'.
        In the following, let ``d`` represent the difference between the paired
        samples: ``d = x - y`` if both ``x`` and ``y`` are provided, or
        ``d = x`` otherwise.

        * 'two-sided': the distribution underlying ``d`` is not symmetric
          about zero.
        * 'less': the distribution underlying ``d`` is stochastically less
          than a distribution symmetric about zero.
        * 'greater': the distribution underlying ``d`` is stochastically
          greater than a distribution symmetric about zero.

    method : {"auto", "exact", "approx"}, optional
        Method to calculate the p-value, see Notes. Default is "auto".

    Returns
    -------
    An object with the following attributes.

    statistic : array_like
        If `alternative` is "two-sided", the sum of the ranks of the
        differences above or below zero, whichever is smaller.
        Otherwise the sum of the ranks of the differences above zero.
    pvalue : array_like
        The p-value for the test depending on `alternative` and `method`.
    zstatistic : array_like
        When ``method = 'approx'``, this is the normalized z-statistic::

            z = (T - mn - d) / se

        where ``T`` is `statistic` as defined above, ``mn`` is the mean of the
        distribution under the null hypothesis, ``d`` is a continuity
        correction, and ``se`` is the standard error.
        When ``method != 'approx'``, this attribute is not available.

    See Also
    --------
    kruskal, mannwhitneyu

    Notes
    -----
    In the following, let ``d`` represent the difference between the paired
    samples: ``d = x - y`` if both ``x`` and ``y`` are provided, or ``d = x``
    otherwise. Assume that all elements of ``d`` are independent and
    identically distributed observations, and all are distinct and nonzero.

    - When ``len(d)`` is sufficiently large, the null distribution of the
      normalized test statistic (`zstatistic` above) is approximately normal,
      and ``method = 'approx'`` can be used to compute the p-value.

    - When ``len(d)`` is small, the normal approximation may not be accurate,
      and ``method='exact'`` is preferred (at the cost of additional
      execution time).

    - The default, ``method='auto'``, selects between the two: when
      ``len(d) <= 50``, the exact method is used; otherwise, the approximate
      method is used.

    The presence of "ties" (i.e. not all elements of ``d`` are unique) and
    "zeros" (i.e. elements of ``d`` are zero) changes the null distribution
    of the test statistic, and ``method='exact'`` no longer calculates
    the exact p-value. If ``method='approx'``, the z-statistic is adjusted
    for more accurate comparison against the standard normal, but still,
    for finite sample sizes, the standard normal is only an approximation of
    the true null distribution of the z-statistic. There is no clear
    consensus among references on which method most accurately approximates
    the p-value for small samples in the presence of zeros and/or ties. In any
    case, this is the behavior of `wilcoxon` when ``method='auto':
    ``method='exact'`` is used when ``len(d) <= 50`` *and there are no zeros*;
    otherwise, ``method='approx'`` is used.

    References
    ----------
    .. [1] https://en.wikipedia.org/wiki/Wilcoxon_signed-rank_test
    .. [2] Conover, W.J., Practical Nonparametric Statistics, 1971.
    .. [3] Pratt, J.W., Remarks on Zeros and Ties in the Wilcoxon Signed
       Rank Procedures, Journal of the American Statistical Association,
       Vol. 54, 1959, pp. 655-667. :doi:`10.1080/01621459.1959.10501526`
    .. [4] Wilcoxon, F., Individual Comparisons by Ranking Methods,
       Biometrics Bulletin, Vol. 1, 1945, pp. 80-83. :doi:`10.2307/3001968`
    .. [5] Cureton, E.E., The Normal Approximation to the Signed-Rank
       Sampling Distribution When Zero Differences are Present,
       Journal of the American Statistical Association, Vol. 62, 1967,
       pp. 1068-1069. :doi:`10.1080/01621459.1967.10500917`

    Examples
    --------
    In [4]_, the differences in height between cross- and self-fertilized
    corn plants is given as follows:

    >>> d = [6, 8, 14, 16, 23, 24, 28, 29, 41, -48, 49, 56, 60, -67, 75]

    Cross-fertilized plants appear to be higher. To test the null
    hypothesis that there is no height difference, we can apply the
    two-sided test:

    >>> from scipy.stats import wilcoxon
    >>> res = wilcoxon(d)
    >>> res.statistic, res.pvalue
    (24.0, 0.041259765625)

    Hence, we would reject the null hypothesis at a confidence level of 5%,
    concluding that there is a difference in height between the groups.
    To confirm that the median of the differences can be assumed to be
    positive, we use:

    >>> res = wilcoxon(d, alternative='greater')
    >>> res.statistic, res.pvalue
    (96.0, 0.0206298828125)

    This shows that the null hypothesis that the median is negative can be
    rejected at a confidence level of 5% in favor of the alternative that
    the median is greater than zero. The p-values above are exact. Using the
    normal approximation gives very similar values:

    >>> res = wilcoxon(d, method='approx')
    >>> res.statistic, res.pvalue
    (24.0, 0.04088813291185591)

    Note that the statistic changed to 96 in the one-sided case (the sum
    of ranks of positive differences) whereas it is 24 in the two-sided
    case (the minimum of sum of ranks above and below zero).

    """
    mode = method

    if mode not in ["auto", "approx", "exact"]:
        raise ValueError("mode must be either 'auto', 'approx' or 'exact'")

    if zero_method not in ["wilcox", "pratt", "zsplit"]:
        raise ValueError("Zero method must be either 'wilcox' "
                         "or 'pratt' or 'zsplit'")

    if alternative not in ["two-sided", "less", "greater"]:
        raise ValueError("Alternative must be either 'two-sided', "
                         "'greater' or 'less'")

    if y is None:
        d = asarray(x)
        if d.ndim > 1:
            raise ValueError('Sample x must be one-dimensional.')
    else:
        x, y = map(asarray, (x, y))
        if x.ndim > 1 or y.ndim > 1:
            raise ValueError('Samples x and y must be one-dimensional.')
        if len(x) != len(y):
            raise ValueError('The samples x and y must have the same length.')
        d = x - y

    if len(d) == 0:
        res = WilcoxonResult(np.nan, np.nan)
        if method == 'approx':
            res.zstatistic = np.nan
        return res

    if mode == "auto":
        if len(d) <= 50:
            mode = "exact"
        else:
            mode = "approx"

    n_zero = np.sum(d == 0)
    if n_zero > 0 and mode == "exact":
        mode = "approx"
        warnings.warn("Exact p-value calculation does not work if there are "
                      "zeros. Switching to normal approximation.")

    if mode == "approx":
        if zero_method in ["wilcox", "pratt"]:
            if n_zero == len(d):
                raise ValueError("zero_method 'wilcox' and 'pratt' do not "
                                 "work if x - y is zero for all elements.")
        if zero_method == "wilcox":
            # Keep all non-zero differences
            d = compress(np.not_equal(d, 0), d)

    count = len(d)
    if count < 10 and mode == "approx":
        warnings.warn("Sample size too small for normal approximation.")

    r = _stats_py.rankdata(abs(d))
    r_plus = np.sum((d > 0) * r)
    r_minus = np.sum((d < 0) * r)

    if zero_method == "zsplit":
        r_zero = np.sum((d == 0) * r)
        r_plus += r_zero / 2.
        r_minus += r_zero / 2.

    # return min for two-sided test, but r_plus for one-sided test
    # the literature is not consistent here
    # r_plus is more informative since r_plus + r_minus = count*(count+1)/2,
    # i.e. the sum of the ranks, so r_minus and the min can be inferred
    # (If alternative='pratt', r_plus + r_minus = count*(count+1)/2 - r_zero.)
    # [3] uses the r_plus for the one-sided test, keep min for two-sided test
    # to keep backwards compatibility
    if alternative == "two-sided":
        T = min(r_plus, r_minus)
    else:
        T = r_plus

    if mode == "approx":
        mn = count * (count + 1.) * 0.25
        se = count * (count + 1.) * (2. * count + 1.)

        if zero_method == "pratt":
            r = r[d != 0]
            # normal approximation needs to be adjusted, see Cureton (1967)
            mn -= n_zero * (n_zero + 1.) * 0.25
            se -= n_zero * (n_zero + 1.) * (2. * n_zero + 1.)

        replist, repnum = find_repeats(r)
        if repnum.size != 0:
            # Correction for repeated elements.
            se -= 0.5 * (repnum * (repnum * repnum - 1)).sum()

        se = sqrt(se / 24)

        # apply continuity correction if applicable
        d = 0
        if correction:
            if alternative == "two-sided":
                d = 0.5 * np.sign(T - mn)
            elif alternative == "less":
                d = -0.5
            else:
                d = 0.5

        # compute statistic and p-value using normal approximation
        z = (T - mn - d) / se
        if alternative == "two-sided":
            prob = 2. * distributions.norm.sf(abs(z))
        elif alternative == "greater":
            # large T = r_plus indicates x is greater than y; i.e.
            # accept alternative in that case and return small p-value (sf)
            prob = distributions.norm.sf(z)
        else:
            prob = distributions.norm.cdf(z)
    elif mode == "exact":
        # get pmf of the possible positive ranksums r_plus
        pmf = _get_wilcoxon_distr(count)
        # note: r_plus is int (ties not allowed), need int for slices below
        r_plus = int(r_plus)
        if alternative == "two-sided":
            if r_plus == (len(pmf) - 1) // 2:
                # r_plus is the center of the distribution.
                prob = 1.0
            else:
                p_less = np.sum(pmf[:r_plus + 1])
                p_greater = np.sum(pmf[r_plus:])
                prob = 2*min(p_greater, p_less)
        elif alternative == "greater":
            prob = np.sum(pmf[r_plus:])
        else:
            prob = np.sum(pmf[:r_plus + 1])
        prob = np.clip(prob, 0, 1)

    res = WilcoxonResult(T, prob)
    if method == 'approx':
        res.zstatistic = z
    return res


MedianTestResult = _make_tuple_bunch(
    'MedianTestResult',
    ['statistic', 'pvalue', 'median', 'table'], []
)


def median_test(*samples, ties='below', correction=True, lambda_=1,
                nan_policy='propagate'):
    """Perform a Mood's median test.

    Test that two or more samples come from populations with the same median.

    Let ``n = len(samples)`` be the number of samples.  The "grand median" of
    all the data is computed, and a contingency table is formed by
    classifying the values in each sample as being above or below the grand
    median.  The contingency table, along with `correction` and `lambda_`,
    are passed to `scipy.stats.chi2_contingency` to compute the test statistic
    and p-value.

    Parameters
    ----------
    sample1, sample2, ... : array_like
        The set of samples.  There must be at least two samples.
        Each sample must be a one-dimensional sequence containing at least
        one value.  The samples are not required to have the same length.
    ties : str, optional
        Determines how values equal to the grand median are classified in
        the contingency table.  The string must be one of::

            "below":
                Values equal to the grand median are counted as "below".
            "above":
                Values equal to the grand median are counted as "above".
            "ignore":
                Values equal to the grand median are not counted.

        The default is "below".
    correction : bool, optional
        If True, *and* there are just two samples, apply Yates' correction
        for continuity when computing the test statistic associated with
        the contingency table.  Default is True.
    lambda_ : float or str, optional
        By default, the statistic computed in this test is Pearson's
        chi-squared statistic.  `lambda_` allows a statistic from the
        Cressie-Read power divergence family to be used instead.  See
        `power_divergence` for details.
        Default is 1 (Pearson's chi-squared statistic).
    nan_policy : {'propagate', 'raise', 'omit'}, optional
        Defines how to handle when input contains nan. 'propagate' returns nan,
        'raise' throws an error, 'omit' performs the calculations ignoring nan
        values. Default is 'propagate'.

    Returns
    -------
    res : MedianTestResult
        An object containing attributes:

        statistic : float
            The test statistic.  The statistic that is returned is determined
            by `lambda_`.  The default is Pearson's chi-squared statistic.
        pvalue : float
            The p-value of the test.
        median : float
            The grand median.
        table : ndarray
            The contingency table.  The shape of the table is (2, n), where
            n is the number of samples.  The first row holds the counts of the
            values above the grand median, and the second row holds the counts
            of the values below the grand median.  The table allows further
            analysis with, for example, `scipy.stats.chi2_contingency`, or with
            `scipy.stats.fisher_exact` if there are two samples, without having
            to recompute the table.  If ``nan_policy`` is "propagate" and there
            are nans in the input, the return value for ``table`` is ``None``.

    See Also
    --------
    kruskal : Compute the Kruskal-Wallis H-test for independent samples.
    mannwhitneyu : Computes the Mann-Whitney rank test on samples x and y.

    Notes
    -----
    .. versionadded:: 0.15.0

    References
    ----------
    .. [1] Mood, A. M., Introduction to the Theory of Statistics. McGraw-Hill
        (1950), pp. 394-399.
    .. [2] Zar, J. H., Biostatistical Analysis, 5th ed. Prentice Hall (2010).
        See Sections 8.12 and 10.15.

    Examples
    --------
    A biologist runs an experiment in which there are three groups of plants.
    Group 1 has 16 plants, group 2 has 15 plants, and group 3 has 17 plants.
    Each plant produces a number of seeds.  The seed counts for each group
    are::

        Group 1: 10 14 14 18 20 22 24 25 31 31 32 39 43 43 48 49
        Group 2: 28 30 31 33 34 35 36 40 44 55 57 61 91 92 99
        Group 3:  0  3  9 22 23 25 25 33 34 34 40 45 46 48 62 67 84

    The following code applies Mood's median test to these samples.

    >>> g1 = [10, 14, 14, 18, 20, 22, 24, 25, 31, 31, 32, 39, 43, 43, 48, 49]
    >>> g2 = [28, 30, 31, 33, 34, 35, 36, 40, 44, 55, 57, 61, 91, 92, 99]
    >>> g3 = [0, 3, 9, 22, 23, 25, 25, 33, 34, 34, 40, 45, 46, 48, 62, 67, 84]
    >>> from scipy.stats import median_test
    >>> res = median_test(g1, g2, g3)

    The median is

    >>> res.median
    34.0

    and the contingency table is

    >>> res.table
    array([[ 5, 10,  7],
           [11,  5, 10]])

    `p` is too large to conclude that the medians are not the same:

    >>> res.pvalue
    0.12609082774093244

    The "G-test" can be performed by passing ``lambda_="log-likelihood"`` to
    `median_test`.

    >>> res = median_test(g1, g2, g3, lambda_="log-likelihood")
    >>> res.pvalue
    0.12224779737117837

    The median occurs several times in the data, so we'll get a different
    result if, for example, ``ties="above"`` is used:

    >>> res = median_test(g1, g2, g3, ties="above")
    >>> res.pvalue
    0.063873276069553273

    >>> res.table
    array([[ 5, 11,  9],
           [11,  4,  8]])

    This example demonstrates that if the data set is not large and there
    are values equal to the median, the p-value can be sensitive to the
    choice of `ties`.

    """
    if len(samples) < 2:
        raise ValueError('median_test requires two or more samples.')

    ties_options = ['below', 'above', 'ignore']
    if ties not in ties_options:
        raise ValueError("invalid 'ties' option '%s'; 'ties' must be one "
                         "of: %s" % (ties, str(ties_options)[1:-1]))

    data = [np.asarray(sample) for sample in samples]

    # Validate the sizes and shapes of the arguments.
    for k, d in enumerate(data):
        if d.size == 0:
            raise ValueError("Sample %d is empty. All samples must "
                             "contain at least one value." % (k + 1))
        if d.ndim != 1:
            raise ValueError("Sample %d has %d dimensions.  All "
                             "samples must be one-dimensional sequences." %
                             (k + 1, d.ndim))

    cdata = np.concatenate(data)
    contains_nan, nan_policy = _contains_nan(cdata, nan_policy)
    if contains_nan and nan_policy == 'propagate':
        return MedianTestResult(np.nan, np.nan, np.nan, None)

    if contains_nan:
        grand_median = np.median(cdata[~np.isnan(cdata)])
    else:
        grand_median = np.median(cdata)
    # When the minimum version of numpy supported by scipy is 1.9.0,
    # the above if/else statement can be replaced by the single line:
    #     grand_median = np.nanmedian(cdata)

    # Create the contingency table.
    table = np.zeros((2, len(data)), dtype=np.int64)
    for k, sample in enumerate(data):
        sample = sample[~np.isnan(sample)]

        nabove = count_nonzero(sample > grand_median)
        nbelow = count_nonzero(sample < grand_median)
        nequal = sample.size - (nabove + nbelow)
        table[0, k] += nabove
        table[1, k] += nbelow
        if ties == "below":
            table[1, k] += nequal
        elif ties == "above":
            table[0, k] += nequal

    # Check that no row or column of the table is all zero.
    # Such a table can not be given to chi2_contingency, because it would have
    # a zero in the table of expected frequencies.
    rowsums = table.sum(axis=1)
    if rowsums[0] == 0:
        raise ValueError("All values are below the grand median (%r)." %
                         grand_median)
    if rowsums[1] == 0:
        raise ValueError("All values are above the grand median (%r)." %
                         grand_median)
    if ties == "ignore":
        # We already checked that each sample has at least one value, but it
        # is possible that all those values equal the grand median.  If `ties`
        # is "ignore", that would result in a column of zeros in `table`.  We
        # check for that case here.
        zero_cols = np.nonzero((table == 0).all(axis=0))[0]
        if len(zero_cols) > 0:
            msg = ("All values in sample %d are equal to the grand "
                   "median (%r), so they are ignored, resulting in an "
                   "empty sample." % (zero_cols[0] + 1, grand_median))
            raise ValueError(msg)

    stat, p, dof, expected = chi2_contingency(table, lambda_=lambda_,
                                              correction=correction)
    return MedianTestResult(stat, p, grand_median, table)


def _circfuncs_common(samples, high, low, nan_policy='propagate'):
    # Ensure samples are array-like and size is not zero
    samples = np.asarray(samples)
    if samples.size == 0:
        return np.nan, np.asarray(np.nan), np.asarray(np.nan), None

    # Recast samples as radians that range between 0 and 2 pi and calculate
    # the sine and cosine
    sin_samp = sin((samples - low)*2.*pi / (high - low))
    cos_samp = cos((samples - low)*2.*pi / (high - low))

    # Apply the NaN policy
    contains_nan, nan_policy = _contains_nan(samples, nan_policy)
    if contains_nan and nan_policy == 'omit':
        mask = np.isnan(samples)
        # Set the sines and cosines that are NaN to zero
        sin_samp[mask] = 0.0
        cos_samp[mask] = 0.0
    else:
        mask = None

    return samples, sin_samp, cos_samp, mask


def circmean(samples, high=2*pi, low=0, axis=None, nan_policy='propagate'):
    """Compute the circular mean for samples in a range.

    Parameters
    ----------
    samples : array_like
        Input array.
    high : float or int, optional
        High boundary for the sample range. Default is ``2*pi``.
    low : float or int, optional
        Low boundary for the sample range. Default is 0.
    axis : int, optional
        Axis along which means are computed. The default is to compute
        the mean of the flattened array.
    nan_policy : {'propagate', 'raise', 'omit'}, optional
        Defines how to handle when input contains nan. 'propagate' returns nan,
        'raise' throws an error, 'omit' performs the calculations ignoring nan
        values. Default is 'propagate'.

    Returns
    -------
    circmean : float
        Circular mean.

    See Also
    --------
    circstd : Circular standard deviation.
    circvar : Circular variance.

    Examples
    --------
    For simplicity, all angles are printed out in degrees.

    >>> import numpy as np
    >>> from scipy.stats import circmean
    >>> import matplotlib.pyplot as plt
    >>> angles = np.deg2rad(np.array([20, 30, 330]))
    >>> circmean = circmean(angles)
    >>> np.rad2deg(circmean)
    7.294976657784009

    >>> mean = angles.mean()
    >>> np.rad2deg(mean)
    126.66666666666666

    Plot and compare the circular mean against the arithmetic mean.

    >>> plt.plot(np.cos(np.linspace(0, 2*np.pi, 500)),
    ...          np.sin(np.linspace(0, 2*np.pi, 500)),
    ...          c='k')
    >>> plt.scatter(np.cos(angles), np.sin(angles), c='k')
    >>> plt.scatter(np.cos(circmean), np.sin(circmean), c='b',
    ...             label='circmean')
    >>> plt.scatter(np.cos(mean), np.sin(mean), c='r', label='mean')
    >>> plt.legend()
    >>> plt.axis('equal')
    >>> plt.show()

    """
    samples, sin_samp, cos_samp, nmask = _circfuncs_common(samples, high, low,
                                                           nan_policy=nan_policy)
    sin_sum = sin_samp.sum(axis=axis)
    cos_sum = cos_samp.sum(axis=axis)
    res = arctan2(sin_sum, cos_sum)

    mask_nan = ~np.isnan(res)
    if mask_nan.ndim > 0:
        mask = res[mask_nan] < 0
    else:
        mask = res < 0

    if mask.ndim > 0:
        mask_nan[mask_nan] = mask
        res[mask_nan] += 2*pi
    elif mask:
        res += 2*pi

    # Set output to NaN if no samples went into the mean
    if nmask is not None:
        if nmask.all():
            res = np.full(shape=res.shape, fill_value=np.nan)
        else:
            # Find out if any of the axis that are being averaged consist
            # entirely of NaN.  If one exists, set the result (res) to NaN
            nshape = 0 if axis is None else axis
            smask = nmask.shape[nshape] == nmask.sum(axis=axis)
            if smask.any():
                res[smask] = np.nan

    return res*(high - low)/2.0/pi + low


def circvar(samples, high=2*pi, low=0, axis=None, nan_policy='propagate'):
    """Compute the circular variance for samples assumed to be in a range.

    Parameters
    ----------
    samples : array_like
        Input array.
    high : float or int, optional
        High boundary for the sample range. Default is ``2*pi``.
    low : float or int, optional
        Low boundary for the sample range. Default is 0.
    axis : int, optional
        Axis along which variances are computed. The default is to compute
        the variance of the flattened array.
    nan_policy : {'propagate', 'raise', 'omit'}, optional
        Defines how to handle when input contains nan. 'propagate' returns nan,
        'raise' throws an error, 'omit' performs the calculations ignoring nan
        values. Default is 'propagate'.

    Returns
    -------
    circvar : float
        Circular variance.

    See Also
    --------
    circmean : Circular mean.
    circstd : Circular standard deviation.

    Notes
    -----
    This uses the following definition of circular variance: ``1-R``, where
    ``R`` is the mean resultant vector. The
    returned value is in the range [0, 1], 0 standing for no variance, and 1
    for a large variance. In the limit of small angles, this value is similar
    to half the 'linear' variance.

    References
    ----------
    .. [1] Fisher, N.I. *Statistical analysis of circular data*. Cambridge
          University Press, 1993.

    Examples
    --------
    >>> import numpy as np
    >>> from scipy.stats import circvar
    >>> import matplotlib.pyplot as plt
    >>> samples_1 = np.array([0.072, -0.158, 0.077, 0.108, 0.286,
    ...                       0.133, -0.473, -0.001, -0.348, 0.131])
    >>> samples_2 = np.array([0.111, -0.879, 0.078, 0.733, 0.421,
    ...                       0.104, -0.136, -0.867,  0.012,  0.105])
    >>> circvar_1 = circvar(samples_1)
    >>> circvar_2 = circvar(samples_2)

    Plot the samples.

    >>> fig, (left, right) = plt.subplots(ncols=2)
    >>> for image in (left, right):
    ...     image.plot(np.cos(np.linspace(0, 2*np.pi, 500)),
    ...                np.sin(np.linspace(0, 2*np.pi, 500)),
    ...                c='k')
    ...     image.axis('equal')
    ...     image.axis('off')
    >>> left.scatter(np.cos(samples_1), np.sin(samples_1), c='k', s=15)
    >>> left.set_title(f"circular variance: {np.round(circvar_1, 2)!r}")
    >>> right.scatter(np.cos(samples_2), np.sin(samples_2), c='k', s=15)
    >>> right.set_title(f"circular variance: {np.round(circvar_2, 2)!r}")
    >>> plt.show()

    """
    samples, sin_samp, cos_samp, mask = _circfuncs_common(samples, high, low,
                                                          nan_policy=nan_policy)
    if mask is None:
        sin_mean = sin_samp.mean(axis=axis)
        cos_mean = cos_samp.mean(axis=axis)
    else:
        nsum = np.asarray(np.sum(~mask, axis=axis).astype(float))
        nsum[nsum == 0] = np.nan
        sin_mean = sin_samp.sum(axis=axis) / nsum
        cos_mean = cos_samp.sum(axis=axis) / nsum
    # hypot can go slightly above 1 due to rounding errors
    with np.errstate(invalid='ignore'):
        R = np.minimum(1, hypot(sin_mean, cos_mean))

    res = 1. - R
    return res


def circstd(samples, high=2*pi, low=0, axis=None, nan_policy='propagate', *,
            normalize=False):
    """
    Compute the circular standard deviation for samples assumed to be in the
    range [low to high].

    Parameters
    ----------
    samples : array_like
        Input array.
    high : float or int, optional
        High boundary for the sample range. Default is ``2*pi``.
    low : float or int, optional
        Low boundary for the sample range. Default is 0.
    axis : int, optional
        Axis along which standard deviations are computed. The default is
        to compute the standard deviation of the flattened array.
    nan_policy : {'propagate', 'raise', 'omit'}, optional
        Defines how to handle when input contains nan. 'propagate' returns nan,
        'raise' throws an error, 'omit' performs the calculations ignoring nan
        values. Default is 'propagate'.
    normalize : boolean, optional
        If True, the returned value is equal to ``sqrt(-2*log(R))`` and does
        not depend on the variable units. If False (default), the returned
        value is scaled by ``((high-low)/(2*pi))``.

    Returns
    -------
    circstd : float
        Circular standard deviation.

    See Also
    --------
    circmean : Circular mean.
    circvar : Circular variance.

    Notes
    -----
    This uses a definition of circular standard deviation from [1]_.
    Essentially, the calculation is as follows.

    .. code-block:: python

        import numpy as np
        C = np.cos(samples).mean()
        S = np.sin(samples).mean()
        R = np.sqrt(C**2 + S**2)
        l = 2*np.pi / (high-low)
        circstd = np.sqrt(-2*np.log(R)) / l

    In the limit of small angles, it returns a number close to the 'linear'
    standard deviation.

    References
    ----------
    .. [1] Mardia, K. V. (1972). 2. In *Statistics of Directional Data*
       (pp. 18-24). Academic Press. :doi:`10.1016/C2013-0-07425-7`.

    Examples
    --------
    >>> import numpy as np
    >>> from scipy.stats import circstd
    >>> import matplotlib.pyplot as plt
    >>> samples_1 = np.array([0.072, -0.158, 0.077, 0.108, 0.286,
    ...                       0.133, -0.473, -0.001, -0.348, 0.131])
    >>> samples_2 = np.array([0.111, -0.879, 0.078, 0.733, 0.421,
    ...                       0.104, -0.136, -0.867,  0.012,  0.105])
    >>> circstd_1 = circstd(samples_1)
    >>> circstd_2 = circstd(samples_2)

    Plot the samples.

    >>> fig, (left, right) = plt.subplots(ncols=2)
    >>> for image in (left, right):
    ...     image.plot(np.cos(np.linspace(0, 2*np.pi, 500)),
    ...                np.sin(np.linspace(0, 2*np.pi, 500)),
    ...                c='k')
    ...     image.axis('equal')
    ...     image.axis('off')
    >>> left.scatter(np.cos(samples_1), np.sin(samples_1), c='k', s=15)
    >>> left.set_title(f"circular std: {np.round(circstd_1, 2)!r}")
    >>> right.plot(np.cos(np.linspace(0, 2*np.pi, 500)),
    ...            np.sin(np.linspace(0, 2*np.pi, 500)),
    ...            c='k')
    >>> right.scatter(np.cos(samples_2), np.sin(samples_2), c='k', s=15)
    >>> right.set_title(f"circular std: {np.round(circstd_2, 2)!r}")
    >>> plt.show()

    """
    samples, sin_samp, cos_samp, mask = _circfuncs_common(samples, high, low,
                                                          nan_policy=nan_policy)
    if mask is None:
        sin_mean = sin_samp.mean(axis=axis)  # [1] (2.2.3)
        cos_mean = cos_samp.mean(axis=axis)  # [1] (2.2.3)
    else:
        nsum = np.asarray(np.sum(~mask, axis=axis).astype(float))
        nsum[nsum == 0] = np.nan
        sin_mean = sin_samp.sum(axis=axis) / nsum
        cos_mean = cos_samp.sum(axis=axis) / nsum
    # hypot can go slightly above 1 due to rounding errors
    with np.errstate(invalid='ignore'):
        R = np.minimum(1, hypot(sin_mean, cos_mean))  # [1] (2.2.4)

    res = sqrt(-2*log(R))
    if not normalize:
        res *= (high-low)/(2.*pi)  # [1] (2.3.14) w/ (2.3.7)
    return res


class DirectionalStats:
    def __init__(self, mean_direction, mean_resultant_length):
        self.mean_direction = mean_direction
        self.mean_resultant_length = mean_resultant_length

    def __repr__(self):
        return (f"DirectionalStats(mean_direction={self.mean_direction},"
                f" mean_resultant_length={self.mean_resultant_length})")


def directional_stats(samples, *, axis=0, normalize=True):
    """
    Computes sample statistics for directional data.

    Computes the directional mean (also called the mean direction vector) and
    mean resultant length of a sample of vectors.

    The directional mean is a measure of "preferred direction" of vector data.
    It is analogous to the sample mean, but it is for use when the length of
    the data is irrelevant (e.g. unit vectors).

    The mean resultant length is a value between 0 and 1 used to quantify the
    dispersion of directional data: the smaller the mean resultant length, the
    greater the dispersion. Several definitions of directional variance
    involving the mean resultant length are given in [1]_ and [2]_.

    Parameters
    ----------
    samples : array_like
        Input array. Must be at least two-dimensional, and the last axis of the
        input must correspond with the dimensionality of the vector space.
        When the input is exactly two dimensional, this means that each row
        of the data is a vector observation.
    axis : int, default: 0
        Axis along which the directional mean is computed.
    normalize: boolean, default: True
        If True, normalize the input to ensure that each observation is a
        unit vector. It the observations are already unit vectors, consider
        setting this to False to avoid unnecessary computation.

    Returns
    -------
    res : DirectionalStats
        An object containing attributes:

        mean_direction : ndarray
            Directional mean.
        mean_resultant_length : ndarray
            The mean resultant length [1]_.

    See also
    --------
    circmean: circular mean; i.e. directional mean for 2D *angles*
    circvar: circular variance; i.e. directional variance for 2D *angles*

    Notes
    -----
    This uses a definition of directional mean from [1]_.
    Assuming the observations are unit vectors, the calculation is as follows.

    .. code-block:: python

        mean = samples.mean(axis=0)
        mean_resultant_length = np.linalg.norm(mean)
        mean_direction = mean / mean_resultant_length

    This definition is appropriate for *directional* data (i.e. vector data
    for which the magnitude of each observation is irrelevant) but not
    for *axial* data (i.e. vector data for which the magnitude and *sign* of
    each observation is irrelevant).

    Several definitions of directional variance involving the mean resultant
    length ``R`` have been proposed, including ``1 - R`` [1]_, ``1 - R**2``
    [2]_, and ``2 * (1 - R)`` [2]_. Rather than choosing one, this function
    returns ``R`` as attribute `mean_resultant_length` so the user can compute
    their preferred measure of dispersion.

    References
    ----------
    .. [1] Mardia, Jupp. (2000). *Directional Statistics*
       (p. 163). Wiley.

    .. [2] https://en.wikipedia.org/wiki/Directional_statistics

    Examples
    --------
    >>> import numpy as np
    >>> from scipy.stats import directional_stats
    >>> data = np.array([[3, 4],    # first observation, 2D vector space
    ...                  [6, -8]])  # second observation
    >>> dirstats = directional_stats(data)
    >>> dirstats.mean_direction
    array([1., 0.])

    In contrast, the regular sample mean of the vectors would be influenced
    by the magnitude of each observation. Furthermore, the result would not be
    a unit vector.

    >>> data.mean(axis=0)
    array([4.5, -2.])

    An exemplary use case for `directional_stats` is to find a *meaningful*
    center for a set of observations on a sphere, e.g. geographical locations.

    >>> data = np.array([[0.8660254, 0.5, 0.],
    ...                  [0.8660254, -0.5, 0.]])
    >>> dirstats = directional_stats(data)
    >>> dirstats.mean_direction
    array([1., 0., 0.])

    The regular sample mean on the other hand yields a result which does not
    lie on the surface of the sphere.

    >>> data.mean(axis=0)
    array([0.8660254, 0., 0.])

    The function also returns the mean resultant length, which
    can be used to calculate a directional variance. For example, using the
    definition ``Var(z) = 1 - R`` from [2]_ where ``R`` is the
    mean resultant length, we can calculate the directional variance of the
    vectors in the above example as:

    >>> 1 - dirstats.mean_resultant_length
    0.13397459716167093
    """
    samples = np.asarray(samples)
    if samples.ndim < 2:
        raise ValueError("samples must at least be two-dimensional. "
                         f"Instead samples has shape: {samples.shape!r}")
    samples = np.moveaxis(samples, axis, 0)
    if normalize:
        vectornorms = np.linalg.norm(samples, axis=-1, keepdims=True)
        samples = samples/vectornorms
    mean = np.mean(samples, axis=0)
    mean_resultant_length = np.linalg.norm(mean, axis=-1, keepdims=True)
    mean_direction = mean / mean_resultant_length
    return DirectionalStats(mean_direction,
                            mean_resultant_length.squeeze(-1)[()])<|MERGE_RESOLUTION|>--- conflicted
+++ resolved
@@ -24,11 +24,8 @@
 from ._hypotests import _get_wilcoxon_distr
 from ._axis_nan_policy import _axis_nan_policy_factory
 from .._lib.deprecation import _deprecated
-<<<<<<< HEAD
 from scipy import stats, interpolate
-=======
 from ._resampling import permutation_test
->>>>>>> fdc32b8b
 
 
 __all__ = ['mvsdist',
@@ -2013,13 +2010,10 @@
     .. [6] Stephens, M. A. (1979). Tests of Fit for the Logistic Distribution
            Based on the Empirical Distribution Function, Biometrika, Vol. 66,
            pp. 591-595.
-<<<<<<< HEAD
     .. [7] Richard A. Lockhart and Michael A. Stephens "Estimation and Tests of
            Fit for the Three-Parameter Weibull Distribution"
            Journal of the Royal Statistical Society.Series B(Methodological)
            Vol. 56, No. 3 (1994), pp. 491-500, Table 0.
-=======
->>>>>>> fdc32b8b
 
     Examples
     --------
