--- conflicted
+++ resolved
@@ -87,7 +87,6 @@
     )
     ext._pre_build_hook = pre_build_hook
 
-<<<<<<< HEAD
     if int(os.environ.get('SCIPY_USE_PYTHRAN', 1)):
         import pythran
         ext = pythran.dist.PythranExtension(
@@ -95,10 +94,9 @@
             sources=["scipy/stats/_calc_binned_statistic_pythran.py"],
             config=['compiler.blas=none'])
         config.ext_modules.append(ext)
-=======
+
     # add unuran subumodule
     config.add_subpackage('_unuran')
->>>>>>> 774941b2
 
     # add boost stats distributions
     config.add_subpackage('_boost')
