--- conflicted
+++ resolved
@@ -306,11 +306,7 @@
 
     Warns
     -----
-<<<<<<< HEAD
-    DegenerateDataWarning
-=======
     `~scipy.stats.DegenerateDataWarning`
->>>>>>> 87637da1
         Generated when ``method='BCa'`` and the bootstrap distribution is
         degenerate (e.g. all elements are identical).
 
