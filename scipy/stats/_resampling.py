--- conflicted
+++ resolved
@@ -103,13 +103,7 @@
 
 def _bca_interval(data, statistic, axis, alpha, theta_hat_b, batch):
     """Bias-corrected and accelerated interval."""
-<<<<<<< HEAD
-    # closely follows [2] "BCa Bootstrap CIs"
-    # for extension to multiple samples, see:
-    # https://github.com/scipy/scipy/issues/16433#issuecomment-1161358545
-=======
     # closely follows [1] 14.3 and 15.4 (Eq. 15.36)
->>>>>>> 0e5599b6
 
     # calculate z0_hat
     theta_hat = np.asarray(statistic(*data, axis=axis))[..., None]
@@ -117,31 +111,14 @@
     z0_hat = ndtri(percentile)
 
     # calculate a_hat
-<<<<<<< HEAD
-    theta_hat_i = []  # would be better to fill pre-allocated array
-    for i, sample in enumerate(data):
-        # jackknife resampling will add an axis prior to the last axis that
-=======
     theta_hat_ji = []  # j is for sample of data, i is for jackknife resample
     for j, sample in enumerate(data):
         # _jackknife_resample will add an axis prior to the last axis that
->>>>>>> 0e5599b6
         # corresponds with the different jackknife resamples. Do the same for
         # each sample of the data to ensure broadcastability. We need to
         # create a copy of the list containing the samples anyway, so do this
         # in the loop to simplify the code. This is not the bottleneck...
         samples = [np.expand_dims(sample, -2) for sample in data]
-<<<<<<< HEAD
-        for jackknife_sample in _jackknife_resample(sample, batch):
-            samples[i] = jackknife_sample
-            samples = _broadcast_arrays(samples, axis=-1)
-            theta_hat_i.append(statistic(*samples, axis=-1))
-    theta_hat_i = np.concatenate(theta_hat_i, axis=-1)
-    theta_hat_dot = theta_hat_i.mean(axis=-1, keepdims=True)
-    num = ((theta_hat_dot - theta_hat_i)**3).sum(axis=-1)
-    den = 6*((theta_hat_dot - theta_hat_i)**2).sum(axis=-1)**(3/2)
-    a_hat = num / den
-=======
         theta_hat_i = []
         for jackknife_sample in _jackknife_resample(sample, batch):
             samples[j] = jackknife_sample
@@ -164,7 +141,6 @@
     nums = [(U_i**3).sum(axis=-1)/n**3 for U_i, n in zip(U_ji, n_j)]
     dens = [(U_i**2).sum(axis=-1)/n**2 for U_i, n in zip(U_ji, n_j)]
     a_hat = 1/6 * sum(nums) / sum(dens)**(3/2)
->>>>>>> 0e5599b6
 
     # calculate alpha_1, alpha_2
     z_alpha = ndtri(alpha)
@@ -248,8 +224,6 @@
     if method not in methods:
         raise ValueError(f"`method` must be in {methods}")
 
-<<<<<<< HEAD
-=======
     message = "`bootstrap_result` must have attribute `bootstrap_distribution'"
     if (bootstrap_result is not None
             and not hasattr(bootstrap_result, "bootstrap_distribution")):
@@ -262,7 +236,6 @@
             and n_resamples_int == 0):
         raise ValueError(message)
 
->>>>>>> 0e5599b6
     random_state = check_random_state(random_state)
 
     return (data_iv, statistic, vectorized, paired, axis_int,
@@ -346,15 +319,12 @@
         (``'percentile'``), the 'basic' (AKA 'reverse') bootstrap confidence
         interval (``'basic'``), or the bias-corrected and accelerated bootstrap
         confidence interval (``'BCa'``).
-<<<<<<< HEAD
-=======
     bootstrap_result : BootstrapResult, optional
         Provide the result object returned by a previous call to `bootstrap`
         to include the previous bootstrap distribution in the new bootstrap
         distribution. This can be used, for example, to change
         `confidence_level`, change `method`, or see the effect of performing
         additional resampling without repeating computations.
->>>>>>> 0e5599b6
     random_state : {None, int, `numpy.random.Generator`,
                     `numpy.random.RandomState`}, optional
 
