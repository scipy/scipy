#
# Author:  Travis Oliphant  2002-2011 with contributions from
#          SciPy Developers 2004-2011
#
from functools import partial
from scipy import special
from scipy.special import entr, logsumexp, betaln, gammaln as gamln
from scipy._lib._util import _lazywhere, rng_integers

from numpy import floor, ceil, log, exp, sqrt, log1p, expm1, tanh, cosh, sinh

import numpy as np

from ._distn_infrastructure import (
        rv_discrete, _ncx2_pdf, _ncx2_cdf, get_distribution_names)


class binom_gen(rv_discrete):
    r"""A binomial discrete random variable.

    %(before_notes)s

    Notes
    -----
    The probability mass function for `binom` is:

    .. math::

       f(k) = \binom{n}{k} p^k (1-p)^{n-k}

    for :math:`k \in \{0, 1, \dots, n\}`, :math:`0 \leq p \leq 1`

<<<<<<< HEAD
    `binom` takes ``n`` and ``p`` as shape parameters,
=======
    `binom` takes :math:`n` and :math:`p` as shape parameters,
>>>>>>> c0aed3bc
    where :math:`p` is the probability of a single success
    and :math:`1-p` is the probability of a single failure.

    %(after_notes)s

    %(example)s

    See Also
    --------
    hypergeom, nbinom, nhypergeom

    """
    def _rvs(self, n, p, size=None, random_state=None):
        return random_state.binomial(n, p, size)

    def _argcheck(self, n, p):
        return (n >= 0) & (p >= 0) & (p <= 1)

    def _get_support(self, n, p):
        return self.a, n

    def _logpmf(self, x, n, p):
        k = floor(x)
        combiln = (gamln(n+1) - (gamln(k+1) + gamln(n-k+1)))
        return combiln + special.xlogy(k, p) + special.xlog1py(n-k, -p)

    def _pmf(self, x, n, p):
        # binom.pmf(k) = choose(n, k) * p**k * (1-p)**(n-k)
        return exp(self._logpmf(x, n, p))

    def _cdf(self, x, n, p):
        k = floor(x)
        vals = special.bdtr(k, n, p)
        return vals

    def _sf(self, x, n, p):
        k = floor(x)
        return special.bdtrc(k, n, p)

    def _ppf(self, q, n, p):
        vals = ceil(special.bdtrik(q, n, p))
        vals1 = np.maximum(vals - 1, 0)
        temp = special.bdtr(vals1, n, p)
        return np.where(temp >= q, vals1, vals)

    def _stats(self, n, p, moments='mv'):
        q = 1.0 - p
        mu = n * p
        var = n * p * q
        g1, g2 = None, None
        if 's' in moments:
            g1 = (q - p) / sqrt(var)
        if 'k' in moments:
            g2 = (1.0 - 6*p*q) / var
        return mu, var, g1, g2

    def _entropy(self, n, p):
        k = np.r_[0:n + 1]
        vals = self._pmf(k, n, p)
        return np.sum(entr(vals), axis=0)


binom = binom_gen(name='binom')


class bernoulli_gen(binom_gen):
    r"""A Bernoulli discrete random variable.

    %(before_notes)s

    Notes
    -----
    The probability mass function for `bernoulli` is:

    .. math::

       f(k) = \begin{cases}1-p  &\text{if } k = 0\\
                           p    &\text{if } k = 1\end{cases}

    for :math:`k` in :math:`\{0, 1\}`, :math:`0 \leq p \leq 1`

    `bernoulli` takes :math:`p` as shape parameter,
    where :math:`p` is the probability of a single success
    and :math:`1-p` is the probability of a single failure.

    %(after_notes)s

    %(example)s

    """
    def _rvs(self, p, size=None, random_state=None):
        return binom_gen._rvs(self, 1, p, size=size, random_state=random_state)

    def _argcheck(self, p):
        return (p >= 0) & (p <= 1)

    def _get_support(self, p):
        # Overrides binom_gen._get_support!x
        return self.a, self.b

    def _logpmf(self, x, p):
        return binom._logpmf(x, 1, p)

    def _pmf(self, x, p):
        # bernoulli.pmf(k) = 1-p  if k = 0
        #                  = p    if k = 1
        return binom._pmf(x, 1, p)

    def _cdf(self, x, p):
        return binom._cdf(x, 1, p)

    def _sf(self, x, p):
        return binom._sf(x, 1, p)

    def _ppf(self, q, p):
        return binom._ppf(q, 1, p)

    def _stats(self, p):
        return binom._stats(1, p)

    def _entropy(self, p):
        return entr(p) + entr(1-p)


bernoulli = bernoulli_gen(b=1, name='bernoulli')


class betabinom_gen(rv_discrete):
    r"""A beta-binomial discrete random variable.

    %(before_notes)s

    Notes
    -----
    The beta-binomial distribution is a binomial distribution with a
    probability of success `p` that follows a beta distribution.

    The probability mass function for `betabinom` is:

    .. math::

       f(k) = \binom{n}{k} \frac{B(k + a, n - k + b)}{B(a, b)}

    for :math:`k \in \{0, 1, \dots, n\}`, :math:`n \geq 0`, :math:`a > 0`,
    :math:`b > 0`, where :math:`B(a, b)` is the beta function.

    `betabinom` takes :math:`n`, :math:`a`, and :math:`b` as shape parameters.

    References
    ----------
    .. [1] https://en.wikipedia.org/wiki/Beta-binomial_distribution

    %(after_notes)s

    .. versionadded:: 1.4.0

    See Also
    --------
    beta, binom

    %(example)s

    """

    def _rvs(self, n, a, b, size=None, random_state=None):
        p = random_state.beta(a, b, size)
        return random_state.binomial(n, p, size)

    def _get_support(self, n, a, b):
        return 0, n

    def _argcheck(self, n, a, b):
        return (n >= 0) & (a > 0) & (b > 0)

    def _logpmf(self, x, n, a, b):
        k = floor(x)
        combiln = -log(n + 1) - betaln(n - k + 1, k + 1)
        return combiln + betaln(k + a, n - k + b) - betaln(a, b)

    def _pmf(self, x, n, a, b):
        return exp(self._logpmf(x, n, a, b))

    def _stats(self, n, a, b, moments='mv'):
        e_p = a / (a + b)
        e_q = 1 - e_p
        mu = n * e_p
        var = n * (a + b + n) * e_p * e_q / (a + b + 1)
        g1, g2 = None, None
        if 's' in moments:
            g1 = 1.0 / sqrt(var)
            g1 *= (a + b + 2 * n) * (b - a)
            g1 /= (a + b + 2) * (a + b)
        if 'k' in moments:
            g2 = a + b
            g2 *= (a + b - 1 + 6 * n)
            g2 += 3 * a * b * (n - 2)
            g2 += 6 * n ** 2
            g2 -= 3 * e_p * b * n * (6 - n)
            g2 -= 18 * e_p * e_q * n ** 2
            g2 *= (a + b) ** 2 * (1 + a + b)
            g2 /= (n * a * b * (a + b + 2) * (a + b + 3) * (a + b + n))
            g2 -= 3
        return mu, var, g1, g2


betabinom = betabinom_gen(name='betabinom')


class nbinom_gen(rv_discrete):
    r"""A negative binomial discrete random variable.

    %(before_notes)s

    Notes
    -----
    Negative binomial distribution describes a sequence of i.i.d. Bernoulli
    trials, repeated until a predefined, non-random number of successes occurs.

    The probability mass function of the number of failures for `nbinom` is:

    .. math::

       f(k) = \binom{k+n-1}{n-1} p^n (1-p)^k

    for :math:`k \ge 0`, :math:`0 < p \leq 1`

    `nbinom` takes :math:`n` and :math:`p` as shape parameters where n is the
    number of successes, :math:`p` is the probability of a single success,
    and :math:`1-p` is the probability of a single failure.
<<<<<<< HEAD

    Another common parameterization of the negative binomial distribution is
    in terms of the mean number of failures :math:`\mu` to achieve :math:`n`
    successes. The mean :math:`\mu` is related to the probability of success
    as

    .. math::

       p = \frac{n}{n + \mu}

    The number of successes :math:`n` may also be specified in terms of a
    "dispersion", "heterogeneity", or "aggregation" parameter :math:`\alpha`,
    which relates the mean :math:`\mu` to the variance :math:`\sigma^2`,
    e.g. :math:`\sigma^2 = \mu + \alpha \mu^2`. Regardless of the convention
    used for :math:`\alpha`,

    .. math::

       p &= \frac{\mu}{\sigma^2} \\
       n &= \frac{\mu^2}{\sigma^2 - \mu}

=======
>>>>>>> c0aed3bc

    %(after_notes)s

    %(example)s

    See Also
    --------
    hypergeom, binom, nhypergeom

    """
    def _rvs(self, n, p, size=None, random_state=None):
        return random_state.negative_binomial(n, p, size)

    def _argcheck(self, n, p):
        return (n > 0) & (p > 0) & (p <= 1)

    def _pmf(self, x, n, p):
        # nbinom.pmf(k) = choose(k+n-1, n-1) * p**n * (1-p)**k
        return exp(self._logpmf(x, n, p))

    def _logpmf(self, x, n, p):
        coeff = gamln(n+x) - gamln(x+1) - gamln(n)
        return coeff + n*log(p) + special.xlog1py(x, -p)

    def _cdf(self, x, n, p):
        k = floor(x)
        return special.betainc(n, k+1, p)

    def _logcdf(self, x, n, p):
        k = floor(x)
        cdf = self._cdf(k, n, p)
        cond = cdf > 0.5
        
        def f1(k, n, p):
            return np.log1p(-special.betainc(k + 1, n, 1 - p))
            
        def f2(k, n, p):
            return np.log(cdf)
            
        with np.errstate(divide='ignore'):
            return _lazywhere(cond, (x, n, p), f=f1, f2=f2)

    def _sf_skip(self, x, n, p):
        # skip because special.nbdtrc doesn't work for 0<n<1
        k = floor(x)
        return special.nbdtrc(k, n, p)

    def _ppf(self, q, n, p):
        vals = ceil(special.nbdtrik(q, n, p))
        vals1 = (vals-1).clip(0.0, np.inf)
        temp = self._cdf(vals1, n, p)
        return np.where(temp >= q, vals1, vals)

    def _stats(self, n, p):
        Q = 1.0 / p
        P = Q - 1.0
        mu = n*P
        var = n*P*Q
        g1 = (Q+P)/sqrt(n*P*Q)
        g2 = (1.0 + 6*P*Q) / (n*P*Q)
        return mu, var, g1, g2


nbinom = nbinom_gen(name='nbinom')


class geom_gen(rv_discrete):
    r"""A geometric discrete random variable.

    %(before_notes)s

    Notes
    -----
    The probability mass function for `geom` is:

    .. math::

        f(k) = (1-p)^{k-1} p

    for :math:`k \ge 1`, :math:`0 < p \leq 1`

    `geom` takes :math:`p` as shape parameter,
    where :math:`p` is the probability of a single success
    and :math:`1-p` is the probability of a single failure.

    %(after_notes)s

    See Also
    --------
    planck

    %(example)s

    """
    def _rvs(self, p, size=None, random_state=None):
        return random_state.geometric(p, size=size)

    def _argcheck(self, p):
        return (p <= 1) & (p > 0)

    def _pmf(self, k, p):
        return np.power(1-p, k-1) * p

    def _logpmf(self, k, p):
        return special.xlog1py(k - 1, -p) + log(p)

    def _cdf(self, x, p):
        k = floor(x)
        return -expm1(log1p(-p)*k)

    def _sf(self, x, p):
        return np.exp(self._logsf(x, p))

    def _logsf(self, x, p):
        k = floor(x)
        return k*log1p(-p)

    def _ppf(self, q, p):
        vals = ceil(log1p(-q) / log1p(-p))
        temp = self._cdf(vals-1, p)
        return np.where((temp >= q) & (vals > 0), vals-1, vals)

    def _stats(self, p):
        mu = 1.0/p
        qr = 1.0-p
        var = qr / p / p
        g1 = (2.0-p) / sqrt(qr)
        g2 = np.polyval([1, -6, 6], p)/(1.0-p)
        return mu, var, g1, g2


geom = geom_gen(a=1, name='geom', longname="A geometric")


class hypergeom_gen(rv_discrete):
    r"""A hypergeometric discrete random variable.

    The hypergeometric distribution models drawing objects from a bin.
    `M` is the total number of objects, `n` is total number of Type I objects.
    The random variate represents the number of Type I objects in `N` drawn
    without replacement from the total population.

    %(before_notes)s

    Notes
    -----
    The symbols used to denote the shape parameters (`M`, `n`, and `N`) are not
    universally accepted.  See the Examples for a clarification of the
    definitions used here.

    The probability mass function is defined as,

    .. math:: p(k, M, n, N) = \frac{\binom{n}{k} \binom{M - n}{N - k}}
                                   {\binom{M}{N}}

    for :math:`k \in [\max(0, N - M + n), \min(n, N)]`, where the binomial
    coefficients are defined as,

    .. math:: \binom{n}{k} \equiv \frac{n!}{k! (n - k)!}.

    %(after_notes)s

    Examples
    --------
    >>> from scipy.stats import hypergeom
    >>> import matplotlib.pyplot as plt

    Suppose we have a collection of 20 animals, of which 7 are dogs.  Then if
    we want to know the probability of finding a given number of dogs if we
    choose at random 12 of the 20 animals, we can initialize a frozen
    distribution and plot the probability mass function:

    >>> [M, n, N] = [20, 7, 12]
    >>> rv = hypergeom(M, n, N)
    >>> x = np.arange(0, n+1)
    >>> pmf_dogs = rv.pmf(x)

    >>> fig = plt.figure()
    >>> ax = fig.add_subplot(111)
    >>> ax.plot(x, pmf_dogs, 'bo')
    >>> ax.vlines(x, 0, pmf_dogs, lw=2)
    >>> ax.set_xlabel('# of dogs in our group of chosen animals')
    >>> ax.set_ylabel('hypergeom PMF')
    >>> plt.show()

    Instead of using a frozen distribution we can also use `hypergeom`
    methods directly.  To for example obtain the cumulative distribution
    function, use:

    >>> prb = hypergeom.cdf(x, M, n, N)

    And to generate random numbers:

    >>> R = hypergeom.rvs(M, n, N, size=10)

    See Also
    --------
    nhypergeom, binom, nbinom

    """
    def _rvs(self, M, n, N, size=None, random_state=None):
        return random_state.hypergeometric(n, M-n, N, size=size)

    def _get_support(self, M, n, N):
        return np.maximum(N-(M-n), 0), np.minimum(n, N)

    def _argcheck(self, M, n, N):
        cond = (M > 0) & (n >= 0) & (N >= 0)
        cond &= (n <= M) & (N <= M)
        return cond

    def _logpmf(self, k, M, n, N):
        tot, good = M, n
        bad = tot - good
        result = (betaln(good+1, 1) + betaln(bad+1, 1) + betaln(tot-N+1, N+1) -
                  betaln(k+1, good-k+1) - betaln(N-k+1, bad-N+k+1) -
                  betaln(tot+1, 1))
        return result

    def _pmf(self, k, M, n, N):
        # same as the following but numerically more precise
        # return comb(good, k) * comb(bad, N-k) / comb(tot, N)
        return exp(self._logpmf(k, M, n, N))

    def _stats(self, M, n, N):
        # tot, good, sample_size = M, n, N
        # "wikipedia".replace('N', 'M').replace('n', 'N').replace('K', 'n')
        M, n, N = 1.*M, 1.*n, 1.*N
        m = M - n
        p = n/M
        mu = N*p

        var = m*n*N*(M - N)*1.0/(M*M*(M-1))
        g1 = (m - n)*(M-2*N) / (M-2.0) * sqrt((M-1.0) / (m*n*N*(M-N)))

        g2 = M*(M+1) - 6.*N*(M-N) - 6.*n*m
        g2 *= (M-1)*M*M
        g2 += 6.*n*N*(M-N)*m*(5.*M-6)
        g2 /= n * N * (M-N) * m * (M-2.) * (M-3.)
        return mu, var, g1, g2

    def _entropy(self, M, n, N):
        k = np.r_[N - (M - n):min(n, N) + 1]
        vals = self.pmf(k, M, n, N)
        return np.sum(entr(vals), axis=0)

    def _sf(self, k, M, n, N):
        # This for loop is needed because `k` can be an array. If that's the
        # case, the sf() method makes M, n and N arrays of the same shape. We
        # therefore unpack all inputs args, so we can do the manual
        # integration.
        res = []
        for quant, tot, good, draw in zip(k, M, n, N):
            # Manual integration over probability mass function. More accurate
            # than integrate.quad.
            k2 = np.arange(quant + 1, draw + 1)
            res.append(np.sum(self._pmf(k2, tot, good, draw)))
        return np.asarray(res)

    def _logsf(self, k, M, n, N):
        res = []
        for quant, tot, good, draw in zip(k, M, n, N):
            if (quant + 0.5) * (tot + 0.5) < (good - 0.5) * (draw - 0.5):
                # Less terms to sum if we calculate log(1-cdf)
                res.append(log1p(-exp(self.logcdf(quant, tot, good, draw))))
            else:
                # Integration over probability mass function using logsumexp
                k2 = np.arange(quant + 1, draw + 1)
                res.append(logsumexp(self._logpmf(k2, tot, good, draw)))
        return np.asarray(res)

    def _logcdf(self, k, M, n, N):
        res = []
        for quant, tot, good, draw in zip(k, M, n, N):
            if (quant + 0.5) * (tot + 0.5) > (good - 0.5) * (draw - 0.5):
                # Less terms to sum if we calculate log(1-sf)
                res.append(log1p(-exp(self.logsf(quant, tot, good, draw))))
            else:
                # Integration over probability mass function using logsumexp
                k2 = np.arange(0, quant + 1)
                res.append(logsumexp(self._logpmf(k2, tot, good, draw)))
        return np.asarray(res)


hypergeom = hypergeom_gen(name='hypergeom')


class nhypergeom_gen(rv_discrete):
    r"""A negative hypergeometric discrete random variable.

    Consider a box containing :math:`M` balls:, :math:`n` red and
    :math:`M-n` blue. We randomly sample balls from the box, one
    at a time and *without* replacement, until we have picked :math:`r`
    blue balls. `nhypergeom` is the distribution of the number of
    red balls :math:`k` we have picked.

    %(before_notes)s

    Notes
    -----
    The symbols used to denote the shape parameters (`M`, `n`, and `r`) are not
    universally accepted. See the Examples for a clarification of the
    definitions used here.

    The probability mass function is defined as,

    .. math:: f(k; M, n, r) = \frac{{{k+r-1}\choose{k}}{{M-r-k}\choose{n-k}}}
                                   {{M \choose n}}

    for :math:`k \in [0, n]`, :math:`n \in [0, M]`, :math:`r \in [0, M-n]`,
    and the binomial coefficient is:

    .. math:: \binom{n}{k} \equiv \frac{n!}{k! (n - k)!}.

    It is equivalent to observing :math:`k` successes in :math:`k+r-1`
    samples with :math:`k+r`'th sample being a failure. The former
    can be modelled as a hypergeometric distribution. The probability
    of the latter is simply the number of failures remaining
    :math:`M-n-(r-1)` divided by the size of the remaining population
    :math:`M-(k+r-1)`. This relationship can be shown as:

    .. math:: NHG(k;M,n,r) = HG(k;M,n,k+r-1)\frac{(M-n-(r-1))}{(M-(k+r-1))}

    where :math:`NHG` is probability mass function (PMF) of the
    negative hypergeometric distribution and :math:`HG` is the
    PMF of the hypergeometric distribution.

    %(after_notes)s

    Examples
    --------
    >>> from scipy.stats import nhypergeom
    >>> import matplotlib.pyplot as plt

    Suppose we have a collection of 20 animals, of which 7 are dogs.
    Then if we want to know the probability of finding a given number
    of dogs (successes) in a sample with exactly 12 animals that
    aren't dogs (failures), we can initialize a frozen distribution
    and plot the probability mass function:

    >>> M, n, r = [20, 7, 12]
    >>> rv = nhypergeom(M, n, r)
    >>> x = np.arange(0, n+2)
    >>> pmf_dogs = rv.pmf(x)

    >>> fig = plt.figure()
    >>> ax = fig.add_subplot(111)
    >>> ax.plot(x, pmf_dogs, 'bo')
    >>> ax.vlines(x, 0, pmf_dogs, lw=2)
    >>> ax.set_xlabel('# of dogs in our group with given 12 failures')
    >>> ax.set_ylabel('nhypergeom PMF')
    >>> plt.show()

    Instead of using a frozen distribution we can also use `nhypergeom`
    methods directly.  To for example obtain the probability mass
    function, use:

    >>> prb = nhypergeom.pmf(x, M, n, r)

    And to generate random numbers:

    >>> R = nhypergeom.rvs(M, n, r, size=10)

    To verify the relationship between `hypergeom` and `nhypergeom`, use:

    >>> from scipy.stats import hypergeom, nhypergeom
    >>> M, n, r = 45, 13, 8
    >>> k = 6
    >>> nhypergeom.pmf(k, M, n, r)
    0.06180776620271643
    >>> hypergeom.pmf(k, M, n, k+r-1) * (M - n - (r-1)) / (M - (k+r-1))
    0.06180776620271644

    See Also
    --------
    hypergeom, binom, nbinom

    References
    ----------
    .. [1] Negative Hypergeometric Distribution on Wikipedia
           https://en.wikipedia.org/wiki/Negative_hypergeometric_distribution

    .. [2] Negative Hypergeometric Distribution from
           http://www.math.wm.edu/~leemis/chart/UDR/PDFs/Negativehypergeometric.pdf

    """
    def _get_support(self, M, n, r):
        return 0, n

    def _argcheck(self, M, n, r):
        cond = (n >= 0) & (n <= M) & (r >= 0) & (r <= M-n)
        return cond

    def _logpmf(self, k, M, n, r):
        cond = ((r == 0) & (k == 0))
        result = _lazywhere(~cond, (k, M, n, r),
                            lambda k, M, n, r:
                                (-betaln(k+1, r) + betaln(k+r, 1) -
                                 betaln(n-k+1, M-r-n+1) + betaln(M-r-k+1, 1) +
                                 betaln(n+1, M-n+1) - betaln(M+1, 1)),
                            fillvalue=0.0)
        return result

    def _pmf(self, k, M, n, r):
        # same as the following but numerically more precise
        # return comb(k+r-1, k) * comb(M-r-k, n-k) / comb(M, n)
        return exp(self._logpmf(k, M, n, r))

    def _stats(self, M, n, r):
        # Promote the datatype to at least float
        # mu = rn / (M-n+1)
        M, n, r = 1.*M, 1.*n, 1.*r
        mu = r*n / (M-n+1)

        var = r*(M+1)*n / ((M-n+1)*(M-n+2)) * (1 - r / (M-n+1))

        # The skew and kurtosis are mathematically
        # intractable so return `None`. See [2]_.
        g1, g2 = None, None
        return mu, var, g1, g2


nhypergeom = nhypergeom_gen(name='nhypergeom')


# FIXME: Fails _cdfvec
class logser_gen(rv_discrete):
    r"""A Logarithmic (Log-Series, Series) discrete random variable.

    %(before_notes)s

    Notes
    -----
    The probability mass function for `logser` is:

    .. math::

        f(k) = - \frac{p^k}{k \log(1-p)}

    for :math:`k \ge 1`, :math:`0 < p < 1`

    `logser` takes :math:`p` as shape parameter,
    where :math:`p` is the probability of a single success
    and :math:`1-p` is the probability of a single failure.

    %(after_notes)s

    %(example)s

    """
    def _rvs(self, p, size=None, random_state=None):
        # looks wrong for p>0.5, too few k=1
        # trying to use generic is worse, no k=1 at all
        return random_state.logseries(p, size=size)

    def _argcheck(self, p):
        return (p > 0) & (p < 1)

    def _pmf(self, k, p):
        # logser.pmf(k) = - p**k / (k*log(1-p))
        return -np.power(p, k) * 1.0 / k / special.log1p(-p)

    def _stats(self, p):
        r = special.log1p(-p)
        mu = p / (p - 1.0) / r
        mu2p = -p / r / (p - 1.0)**2
        var = mu2p - mu*mu
        mu3p = -p / r * (1.0+p) / (1.0 - p)**3
        mu3 = mu3p - 3*mu*mu2p + 2*mu**3
        g1 = mu3 / np.power(var, 1.5)

        mu4p = -p / r * (
            1.0 / (p-1)**2 - 6*p / (p - 1)**3 + 6*p*p / (p-1)**4)
        mu4 = mu4p - 4*mu3p*mu + 6*mu2p*mu*mu - 3*mu**4
        g2 = mu4 / var**2 - 3.0
        return mu, var, g1, g2


logser = logser_gen(a=1, name='logser', longname='A logarithmic')


class poisson_gen(rv_discrete):
    r"""A Poisson discrete random variable.

    %(before_notes)s

    Notes
    -----
    The probability mass function for `poisson` is:

    .. math::

        f(k) = \exp(-\mu) \frac{\mu^k}{k!}

    for :math:`k \ge 0`.

    `poisson` takes :math:`\mu \geq 0` as shape parameter.
    When :math:`\mu = 0`, the ``pmf`` method
    returns ``1.0`` at quantile :math:`k = 0`.

    %(after_notes)s

    %(example)s

    """

    # Override rv_discrete._argcheck to allow mu=0.
    def _argcheck(self, mu):
        return mu >= 0

    def _rvs(self, mu, size=None, random_state=None):
        return random_state.poisson(mu, size)

    def _logpmf(self, k, mu):
        Pk = special.xlogy(k, mu) - gamln(k + 1) - mu
        return Pk

    def _pmf(self, k, mu):
        # poisson.pmf(k) = exp(-mu) * mu**k / k!
        return exp(self._logpmf(k, mu))

    def _cdf(self, x, mu):
        k = floor(x)
        return special.pdtr(k, mu)

    def _sf(self, x, mu):
        k = floor(x)
        return special.pdtrc(k, mu)

    def _ppf(self, q, mu):
        vals = ceil(special.pdtrik(q, mu))
        vals1 = np.maximum(vals - 1, 0)
        temp = special.pdtr(vals1, mu)
        return np.where(temp >= q, vals1, vals)

    def _stats(self, mu):
        var = mu
        tmp = np.asarray(mu)
        mu_nonzero = tmp > 0
        g1 = _lazywhere(mu_nonzero, (tmp,), lambda x: sqrt(1.0/x), np.inf)
        g2 = _lazywhere(mu_nonzero, (tmp,), lambda x: 1.0/x, np.inf)
        return mu, var, g1, g2


poisson = poisson_gen(name="poisson", longname='A Poisson')


class planck_gen(rv_discrete):
    r"""A Planck discrete exponential random variable.

    %(before_notes)s

    Notes
    -----
    The probability mass function for `planck` is:

    .. math::

        f(k) = (1-\exp(-\lambda)) \exp(-\lambda k)

    for :math:`k \ge 0` and :math:`\lambda > 0`.

    `planck` takes :math:`\lambda` as shape parameter. The Planck distribution
    can be written as a geometric distribution (`geom`) with
    :math:`p = 1 - \exp(-\lambda)` shifted by ``loc = -1``.

    %(after_notes)s

    See Also
    --------
    geom

    %(example)s

    """
    def _argcheck(self, lambda_):
        return lambda_ > 0

    def _pmf(self, k, lambda_):
        return -expm1(-lambda_)*exp(-lambda_*k)

    def _cdf(self, x, lambda_):
        k = floor(x)
        return -expm1(-lambda_*(k+1))

    def _sf(self, x, lambda_):
        return exp(self._logsf(x, lambda_))

    def _logsf(self, x, lambda_):
        k = floor(x)
        return -lambda_*(k+1)

    def _ppf(self, q, lambda_):
        vals = ceil(-1.0/lambda_ * log1p(-q)-1)
        vals1 = (vals-1).clip(*(self._get_support(lambda_)))
        temp = self._cdf(vals1, lambda_)
        return np.where(temp >= q, vals1, vals)

    def _rvs(self, lambda_, size=None, random_state=None):
        # use relation to geometric distribution for sampling
        p = -expm1(-lambda_)
        return random_state.geometric(p, size=size) - 1.0

    def _stats(self, lambda_):
        mu = 1/expm1(lambda_)
        var = exp(-lambda_)/(expm1(-lambda_))**2
        g1 = 2*cosh(lambda_/2.0)
        g2 = 4+2*cosh(lambda_)
        return mu, var, g1, g2

    def _entropy(self, lambda_):
        C = -expm1(-lambda_)
        return lambda_*exp(-lambda_)/C - log(C)


planck = planck_gen(a=0, name='planck', longname='A discrete exponential ')


class boltzmann_gen(rv_discrete):
    r"""A Boltzmann (Truncated Discrete Exponential) random variable.

    %(before_notes)s

    Notes
    -----
    The probability mass function for `boltzmann` is:

    .. math::

        f(k) = (1-\exp(-\lambda)) \exp(-\lambda k) / (1-\exp(-\lambda N))

    for :math:`k = 0,..., N-1`.

    `boltzmann` takes :math:`\lambda > 0` and :math:`N > 0` as shape parameters.

    %(after_notes)s

    %(example)s

    """
    def _argcheck(self, lambda_, N):
        return (lambda_ > 0) & (N > 0)

    def _get_support(self, lambda_, N):
        return self.a, N - 1

    def _pmf(self, k, lambda_, N):
        # boltzmann.pmf(k) =
        #               (1-exp(-lambda_)*exp(-lambda_*k)/(1-exp(-lambda_*N))
        fact = (1-exp(-lambda_))/(1-exp(-lambda_*N))
        return fact*exp(-lambda_*k)

    def _cdf(self, x, lambda_, N):
        k = floor(x)
        return (1-exp(-lambda_*(k+1)))/(1-exp(-lambda_*N))

    def _ppf(self, q, lambda_, N):
        qnew = q*(1-exp(-lambda_*N))
        vals = ceil(-1.0/lambda_ * log(1-qnew)-1)
        vals1 = (vals-1).clip(0.0, np.inf)
        temp = self._cdf(vals1, lambda_, N)
        return np.where(temp >= q, vals1, vals)

    def _stats(self, lambda_, N):
        z = exp(-lambda_)
        zN = exp(-lambda_*N)
        mu = z/(1.0-z)-N*zN/(1-zN)
        var = z/(1.0-z)**2 - N*N*zN/(1-zN)**2
        trm = (1-zN)/(1-z)
        trm2 = (z*trm**2 - N*N*zN)
        g1 = z*(1+z)*trm**3 - N**3*zN*(1+zN)
        g1 = g1 / trm2**(1.5)
        g2 = z*(1+4*z+z*z)*trm**4 - N**4 * zN*(1+4*zN+zN*zN)
        g2 = g2 / trm2 / trm2
        return mu, var, g1, g2


boltzmann = boltzmann_gen(name='boltzmann', a=0,
                          longname='A truncated discrete exponential ')


class randint_gen(rv_discrete):
    r"""A uniform discrete random variable.

    %(before_notes)s

    Notes
    -----
    The probability mass function for `randint` is:

    .. math::

        f(k) = \frac{1}{\texttt{high} - \texttt{low}}

    for :math:`k \in \{\texttt{low}, \dots, \texttt{high} - 1\}`.

    `randint` takes :math:`\texttt{low}` and :math:`\texttt{high}` as shape
    parameters.

    %(after_notes)s

    %(example)s

    """
    def _argcheck(self, low, high):
        return (high > low)

    def _get_support(self, low, high):
        return low, high-1

    def _pmf(self, k, low, high):
        # randint.pmf(k) = 1./(high - low)
        p = np.ones_like(k) / (high - low)
        return np.where((k >= low) & (k < high), p, 0.)

    def _cdf(self, x, low, high):
        k = floor(x)
        return (k - low + 1.) / (high - low)

    def _ppf(self, q, low, high):
        vals = ceil(q * (high - low) + low) - 1
        vals1 = (vals - 1).clip(low, high)
        temp = self._cdf(vals1, low, high)
        return np.where(temp >= q, vals1, vals)

    def _stats(self, low, high):
        m2, m1 = np.asarray(high), np.asarray(low)
        mu = (m2 + m1 - 1.0) / 2
        d = m2 - m1
        var = (d*d - 1) / 12.0
        g1 = 0.0
        g2 = -6.0/5.0 * (d*d + 1.0) / (d*d - 1.0)
        return mu, var, g1, g2

    def _rvs(self, low, high, size=None, random_state=None):
        """An array of *size* random integers >= ``low`` and < ``high``."""
        if np.asarray(low).size == 1 and np.asarray(high).size == 1:
            # no need to vectorize in that case
            return rng_integers(random_state, low, high, size=size)

        if size is not None:
            # NumPy's RandomState.randint() doesn't broadcast its arguments.
            # Use `broadcast_to()` to extend the shapes of low and high
            # up to size.  Then we can use the numpy.vectorize'd
            # randint without needing to pass it a `size` argument.
            low = np.broadcast_to(low, size)
            high = np.broadcast_to(high, size)
        randint = np.vectorize(partial(rng_integers, random_state),
                               otypes=[np.int_])
        return randint(low, high)

    def _entropy(self, low, high):
        return log(high - low)


randint = randint_gen(name='randint', longname='A discrete uniform '
                      '(random integer)')


# FIXME: problems sampling.
class zipf_gen(rv_discrete):
    r"""A Zipf discrete random variable.

    %(before_notes)s

    Notes
    -----
    The probability mass function for `zipf` is:

    .. math::

        f(k, a) = \frac{1}{\zeta(a) k^a}

    for :math:`k \ge 1`.

    `zipf` takes :math:`a > 1` as shape parameter. :math:`\zeta` is the
    Riemann zeta function (`scipy.special.zeta`)

    %(after_notes)s

    %(example)s

    """
    def _rvs(self, a, size=None, random_state=None):
        return random_state.zipf(a, size=size)

    def _argcheck(self, a):
        return a > 1

    def _pmf(self, k, a):
        # zipf.pmf(k, a) = 1/(zeta(a) * k**a)
        Pk = 1.0 / special.zeta(a, 1) / k**a
        return Pk

    def _munp(self, n, a):
        return _lazywhere(
            a > n + 1, (a, n),
            lambda a, n: special.zeta(a - n, 1) / special.zeta(a, 1),
            np.inf)


zipf = zipf_gen(a=1, name='zipf', longname='A Zipf')


class dlaplace_gen(rv_discrete):
    r"""A  Laplacian discrete random variable.

    %(before_notes)s

    Notes
    -----
    The probability mass function for `dlaplace` is:

    .. math::

        f(k) = \tanh(a/2) \exp(-a |k|)

    for integers :math:`k` and :math:`a > 0`.

    `dlaplace` takes :math:`a` as shape parameter.

    %(after_notes)s

    %(example)s

    """
    def _pmf(self, k, a):
        # dlaplace.pmf(k) = tanh(a/2) * exp(-a*abs(k))
        return tanh(a/2.0) * exp(-a * abs(k))

    def _cdf(self, x, a):
        k = floor(x)
        f = lambda k, a: 1.0 - exp(-a * k) / (exp(a) + 1)
        f2 = lambda k, a: exp(a * (k+1)) / (exp(a) + 1)
        return _lazywhere(k >= 0, (k, a), f=f, f2=f2)

    def _ppf(self, q, a):
        const = 1 + exp(a)
        vals = ceil(np.where(q < 1.0 / (1 + exp(-a)),
                             log(q*const) / a - 1,
                             -log((1-q) * const) / a))
        vals1 = vals - 1
        return np.where(self._cdf(vals1, a) >= q, vals1, vals)

    def _stats(self, a):
        ea = exp(a)
        mu2 = 2.*ea/(ea-1.)**2
        mu4 = 2.*ea*(ea**2+10.*ea+1.) / (ea-1.)**4
        return 0., mu2, 0., mu4/mu2**2 - 3.

    def _entropy(self, a):
        return a / sinh(a) - log(tanh(a/2.0))

    def _rvs(self, a, size=None, random_state=None):
        # The discrete Laplace is equivalent to the two-sided geometric
        # distribution with PMF:
        #   f(k) = (1 - alpha)/(1 + alpha) * alpha^abs(k)
        #   Reference:
        #     https://www.sciencedirect.com/science/
        #     article/abs/pii/S0378375804003519
        # Furthermore, the two-sided geometric distribution is
        # equivalent to the difference between two iid geometric
        # distributions.
        #   Reference (page 179):
        #     https://pdfs.semanticscholar.org/61b3/
        #     b99f466815808fd0d03f5d2791eea8b541a1.pdf
        # Thus, we can leverage the following:
        #   1) alpha = e^-a
        #   2) probability_of_success = 1 - alpha (Bernoulli trial)
        probOfSuccess = -np.expm1(-np.asarray(a))
        x = random_state.geometric(probOfSuccess, size=size)
        y = random_state.geometric(probOfSuccess, size=size)
        return x - y


dlaplace = dlaplace_gen(a=-np.inf,
                        name='dlaplace', longname='A discrete Laplacian')


class skellam_gen(rv_discrete):
    r"""A  Skellam discrete random variable.

    %(before_notes)s

    Notes
    -----
    Probability distribution of the difference of two correlated or
    uncorrelated Poisson random variables.

    Let :math:`k_1` and :math:`k_2` be two Poisson-distributed r.v. with
    expected values :math:`\lambda_1` and :math:`\lambda_2`. Then,
    :math:`k_1 - k_2` follows a Skellam distribution with parameters
    :math:`\mu_1 = \lambda_1 - \rho \sqrt{\lambda_1 \lambda_2}` and
    :math:`\mu_2 = \lambda_2 - \rho \sqrt{\lambda_1 \lambda_2}`, where
    :math:`\rho` is the correlation coefficient between :math:`k_1` and
    :math:`k_2`. If the two Poisson-distributed r.v. are independent then
    :math:`\rho = 0`.

    Parameters :math:`\mu_1` and :math:`\mu_2` must be strictly positive.

    For details see: https://en.wikipedia.org/wiki/Skellam_distribution

    `skellam` takes :math:`\mu_1` and :math:`\mu_2` as shape parameters.

    %(after_notes)s

    %(example)s

    """
    def _rvs(self, mu1, mu2, size=None, random_state=None):
        n = size
        return (random_state.poisson(mu1, n) -
                random_state.poisson(mu2, n))

    def _pmf(self, x, mu1, mu2):
        px = np.where(x < 0,
                      _ncx2_pdf(2*mu2, 2*(1-x), 2*mu1)*2,
                      _ncx2_pdf(2*mu1, 2*(1+x), 2*mu2)*2)
        # ncx2.pdf() returns nan's for extremely low probabilities
        return px

    def _cdf(self, x, mu1, mu2):
        x = floor(x)
        px = np.where(x < 0,
                      _ncx2_cdf(2*mu2, -2*x, 2*mu1),
                      1 - _ncx2_cdf(2*mu1, 2*(x+1), 2*mu2))
        return px

    def _stats(self, mu1, mu2):
        mean = mu1 - mu2
        var = mu1 + mu2
        g1 = mean / sqrt((var)**3)
        g2 = 1 / var
        return mean, var, g1, g2


skellam = skellam_gen(a=-np.inf, name="skellam", longname='A Skellam')


class yulesimon_gen(rv_discrete):
    r"""A Yule-Simon discrete random variable.

    %(before_notes)s

    Notes
    -----

    The probability mass function for the `yulesimon` is:

    .. math::

        f(k) =  \alpha B(k, \alpha+1)

    for :math:`k=1,2,3,...`, where :math:`\alpha>0`.
    Here :math:`B` refers to the `scipy.special.beta` function.

    The sampling of random variates is based on pg 553, Section 6.3 of [1]_.
    Our notation maps to the referenced logic via :math:`\alpha=a-1`.

    For details see the wikipedia entry [2]_.

    References
    ----------
    .. [1] Devroye, Luc. "Non-uniform Random Variate Generation",
         (1986) Springer, New York.

    .. [2] https://en.wikipedia.org/wiki/Yule-Simon_distribution

    %(after_notes)s

    %(example)s

    """
    def _rvs(self, alpha, size=None, random_state=None):
        E1 = random_state.standard_exponential(size)
        E2 = random_state.standard_exponential(size)
        ans = ceil(-E1 / log1p(-exp(-E2 / alpha)))
        return ans

    def _pmf(self, x, alpha):
        return alpha * special.beta(x, alpha + 1)

    def _argcheck(self, alpha):
        return (alpha > 0)

    def _logpmf(self, x, alpha):
        return log(alpha) + special.betaln(x, alpha + 1)

    def _cdf(self, x, alpha):
        return 1 - x * special.beta(x, alpha + 1)

    def _sf(self, x, alpha):
        return x * special.beta(x, alpha + 1)

    def _logsf(self, x, alpha):
        return log(x) + special.betaln(x, alpha + 1)

    def _stats(self, alpha):
        mu = np.where(alpha <= 1, np.inf, alpha / (alpha - 1))
        mu2 = np.where(alpha > 2,
                alpha**2 / ((alpha - 2.0) * (alpha - 1)**2),
                np.inf)
        mu2 = np.where(alpha <= 1, np.nan, mu2)
        g1 = np.where(alpha > 3,
                sqrt(alpha - 2) * (alpha + 1)**2 / (alpha * (alpha - 3)),
                np.inf)
        g1 = np.where(alpha <= 2, np.nan, g1)
        g2 = np.where(alpha > 4,
                (alpha + 3) + (alpha**3 - 49 * alpha - 22) / (alpha *
                        (alpha - 4) * (alpha - 3)), np.inf)
        g2 = np.where(alpha <= 2, np.nan, g2)
        return mu, mu2, g1, g2


yulesimon = yulesimon_gen(name='yulesimon', a=1)


# Collect names of classes and objects in this module.
pairs = list(globals().items())
_distn_names, _distn_gen_names = get_distribution_names(pairs, rv_discrete)

__all__ = _distn_names + _distn_gen_names<|MERGE_RESOLUTION|>--- conflicted
+++ resolved
@@ -30,11 +30,7 @@
 
     for :math:`k \in \{0, 1, \dots, n\}`, :math:`0 \leq p \leq 1`
 
-<<<<<<< HEAD
-    `binom` takes ``n`` and ``p`` as shape parameters,
-=======
     `binom` takes :math:`n` and :math:`p` as shape parameters,
->>>>>>> c0aed3bc
     where :math:`p` is the probability of a single success
     and :math:`1-p` is the probability of a single failure.
 
@@ -264,7 +260,6 @@
     `nbinom` takes :math:`n` and :math:`p` as shape parameters where n is the
     number of successes, :math:`p` is the probability of a single success,
     and :math:`1-p` is the probability of a single failure.
-<<<<<<< HEAD
 
     Another common parameterization of the negative binomial distribution is
     in terms of the mean number of failures :math:`\mu` to achieve :math:`n`
@@ -285,9 +280,6 @@
 
        p &= \frac{\mu}{\sigma^2} \\
        n &= \frac{\mu^2}{\sigma^2 - \mu}
-
-=======
->>>>>>> c0aed3bc
 
     %(after_notes)s
 
