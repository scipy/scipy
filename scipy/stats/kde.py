#-------------------------------------------------------------------------------
#
#  Define classes for (uni/multi)-variate kernel density estimation.
#
#  Currently, only Gaussian kernels are implemented.
#
#  Written by: Robert Kern
#
#  Date: 2004-08-09
#
#  Modified: 2005-02-10 by Robert Kern.
#              Contributed to Scipy
#            2005-10-07 by Robert Kern.
#              Some fixes to match the new scipy_core
#
#  Copyright 2004-2005 by Enthought, Inc.
#
#-------------------------------------------------------------------------------

from __future__ import division, print_function, absolute_import

# Standard library imports.
import warnings

# Scipy imports.
from scipy._lib.six import callable, string_types
from scipy import linalg, special
from scipy.special import logsumexp
from scipy._lib._numpy_compat import cov

from numpy import atleast_2d, reshape, zeros, newaxis, dot, exp, pi, sqrt, \
     ravel, power, atleast_1d, squeeze, sum, transpose, ones
import numpy as np
from numpy.random import choice, multivariate_normal

# Local imports.
from . import mvn


__all__ = ['gaussian_kde']

class gaussian_kde(object):
    """Representation of a kernel-density estimate using Gaussian kernels.

    Kernel density estimation is a way to estimate the probability density
    function (PDF) of a random variable in a non-parametric way.
    `gaussian_kde` works for both uni-variate and multi-variate data.   It
    includes automatic bandwidth determination.  The estimation works best for
    a unimodal distribution; bimodal or multi-modal distributions tend to be
    oversmoothed.

    Parameters
    ----------
    dataset : array_like
        Datapoints to estimate from. In case of univariate data this is a 1-D
        array, otherwise a 2-D array with shape (# of dims, # of data).
    bw_method : str, scalar or callable, optional
        The method used to calculate the estimator bandwidth.  This can be
        'scott', 'silverman', a scalar constant or a callable.  If a scalar,
        this will be used directly as `kde.factor`.  If a callable, it should
        take a `gaussian_kde` instance as only parameter and return a scalar.
        If None (default), 'scott' is used.  See Notes for more details.
    weights : array_like, optional
        weights of datapoints. This must be the same shape as dataset.
        If None (default), the samples are assumed to be equally weighted

    Attributes
    ----------
    dataset : ndarray
        The dataset with which `gaussian_kde` was initialized.
    d : int
        Number of dimensions.
    n : int
        Number of datapoints.
    neff : int
        Effective number of datapoints.
    factor : float
        The bandwidth factor, obtained from `kde.covariance_factor`, with which
        the covariance matrix is multiplied.
    covariance : ndarray
        The covariance matrix of `dataset`, scaled by the calculated bandwidth
        (`kde.factor`).
    inv_cov : ndarray
        The inverse of `covariance`.

    Methods
    -------
    evaluate
    __call__
    integrate_gaussian
    integrate_box_1d
    integrate_box
    integrate_kde
    pdf
    logpdf
    resample
    set_bandwidth
    covariance_factor

    Notes
    -----
    Bandwidth selection strongly influences the estimate obtained from the KDE
    (much more so than the actual shape of the kernel).  Bandwidth selection
    can be done by a "rule of thumb", by cross-validation, by "plug-in
    methods" or by other means; see [3]_, [4]_ for reviews.  `gaussian_kde`
    uses a rule of thumb, the default is Scott's Rule.

    Scott's Rule [1]_, implemented as `scotts_factor`, is::

        n**(-1./(d+4)),

    with ``n`` the number of data points and ``d`` the number of dimensions. 
    In the case of unequally weighted points, `scotts_factor` becomes::
    
        neff**(-1./(d+4)),

    with ``neff`` the effective number of datapoints. 
    Silverman's Rule [2]_, implemented as `silverman_factor`, is::

        (n * (d + 2) / 4.)**(-1. / (d + 4)).

    or in the case of unequally weighted points::

        (neff * (d + 2) / 4.)**(-1. / (d + 4)).

    Good general descriptions of kernel density estimation can be found in [1]_
    and [2]_, the mathematics for this multi-dimensional implementation can be
    found in [1]_.

    With a set of weighted samples, the effective number of datapoints ``neff``
    is defined by::

        neff = sum(weights)^2 / sum(weights^2)

    as detailed in [5]_.

    References
    ----------
    .. [1] D.W. Scott, "Multivariate Density Estimation: Theory, Practice, and
           Visualization", John Wiley & Sons, New York, Chicester, 1992.
    .. [2] B.W. Silverman, "Density Estimation for Statistics and Data
           Analysis", Vol. 26, Monographs on Statistics and Applied Probability,
           Chapman and Hall, London, 1986.
    .. [3] B.A. Turlach, "Bandwidth Selection in Kernel Density Estimation: A
           Review", CORE and Institut de Statistique, Vol. 19, pp. 1-33, 1993.
    .. [4] D.M. Bashtannyk and R.J. Hyndman, "Bandwidth selection for kernel
           conditional density estimation", Computational Statistics & Data
           Analysis, Vol. 36, pp. 279-298, 2001.
    .. [5] Gray P. G., 1969, Journal of the Royal Statistical Society.
           Series A (General), 132, 272

    Examples
    --------
    Generate some random two-dimensional data:

    >>> from scipy import stats
    >>> def measure(n):
    ...     "Measurement model, return two coupled measurements."
    ...     m1 = np.random.normal(size=n)
    ...     m2 = np.random.normal(scale=0.5, size=n)
    ...     return m1+m2, m1-m2

    >>> m1, m2 = measure(2000)
    >>> xmin = m1.min()
    >>> xmax = m1.max()
    >>> ymin = m2.min()
    >>> ymax = m2.max()

    Perform a kernel density estimate on the data:

    >>> X, Y = np.mgrid[xmin:xmax:100j, ymin:ymax:100j]
    >>> positions = np.vstack([X.ravel(), Y.ravel()])
    >>> values = np.vstack([m1, m2])
    >>> kernel = stats.gaussian_kde(values)
    >>> Z = np.reshape(kernel(positions).T, X.shape)

    Plot the results:

    >>> import matplotlib.pyplot as plt
    >>> fig, ax = plt.subplots()
    >>> ax.imshow(np.rot90(Z), cmap=plt.cm.gist_earth_r,
    ...           extent=[xmin, xmax, ymin, ymax])
    >>> ax.plot(m1, m2, 'k.', markersize=2)
    >>> ax.set_xlim([xmin, xmax])
    >>> ax.set_ylim([ymin, ymax])
    >>> plt.show()

    """
    def __init__(self, dataset, bw_method=None, weights=None):
        self.dataset = atleast_2d(dataset)
        if not self.dataset.size > 1:
            raise ValueError("`dataset` input should have multiple elements.")

        self.d, self.n = self.dataset.shape

        if weights is not None:
            self.weights = atleast_1d(weights)
            if self.weights.ndim != 1:
                raise ValueError("`weights` input should be one-dimensional.")
            if len(self.weights) != self.n:
                raise ValueError("`weights` input should be of length n")
        else:
            self.weights = ones(self.n)

        self.weights /= sum(self.weights)
        self.neff = 1/sum(self.weights**2)

        self.set_bandwidth(bw_method=bw_method)

    def evaluate(self, points):
        """Evaluate the estimated pdf on a set of points.

        Parameters
        ----------
        points : (# of dimensions, # of points)-array
            Alternatively, a (# of dimensions,) vector can be passed in and
            treated as a single point.

        Returns
        -------
        values : (# of points,)-array
            The values at each point.

        Raises
        ------
        ValueError : if the dimensionality of the input points is different than
                     the dimensionality of the KDE.

        """
        points = atleast_2d(points)

        d, m = points.shape
        if d != self.d:
            if d == 1 and m == self.d:
                # points was passed in as a row vector
                points = reshape(points, (self.d, 1))
                m = 1
            else:
                msg = "points have dimension %s, dataset has dimension %s" % (d,
                    self.d)
                raise ValueError(msg)

        result = zeros((m,), dtype=float)

        whitening = linalg.cholesky(self.inv_cov)
        scaled_dataset = dot(whitening, self.dataset)
        scaled_points = dot(whitening, points)

        if m >= self.n:
            # there are more points than data, so loop over data
            for i in range(self.n):
<<<<<<< HEAD
                diff = self.dataset[:, i, newaxis] - points
                tdiff = dot(self.inv_cov, diff)
                energy = sum(diff*tdiff,axis=0) / 2.0
                result = result + self.weights[i]*exp(-energy)
        else:
            # loop over points
            for i in range(m):
                diff = self.dataset - points[:, i, newaxis]
                tdiff = dot(self.inv_cov, diff)
                energy = sum(diff * tdiff, axis=0) / 2.0
                result[i] = sum(exp(-energy)*self.weights, axis=0)
=======
                diff = scaled_dataset[:, i, newaxis] - scaled_points
                energy = sum(diff * diff, axis=0) / 2.0
                result += exp(-energy)
        else:
            # loop over points
            for i in range(m):
                diff = scaled_dataset - scaled_points[:, i, newaxis]
                energy = sum(diff * diff, axis=0) / 2.0
                result[i] = sum(exp(-energy), axis=0)
>>>>>>> 43193b90

        result = result / self._norm_factor

        return result

    __call__ = evaluate

    def integrate_gaussian(self, mean, cov):
        """
        Multiply estimated density by a multivariate Gaussian and integrate
        over the whole space.

        Parameters
        ----------
        mean : aray_like
            A 1-D array, specifying the mean of the Gaussian.
        cov : array_like
            A 2-D array, specifying the covariance matrix of the Gaussian.

        Returns
        -------
        result : scalar
            The value of the integral.

        Raises
        ------
        ValueError
            If the mean or covariance of the input Gaussian differs from
            the KDE's dimensionality.

        """
        mean = atleast_1d(squeeze(mean))
        cov = atleast_2d(cov)

        if mean.shape != (self.d,):
            raise ValueError("mean does not have dimension %s" % self.d)
        if cov.shape != (self.d, self.d):
            raise ValueError("covariance does not have dimension %s" % self.d)

        # make mean a column vector
        mean = mean[:, newaxis]

        sum_cov = self.covariance + cov

        # This will raise LinAlgError if the new cov matrix is not s.p.d
        # cho_factor returns (ndarray, bool) where bool is a flag for whether
        # or not ndarray is upper or lower triangular
        sum_cov_chol = linalg.cho_factor(sum_cov)

        diff = self.dataset - mean
        tdiff = linalg.cho_solve(sum_cov_chol, diff)

        sqrt_det = np.prod(np.diagonal(sum_cov_chol[0]))
        norm_const = power(2 * pi, sum_cov.shape[0] / 2.0) * sqrt_det

        energies = sum(diff * tdiff, axis=0) / 2.0
        result = sum(exp(-energies)*self.weights, axis=0) / norm_const

        return result

    def integrate_box_1d(self, low, high):
        """
        Computes the integral of a 1D pdf between two bounds.

        Parameters
        ----------
        low : scalar
            Lower bound of integration.
        high : scalar
            Upper bound of integration.

        Returns
        -------
        value : scalar
            The result of the integral.

        Raises
        ------
        ValueError
            If the KDE is over more than one dimension.

        """
        if self.d != 1:
            raise ValueError("integrate_box_1d() only handles 1D pdfs")

        stdev = ravel(sqrt(self.covariance))[0]

        normalized_low = ravel((low - self.dataset) / stdev)
        normalized_high = ravel((high - self.dataset) / stdev)

        value = np.sum(self.weights*(
                        special.ndtr(normalized_high) -
                        special.ndtr(normalized_low)))
        return value

    def integrate_box(self, low_bounds, high_bounds, maxpts=None):
        """Computes the integral of a pdf over a rectangular interval.

        Parameters
        ----------
        low_bounds : array_like
            A 1-D array containing the lower bounds of integration.
        high_bounds : array_like
            A 1-D array containing the upper bounds of integration.
        maxpts : int, optional
            The maximum number of points to use for integration.

        Returns
        -------
        value : scalar
            The result of the integral.

        """
        if maxpts is not None:
            extra_kwds = {'maxpts': maxpts}
        else:
            extra_kwds = {}

        value, inform = mvn.mvnun(low_bounds, high_bounds, self.dataset,
                                  self.weights, self.covariance,
                                  **extra_kwds)
        if inform:
            msg = ('An integral in mvn.mvnun requires more points than %s' %
                   (self.d * 1000))
            warnings.warn(msg)

        return value

    def integrate_kde(self, other):
        """
        Computes the integral of the product of this  kernel density estimate
        with another.

        Parameters
        ----------
        other : gaussian_kde instance
            The other kde.

        Returns
        -------
        value : scalar
            The result of the integral.

        Raises
        ------
        ValueError
            If the KDEs have different dimensionality.

        """
        if other.d != self.d:
            raise ValueError("KDEs are not the same dimensionality")

        # we want to iterate over the smallest number of points
        if other.n < self.n:
            small = other
            large = self
        else:
            small = self
            large = other

        sum_cov = small.covariance + large.covariance
        sum_cov_chol = linalg.cho_factor(sum_cov)
        result = 0.0
        for i in range(small.n):
            mean = small.dataset[:, i, newaxis]
            diff = large.dataset - mean
            tdiff = linalg.cho_solve(sum_cov_chol, diff)

            energies = sum(diff * tdiff, axis=0) / 2.0
            result += sum(exp(-energies)*large.weights, axis=0)*small.weights[i]

        sqrt_det = np.prod(np.diagonal(sum_cov_chol[0]))
        norm_const = power(2 * pi, sum_cov.shape[0] / 2.0) * sqrt_det

        result /= norm_const

        return result

    def resample(self, size=None):
        """
        Randomly sample a dataset from the estimated pdf.

        Parameters
        ----------
        size : int, optional
            The number of samples to draw.  If not provided, then the size is
            the same as the effective number of samples in the underlying
            dataset.

        Returns
        -------
        resample : (self.d, `size`) ndarray
            The sampled dataset.

        """
        if size is None:
            size = int(self.neff)

        norm = transpose(multivariate_normal(zeros((self.d,), float),
                         self.covariance, size=size))
        indices = choice(self.n, size=size, p=self.weights)
        means = self.dataset[:, indices]

        return means + norm

    def scotts_factor(self):
        return power(self.neff, -1./(self.d+4))

    def silverman_factor(self):
        return power(self.neff*(self.d+2.0)/4.0, -1./(self.d+4))

    #  Default method to calculate bandwidth, can be overwritten by subclass
    covariance_factor = scotts_factor
    covariance_factor.__doc__ = """Computes the coefficient (`kde.factor`) that
        multiplies the data covariance matrix to obtain the kernel covariance
        matrix. The default is `scotts_factor`.  A subclass can overwrite this
        method to provide a different method, or set it through a call to
        `kde.set_bandwidth`."""

    def set_bandwidth(self, bw_method=None):
        """Compute the estimator bandwidth with given method.

        The new bandwidth calculated after a call to `set_bandwidth` is used
        for subsequent evaluations of the estimated density.

        Parameters
        ----------
        bw_method : str, scalar or callable, optional
            The method used to calculate the estimator bandwidth.  This can be
            'scott', 'silverman', a scalar constant or a callable.  If a
            scalar, this will be used directly as `kde.factor`.  If a callable,
            it should take a `gaussian_kde` instance as only parameter and
            return a scalar.  If None (default), nothing happens; the current
            `kde.covariance_factor` method is kept.

        Notes
        -----
        .. versionadded:: 0.11

        Examples
        --------
        >>> import scipy.stats as stats
        >>> x1 = np.array([-7, -5, 1, 4, 5.])
        >>> kde = stats.gaussian_kde(x1)
        >>> xs = np.linspace(-10, 10, num=50)
        >>> y1 = kde(xs)
        >>> kde.set_bandwidth(bw_method='silverman')
        >>> y2 = kde(xs)
        >>> kde.set_bandwidth(bw_method=kde.factor / 3.)
        >>> y3 = kde(xs)

        >>> import matplotlib.pyplot as plt
        >>> fig, ax = plt.subplots()
        >>> ax.plot(x1, np.ones(x1.shape) / (4. * x1.size), 'bo',
        ...         label='Data points (rescaled)')
        >>> ax.plot(xs, y1, label='Scott (default)')
        >>> ax.plot(xs, y2, label='Silverman')
        >>> ax.plot(xs, y3, label='Const (1/3 * Silverman)')
        >>> ax.legend()
        >>> plt.show()

        """
        if bw_method is None:
            pass
        elif bw_method == 'scott':
            self.covariance_factor = self.scotts_factor
        elif bw_method == 'silverman':
            self.covariance_factor = self.silverman_factor
        elif np.isscalar(bw_method) and not isinstance(bw_method, string_types):
            self._bw_method = 'use constant'
            self.covariance_factor = lambda: bw_method
        elif callable(bw_method):
            self._bw_method = bw_method
            self.covariance_factor = lambda: self._bw_method(self)
        else:
            msg = "`bw_method` should be 'scott', 'silverman', a scalar " \
                  "or a callable."
            raise ValueError(msg)

        self._compute_covariance()

    def _compute_covariance(self):
        """Computes the covariance matrix for each Gaussian kernel using
        covariance_factor().
        """
        self.factor = self.covariance_factor()
        # Cache covariance and inverse covariance of the data
        if not hasattr(self, '_data_inv_cov'):
            self._data_covariance = atleast_2d(cov(self.dataset, rowvar=1,
                                               bias=False,
                                               aweights=self.weights))
            self._data_inv_cov = linalg.inv(self._data_covariance)

        self.covariance = self._data_covariance * self.factor**2
        self.inv_cov = self._data_inv_cov / self.factor**2
        self._norm_factor = sqrt(linalg.det(2*pi*self.covariance))

    def pdf(self, x):
        """
        Evaluate the estimated pdf on a provided set of points.

        Notes
        -----
        This is an alias for `gaussian_kde.evaluate`.  See the ``evaluate``
        docstring for more details.

        """
        return self.evaluate(x)

    def logpdf(self, x):
        """
        Evaluate the log of the estimated pdf on a provided set of points.
        """

        points = atleast_2d(x)

        d, m = points.shape
        if d != self.d:
            if d == 1 and m == self.d:
                # points was passed in as a row vector
                points = reshape(points, (self.d, 1))
                m = 1
            else:
                msg = "points have dimension %s, dataset has dimension %s" % (d,
                    self.d)
                raise ValueError(msg)

        result = zeros((m,), dtype=float)

        if m >= self.n:
            # there are more points than data, so loop over data
            energy = zeros((self.n, m), dtype=float)
            for i in range(self.n):
                diff = self.dataset[:, i, newaxis] - points
                tdiff = dot(self.inv_cov, diff)
                energy[i] = sum(diff*tdiff,axis=0) / 2.0
            result = logsumexp(-energy, b=self.weights[i]/self._norm_factor,
                               axis=0)
        else:
            # loop over points
            for i in range(m):
                diff = self.dataset - points[:, i, newaxis]
                tdiff = dot(self.inv_cov, diff)
                energy = sum(diff * tdiff, axis=0) / 2.0
                result[i] = logsumexp(-energy, b=self.weights/self._norm_factor)

        return result<|MERGE_RESOLUTION|>--- conflicted
+++ resolved
@@ -249,29 +249,15 @@
         if m >= self.n:
             # there are more points than data, so loop over data
             for i in range(self.n):
-<<<<<<< HEAD
-                diff = self.dataset[:, i, newaxis] - points
-                tdiff = dot(self.inv_cov, diff)
-                energy = sum(diff*tdiff,axis=0) / 2.0
-                result = result + self.weights[i]*exp(-energy)
-        else:
-            # loop over points
-            for i in range(m):
-                diff = self.dataset - points[:, i, newaxis]
-                tdiff = dot(self.inv_cov, diff)
-                energy = sum(diff * tdiff, axis=0) / 2.0
-                result[i] = sum(exp(-energy)*self.weights, axis=0)
-=======
                 diff = scaled_dataset[:, i, newaxis] - scaled_points
                 energy = sum(diff * diff, axis=0) / 2.0
-                result += exp(-energy)
+                result += self.weights[i]*exp(-energy)
         else:
             # loop over points
             for i in range(m):
                 diff = scaled_dataset - scaled_points[:, i, newaxis]
                 energy = sum(diff * diff, axis=0) / 2.0
-                result[i] = sum(exp(-energy), axis=0)
->>>>>>> 43193b90
+                result[i] = sum(exp(-energy)*self.weights, axis=0)
 
         result = result / self._norm_factor
 
