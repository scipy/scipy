--- conflicted
+++ resolved
@@ -1859,7 +1859,6 @@
         else:
             return MonotonicTransformedDistribution(self, **funcs, increasing=False)
 
-
     def __neg__(self):
         return self * -1
 
@@ -2494,7 +2493,7 @@
         cdf_max = np.maximum(cdf_x, cdf_y)
         ccdf_max = np.maximum(ccdf_x, ccdf_y)
         spacing = np.spacing(np.where(i, ccdf_max, cdf_max))
-        mask = abs(tol * out) < spacing
+        mask = np.abs(tol * out) < spacing
 
         if np.any(mask):
             params_mask = {key: np.broadcast_to(val, mask.shape)[mask]
@@ -3881,35 +3880,6 @@
                                          scale=self.scale / scale)
 
 
-<<<<<<< HEAD
-class FoldedDistribution(TransformedDistribution):
-    r"""Distribution underlying the absolute value of a random variable
-
-    Given a random variable :math:`X`; define the distribution
-    underlying the random variable :math:`Y = |X|`.
-
-    Parameters
-    ----------
-    X : `ContinuousDistribution`
-        The random variable :math:`X`.
-
-    Returns
-    -------
-    Y : `ContinuousDistribution`
-        The random variable :math:`Y = |X|`
-
-    """
-    # Many enhancements are possible if distribution is symmetric. Start
-    # with the general case; enhance later.
-
-    def __init__(self, dist, *args, **kwargs):
-        super().__init__(dist, *args, **kwargs)
-        # I think we need to allow `_support` to define whether the endpoints
-        # are inclusive or not. In the meantime, it's best to ensure that the lower
-        # endpoint (typically 0 for folded distribution) is inclusive so PDF evaluates
-        # correctly at that point.
-        self._variable.domain.inclusive = (True, self._variable.domain.inclusive[1])
-=======
 class Mixture(_ProbabilityDistribution):
     r"""Representation of a mixture distribution.
 
@@ -4275,7 +4245,6 @@
 
     def __str__(self):
         return f"{self._g_name}({str(self._dist)})"
->>>>>>> 4b3e9e14
 
     def _overrides(self, method_name):
         # Do not use the generic overrides of TransformedDistribution
@@ -4283,39 +4252,6 @@
 
     def _support(self, **params):
         a, b = self._dist._support(**params)
-<<<<<<< HEAD
-        a_, b_ = np.abs(a), np.abs(b)
-        a_, b_ = np.minimum(a_, b_), np.maximum(a_, b_)
-        i = (a < 0) & (b > 0)
-        a_ = np.asarray(a_)
-        a_[i] = 0
-        return a_[()], b_[()]
-
-    def _logpdf_dispatch(self, x, *args, **params):
-        logpdfs = np.stack([self._dist._logpdf_dispatch(x, *args, **params),
-                            self._dist._logpdf_dispatch(-x, *args, **params)])
-        return special.logsumexp(logpdfs, axis=0)
-
-    def _pdf_dispatch(self, x, *args, **params):
-        return (self._dist._pdf_dispatch(x, *args, **params)
-                + self._dist._pdf_dispatch(-x, *args, **params))
-
-    def _logcdf_dispatch(self, x, *args, **params):
-        x = np.abs(x)
-        return self._dist._logcdf2_dispatch(-x, x, *args, **params).real
-
-    def _cdf_dispatch(self, x, *args, **params):
-        x = np.abs(x)
-        return self._dist._cdf2_dispatch(-x, x, *args, **params)
-
-    def _logccdf_dispatch(self, x, *args, **params):
-        x = np.abs(x)
-        return self._dist._logccdf2_dispatch(-x, x, *args, **params).real
-
-    def _ccdf_dispatch(self, x, *args, **params):
-        x = np.abs(x)
-        return self._dist._ccdf2_dispatch(-x, x, *args, **params)
-=======
         # For reciprocal transformation, we want this zero to become -inf
         b = np.where(b==0, np.asarray("-0", dtype=b.dtype), b)
         with np.errstate(divide='ignore'):
@@ -4353,42 +4289,99 @@
 
     def _iccdf_dispatch(self, p, *args, **params):
         return self._g(self._icxdf(p, *args, **params))
->>>>>>> 4b3e9e14
 
     def _sample_dispatch(self, sample_shape, full_shape, *,
                          method, rng, **params):
         rvs = self._dist._sample_dispatch(
             sample_shape, full_shape, method=method, rng=rng, **params)
-<<<<<<< HEAD
-        return np.abs(rvs)
-
-
-def abs(X):
-    r"""Absolute value of a random variable
-=======
         return self._g(rvs)
 
 
-def exp(X):
-    r"""Natural exponential of a random variable
->>>>>>> 4b3e9e14
+class FoldedDistribution(TransformedDistribution):
+    r"""Distribution underlying the absolute value of a random variable
+
+    Given a random variable :math:`X`; define the distribution
+    underlying the random variable :math:`Y = |X|`.
 
     Parameters
     ----------
     X : `ContinuousDistribution`
         The random variable :math:`X`.
-<<<<<<< HEAD
+
+    Returns
+    -------
+    Y : `ContinuousDistribution`
+        The random variable :math:`Y = |X|`
+
+    """
+    # Many enhancements are possible if distribution is symmetric. Start
+    # with the general case; enhance later.
+
+    def __init__(self, dist, *args, **kwargs):
+        super().__init__(dist, *args, **kwargs)
+        # I think we need to allow `_support` to define whether the endpoints
+        # are inclusive or not. In the meantime, it's best to ensure that the lower
+        # endpoint (typically 0 for folded distribution) is inclusive so PDF evaluates
+        # correctly at that point.
+        self._variable.domain.inclusive = (True, self._variable.domain.inclusive[1])
+
+    def _overrides(self, method_name):
+        # Do not use the generic overrides of TransformedDistribution
+        return False
+
+    def _support(self, **params):
+        a, b = self._dist._support(**params)
+        a_, b_ = np.abs(a), np.abs(b)
+        a_, b_ = np.minimum(a_, b_), np.maximum(a_, b_)
+        i = (a < 0) & (b > 0)
+        a_ = np.asarray(a_)
+        a_[i] = 0
+        return a_[()], b_[()]
+
+    def _logpdf_dispatch(self, x, *args, **params):
+        logpdfs = np.stack([self._dist._logpdf_dispatch(x, *args, **params),
+                            self._dist._logpdf_dispatch(-x, *args, **params)])
+        return special.logsumexp(logpdfs, axis=0)
+
+    def _pdf_dispatch(self, x, *args, **params):
+        return (self._dist._pdf_dispatch(x, *args, **params)
+                + self._dist._pdf_dispatch(-x, *args, **params))
+
+    def _logcdf_dispatch(self, x, *args, **params):
+        x = np.abs(x)
+        return self._dist._logcdf2_dispatch(-x, x, *args, **params).real
+
+    def _cdf_dispatch(self, x, *args, **params):
+        x = np.abs(x)
+        return self._dist._cdf2_dispatch(-x, x, *args, **params)
+
+    def _logccdf_dispatch(self, x, *args, **params):
+        x = np.abs(x)
+        return self._dist._logccdf2_dispatch(-x, x, *args, **params).real
+
+    def _ccdf_dispatch(self, x, *args, **params):
+        x = np.abs(x)
+        return self._dist._ccdf2_dispatch(-x, x, *args, **params)
+
+    def _sample_dispatch(self, sample_shape, full_shape, *,
+                         method, rng, **params):
+        rvs = self._dist._sample_dispatch(
+            sample_shape, full_shape, method=method, rng=rng, **params)
+        return np.abs(rvs)
+
+
+def abs(X):
+    r"""Absolute value of a random variable
+
+    Parameters
+    ----------
+    X : `ContinuousDistribution`
+        The random variable :math:`X`.
 
     Returns
     -------
     Y : `ContinuousDistribution`
         A random variable :math:`Y = |X|`.
-=======
-    Returns
-    -------
-    Y : `ContinuousDistribution`
-        A random variable :math:`Y = \exp(X)`.
->>>>>>> 4b3e9e14
 
     Examples
     --------
@@ -4398,7 +4391,6 @@
     >>> from scipy import stats
     >>> X = stats.Normal()
 
-<<<<<<< HEAD
     We wish to have a random variable :math:`Y` distributed according to
     the folded normal distribution; that is, a random variable :math:`|X|`.
 
@@ -4418,7 +4410,28 @@
 
     """
     return FoldedDistribution(X)
-=======
+
+
+def exp(X):
+    r"""Natural exponential of a random variable
+
+    Parameters
+    ----------
+    X : `ContinuousDistribution`
+        The random variable :math:`X`.
+    Returns
+    -------
+    Y : `ContinuousDistribution`
+        A random variable :math:`Y = \exp(X)`.
+
+    Examples
+    --------
+    Suppose we have a normally distributed random variable :math:`X`:
+
+    >>> import numpy as np
+    >>> from scipy import stats
+    >>> X = stats.Normal()
+
     We wish to have a lognormally distributed random variable :math:`Y`,
     a random variable whose natural logarithm is :math:`X`.
     If :math:`X` is to be the natural logarithm of :math:`Y`, then we
@@ -4491,5 +4504,4 @@
                    "support is non-negative.")
         raise NotImplementedError(message)
     return MonotonicTransformedDistribution(X, g=np.log, h=np.exp, dh=np.exp,
-                                            logdh=lambda u: u)
->>>>>>> 4b3e9e14
+                                            logdh=lambda u: u)