import functools
from abc import ABC, abstractmethod
from functools import cached_property

import numpy as np
from numpy import inf

from scipy._lib._util import _lazywhere
from scipy._lib._docscrape import ClassDoc, NumpyDocString
from scipy import special, stats
from scipy.integrate import tanhsinh as _tanhsinh
from scipy.optimize._bracket import _bracket_root, _bracket_minimum
from scipy.optimize._chandrupatla import _chandrupatla, _chandrupatla_minimize
from scipy.stats._probability_distribution import _ProbabilityDistribution

# in case we need to distinguish between None and not specified
# Typically this is used to determine whether the tolerance has been set by the
# user and make a decision about which method to use to evaluate a distribution
# function. Sometimes, the logic does not consider the value of the tolerance,
# only whether this has been defined or not. This is not intended to be the
# best possible logic; the intent is to establish the structure, which can
# be refined in follow-up work.
# See https://github.com/scipy/scipy/pull/21050#discussion_r1714195433.
_null = object()
def _isnull(x):
    return type(x) is object or x is None

__all__ = ['ContinuousDistribution']

# Could add other policies for broadcasting and edge/out-of-bounds case handling
# For instance, when edge case handling is known not to be needed, it's much
# faster to turn it off, but it might still be nice to have array conversion
# and shaping done so the user doesn't need to be so careful.
_SKIP_ALL = "skip_all"
# Other cache policies would be useful, too.
_NO_CACHE = "no_cache"

# TODO:
#  Test sample dtypes
#  Add dtype kwarg (especially for distributions with no parameters)
#  When drawing endpoint/out-of-bounds values of a parameter, draw them from
#   the endpoints/out-of-bounds region of the full `domain`, not `typical`.
#  Distributions without shape parameters probably need to accept a `dtype` parameter;
#    right now they default to float64. If we have them default to float16, they will
#    need to determine result_type when input is not float16 (overhead).
#  Test _solve_bounded bracket logic, and decide what to do about warnings
#  Get test coverage to 100%
#  Raise when distribution method returns wrong shape/dtype?
#  Consider ensuring everything is at least 1D for calculations? Would avoid needing
#    to sprinkle `np.asarray` throughout due to indescriminate conversion of 0D arrays
#    to scalars
#  Break up `test_basic`: test each method separately
#  Fix `sample` for QMCEngine (implementation does not match documentation)
#  When a parameter is invalid, set only the offending parameter to NaN (if possible)?
#  `_tanhsinh` special case when there are no abscissae between the limits
#    example: cdf of uniform betweeen 1.0 and np.nextafter(1.0, np.inf)
#  check behavior of moment methods when moments are undefined/infinite -
#    basically OK but needs tests
#  investigate use of median
#  implement symmetric distribution
#  implement composite distribution
#  implement wrapped distribution
#  implement folded distribution
#  implement double distribution
#  profile/optimize
#  general cleanup (choose keyword-only parameters)
#  compare old/new distribution timing
#  make video
#  PR
#  add array API support
#  why does dist.ilogcdf(-100) not converge to bound? Check solver response to inf
#  _chandrupatla_minimize should not report xm = fm = NaN when it fails
#  integrate `logmoment` into `moment`? (Not hard, but enough time and code
#   complexity to wait for reviewer feedback before adding.)
#  Eliminate bracket_root error "`min <= a < b <= max` must be True"
#  Test repr?
#  use `median` information to improve integration? In some cases this will
#   speed things up. If it's not needed, it may be about twice as slow. I think
#   it should depend on the accuracy setting.
#  in tests, check reference value against that produced using np.vectorize?
#  add `axis` to `ks_1samp`
#  User tips for faster execution:
#  - pass NumPy arrays
#  - pass inputs of floating point type (not integers)
#  - prefer NumPy scalars or 0d arrays over other size 1 arrays
#  - pass no invalid parameters and disable invalid parameter checks with iv_profile
#  - provide a Generator if you're going to do sampling
#  add options for drawing parameters: log-spacing
#  accuracy benchmark suite
#  Should caches be attributes so we can more easily ensure that they are not
#   modified when caching is turned off?
#  Make ShiftedScaledDistribution more efficient - only process underlying
#   distribution parameters as necessary.
#  Reconsider `all_inclusive`
#  Should process_parameters update kwargs rather than returning? Should we
#   update parameters rather than setting to what process_parameters returns?

# Questions:
# 1.  I override `__getattr__` so that distribution parameters can be read as
#     attributes. We don't want uses to try to change them.
#     - To prevent replacements (dist.a = b), I could override `__setattr__`.
#     - To prevent in-place modifications, `__getattr__` could return a copy,
#       or it could set the WRITEABLE flag of the array to false.
#     Which should I do?
# 2.  `cache_policy` is supported in several methods where I imagine it being
#     useful, but it needs to be tested. Before doing that:
#     - What should the default value be?
#     - What should the other values be?
#     Or should we just eliminate this policy?
# 3.  `validation_policy` is supported in a few places, but it should be checked for
#     consistency. I have the same questions as for `cache_policy`.
# 4.  `tol` is currently notional. I think there needs to be way to set
#     separate `atol` and `rtol`. Some ways I imagine it being used:
#     - Values can be passed to iterative functions (quadrature, root-finder).
#     - To control which "method" of a distribution function is used. For
#       example, if `atol` is set to `1e-12`, it may be acceptable to compute
#       the complementary CDF as 1 - CDF even when CDF is nearly 1; otherwise,
#       a (potentially more time-consuming) method would need to be used.
#     I'm looking for unified suggestions for the interface, not ad hoc ideas
#     for using tolerances. Suppose the user wants to have more control over
#     the tolerances used for each method - how do they specify it? It would
#     probably be easiest for the user if they could pass tolerances into each
#     method, but it's easiest for us if they can only set it as a property of
#     the class. Perhaps a dictionary of tolerance settings?
# 5.  I also envision that accuracy estimates should be reported to the user
#     somehow. I think my preference would be to return a subclass of an array
#     with an `error` attribute - yes, really. But this is unlikely to be
#     popular, so what are other ideas? Again, we need a unified vision here,
#     not just pointing out difficulties (not all errors are known or easy
#     to estimate, what to do when errors could compound, etc.).
# 6.  The term "method" is used to refer to public instance functions,
#     private instance functions, the "method" string argument, and the means
#     of calculating the desired quantity (represented by the string argument).
#     For the sake of disambiguation, shall I rename the "method" string to
#     "strategy" and refer to the means of calculating the quantity as the
#     "strategy"?

# Originally, I planned to filter out invalid distribution parameters;
# distribution implementation functions would always work with "compressed",
# 1D arrays containing only valid distribution parameters. There are two
# problems with this:
# - This essentially requires copying all arrays, even if there is only a
#   single invalid parameter combination. This is expensive. Then, to output
#   the original size data to the user, we need to "decompress" the arrays
#   and fill in the NaNs, so more copying. Unless we branch the code when
#   there are no invalid data, these copies happen even in the normal case,
#   where there are no invalid parameter combinations. We should not incur
#   all this overhead in the normal case.
# - For methods that accept arguments other than distribution parameters, the
#   user will pass in arrays that are broadcastable with the original arrays,
#   not the compressed arrays. This means that this same sort of invalid
#   value detection needs to be repeated every time one of these methods is
#   called.
# The much simpler solution is to keep the data uncompressed but to replace
# the invalid parameters and arguments with NaNs (and only if some are
# invalid). With this approach, the copying happens only if/when it is
# needed. Most functions involved in stats distribution calculations don't
# mind NaNs; they just return NaN. The behavior "If x_i is NaN, the result
# is NaN" is explicit in the array API. So this should be fine.
#
# Currently, I am still leaving the parameters and function arguments
# in their broadcasted shapes rather than, say, raveling. The intent
# is to avoid back and forth reshaping. If authors of distributions have
# trouble dealing with N-D arrays, we can reconsider this.
#
# Another important decision is that the *private* methods must accept
# the distribution parameters as inputs rather than relying on these
# cached properties directly (although the public methods typically pass
# the cached values to the private methods). This is because the elementwise
# algorithms for quadrature, differentiation, root-finding, and minimization
# prefer that the input functions are strictly elementwise in the sense
# that the value output for a given input element does not depend on the
# shape of the input or that element's location within the input array.
# When the computation has converged for an element, it is removed from
# the computation entirely. As a result, the shape of the arrays passed to
# the function will almost never be broadcastable with the shape of the
# cached parameter arrays.
#
# I've sprinkled in some optimizations for scalars and same-shape/type arrays
# throughout. The biggest time sinks before were:
# - broadcast_arrays
# - result_dtype
# - is_subdtype
# It is much faster to check whether these are necessary than to do them.


class _Domain(ABC):
    r""" Representation of the applicable domain of a parameter or variable.

    A `_Domain` object is responsible for storing information about the
    domain of a parameter or variable, determining whether a value is within
    the domain (`contains`), and providing a text/mathematical representation
    of itself (`__str__`). Because the domain of a parameter/variable can have
    a complicated relationship with other parameters and variables of a
    distribution, `_Domain` itself does not try to represent all possibilities;
    in fact, it has no implementation and is meant for subclassing.

    Attributes
    ----------
    symbols : dict
        A map from special numerical values to symbols for use in `__str__`

    Methods
    -------
    contains(x)
        Determine whether the argument is contained within the domain (True)
        or not (False). Used for input validation.
    get_numerical_endpoints()
        Gets the numerical values of the domain endpoints, which may have been
        defined symbolically.
    __str__()
        Returns a text representation of the domain (e.g. ``[0, b)``).
        Used for generating documentation.

    """
    symbols = {np.inf: r"\infty", -np.inf: r"-\infty", np.pi: r"\pi", -np.pi: r"-\pi"}

    @abstractmethod
    def contains(self, x):
        raise NotImplementedError()

    @abstractmethod
    def draw(self, n):
        raise NotImplementedError()

    @abstractmethod
    def get_numerical_endpoints(self, x):
        raise NotImplementedError()

    @abstractmethod
    def __str__(self):
        raise NotImplementedError()


class _SimpleDomain(_Domain):
    r""" Representation of a simply-connected domain defined by two endpoints.

    Each endpoint may be a finite scalar, positive or negative infinity, or
    be given by a single parameter. The domain may include the endpoints or
    not.

    This class still does not provide an implementation of the __str__ method,
    so it is meant for subclassing (e.g. a subclass for domains on the real
    line).

    Attributes
    ----------
    symbols : dict
        Inherited. A map from special values to symbols for use in `__str__`.
    endpoints : 2-tuple of float(s) and/or str(s)
        A tuple with two values. Each may be either a float (the numerical
        value of the endpoints of the domain) or a string (the name of the
        parameters that will define the endpoint).
    inclusive : 2-tuple of bools
        A tuple with two boolean values; each indicates whether the
        corresponding endpoint is included within the domain or not.

    Methods
    -------
    define_parameters(*parameters)
        Records any parameters used to define the endpoints of the domain
    get_numerical_endpoints(parameter_values)
        Gets the numerical values of the domain endpoints, which may have been
        defined symbolically.
    contains(item, parameter_values)
        Determines whether the argument is contained within the domain

    """
    def __init__(self, endpoints=(-inf, inf), inclusive=(False, False)):
        a, b = endpoints
        self.endpoints = np.asarray(a)[()], np.asarray(b)[()]
        self.inclusive = inclusive
        # self.all_inclusive = (endpoints == (-inf, inf)
        #                       and inclusive == (True, True))

    def define_parameters(self, *parameters):
        r""" Records any parameters used to define the endpoints of the domain.

        Adds the keyword name of each parameter and its text representation
        to the  `symbols` attribute as key:value pairs.
        For instance, a parameter may be passed into to a distribution's
        initializer using the keyword `log_a`, and the corresponding
        string representation may be '\log(a)'. To form the text
        representation of the domain for use in documentation, the
        _Domain object needs to map from the keyword name used in the code
        to the string representation.

        Returns None, but updates the `symbols` attribute.

        Parameters
        ----------
        *parameters : _Parameter objects
            Parameters that may define the endpoints of the domain.

        """
        new_symbols = {param.name: param.symbol for param in parameters}
        self.symbols.update(new_symbols)

    def get_numerical_endpoints(self, parameter_values):
        r""" Get the numerical values of the domain endpoints.

        Domain endpoints may be defined symbolically. This returns numerical
        values of the endpoints given numerical values for any variables.

        Parameters
        ----------
        parameter_values : dict
            A dictionary that maps between string variable names and numerical
            values of parameters, which may define the endpoints.

        Returns
        -------
        a, b : ndarray
            Numerical values of the endpoints

        """
        # TODO: ensure outputs are floats
        a, b = self.endpoints
        # If `a` (`b`) is a string - the name of the parameter that defines
        # the endpoint of the domain - then corresponding numerical values
        # will be found in the `parameter_values` dictionary. Otherwise, it is
        # itself the array of numerical values of the endpoint.
        try:
            a = np.asarray(parameter_values.get(a, a))
            b = np.asarray(parameter_values.get(b, b))
        except TypeError as e:
            message = ("The endpoints of the distribution are defined by "
                       "parameters, but their values were not provided. When "
                       f"using a private method of {self.__class__}, pass "
                       "all required distribution parameters as keyword "
                       "arguments.")
            raise TypeError(message) from e

        return a, b

    def contains(self, item, parameter_values=None):
        r"""Determine whether the argument is contained within the domain.

        Parameters
        ----------
        item : ndarray
            The argument
        parameter_values : dict
            A dictionary that maps between string variable names and numerical
            values of parameters, which may define the endpoints.

        Returns
        -------
        out : bool
            True if `item` is within the domain; False otherwise.

        """
        parameter_values = parameter_values or {}
        # if self.all_inclusive:
        #     # Returning a 0d value here makes things much faster.
        #     # I'm not sure if it's safe, though. If it causes a bug someday,
        #     # I guess it wasn't.
        #     # Even if there is no bug because of the shape, it is incorrect for
        #     # `contains` to return True when there are invalid (e.g. NaN)
        #     # parameters.
        #     return np.asarray(True)

        a, b = self.get_numerical_endpoints(parameter_values)
        left_inclusive, right_inclusive = self.inclusive

        in_left = item >= a if left_inclusive else item > a
        in_right = item <= b if right_inclusive else item < b
        return in_left & in_right


class _RealDomain(_SimpleDomain):
    r""" Represents a simply-connected subset of the real line; i.e., an interval

    Completes the implementation of the `_SimpleDomain` class for simple
    domains on the real line.

    Methods
    -------
    define_parameters(*parameters)
        (Inherited) Records any parameters used to define the endpoints of the
        domain.
    get_numerical_endpoints(parameter_values)
        (Inherited) Gets the numerical values of the domain endpoints, which
        may have been defined symbolically.
    contains(item, parameter_values)
        (Inherited) Determines whether the argument is contained within the
        domain
    __str__()
        Returns a string representation of the domain, e.g. "[a, b)".
    draw(size, rng, proportions, parameter_values)
        Draws random values based on the domain. Proportions of values within
        the domain, on the endpoints of the domain, outside the domain,
        and having value NaN are specified by `proportions`.

    """

    def __str__(self):
        a, b = self.endpoints
        left_inclusive, right_inclusive = self.inclusive

        left = "[" if left_inclusive else "("
        a = self.symbols.get(a, f"{a}")
        right = "]" if right_inclusive else ")"
        b = self.symbols.get(b, f"{b}")

        return f"{left}{a}, {b}{right}"

    def draw(self, n, type_, min, max, squeezed_base_shape, rng=None):
        r""" Draw random values from the domain.

        Parameters
        ----------
        n : int
            The number of values to be drawn from the domain.
        type_ : str
            A string indicating whether the values are

            - strictly within the domain ('in'),
            - at one of the two endpoints ('on'),
            - strictly outside the domain ('out'), or
            - NaN ('nan').
        min, max : ndarray
            The endpoints of the domain.
        squeezed_based_shape : tuple of ints
            See _RealParameter.draw.
        rng : np.Generator
            The Generator used for drawing random values.

        """
        rng = np.random.default_rng(rng)

        # get copies of min and max with no nans so that uniform doesn't fail
        min_nn, max_nn = min.copy(), max.copy()
        i = np.isnan(min_nn) | np.isnan(max_nn)
        min_nn[i] = 0
        max_nn[i] = 1

        shape = (n,) + squeezed_base_shape

        if type_ == 'in':
            z = rng.uniform(min_nn, max_nn, size=shape)

        elif type_ == 'on':
            z_on_shape = shape
            z = np.ones(z_on_shape)
            i = rng.random(size=n) < 0.5
            z[i] = min
            z[~i] = max

        elif type_ == 'out':
            # make this work for infinite bounds
            z = min_nn - rng.uniform(size=shape)
            zr = max_nn + rng.uniform(size=shape)
            i = rng.random(size=n) < 0.5
            z[i] = zr[i]

        elif type_ == 'nan':
            z = np.full(shape, np.nan)

        return z


class _IntegerDomain(_SimpleDomain):
    r""" Representation of a domain of consecutive integers.

    Completes the implementation of the `_SimpleDomain` class for domains
    composed of consecutive integer values.

    To be completed when needed.
    """
    def __init__(self):
        raise NotImplementedError


class _Parameter(ABC):
    r""" Representation of a distribution parameter or variable.

    A `_Parameter` object is responsible for storing information about a
    parameter or variable, providing input validation/standardization of
    values passed for that parameter, providing a text/mathematical
    representation of the parameter for the documentation (`__str__`), and
    drawing random values of itself for testing and benchmarking. It does
    not provide a complete implementation of this functionality and is meant
    for subclassing.

    Attributes
    ----------
    name : str
        The keyword used to pass numerical values of the parameter into the
        initializer of the distribution
    symbol : str
        The text representation of the variable in the documentation. May
        include LaTeX.
    domain : _Domain
        The domain of the parameter for which the distribution is valid.
    typical : 2-tuple of floats or strings (consider making a _Domain)
        Defines the endpoints of a typical range of values of the parameter.
        Used for sampling.

    Methods
    -------
    __str__():
        Returns a string description of the variable for use in documentation,
        including the keyword used to represent it in code, the symbol used to
        represent it mathemtatically, and a description of the valid domain.
    draw(size, *, rng, domain, proportions)
        Draws random values of the parameter. Proportions of values within
        the valid domain, on the endpoints of the domain, outside the domain,
        and having value NaN are specified by `proportions`.
    validate(x):
        Validates and standardizes the argument for use as numerical values
        of the parameter.

   """
    def __init__(self, name, *, domain, symbol=None, typical=None):
        self.name = name
        self.symbol = symbol or name
        self.domain = domain
        if typical is not None and not isinstance(typical, _Domain):
            typical = _RealDomain(typical)
        self.typical = typical or domain

    def __str__(self):
        r""" String representation of the parameter for use in documentation."""
        return f"`{self.name}` for :math:`{self.symbol} \\in {str(self.domain)}`"

    def draw(self, size=None, *, rng=None, region='domain', proportions=None,
             parameter_values=None):
        r""" Draw random values of the parameter for use in testing.

        Parameters
        ----------
        size : tuple of ints
            The shape of the array of valid values to be drawn.
        rng : np.Generator
            The Generator used for drawing random values.
        region : str
            The region of the `_Parameter` from which to draw. Default is
            "domain" (the *full* domain); alternative is "typical". An
            enhancement would give a way to interpolate between the two.
        proportions : tuple of numbers
            A tuple of four non-negative numbers that indicate the expected
            relative proportion of elements that:

            - are strictly within the domain,
            - are at one of the two endpoints,
            - are strictly outside the domain, and
            - are NaN,

            respectively. Default is (1, 0, 0, 0). The number of elements in
            each category is drawn from the multinomial distribution with
            `np.prod(size)` as the number of trials and `proportions` as the
            event probabilities. The values in `proportions` are automatically
            normalized to sum to 1.
        parameter_values : dict
            Map between the names of parameters (that define the endpoints of
            `typical`) and numerical values (arrays).

        """
        parameter_values = parameter_values or {}
        domain = self.domain
        proportions = (1, 0, 0, 0) if proportions is None else proportions

        pvals = proportions / np.sum(proportions)

        a, b = domain.get_numerical_endpoints(parameter_values)
        a, b = np.broadcast_arrays(a, b)

        base_shape = a.shape
        extended_shape = np.broadcast_shapes(size, base_shape)
        n_extended = np.prod(extended_shape)
        n_base = np.prod(base_shape)
        n = int(n_extended / n_base) if n_extended else 0

        rng = np.random.default_rng(rng)
        n_in, n_on, n_out, n_nan = rng.multinomial(n, pvals)

        # `min` and `max` can have singleton dimensions that correspond with
        # non-singleton dimensions in `size`. We need to be careful to avoid
        # shuffling results (e.g. a value that was generated for the domain
        # [min[i], max[i]] ends up at index j). To avoid this:
        # - Squeeze the singleton dimensions out of `min`/`max`. Squeezing is
        #   often not the right thing to do, but here is equivalent to moving
        #   all the dimensions that are singleton in `min`/`max` (which may be
        #   non-singleton in the result) to the left. This is what we want.
        # - Now all the non-singleton dimensions of the result are on the left.
        #   Ravel them to a single dimension of length `n`, which is now along
        #   the 0th axis.
        # - Reshape the 0th axis back to the required dimensions, and move
        #   these axes back to their original places.
        base_shape_padded = ((1,)*(len(extended_shape) - len(base_shape))
                             + base_shape)
        base_singletons = np.where(np.asarray(base_shape_padded)==1)[0]
        new_base_singletons = tuple(range(len(base_singletons)))
        # Base singleton dimensions are going to get expanded to these lengths
        shape_expansion = np.asarray(extended_shape)[base_singletons]

        # assert(np.prod(shape_expansion) == n)  # check understanding
        # min = np.reshape(min, base_shape_padded)
        # max = np.reshape(max, base_shape_padded)
        # min = np.moveaxis(min, base_singletons, new_base_singletons)
        # max = np.moveaxis(max, base_singletons, new_base_singletons)
        # squeezed_base_shape = max.shape[len(base_singletons):]
        # assert np.all(min.reshape(squeezed_base_shape) == min.squeeze())
        # assert np.all(max.reshape(squeezed_base_shape) == max.squeeze())

        # min = np.maximum(a, _fiinfo(a).min/10) if np.any(np.isinf(a)) else a
        # max = np.minimum(b, _fiinfo(b).max/10) if np.any(np.isinf(b)) else b
        min = np.asarray(a.squeeze())
        max = np.asarray(b.squeeze())
        squeezed_base_shape = max.shape

        if region == 'typical':
            typical = self.typical
            a, b = typical.get_numerical_endpoints(parameter_values)
            a, b = np.broadcast_arrays(a, b)
            min_here = np.asarray(a.squeeze())
            max_here = np.asarray(b.squeeze())
            z_in = typical.draw(n_in, 'in', min_here, max_here, squeezed_base_shape,
                                rng=rng)
        else:
            z_in = domain.draw(n_in, 'in', min, max, squeezed_base_shape, rng=rng)
        z_on = domain.draw(n_on, 'on', min, max, squeezed_base_shape, rng=rng)
        z_out = domain.draw(n_out, 'out', min, max, squeezed_base_shape, rng=rng)
        z_nan= domain.draw(n_nan, 'nan', min, max, squeezed_base_shape, rng=rng)

        z = np.concatenate((z_in, z_on, z_out, z_nan), axis=0)
        z = rng.permuted(z, axis=0)

        z = np.reshape(z, tuple(shape_expansion) + squeezed_base_shape)
        z = np.moveaxis(z, new_base_singletons, base_singletons)
        return z

    @abstractmethod
    def validate(self, arr):
        raise NotImplementedError()


class _RealParameter(_Parameter):
    r""" Represents a real-valued parameter.

    Implements the remaining methods of _Parameter for real parameters.
    All attributes are inherited.

    """
    def validate(self, arr, parameter_values):
        r""" Input validation/standardization of numerical values of a parameter.

        Checks whether elements of the argument `arr` are reals, ensuring that
        the dtype reflects this. Also produces a logical array that indicates
        which elements meet the requirements.

        Parameters
        ----------
        arr : ndarray
            The argument array to be validated and standardized.
        parameter_values : dict
            Map of parameter names to parameter value arrays.

        Returns
        -------
        arr : ndarray
            The argument array that has been validated and standardized
            (converted to an appropriate dtype, if necessary).
        dtype : NumPy dtype
            The appropriate floating point dtype of the parameter.
        valid : boolean ndarray
            Logical array indicating which elements are valid (True) and
            which are not (False). The arrays of all distribution parameters
            will be broadcasted, and elements for which any parameter value
            does not meet the requirements will be replaced with NaN.

        """
        arr = np.asarray(arr)

        valid_dtype = None
        # minor optimization - fast track the most common types to avoid
        # overhead of np.issubdtype. Checking for `in {...}` doesn't work : /
        if arr.dtype == np.float64 or arr.dtype == np.float32:
            pass
        elif arr.dtype == np.int32 or arr.dtype == np.int64:
            arr = np.asarray(arr, dtype=np.float64)
        elif np.issubdtype(arr.dtype, np.floating):
            pass
        elif np.issubdtype(arr.dtype, np.integer):
            arr = np.asarray(arr, dtype=np.float64)
        else:
            message = f"Parameter `{self.name}` must be of real dtype."
            raise TypeError(message)

        valid = self.domain.contains(arr, parameter_values)
        valid = valid & valid_dtype if valid_dtype is not None else valid

        return arr[()], arr.dtype, valid


class _Parameterization:
    r""" Represents a parameterization of a distribution.

    Distributions can have multiple parameterizations. A `_Parameterization`
    object is responsible for recording the parameters used by the
    parameterization, checking whether keyword arguments passed to the
    distribution match the parameterization, and performing input validation
    of the numerical values of these parameters.

    Attributes
    ----------
    parameters : dict
        String names (of keyword arguments) and the corresponding _Parameters.

    Methods
    -------
    __len__()
        Returns the number of parameters in the parameterization.
    __str__()
        Returns a string representation of the parameterization.
    copy
        Returns a copy of the parameterization. This is needed for transformed
        distributions that add parameters to the parameterization.
    matches(parameters)
        Checks whether the keyword arguments match the parameterization.
    validation(parameter_values)
        Input validation / standardization of parameterization. Validates the
        numerical values of all parameters.
    draw(sizes, rng, proportions)
        Draw random values of all parameters of the parameterization for use
        in testing.
    """
    def __init__(self, *parameters):
        self.parameters = {param.name: param for param in parameters}

    def __len__(self):
        return len(self.parameters)

    def copy(self):
        return _Parameterization(*self.parameters.values())

    def matches(self, parameters):
        r""" Checks whether the keyword arguments match the parameterization.

        Parameters
        ----------
        parameters : set
            Set of names of parameters passed into the distribution as keyword
            arguments.

        Returns
        -------
        out : bool
            True if the keyword arguments names match the names of the
            parameters of this parameterization.
        """
        return parameters == set(self.parameters.keys())

    def validation(self, parameter_values):
        r""" Input validation / standardization of parameterization.

        Parameters
        ----------
        parameter_values : dict
            The keyword arguments passed as parameter values to the
            distribution.

        Returns
        -------
        all_valid : ndarray
            Logical array indicating the elements of the broadcasted arrays
            for which all parameter values are valid.
        dtype : dtype
            The common dtype of the parameter arrays. This will determine
            the dtype of the output of distribution methods.
        """
        all_valid = True
        dtypes = set()  # avoid np.result_type if there's only one type
        for name, arr in parameter_values.items():
            parameter = self.parameters[name]
            arr, dtype, valid = parameter.validate(arr, parameter_values)
            dtypes.add(dtype)
            all_valid = all_valid & valid
            parameter_values[name] = arr
        dtype = arr.dtype if len(dtypes)==1 else np.result_type(*list(dtypes))

        return all_valid, dtype

    def __str__(self):
        r"""Returns a string representation of the parameterization."""
        messages = [str(param) for name, param in self.parameters.items()]
        return ", ".join(messages)

    def draw(self, sizes=None, rng=None, proportions=None, region='domain'):
        r"""Draw random values of all parameters for use in testing.

        Parameters
        ----------
        sizes : iterable of shape tuples
            The size of the array to be generated for each parameter in the
            parameterization. Note that the order of sizes is arbitary; the
            size of the array generated for a specific parameter is not
            controlled individually as written.
        rng : NumPy Generator
            The generator used to draw random values.
        proportions : tuple
            A tuple of four non-negative numbers that indicate the expected
            relative proportion of elements that are within the parameter's
            domain, are on the boundary of the parameter's domain, are outside
            the parameter's domain, and have value NaN. For more information,
            see the `draw` method of the _Parameter subclasses.
        domain : str
            The domain of the `_Parameter` from which to draw. Default is
            "domain" (the *full* domain); alternative is "typical".

        Returns
        -------
        parameter_values : dict (string: array)
            A dictionary of parameter name/value pairs.
        """
        # ENH: be smart about the order. The domains of some parameters
        # depend on others. If the relationshp is simple (e.g. a < b < c),
        # we can draw values in order a, b, c.
        parameter_values = {}

        if not len(sizes) or not np.iterable(sizes[0]):
            sizes = [sizes]*len(self.parameters)

        for size, param in zip(sizes, self.parameters.values()):
            parameter_values[param.name] = param.draw(
                size, rng=rng, proportions=proportions,
                parameter_values=parameter_values,
                region=region
            )

        return parameter_values


def _set_invalid_nan(f):
    # Wrapper for input / output validation and standardization of distribution
    # functions that accept either the quantile or percentile as an argument:
    # logpdf, pdf
    # logcdf, cdf
    # logccdf, ccdf
    # ilogcdf, icdf
    # ilogccdf, iccdf
    # Arguments that are outside the required range are replaced by NaN before
    # passing them into the underlying function. The corresponding outputs
    # are replaced by the appropriate value before being returned to the user.
    # For example, when the argument of `cdf` exceeds the right end of the
    # distribution's support, the wrapper replaces the argument with NaN,
    # ignores the output of the underlying function, and returns 1.0. It also
    # ensures that output is of the appropriate shape and dtype.

    endpoints = {'icdf': (0, 1), 'iccdf': (0, 1),
                 'ilogcdf': (-np.inf, 0), 'ilogccdf': (-np.inf, 0)}
    replacements = {'logpdf': (-inf, -inf), 'pdf': (0, 0),
                    '_logcdf1': (-inf, 0), '_logccdf1': (0, -inf),
                    '_cdf1': (0, 1), '_ccdf1': (1, 0)}
    replace_strict = {'pdf', 'logpdf'}
    replace_exact = {'icdf', 'iccdf', 'ilogcdf', 'ilogccdf'}
    clip = {'_cdf1', '_ccdf1'}
    clip_log = {'_logcdf1', '_logccdf1'}

    @functools.wraps(f)
    def filtered(self, x, *args, **kwargs):
        if self.validation_policy == _SKIP_ALL:
            return f(self, x, *args, **kwargs)

        method_name = f.__name__
        x = np.asarray(x)
        dtype = self._dtype
        shape = self._shape

        # Ensure that argument is at least as precise as distribution
        # parameters, which are already at least floats. This will avoid issues
        # with raising integers to negative integer powers and failure to replace
        # invalid integers with NaNs.
        if x.dtype != dtype:
            dtype = np.result_type(x.dtype, dtype)
            x = np.asarray(x, dtype=dtype)

        # Broadcasting is slow. Do it only if necessary.
        if not x.shape == shape:
            try:
                shape = np.broadcast_shapes(x.shape, shape)
                x = np.broadcast_to(x, shape)
                # Should we broadcast the distribution parameters to this shape, too?
            except ValueError as e:
                message = (
                    f"The argument provided to `{self.__class__.__name__}"
                    f".{method_name}` cannot be be broadcast to the same "
                    "shape as the distribution parameters.")
                raise ValueError(message) from e

        low, high = endpoints.get(method_name, self.support())

        # Check for arguments outside of domain. They'll be replaced with NaNs,
        # and the result will be set to the appropriate value.
        left_inc, right_inc = self._variable.domain.inclusive
        mask_low = (x < low if (method_name in replace_strict and left_inc)
                    else x <= low)
        mask_high = (x > high if (method_name in replace_strict and right_inc)
                     else x >= high)
        mask_invalid = (mask_low | mask_high)
        any_invalid = (mask_invalid if mask_invalid.shape == ()
                       else np.any(mask_invalid))

        # Check for arguments at domain endpoints, whether they
        # are part of the domain or not.
        any_endpoint = False
        if method_name in replace_exact:
            mask_low_endpoint = (x == low)
            mask_high_endpoint = (x == high)
            mask_endpoint = (mask_low_endpoint | mask_high_endpoint)
            any_endpoint = (mask_endpoint if mask_endpoint.shape == ()
                            else np.any(mask_endpoint))

        # Set out-of-domain arguments to NaN. The result will be set to the
        # appropriate value later.
        if any_invalid:
            x = np.array(x, dtype=dtype, copy=True)
            x[mask_invalid] = np.nan

        res = np.asarray(f(self, x, *args, **kwargs))

        # Ensure that the result is the correct dtype and shape,
        # copying (only once) if necessary.
        res_needs_copy = False
        if res.dtype != dtype:
            dtype = np.result_type(dtype, self._dtype)
            res_needs_copy = True

        if res.shape != shape:  # faster to check first
            res = np.broadcast_to(res, self._shape)
            res_needs_copy = res_needs_copy or any_invalid or any_endpoint

        if res_needs_copy:
            res = np.array(res, dtype=dtype, copy=True)

        #  For arguments outside the function domain, replace results
        if any_invalid:
            replace_low, replace_high = (
                replacements.get(method_name, (np.nan, np.nan)))
            res[mask_low] = replace_low
            res[mask_high] = replace_high

        # For arguments at the endpoints of the domain, replace results
        if any_endpoint:
            a, b = self.support()
            if a.shape != shape:
                a = np.array(np.broadcast_to(a, shape), copy=True)
                b = np.array(np.broadcast_to(b, shape), copy=True)

            replace_low_endpoint = (
                b[mask_low_endpoint] if method_name.endswith('ccdf')
                else a[mask_low_endpoint])
            replace_high_endpoint = (
                a[mask_high_endpoint] if method_name.endswith('ccdf')
                else b[mask_high_endpoint])

            res[mask_low_endpoint] = replace_low_endpoint
            res[mask_high_endpoint] = replace_high_endpoint

        # Clip probabilities to [0, 1]
        if method_name in clip:
            res = np.clip(res, 0., 1.)
        elif method_name in clip_log:
            res = res.real  # exp(res) > 0
            res = np.clip(res, None, 0.)  # exp(res) < 1

        return res[()]

    return filtered


def _set_invalid_nan_property(f):
    # Wrapper for input / output validation and standardization of distribution
    # functions that represent properties of the distribution itself:
    # logentropy, entropy
    # median, mode
    # moment
    # It ensures that the output is of the correct shape and dtype and that
    # there are NaNs wherever the distribution parameters were invalid.

    @functools.wraps(f)
    def filtered(self, *args, **kwargs):
        if self.validation_policy == _SKIP_ALL:
            return f(self, *args, **kwargs)

        res = f(self, *args, **kwargs)
        if res is None:
            # message could be more appropriate
            raise NotImplementedError(self._not_implemented)

        res = np.asarray(res)
        needs_copy = False
        dtype = res.dtype

        if dtype != self._dtype:  # this won't work for logmoments (complex)
            dtype = np.result_type(dtype, self._dtype)
            needs_copy = True

        if res.shape != self._shape:  # faster to check first
            res = np.broadcast_to(res, self._shape)
            needs_copy = needs_copy or self._any_invalid

        if needs_copy:
            res = res.astype(dtype=dtype, copy=True)

        if self._any_invalid:
            # may be redundant when quadrature is used, but not necessarily
            # when formulas are used.
            res[self._invalid] = np.nan

        return res[()]

    return filtered


def _dispatch(f):
    # For each public method (instance function) of a distribution (e.g. ccdf),
    # there may be several ways ("method"s) that it can be computed (e.g. a
    # formula, as the complement of the CDF, or via numerical integration).
    # Each "method" is implemented by a different private method (instance
    # function).
    # This wrapper calls the appropriate private method based on the public
    # method and any specified `method` keyword option.
    # - If `method` is specified as a string (by the user), the appropriate
    #   private method is called.
    # - If `method` is None:
    #   - The appropriate private method for the public method is looked up
    #     in a cache.
    #   - If the cache does not have an entry for the public method, the
    #     appropriate "dispatch " function is called to determine which method
    #     is most appropriate given the available private methods and
    #     settings (e.g. tolerance).

    @functools.wraps(f)
    def wrapped(self, *args, method=None, **kwargs):
        func_name = f.__name__
        method = method or self._method_cache.get(func_name, None)
        if callable(method):
            pass
        elif method is not None:
            method = 'logexp' if method == 'log/exp' else method
            method_name = func_name.replace('dispatch', method)
            method = getattr(self, method_name)
        else:
            method = f(self, *args, method=method, **kwargs)
            if self.cache_policy != _NO_CACHE:
                self._method_cache[func_name] = method

        try:
            return method(*args, **kwargs)
        except KeyError as e:
            raise NotImplementedError(self._not_implemented) from e

    return wrapped


def _cdf2_input_validation(f):
    # Wrapper that does the job of `_set_invalid_nan` when `cdf` or `logcdf`
    # is called with two quantile arguments.
    # Let's keep it simple; no special cases for speed right now.
    # The strategy is a bit different than for 1-arg `cdf` (and other methods
    # covered by `_set_invalid_nan`). For 1-arg `cdf`, elements of `x` that
    # are outside (or at the edge of) the support get replaced by `nan`,
    # and then the results get replaced by the appropriate value (0 or 1).
    # We *could* do something similar, dispatching to `_cdf1` in these
    # cases. That would be a bit more robust, but it would also be quite
    # a bit more complex, since we'd have to do different things when
    # `x` and `y` are both out of bounds, when just `x` is out of bounds,
    # when just `y` is out of bounds, and when both are out of bounds.
    # I'm not going to do that right now. Instead, simply replace values
    # outside the support by those at the edge of the support. Here, we also
    # omit some of the optimizations that make `_set_invalid_nan` faster for
    # simple arguments (e.g. float64 scalars).

    @functools.wraps(f)
    def wrapped(self, x, y, *args, **kwargs):
        func_name = f.__name__

        low, high = self.support()
        x, y, low, high = np.broadcast_arrays(x, y, low, high)
        dtype = np.result_type(x.dtype, y.dtype, self._dtype)
        # yes, copy to avoid modifying input arrays
        x, y = x.astype(dtype, copy=True), y.astype(dtype, copy=True)

        # Swap arguments to ensure that x < y, and replace
        # out-of domain arguments with domain endpoints. We'll
        # transform the result later.
        i_swap = y < x
        x[i_swap], y[i_swap] = y[i_swap], x[i_swap]
        i = x < low
        x[i] = low[i]
        i = y < low
        y[i] = low[i]
        i = x > high
        x[i] = high[i]
        i = y > high
        y[i] = high[i]

        res = f(self, x, y, *args, **kwargs)

        # Clipping probability to [0, 1]
        if func_name in {'_cdf2', '_ccdf2'}:
            res = np.clip(res, 0., 1.)
        else:
            res = np.clip(res, None, 0.)  # exp(res) < 1

        # Transform the result to account for swapped argument order
        res = np.asarray(res)
        if func_name == '_cdf2':
            res[i_swap] *= -1.
        elif func_name == '_ccdf2':
            res[i_swap] *= -1
            res[i_swap] += 2.
        elif func_name == '_logcdf2':
            res = np.asarray(res + 0j) if np.any(i_swap) else res
            res[i_swap] = res[i_swap] + np.pi*1j
        else:
            # res[i_swap] is always positive and less than 1, so it's
            # safe to ensure that the result is real
            res[i_swap] = _logexpxmexpy(np.log(2), res[i_swap]).real
        return res[()]

    return wrapped


def _fiinfo(x):
    if np.issubdtype(x.dtype, np.inexact):
        return np.finfo(x.dtype)
    else:
        return np.iinfo(x)


def _kwargs2args(f, args=None, kwargs=None):
    # Wraps a function that accepts a primary argument `x`, secondary
    # arguments `args`, and secondary keyward arguments `kwargs` such that the
    # wrapper accepts only `x` and `args`. The keyword arguments are extracted
    # from `args` passed into the wrapper, and these are passed to the
    # underlying function as `kwargs`.
    # This is a temporary workaround until the scalar algorithms `_tanhsinh`,
    # `_chandrupatla`, etc., support `kwargs` or can operate with compressing
    # arguments to the callable.
    args = args or []
    kwargs = kwargs or {}
    names = list(kwargs.keys())
    n_args = len(args)

    def wrapped(x, *args):
        return f(x, *args[:n_args], **dict(zip(names, args[n_args:])))

    args = list(args) + list(kwargs.values())

    return wrapped, args


def _log1mexp(x):
    r"""Compute the log of the complement of the exponential.

    This function is equivalent to::

        log1mexp(x) = np.log(1-np.exp(x))

    but avoids loss of precision when ``np.exp(x)`` is nearly 0 or 1.

    Parameters
    ----------
    x : array_like
        Input array.

    Returns
    -------
    y : ndarray
        An array of the same shape as `x`.

    Examples
    --------
    >>> import numpy as np
    >>> from scipy.special import log1m
    >>> x = 1e-300  # log of a number very close to 1
    >>> _log1mexp(x)  # log of the complement of a number very close to 1
    -690.7755278982137
    >>> # p.log(1 - np.exp(x))  # -inf; emits warning

    """
    def f1(x):
        # good for exp(x) close to 0
        return np.log1p(-np.exp(x))

    def f2(x):
        # good for exp(x) close to 1
        return np.real(np.log(-special.expm1(x + 0j)))

    return _lazywhere(x < -1, (x,), f=f1, f2=f2)[()]


def _logexpxmexpy(x, y):
    """ Compute the log of the difference of the exponentials of two arguments.

    Avoids over/underflow, but does not prevent loss of precision otherwise.
    """
    # TODO: properly avoid NaN when y is negative infinity
    # TODO: silence warning with taking log of complex nan
    # TODO: deal with x == y better
    i = np.isneginf(np.real(y))
    if np.any(i):
        y = np.asarray(y.copy())
        y[i] = np.finfo(y.dtype).min
    x, y = np.broadcast_arrays(x, y)
    res = np.asarray(special.logsumexp([x, y+np.pi*1j], axis=0))
    i = (x == y)
    res[i] = -np.inf
    return res


def _log_real_standardize(x):
    """Standardizes the (complex) logarithm of a real number.

    The logarithm of a real number may be represented by a complex number with
    imaginary part that is a multiple of pi*1j. Even multiples correspond with
    a positive real and odd multiples correspond with a negative real.

    Given a logarithm of a real number `x`, this function returns an equivalent
    representation in a standard form: the log of a positive real has imaginary
    part `0` and the log of a negative real has imaginary part `pi`.

    """
    shape = x.shape
    x = np.atleast_1d(x)
    real = np.real(x).astype(x.dtype)
    complex = np.imag(x)
    y = real
    negative = np.exp(complex*1j) < 0.5
    y[negative] = y[negative] + np.pi * 1j
    return y.reshape(shape)[()]


def _combine_docs(dist_family):
    fields = set(NumpyDocString.sections)
    fields.remove('index')

    doc = ClassDoc(dist_family)
    superdoc = ClassDoc(ContinuousDistribution)
    for field in fields:
        if field in {"Methods", "Attributes"}:
            doc[field] = superdoc[field]
        elif field in {"Summary"}:
            pass
        elif field == "Extended Summary":
            doc[field].append(_generate_domain_support(dist_family))
        elif field == 'Examples':
            doc[field] = [_generate_example(dist_family)]
        else:
            doc[field] += superdoc[field]
    return str(doc)


def _generate_domain_support(dist_family):
    n_parameterizations = len(dist_family._parameterizations)

    domain = f"\nfor :math:`x` in {dist_family._variable.domain}.\n"

    if n_parameterizations == 0:
        support = """
        This class accepts no distribution parameters.
        """
    elif n_parameterizations == 1:
        support = f"""
        This class accepts one parameterization:
        {str(dist_family._parameterizations[0])}.
        """
    else:
        number = {2: 'two', 3: 'three', 4: 'four', 5: 'five'}[
            n_parameterizations]
        parameterizations = [f"- {str(p)}" for p in
                             dist_family._parameterizations]
        parameterizations = "\n".join(parameterizations)
        support = f"""
        This class accepts {number} parameterizations:

        {parameterizations}
        """
    support = "\n".join([line.lstrip() for line in support.split("\n")][1:])
    return domain + support


def _generate_example(dist_family):
    n_parameters = dist_family._num_parameters(0)
    shapes = [()] * n_parameters
    rng = np.random.default_rng(615681484984984)
    i = 0
    dist = dist_family._draw(shapes, rng=rng, i_parameterization=i)

    rng = np.random.default_rng(2354873452)
    name = dist_family.__name__
    if n_parameters:
        parameter_names = list(dist._parameterizations[i].parameters)
        parameter_values = [round(getattr(dist, name), 2) for name in
                            parameter_names]
        name_values = [f"{name}={value}" for name, value in
                       zip(parameter_names, parameter_values)]
        instantiation = f"{name}({', '.join(name_values)})"
        attributes = ", ".join([f"X.{param}" for param in dist._parameters])
        X = dist_family(**dict(zip(parameter_names, parameter_values)))
    else:
        instantiation = f"{name}()"
        X = dist

    p = 0.32
    x = round(X.icdf(p), 2)
    y = round(X.icdf(2 * p), 2)

    example = f"""
    To use the distribution class, it must be instantiated using keyword
    parameters corresponding with one of the accepted parameterizations.

    >>> import numpy as np
    >>> import matplotlib.pyplot as plt
    >>> from scipy import stats
    >>> from scipy.stats import {name}
    >>> X = {instantiation}

    For convenience, the ``plot`` method can be used to visualize the density
    and other functions of the distribution.

    >>> X.plot()
    >>> plt.show()

    The support of the underlying distribution is available using the ``support``
    method.

    >>> X.support()
    {X.support()}
    """

    if n_parameters:
        example += f"""
        The numerical values of parameters associated with all parameterizations
        are available as attributes.

        >>> {attributes}
        {tuple(X._parameters.values())}
        """

    example += f"""
    To evaluate the probability density function of the underlying distribution
    at argument ``x={x}``:

    >>> x = {x}
    >>> X.pdf(x)
    {X.pdf(x)}

    The cumulative distribution function, its complement, and the logarithm
    of these functions are evaluated similarly.

    >>> np.allclose(np.exp(X.logccdf(x)), 1 - X.cdf(x))
    True

    The inverse of these functions with respect to the argument ``x`` is also
    available.

    >>> logp = np.log(1 - X.ccdf(x))
    >>> np.allclose(X.ilogcdf(logp), x)
    True

    Note that distribution functions and their logarithms also have two-argument
    versions for working with the probability mass between two arguments. The
    result tends to be more accurate than the naive implementation because it avoids
    subtractive cancellation.

    >>> y = {y}
    >>> np.allclose(X.ccdf(x, y), 1 - (X.cdf(y) - X.cdf(x)))
    True

    There are methods for computing measures of central tendency,
    dispersion, higher moments, and entropy.

    >>> X.mean(), X.median(), X.mode()
    {X.mean(), X.median(), X.mode()}
    >>> X.variance(), X.standard_deviation()
    {X.variance(), X.standard_deviation()}
    >>> X.skewness(), X.kurtosis()
    {X.skewness(), X.kurtosis()}
    >>> np.allclose(X.moment(order=6, kind='standardized'),
    ...             X.moment(order=6, kind='central') / X.variance()**3)
    True
    >>> np.allclose(np.exp(X.logentropy()), X.entropy())
    True

    Pseudo-random samples can be drawn from
    the underlying distribution using ``sample``.

    >>> X.sample(shape=(4,))
    {repr(X.sample(shape=(4,)))}  # may vary
    """
    # remove the indentation due to use of block quote within function;
    # eliminate blank first line
    example = "\n".join([line.lstrip() for line in example.split("\n")][1:])
    return example


class ContinuousDistribution(_ProbabilityDistribution):
    r""" Class that represents a continuous statistical distribution.

    Parameters
    ----------
    tol : positive float, optional
        The desired relative tolerance of calculations. Left unspecified,
        calculations may be faster; when provided, calculations may be
        more likely to meet the desired accuracy.
    validation_policy : {None, "skip_all"}
        Specifies the level of input validation to perform. Left unspecified,
        input validation is performed to ensure appropriate behavior in edge
        case (e.g. parameters out of domain, argument outside of distribution
        support, etc.) and improve consistency of output dtype, shape, etc.
        Pass ``'skip_all'`` to avoid the computational overhead of these
        checks when rough edges are acceptable.
    cache_policy : {None, "no_cache"}
        Specifies the extent to which intermediate results are cached. Left
        unspecified, intermediate results of some calculations (e.g. distribution
        support, moments, etc.) are cached to improve performance of future
        calculations. Pass ``'no_cache'`` to reduce memory reserved by the class
        instance.

    Attributes
    ----------
    All parameters are available as attributes.

    Methods
    -------
    support

    plot

    sample

    moment

    mean
    median
    mode

    variance
    standard_deviation

    skewness
    kurtosis

    pdf
    logpdf

    cdf
    icdf
    ccdf
    iccdf

    logcdf
    ilogcdf
    logccdf
    ilogccdf

    entropy
    logentropy

    Notes
    -----
    The following abbreviations are used throughout the documentation.

    - PDF: probability density function
    - CDF: cumulative distribution function
    - CCDF: complementary CDF
    - entropy: differential entropy
    - log-*F*: logarithm of *F* (e.g. log-CDF)
    - inverse *F*: inverse function of *F* (e.g. inverse CDF)

    The API documentation is written to describe the API, not to serve as
    a statistical reference. Effort is made to be correct at the level
    required to use the functionality, not to be mathematically rigorous.
    For example, continuity and differentiability may be implicitly assumed.
    For precise mathematical definitions, consult your preferred mathematical
    text.

    """
    _parameterizations = []  # type: ignore[var-annotated]

    ### Initialization

    def __init__(self, *, tol=_null, validation_policy=None, cache_policy=None,
                 **parameters):
        self.tol = tol
        self.validation_policy = validation_policy
        self.cache_policy = cache_policy
        self._not_implemented = (
            f"`{self.__class__.__name__}` does not provide an accurate "
            "implementation of the required method. Consider leaving "
            "`method` and `tol` unspecified to use another implementation."
        )
        self._original_parameters = {}
        # We may want to override the `__init__` method with parameters so
        # IDEs can suggest parameter names. If there are multiple parameterizations,
        # we'll need the default values of parameters to be None; this will
        # filter out the parameters that were not actually specified by the user.
        parameters = {key: val for key, val in parameters.items() if val is not None}
        self._update_parameters(**parameters)

    def _update_parameters(self, *, validation_policy=None, **params):
        r""" Update the numerical values of distribution parameters.

        Parameters
        ----------
        **params : array_like
            Desired numerical values of the distribution parameters. Any or all
            of the parameters initially used to instantiate the distribution
            may be modified. Parameters used in alternative parameterizations
            are not accepted.

        validation_policy : str
            To be documented. See Question 3 at the top.
        """

        parameters = original_parameters = self._original_parameters.copy()
        parameters.update(**params)
        parameterization = None
        self._invalid = np.asarray(False)
        self._any_invalid = False
        self._shape = tuple()
        self._ndim = 0
        self._size = 1
        self._dtype = np.float64

        if (validation_policy or self.validation_policy) == _SKIP_ALL:
            parameters = self._process_parameters(**parameters)
        elif not len(self._parameterizations):
            if parameters:
                message = (f"The `{self.__class__.__name__}` distribution "
                           "family does not accept parameters, but parameters "
                           f"`{set(parameters)}` were provided.")
                raise ValueError(message)
        else:
            # This is default behavior, which re-runs all parameter validations
            # even when only a single parameter is modified. For many
            # distributions, the domain of a parameter doesn't depend on other
            # parameters, so parameters could safely be modified without
            # re-validating all other parameters. To handle these cases more
            # efficiently, we could allow the developer  to override this
            # behavior.

            # Currently the user can only update the original parameterization.
            # Even though that parameterization is already known,
            # `_identify_parameterization` is called to produce a nice error
            # message if the user passes other values. To be a little more
            # efficient, we could detect whether the values passed are
            # consistent with the original parameterization rather than finding
            # it from scratch. However, we might want other parameterizations
            # to be accepted, which would require other changes, so I didn't
            # optimize this.

            parameterization = self._identify_parameterization(parameters)
            parameters, shape, size, ndim = self._broadcast(parameters)
            parameters, invalid, any_invalid, dtype = (
                self._validate(parameterization, parameters))
            parameters = self._process_parameters(**parameters)

            self._invalid = invalid
            self._any_invalid = any_invalid
            self._shape = shape
            self._size = size
            self._ndim = ndim
            self._dtype = dtype

        self.reset_cache()
        self._parameters = parameters
        self._parameterization = parameterization
        self._original_parameters = original_parameters
        for name in self._parameters.keys():
            # Make parameters properties of the class; return values from the instance
            if hasattr(self.__class__, name):
                continue
            setattr(self.__class__, name, property(lambda self_, name_=name:
                                                   self_._parameters[name_].copy()[()]))

    def reset_cache(self):
        r""" Clear all cached values.

        To improve the speed of some calculations, the distribution's support
        and moments are cached.

        This function is called automatically whenever the distribution
        parameters are updated.

        """
        # We could offer finer control over what is cleared.
        # For simplicity, these will still exist even if cache_policy is
        # NO_CACHE; they just won't be populated. This allows caching to be
        # turned on and off easily.
        self._moment_raw_cache = {}
        self._moment_central_cache = {}
        self._moment_standardized_cache = {}
        self._support_cache = None
        self._method_cache = {}
        self._constant_cache = None

    def _identify_parameterization(self, parameters):
        # Determine whether a `parameters` dictionary matches is consistent
        # with one of the parameterizations of the distribution. If so,
        # return that parameterization object; if not, raise an error.
        #
        # I've come back to this a few times wanting to avoid this explicit
        # loop. I've considered several possibilities, but they've all been a
        # little unusual. For example, we could override `_eq_` so we can
        # use _parameterizations.index() to retrieve the parameterization,
        # or the user could put the parameterizations in a dictionary so we
        # could look them up with a key (e.g. frozenset of parameter names).
        # I haven't been sure enough of these approaches to implement them.
        parameter_names_set = set(parameters)

        for parameterization in self._parameterizations:
            if parameterization.matches(parameter_names_set):
                break
        else:
            if not parameter_names_set:
                message = (f"The `{self.__class__.__name__}` distribution "
                           "family requires parameters, but none were "
                           "provided.")
            else:
                parameter_names = self._get_parameter_str(parameters)
                message = (f"The provided parameters `{parameter_names}` "
                           "do not match a supported parameterization of the "
                           f"`{self.__class__.__name__}` distribution family.")
            raise ValueError(message)

        return parameterization

    def _broadcast(self, parameters):
        # Broadcast the distribution parameters to the same shape. If the
        # arrays are not broadcastable, raise a meaningful error.
        #
        # We always make sure that the parameters *are* the same shape
        # and not just broadcastable. Users can access parameters as
        # attributes, and I think they should see the arrays as the same shape.
        # More importantly, arrays should be the same shape before logical
        # indexing operations, which are needed in infrastructure code when
        # there are invalid parameters, and may be needed in
        # distribution-specific code. We don't want developers to need to
        # broadcast in implementation functions.

        # It's much faster to check whether broadcasting is necessary than to
        # broadcast when it's not necessary.
        parameter_vals = [np.asarray(parameter)
                          for parameter in parameters.values()]
        parameter_shapes = set(parameter.shape for parameter in parameter_vals)
        if len(parameter_shapes) == 1:
            return (parameters, parameter_vals[0].shape,
                    parameter_vals[0].size, parameter_vals[0].ndim)

        try:
            parameter_vals = np.broadcast_arrays(*parameter_vals)
        except ValueError as e:
            parameter_names = self._get_parameter_str(parameters)
            message = (f"The parameters `{parameter_names}` provided to the "
                       f"`{self.__class__.__name__}` distribution family "
                       "cannot be broadcast to the same shape.")
            raise ValueError(message) from e
        return (dict(zip(parameters.keys(), parameter_vals)),
                parameter_vals[0].shape,
                parameter_vals[0].size,
                parameter_vals[0].ndim)

    def _validate(self, parameterization, parameters):
        # Broadcasts distribution parameter arrays and converts them to a
        # consistent dtype. Replaces invalid parameters with `np.nan`.
        # Returns the validated parameters, a boolean mask indicated *which*
        # elements are invalid, a boolean scalar indicating whether *any*
        # are invalid (to skip special treatments if none are invalid), and
        # the common dtype.
        valid, dtype = parameterization.validation(parameters)
        invalid = ~valid
        any_invalid = invalid if invalid.shape == () else np.any(invalid)
        # If necessary, make the arrays contiguous and replace invalid with NaN
        if any_invalid:
            for parameter_name in parameters:
                parameters[parameter_name] = np.copy(
                    parameters[parameter_name])
                parameters[parameter_name][invalid] = np.nan

        return parameters, invalid, any_invalid, dtype

    def _process_parameters(self, **params):
        r""" Process and cache distribution parameters for reuse.

        This is intended to be overridden by subclasses. It allows distribution
        authors to pre-process parameters for re-use. For instance, when a user
        parameterizes a LogUniform distribution with `a` and `b`, it makes
        sense to calculate `log(a)` and `log(b)` because these values will be
        used in almost all distribution methods. The dictionary returned by
        this method is passed to all private methods that calculate functions
        of the distribution.
        """
        return params

    def _get_parameter_str(self, parameters):
        # Get a string representation of the parameters like "{a, b, c}".
        parameter_names_list = list(parameters.keys())
        parameter_names_list.sort()
        return f"{{{', '.join(parameter_names_list)}}}"

    def _copy_parameterization(self):
        self._parameterizations = self._parameterizations.copy()
        for i in range(len(self._parameterizations)):
            self._parameterizations[i] = self._parameterizations[i].copy()

    ### Attributes

    # `tol` attribute is just notional right now. See Question 4 above.
    @property
    def tol(self):
        r"""positive float:
        The desired relative tolerance of calculations. Left unspecified,
        calculations may be faster; when provided, calculations may be
        more likely to meet the desired accuracy.
        """
        return self._tol

    @tol.setter
    def tol(self, tol):
        if _isnull(tol):
            self._tol = tol
            return

        tol = np.asarray(tol)
        if (tol.shape != () or not tol > 0 or  # catches NaNs
                not np.issubdtype(tol.dtype, np.floating)):
            message = (f"Attribute `tol` of `{self.__class__.__name__}` must "
                       "be a positive float, if specified.")
            raise ValueError(message)
        self._tol = tol[()]

    @property
    def cache_policy(self):
        r"""{None, "no_cache"}:
        Specifies the extent to which intermediate results are cached. Left
        unspecified, intermediate results of some calculations (e.g. distribution
        support, moments, etc.) are cached to improve performance of future
        calculations. Pass ``'no_cache'`` to reduce memory reserved by the class
        instance.
        """
        return self._cache_policy

    @cache_policy.setter
    def cache_policy(self, cache_policy):
        cache_policy = str(cache_policy).lower() if cache_policy is not None else None
        cache_policies = {None, 'no_cache'}
        if cache_policy not in cache_policies:
            message = (f"Attribute `cache_policy` of `{self.__class__.__name__}` "
                       f"must be one of {cache_policies}, if specified.")
            raise ValueError(message)
        self._cache_policy = cache_policy

    @property
    def validation_policy(self):
        r"""{None, "skip_all"}:
        Specifies the level of input validation to perform. Left unspecified,
        input validation is performed to ensure appropriate behavior in edge
        case (e.g. parameters out of domain, argument outside of distribution
        support, etc.) and improve consistency of output dtype, shape, etc.
        Use ``'skip_all'`` to avoid the computational overhead of these
        checks when rough edges are acceptable.
        """
        return self._validation_policy

    @validation_policy.setter
    def validation_policy(self, validation_policy):
        validation_policy = (str(validation_policy).lower()
                             if validation_policy is not None else None)
        iv_policies = {None, 'skip_all'}
        if validation_policy not in iv_policies:
            message = (f"Attribute `validation_policy` of `{self.__class__.__name__}` "
                       f"must be one of {iv_policies}, if specified.")
            raise ValueError(message)
        self._validation_policy = validation_policy

    ### Other magic methods

    def __repr__(self):
        r""" Returns a string representation of the distribution.

        Includes the name of the distribution family, the names of the
        parameters, and the broadcasted shape and result dtype of the
        parameters.

        """
        class_name = self.__class__.__name__
        parameters = list(self._original_parameters.items())
        info = []
        if parameters:
            parameters.sort()
            if self._size <= 3:
                str_parameters = [f"{symbol}={value}" for symbol, value in parameters]
                str_parameters = f"{', '.join(str_parameters)}"
            else:
                str_parameters = f"{', '.join([symbol for symbol, _ in parameters])}"
            info.append(str_parameters)
        if self._shape:
            info.append(f"shape={self._shape}")
        if self._dtype != np.float64:
            info.append(f"dtype={self._dtype}")
        return f"{class_name}({', '.join(info)})"

    def __add__(self, loc):
        return ShiftedScaledDistribution(self, loc=loc)

    def __sub__(self, loc):
        return ShiftedScaledDistribution(self, loc=-loc)

    def __mul__(self, scale):
        return ShiftedScaledDistribution(self, scale=scale)

    def __truediv__(self, scale):
        return ShiftedScaledDistribution(self, scale=1/scale)

    def __radd__(self, other):
        return self.__add__(other)

    def __rsub__(self, other):
        return self.__neg__().__add__(other)

    def __rmul__(self, other):
        return self.__mul__(other)

    def __rtruediv__(self, other):
<<<<<<< HEAD
        message = "Division by a random variable is not yet implemented."
        raise NotImplementedError(message)
=======
        return IMFTransformedDistribution(self, g=lambda u: 1 / u, h=lambda u: 1 / u,
                                          dh=lambda u: 1 / u ** 2, increasing=False)
>>>>>>> 39408c78

    def __neg__(self):
        return self * -1

    ### Utilities

    ## Input validation

    def _validate_order_kind(self, order, kind, kinds):
        # Yet another integer validating function. Unlike others in SciPy, it
        # Is quite flexible about what is allowed as an integer, and it
        # raises a distribution-specific error message to facilitate
        # identification of the source of the error.
        if self.validation_policy == _SKIP_ALL:
            return order

        order = np.asarray(order, dtype=self._dtype)[()]
        message = (f"Argument `order` of `{self.__class__.__name__}.moment` "
                   "must be a finite, positive integer.")
        try:
            order_int = round(order.item())
            # If this fails for any reason (e.g. it's an array, it's infinite)
            # it's not a valid `order`.
        except Exception as e:
            raise ValueError(message) from e

        if order_int <0 or order_int != order:
            raise ValueError(message)

        message = (f"Argument `kind` of `{self.__class__.__name__}.moment` "
                   f"must be one of {set(kinds)}.")
        if kind.lower() not in kinds:
            raise ValueError(message)

        return order

    def _preserve_type(self, x):
        x = np.asarray(x)
        if x.dtype != self._dtype:
            x = x.astype(self._dtype)
        return x[()]

    ## Testing

    @classmethod
    def _draw(cls, sizes=None, rng=None, i_parameterization=None,
              proportions=None):
        r""" Draw a specific (fully-defined) distribution from the family.

        See _Parameterization.draw for documentation details.
        """
        rng = np.random.default_rng(rng)
        if len(cls._parameterizations) == 0:
            return cls()
        if i_parameterization is None:
            n = cls._num_parameterizations()
            i_parameterization = rng.integers(0, max(0, n - 1), endpoint=True)

        parameterization = cls._parameterizations[i_parameterization]
        parameters = parameterization.draw(sizes, rng, proportions=proportions,
                                           region='typical')
        return cls(**parameters)

    @classmethod
    def _num_parameterizations(cls):
        # Returns the number of parameterizations accepted by the family.
        return len(cls._parameterizations)

    @classmethod
    def _num_parameters(cls, i_parameterization=0):
        # Returns the number of parameters used in the specified
        # parameterization.
        return (0 if not cls._num_parameterizations()
                else len(cls._parameterizations[i_parameterization]))

    ## Algorithms

    def _quadrature(self, integrand, limits=None, args=None,
                    params=None, log=False):
        # Performs numerical integration of an integrand between limits.
        # Much of this should be added to `_tanhsinh`.
        a, b = self._support(**params) if limits is None else limits
        a, b = np.broadcast_arrays(a, b)
        if not a.size:
            # maybe need to figure out result type from a, b
            return np.empty(a.shape, dtype=self._dtype)
        args = [] if args is None else args
        params = {} if params is None else params
        f, args = _kwargs2args(integrand, args=args, kwargs=params)
        args = np.broadcast_arrays(*args)
        # If we know the median or mean, consider breaking up the interval
        rtol = None if _isnull(self.tol) else self.tol
        res = _tanhsinh(f, a, b, args=args, log=log, rtol=rtol)
        # For now, we ignore the status, but I want to return the error
        # estimate - see question 5 at the top.
        return res.integral

    def _solve_bounded(self, f, p, *, bounds=None, params=None):
        # Finds the argument of a function that produces the desired output.
        # Much of this should be added to _bracket_root / _chandrupatla.
        xmin, xmax = self._support(**params) if bounds is None else bounds
        params = {} if params is None else params

        p, xmin, xmax = np.broadcast_arrays(p, xmin, xmax)
        if not p.size:
            # might need to figure out result type based on p
            return np.empty(p.shape, dtype=self._dtype)

        def f2(x, _p, **kwargs):  # named `_p` to avoid conflict with shape `p`
            return f(x, **kwargs) - _p

        f3, args = _kwargs2args(f2, args=[p], kwargs=params)
        # If we know the median or mean, should use it

        # Any operations between 0d array and a scalar produces a scalar, so...
        shape = xmin.shape
        xmin, xmax = np.atleast_1d(xmin, xmax)

        a = -np.ones_like(xmin)
        b = np.ones_like(xmax)

        i = np.isfinite(xmin) & np.isfinite(xmax)
        a[i] = xmin[i]
        b[i] = xmax[i]

        i = np.isfinite(xmin) & ~np.isfinite(xmax)
        a[i] = xmin[i]
        b[i] = xmin[i] + 1

        i = np.isfinite(xmax) & ~np.isfinite(xmin)
        a[i] = xmax[i] - 1
        b[i] = xmax[i]

        xmin = xmin.reshape(shape)
        xmax = xmax.reshape(shape)
        a = a.reshape(shape)
        b = b.reshape(shape)

        res = _bracket_root(f3, xl0=a, xr0=b, xmin=xmin, xmax=xmax, args=args)
        # For now, we ignore the status, but I want to use the bracket width
        # as an error estimate - see question 5 at the top.
        xrtol = None if _isnull(self.tol) else self.tol
        return _chandrupatla(f3, a=res.xl, b=res.xr, args=args, xrtol=xrtol).x

    ## Other

    def _overrides(self, method_name):
        # Determines whether a class overrides a specified method.
        # Returns True if the method implementation exists and is the same as
        # that of the `ContinuousDistribution` class; otherwise returns False.

        # Sometimes we use `_overrides` to check whether a certain method is overridden
        # and if so, call it. This begs the questions of why we don't do the more
        # obvious thing: restructure so that if the private method is overridden,
        # Python will call it instead of the inherited version automatically. The short
        # answer is that there are multiple ways a use might wish to evaluate a method,
        # and simply overriding the method with a formula is not always the best option.
        # For more complete discussion of the considerations, see:
        # https://github.com/scipy/scipy/pull/21050#discussion_r1707798901
        method = getattr(self.__class__, method_name, None)
        super_method = getattr(ContinuousDistribution, method_name, None)
        return method is not super_method

    ### Distribution properties
    # The following "distribution properties" are exposed via a public method
    # that accepts only options (not distribution parameters or quantile/
    # percentile argument).
    # support
    # logentropy, entropy,
    # median, mode, mean,
    # variance, standard_deviation
    # skewness, kurtosis
    # Common options are:
    # method - a string that indicates which method should be used to compute
    #          the quantity (e.g. a formula or numerical integration).
    # Input/output validation is provided by the `_set_invalid_nan_property`
    # decorator. These are the methods meant to be called by users.
    #
    # Each public method calls a private "dispatch" method that
    # determines which "method" (strategy for calculating the desired quantity)
    # to use by default and, via the `@_dispatch` decorator, calls the
    # method and computes the result.
    # Dispatch methods always accept:
    # method - as passed from the public method
    # params - a dictionary of distribution shape parameters passed by
    #          the public method.
    # Dispatch methods accept `params` rather than relying on the state of the
    # object because iterative algorithms like `_tanhsinh` and `_chandrupatla`
    # need their callable to follow a strict elementwise protocol: each element
    # of the output is determined solely by the values of the inputs at the
    # corresponding location. The public methods do not satisfy this protocol
    # because they do not accept the parameters as arguments, producing an
    # output that generally has a different shape than that of the input. Also,
    # by calling "dispatch" methods rather than the public methods, the
    # iterative algorithms avoid the overhead of input validation.
    #
    # Each dispatch method can designate the responsibility of computing
    # the required value to any of several "implementation" methods. These
    # methods accept only `**params`, the parameter dictionary passed from
    # the public method via the dispatch method. We separate the implementation
    # methods from the dispatch methods for the sake of simplicity (via
    # compartmentalization) and to allow subclasses to override certain
    # implementation methods (typically only the "formula" methods). The names
    # of implementation methods are combinations of the public method name and
    # the name of the "method" (strategy for calculating the desired quantity)
    # string. (In fact, the name of the implementation method is calculated
    # from these two strings in the `_dispatch` decorator.) Common method
    # strings are:
    # formula - distribution-specific analytical expressions to be implemented
    #           by subclasses.
    # log/exp - Compute the log of a number and then exponentiate it or vice
    #           versa.
    # quadrature - Compute the value via numerical integration.
    #
    # The default method (strategy) is determined based on what implementation
    # methods are available and the error tolerance of the user. Typically,
    # a formula is always used if available. We fall back to "log/exp" if a
    # formula for the logarithm or exponential of the quantity is available,
    # and we use quadrature otherwise.

    def support(self):
        # If this were a `cached_property`, we couldn't update the value
        # when the distribution parameters change.
        # Caching is important, though, because calls to _support take a few
        # microseconds even when `a` and `b` are already the same shape.
        if self._support_cache is not None:
            return self._support_cache

        a, b = self._support(**self._parameters)
        if a.shape != self._shape:
            a = np.broadcast_to(a, self._shape)
        if b.shape != self._shape:
            b = np.broadcast_to(b, self._shape)

        if self._any_invalid:
            a, b = np.asarray(a).copy(), np.asarray(b).copy()
            a[self._invalid], b[self._invalid] = np.nan, np.nan
            a, b = a[()], b[()]

        support = (a, b)

        if self.cache_policy != _NO_CACHE:
            self._support_cache = support

        return support

    def _support(self, **params):
        # Computes the support given distribution parameters
        a, b = self._variable.domain.get_numerical_endpoints(params)
        if len(params):
            # the parameters should all be of the same dtype and shape at this point
            vals = list(params.values())
            shape = vals[0].shape
            a = np.broadcast_to(a, shape) if a.shape != shape else a
            b = np.broadcast_to(b, shape) if b.shape != shape else b
        return self._preserve_type(a), self._preserve_type(b)

    @_set_invalid_nan_property
    def logentropy(self, *, method=None):
        return self._logentropy_dispatch(method=method, **self._parameters) + 0j

    @_dispatch
    def _logentropy_dispatch(self, method=None, **params):
        if self._overrides('_logentropy_formula'):
            method = self._logentropy_formula
        elif self._overrides('_entropy_formula'):
            method = self._logentropy_logexp_safe
        else:
            method = self._logentropy_quadrature
        return method

    def _logentropy_formula(self, **params):
        raise NotImplementedError(self._not_implemented)

    def _logentropy_logexp(self, **params):
        res = np.log(self._entropy_dispatch(**params)+0j)
        return _log_real_standardize(res)

    def _logentropy_logexp_safe(self, **params):
        out = self._logentropy_logexp(**params)
        mask = np.isinf(out.real)
        if np.any(mask):
            params_mask = {key:val[mask] for key, val in params.items()}
            out = np.asarray(out)
            out[mask] = self._logentropy_quadrature(**params_mask)
        return out[()]

    def _logentropy_quadrature(self, **params):
        def logintegrand(x, **params):
            logpdf = self._logpdf_dispatch(x, **params)
            return logpdf + np.log(0j+logpdf)
        res = self._quadrature(logintegrand, params=params, log=True)
        return _log_real_standardize(res + np.pi*1j)

    @_set_invalid_nan_property
    def entropy(self, *, method=None):
        return self._entropy_dispatch(method=method, **self._parameters)

    @_dispatch
    def _entropy_dispatch(self, method=None, **params):
        if self._overrides('_entropy_formula'):
            method = self._entropy_formula
        elif self._overrides('_logentropy_formula'):
            method = self._entropy_logexp
        else:
            method = self._entropy_quadrature
        return method

    def _entropy_formula(self, **params):
        raise NotImplementedError(self._not_implemented)

    def _entropy_logexp(self, **params):
        return np.real(np.exp(self._logentropy_dispatch(**params)))

    def _entropy_quadrature(self, **params):
        def integrand(x, **params):
            pdf = self._pdf_dispatch(x, **params)
            logpdf = self._logpdf_dispatch(x, **params)
            return logpdf * pdf
        return -self._quadrature(integrand, params=params)

    @_set_invalid_nan_property
    def median(self, *, method=None):
        return self._median_dispatch(method=method, **self._parameters)

    @_dispatch
    def _median_dispatch(self, method=None, **params):
        if self._overrides('_median_formula'):
            method = self._median_formula
        else:
            method = self._median_icdf
        return method

    def _median_formula(self, **params):
        raise NotImplementedError(self._not_implemented)

    def _median_icdf(self, **params):
        return self._icdf_dispatch(0.5, **params)

    @_set_invalid_nan_property
    def mode(self, *, method=None):
        return self._mode_dispatch(method=method, **self._parameters)

    @_dispatch
    def _mode_dispatch(self, method=None, **params):
        # We could add a method that looks for a critical point with
        # differentiation and the root finder
        if self._overrides('_mode_formula'):
            method = self._mode_formula
        else:
            method = self._mode_optimization
        return method

    def _mode_formula(self, **params):
        raise NotImplementedError(self._not_implemented)

    def _mode_optimization(self, **params):
        if not self._size:
            return np.empty(self._shape, dtype=self._dtype)

        a, b = self._support(**params)
        m = self._median_dispatch(**params)

        f, args = _kwargs2args(lambda x, **params: -self._pdf_dispatch(x, **params),
                               args=(), kwargs=params)
        res_b = _bracket_minimum(f, m, xmin=a, xmax=b, args=args)
        res = _chandrupatla_minimize(f, res_b.xl, res_b.xm, res_b.xr, args=args)
        mode = np.asarray(res.x)
        mode_at_boundary = res_b.status == -1
        mode_at_left = mode_at_boundary & (res_b.fl <= res_b.fm)
        mode_at_right = mode_at_boundary & (res_b.fr < res_b.fm)
        mode[mode_at_left] = a[mode_at_left]
        mode[mode_at_right] = b[mode_at_right]
        return mode[()]

    def mean(self, *, method=None):
        return self.moment(1, kind='raw', method=method)

    def variance(self, *, method=None):
        return self.moment(2, kind='central', method=method)

    def standard_deviation(self, *, method=None):
        return np.sqrt(self.variance(method=method))

    def skewness(self, *, method=None):
        return self.moment(3, kind='standardized', method=method)

    def kurtosis(self, *, method=None, convention='non-excess'):
        conventions = {'non-excess', 'excess'}
        message = (f'Parameter `convention` of `{self.__class__.__name__}.kurtosis` '
                   f"must be one of {conventions}.")
        convention = convention.lower()
        if convention not in conventions:
            raise ValueError(message)
        k = self.moment(4, kind='standardized', method=method)
        return k - 3 if convention == 'excess' else k

    ### Distribution functions
    # The following functions related to the distribution PDF and CDF are
    # exposed via a public method that accepts one positional argument - the
    # quantile - and keyword options (but not distribution parameters).
    # logpdf, pdf
    # logcdf, cdf
    # logccdf, ccdf
    # The `logcdf` and `cdf` functions can also be called with two positional
    # arguments - lower and upper quantiles - and they return the probability
    # mass (integral of the PDF) between them. The 2-arg versions of `logccdf`
    # and `ccdf` return the complement of this quantity.
    # All the (1-arg) cumulative distribution functions have inverse
    # functions, which accept one positional argument - the percentile.
    # ilogcdf, icdf
    # ilogccdf, iccdf
    # Common keyword options include:
    # method - a string that indicates which method should be used to compute
    #          the quantity (e.g. a formula or numerical integration).
    # Tolerance options should be added.
    # Input/output validation is provided by the `_set_invalid_nan`
    # decorator. These are the methods meant to be called by users.
    #
    # Each public method calls a private "dispatch" method that
    # determines which "method" (strategy for calculating the desired quantity)
    # to use by default and, via the `@_dispatch` decorator, calls the
    # method and computes the result.
    # Each dispatch method can designate the responsibility of computing
    # the required value to any of several "implementation" methods. These
    # methods accept only `**params`, the parameter dictionary passed from
    # the public method via the dispatch method.
    # See the note corresponding with the "Distribution Parameters" for more
    # information.

    ## Probability Density Functions

    @_set_invalid_nan
    def logpdf(self, x, /, *, method=None):
        return self._logpdf_dispatch(x, method=method, **self._parameters)

    @_dispatch
    def _logpdf_dispatch(self, x, *, method=None, **params):
        if self._overrides('_logpdf_formula'):
            method = self._logpdf_formula
        elif _isnull(self.tol):  # ensure that developers override _logpdf
            method = self._logpdf_logexp
        return method

    def _logpdf_formula(self, x, **params):
        raise NotImplementedError(self._not_implemented)

    def _logpdf_logexp(self, x, **params):
        return np.log(self._pdf_dispatch(x, **params))

    @_set_invalid_nan
    def pdf(self, x, /, *, method=None):
        return self._pdf_dispatch(x, method=method, **self._parameters)

    @_dispatch
    def _pdf_dispatch(self, x, *, method=None, **params):
        if self._overrides('_pdf_formula'):
            method = self._pdf_formula
        else:
            method = self._pdf_logexp
        return method

    def _pdf_formula(self, x, **params):
        raise NotImplementedError(self._not_implemented)

    def _pdf_logexp(self, x, **params):
        return np.exp(self._logpdf_dispatch(x, **params))

    ## Cumulative Distribution Functions

    def logcdf(self, x, y=None, /, *, method=None):
        if y is None:
            return self._logcdf1(x, method=method)
        else:
            return self._logcdf2(x, y, method=method)

    @_cdf2_input_validation
    def _logcdf2(self, x, y, *, method):
        out = self._logcdf2_dispatch(x, y, method=method, **self._parameters)
        return (out + 0j) if not np.issubdtype(out.dtype, np.complexfloating) else out

    @_dispatch
    def _logcdf2_dispatch(self, x, y, *, method=None, **params):
        # dtype is complex if any x > y, else real
        # Should revisit this logic.
        if self._overrides('_logcdf2_formula'):
            method = self._logcdf2_formula
        elif (self._overrides('_logcdf_formula')
              or self._overrides('_logccdf_formula')):
            method = self._logcdf2_subtraction
        elif (self._overrides('_cdf_formula')
              or self._overrides('_ccdf_formula')):
            method = self._logcdf2_logexp_safe
        else:
            method = self._logcdf2_quadrature
        return method

    def _logcdf2_formula(self, x, y, **params):
        raise NotImplementedError(self._not_implemented)

    def _logcdf2_subtraction(self, x, y, **params):
        flip_sign = x > y
        x, y = np.minimum(x, y), np.maximum(x, y)
        logcdf_x = self._logcdf_dispatch(x, **params)
        logcdf_y = self._logcdf_dispatch(y, **params)
        logccdf_x = self._logccdf_dispatch(x, **params)
        logccdf_y = self._logccdf_dispatch(y, **params)
        case_left = (logcdf_x < -1) & (logcdf_y < -1)
        case_right = (logccdf_x < -1) & (logccdf_y < -1)
        case_central = ~(case_left | case_right)
        log_mass = _logexpxmexpy(logcdf_y, logcdf_x)
        log_mass[case_right] = _logexpxmexpy(logccdf_x, logccdf_y)[case_right]
        log_tail = np.logaddexp(logcdf_x, logccdf_y)[case_central]
        log_mass[case_central] = _log1mexp(log_tail)
        log_mass[flip_sign] += np.pi * 1j
        return log_mass[()]

    def _logcdf2_logexp(self, x, y, **params):
        expres = self._cdf2_dispatch(x, y, **params)
        expres = expres + 0j if np.any(x > y) else expres
        return np.log(expres)

    def _logcdf2_logexp_safe(self, x, y, **params):
        out = self._logcdf2_logexp(x, y, **params)
        mask = np.isinf(out.real)
        if np.any(mask):
            params_mask = {key: np.broadcast_to(val, mask.shape)[mask]
                           for key, val in params.items()}
            out = np.asarray(out)
            out[mask] = self._logcdf2_quadrature(x[mask], y[mask], **params_mask)
        return out[()]

    def _logcdf2_quadrature(self, x, y, **params):
        logres = self._quadrature(self._logpdf_dispatch, limits=(x, y),
                                  log=True, params=params)
        return logres

    @_set_invalid_nan
    def _logcdf1(self, x, *, method=None):
        return self._logcdf_dispatch(x, method=method, **self._parameters)

    @_dispatch
    def _logcdf_dispatch(self, x, *, method=None, **params):
        if self._overrides('_logcdf_formula'):
            method = self._logcdf_formula
        elif self._overrides('_logccdf_formula'):
            method = self._logcdf_complement
        elif self._overrides('_cdf_formula'):
            method = self._logcdf_logexp_safe
        else:
            method = self._logcdf_quadrature
        return method

    def _logcdf_formula(self, x, **params):
        raise NotImplementedError(self._not_implemented)

    def _logcdf_complement(self, x, **params):
        return _log1mexp(self._logccdf_dispatch(x, **params))

    def _logcdf_logexp(self, x, **params):
        return np.log(self._cdf_dispatch(x, **params))

    def _logcdf_logexp_safe(self, x, **params):
        out = self._logcdf_logexp(x, **params)
        mask = np.isinf(out)
        if np.any(mask):
            params_mask = {key:np.broadcast_to(val, mask.shape)[mask]
                           for key, val in params.items()}
            out = np.asarray(out)
            out[mask] = self._logcdf_quadrature(x[mask], **params_mask)
        return out[()]

    def _logcdf_quadrature(self, x, **params):
        a, _ = self._support(**params)
        return self._quadrature(self._logpdf_dispatch, limits=(a, x),
                                params=params, log=True)

    def cdf(self, x, y=None, /, *, method=None):
        if y is None:
            return self._cdf1(x, method=method)
        else:
            return self._cdf2(x, y, method=method)

    @_cdf2_input_validation
    def _cdf2(self, x, y, *, method):
        return self._cdf2_dispatch(x, y, method=method, **self._parameters)

    @_dispatch
    def _cdf2_dispatch(self, x, y, *, method=None, **params):
        # Should revisit this logic.
        if self._overrides('_cdf2_formula'):
            method = self._cdf2_formula
        elif (self._overrides('_logcdf_formula')
              or self._overrides('_logccdf_formula')):
            method = self._cdf2_logexp
        elif self._overrides('_cdf_formula') or self._overrides('_ccdf_formula'):
            method = self._cdf2_subtraction_safe
        else:
            method = self._cdf2_quadrature
        return method

    def _cdf2_formula(self, x, y, **params):
        raise NotImplementedError(self._not_implemented)

    def _cdf2_logexp(self, x, y, **params):
        return np.real(np.exp(self._logcdf2_dispatch(x, y, **params)))

    def _cdf2_subtraction(self, x, y, **params):
        # Improvements:
        # Lazy evaluation of cdf/ccdf only where needed
        # Stack x and y to reduce function calls?
        cdf_x = self._cdf_dispatch(x, **params)
        cdf_y = self._cdf_dispatch(y, **params)
        ccdf_x = self._ccdf_dispatch(x, **params)
        ccdf_y = self._ccdf_dispatch(y, **params)
        i = (ccdf_x < 0.5) & (ccdf_y < 0.5)
        return np.where(i, ccdf_x-ccdf_y, cdf_y-cdf_x)

    def _cdf2_subtraction_safe(self, x, y, **params):
        cdf_x = self._cdf_dispatch(x, **params)
        cdf_y = self._cdf_dispatch(y, **params)
        ccdf_x = self._ccdf_dispatch(x, **params)
        ccdf_y = self._ccdf_dispatch(y, **params)
        i = (ccdf_x < 0.5) & (ccdf_y < 0.5)
        out = np.where(i, ccdf_x-ccdf_y, cdf_y-cdf_x)

        eps = np.finfo(self._dtype).eps
        tol = self.tol if not _isnull(self.tol) else np.sqrt(eps)

        cdf_max = np.maximum(cdf_x, cdf_y)
        ccdf_max = np.maximum(ccdf_x, ccdf_y)
        spacing = np.spacing(np.where(i, ccdf_max, cdf_max))
        mask = abs(tol * out) < spacing

        if np.any(mask):
            params_mask = {key: np.broadcast_to(val, mask.shape)[mask]
                           for key, val in params.items()}
            out = np.asarray(out)
            out[mask] = self._cdf2_quadrature(x[mask], y[mask], *params_mask)
        return out[()]

    def _cdf2_quadrature(self, x, y, **params):
        return self._quadrature(self._pdf_dispatch, limits=(x, y), params=params)

    @_set_invalid_nan
    def _cdf1(self, x, *, method):
        return self._cdf_dispatch(x, method=method, **self._parameters)

    @_dispatch
    def _cdf_dispatch(self, x, *, method=None, **params):
        if self._overrides('_cdf_formula'):
            method = self._cdf_formula
        elif self._overrides('_logcdf_formula'):
            method = self._cdf_logexp
        elif self._overrides('_ccdf_formula'):
            method = self._cdf_complement_safe
        else:
            method = self._cdf_quadrature
        return method

    def _cdf_formula(self, x, **params):
        raise NotImplementedError(self._not_implemented)

    def _cdf_logexp(self, x, **params):
        return np.exp(self._logcdf_dispatch(x, **params))

    def _cdf_complement(self, x, **params):
        return 1 - self._ccdf_dispatch(x, **params)

    def _cdf_complement_safe(self, x, **params):
        ccdf = self._ccdf_dispatch(x, **params)
        out = 1 - ccdf
        eps = np.finfo(self._dtype).eps
        tol = self.tol if not _isnull(self.tol) else np.sqrt(eps)
        mask = tol * out < np.spacing(ccdf)
        if np.any(mask):
            params_mask = {key: np.broadcast_to(val, mask.shape)[mask]
                           for key, val in params.items()}
            out = np.asarray(out)
            out[mask] = self._cdf_quadrature(x[mask], *params_mask)
        return out[()]

    def _cdf_quadrature(self, x, **params):
        a, _ = self._support(**params)
        return self._quadrature(self._pdf_dispatch, limits=(a, x),
                                params=params)

    def logccdf(self, x, y=None, /, *, method=None):
        if y is None:
            return self._logccdf1(x, method=method)
        else:
            return self._logccdf2(x, y, method=method)

    @_cdf2_input_validation
    def _logccdf2(self, x, y, *, method):
        return self._logccdf2_dispatch(x, y, method=method, **self._parameters)

    @_dispatch
    def _logccdf2_dispatch(self, x, y, *, method=None, **params):
        # if _logccdf2_formula exists, we could use the complement
        # if _ccdf2_formula exists, we could use log/exp
        if self._overrides('_logccdf2_formula'):
            method = self._logccdf2_formula
        else:
            method = self._logccdf2_addition
        return method

    def _logccdf2_formula(self, x, y, **params):
        raise NotImplementedError(self._not_implemented)

    def _logccdf2_addition(self, x, y, **params):
        logcdf_x = self._logcdf_dispatch(x, **params)
        logccdf_y = self._logccdf_dispatch(y, **params)
        return special.logsumexp([logcdf_x, logccdf_y], axis=0)

    @_set_invalid_nan
    def _logccdf1(self, x, *, method=None):
        return self._logccdf_dispatch(x, method=method, **self._parameters)

    @_dispatch
    def _logccdf_dispatch(self, x, method=None, **params):
        if self._overrides('_logccdf_formula'):
            method = self._logccdf_formula
        elif self._overrides('_logcdf_formula'):
            method = self._logccdf_complement
        elif self._overrides('_ccdf_formula'):
            method = self._logccdf_logexp_safe
        else:
            method = self._logccdf_quadrature
        return method

    def _logccdf_formula(self, x, **params):
        raise NotImplementedError(self._not_implemented)

    def _logccdf_complement(self, x, **params):
        return _log1mexp(self._logcdf_dispatch(x, **params))

    def _logccdf_logexp(self, x, **params):
        return np.log(self._ccdf_dispatch(x, **params))

    def _logccdf_logexp_safe(self, x, **params):
        out = self._logccdf_logexp(x, **params)
        mask = np.isinf(out)
        if np.any(mask):
            params_mask = {key: np.broadcast_to(val, mask.shape)[mask]
                           for key, val in params.items()}
            out = np.asarray(out)
            out[mask] = self._logccdf_quadrature(x[mask], **params_mask)
        return out[()]

    def _logccdf_quadrature(self, x, **params):
        _, b = self._support(**params)
        return self._quadrature(self._logpdf_dispatch, limits=(x, b),
                                params=params, log=True)

    def ccdf(self, x, y=None, /, *, method=None):
        if y is None:
            return self._ccdf1(x, method=method)
        else:
            return self._ccdf2(x, y, method=method)

    @_cdf2_input_validation
    def _ccdf2(self, x, y, *, method):
        return self._ccdf2_dispatch(x, y, method=method, **self._parameters)

    @_dispatch
    def _ccdf2_dispatch(self, x, y, *, method=None, **params):
        if self._overrides('_ccdf2_formula'):
            method = self._ccdf2_formula
        else:
            method = self._ccdf2_addition
        return method

    def _ccdf2_formula(self, x, y, **params):
        raise NotImplementedError(self._not_implemented)

    def _ccdf2_addition(self, x, y, **params):
        cdf_x = self._cdf_dispatch(x, **params)
        ccdf_y = self._ccdf_dispatch(y, **params)
        # even if x > y, cdf(x, y) + ccdf(x,y) sums to 1
        return cdf_x + ccdf_y

    @_set_invalid_nan
    def _ccdf1(self, x, *, method):
        return self._ccdf_dispatch(x, method=method, **self._parameters)

    @_dispatch
    def _ccdf_dispatch(self, x, method=None, **params):
        if self._overrides('_ccdf_formula'):
            method = self._ccdf_formula
        elif self._overrides('_logccdf_formula'):
            method = self._ccdf_logexp
        elif self._overrides('_cdf_formula'):
            method = self._ccdf_complement_safe
        else:
            method = self._ccdf_quadrature
        return method

    def _ccdf_formula(self, x, **params):
        raise NotImplementedError(self._not_implemented)

    def _ccdf_logexp(self, x, **params):
        return np.exp(self._logccdf_dispatch(x, **params))

    def _ccdf_complement(self, x, **params):
        return 1 - self._cdf_dispatch(x, **params)

    def _ccdf_complement_safe(self, x, **params):
        cdf = self._cdf_dispatch(x, **params)
        out = 1 - cdf
        eps = np.finfo(self._dtype).eps
        tol = self.tol if not _isnull(self.tol) else np.sqrt(eps)
        mask = tol * out < np.spacing(cdf)
        if np.any(mask):
            params_mask = {key: np.broadcast_to(val, mask.shape)[mask]
                           for key, val in params.items()}
            out = np.asarray(out)
            out[mask] = self._ccdf_quadrature(x[mask], **params_mask)
        return out[()]

    def _ccdf_quadrature(self, x, **params):
        _, b = self._support(**params)
        return self._quadrature(self._pdf_dispatch, limits=(x, b),
                                params=params)

    ## Inverse cumulative distribution functions

    @_set_invalid_nan
    def ilogcdf(self, logp, /, *, method=None):
        return self._ilogcdf_dispatch(logp, method=method, **self._parameters)

    @_dispatch
    def _ilogcdf_dispatch(self, x, method=None, **params):
        if self._overrides('_ilogcdf_formula'):
            method = self._ilogcdf_formula
        elif self._overrides('_ilogccdf_formula'):
            method = self._ilogcdf_complement
        else:
            method = self._ilogcdf_inversion
        return method

    def _ilogcdf_formula(self, x, **params):
        raise NotImplementedError(self._not_implemented)

    def _ilogcdf_complement(self, x, **params):
        return self._ilogccdf_dispatch(_log1mexp(x), **params)

    def _ilogcdf_inversion(self, x, **params):
        return self._solve_bounded(self._logcdf_dispatch, x, params=params)

    @_set_invalid_nan
    def icdf(self, p, /, *, method=None):
        return self._icdf_dispatch(p, method=method, **self._parameters)

    @_dispatch
    def _icdf_dispatch(self, x, method=None, **params):
        if self._overrides('_icdf_formula'):
            method = self._icdf_formula
        elif self._overrides('_iccdf_formula'):
            method = self._icdf_complement_safe
        else:
            method = self._icdf_inversion
        return method

    def _icdf_formula(self, x, **params):
        raise NotImplementedError(self._not_implemented)

    def _icdf_complement(self, x, **params):
        return self._iccdf_dispatch(1 - x, **params)

    def _icdf_complement_safe(self, x, **params):
        out = self._icdf_complement(x, **params)
        eps = np.finfo(self._dtype).eps
        tol = self.tol if not _isnull(self.tol) else np.sqrt(eps)
        mask = tol * x < np.spacing(1 - x)
        if np.any(mask):
            params_mask = {key: np.broadcast_to(val, mask.shape)[mask]
                           for key, val in params.items()}
            out = np.asarray(out)
            out[mask] = self._icdf_inversion(x[mask], *params_mask)
        return out[()]

    def _icdf_inversion(self, x, **params):
        return self._solve_bounded(self._cdf_dispatch, x, params=params)

    @_set_invalid_nan
    def ilogccdf(self, logp, /, *, method=None):
        return self._ilogccdf_dispatch(logp, method=method, **self._parameters)

    @_dispatch
    def _ilogccdf_dispatch(self, x, method=None, **params):
        if self._overrides('_ilogccdf_formula'):
            method = self._ilogccdf_formula
        elif self._overrides('_ilogcdf_formula'):
            method = self._ilogccdf_complement
        else:
            method = self._ilogccdf_inversion
        return method

    def _ilogccdf_formula(self, x, **params):
        raise NotImplementedError(self._not_implemented)

    def _ilogccdf_complement(self, x, **params):
        return self._ilogcdf_dispatch(_log1mexp(x), **params)

    def _ilogccdf_inversion(self, x, **params):
        return self._solve_bounded(self._logccdf_dispatch, x, params=params)

    @_set_invalid_nan
    def iccdf(self, p, /, *, method=None):
        return self._iccdf_dispatch(p, method=method, **self._parameters)

    @_dispatch
    def _iccdf_dispatch(self, x, method=None, **params):
        if self._overrides('_iccdf_formula'):
            method = self._iccdf_formula
        elif self._overrides('_icdf_formula'):
            method = self._iccdf_complement_safe
        else:
            method = self._iccdf_inversion
        return method

    def _iccdf_formula(self, x, **params):
        raise NotImplementedError(self._not_implemented)

    def _iccdf_complement(self, x, **params):
        return self._icdf_dispatch(1 - x, **params)

    def _iccdf_complement_safe(self, x, **params):
        out = self._iccdf_complement(x, **params)
        eps = np.finfo(self._dtype).eps
        tol = self.tol if not _isnull(self.tol) else np.sqrt(eps)
        mask = tol * x < np.spacing(1 - x)
        if np.any(mask):
            params_mask = {key: np.broadcast_to(val, mask.shape)[mask]
                           for key, val in params.items()}
            out = np.asarray(out)
            out[mask] = self._iccdf_inversion(x[mask], *params_mask)
        return out[()]

    def _iccdf_inversion(self, x, **params):
        return self._solve_bounded(self._ccdf_dispatch, x, params=params)

    ### Sampling Functions
    # The following functions for drawing samples from the distribution are
    # exposed via a public method that accepts one positional argument - the
    # shape of the sample - and keyword options (but not distribution
    # parameters).
    # sample
    # ~~qmc_sample~~ built into sample now
    #
    # Common keyword options include:
    # method - a string that indicates which method should be used to compute
    #          the quantity (e.g. a formula or numerical integration).
    # rng - the NumPy Generator object to used for drawing random numbers.
    #
    # Input/output validation is included in each function, since there is
    # little code to be shared.
    # These are the methods meant to be called by users.
    #
    # Each public method calls a private "dispatch" method that
    # determines which "method" (strategy for calculating the desired quantity)
    # to use by default and, via the `@_dispatch` decorator, calls the
    # method and computes the result.
    # Each dispatch method can designate the responsibility of sampling to any
    # of several "implementation" methods. These methods accept only
    # `**params`, the parameter dictionary passed from the public method via
    # the "dispatch" method.
    # See the note corresponding with the "Distribution Parameters" for more
    # information.

    def sample(self, shape=(), *, method=None, rng=None):
        # needs output validation to ensure that developer returns correct
        # dtype and shape
        sample_shape = (shape,) if not np.iterable(shape) else tuple(shape)
        full_shape = sample_shape + self._shape
        rng = np.random.default_rng(rng)
        res = self._sample_dispatch(sample_shape, full_shape, method=method,
                                    rng=rng, **self._parameters)

        return res.astype(self._dtype, copy=False)

    @_dispatch
    def _sample_dispatch(self, sample_shape, full_shape, *, method, rng, **params):
        # make sure that tests catch if sample is 0d array
        if self._overrides('_sample_formula'):
            method = self._sample_formula
        else:
            method = self._sample_inverse_transform
        return method

    def _sample_formula(self, sample_shape, full_shape, *, rng, **params):
        raise NotImplementedError(self._not_implemented)

    def _sample_inverse_transform(self, sample_shape, full_shape, *, rng, **params):
        uniform = rng.random(size=full_shape, dtype=self._dtype)
        return self._icdf_dispatch(uniform, **params)

    ### Moments
    # The `moment` method accepts two positional arguments - the order and kind
    # (raw, central, or standard) of the moment - and a keyword option:
    # method - a string that indicates which method should be used to compute
    #          the quantity (e.g. a formula or numerical integration).
    # Like the distribution properties, input/output validation is provided by
    # the `_set_invalid_nan_property` decorator.
    #
    # Unlike most public methods above, `moment` dispatches to one of three
    # private methods - one for each 'kind'. Like most *public* methods above,
    # each of these private methods calls a private "dispatch" method that
    # determines which "method" (strategy for calculating the desired quantity)
    # to use. Also, each dispatch method can designate the responsibility
    # computing the moment to one of several "implementation" methods.
    # Unlike the dispatch methods above, however, the `@_dispatch` decorator
    # is not used, and both logic and method calls are included in the function
    # itself.
    # Instead of determining which method will be used based solely on the
    # implementation methods available and calling only the corresponding
    # implementation method, *all* the implementation methods are called
    # in sequence until one returns the desired information. When an
    # implementation methods cannot provide the requested information, it
    # returns the object None (which is distinct from arrays with NaNs or infs,
    # which are valid values of moments).
    # The reason for this approach is that although formulae for the first
    # few moments of a distribution may be found, general formulae that work
    # for all orders are not always easy to find. This approach allows the
    # developer to write "formula" implementation functions that return the
    # desired moment when it is available and None otherwise.
    #
    # Note that the first implementation method called is a cache. This is
    # important because lower-order moments are often needed to compute
    # higher moments from formulae, so we eliminate redundant calculations
    # when moments of several orders are needed.

    @cached_property
    def _moment_methods(self):
        return {'cache', 'formula', 'transform',
                'normalize', 'general', 'quadrature'}

    @property
    def _zero(self):
        return self._constants()[0]

    @property
    def _one(self):
        return self._constants()[1]

    def _constants(self):
        if self._constant_cache is not None:
            return self._constant_cache

        constants = self._preserve_type([0, 1])

        if self.cache_policy != _NO_CACHE:
            self._constant_cache = constants

        return constants

    @_set_invalid_nan_property
    def moment(self, order=1, kind='raw', *, method=None):
        kinds = {'raw': self._moment_raw,
                 'central': self._moment_central,
                 'standardized': self._moment_standardized}
        order = self._validate_order_kind(order, kind, kinds)
        moment_kind = kinds[kind]
        return moment_kind(order, method=method)

    def _moment_raw(self, order=1, *, method=None):
        """Raw distribution moment about the origin."""
        # Consider exposing the point about which moments are taken as an
        # option. This is easy to support, since `_moment_transform_center`
        # does all the work.
        methods = self._moment_methods if method is None else {method}
        return self._moment_raw_dispatch(order, methods=methods, **self._parameters)

    def _moment_raw_dispatch(self, order, *, methods, **params):
        moment = None

        if 'cache' in methods:
            moment = self._moment_raw_cache.get(order, None)

        if moment is None and 'formula' in methods:
            moment = self._moment_raw_formula(order, **params)

        if moment is None and 'transform' in methods and order > 1:
            moment = self._moment_raw_transform(order, **params)

        if moment is None and 'general' in methods:
            moment = self._moment_raw_general(order, **params)

        if moment is None and 'quadrature' in methods:
            moment = self._moment_integrate_pdf(order, center=self._zero, **params)

        if moment is None and 'quadrature_icdf' in methods:
            moment = self._moment_integrate_icdf(order, center=self._zero, **params)

        if moment is not None and self.cache_policy != _NO_CACHE:
            self._moment_raw_cache[order] = moment

        return moment

    def _moment_raw_formula(self, order, **params):
        return None

    def _moment_raw_transform(self, order, **params):
        central_moments = []
        for i in range(int(order) + 1):
            methods = {'cache', 'formula', 'normalize', 'general'}
            moment_i = self._moment_central_dispatch(order=i, methods=methods, **params)
            if moment_i is None:
                return None
            central_moments.append(moment_i)

        # Doesn't make sense to get the mean by "transform", since that's
        # how we got here. Questionable whether 'quadrature' should be here.
        mean_methods = {'cache', 'formula', 'quadrature'}
        mean = self._moment_raw_dispatch(self._one, methods=mean_methods, **params)
        if mean is None:
            return None

        moment = self._moment_transform_center(order, central_moments, mean, self._zero)
        return moment

    def _moment_raw_general(self, order, **params):
        # This is the only general formula for a raw moment of a probability
        # distribution
        return self._one if order == 0 else None

    def _moment_central(self, order=1, *, method=None):
        """Distribution moment about the mean."""
        methods = self._moment_methods if method is None else {method}
        return self._moment_central_dispatch(order, methods=methods, **self._parameters)

    def _moment_central_dispatch(self, order, *, methods, **params):
        moment = None

        if 'cache' in methods:
            moment = self._moment_central_cache.get(order, None)

        if moment is None and 'formula' in methods:
            moment = self._moment_central_formula(order, **params)

        if moment is None and 'transform' in methods:
            moment = self._moment_central_transform(order, **params)

        if moment is None and 'normalize' in methods and order > 2:
            moment = self._moment_central_normalize(order, **params)

        if moment is None and 'general' in methods:
            moment = self._moment_central_general(order, **params)

        if moment is None and 'quadrature' in methods:
            mean = self._moment_raw_dispatch(self._one, **params,
                                             methods=self._moment_methods)
            moment = self._moment_integrate_pdf(order, center=mean, **params)

        if moment is None and 'quadrature_icdf' in methods:
            mean = self._moment_raw_dispatch(self._one, **params,
                                             methods=self._moment_methods)
            moment = self._moment_integrate_icdf(order, center=mean, **params)

        if moment is not None and self.cache_policy != _NO_CACHE:
            self._moment_central_cache[order] = moment

        return moment

    def _moment_central_formula(self, order, **params):
        return None

    def _moment_central_transform(self, order, **params):

        raw_moments = []
        for i in range(int(order) + 1):
            methods = {'cache', 'formula', 'general'}
            moment_i = self._moment_raw_dispatch(order=i, methods=methods, **params)
            if moment_i is None:
                return None
            raw_moments.append(moment_i)

        mean_methods = self._moment_methods
        mean = self._moment_raw_dispatch(self._one, methods=mean_methods, **params)

        moment = self._moment_transform_center(order, raw_moments, self._zero, mean)
        return moment

    def _moment_central_normalize(self, order, **params):
        methods = {'cache', 'formula', 'general'}
        standard_moment = self._moment_standardized_dispatch(order, **params,
                                                             methods=methods)
        if standard_moment is None:
            return None
        var = self._moment_central_dispatch(2, methods=self._moment_methods, **params)
        return standard_moment*var**(order/2)

    def _moment_central_general(self, order, **params):
        general_central_moments = {0: self._one, 1: self._zero}
        return general_central_moments.get(order, None)

    def _moment_standardized(self, order=1, *, method=None):
        """Standardized distribution moment."""
        methods = self._moment_methods if method is None else {method}
        return self._moment_standardized_dispatch(order, methods=methods,
                                                  **self._parameters)

    def _moment_standardized_dispatch(self, order, *, methods, **params):
        moment = None

        if 'cache' in methods:
            moment = self._moment_standardized_cache.get(order, None)

        if moment is None and 'formula' in methods:
            moment = self._moment_standardized_formula(order, **params)

        if moment is None and 'normalize' in methods:
            moment = self._moment_standardized_normalize(order, False, **params)

        if moment is None and 'general' in methods:
            moment = self._moment_standardized_general(order, **params)

        if moment is None and 'normalize' in methods:
            moment = self._moment_standardized_normalize(order, True, **params)

        if moment is not None and self.cache_policy != _NO_CACHE:
            self._moment_standardized_cache[order] = moment

        return moment

    def _moment_standardized_formula(self, order, **params):
        return None

    def _moment_standardized_normalize(self, order, use_quadrature, **params):
        methods = ({'quadrature'} if use_quadrature
                   else {'cache', 'formula', 'transform'})
        central_moment = self._moment_central_dispatch(order, **params,
                                                       methods=methods)
        if central_moment is None:
            return None
        var = self._moment_central_dispatch(2, methods=self._moment_methods,
                                            **params)
        return central_moment/var**(order/2)

    def _moment_standardized_general(self, order, **params):
        general_standard_moments = {0: self._one, 1: self._zero, 2: self._one}
        return general_standard_moments.get(order, None)

    def _moment_integrate_pdf(self, order, center, **params):
        def integrand(x, order, center, **params):
            pdf = self._pdf_dispatch(x, **params)
            return pdf*(x-center)**order
        return self._quadrature(integrand, args=(order, center), params=params)

    def _moment_integrate_icdf(self, order, center, **params):
        def integrand(x, order, center, **params):
            x = self._icdf_dispatch(x, **params)
            return (x-center)**order
        return self._quadrature(integrand, limits=(0., 1.),
                                args=(order, center), params=params)

    def _moment_transform_center(self, order, moment_as, a, b):
        a, b, *moment_as = np.broadcast_arrays(a, b, *moment_as)
        n = order
        i = np.arange(n+1).reshape([-1]+[1]*a.ndim)  # orthogonal to other axes
        i = self._preserve_type(i)
        n_choose_i = special.binom(n, i)
        with np.errstate(invalid='ignore'):  # can happen with infinite moment
            moment_b = np.sum(n_choose_i*moment_as*(a-b)**(n-i), axis=0)
        return moment_b

    def _logmoment(self, order=1, *, logcenter=None, standardized=False):
        # make this private until it is worked into moment
        if logcenter is None or standardized is True:
            logmean = self._logmoment_quad(self._one, -np.inf, **self._parameters)
        else:
            logmean = None

        logcenter = logmean if logcenter is None else logcenter
        res = self._logmoment_quad(order, logcenter, **self._parameters)
        if standardized:
            logvar = self._logmoment_quad(2, logmean, **self._parameters)
            res = res - logvar * (order/2)
        return res

    def _logmoment_quad(self, order, logcenter, **params):
        def logintegrand(x, order, logcenter, **params):
            logpdf = self._logpdf_dispatch(x, **params)
            return logpdf + order*_logexpxmexpy(np.log(x+0j), logcenter)
        return self._quadrature(logintegrand, args=(order, logcenter),
                                params=params, log=True)

    ### Convenience

    def plot(self, x='x', y='pdf', *, t=('cdf', 0.0005, 0.9995), ax=None):
        r"""Plot a function of the distribution.

        Convenience function for quick visualization of the distribution
        underlying the random variable.

        Parameters
        ----------
        x, y : str, optional
            String indicating the quantities to be used as the abscissa and
            ordinate (horizontal and vertical coordinates), respectively.
            Defaults are ``'x'`` (the domain of the random variable) and
            ``'pdf'`` (the probability density function). Valid values are:
            'x', 'pdf', 'cdf', 'ccdf', 'icdf', 'iccdf', 'logpdf', 'logcdf',
            'logccdf', 'ilogcdf', 'ilogccdf'.
        t : 3-tuple of (str, float, float), optional
            Tuple indicating the limits within which the quantities are plotted.
            Default is ``('cdf', 0.001, 0.999)`` indicating that the central
            99.9% of the distribution is to be shown. Valid values are:
            'x', 'cdf', 'ccdf', 'icdf', 'iccdf', 'logcdf', 'logccdf',
            'ilogcdf', 'ilogccdf'.
        ax : `matplotlib.axes`, optional
            Axes on which to generate the plot. If not provided, use the
            current axes.

        Returns
        -------
        ax : `matplotlib.axes`
            Axes on which the plot was generated.
            The plot can be customized by manipulating this object.

        Examples
        --------
        Instantiate a distribution with the desired parameters:

        >>> import numpy as np
        >>> import matplotlib.pyplot as plt
        >>> from scipy import stats
        >>> X = stats.Normal(mu=1., sigma=2.)

        Plot the PDF over the central 99.9% of the distribution.
        Compare against a histogram of a random sample.

        >>> ax = X.plot()
        >>> sample = X.sample(10000)
        >>> ax.hist(sample, density=True, bins=50, alpha=0.5)
        >>> plt.show()

        Plot ``logpdf(x)`` as a function of ``x`` in the left tail,
        where the log of the CDF is between -10 and ``np.log(0.5)``.

        >>> X.plot('x', 'logpdf', t=('logcdf', -10, np.log(0.5)))
        >>> plt.show()

        Plot the PDF of the normal distribution as a function of the
        CDF for various values of the scale parameter.

        >>> X = stats.Normal(mu=0., sigma=[0.5, 1., 2])
        >>> X.plot('cdf', 'pdf')
        >>> plt.show()

        """

        # Strategy: given t limits, get quantile limits. Form grid of
        # quantiles, compute requested x and y at quantiles, and plot.
        # Currently, the grid of quantiles is always linearly spaced.
        # Instead of always computing linearly-spaced quantiles, it
        # would be better to choose:
        # a) quantiles or probabilities
        # b) linearly or logarithmically spaced
        # based on the specified `t`.
        # TODO:
        # - smart spacing of points
        # - when the parameters of the distribution are an array,
        #   use the full range of abscissae for all curves

        t_is_quantile = {'x', 'icdf', 'iccdf', 'ilogcdf', 'ilogccdf'}
        t_is_probability = {'cdf', 'ccdf', 'logcdf', 'logccdf'}
        valid_t = t_is_quantile.union(t_is_probability)
        valid_xy =  valid_t.union({'pdf', 'logpdf'})

        ndim = self._ndim
        x_name, y_name = x, y
        t_name, tlim = t[0], np.asarray(t[1:])
        tlim = tlim[:, np.newaxis] if ndim else tlim

        # pdf/logpdf are not valid for `t` because we can't easily invert them
        message = (f'Argument `t` of `{self.__class__.__name__}.plot` "'
                   f'must be one of {valid_t}')
        if t_name not in valid_t:
            raise ValueError(message)

        message = (f'Argument `x` of `{self.__class__.__name__}.plot` "'
                   f'must be one of {valid_xy}')
        if x_name not in valid_xy:
            raise ValueError(message)

        message = (f'Argument `y` of `{self.__class__.__name__}.plot` "'
                   f'must be one of {valid_xy}')
        if t_name not in valid_xy:
            raise ValueError(message)

        # This could just be a warning
        message = (f'`{self.__class__.__name__}.plot` was called on a random '
                   'variable with at least one invalid shape parameters. When '
                   'a parameter is invalid, no plot can be shown.')
        if self._any_invalid:
            raise ValueError(message)

        # We could automatically ravel, but do we want to? For now, raise.
        message = ("To use `plot`, distribution parameters must be "
                   "scalars or arrays with one or fewer dimensions.")
        if ndim > 1:
            raise ValueError(message)

        try:
            import matplotlib.pyplot as plt  # noqa: F401, E402
        except ModuleNotFoundError as exc:
            message = ("`matplotlib` must be installed to use "
                       f"`{self.__class__.__name__}.plot`.")
            raise ModuleNotFoundError(message) from exc
        ax = plt.gca() if ax is None else ax

        # get quantile limits given t limits
        qlim = tlim if t_name in t_is_quantile else getattr(self, 'i'+t_name)(tlim)

        message = (f"`{self.__class__.__name__}.plot` received invalid input for `t`: "
                   f"calling {'i'+t_name}({tlim}) produced {qlim}.")
        if not np.all(np.isfinite(qlim)):
            raise ValueError(message)

        # form quantile grid
        grid = np.linspace(0, 1, 300)
        grid = grid[:, np.newaxis] if ndim else grid
        q = qlim[0] + (qlim[1] - qlim[0]) * grid

        # compute requested x and y at quantile grid
        x = q if x_name in t_is_quantile else getattr(self, x_name)(q)
        y = q if y_name in t_is_quantile else getattr(self, y_name)(q)

        # make plot
        ax.plot(x, y)
        ax.set_xlabel(f"${x_name}$")
        ax.set_ylabel(f"${y_name}$")
        ax.set_title(str(self))

        # only need a legend if distribution has parameters
        if len(self._parameters):
            label = []
            parameters = self._parameterization.parameters
            param_names = list(parameters)
            param_arrays = [np.atleast_1d(self._parameters[pname])
                            for pname in param_names]
            for param_vals in zip(*param_arrays):
                assignments = [f"${parameters[name].symbol}$ = {val:.4g}"
                               for name, val in zip(param_names, param_vals)]
                label.append(", ".join(assignments))
            ax.legend(label)

        return ax


    ### Fitting
    # All methods above treat the distribution parameters as fixed, and the
    # variable argument may be a quantile or probability. The fitting functions
    # are fundamentally different because the quantiles (often observations)
    # are considered to be fixed, and the distribution parameters are the
    # variables. In a sense, they are like an inverse of the sampling
    # functions.
    #
    # At first glance, it would seem ideal for `fit` to be a classmethod,
    # called like `LogUniform.fit(sample=sample)`.
    # I tried this. I insisted on it for a while. But if `fit` is a
    # classmethod, it cannot call instance methods. If we want to support MLE,
    # MPS, MoM, MoLM, then we end up with most of the distribution functions
    # above needing to be classmethods, too. All state information, such as
    # tolerances and the underlying distribution of `ShiftedScaledDistribution`
    # and `OrderStatisticDistribution`, would need to be passed into all
    # methods. And I'm not really sure how we would call `fit` as a
    # classmethod of a transformed distribution - maybe
    # ShiftedScaledDistribution.fit would accept the class of the
    # shifted/scaled distribution as an argument?
    #
    # In any case, it was a conscious decision for the infrastructure to
    # treat the parameters as "fixed" and the quantile/percentile arguments
    # as "variable". There are a lot of advantages to this structure, and I
    # don't think the fact that a few methods reverse the fixed and variable
    # quantities should make us question that choice. It can still accomodate
    # these methods reasonably efficiently.

    def llf(self, sample, /, *, axis=-1):
        r"""Log-likelihood function

        Given a sample :math:`x`, the log-likelihood function (LLF) is the logarithm
        of the joint probability density of the observed data. It is typically
        viewed as a function of the parameters :math:`\theta` of a statistical
        distribution:

        .. math::

            \mathcal{L}(\theta | x) = \log \left( \prod_i f_\theta(x_i) \right) = \sum_{i} \log(f_\theta(x_i))

        where :math:`f_\theta` is the probability density function with
        parameters :math:`\theta`.

        As a method of `ContinuousDistribution`, the parameter values are specified
        during instantiation; `llf` accepts only the sample :math:`x` as `sample`.

        Parameters
        ----------
        sample : array_like
            The given sample for which to calculate the LLF.
        axis : int or tuple of ints
            The axis over which the reducing operation (sum of logarithms) is performed.

        Notes
        -----
        The LLF is often viewed as a function of the parameters with the sample fixed;
        see the Notes for an example of a function with this signature.

        References
        ----------
        .. [1] Likelihood function, *Wikipedia*,
               https://en.wikipedia.org/wiki/Likelihood_function

        Examples
        --------
        Instantiate a distribution with the desired parameters:

        >>> import numpy as np
        >>> import matplotlib.pyplot as plt
        >>> from scipy import stats
        >>> X = stats.Normal(mu=0., sigma=1.)

        Evaluate the LLF with the given sample:

        >>> sample = [1., 2., 3.]
        >>> X.llf(sample)
        -9.756815599614018
        >>> np.allclose(X.llf(sample), np.sum(X.logpdf(sample)))
        True

        To generate a function that accepts only the parameters and
        holds the data fixed:

        >>> def llf(mu, sigma):
        ...     return stats.Normal(mu=mu, sigma=sigma).llf(sample)
        >>> llf(0., 1.)
        -9.756815599614018

        """ # noqa: E501
        return np.sum(self.logpdf(sample), axis=axis)

    # def dllf(self, parameters=None, *, sample, var):
    #     """Partial derivative of the log likelihood function."""
    #     parameters = parameters or {}
    #     self._update_parameters(**parameters)
    #
    #     def f(x):
    #         update = {}
    #         update[var] = x
    #         self._update_parameters(**update)
    #         res = self.llf(sample=sample[:, np.newaxis], axis=0)
    #         return np.reshape(res, x.shape)
    #
    #     return _differentiate(f, self._parameters[var]).df
    #
    # fit method removed for initial PR


def make_distribution(dist):
    """Generate a `ContinuousDistribution` from an instance of `rv_continuous`

    The returned value is a `ContinuousDistribution` subclass. Like any subclass
    of `ContinuousDistribution`, it must be instantiated (i.e. by passing all shape
    parameters as keyword arguments) before use. Once instantiated, the resulting
    object will have the same interface as any other instance of
    `ContinuousDistribution`; e.g., `scipy.stats.Normal`.

    .. note::

        `make_distribution` does not work with all instances of `rv_continuous`.
        Known failures include 'genpareto', 'genextreme', 'genhalflogistic',
        'irwinhall', 'kstwo', 'kappa4', 'levy_stable', 'norminvgauss',
        'tukeylambda', and `vonmises`.

    Parameters
    ----------
    dist : `rv_continuous`
        Instance of `rv_continuous`.

    Returns
    -------
    CustomDistribution : `ContinuousDistribution`
        A subclass of `ContinuousDistribution` corresponding with `dist`. The
        initializer requires all shape parameters to be passed as keyword arguments
        (using the same names as the instance of `rv_continuous`).

    Examples
    --------
    >>> import numpy as np
    >>> import matplotlib.pyplot as plt
    >>> from scipy import stats
    >>> LogU = stats.make_distribution(stats.loguniform)
    >>> X = LogU(a=1.0, b=3.0)
    >>> np.isclose((X + 0.25).median(), stats.loguniform.ppf(0.5, 1, 3, loc=0.25))
    np.True_
    >>> X.plot()
    >>> sample = X.sample(10000, rng=np.random.default_rng())
    >>> plt.hist(sample, density=True, bins=30)
    >>> plt.legend(('pdf', 'histogram'))
    >>> plt.show()

    """
    # todo: check genpareto, genextreme, genhalflogistic, kstwo, kappa4, tukeylambda
    parameters = []
    names = []
    support = getattr(dist, '_support', (dist.a, dist.b))
    for shape_info in dist._shape_info():
        domain = _RealDomain(endpoints=shape_info.endpoints,
                             inclusive=shape_info.inclusive)
        param = _RealParameter(shape_info.name, domain=domain)
        parameters.append(param)
        names.append(shape_info.name)

    _x_support = _RealDomain(endpoints=support, inclusive=(True, True))
    _x_param = _RealParameter('x', domain=_x_support, typical=(-1, 1))

    class CustomDistribution(ContinuousDistribution):
        _parameterizations = ([_Parameterization(*parameters)] if parameters
                              else [])
        _variable = _x_param

    def _sample_formula(self, _, full_shape=(), *, rng=None, **kwargs):
        return dist._rvs(size=full_shape, random_state=rng, **kwargs)

    def _moment_raw_formula(self, n, **kwargs):
        return dist._munp(int(n), **kwargs)

    def _moment_raw_formula_1(self, order, **kwargs):
        if order != 1:
            return None
        return dist._stats(**kwargs)[0]

    def _moment_central_formula(self, order, **kwargs):
        if order != 2:
            return None
        return dist._stats(**kwargs)[1]

    def _moment_standard_formula(self, order, **kwargs):
        if order == 3:
            if dist._stats_has_moments:
                kwargs['moments'] = 's'
            return dist._stats(**kwargs)[int(order - 1)]
        elif order == 4:
            if dist._stats_has_moments:
                kwargs['moments'] = 'k'
            k = dist._stats(**kwargs)[int(order - 1)]
            return k if k is None else k + 3
        else:
            return None

    methods = {'_logpdf': '_logpdf_formula',
               '_pdf': '_pdf_formula',
               '_logcdf': '_logcdf_formula',
               '_cdf': '_cdf_formula',
               '_logsf': '_logccdf_formula',
               '_sf': '_ccdf_formula',
               '_ppf': '_icdf_formula',
               '_isf': '_iccdf_formula',
               '_entropy': '_entropy_formula',
               '_median': '_median_formula'}

    for old_method, new_method in methods.items():
        # If method of old distribution overrides generic implementation...
        method = getattr(dist.__class__, old_method, None)
        super_method = getattr(stats.rv_continuous, old_method, None)
        if method is not super_method:
            # Make it an attribute of the new object with the new name
            setattr(CustomDistribution, new_method, getattr(dist, old_method))

    def _overrides(method_name):
        return (getattr(dist.__class__, method_name, None)
                is not getattr(stats.rv_continuous, method_name, None))

    if _overrides('_munp'):
        CustomDistribution._moment_raw_formula = _moment_raw_formula

    if _overrides('_rvs'):
        CustomDistribution._sample_formula = _sample_formula

    if _overrides('_stats'):
        CustomDistribution._moment_standardized_formula = _moment_standard_formula
        if not _overrides('_munp'):
            CustomDistribution._moment_raw_formula = _moment_raw_formula_1
            CustomDistribution._moment_central_formula = _moment_central_formula

    return CustomDistribution


# Rough sketch of how we might shift/scale distributions. The purpose of
# making it a separate class is for
# a) simplicity of the ContinuousDistribution class and
# b) avoiding the requirement that every distribution accept loc/scale.
# The simplicity of ContinuousDistribution is important, because there are
# several other distribution transformations to be supported; e.g., truncation,
# wrapping, folding, and doubling. We wouldn't want to cram all of this
# into the `ContinuousDistribution` class. Also, the order of the composition
# matters (e.g. truncate then shift/scale or vice versa). It's easier to
# accommodate different orders if the transformation is built up from
# components rather than all built into `ContinuousDistribution`.

def _shift_scale_distribution_function_2arg(func):
    def wrapped(self, x, y, *args, loc, scale, sign, **kwargs):
        item = func.__name__

        f = getattr(self._dist, item)

        # Obviously it's possible to get away with half of the work here.
        # Let's focus on correct results first and optimize later.
        xt = self._transform(x, loc, scale)
        yt = self._transform(y, loc, scale)
        fxy = f(xt, yt, *args, **kwargs)
        fyx = f(yt, xt, *args, **kwargs)
        return np.where(sign, fxy, fyx)[()]

    return wrapped

def _shift_scale_distribution_function(func):
    # c is for complementary
    citem = {'_logcdf_dispatch': '_logccdf_dispatch',
             '_cdf_dispatch': '_ccdf_dispatch',
             '_logccdf_dispatch': '_logcdf_dispatch',
             '_ccdf_dispatch': '_cdf_dispatch'}
    def wrapped(self, x, *args, loc, scale, sign, **kwargs):
        item = func.__name__

        f = getattr(self._dist, item)
        cf = getattr(self._dist, citem[item])

        # Obviously it's possible to get away with half of the work here.
        # Let's focus on correct results first and optimize later.
        xt = self._transform(x, loc, scale)
        fx = f(xt, *args, **kwargs)
        cfx = cf(xt, *args, **kwargs)
        return np.where(sign, fx, cfx)[()]

    return wrapped

def _shift_scale_inverse_function(func):
    citem = {'_ilogcdf_dispatch': '_ilogccdf_dispatch',
             '_icdf_dispatch': '_iccdf_dispatch',
             '_ilogccdf_dispatch': '_ilogcdf_dispatch',
             '_iccdf_dispatch': '_icdf_dispatch'}
    def wrapped(self, p, *args, loc, scale, sign, **kwargs):
        item = func.__name__

        f = getattr(self._dist, item)
        cf = getattr(self._dist, citem[item])

        # Obviously it's possible to get away with half of the work here.
        # Let's focus on correct results first and optimize later.
        fx =  self._itransform(f(p, *args, **kwargs), loc, scale)
        cfx = self._itransform(cf(p, *args, **kwargs), loc, scale)
        return np.where(sign, fx, cfx)[()]

    return wrapped


class TransformedDistribution(ContinuousDistribution):
    def __init__(self, dist, *args, **kwargs):
        self._copy_parameterization()
        self._variable = dist._variable
        self._dist = dist
        if dist._parameterization:
            # Add standard distribution parameters to our parameterization
            dist_parameters = dist._parameterization.parameters
            set_params = set(dist_parameters)
            if not self._parameterizations:
                self._parameterizations.append(_Parameterization())
            for parameterization in self._parameterizations:
                if set_params.intersection(parameterization.parameters):
                    message = (f"One or more of the parameters of {dist} has "
                               "the same name as a parameter of "
                               f"{self.__class__.__name__}. Name collisions "
                               "create ambiguities and are not supported.")
                    raise ValueError(message)
                parameterization.parameters.update(dist_parameters)
        super().__init__(*args, **kwargs)

    def _overrides(self, method_name):
        return (self._dist._overrides(method_name)
                or super()._overrides(method_name))

    def reset_cache(self):
        self._dist.reset_cache()
        super().reset_cache()

    def _update_parameters(self, *, validation_policy=None, **params):
        # maybe broadcast everything before processing?
        parameters = {}
        # There may be some issues with _original_parameters
        # We only want to update with _dist._original_parameters during
        # initialization. Afterward that, we want to start with
        # self._original_parameters.
        parameters.update(self._dist._original_parameters)
        parameters.update(params)
        super()._update_parameters(validation_policy=validation_policy, **parameters)

    def _process_parameters(self, **params):
        return self._dist._process_parameters(**params)

    def __repr__(self):
        s = super().__repr__()
        return s.replace("Distribution",
                         self._dist.__class__.__name__)


class ShiftedScaledDistribution(TransformedDistribution):
    """Distribution with a standard shift/scale transformation."""
    # Unclear whether infinite loc/scale will work reasonably in all cases
    _loc_domain = _RealDomain(endpoints=(-inf, inf), inclusive=(True, True))
    _loc_param = _RealParameter('loc', symbol=r'\mu',
                                domain=_loc_domain, typical=(1, 2))

    _scale_domain = _RealDomain(endpoints=(-inf, inf), inclusive=(True, True))
    _scale_param = _RealParameter('scale', symbol=r'\sigma',
                                  domain=_scale_domain, typical=(0.1, 10))

    _parameterizations = [_Parameterization(_loc_param, _scale_param),
                          _Parameterization(_loc_param),
                          _Parameterization(_scale_param)]

    def _process_parameters(self, loc=None, scale=None, **params):
        loc = loc if loc is not None else np.zeros_like(scale)[()]
        scale = scale if scale is not None else np.ones_like(loc)[()]
        sign = scale > 0
        parameters = self._dist._process_parameters(**params)
        parameters.update(dict(loc=loc, scale=scale, sign=sign))
        return parameters

    def _transform(self, x, loc, scale, **kwargs):
        return (x - loc)/scale

    def _itransform(self, x, loc, scale, **kwargs):
        return x * scale + loc

    def _support(self, loc, scale, sign, **params):
        # Add shortcut for infinite support?
        a, b = self._dist._support(**params)
        a, b = self._itransform(a, loc, scale), self._itransform(b, loc, scale)
        return np.where(sign, a, b)[()], np.where(sign, b, a)[()]

    # Here, we override all the `_dispatch` methods rather than the public
    # methods or _function methods. Why not the public methods?
    # If we were to override the public methods, then other
    # TransformedDistribution classes (which could transform a
    # ShiftedScaledDistribution) would need to call the public methods of
    # ShiftedScaledDistribution, which would run the input validation again.
    # Why not the _function methods? For distributions that rely on the
    # default implementation of methods (e.g. `quadrature`, `inversion`),
    # the implementation would "see" the location and scale like other
    # distribution parameters, so they could affect the accuracy of the
    # calculations. I think it is cleaner if `loc` and `scale` do not affect
    # the underlying calculations at all.

    def _entropy_dispatch(self, *args, loc, scale, sign, **params):
        return (self._dist._entropy_dispatch(*args, **params)
                + np.log(abs(scale)))

    def _logentropy_dispatch(self, *args, loc, scale, sign, **params):
        lH0 = self._dist._logentropy_dispatch(*args, **params)
        lls = np.log(np.log(abs(scale))+0j)
        return special.logsumexp(np.broadcast_arrays(lH0, lls), axis=0)

    def _median_dispatch(self, *, method, loc, scale, sign, **params):
        raw = self._dist._median_dispatch(method=method, **params)
        return self._itransform(raw, loc, scale)

    def _mode_dispatch(self, *, method, loc, scale, sign, **params):
        raw = self._dist._mode_dispatch(method=method, **params)
        return self._itransform(raw, loc, scale)

    def _logpdf_dispatch(self, x, *args, loc, scale, sign, **params):
        x = self._transform(x, loc, scale)
        logpdf = self._dist._logpdf_dispatch(x, *args, **params)
        return logpdf - np.log(abs(scale))

    def _pdf_dispatch(self, x, *args, loc, scale, sign, **params):
        x = self._transform(x, loc, scale)
        pdf = self._dist._pdf_dispatch(x, *args, **params)
        return pdf / abs(scale)

    # Sorry about the magic. This is just a draft to show the behavior.
    @_shift_scale_distribution_function
    def _logcdf_dispatch(self, x, *, method=None, **params):
        pass

    @_shift_scale_distribution_function
    def _cdf_dispatch(self, x, *, method=None, **params):
        pass

    @_shift_scale_distribution_function
    def _logccdf_dispatch(self, x, *, method=None, **params):
        pass

    @_shift_scale_distribution_function
    def _ccdf_dispatch(self, x, *, method=None, **params):
        pass

    @_shift_scale_distribution_function_2arg
    def _logcdf2_dispatch(self, x, y, *, method=None, **params):
        pass

    @_shift_scale_distribution_function_2arg
    def _cdf2_dispatch(self, x, y, *, method=None, **params):
        pass

    @_shift_scale_distribution_function_2arg
    def _logccdf2_dispatch(self, x, y, *, method=None, **params):
        pass

    @_shift_scale_distribution_function_2arg
    def _ccdf2_dispatch(self, x, y, *, method=None, **params):
        pass

    @_shift_scale_inverse_function
    def _ilogcdf_dispatch(self, x, *, method=None, **params):
        pass

    @_shift_scale_inverse_function
    def _icdf_dispatch(self, x, *, method=None, **params):
        pass

    @_shift_scale_inverse_function
    def _ilogccdf_dispatch(self, x, *, method=None, **params):
        pass

    @_shift_scale_inverse_function
    def _iccdf_dispatch(self, x, *, method=None, **params):
        pass

    def _moment_standardized_dispatch(self, order, *, loc, scale, sign, methods,
                                      **params):
        res = (self._dist._moment_standardized_dispatch(
            order, methods=methods, **params))
        return None if res is None else res * np.sign(scale)**order

    def _moment_central_dispatch(self, order, *, loc, scale, sign, methods,
                                 **params):
        res = (self._dist._moment_central_dispatch(
            order, methods=methods, **params))
        return None if res is None else res * scale**order

    def _moment_raw_dispatch(self, order, *, loc, scale, sign, methods,
                             **params):
        raw_moments = []
        methods_highest_order = methods
        for i in range(int(order) + 1):
            methods = (self._moment_methods if i < order
                       else methods_highest_order)
            raw = self._dist._moment_raw_dispatch(i, methods=methods, **params)
            if raw is None:
                return None
            moment_i = raw * scale**i
            raw_moments.append(moment_i)

        return self._moment_transform_center(
            order, raw_moments, loc, self._zero)

    def _sample_dispatch(self, sample_shape, full_shape, *,
                         method, rng, **params):
        rvs = self._dist._sample_dispatch(
            sample_shape, full_shape, method=method, rng=rng, **params)
        return self._itransform(rvs, **params)

    def __add__(self, loc):
        return ShiftedScaledDistribution(self._dist, loc=self.loc + loc,
                                         scale=self.scale)

    def __sub__(self, loc):
        return ShiftedScaledDistribution(self._dist, loc=self.loc - loc,
                                         scale=self.scale)

    def __mul__(self, scale):
        return ShiftedScaledDistribution(self._dist,
                                         loc=self.loc * scale,
                                         scale=self.scale * scale)

    def __truediv__(self, scale):
        return ShiftedScaledDistribution(self._dist,
                                         loc=self.loc / scale,
                                         scale=self.scale / scale)


class Mixture(_ProbabilityDistribution):
    r"""Representation of a mixture distribution.

    A mixture distribution is the distribution of a random variable
    defined in the following way: first, a random variable is selected
    from `components` according to the probabilities given by `weights`, then
    the selected random variable is realized.

    Parameters
    ----------
    components : sequence of `ContinuousDistribution`
        The underlying instances of `ContinuousDistribution`.
        All must have scalar shape parameters (if any); e.g., the `pdf` evaluated
        at a scalar argument must return a scalar.
    weights : sequence of floats
        The corresponding probabilities of selecting each random variable.
        Must be non-negative and sum to one.

    Attributes
    ----------
    components : sequence of `ContinuousDistribution`
        The underlying instances of `ContinuousDistribution`.
    weights : ndarray
        The corresponding probabilities of selecting each random variable.

    Methods
    -------
    support

    sample

    moment

    mean
    median
    mode

    variance
    standard_deviation

    skewness
    kurtosis

    pdf
    logpdf

    cdf
    icdf
    ccdf
    iccdf

    logcdf
    ilogcdf
    logccdf
    ilogccdf

    entropy

    Notes
    -----
    The following abbreviations are used throughout the documentation.

    - PDF: probability density function
    - CDF: cumulative distribution function
    - CCDF: complementary CDF
    - entropy: differential entropy
    - log-*F*: logarithm of *F* (e.g. log-CDF)
    - inverse *F*: inverse function of *F* (e.g. inverse CDF)

    References
    ----------
    .. [1] Mixture distribution, *Wikipedia*,
           https://en.wikipedia.org/wiki/Mixture_distribution

    """
    # Todo:
    # Fix Normal(mu=0.5).logentropy() runtime warning
    # Add support for array shapes, weights

    def _input_validation(self, components, weights):
        if len(components) == 0:
            message = ("`components` must contain at least one random variable.")
            raise ValueError(message)

        for var in components:
            # will generalize to other kinds of distributions when there
            # *are* other kinds of distributions
            if not isinstance(var, ContinuousDistribution):
                message = ("Each element of `components` must be an instance of "
                           "`ContinuousDistribution`.")
                raise ValueError(message)
            if not var._shape == ():
                message = "All elements of `components` must have scalar shapes."
                raise ValueError(message)

        if weights is None:
            return

        weights = np.asarray(weights)
        if weights.shape != (len(components),):
            message = "`components` and `weights` must have the same length."
            raise ValueError(message)

        if not np.issubdtype(weights.dtype, np.inexact):
            message = "`weights` must have floating point dtype."
            raise ValueError(message)

        if not np.isclose(np.sum(weights), 1.0):
            message = "`weights` must sum to 1.0."
            raise ValueError(message)

        if not np.all(weights >= 0):
            message = "All `weights` must be non-negative."
            raise ValueError(message)

        return components, weights

    def __init__(self, components, *, weights=None):
        components, weights = self._input_validation(components, weights)
        n = len(components)
        dtype = np.result_type(*(var._dtype for var in components))
        self._shape = np.broadcast_shapes(*(var._shape for var in components))
        self._dtype, self._components = dtype, components
        self._weights = np.full(n, 1/n, dtype=dtype) if weights is None else weights
        self.validation_policy = None

    @property
    def components(self):
        return list(self._components)

    @property
    def weights(self):
        return self._weights.copy()

    def _full(self, val, *args):
        args = [np.asarray(arg) for arg in args]
        dtype = np.result_type(self._dtype, *(arg.dtype for arg in args))
        shape = np.broadcast_shapes(self._shape, *(arg.shape for arg in args))
        return np.full(shape, val, dtype=dtype)

    def _sum(self, fun, *args):
        out = self._full(0, *args)
        for var, weight in zip(self._components, self._weights):
            out += getattr(var, fun)(*args) * weight
        return out

    def _logsum(self, fun, *args):
        out = self._full(-np.inf, *args)
        for var, log_weight in zip(self._components, np.log(self._weights)):
            np.logaddexp(out, getattr(var, fun)(*args) + log_weight, out=out)
        return out

    def support(self):
        a = self._full(np.inf)
        b = self._full(-np.inf)
        for var in self._components:
            a = np.minimum(a, var.support()[0])
            b = np.maximum(b, var.support()[1])
        return a, b

    def _raise_if_method(self, method):
        if method is not None:
            raise NotImplementedError("`method` not implemented for this distribution.")

    def logentropy(self, *, method=None):
        self._raise_if_method(method)
        def log_integrand(x):
            # `x` passed by `_tanhsinh` will be of complex dtype because
            # `log_integrand` returns complex values, but the imaginary
            # component is always zero. Extract the real part because
            # `logpdf` uses `logaddexp`, which fails for complex input.
            return self.logpdf(x.real) + np.log(self.logpdf(x.real) + 0j)

        res = _tanhsinh(log_integrand, *self.support(), log=True).integral
        return _log_real_standardize(res + np.pi*1j)

    def entropy(self, *, method=None):
        self._raise_if_method(method)
        return _tanhsinh(lambda x: -self.pdf(x) * self.logpdf(x),
                         *self.support()).integral

    def mode(self, *, method=None):
        self._raise_if_method(method)
        a, b = self.support()
        def f(x): return -self.pdf(x)
        res = _bracket_minimum(f, 1., xmin=a, xmax=b)
        res = _chandrupatla_minimize(f, res.xl, res.xm, res.xr)
        return res.x

    def median(self, *, method=None):
        self._raise_if_method(method)
        return self.icdf(0.5)

    def mean(self, *, method=None):
        self._raise_if_method(method)
        return self._sum('mean')

    def variance(self, *, method=None):
        self._raise_if_method(method)
        return self._moment_central(2)

    def standard_deviation(self, *, method=None):
        self._raise_if_method(method)
        return self.variance()**0.5

    def skewness(self, *, method=None):
        self._raise_if_method(method)
        return self._moment_standardized(3)

    def kurtosis(self, *, method=None):
        self._raise_if_method(method)
        return self._moment_standardized(4)

    def moment(self, order=1, kind='raw', *, method=None):
        self._raise_if_method(method)
        kinds = {'raw': self._moment_raw,
                 'central': self._moment_central,
                 'standardized': self._moment_standardized}
        order = ContinuousDistribution._validate_order_kind(self, order, kind, kinds)
        moment_kind = kinds[kind]
        return moment_kind(order)

    def _moment_raw(self, order):
        out = self._full(0)
        for var, weight in zip(self._components, self._weights):
            out += var.moment(order, kind='raw') * weight
        return out

    def _moment_central(self, order):
        order = int(order)
        out = self._full(0)
        for var, weight in zip(self._components, self._weights):
            moment_as = [var.moment(order, kind='central')
                         for order in range(order + 1)]
            a, b = var.mean(), self.mean()
            moment = var._moment_transform_center(order, moment_as, a, b)
            out += moment * weight
        return out

    def _moment_standardized(self, order):
        return self._moment_central(order) / self.standard_deviation()**order

    def pdf(self, x, /, *, method=None):
        self._raise_if_method(method)
        return self._sum('pdf', x)

    def logpdf(self, x, /, *, method=None):
        self._raise_if_method(method)
        return self._logsum('logpdf', x)

    def cdf(self, x, y=None, /, *, method=None):
        self._raise_if_method(method)
        args = (x,) if y is None else (x, y)
        return self._sum('cdf', *args)

    def logcdf(self, x, y=None, /, *, method=None):
        self._raise_if_method(method)
        args = (x,) if y is None else (x, y)
        return self._logsum('logcdf', *args)

    def ccdf(self, x, y=None, /, *, method=None):
        self._raise_if_method(method)
        args = (x,) if y is None else (x, y)
        return self._sum('ccdf', *args)

    def logccdf(self, x, y=None, /, *, method=None):
        self._raise_if_method(method)
        args = (x,) if y is None else (x, y)
        return self._logsum('logccdf', *args)

    def _invert(self, fun, p):
        xmin, xmax = self.support()
        fun = getattr(self, fun)
        f = lambda x, p: fun(x) - p  # noqa: E731 is silly
        res = _bracket_root(f, xl0=self.mean(), xmin=xmin, xmax=xmax, args=(p,))
        return _chandrupatla(f, a=res.xl, b=res.xr, args=(p,)).x

    def icdf(self, p, /, *, method=None):
        self._raise_if_method(method)
        return self._invert('cdf', p)

    def iccdf(self, p, /, *, method=None):
        self._raise_if_method(method)
        return self._invert('ccdf', p)

    def ilogcdf(self, p, /, *, method=None):
        self._raise_if_method(method)
        return self._invert('logcdf', p)

    def ilogccdf(self, p, /, *, method=None):
        self._raise_if_method(method)
        return self._invert('logccdf', p)

    def sample(self, shape=(), *, rng=None, method=None):
        self._raise_if_method(method)
        rng = np.random.default_rng(rng)
        size = np.prod(np.atleast_1d(shape))
        ns = rng.multinomial(size, self._weights)
        x = [var.sample(shape=n, rng=rng) for n, var in zip(ns, self._components)]
        x = np.reshape(rng.permuted(np.concatenate(x)), shape)
        return x[()]


<<<<<<< HEAD
class MonotonicTransformedDistribution(TransformedDistribution):
    r"""Distribution underlying a strictly monotonic function of a random variable

    Given a random variable :math:`X`; a strictly monotonic function
    :math:`g(u)`, its inverse :math:`h(u) = g^{-1}(u)`, and the derivative
    :math:`h'(u) = \frac{dh(u)}{du}`, define the distribution underlying
    the random variable :math:`Y = g(X)`.
=======
class IMFTransformedDistribution(TransformedDistribution):
    r"""Distribution underlying a strictly monotonic function of a random variable

    Given a random variable :math:`X`; a strictly monotonic function
    :math:`g(u)`, its inverse :math:`h(u) = g^{-1}(u)`, and the derivative magnitude
    :math: `|h'(u)| = \left| \frac{dh(u)}{du} \right|`, define the distribution
    underlying the random variable :math:`Y = g(X)`.
>>>>>>> 39408c78

    Parameters
    ----------
    X : `ContinuousDistribution`
        The random variable :math:`X`.
    g, h, dh : callable
        Elementwise functions representing the mathematical functions
        :math:`g(u)`, :math:`h(u)`, and :math:`|h'(u)|`
    logdh : callable, optional
        Elementwise function representing :math:`\log(h'(u))`.
        The default is ``lambda u: np.log(dh(u))``, but providing
        a custom implementation may avoid over/underflow.
    increasing : bool, optional
        Whether the function is strictly increasing (True, default)
        or strictly decreasing (False).

    """

    def __init__(self, dist, *args, g, h, dh, logdh=None, increasing=True, **kwargs):
        super().__init__(dist, *args, **kwargs)
        self._g = g
        self._h = h
        self._dh = dh
        self._logdh = (logdh if logdh is not None
                       else lambda u: np.log(dh(u)))
        if increasing:
            self._xdf = self._dist._cdf_dispatch
            self._cxdf = self._dist._ccdf_dispatch
            self._ixdf = self._dist._icdf_dispatch
            self._icxdf = self._dist._iccdf_dispatch
            self._logxdf = self._dist._logcdf_dispatch
            self._logcxdf = self._dist._logccdf_dispatch
            self._ilogxdf = self._dist._ilogcdf_dispatch
            self._ilogcxdf = self._dist._ilogccdf_dispatch
        else:
            self._xdf = self._dist._ccdf_dispatch
            self._cxdf = self._dist._cdf_dispatch
            self._ixdf = self._dist._iccdf_dispatch
            self._icxdf = self._dist._icdf_dispatch
            self._logxdf = self._dist._logccdf_dispatch
            self._logcxdf = self._dist._logcdf_dispatch
            self._ilogxdf = self._dist._ilogccdf_dispatch
            self._ilogcxdf = self._dist._ilogcdf_dispatch
        self._increasing = increasing

    def _overrides(self, method_name):
        # Do not use the generic overrides of TransformedDistribution
        return False

    def _support(self, **params):
        a, b = self._dist._support(**params)
        with np.errstate(divide='ignore'):
            if self._increasing:
                return self._g(a), self._g(b)
            else:
                return self._g(b), self._g(a)

    def _logpdf_dispatch(self, x, *args, **params):
        return self._dist._logpdf_dispatch(self._h(x), *args, **params) + self._logdh(x)

    def _pdf_dispatch(self, x, *args, **params):
        return self._dist._pdf_dispatch(self._h(x), *args, **params) * self._dh(x)

    def _logcdf_dispatch(self, x, *args, **params):
        return self._logxdf(self._h(x), *args, **params)

    def _cdf_dispatch(self, x, *args, **params):
        return self._xdf(self._h(x), *args, **params)

    def _logccdf_dispatch(self, x, *args, **params):
        return self._logcxdf(self._h(x), *args, **params)

    def _ccdf_dispatch(self, x, *args, **params):
        return self._cxdf(self._h(x), *args, **params)

    def _ilogcdf_dispatch(self, p, *args, **params):
        return self._g(self._ilogxdf(p, *args, **params))

    def _icdf_dispatch(self, p, *args, **params):
        return self._g(self._ixdf(p, *args, **params))

    def _ilogccdf_dispatch(self, p, *args, **params):
        return self._g(self._ilogcxdf(p, *args, **params))

    def _iccdf_dispatch(self, p, *args, **params):
        return self._g(self._icxdf(p, *args, **params))

    def _sample_dispatch(self, sample_shape, full_shape, *,
                         method, rng, **params):
        rvs = self._dist._sample_dispatch(
            sample_shape, full_shape, method=method, rng=rng, **params)
        return self._g(rvs)


def exp(X):
    r"""Natural exponential of a random variable

    Parameters
    ----------
    X : `ContinuousDistribution`
        The random variable :math:`X`.
    Returns
    -------
    Y : `ContinuousDistribution`
        A random variable :math:`Y = \exp(X)`.

    Examples
    --------
    Suppose we have a normally distributed random variable :math:`X`:

    >>> import numpy as np
    >>> from scipy import stats
    >>> X = stats.Normal()

    We wish to have a lognormally distributed random variable :math:`Y`,
    a random variable whose natural logarithm is :math:`X`.
    If :math:`X` is to be the natural logarithm of :math:`Y`, then we
    must take :math:`Y` to be the natural exponential of :math:`X`.

    >>> Y = stats.exp(X)

    To demonstrate that ``X`` represents the logarithm of ``Y``,
    we plot a normalized histogram of the logarithm of observations of
    ``Y`` against the PDF underlying ``X``.

    >>> import matplotlib.pyplot as plt
    >>> rng = np.random.default_rng(435383595582522)
    >>> y = Y.sample(shape=10000, rng=rng)
    >>> ax = plt.gca()
    >>> ax.hist(np.log(y), bins=50, density=True)
    >>> X.plot(ax=ax)
    >>> plt.legend(('PDF of `X`', 'histogram of `log(y)`'))
    >>> plt.show()

    """
    return MonotonicTransformedDistribution(X, g=np.exp, h=np.log, dh=lambda u: 1 / u,
                                            logdh=lambda u: -np.log(u))<|MERGE_RESOLUTION|>--- conflicted
+++ resolved
@@ -1827,13 +1827,8 @@
         return self.__mul__(other)
 
     def __rtruediv__(self, other):
-<<<<<<< HEAD
-        message = "Division by a random variable is not yet implemented."
-        raise NotImplementedError(message)
-=======
-        return IMFTransformedDistribution(self, g=lambda u: 1 / u, h=lambda u: 1 / u,
-                                          dh=lambda u: 1 / u ** 2, increasing=False)
->>>>>>> 39408c78
+        return MonotonicTransformedDistribution(self, g=lambda u: 1 / u, h=lambda u: 1 / u,
+                                                dh=lambda u: 1 / u ** 2, increasing=False)
 
     def __neg__(self):
         return self * -1
@@ -4122,23 +4117,13 @@
         return x[()]
 
 
-<<<<<<< HEAD
 class MonotonicTransformedDistribution(TransformedDistribution):
-    r"""Distribution underlying a strictly monotonic function of a random variable
-
-    Given a random variable :math:`X`; a strictly monotonic function
-    :math:`g(u)`, its inverse :math:`h(u) = g^{-1}(u)`, and the derivative
-    :math:`h'(u) = \frac{dh(u)}{du}`, define the distribution underlying
-    the random variable :math:`Y = g(X)`.
-=======
-class IMFTransformedDistribution(TransformedDistribution):
     r"""Distribution underlying a strictly monotonic function of a random variable
 
     Given a random variable :math:`X`; a strictly monotonic function
     :math:`g(u)`, its inverse :math:`h(u) = g^{-1}(u)`, and the derivative magnitude
     :math: `|h'(u)| = \left| \frac{dh(u)}{du} \right|`, define the distribution
     underlying the random variable :math:`Y = g(X)`.
->>>>>>> 39408c78
 
     Parameters
     ----------
