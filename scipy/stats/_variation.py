--- conflicted
+++ resolved
@@ -107,16 +107,9 @@
     if a.size == 0 or ddof > n:
         # Handle as a special case to avoid spurious warnings.
         # The return values, if any, are all nan.
-<<<<<<< HEAD
-        shp = list(a.shape)
-        shp.pop(axis)
-        result = xp.full(shp, fill_value=NaN, device=xp_device(a))
-        return result[()] if result.ndim == 0 else result
-=======
         shape = list(a.shape)
         shape.pop(axis)
         return _get_nan(a, shape=tuple(shape), xp=xp)
->>>>>>> a3089904
 
     mean_a = xp.mean(a, axis=axis)
 
