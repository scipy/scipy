--- conflicted
+++ resolved
@@ -1131,16 +1131,11 @@
     >>> from scipy import stats
     >>> import matplotlib.pyplot as plt
 
-<<<<<<< HEAD
-    Generate some data and determine optimal ``lmbda`` in various ways:
+    We can generate some data and determine the optimal ``lmbda`` in various
+    ways:
+
     >>> rng = np.random.default_rng(SEED)
     >>> x = stats.loggamma.rvs(5, size=30, random_state=rng) + 5
-=======
-    We can generate some data and determine the optimal ``lmbda`` in various
-    ways:
-
-    >>> x = stats.loggamma.rvs(5, size=30) + 5
->>>>>>> 374e5bfe
     >>> y, lmax_mle = stats.boxcox(x)
     >>> lmax_pearsonr = stats.boxcox_normmax(x)
 
