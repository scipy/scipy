--- conflicted
+++ resolved
@@ -2074,7 +2074,6 @@
 AnsariResult = namedtuple('AnsariResult', ('statistic', 'pvalue'))
 
 
-<<<<<<< HEAD
 class _ABW:
     '''Distribution of Ansari-Bradley W-statistic under the null hypothesis'''
     # TODO: calculate exact distribution considering ties
@@ -2135,12 +2134,7 @@
 
 
 def ansari(x, y, alternative='two-sided'):
-    """
-    Perform the Ansari-Bradley test for equal scale parameters.
-=======
-def ansari(x, y):
     """Perform the Ansari-Bradley test for equal scale parameters.
->>>>>>> 62de4865
 
     The Ansari-Bradley test ([1]_, [2]_) is a non-parametric test
     for the equality of the scale parameter of the distributions
@@ -2222,7 +2216,6 @@
     the scales of the distributions from which the samples were drawn
     are not equal.
 
-<<<<<<< HEAD
     We can use the ``alternative`` parameter to perform one-tailed test.
     In the above example, the scale of `x1` is greater than `x3` and so
     the ratio of scales of `x1` and `x3` is greater than 1. This means
@@ -2237,8 +2230,7 @@
 
     >>> ansari(x1, x3, alternative='less')
     AnsariResult(statistic=452.0, pvalue=0.9971491079190463)
-=======
->>>>>>> 62de4865
+
     """
     if alternative not in {'two-sided', 'greater', 'less'}:
         raise ValueError("'alternative' must be 'two-sided',"
