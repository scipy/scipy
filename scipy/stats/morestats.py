--- conflicted
+++ resolved
@@ -2677,14 +2677,8 @@
     return FlignerResult(Xsq, pval)
 
 
-<<<<<<< HEAD
 def mood(x, y, axis=0, alternative="two-sided"):
-    """
-    Perform Mood's test for equal scale parameters.
-=======
-def mood(x, y, axis=0):
     """Perform Mood's test for equal scale parameters.
->>>>>>> 62de4865
 
     Mood's two-sample test for scale parameters is a non-parametric
     test for the null hypothesis that two samples are drawn from the
