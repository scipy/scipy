from __future__ import annotations
import math
import warnings
from collections import namedtuple

import numpy as np
from numpy import (isscalar, r_, log, around, unique, asarray,
                   zeros, arange, sort, amin, amax, any, atleast_1d,
                   sqrt, ceil, floor, array, compress,
                   pi, exp, ravel, count_nonzero, sin, cos, arctan2, hypot)

from scipy import optimize
from scipy import special
from . import statlib
from . import stats
from .stats import find_repeats, _contains_nan
from .contingency import chi2_contingency
from . import distributions
from ._distn_infrastructure import rv_generic
from ._hypotests import _get_wilcoxon_distr


__all__ = ['mvsdist',
           'bayes_mvs', 'kstat', 'kstatvar', 'probplot', 'ppcc_max', 'ppcc_plot',
           'boxcox_llf', 'boxcox', 'boxcox_normmax', 'boxcox_normplot',
           'shapiro', 'anderson', 'ansari', 'bartlett', 'levene', 'binom_test',
           'fligner', 'mood', 'wilcoxon', 'median_test',
           'circmean', 'circvar', 'circstd', 'anderson_ksamp',
           'yeojohnson_llf', 'yeojohnson', 'yeojohnson_normmax',
           'yeojohnson_normplot'
           ]


Mean = namedtuple('Mean', ('statistic', 'minmax'))
Variance = namedtuple('Variance', ('statistic', 'minmax'))
Std_dev = namedtuple('Std_dev', ('statistic', 'minmax'))


def bayes_mvs(data, alpha=0.90):
    r"""
    Bayesian confidence intervals for the mean, var, and std.

    Parameters
    ----------
    data : array_like
        Input data, if multi-dimensional it is flattened to 1-D by `bayes_mvs`.
        Requires 2 or more data points.
    alpha : float, optional
        Probability that the returned confidence interval contains
        the true parameter.

    Returns
    -------
    mean_cntr, var_cntr, std_cntr : tuple
        The three results are for the mean, variance and standard deviation,
        respectively.  Each result is a tuple of the form::

            (center, (lower, upper))

        with `center` the mean of the conditional pdf of the value given the
        data, and `(lower, upper)` a confidence interval, centered on the
        median, containing the estimate to a probability ``alpha``.

    See Also
    --------
    mvsdist

    Notes
    -----
    Each tuple of mean, variance, and standard deviation estimates represent
    the (center, (lower, upper)) with center the mean of the conditional pdf
    of the value given the data and (lower, upper) is a confidence interval
    centered on the median, containing the estimate to a probability
    ``alpha``.

    Converts data to 1-D and assumes all data has the same mean and variance.
    Uses Jeffrey's prior for variance and std.

    Equivalent to ``tuple((x.mean(), x.interval(alpha)) for x in mvsdist(dat))``

    References
    ----------
    T.E. Oliphant, "A Bayesian perspective on estimating mean, variance, and
    standard-deviation from data", https://scholarsarchive.byu.edu/facpub/278,
    2006.

    Examples
    --------
    First a basic example to demonstrate the outputs:

    >>> from scipy import stats
    >>> data = [6, 9, 12, 7, 8, 8, 13]
    >>> mean, var, std = stats.bayes_mvs(data)
    >>> mean
    Mean(statistic=9.0, minmax=(7.103650222612533, 10.896349777387467))
    >>> var
    Variance(statistic=10.0, minmax=(3.176724206..., 24.45910382...))
    >>> std
    Std_dev(statistic=2.9724954732045084, minmax=(1.7823367265645143, 4.945614605014631))

    Now we generate some normally distributed random data, and get estimates of
    mean and standard deviation with 95% confidence intervals for those
    estimates:

    >>> n_samples = 100000
    >>> data = stats.norm.rvs(size=n_samples)
    >>> res_mean, res_var, res_std = stats.bayes_mvs(data, alpha=0.95)

    >>> import matplotlib.pyplot as plt
    >>> fig = plt.figure()
    >>> ax = fig.add_subplot(111)
    >>> ax.hist(data, bins=100, density=True, label='Histogram of data')
    >>> ax.vlines(res_mean.statistic, 0, 0.5, colors='r', label='Estimated mean')
    >>> ax.axvspan(res_mean.minmax[0],res_mean.minmax[1], facecolor='r',
    ...            alpha=0.2, label=r'Estimated mean (95% limits)')
    >>> ax.vlines(res_std.statistic, 0, 0.5, colors='g', label='Estimated scale')
    >>> ax.axvspan(res_std.minmax[0],res_std.minmax[1], facecolor='g', alpha=0.2,
    ...            label=r'Estimated scale (95% limits)')

    >>> ax.legend(fontsize=10)
    >>> ax.set_xlim([-4, 4])
    >>> ax.set_ylim([0, 0.5])
    >>> plt.show()

    """
    m, v, s = mvsdist(data)
    if alpha >= 1 or alpha <= 0:
        raise ValueError("0 < alpha < 1 is required, but alpha=%s was given."
                         % alpha)

    m_res = Mean(m.mean(), m.interval(alpha))
    v_res = Variance(v.mean(), v.interval(alpha))
    s_res = Std_dev(s.mean(), s.interval(alpha))

    return m_res, v_res, s_res


def mvsdist(data):
    """
    'Frozen' distributions for mean, variance, and standard deviation of data.

    Parameters
    ----------
    data : array_like
        Input array. Converted to 1-D using ravel.
        Requires 2 or more data-points.

    Returns
    -------
    mdist : "frozen" distribution object
        Distribution object representing the mean of the data.
    vdist : "frozen" distribution object
        Distribution object representing the variance of the data.
    sdist : "frozen" distribution object
        Distribution object representing the standard deviation of the data.

    See Also
    --------
    bayes_mvs

    Notes
    -----
    The return values from ``bayes_mvs(data)`` is equivalent to
    ``tuple((x.mean(), x.interval(0.90)) for x in mvsdist(data))``.

    In other words, calling ``<dist>.mean()`` and ``<dist>.interval(0.90)``
    on the three distribution objects returned from this function will give
    the same results that are returned from `bayes_mvs`.

    References
    ----------
    T.E. Oliphant, "A Bayesian perspective on estimating mean, variance, and
    standard-deviation from data", https://scholarsarchive.byu.edu/facpub/278,
    2006.

    Examples
    --------
    >>> from scipy import stats
    >>> data = [6, 9, 12, 7, 8, 8, 13]
    >>> mean, var, std = stats.mvsdist(data)

    We now have frozen distribution objects "mean", "var" and "std" that we can
    examine:

    >>> mean.mean()
    9.0
    >>> mean.interval(0.95)
    (6.6120585482655692, 11.387941451734431)
    >>> mean.std()
    1.1952286093343936

    """
    x = ravel(data)
    n = len(x)
    if n < 2:
        raise ValueError("Need at least 2 data-points.")
    xbar = x.mean()
    C = x.var()
    if n > 1000:  # gaussian approximations for large n
        mdist = distributions.norm(loc=xbar, scale=math.sqrt(C / n))
        sdist = distributions.norm(loc=math.sqrt(C), scale=math.sqrt(C / (2. * n)))
        vdist = distributions.norm(loc=C, scale=math.sqrt(2.0 / n) * C)
    else:
        nm1 = n - 1
        fac = n * C / 2.
        val = nm1 / 2.
        mdist = distributions.t(nm1, loc=xbar, scale=math.sqrt(C / nm1))
        sdist = distributions.gengamma(val, -2, scale=math.sqrt(fac))
        vdist = distributions.invgamma(val, scale=fac)
    return mdist, vdist, sdist


def kstat(data, n=2):
    r"""
    Return the nth k-statistic (1<=n<=4 so far).

    The nth k-statistic k_n is the unique symmetric unbiased estimator of the
    nth cumulant kappa_n.

    Parameters
    ----------
    data : array_like
        Input array. Note that n-D input gets flattened.
    n : int, {1, 2, 3, 4}, optional
        Default is equal to 2.

    Returns
    -------
    kstat : float
        The nth k-statistic.

    See Also
    --------
    kstatvar: Returns an unbiased estimator of the variance of the k-statistic.
    moment: Returns the n-th central moment about the mean for a sample.

    Notes
    -----
    For a sample size n, the first few k-statistics are given by:

    .. math::

        k_{1} = \mu
        k_{2} = \frac{n}{n-1} m_{2}
        k_{3} = \frac{ n^{2} } {(n-1) (n-2)} m_{3}
        k_{4} = \frac{ n^{2} [(n + 1)m_{4} - 3(n - 1) m^2_{2}]} {(n-1) (n-2) (n-3)}

    where :math:`\mu` is the sample mean, :math:`m_2` is the sample
    variance, and :math:`m_i` is the i-th sample central moment.

    References
    ----------
    http://mathworld.wolfram.com/k-Statistic.html

    http://mathworld.wolfram.com/Cumulant.html

    Examples
    --------
    >>> from scipy import stats
    >>> from numpy.random import default_rng
    >>> rng = default_rng()

    As sample size increases, n-th moment and n-th k-statistic converge to the
    same number (although they aren't identical). In the case of the normal
    distribution, they converge to zero.

    >>> for n in [2, 3, 4, 5, 6, 7]:
    ...     x = rng.normal(size=10**n)
    ...     m, k = stats.moment(x, 3), stats.kstat(x, 3)
    ...     print("%.3g %.3g %.3g" % (m, k, m-k))
    -0.631 -0.651 0.0194  # random
    0.0282 0.0283 -8.49e-05
    -0.0454 -0.0454 1.36e-05
    7.53e-05 7.53e-05 -2.26e-09
    0.00166 0.00166 -4.99e-09
    -2.88e-06 -2.88e-06 8.63e-13
    """
    if n > 4 or n < 1:
        raise ValueError("k-statistics only supported for 1<=n<=4")
    n = int(n)
    S = np.zeros(n + 1, np.float64)
    data = ravel(data)
    N = data.size

    # raise ValueError on empty input
    if N == 0:
        raise ValueError("Data input must not be empty")

    # on nan input, return nan without warning
    if np.isnan(np.sum(data)):
        return np.nan

    for k in range(1, n + 1):
        S[k] = np.sum(data**k, axis=0)
    if n == 1:
        return S[1] * 1.0/N
    elif n == 2:
        return (N*S[2] - S[1]**2.0) / (N*(N - 1.0))
    elif n == 3:
        return (2*S[1]**3 - 3*N*S[1]*S[2] + N*N*S[3]) / (N*(N - 1.0)*(N - 2.0))
    elif n == 4:
        return ((-6*S[1]**4 + 12*N*S[1]**2 * S[2] - 3*N*(N-1.0)*S[2]**2 -
                 4*N*(N+1)*S[1]*S[3] + N*N*(N+1)*S[4]) /
                 (N*(N-1.0)*(N-2.0)*(N-3.0)))
    else:
        raise ValueError("Should not be here.")


def kstatvar(data, n=2):
    r"""Return an unbiased estimator of the variance of the k-statistic.

    See `kstat` for more details of the k-statistic.

    Parameters
    ----------
    data : array_like
        Input array. Note that n-D input gets flattened.
    n : int, {1, 2}, optional
        Default is equal to 2.

    Returns
    -------
    kstatvar : float
        The nth k-statistic variance.

    See Also
    --------
    kstat: Returns the n-th k-statistic.
    moment: Returns the n-th central moment about the mean for a sample.

    Notes
    -----
    The variances of the first few k-statistics are given by:

    .. math::

        var(k_{1}) = \frac{\kappa^2}{n}
        var(k_{2}) = \frac{\kappa^4}{n} + \frac{2\kappa^2_{2}}{n - 1}
        var(k_{3}) = \frac{\kappa^6}{n} + \frac{9 \kappa_2 \kappa_4}{n - 1} +
                     \frac{9 \kappa^2_{3}}{n - 1} +
                     \frac{6 n \kappa^3_{2}}{(n-1) (n-2)}
        var(k_{4}) = \frac{\kappa^8}{n} + \frac{16 \kappa_2 \kappa_6}{n - 1} +
                     \frac{48 \kappa_{3} \kappa_5}{n - 1} +
                     \frac{34 \kappa^2_{4}}{n-1} + \frac{72 n \kappa^2_{2} \kappa_4}{(n - 1) (n - 2)} +
                     \frac{144 n \kappa_{2} \kappa^2_{3}}{(n - 1) (n - 2)} +
                     \frac{24 (n + 1) n \kappa^4_{2}}{(n - 1) (n - 2) (n - 3)}
    """
    data = ravel(data)
    N = len(data)
    if n == 1:
        return kstat(data, n=2) * 1.0/N
    elif n == 2:
        k2 = kstat(data, n=2)
        k4 = kstat(data, n=4)
        return (2*N*k2**2 + (N-1)*k4) / (N*(N+1))
    else:
        raise ValueError("Only n=1 or n=2 supported.")


def _calc_uniform_order_statistic_medians(n):
    """Approximations of uniform order statistic medians.

    Parameters
    ----------
    n : int
        Sample size.

    Returns
    -------
    v : 1d float array
        Approximations of the order statistic medians.

    References
    ----------
    .. [1] James J. Filliben, "The Probability Plot Correlation Coefficient
           Test for Normality", Technometrics, Vol. 17, pp. 111-117, 1975.

    Examples
    --------
    Order statistics of the uniform distribution on the unit interval
    are marginally distributed according to beta distributions.
    The expectations of these order statistic are evenly spaced across
    the interval, but the distributions are skewed in a way that
    pushes the medians slightly towards the endpoints of the unit interval:

    >>> n = 4
    >>> k = np.arange(1, n+1)
    >>> from scipy.stats import beta
    >>> a = k
    >>> b = n-k+1
    >>> beta.mean(a, b)
    array([ 0.2,  0.4,  0.6,  0.8])
    >>> beta.median(a, b)
    array([ 0.15910358,  0.38572757,  0.61427243,  0.84089642])

    The Filliben approximation uses the exact medians of the smallest
    and greatest order statistics, and the remaining medians are approximated
    by points spread evenly across a sub-interval of the unit interval:

    >>> from scipy.morestats import _calc_uniform_order_statistic_medians
    >>> _calc_uniform_order_statistic_medians(n)
    array([ 0.15910358,  0.38545246,  0.61454754,  0.84089642])

    This plot shows the skewed distributions of the order statistics
    of a sample of size four from a uniform distribution on the unit interval:

    >>> import matplotlib.pyplot as plt
    >>> x = np.linspace(0.0, 1.0, num=50, endpoint=True)
    >>> pdfs = [beta.pdf(x, a[i], b[i]) for i in range(n)]
    >>> plt.figure()
    >>> plt.plot(x, pdfs[0], x, pdfs[1], x, pdfs[2], x, pdfs[3])

    """
    v = np.empty(n, dtype=np.float64)
    v[-1] = 0.5**(1.0 / n)
    v[0] = 1 - v[-1]
    i = np.arange(2, n)
    v[1:-1] = (i - 0.3175) / (n + 0.365)
    return v


def _parse_dist_kw(dist, enforce_subclass=True):
    """Parse `dist` keyword.

    Parameters
    ----------
    dist : str or stats.distributions instance.
        Several functions take `dist` as a keyword, hence this utility
        function.
    enforce_subclass : bool, optional
        If True (default), `dist` needs to be a
        `_distn_infrastructure.rv_generic` instance.
        It can sometimes be useful to set this keyword to False, if a function
        wants to accept objects that just look somewhat like such an instance
        (for example, they have a ``ppf`` method).

    """
    if isinstance(dist, rv_generic):
        pass
    elif isinstance(dist, str):
        try:
            dist = getattr(distributions, dist)
        except AttributeError as e:
            raise ValueError("%s is not a valid distribution name" % dist) from e
    elif enforce_subclass:
        msg = ("`dist` should be a stats.distributions instance or a string "
               "with the name of such a distribution.")
        raise ValueError(msg)

    return dist


def _add_axis_labels_title(plot, xlabel, ylabel, title):
    """Helper function to add axes labels and a title to stats plots."""
    try:
        if hasattr(plot, 'set_title'):
            # Matplotlib Axes instance or something that looks like it
            plot.set_title(title)
            plot.set_xlabel(xlabel)
            plot.set_ylabel(ylabel)
        else:
            # matplotlib.pyplot module
            plot.title(title)
            plot.xlabel(xlabel)
            plot.ylabel(ylabel)
    except Exception:
        # Not an MPL object or something that looks (enough) like it.
        # Don't crash on adding labels or title
        pass


def probplot(x, sparams=(), dist='norm', fit=True, plot=None, rvalue=False):
    """
    Calculate quantiles for a probability plot, and optionally show the plot.

    Generates a probability plot of sample data against the quantiles of a
    specified theoretical distribution (the normal distribution by default).
    `probplot` optionally calculates a best-fit line for the data and plots the
    results using Matplotlib or a given plot function.

    Parameters
    ----------
    x : array_like
        Sample/response data from which `probplot` creates the plot.
    sparams : tuple, optional
        Distribution-specific shape parameters (shape parameters plus location
        and scale).
    dist : str or stats.distributions instance, optional
        Distribution or distribution function name. The default is 'norm' for a
        normal probability plot.  Objects that look enough like a
        stats.distributions instance (i.e. they have a ``ppf`` method) are also
        accepted.
    fit : bool, optional
        Fit a least-squares regression (best-fit) line to the sample data if
        True (default).
    plot : object, optional
        If given, plots the quantiles and least squares fit.
        `plot` is an object that has to have methods "plot" and "text".
        The `matplotlib.pyplot` module or a Matplotlib Axes object can be used,
        or a custom object with the same methods.
        Default is None, which means that no plot is created.

    Returns
    -------
    (osm, osr) : tuple of ndarrays
        Tuple of theoretical quantiles (osm, or order statistic medians) and
        ordered responses (osr).  `osr` is simply sorted input `x`.
        For details on how `osm` is calculated see the Notes section.
    (slope, intercept, r) : tuple of floats, optional
        Tuple  containing the result of the least-squares fit, if that is
        performed by `probplot`. `r` is the square root of the coefficient of
        determination.  If ``fit=False`` and ``plot=None``, this tuple is not
        returned.

    Notes
    -----
    Even if `plot` is given, the figure is not shown or saved by `probplot`;
    ``plt.show()`` or ``plt.savefig('figname.png')`` should be used after
    calling `probplot`.

    `probplot` generates a probability plot, which should not be confused with
    a Q-Q or a P-P plot.  Statsmodels has more extensive functionality of this
    type, see ``statsmodels.api.ProbPlot``.

    The formula used for the theoretical quantiles (horizontal axis of the
    probability plot) is Filliben's estimate::

        quantiles = dist.ppf(val), for

                0.5**(1/n),                  for i = n
          val = (i - 0.3175) / (n + 0.365),  for i = 2, ..., n-1
                1 - 0.5**(1/n),              for i = 1

    where ``i`` indicates the i-th ordered value and ``n`` is the total number
    of values.

    Examples
    --------
    >>> from scipy import stats
    >>> import matplotlib.pyplot as plt
    >>> nsample = 100
    >>> np.random.seed(7654321)

    A t distribution with small degrees of freedom:

    >>> ax1 = plt.subplot(221)
    >>> x = stats.t.rvs(3, size=nsample)
    >>> res = stats.probplot(x, plot=plt)

    A t distribution with larger degrees of freedom:

    >>> ax2 = plt.subplot(222)
    >>> x = stats.t.rvs(25, size=nsample)
    >>> res = stats.probplot(x, plot=plt)

    A mixture of two normal distributions with broadcasting:

    >>> ax3 = plt.subplot(223)
    >>> x = stats.norm.rvs(loc=[0,5], scale=[1,1.5],
    ...                    size=(nsample//2,2)).ravel()
    >>> res = stats.probplot(x, plot=plt)

    A standard normal distribution:

    >>> ax4 = plt.subplot(224)
    >>> x = stats.norm.rvs(loc=0, scale=1, size=nsample)
    >>> res = stats.probplot(x, plot=plt)

    Produce a new figure with a loggamma distribution, using the ``dist`` and
    ``sparams`` keywords:

    >>> fig = plt.figure()
    >>> ax = fig.add_subplot(111)
    >>> x = stats.loggamma.rvs(c=2.5, size=500)
    >>> res = stats.probplot(x, dist=stats.loggamma, sparams=(2.5,), plot=ax)
    >>> ax.set_title("Probplot for loggamma dist with shape parameter 2.5")

    Show the results with Matplotlib:

    >>> plt.show()

    """
    x = np.asarray(x)
    _perform_fit = fit or (plot is not None)
    if x.size == 0:
        if _perform_fit:
            return (x, x), (np.nan, np.nan, 0.0)
        else:
            return x, x

    osm_uniform = _calc_uniform_order_statistic_medians(len(x))
    dist = _parse_dist_kw(dist, enforce_subclass=False)
    if sparams is None:
        sparams = ()
    if isscalar(sparams):
        sparams = (sparams,)
    if not isinstance(sparams, tuple):
        sparams = tuple(sparams)

    osm = dist.ppf(osm_uniform, *sparams)
    osr = sort(x)
    if _perform_fit:
        # perform a linear least squares fit.
        slope, intercept, r, prob, _ = stats.linregress(osm, osr)

    if plot is not None:
        plot.plot(osm, osr, 'bo', osm, slope*osm + intercept, 'r-')
        _add_axis_labels_title(plot, xlabel='Theoretical quantiles',
                               ylabel='Ordered Values',
                               title='Probability Plot')

        # Add R^2 value to the plot as text
        if rvalue:
            xmin = amin(osm)
            xmax = amax(osm)
            ymin = amin(x)
            ymax = amax(x)
            posx = xmin + 0.70 * (xmax - xmin)
            posy = ymin + 0.01 * (ymax - ymin)
            plot.text(posx, posy, "$R^2=%1.4f$" % r**2)

    if fit:
        return (osm, osr), (slope, intercept, r)
    else:
        return osm, osr


def ppcc_max(x, brack=(0.0, 1.0), dist='tukeylambda'):
    """Calculate the shape parameter that maximizes the PPCC.

    The probability plot correlation coefficient (PPCC) plot can be used to
    determine the optimal shape parameter for a one-parameter family of
    distributions.  ppcc_max returns the shape parameter that would maximize the
    probability plot correlation coefficient for the given data to a
    one-parameter family of distributions.

    Parameters
    ----------
    x : array_like
        Input array.
    brack : tuple, optional
        Triple (a,b,c) where (a<b<c). If bracket consists of two numbers (a, c)
        then they are assumed to be a starting interval for a downhill bracket
        search (see `scipy.optimize.brent`).
    dist : str or stats.distributions instance, optional
        Distribution or distribution function name.  Objects that look enough
        like a stats.distributions instance (i.e. they have a ``ppf`` method)
        are also accepted.  The default is ``'tukeylambda'``.

    Returns
    -------
    shape_value : float
        The shape parameter at which the probability plot correlation
        coefficient reaches its max value.

    See Also
    --------
    ppcc_plot, probplot, boxcox

    Notes
    -----
    The brack keyword serves as a starting point which is useful in corner
    cases. One can use a plot to obtain a rough visual estimate of the location
    for the maximum to start the search near it.

    References
    ----------
    .. [1] J.J. Filliben, "The Probability Plot Correlation Coefficient Test for
           Normality", Technometrics, Vol. 17, pp. 111-117, 1975.

    .. [2] https://www.itl.nist.gov/div898/handbook/eda/section3/ppccplot.htm

    Examples
    --------
    First we generate some random data from a Tukey-Lambda distribution,
    with shape parameter -0.7:

    >>> from scipy import stats
    >>> x = stats.tukeylambda.rvs(-0.7, loc=2, scale=0.5, size=10000,
    ...                           random_state=1234567) + 1e4

    Now we explore this data with a PPCC plot as well as the related
    probability plot and Box-Cox normplot.  A red line is drawn where we
    expect the PPCC value to be maximal (at the shape parameter -0.7 used
    above):

    >>> import matplotlib.pyplot as plt
    >>> fig = plt.figure(figsize=(8, 6))
    >>> ax = fig.add_subplot(111)
    >>> res = stats.ppcc_plot(x, -5, 5, plot=ax)

    We calculate the value where the shape should reach its maximum and a red
    line is drawn there. The line should coincide with the highest point in the
    ppcc_plot.

    >>> max = stats.ppcc_max(x)
    >>> ax.vlines(max, 0, 1, colors='r', label='Expected shape value')

    >>> plt.show()

    """
    dist = _parse_dist_kw(dist)
    osm_uniform = _calc_uniform_order_statistic_medians(len(x))
    osr = sort(x)

    # this function computes the x-axis values of the probability plot
    #  and computes a linear regression (including the correlation)
    #  and returns 1-r so that a minimization function maximizes the
    #  correlation
    def tempfunc(shape, mi, yvals, func):
        xvals = func(mi, shape)
        r, prob = stats.pearsonr(xvals, yvals)
        return 1 - r

    return optimize.brent(tempfunc, brack=brack,
                          args=(osm_uniform, osr, dist.ppf))


def ppcc_plot(x, a, b, dist='tukeylambda', plot=None, N=80):
    """Calculate and optionally plot probability plot correlation coefficient.

    The probability plot correlation coefficient (PPCC) plot can be used to
    determine the optimal shape parameter for a one-parameter family of
    distributions.  It cannot be used for distributions without shape
    parameters
    (like the normal distribution) or with multiple shape parameters.

    By default a Tukey-Lambda distribution (`stats.tukeylambda`) is used. A
    Tukey-Lambda PPCC plot interpolates from long-tailed to short-tailed
    distributions via an approximately normal one, and is therefore
    particularly useful in practice.

    Parameters
    ----------
    x : array_like
        Input array.
    a, b : scalar
        Lower and upper bounds of the shape parameter to use.
    dist : str or stats.distributions instance, optional
        Distribution or distribution function name.  Objects that look enough
        like a stats.distributions instance (i.e. they have a ``ppf`` method)
        are also accepted.  The default is ``'tukeylambda'``.
    plot : object, optional
        If given, plots PPCC against the shape parameter.
        `plot` is an object that has to have methods "plot" and "text".
        The `matplotlib.pyplot` module or a Matplotlib Axes object can be used,
        or a custom object with the same methods.
        Default is None, which means that no plot is created.
    N : int, optional
        Number of points on the horizontal axis (equally distributed from
        `a` to `b`).

    Returns
    -------
    svals : ndarray
        The shape values for which `ppcc` was calculated.
    ppcc : ndarray
        The calculated probability plot correlation coefficient values.

    See Also
    --------
    ppcc_max, probplot, boxcox_normplot, tukeylambda

    References
    ----------
    J.J. Filliben, "The Probability Plot Correlation Coefficient Test for
    Normality", Technometrics, Vol. 17, pp. 111-117, 1975.

    Examples
    --------
    First we generate some random data from a Tukey-Lambda distribution,
    with shape parameter -0.7:

    >>> from scipy import stats
    >>> import matplotlib.pyplot as plt
    >>> np.random.seed(1234567)
    >>> x = stats.tukeylambda.rvs(-0.7, loc=2, scale=0.5, size=10000) + 1e4

    Now we explore this data with a PPCC plot as well as the related
    probability plot and Box-Cox normplot.  A red line is drawn where we
    expect the PPCC value to be maximal (at the shape parameter -0.7 used
    above):

    >>> fig = plt.figure(figsize=(12, 4))
    >>> ax1 = fig.add_subplot(131)
    >>> ax2 = fig.add_subplot(132)
    >>> ax3 = fig.add_subplot(133)
    >>> res = stats.probplot(x, plot=ax1)
    >>> res = stats.boxcox_normplot(x, -5, 5, plot=ax2)
    >>> res = stats.ppcc_plot(x, -5, 5, plot=ax3)
    >>> ax3.vlines(-0.7, 0, 1, colors='r', label='Expected shape value')
    >>> plt.show()

    """
    if b <= a:
        raise ValueError("`b` has to be larger than `a`.")

    svals = np.linspace(a, b, num=N)
    ppcc = np.empty_like(svals)
    for k, sval in enumerate(svals):
        _, r2 = probplot(x, sval, dist=dist, fit=True)
        ppcc[k] = r2[-1]

    if plot is not None:
        plot.plot(svals, ppcc, 'x')
        _add_axis_labels_title(plot, xlabel='Shape Values',
                               ylabel='Prob Plot Corr. Coef.',
                               title='(%s) PPCC Plot' % dist)

    return svals, ppcc


def boxcox_llf(lmb, data):
    r"""The boxcox log-likelihood function.

    Parameters
    ----------
    lmb : scalar
        Parameter for Box-Cox transformation.  See `boxcox` for details.
    data : array_like
        Data to calculate Box-Cox log-likelihood for.  If `data` is
        multi-dimensional, the log-likelihood is calculated along the first
        axis.

    Returns
    -------
    llf : float or ndarray
        Box-Cox log-likelihood of `data` given `lmb`.  A float for 1-D `data`,
        an array otherwise.

    See Also
    --------
    boxcox, probplot, boxcox_normplot, boxcox_normmax

    Notes
    -----
    The Box-Cox log-likelihood function is defined here as

    .. math::

        llf = (\lambda - 1) \sum_i(\log(x_i)) -
              N/2 \log(\sum_i (y_i - \bar{y})^2 / N),

    where ``y`` is the Box-Cox transformed input data ``x``.

    Examples
    --------
    >>> from scipy import stats
    >>> import matplotlib.pyplot as plt
    >>> from mpl_toolkits.axes_grid1.inset_locator import inset_axes
    >>> np.random.seed(1245)

    Generate some random variates and calculate Box-Cox log-likelihood values
    for them for a range of ``lmbda`` values:

    >>> x = stats.loggamma.rvs(5, loc=10, size=1000)
    >>> lmbdas = np.linspace(-2, 10)
    >>> llf = np.zeros(lmbdas.shape, dtype=float)
    >>> for ii, lmbda in enumerate(lmbdas):
    ...     llf[ii] = stats.boxcox_llf(lmbda, x)

    Also find the optimal lmbda value with `boxcox`:

    >>> x_most_normal, lmbda_optimal = stats.boxcox(x)

    Plot the log-likelihood as function of lmbda.  Add the optimal lmbda as a
    horizontal line to check that that's really the optimum:

    >>> fig = plt.figure()
    >>> ax = fig.add_subplot(111)
    >>> ax.plot(lmbdas, llf, 'b.-')
    >>> ax.axhline(stats.boxcox_llf(lmbda_optimal, x), color='r')
    >>> ax.set_xlabel('lmbda parameter')
    >>> ax.set_ylabel('Box-Cox log-likelihood')

    Now add some probability plots to show that where the log-likelihood is
    maximized the data transformed with `boxcox` looks closest to normal:

    >>> locs = [3, 10, 4]  # 'lower left', 'center', 'lower right'
    >>> for lmbda, loc in zip([-1, lmbda_optimal, 9], locs):
    ...     xt = stats.boxcox(x, lmbda=lmbda)
    ...     (osm, osr), (slope, intercept, r_sq) = stats.probplot(xt)
    ...     ax_inset = inset_axes(ax, width="20%", height="20%", loc=loc)
    ...     ax_inset.plot(osm, osr, 'c.', osm, slope*osm + intercept, 'k-')
    ...     ax_inset.set_xticklabels([])
    ...     ax_inset.set_yticklabels([])
    ...     ax_inset.set_title(r'$\lambda=%1.2f$' % lmbda)

    >>> plt.show()

    """
    data = np.asarray(data)
    N = data.shape[0]
    if N == 0:
        return np.nan

    logdata = np.log(data)

    # Compute the variance of the transformed data.
    if lmb == 0:
        variance = np.var(logdata, axis=0)
    else:
        # Transform without the constant offset 1/lmb.  The offset does
        # not effect the variance, and the subtraction of the offset can
        # lead to loss of precision.
        variance = np.var(data**lmb / lmb, axis=0)

    return (lmb - 1) * np.sum(logdata, axis=0) - N/2 * np.log(variance)


def _boxcox_conf_interval(x, lmax, alpha):
    # Need to find the lambda for which
    #  f(x,lmbda) >= f(x,lmax) - 0.5*chi^2_alpha;1
    fac = 0.5 * distributions.chi2.ppf(1 - alpha, 1)
    target = boxcox_llf(lmax, x) - fac

    def rootfunc(lmbda, data, target):
        return boxcox_llf(lmbda, data) - target

    # Find positive endpoint of interval in which answer is to be found
    newlm = lmax + 0.5
    N = 0
    while (rootfunc(newlm, x, target) > 0.0) and (N < 500):
        newlm += 0.1
        N += 1

    if N == 500:
        raise RuntimeError("Could not find endpoint.")

    lmplus = optimize.brentq(rootfunc, lmax, newlm, args=(x, target))

    # Now find negative interval in the same way
    newlm = lmax - 0.5
    N = 0
    while (rootfunc(newlm, x, target) > 0.0) and (N < 500):
        newlm -= 0.1
        N += 1

    if N == 500:
        raise RuntimeError("Could not find endpoint.")

    lmminus = optimize.brentq(rootfunc, newlm, lmax, args=(x, target))
    return lmminus, lmplus


<<<<<<< HEAD
def boxcox(x, lmbda=None, alpha=None, optimizer=None):
    r"""
    Return a dataset transformed by a Box-Cox power transformation.
=======
def boxcox(x, lmbda=None, alpha=None):
    r"""Return a dataset transformed by a Box-Cox power transformation.
>>>>>>> 08390dcd

    Parameters
    ----------
    x : ndarray
        Input array.  Must be positive 1-dimensional.  Must not be constant.
    lmbda : {None, scalar}, optional
        If `lmbda` is not None, do the transformation for that value.
        If `lmbda` is None, find the lambda that maximizes the log-likelihood
        function and return it as the second output argument.
    alpha : {None, float}, optional
        If ``alpha`` is not None, return the ``100 * (1-alpha)%`` confidence
        interval for `lmbda` as the third output argument.
        Must be between 0.0 and 1.0.
    optimizer : callable, optional
        If `lmbda` is None, `optimizer` is the scalar optimizer used to find
        the value of `lmbda` that minimizes the negative log-likelihood
        function. `optimizer` is a callable that accepts one argument:

        fun : callable
            The objective function, which evaluates the negative
            log-likelihood function at a provided value of `lmbda`

        and returns an object, such as an instance of
        `scipy.optimize.OptimizeResult`, which holds the optimal value of
        `lmbda` in an attribute `x`.

        See the example in `boxcox_normmax` or the documentation of
        `scipy.optimize.minimize_scalar` for more information.

        If `lmbda` is not None, `optimizer` is ignored.

    Returns
    -------
    boxcox : ndarray
        Box-Cox power transformed array.
    maxlog : float, optional
        If the `lmbda` parameter is None, the second returned argument is
        the lambda that maximizes the log-likelihood function.
    (min_ci, max_ci) : tuple of float, optional
        If `lmbda` parameter is None and ``alpha`` is not None, this returned
        tuple of floats represents the minimum and maximum confidence limits
        given ``alpha``.

    See Also
    --------
    probplot, boxcox_normplot, boxcox_normmax, boxcox_llf

    Notes
    -----
    The Box-Cox transform is given by::

        y = (x**lmbda - 1) / lmbda,  for lmbda != 0
            log(x),                  for lmbda = 0

    `boxcox` requires the input data to be positive.  Sometimes a Box-Cox
    transformation provides a shift parameter to achieve this; `boxcox` does
    not.  Such a shift parameter is equivalent to adding a positive constant to
    `x` before calling `boxcox`.

    The confidence limits returned when ``alpha`` is provided give the interval
    where:

    .. math::

        llf(\hat{\lambda}) - llf(\lambda) < \frac{1}{2}\chi^2(1 - \alpha, 1),

    with ``llf`` the log-likelihood function and :math:`\chi^2` the chi-squared
    function.

    References
    ----------
    G.E.P. Box and D.R. Cox, "An Analysis of Transformations", Journal of the
    Royal Statistical Society B, 26, 211-252 (1964).

    Examples
    --------
    >>> from scipy import stats
    >>> import matplotlib.pyplot as plt

    We generate some random variates from a non-normal distribution and make a
    probability plot for it, to show it is non-normal in the tails:

    >>> fig = plt.figure()
    >>> ax1 = fig.add_subplot(211)
    >>> x = stats.loggamma.rvs(5, size=500) + 5
    >>> prob = stats.probplot(x, dist=stats.norm, plot=ax1)
    >>> ax1.set_xlabel('')
    >>> ax1.set_title('Probplot against normal distribution')

    We now use `boxcox` to transform the data so it's closest to normal:

    >>> ax2 = fig.add_subplot(212)
    >>> xt, _ = stats.boxcox(x)
    >>> prob = stats.probplot(xt, dist=stats.norm, plot=ax2)
    >>> ax2.set_title('Probplot after Box-Cox transformation')

    >>> plt.show()

    """
    x = np.asarray(x)
    if x.ndim != 1:
        raise ValueError("Data must be 1-dimensional.")

    if x.size == 0:
        return x

    if np.all(x == x[0]):
        raise ValueError("Data must not be constant.")

    if any(x <= 0):
        raise ValueError("Data must be positive.")

    if lmbda is not None:  # single transformation
        return special.boxcox(x, lmbda)

    # If lmbda=None, find the lmbda that maximizes the log-likelihood function.
    lmax = boxcox_normmax(x, method='mle', optimizer=optimizer)
    y = boxcox(x, lmax)

    if alpha is None:
        return y, lmax
    else:
        # Find confidence interval
        interval = _boxcox_conf_interval(x, lmax, alpha)
        return y, lmax, interval


def boxcox_normmax(x, brack=None, method='pearsonr', optimizer=None):
    """Compute optimal Box-Cox transform parameter for input data.

    Parameters
    ----------
    x : array_like
        Input array.
    brack : 2-tuple, optional, default (-2.0, 2.0)
         The starting interval for a downhill bracket search for the default
         `optimize.brent` solver.  Note that this is in most cases not
         critical; the final result is allowed to be outside this bracket.
         This will be ignored if `optimizer` is not None.
    method : str, optional
        The method to determine the optimal transform parameter (`boxcox`
        ``lmbda`` parameter). Options are:

        'pearsonr'  (default)
            Maximizes the Pearson correlation coefficient between
            ``y = boxcox(x)`` and the expected values for ``y`` if `x` would be
            normally-distributed.

        'mle'
            Minimizes the log-likelihood `boxcox_llf`.  This is the method used
            in `boxcox`.

        'all'
            Use all optimization methods available, and return all results.
            Useful to compare different methods.
    optimizer : callable, optional
        If `lmbda` is None, `optimizer` is the scalar optimizer used to find
        the value of `lmbda` that minimizes the negative log-likelihood
        function. `optimizer` is a callable that accepts one argument:

        fun : callable
            The objective function, which evaluates the negative
            log-likelihood function at a provided value of `lmbda`

        and returns an object, such as an instance of
        `scipy.optimize.OptimizeResult`, which holds the optimal value of
        `lmbda` in an attribute `x`.

        See the example below or the documentation of
        `scipy.optimize.minimize_scalar` for more information.

        If `lmbda` is not None, `optimizer` is ignored.

    Returns
    -------
    maxlog : float or ndarray
        The optimal transform parameter found.  An array instead of a scalar
        for ``method='all'``.

    See Also
    --------
    boxcox, boxcox_llf, boxcox_normplot, scipy.optimize.minimize_scalar

    Examples
    --------
    >>> from scipy import stats
    >>> import matplotlib.pyplot as plt
    >>> np.random.seed(1234)  # make this example reproducible

    We can generate some data and determine the optimal ``lmbda`` in various
    ways:

    >>> x = stats.loggamma.rvs(5, size=30) + 5
    >>> y, lmax_mle = stats.boxcox(x)
    >>> lmax_pearsonr = stats.boxcox_normmax(x)

    >>> lmax_mle
    7.177...
    >>> lmax_pearsonr
    7.916...
    >>> stats.boxcox_normmax(x, method='all')
    array([ 7.91667384,  7.17718692])

    >>> fig = plt.figure()
    >>> ax = fig.add_subplot(111)
    >>> prob = stats.boxcox_normplot(x, -10, 10, plot=ax)
    >>> ax.axvline(lmax_mle, color='r')
    >>> ax.axvline(lmax_pearsonr, color='g', ls='--')

    >>> plt.show()

    Alternatively, we can define our own `optimizer` function. Suppose we
    are only interested in values of `lmbda` on the interval [6, 7], we
    want to use `scipy.optimize.minimize_scalar` with ``method='bounded'``,
    and we want to use tighter tolerances when optimizing the log-likelihood
    function. To do this, we define a function that accepts positional argument
    `fun` and uses `scipy.optimize.minimize_scalar` to minimize `fun` subject
    to the provided bounds and tolerances:

    >>> from scipy import optimize
    >>> options = {'xatol': 1e-12}  # absolute tolerance on `x`
    >>> def optimizer(fun):
    ...     return optimize.minimize_scalar(fun, bounds=(6, 7),
    ...                                     method="bounded", options=options)
    >>> stats.boxcox_normmax(x, optimizer=optimizer)
    6.999...
    """
    # If optimizer is not given, define default 'brent' optimizer.
    if optimizer is None:

        # Set default value for `brack`.
        if brack is None:
            brack = (-2.0, 2.0)

        def _optimizer(func, args):
            return optimize.brent(func, args=args, brack=brack)

    # Otherwise check optimizer.
    else:
        if not callable(optimizer):
            raise ValueError("`optimizer` must be a callable")

        if brack is not None:
            raise ValueError("`brack` must be None if `optimizer` is given")

        # `optimizer` is expected to return a `OptimizeResult` object, we here
        # get the solution to the optimization problem.
        def _optimizer(func, args):
            def func_wrapped(x):
                return func(x, *args)
            return getattr(optimizer(func_wrapped), 'x', None)

    def _pearsonr(x):
        osm_uniform = _calc_uniform_order_statistic_medians(len(x))
        xvals = distributions.norm.ppf(osm_uniform)

        def _eval_pearsonr(lmbda, xvals, samps):
            # This function computes the x-axis values of the probability plot
            # and computes a linear regression (including the correlation) and
            # returns ``1 - r`` so that a minimization function maximizes the
            # correlation.
            y = boxcox(samps, lmbda)
            yvals = np.sort(y)
            r, prob = stats.pearsonr(xvals, yvals)
            return 1 - r

        return _optimizer(_eval_pearsonr, args=(xvals, x))

    def _mle(x):
        def _eval_mle(lmb, data):
            # function to minimize
            return -boxcox_llf(lmb, data)

        return _optimizer(_eval_mle, args=(x,))

    def _all(x):
        maxlog = np.empty(2, dtype=float)
        maxlog[0] = _pearsonr(x)
        maxlog[1] = _mle(x)
        return maxlog

    methods = {'pearsonr': _pearsonr,
               'mle': _mle,
               'all': _all}
    if method not in methods.keys():
        raise ValueError("Method %s not recognized." % method)

    optimfunc = methods[method]
    res = optimfunc(x)
    if res is None:
        message = ("`optimizer` must return an object containing the optimal "
                   "`lmbda` in attribute `x`")
        raise ValueError(message)
    return res


def _normplot(method, x, la, lb, plot=None, N=80):
    """Compute parameters for a Box-Cox or Yeo-Johnson normality plot,
    optionally show it.

    See `boxcox_normplot` or `yeojohnson_normplot` for details.
    """

    if method == 'boxcox':
        title = 'Box-Cox Normality Plot'
        transform_func = boxcox
    else:
        title = 'Yeo-Johnson Normality Plot'
        transform_func = yeojohnson

    x = np.asarray(x)
    if x.size == 0:
        return x

    if lb <= la:
        raise ValueError("`lb` has to be larger than `la`.")

    lmbdas = np.linspace(la, lb, num=N)
    ppcc = lmbdas * 0.0
    for i, val in enumerate(lmbdas):
        # Determine for each lmbda the square root of correlation coefficient
        # of transformed x
        z = transform_func(x, lmbda=val)
        _, (_, _, r) = probplot(z, dist='norm', fit=True)
        ppcc[i] = r

    if plot is not None:
        plot.plot(lmbdas, ppcc, 'x')
        _add_axis_labels_title(plot, xlabel='$\\lambda$',
                               ylabel='Prob Plot Corr. Coef.',
                               title=title)

    return lmbdas, ppcc


def boxcox_normplot(x, la, lb, plot=None, N=80):
    """Compute parameters for a Box-Cox normality plot, optionally show it.

    A Box-Cox normality plot shows graphically what the best transformation
    parameter is to use in `boxcox` to obtain a distribution that is close
    to normal.

    Parameters
    ----------
    x : array_like
        Input array.
    la, lb : scalar
        The lower and upper bounds for the ``lmbda`` values to pass to `boxcox`
        for Box-Cox transformations.  These are also the limits of the
        horizontal axis of the plot if that is generated.
    plot : object, optional
        If given, plots the quantiles and least squares fit.
        `plot` is an object that has to have methods "plot" and "text".
        The `matplotlib.pyplot` module or a Matplotlib Axes object can be used,
        or a custom object with the same methods.
        Default is None, which means that no plot is created.
    N : int, optional
        Number of points on the horizontal axis (equally distributed from
        `la` to `lb`).

    Returns
    -------
    lmbdas : ndarray
        The ``lmbda`` values for which a Box-Cox transform was done.
    ppcc : ndarray
        Probability Plot Correlelation Coefficient, as obtained from `probplot`
        when fitting the Box-Cox transformed input `x` against a normal
        distribution.

    See Also
    --------
    probplot, boxcox, boxcox_normmax, boxcox_llf, ppcc_max

    Notes
    -----
    Even if `plot` is given, the figure is not shown or saved by
    `boxcox_normplot`; ``plt.show()`` or ``plt.savefig('figname.png')``
    should be used after calling `probplot`.

    Examples
    --------
    >>> from scipy import stats
    >>> import matplotlib.pyplot as plt

    Generate some non-normally distributed data, and create a Box-Cox plot:

    >>> x = stats.loggamma.rvs(5, size=500) + 5
    >>> fig = plt.figure()
    >>> ax = fig.add_subplot(111)
    >>> prob = stats.boxcox_normplot(x, -20, 20, plot=ax)

    Determine and plot the optimal ``lmbda`` to transform ``x`` and plot it in
    the same plot:

    >>> _, maxlog = stats.boxcox(x)
    >>> ax.axvline(maxlog, color='r')

    >>> plt.show()

    """
    return _normplot('boxcox', x, la, lb, plot, N)


def yeojohnson(x, lmbda=None):
    r"""Return a dataset transformed by a Yeo-Johnson power transformation.

    Parameters
    ----------
    x : ndarray
        Input array.  Should be 1-dimensional.
    lmbda : float, optional
        If ``lmbda`` is ``None``, find the lambda that maximizes the
        log-likelihood function and return it as the second output argument.
        Otherwise the transformation is done for the given value.

    Returns
    -------
    yeojohnson: ndarray
        Yeo-Johnson power transformed array.
    maxlog : float, optional
        If the `lmbda` parameter is None, the second returned argument is
        the lambda that maximizes the log-likelihood function.

    See Also
    --------
    probplot, yeojohnson_normplot, yeojohnson_normmax, yeojohnson_llf, boxcox

    Notes
    -----
    The Yeo-Johnson transform is given by::

        y = ((x + 1)**lmbda - 1) / lmbda,                for x >= 0, lmbda != 0
            log(x + 1),                                  for x >= 0, lmbda = 0
            -((-x + 1)**(2 - lmbda) - 1) / (2 - lmbda),  for x < 0, lmbda != 2
            -log(-x + 1),                                for x < 0, lmbda = 2

    Unlike `boxcox`, `yeojohnson` does not require the input data to be
    positive.

    .. versionadded:: 1.2.0


    References
    ----------
    I. Yeo and R.A. Johnson, "A New Family of Power Transformations to
    Improve Normality or Symmetry", Biometrika 87.4 (2000):


    Examples
    --------
    >>> from scipy import stats
    >>> import matplotlib.pyplot as plt

    We generate some random variates from a non-normal distribution and make a
    probability plot for it, to show it is non-normal in the tails:

    >>> fig = plt.figure()
    >>> ax1 = fig.add_subplot(211)
    >>> x = stats.loggamma.rvs(5, size=500) + 5
    >>> prob = stats.probplot(x, dist=stats.norm, plot=ax1)
    >>> ax1.set_xlabel('')
    >>> ax1.set_title('Probplot against normal distribution')

    We now use `yeojohnson` to transform the data so it's closest to normal:

    >>> ax2 = fig.add_subplot(212)
    >>> xt, lmbda = stats.yeojohnson(x)
    >>> prob = stats.probplot(xt, dist=stats.norm, plot=ax2)
    >>> ax2.set_title('Probplot after Yeo-Johnson transformation')

    >>> plt.show()

    """
    x = np.asarray(x)
    if x.size == 0:
        return x

    if np.issubdtype(x.dtype, np.complexfloating):
        raise ValueError('Yeo-Johnson transformation is not defined for '
                         'complex numbers.')

    if np.issubdtype(x.dtype, np.integer):
        x = x.astype(np.float64, copy=False)

    if lmbda is not None:
        return _yeojohnson_transform(x, lmbda)

    # if lmbda=None, find the lmbda that maximizes the log-likelihood function.
    lmax = yeojohnson_normmax(x)
    y = _yeojohnson_transform(x, lmax)

    return y, lmax


def _yeojohnson_transform(x, lmbda):
    """Returns `x` transformed by the Yeo-Johnson power transform with given
    parameter `lmbda`.
    """
    out = np.zeros_like(x)
    pos = x >= 0  # binary mask

    # when x >= 0
    if abs(lmbda) < np.spacing(1.):
        out[pos] = np.log1p(x[pos])
    else:  # lmbda != 0
        out[pos] = (np.power(x[pos] + 1, lmbda) - 1) / lmbda

    # when x < 0
    if abs(lmbda - 2) > np.spacing(1.):
        out[~pos] = -(np.power(-x[~pos] + 1, 2 - lmbda) - 1) / (2 - lmbda)
    else:  # lmbda == 2
        out[~pos] = -np.log1p(-x[~pos])

    return out


def yeojohnson_llf(lmb, data):
    r"""The yeojohnson log-likelihood function.

    Parameters
    ----------
    lmb : scalar
        Parameter for Yeo-Johnson transformation. See `yeojohnson` for
        details.
    data : array_like
        Data to calculate Yeo-Johnson log-likelihood for. If `data` is
        multi-dimensional, the log-likelihood is calculated along the first
        axis.

    Returns
    -------
    llf : float
        Yeo-Johnson log-likelihood of `data` given `lmb`.

    See Also
    --------
    yeojohnson, probplot, yeojohnson_normplot, yeojohnson_normmax

    Notes
    -----
    The Yeo-Johnson log-likelihood function is defined here as

    .. math::

        llf = -N/2 \log(\hat{\sigma}^2) + (\lambda - 1)
              \sum_i \text{ sign }(x_i)\log(|x_i| + 1)

    where :math:`\hat{\sigma}^2` is estimated variance of the the Yeo-Johnson
    transformed input data ``x``.

    .. versionadded:: 1.2.0

    Examples
    --------
    >>> from scipy import stats
    >>> import matplotlib.pyplot as plt
    >>> from mpl_toolkits.axes_grid1.inset_locator import inset_axes
    >>> np.random.seed(1245)

    Generate some random variates and calculate Yeo-Johnson log-likelihood
    values for them for a range of ``lmbda`` values:

    >>> x = stats.loggamma.rvs(5, loc=10, size=1000)
    >>> lmbdas = np.linspace(-2, 10)
    >>> llf = np.zeros(lmbdas.shape, dtype=float)
    >>> for ii, lmbda in enumerate(lmbdas):
    ...     llf[ii] = stats.yeojohnson_llf(lmbda, x)

    Also find the optimal lmbda value with `yeojohnson`:

    >>> x_most_normal, lmbda_optimal = stats.yeojohnson(x)

    Plot the log-likelihood as function of lmbda.  Add the optimal lmbda as a
    horizontal line to check that that's really the optimum:

    >>> fig = plt.figure()
    >>> ax = fig.add_subplot(111)
    >>> ax.plot(lmbdas, llf, 'b.-')
    >>> ax.axhline(stats.yeojohnson_llf(lmbda_optimal, x), color='r')
    >>> ax.set_xlabel('lmbda parameter')
    >>> ax.set_ylabel('Yeo-Johnson log-likelihood')

    Now add some probability plots to show that where the log-likelihood is
    maximized the data transformed with `yeojohnson` looks closest to normal:

    >>> locs = [3, 10, 4]  # 'lower left', 'center', 'lower right'
    >>> for lmbda, loc in zip([-1, lmbda_optimal, 9], locs):
    ...     xt = stats.yeojohnson(x, lmbda=lmbda)
    ...     (osm, osr), (slope, intercept, r_sq) = stats.probplot(xt)
    ...     ax_inset = inset_axes(ax, width="20%", height="20%", loc=loc)
    ...     ax_inset.plot(osm, osr, 'c.', osm, slope*osm + intercept, 'k-')
    ...     ax_inset.set_xticklabels([])
    ...     ax_inset.set_yticklabels([])
    ...     ax_inset.set_title(r'$\lambda=%1.2f$' % lmbda)

    >>> plt.show()

    """
    data = np.asarray(data)
    n_samples = data.shape[0]

    if n_samples == 0:
        return np.nan

    trans = _yeojohnson_transform(data, lmb)

    loglike = -n_samples / 2 * np.log(trans.var(axis=0))
    loglike += (lmb - 1) * (np.sign(data) * np.log(np.abs(data) + 1)).sum(axis=0)

    return loglike


def yeojohnson_normmax(x, brack=(-2, 2)):
    """Compute optimal Yeo-Johnson transform parameter.

    Compute optimal Yeo-Johnson transform parameter for input data, using
    maximum likelihood estimation.

    Parameters
    ----------
    x : array_like
        Input array.
    brack : 2-tuple, optional
        The starting interval for a downhill bracket search with
        `optimize.brent`. Note that this is in most cases not critical; the
        final result is allowed to be outside this bracket.

    Returns
    -------
    maxlog : float
        The optimal transform parameter found.

    See Also
    --------
    yeojohnson, yeojohnson_llf, yeojohnson_normplot

    Notes
    -----
    .. versionadded:: 1.2.0

    Examples
    --------
    >>> from scipy import stats
    >>> import matplotlib.pyplot as plt
    >>> np.random.seed(1234)  # make this example reproducible

    Generate some data and determine optimal ``lmbda``

    >>> x = stats.loggamma.rvs(5, size=30) + 5
    >>> lmax = stats.yeojohnson_normmax(x)

    >>> fig = plt.figure()
    >>> ax = fig.add_subplot(111)
    >>> prob = stats.yeojohnson_normplot(x, -10, 10, plot=ax)
    >>> ax.axvline(lmax, color='r')

    >>> plt.show()

    """
    def _neg_llf(lmbda, data):
        return -yeojohnson_llf(lmbda, data)

    return optimize.brent(_neg_llf, brack=brack, args=(x,))


def yeojohnson_normplot(x, la, lb, plot=None, N=80):
    """Compute parameters for a Yeo-Johnson normality plot, optionally show it.

    A Yeo-Johnson normality plot shows graphically what the best
    transformation parameter is to use in `yeojohnson` to obtain a
    distribution that is close to normal.

    Parameters
    ----------
    x : array_like
        Input array.
    la, lb : scalar
        The lower and upper bounds for the ``lmbda`` values to pass to
        `yeojohnson` for Yeo-Johnson transformations. These are also the
        limits of the horizontal axis of the plot if that is generated.
    plot : object, optional
        If given, plots the quantiles and least squares fit.
        `plot` is an object that has to have methods "plot" and "text".
        The `matplotlib.pyplot` module or a Matplotlib Axes object can be used,
        or a custom object with the same methods.
        Default is None, which means that no plot is created.
    N : int, optional
        Number of points on the horizontal axis (equally distributed from
        `la` to `lb`).

    Returns
    -------
    lmbdas : ndarray
        The ``lmbda`` values for which a Yeo-Johnson transform was done.
    ppcc : ndarray
        Probability Plot Correlelation Coefficient, as obtained from `probplot`
        when fitting the Box-Cox transformed input `x` against a normal
        distribution.

    See Also
    --------
    probplot, yeojohnson, yeojohnson_normmax, yeojohnson_llf, ppcc_max

    Notes
    -----
    Even if `plot` is given, the figure is not shown or saved by
    `boxcox_normplot`; ``plt.show()`` or ``plt.savefig('figname.png')``
    should be used after calling `probplot`.

    .. versionadded:: 1.2.0

    Examples
    --------
    >>> from scipy import stats
    >>> import matplotlib.pyplot as plt

    Generate some non-normally distributed data, and create a Yeo-Johnson plot:

    >>> x = stats.loggamma.rvs(5, size=500) + 5
    >>> fig = plt.figure()
    >>> ax = fig.add_subplot(111)
    >>> prob = stats.yeojohnson_normplot(x, -20, 20, plot=ax)

    Determine and plot the optimal ``lmbda`` to transform ``x`` and plot it in
    the same plot:

    >>> _, maxlog = stats.yeojohnson(x)
    >>> ax.axvline(maxlog, color='r')

    >>> plt.show()

    """
    return _normplot('yeojohnson', x, la, lb, plot, N)


ShapiroResult = namedtuple('ShapiroResult', ('statistic', 'pvalue'))


def shapiro(x):
    """Perform the Shapiro-Wilk test for normality.

    The Shapiro-Wilk test tests the null hypothesis that the
    data was drawn from a normal distribution.

    Parameters
    ----------
    x : array_like
        Array of sample data.

    Returns
    -------
    statistic : float
        The test statistic.
    p-value : float
        The p-value for the hypothesis test.

    See Also
    --------
    anderson : The Anderson-Darling test for normality
    kstest : The Kolmogorov-Smirnov test for goodness of fit.

    Notes
    -----
    The algorithm used is described in [4]_ but censoring parameters as
    described are not implemented. For N > 5000 the W test statistic is accurate
    but the p-value may not be.

    The chance of rejecting the null hypothesis when it is true is close to 5%
    regardless of sample size.

    References
    ----------
    .. [1] https://www.itl.nist.gov/div898/handbook/prc/section2/prc213.htm
    .. [2] Shapiro, S. S. & Wilk, M.B (1965). An analysis of variance test for
           normality (complete samples), Biometrika, Vol. 52, pp. 591-611.
    .. [3] Razali, N. M. & Wah, Y. B. (2011) Power comparisons of Shapiro-Wilk,
           Kolmogorov-Smirnov, Lilliefors and Anderson-Darling tests, Journal of
           Statistical Modeling and Analytics, Vol. 2, pp. 21-33.
    .. [4] ALGORITHM AS R94 APPL. STATIST. (1995) VOL. 44, NO. 4.

    Examples
    --------
    >>> from scipy import stats
    >>> np.random.seed(12345678)
    >>> x = stats.norm.rvs(loc=5, scale=3, size=100)
    >>> shapiro_test = stats.shapiro(x)
    >>> shapiro_test
    ShapiroResult(statistic=0.9772805571556091, pvalue=0.08144091814756393)
    >>> shapiro_test.statistic
    0.9772805571556091
    >>> shapiro_test.pvalue
    0.08144091814756393

    """
    x = np.ravel(x)

    N = len(x)
    if N < 3:
        raise ValueError("Data must be at least length 3.")

    a = zeros(N, 'f')
    init = 0

    y = sort(x)
    a, w, pw, ifault = statlib.swilk(y, a[:N//2], init)
    if ifault not in [0, 2]:
        warnings.warn("Input data for shapiro has range zero. The results "
                      "may not be accurate.")
    if N > 5000:
        warnings.warn("p-value may not be accurate for N > 5000.")

    return ShapiroResult(w, pw)


# Values from Stephens, M A, "EDF Statistics for Goodness of Fit and
#             Some Comparisons", Journal of the American Statistical
#             Association, Vol. 69, Issue 347, Sept. 1974, pp 730-737
_Avals_norm = array([0.576, 0.656, 0.787, 0.918, 1.092])
_Avals_expon = array([0.922, 1.078, 1.341, 1.606, 1.957])
# From Stephens, M A, "Goodness of Fit for the Extreme Value Distribution",
#             Biometrika, Vol. 64, Issue 3, Dec. 1977, pp 583-588.
_Avals_gumbel = array([0.474, 0.637, 0.757, 0.877, 1.038])
# From Stephens, M A, "Tests of Fit for the Logistic Distribution Based
#             on the Empirical Distribution Function.", Biometrika,
#             Vol. 66, Issue 3, Dec. 1979, pp 591-595.
_Avals_logistic = array([0.426, 0.563, 0.660, 0.769, 0.906, 1.010])


AndersonResult = namedtuple('AndersonResult', ('statistic',
                                               'critical_values',
                                               'significance_level'))


def anderson(x, dist='norm'):
    """Anderson-Darling test for data coming from a particular distribution.

    The Anderson-Darling test tests the null hypothesis that a sample is
    drawn from a population that follows a particular distribution.
    For the Anderson-Darling test, the critical values depend on
    which distribution is being tested against.  This function works
    for normal, exponential, logistic, or Gumbel (Extreme Value
    Type I) distributions.

    Parameters
    ----------
    x : array_like
        Array of sample data.
    dist : {'norm', 'expon', 'logistic', 'gumbel', 'gumbel_l', 'gumbel_r', 'extreme1'}, optional
        The type of distribution to test against.  The default is 'norm'.
        The names 'extreme1', 'gumbel_l' and 'gumbel' are synonyms for the
        same distribution.

    Returns
    -------
    statistic : float
        The Anderson-Darling test statistic.
    critical_values : list
        The critical values for this distribution.
    significance_level : list
        The significance levels for the corresponding critical values
        in percents.  The function returns critical values for a
        differing set of significance levels depending on the
        distribution that is being tested against.

    See Also
    --------
    kstest : The Kolmogorov-Smirnov test for goodness-of-fit.

    Notes
    -----
    Critical values provided are for the following significance levels:

    normal/exponential
        15%, 10%, 5%, 2.5%, 1%
    logistic
        25%, 10%, 5%, 2.5%, 1%, 0.5%
    Gumbel
        25%, 10%, 5%, 2.5%, 1%

    If the returned statistic is larger than these critical values then
    for the corresponding significance level, the null hypothesis that
    the data come from the chosen distribution can be rejected.
    The returned statistic is referred to as 'A2' in the references.

    References
    ----------
    .. [1] https://www.itl.nist.gov/div898/handbook/prc/section2/prc213.htm
    .. [2] Stephens, M. A. (1974). EDF Statistics for Goodness of Fit and
           Some Comparisons, Journal of the American Statistical Association,
           Vol. 69, pp. 730-737.
    .. [3] Stephens, M. A. (1976). Asymptotic Results for Goodness-of-Fit
           Statistics with Unknown Parameters, Annals of Statistics, Vol. 4,
           pp. 357-369.
    .. [4] Stephens, M. A. (1977). Goodness of Fit for the Extreme Value
           Distribution, Biometrika, Vol. 64, pp. 583-588.
    .. [5] Stephens, M. A. (1977). Goodness of Fit with Special Reference
           to Tests for Exponentiality , Technical Report No. 262,
           Department of Statistics, Stanford University, Stanford, CA.
    .. [6] Stephens, M. A. (1979). Tests of Fit for the Logistic Distribution
           Based on the Empirical Distribution Function, Biometrika, Vol. 66,
           pp. 591-595.

    """
    if dist not in ['norm', 'expon', 'gumbel', 'gumbel_l',
                    'gumbel_r', 'extreme1', 'logistic']:
        raise ValueError("Invalid distribution; dist must be 'norm', "
                         "'expon', 'gumbel', 'extreme1' or 'logistic'.")
    y = sort(x)
    xbar = np.mean(x, axis=0)
    N = len(y)
    if dist == 'norm':
        s = np.std(x, ddof=1, axis=0)
        w = (y - xbar) / s
        logcdf = distributions.norm.logcdf(w)
        logsf = distributions.norm.logsf(w)
        sig = array([15, 10, 5, 2.5, 1])
        critical = around(_Avals_norm / (1.0 + 4.0/N - 25.0/N/N), 3)
    elif dist == 'expon':
        w = y / xbar
        logcdf = distributions.expon.logcdf(w)
        logsf = distributions.expon.logsf(w)
        sig = array([15, 10, 5, 2.5, 1])
        critical = around(_Avals_expon / (1.0 + 0.6/N), 3)
    elif dist == 'logistic':
        def rootfunc(ab, xj, N):
            a, b = ab
            tmp = (xj - a) / b
            tmp2 = exp(tmp)
            val = [np.sum(1.0/(1+tmp2), axis=0) - 0.5*N,
                   np.sum(tmp*(1.0-tmp2)/(1+tmp2), axis=0) + N]
            return array(val)

        sol0 = array([xbar, np.std(x, ddof=1, axis=0)])
        sol = optimize.fsolve(rootfunc, sol0, args=(x, N), xtol=1e-5)
        w = (y - sol[0]) / sol[1]
        logcdf = distributions.logistic.logcdf(w)
        logsf = distributions.logistic.logsf(w)
        sig = array([25, 10, 5, 2.5, 1, 0.5])
        critical = around(_Avals_logistic / (1.0 + 0.25/N), 3)
    elif dist == 'gumbel_r':
        xbar, s = distributions.gumbel_r.fit(x)
        w = (y - xbar) / s
        logcdf = distributions.gumbel_r.logcdf(w)
        logsf = distributions.gumbel_r.logsf(w)
        sig = array([25, 10, 5, 2.5, 1])
        critical = around(_Avals_gumbel / (1.0 + 0.2/sqrt(N)), 3)
    else:  # (dist == 'gumbel') or (dist == 'gumbel_l') or (dist == 'extreme1')
        xbar, s = distributions.gumbel_l.fit(x)
        w = (y - xbar) / s
        logcdf = distributions.gumbel_l.logcdf(w)
        logsf = distributions.gumbel_l.logsf(w)
        sig = array([25, 10, 5, 2.5, 1])
        critical = around(_Avals_gumbel / (1.0 + 0.2/sqrt(N)), 3)

    i = arange(1, N + 1)
    A2 = -N - np.sum((2*i - 1.0) / N * (logcdf + logsf[::-1]), axis=0)

    return AndersonResult(A2, critical, sig)


def _anderson_ksamp_midrank(samples, Z, Zstar, k, n, N):
    """Compute A2akN equation 7 of Scholz and Stephens.

    Parameters
    ----------
    samples : sequence of 1-D array_like
        Array of sample arrays.
    Z : array_like
        Sorted array of all observations.
    Zstar : array_like
        Sorted array of unique observations.
    k : int
        Number of samples.
    n : array_like
        Number of observations in each sample.
    N : int
        Total number of observations.

    Returns
    -------
    A2aKN : float
        The A2aKN statistics of Scholz and Stephens 1987.

    """
    A2akN = 0.
    Z_ssorted_left = Z.searchsorted(Zstar, 'left')
    if N == Zstar.size:
        lj = 1.
    else:
        lj = Z.searchsorted(Zstar, 'right') - Z_ssorted_left
    Bj = Z_ssorted_left + lj / 2.
    for i in arange(0, k):
        s = np.sort(samples[i])
        s_ssorted_right = s.searchsorted(Zstar, side='right')
        Mij = s_ssorted_right.astype(float)
        fij = s_ssorted_right - s.searchsorted(Zstar, 'left')
        Mij -= fij / 2.
        inner = lj / float(N) * (N*Mij - Bj*n[i])**2 / (Bj*(N - Bj) - N*lj/4.)
        A2akN += inner.sum() / n[i]
    A2akN *= (N - 1.) / N
    return A2akN


def _anderson_ksamp_right(samples, Z, Zstar, k, n, N):
    """Compute A2akN equation 6 of Scholz & Stephens.

    Parameters
    ----------
    samples : sequence of 1-D array_like
        Array of sample arrays.
    Z : array_like
        Sorted array of all observations.
    Zstar : array_like
        Sorted array of unique observations.
    k : int
        Number of samples.
    n : array_like
        Number of observations in each sample.
    N : int
        Total number of observations.

    Returns
    -------
    A2KN : float
        The A2KN statistics of Scholz and Stephens 1987.

    """
    A2kN = 0.
    lj = Z.searchsorted(Zstar[:-1], 'right') - Z.searchsorted(Zstar[:-1],
                                                              'left')
    Bj = lj.cumsum()
    for i in arange(0, k):
        s = np.sort(samples[i])
        Mij = s.searchsorted(Zstar[:-1], side='right')
        inner = lj / float(N) * (N * Mij - Bj * n[i])**2 / (Bj * (N - Bj))
        A2kN += inner.sum() / n[i]
    return A2kN


Anderson_ksampResult = namedtuple('Anderson_ksampResult',
                                  ('statistic', 'critical_values',
                                   'significance_level'))


def anderson_ksamp(samples, midrank=True):
    """The Anderson-Darling test for k-samples.

    The k-sample Anderson-Darling test is a modification of the
    one-sample Anderson-Darling test. It tests the null hypothesis
    that k-samples are drawn from the same population without having
    to specify the distribution function of that population. The
    critical values depend on the number of samples.

    Parameters
    ----------
    samples : sequence of 1-D array_like
        Array of sample data in arrays.
    midrank : bool, optional
        Type of Anderson-Darling test which is computed. Default
        (True) is the midrank test applicable to continuous and
        discrete populations. If False, the right side empirical
        distribution is used.

    Returns
    -------
    statistic : float
        Normalized k-sample Anderson-Darling test statistic.
    critical_values : array
        The critical values for significance levels 25%, 10%, 5%, 2.5%, 1%,
        0.5%, 0.1%.
    significance_level : float
        An approximate significance level at which the null hypothesis for the
        provided samples can be rejected. The value is floored / capped at
        0.1% / 25%.

    Raises
    ------
    ValueError
        If less than 2 samples are provided, a sample is empty, or no
        distinct observations are in the samples.

    See Also
    --------
    ks_2samp : 2 sample Kolmogorov-Smirnov test
    anderson : 1 sample Anderson-Darling test

    Notes
    -----
    [1]_ defines three versions of the k-sample Anderson-Darling test:
    one for continuous distributions and two for discrete
    distributions, in which ties between samples may occur. The
    default of this routine is to compute the version based on the
    midrank empirical distribution function. This test is applicable
    to continuous and discrete data. If midrank is set to False, the
    right side empirical distribution is used for a test for discrete
    data. According to [1]_, the two discrete test statistics differ
    only slightly if a few collisions due to round-off errors occur in
    the test not adjusted for ties between samples.

    The critical values corresponding to the significance levels from 0.01
    to 0.25 are taken from [1]_. p-values are floored / capped
    at 0.1% / 25%. Since the range of critical values might be extended in
    future releases, it is recommended not to test ``p == 0.25``, but rather
    ``p >= 0.25`` (analogously for the lower bound).

    .. versionadded:: 0.14.0

    References
    ----------
    .. [1] Scholz, F. W and Stephens, M. A. (1987), K-Sample
           Anderson-Darling Tests, Journal of the American Statistical
           Association, Vol. 82, pp. 918-924.

    Examples
    --------
    >>> from scipy import stats
    >>> np.random.seed(314159)

    The null hypothesis that the two random samples come from the same
    distribution can be rejected at the 5% level because the returned
    test value is greater than the critical value for 5% (1.961) but
    not at the 2.5% level. The interpolation gives an approximate
    significance level of 3.2%:

    >>> stats.anderson_ksamp([np.random.normal(size=50),
    ... np.random.normal(loc=0.5, size=30)])
    (2.4615796189876105,
      array([ 0.325,  1.226,  1.961,  2.718,  3.752, 4.592, 6.546]),
      0.03176687568842282)


    The null hypothesis cannot be rejected for three samples from an
    identical distribution. The reported p-value (25%) has been capped and
    may not be very accurate (since it corresponds to the value 0.449
    whereas the statistic is -0.731):

    >>> stats.anderson_ksamp([np.random.normal(size=50),
    ... np.random.normal(size=30), np.random.normal(size=20)])
    (-0.73091722665244196,
      array([ 0.44925884,  1.3052767 ,  1.9434184 ,  2.57696569,  3.41634856,
      4.07210043, 5.56419101]),
      0.25)

    """
    k = len(samples)
    if (k < 2):
        raise ValueError("anderson_ksamp needs at least two samples")

    samples = list(map(np.asarray, samples))
    Z = np.sort(np.hstack(samples))
    N = Z.size
    Zstar = np.unique(Z)
    if Zstar.size < 2:
        raise ValueError("anderson_ksamp needs more than one distinct "
                         "observation")

    n = np.array([sample.size for sample in samples])
    if any(n == 0):
        raise ValueError("anderson_ksamp encountered sample without "
                         "observations")

    if midrank:
        A2kN = _anderson_ksamp_midrank(samples, Z, Zstar, k, n, N)
    else:
        A2kN = _anderson_ksamp_right(samples, Z, Zstar, k, n, N)

    H = (1. / n).sum()
    hs_cs = (1. / arange(N - 1, 1, -1)).cumsum()
    h = hs_cs[-1] + 1
    g = (hs_cs / arange(2, N)).sum()

    a = (4*g - 6) * (k - 1) + (10 - 6*g)*H
    b = (2*g - 4)*k**2 + 8*h*k + (2*g - 14*h - 4)*H - 8*h + 4*g - 6
    c = (6*h + 2*g - 2)*k**2 + (4*h - 4*g + 6)*k + (2*h - 6)*H + 4*h
    d = (2*h + 6)*k**2 - 4*h*k
    sigmasq = (a*N**3 + b*N**2 + c*N + d) / ((N - 1.) * (N - 2.) * (N - 3.))
    m = k - 1
    A2 = (A2kN - m) / math.sqrt(sigmasq)

    # The b_i values are the interpolation coefficients from Table 2
    # of Scholz and Stephens 1987
    b0 = np.array([0.675, 1.281, 1.645, 1.96, 2.326, 2.573, 3.085])
    b1 = np.array([-0.245, 0.25, 0.678, 1.149, 1.822, 2.364, 3.615])
    b2 = np.array([-0.105, -0.305, -0.362, -0.391, -0.396, -0.345, -0.154])
    critical = b0 + b1 / math.sqrt(m) + b2 / m

    sig = np.array([0.25, 0.1, 0.05, 0.025, 0.01, 0.005, 0.001])
    if A2 < critical.min():
        p = sig.max()
        warnings.warn("p-value capped: true value larger than {}".format(p),
                      stacklevel=2)
    elif A2 > critical.max():
        p = sig.min()
        warnings.warn("p-value floored: true value smaller than {}".format(p),
                      stacklevel=2)
    else:
        # interpolation of probit of significance level
        pf = np.polyfit(critical, log(sig), 2)
        p = math.exp(np.polyval(pf, A2))

    return Anderson_ksampResult(A2, critical, p)


AnsariResult = namedtuple('AnsariResult', ('statistic', 'pvalue'))


def ansari(x, y):
    """Perform the Ansari-Bradley test for equal scale parameters.

    The Ansari-Bradley test ([1]_, [2]_) is a non-parametric test
    for the equality of the scale parameter of the distributions
    from which two samples were drawn.

    Parameters
    ----------
    x, y : array_like
        Arrays of sample data.

    Returns
    -------
    statistic : float
        The Ansari-Bradley test statistic.
    pvalue : float
        The p-value of the hypothesis test.

    See Also
    --------
    fligner : A non-parametric test for the equality of k variances
    mood : A non-parametric test for the equality of two scale parameters

    Notes
    -----
    The p-value given is exact when the sample sizes are both less than
    55 and there are no ties, otherwise a normal approximation for the
    p-value is used.

    References
    ----------
    .. [1] Ansari, A. R. and Bradley, R. A. (1960) Rank-sum tests for
           dispersions, Annals of Mathematical Statistics, 31, 1174-1189.
    .. [2] Sprent, Peter and N.C. Smeeton.  Applied nonparametric
           statistical methods.  3rd ed. Chapman and Hall/CRC. 2001.
           Section 5.8.2.

    Examples
    --------
    >>> from scipy.stats import ansari

    For these examples, we'll create three random data sets.  The first
    two, with sizes 35 and 25, are drawn from a normal distribution with
    mean 0 and standard deviation 2.  The third data set has size 25 and
    is drawn from a normal distribution with standard deviation 1.25.

    >>> np.random.seed(1234567890)
    >>> x1 = np.random.normal(loc=0, scale=2, size=35)
    >>> x2 = np.random.normal(loc=0, scale=2, size=25)
    >>> x3 = np.random.normal(loc=0, scale=1.25, size=25)

    First we apply `ansari` to `x1` and `x2`.  These samples are drawn
    from the same distribution, so we expect the Ansari-Bradley test
    should not lead us to conclude that the scales of the distributions
    are different.

    >>> ansari(x1, x2)
    AnsariResult(statistic=511.0, pvalue=0.35506083719834347)

    With a p-value of 0.355, we cannot conclude that there is a
    significant difference in the scales (as expected).

    Now apply the test to `x1` and `x3`:

    >>> ansari(x1, x3)
    AnsariResult(statistic=452.0, pvalue=0.006280278681971285)

    With a p-value of 0.00628, the test provides strong evidence that
    the scales of the distributions from which the samples were drawn
    are not equal.

    """
    x, y = asarray(x), asarray(y)
    n = len(x)
    m = len(y)
    if m < 1:
        raise ValueError("Not enough other observations.")
    if n < 1:
        raise ValueError("Not enough test observations.")

    N = m + n
    xy = r_[x, y]  # combine
    rank = stats.rankdata(xy)
    symrank = amin(array((rank, N - rank + 1)), 0)
    AB = np.sum(symrank[:n], axis=0)
    uxy = unique(xy)
    repeats = (len(uxy) != len(xy))
    exact = ((m < 55) and (n < 55) and not repeats)
    if repeats and (m < 55 or n < 55):
        warnings.warn("Ties preclude use of exact statistic.")
    if exact:
        astart, a1, ifault = statlib.gscale(n, m)
        ind = AB - astart
        total = np.sum(a1, axis=0)
        if ind < len(a1)/2.0:
            cind = int(ceil(ind))
            if ind == cind:
                pval = 2.0 * np.sum(a1[:cind+1], axis=0) / total
            else:
                pval = 2.0 * np.sum(a1[:cind], axis=0) / total
        else:
            find = int(floor(ind))
            if ind == floor(ind):
                pval = 2.0 * np.sum(a1[find:], axis=0) / total
            else:
                pval = 2.0 * np.sum(a1[find+1:], axis=0) / total
        return AnsariResult(AB, min(1.0, pval))

    # otherwise compute normal approximation
    if N % 2:  # N odd
        mnAB = n * (N+1.0)**2 / 4.0 / N
        varAB = n * m * (N+1.0) * (3+N**2) / (48.0 * N**2)
    else:
        mnAB = n * (N+2.0) / 4.0
        varAB = m * n * (N+2) * (N-2.0) / 48 / (N-1.0)
    if repeats:   # adjust variance estimates
        # compute np.sum(tj * rj**2,axis=0)
        fac = np.sum(symrank**2, axis=0)
        if N % 2:  # N odd
            varAB = m * n * (16*N*fac - (N+1)**4) / (16.0 * N**2 * (N-1))
        else:  # N even
            varAB = m * n * (16*fac - N*(N+2)**2) / (16.0 * N * (N-1))

    z = (AB - mnAB) / sqrt(varAB)
    pval = distributions.norm.sf(abs(z)) * 2.0
    return AnsariResult(AB, pval)


BartlettResult = namedtuple('BartlettResult', ('statistic', 'pvalue'))


def bartlett(*args):
    """Perform Bartlett's test for equal variances.

    Bartlett's test tests the null hypothesis that all input samples
    are from populations with equal variances.  For samples
    from significantly non-normal populations, Levene's test
    `levene` is more robust.

    Parameters
    ----------
    sample1, sample2,... : array_like
        arrays of sample data.  Only 1d arrays are accepted, they may have
        different lengths.

    Returns
    -------
    statistic : float
        The test statistic.
    pvalue : float
        The p-value of the test.

    See Also
    --------
    fligner : A non-parametric test for the equality of k variances
    levene : A robust parametric test for equality of k variances

    Notes
    -----
    Conover et al. (1981) examine many of the existing parametric and
    nonparametric tests by extensive simulations and they conclude that the
    tests proposed by Fligner and Killeen (1976) and Levene (1960) appear to be
    superior in terms of robustness of departures from normality and power
    ([3]_).

    References
    ----------
    .. [1]  https://www.itl.nist.gov/div898/handbook/eda/section3/eda357.htm

    .. [2]  Snedecor, George W. and Cochran, William G. (1989), Statistical
              Methods, Eighth Edition, Iowa State University Press.

    .. [3] Park, C. and Lindsay, B. G. (1999). Robust Scale Estimation and
           Hypothesis Testing based on Quadratic Inference Function. Technical
           Report #99-03, Center for Likelihood Studies, Pennsylvania State
           University.

    .. [4] Bartlett, M. S. (1937). Properties of Sufficiency and Statistical
           Tests. Proceedings of the Royal Society of London. Series A,
           Mathematical and Physical Sciences, Vol. 160, No.901, pp. 268-282.

    Examples
    --------
    Test whether or not the lists `a`, `b` and `c` come from populations
    with equal variances.

    >>> from scipy.stats import bartlett
    >>> a = [8.88, 9.12, 9.04, 8.98, 9.00, 9.08, 9.01, 8.85, 9.06, 8.99]
    >>> b = [8.88, 8.95, 9.29, 9.44, 9.15, 9.58, 8.36, 9.18, 8.67, 9.05]
    >>> c = [8.95, 9.12, 8.95, 8.85, 9.03, 8.84, 9.07, 8.98, 8.86, 8.98]
    >>> stat, p = bartlett(a, b, c)
    >>> p
    1.1254782518834628e-05

    The very small p-value suggests that the populations do not have equal
    variances.

    This is not surprising, given that the sample variance of `b` is much
    larger than that of `a` and `c`:

    >>> [np.var(x, ddof=1) for x in [a, b, c]]
    [0.007054444444444413, 0.13073888888888888, 0.008890000000000002]

    """
    # Handle empty input and input that is not 1d
    for a in args:
        if np.asanyarray(a).size == 0:
            return BartlettResult(np.nan, np.nan)
        if np.asanyarray(a).ndim > 1:
            raise ValueError('Samples must be one-dimensional.')

    k = len(args)
    if k < 2:
        raise ValueError("Must enter at least two input sample vectors.")
    Ni = np.empty(k)
    ssq = np.empty(k, 'd')
    for j in range(k):
        Ni[j] = len(args[j])
        ssq[j] = np.var(args[j], ddof=1)
    Ntot = np.sum(Ni, axis=0)
    spsq = np.sum((Ni - 1)*ssq, axis=0) / (1.0*(Ntot - k))
    numer = (Ntot*1.0 - k) * log(spsq) - np.sum((Ni - 1.0)*log(ssq), axis=0)
    denom = 1.0 + 1.0/(3*(k - 1)) * ((np.sum(1.0/(Ni - 1.0), axis=0)) -
                                     1.0/(Ntot - k))
    T = numer / denom
    pval = distributions.chi2.sf(T, k - 1)  # 1 - cdf

    return BartlettResult(T, pval)


LeveneResult = namedtuple('LeveneResult', ('statistic', 'pvalue'))


def levene(*args, center='median', proportiontocut=0.05):
    """Perform Levene test for equal variances.

    The Levene test tests the null hypothesis that all input samples
    are from populations with equal variances.  Levene's test is an
    alternative to Bartlett's test `bartlett` in the case where
    there are significant deviations from normality.

    Parameters
    ----------
    sample1, sample2, ... : array_like
        The sample data, possibly with different lengths. Only one-dimensional
        samples are accepted.
    center : {'mean', 'median', 'trimmed'}, optional
        Which function of the data to use in the test.  The default
        is 'median'.
    proportiontocut : float, optional
        When `center` is 'trimmed', this gives the proportion of data points
        to cut from each end. (See `scipy.stats.trim_mean`.)
        Default is 0.05.

    Returns
    -------
    statistic : float
        The test statistic.
    pvalue : float
        The p-value for the test.

    Notes
    -----
    Three variations of Levene's test are possible.  The possibilities
    and their recommended usages are:

      * 'median' : Recommended for skewed (non-normal) distributions>
      * 'mean' : Recommended for symmetric, moderate-tailed distributions.
      * 'trimmed' : Recommended for heavy-tailed distributions.

    The test version using the mean was proposed in the original article
    of Levene ([2]_) while the median and trimmed mean have been studied by
    Brown and Forsythe ([3]_), sometimes also referred to as Brown-Forsythe
    test.

    References
    ----------
    .. [1] https://www.itl.nist.gov/div898/handbook/eda/section3/eda35a.htm
    .. [2] Levene, H. (1960). In Contributions to Probability and Statistics:
           Essays in Honor of Harold Hotelling, I. Olkin et al. eds.,
           Stanford University Press, pp. 278-292.
    .. [3] Brown, M. B. and Forsythe, A. B. (1974), Journal of the American
           Statistical Association, 69, 364-367

    Examples
    --------
    Test whether or not the lists `a`, `b` and `c` come from populations
    with equal variances.

    >>> from scipy.stats import levene
    >>> a = [8.88, 9.12, 9.04, 8.98, 9.00, 9.08, 9.01, 8.85, 9.06, 8.99]
    >>> b = [8.88, 8.95, 9.29, 9.44, 9.15, 9.58, 8.36, 9.18, 8.67, 9.05]
    >>> c = [8.95, 9.12, 8.95, 8.85, 9.03, 8.84, 9.07, 8.98, 8.86, 8.98]
    >>> stat, p = levene(a, b, c)
    >>> p
    0.002431505967249681

    The small p-value suggests that the populations do not have equal
    variances.

    This is not surprising, given that the sample variance of `b` is much
    larger than that of `a` and `c`:

    >>> [np.var(x, ddof=1) for x in [a, b, c]]
    [0.007054444444444413, 0.13073888888888888, 0.008890000000000002]

    """
    if center not in ['mean', 'median', 'trimmed']:
        raise ValueError("center must be 'mean', 'median' or 'trimmed'.")

    k = len(args)
    if k < 2:
        raise ValueError("Must enter at least two input sample vectors.")
    # check for 1d input
    for j in range(k):
        if np.asanyarray(args[j]).ndim > 1:
            raise ValueError('Samples must be one-dimensional.')

    Ni = np.empty(k)
    Yci = np.empty(k, 'd')

    if center == 'median':
        func = lambda x: np.median(x, axis=0)
    elif center == 'mean':
        func = lambda x: np.mean(x, axis=0)
    else:  # center == 'trimmed'
        args = tuple(stats.trimboth(np.sort(arg), proportiontocut)
                     for arg in args)
        func = lambda x: np.mean(x, axis=0)

    for j in range(k):
        Ni[j] = len(args[j])
        Yci[j] = func(args[j])
    Ntot = np.sum(Ni, axis=0)

    # compute Zij's
    Zij = [None] * k
    for i in range(k):
        Zij[i] = abs(asarray(args[i]) - Yci[i])

    # compute Zbari
    Zbari = np.empty(k, 'd')
    Zbar = 0.0
    for i in range(k):
        Zbari[i] = np.mean(Zij[i], axis=0)
        Zbar += Zbari[i] * Ni[i]

    Zbar /= Ntot
    numer = (Ntot - k) * np.sum(Ni * (Zbari - Zbar)**2, axis=0)

    # compute denom_variance
    dvar = 0.0
    for i in range(k):
        dvar += np.sum((Zij[i] - Zbari[i])**2, axis=0)

    denom = (k - 1.0) * dvar

    W = numer / denom
    pval = distributions.f.sf(W, k-1, Ntot-k)  # 1 - cdf
    return LeveneResult(W, pval)


def binom_test(x, n=None, p=0.5, alternative='two-sided'):
    """Perform a test that the probability of success is p.

    Note: `binom_test` is deprecated; it is recommended that `binomtest`
    be used instead.

    This is an exact, two-sided test of the null hypothesis
    that the probability of success in a Bernoulli experiment
    is `p`.

    Parameters
    ----------
    x : int or array_like
        The number of successes, or if x has length 2, it is the
        number of successes and the number of failures.
    n : int
        The number of trials.  This is ignored if x gives both the
        number of successes and failures.
    p : float, optional
        The hypothesized probability of success.  ``0 <= p <= 1``. The
        default value is ``p = 0.5``.
    alternative : {'two-sided', 'greater', 'less'}, optional
        Indicates the alternative hypothesis. The default value is
        'two-sided'.

    Returns
    -------
    p-value : float
        The p-value of the hypothesis test.

    References
    ----------
    .. [1] https://en.wikipedia.org/wiki/Binomial_test

    Examples
    --------
    >>> from scipy import stats

    A car manufacturer claims that no more than 10% of their cars are unsafe.
    15 cars are inspected for safety, 3 were found to be unsafe. Test the
    manufacturer's claim:

    >>> stats.binom_test(3, n=15, p=0.1, alternative='greater')
    0.18406106910639114

    The null hypothesis cannot be rejected at the 5% level of significance
    because the returned p-value is greater than the critical value of 5%.

    """
    x = atleast_1d(x).astype(np.int_)
    if len(x) == 2:
        n = x[1] + x[0]
        x = x[0]
    elif len(x) == 1:
        x = x[0]
        if n is None or n < x:
            raise ValueError("n must be >= x")
        n = np.int_(n)
    else:
        raise ValueError("Incorrect length for x.")

    if (p > 1.0) or (p < 0.0):
        raise ValueError("p must be in range [0,1]")

    if alternative not in ('two-sided', 'less', 'greater'):
        raise ValueError("alternative not recognized\n"
                         "should be 'two-sided', 'less' or 'greater'")

    if alternative == 'less':
        pval = distributions.binom.cdf(x, n, p)
        return pval

    if alternative == 'greater':
        pval = distributions.binom.sf(x-1, n, p)
        return pval

    # if alternative was neither 'less' nor 'greater', then it's 'two-sided'
    d = distributions.binom.pmf(x, n, p)
    rerr = 1 + 1e-7
    if x == p * n:
        # special case as shortcut, would also be handled by `else` below
        pval = 1.
    elif x < p * n:
        i = np.arange(np.ceil(p * n), n+1)
        y = np.sum(distributions.binom.pmf(i, n, p) <= d*rerr, axis=0)
        pval = (distributions.binom.cdf(x, n, p) +
                distributions.binom.sf(n - y, n, p))
    else:
        i = np.arange(np.floor(p*n) + 1)
        y = np.sum(distributions.binom.pmf(i, n, p) <= d*rerr, axis=0)
        pval = (distributions.binom.cdf(y-1, n, p) +
                distributions.binom.sf(x-1, n, p))

    return min(1.0, pval)


def _apply_func(x, g, func):
    # g is list of indices into x
    #  separating x into different groups
    #  func should be applied over the groups
    g = unique(r_[0, g, len(x)])
    output = [func(x[g[k]:g[k+1]]) for k in range(len(g) - 1)]

    return asarray(output)


FlignerResult = namedtuple('FlignerResult', ('statistic', 'pvalue'))


def fligner(*args, center='median', proportiontocut=0.05):
    """Perform Fligner-Killeen test for equality of variance.

    Fligner's test tests the null hypothesis that all input samples
    are from populations with equal variances.  Fligner-Killeen's test is
    distribution free when populations are identical [2]_.

    Parameters
    ----------
    sample1, sample2, ... : array_like
        Arrays of sample data.  Need not be the same length.
    center : {'mean', 'median', 'trimmed'}, optional
        Keyword argument controlling which function of the data is used in
        computing the test statistic.  The default is 'median'.
    proportiontocut : float, optional
        When `center` is 'trimmed', this gives the proportion of data points
        to cut from each end. (See `scipy.stats.trim_mean`.)
        Default is 0.05.

    Returns
    -------
    statistic : float
        The test statistic.
    pvalue : float
        The p-value for the hypothesis test.

    See Also
    --------
    bartlett : A parametric test for equality of k variances in normal samples
    levene : A robust parametric test for equality of k variances

    Notes
    -----
    As with Levene's test there are three variants of Fligner's test that
    differ by the measure of central tendency used in the test.  See `levene`
    for more information.

    Conover et al. (1981) examine many of the existing parametric and
    nonparametric tests by extensive simulations and they conclude that the
    tests proposed by Fligner and Killeen (1976) and Levene (1960) appear to be
    superior in terms of robustness of departures from normality and power [3]_.

    References
    ----------
    .. [1] Park, C. and Lindsay, B. G. (1999). Robust Scale Estimation and
           Hypothesis Testing based on Quadratic Inference Function. Technical
           Report #99-03, Center for Likelihood Studies, Pennsylvania State
           University.
           https://cecas.clemson.edu/~cspark/cv/paper/qif/draftqif2.pdf

    .. [2] Fligner, M.A. and Killeen, T.J. (1976). Distribution-free two-sample
           tests for scale. 'Journal of the American Statistical Association.'
           71(353), 210-213.

    .. [3] Park, C. and Lindsay, B. G. (1999). Robust Scale Estimation and
           Hypothesis Testing based on Quadratic Inference Function. Technical
           Report #99-03, Center for Likelihood Studies, Pennsylvania State
           University.

    .. [4] Conover, W. J., Johnson, M. E. and Johnson M. M. (1981). A
           comparative study of tests for homogeneity of variances, with
           applications to the outer continental shelf biding data.
           Technometrics, 23(4), 351-361.

    Examples
    --------
    Test whether or not the lists `a`, `b` and `c` come from populations
    with equal variances.

    >>> from scipy.stats import fligner
    >>> a = [8.88, 9.12, 9.04, 8.98, 9.00, 9.08, 9.01, 8.85, 9.06, 8.99]
    >>> b = [8.88, 8.95, 9.29, 9.44, 9.15, 9.58, 8.36, 9.18, 8.67, 9.05]
    >>> c = [8.95, 9.12, 8.95, 8.85, 9.03, 8.84, 9.07, 8.98, 8.86, 8.98]
    >>> stat, p = fligner(a, b, c)
    >>> p
    0.00450826080004775

    The small p-value suggests that the populations do not have equal
    variances.

    This is not surprising, given that the sample variance of `b` is much
    larger than that of `a` and `c`:

    >>> [np.var(x, ddof=1) for x in [a, b, c]]
    [0.007054444444444413, 0.13073888888888888, 0.008890000000000002]

    """
    if center not in ['mean', 'median', 'trimmed']:
        raise ValueError("center must be 'mean', 'median' or 'trimmed'.")

    # Handle empty input
    for a in args:
        if np.asanyarray(a).size == 0:
            return FlignerResult(np.nan, np.nan)

    k = len(args)
    if k < 2:
        raise ValueError("Must enter at least two input sample vectors.")

    if center == 'median':
        func = lambda x: np.median(x, axis=0)
    elif center == 'mean':
        func = lambda x: np.mean(x, axis=0)
    else:  # center == 'trimmed'
        args = tuple(stats.trimboth(arg, proportiontocut) for arg in args)
        func = lambda x: np.mean(x, axis=0)

    Ni = asarray([len(args[j]) for j in range(k)])
    Yci = asarray([func(args[j]) for j in range(k)])
    Ntot = np.sum(Ni, axis=0)
    # compute Zij's
    Zij = [abs(asarray(args[i]) - Yci[i]) for i in range(k)]
    allZij = []
    g = [0]
    for i in range(k):
        allZij.extend(list(Zij[i]))
        g.append(len(allZij))

    ranks = stats.rankdata(allZij)
    a = distributions.norm.ppf(ranks / (2*(Ntot + 1.0)) + 0.5)

    # compute Aibar
    Aibar = _apply_func(a, g, np.sum) / Ni
    anbar = np.mean(a, axis=0)
    varsq = np.var(a, axis=0, ddof=1)
    Xsq = np.sum(Ni * (asarray(Aibar) - anbar)**2.0, axis=0) / varsq
    pval = distributions.chi2.sf(Xsq, k - 1)  # 1 - cdf
    return FlignerResult(Xsq, pval)


def mood(x, y, axis=0):
    """Perform Mood's test for equal scale parameters.

    Mood's two-sample test for scale parameters is a non-parametric
    test for the null hypothesis that two samples are drawn from the
    same distribution with the same scale parameter.

    Parameters
    ----------
    x, y : array_like
        Arrays of sample data.
    axis : int, optional
        The axis along which the samples are tested.  `x` and `y` can be of
        different length along `axis`.
        If `axis` is None, `x` and `y` are flattened and the test is done on
        all values in the flattened arrays.

    Returns
    -------
    z : scalar or ndarray
        The z-score for the hypothesis test.  For 1-D inputs a scalar is
        returned.
    p-value : scalar ndarray
        The p-value for the hypothesis test.

    See Also
    --------
    fligner : A non-parametric test for the equality of k variances
    ansari : A non-parametric test for the equality of 2 variances
    bartlett : A parametric test for equality of k variances in normal samples
    levene : A parametric test for equality of k variances

    Notes
    -----
    The data are assumed to be drawn from probability distributions ``f(x)``
    and ``f(x/s) / s`` respectively, for some probability density function f.
    The null hypothesis is that ``s == 1``.

    For multi-dimensional arrays, if the inputs are of shapes
    ``(n0, n1, n2, n3)``  and ``(n0, m1, n2, n3)``, then if ``axis=1``, the
    resulting z and p values will have shape ``(n0, n2, n3)``.  Note that
    ``n1`` and ``m1`` don't have to be equal, but the other dimensions do.

    Examples
    --------
    >>> from scipy import stats
    >>> np.random.seed(1234)
    >>> x2 = np.random.randn(2, 45, 6, 7)
    >>> x1 = np.random.randn(2, 30, 6, 7)
    >>> z, p = stats.mood(x1, x2, axis=1)
    >>> p.shape
    (2, 6, 7)

    Find the number of points where the difference in scale is not significant:

    >>> (p > 0.1).sum()
    74

    Perform the test with different scales:

    >>> x1 = np.random.randn(2, 30)
    >>> x2 = np.random.randn(2, 35) * 10.0
    >>> stats.mood(x1, x2, axis=1)
    (array([-5.7178125 , -5.25342163]), array([  1.07904114e-08,   1.49299218e-07]))

    """
    x = np.asarray(x, dtype=float)
    y = np.asarray(y, dtype=float)

    if axis is None:
        x = x.flatten()
        y = y.flatten()
        axis = 0

    # Determine shape of the result arrays
    res_shape = tuple([x.shape[ax] for ax in range(len(x.shape)) if ax != axis])
    if not (res_shape == tuple([y.shape[ax] for ax in range(len(y.shape)) if
                                ax != axis])):
        raise ValueError("Dimensions of x and y on all axes except `axis` "
                         "should match")

    n = x.shape[axis]
    m = y.shape[axis]
    N = m + n
    if N < 3:
        raise ValueError("Not enough observations.")

    xy = np.concatenate((x, y), axis=axis)
    if axis != 0:
        xy = np.rollaxis(xy, axis)

    xy = xy.reshape(xy.shape[0], -1)

    # Generalized to the n-dimensional case by adding the axis argument, and
    # using for loops, since rankdata is not vectorized.  For improving
    # performance consider vectorizing rankdata function.
    all_ranks = np.empty_like(xy)
    for j in range(xy.shape[1]):
        all_ranks[:, j] = stats.rankdata(xy[:, j])

    Ri = all_ranks[:n]
    M = np.sum((Ri - (N + 1.0) / 2)**2, axis=0)
    # Approx stat.
    mnM = n * (N * N - 1.0) / 12
    varM = m * n * (N + 1.0) * (N + 2) * (N - 2) / 180
    z = (M - mnM) / sqrt(varM)

    # sf for right tail, cdf for left tail.  Factor 2 for two-sidedness
    z_pos = z > 0
    pval = np.zeros_like(z)
    pval[z_pos] = 2 * distributions.norm.sf(z[z_pos])
    pval[~z_pos] = 2 * distributions.norm.cdf(z[~z_pos])

    if res_shape == ():
        # Return scalars, not 0-D arrays
        z = z[0]
        pval = pval[0]
    else:
        z.shape = res_shape
        pval.shape = res_shape

    return z, pval


WilcoxonResult = namedtuple('WilcoxonResult', ('statistic', 'pvalue'))


def wilcoxon(x, y=None, zero_method="wilcox", correction=False,
             alternative="two-sided", mode='auto'):
    """Calculate the Wilcoxon signed-rank test.

    The Wilcoxon signed-rank test tests the null hypothesis that two
    related paired samples come from the same distribution. In particular,
    it tests whether the distribution of the differences x - y is symmetric
    about zero. It is a non-parametric version of the paired T-test.

    Parameters
    ----------
    x : array_like
        Either the first set of measurements (in which case ``y`` is the second
        set of measurements), or the differences between two sets of
        measurements (in which case ``y`` is not to be specified.)  Must be
        one-dimensional.
    y : array_like, optional
        Either the second set of measurements (if ``x`` is the first set of
        measurements), or not specified (if ``x`` is the differences between
        two sets of measurements.)  Must be one-dimensional.
    zero_method : {"pratt", "wilcox", "zsplit"}, optional
        The following options are available (default is "wilcox"):

          * "pratt": Includes zero-differences in the ranking process,
            but drops the ranks of the zeros, see [4]_, (more conservative).
          * "wilcox": Discards all zero-differences, the default.
          * "zsplit": Includes zero-differences in the ranking process and
            split the zero rank between positive and negative ones.
    correction : bool, optional
        If True, apply continuity correction by adjusting the Wilcoxon rank
        statistic by 0.5 towards the mean value when computing the
        z-statistic if a normal approximation is used.  Default is False.
    alternative : {"two-sided", "greater", "less"}, optional
        The alternative hypothesis to be tested, see Notes. Default is
        "two-sided".
    mode : {"auto", "exact", "approx"}
        Method to calculate the p-value, see Notes. Default is "auto".

    Returns
    -------
    statistic : float
        If ``alternative`` is "two-sided", the sum of the ranks of the
        differences above or below zero, whichever is smaller.
        Otherwise the sum of the ranks of the differences above zero.
    pvalue : float
        The p-value for the test depending on ``alternative`` and ``mode``.

    See Also
    --------
    kruskal, mannwhitneyu

    Notes
    -----
    The test has been introduced in [4]_. Given n independent samples
    (xi, yi) from a bivariate distribution (i.e. paired samples),
    it computes the differences di = xi - yi. One assumption of the test
    is that the differences are symmetric, see [2]_.
    The two-sided test has the null hypothesis that the median of the
    differences is zero against the alternative that it is different from
    zero. The one-sided test has the null hypothesis that the median is
    positive against the alternative that it is negative
    (``alternative == 'less'``), or vice versa (``alternative == 'greater.'``).

    To derive the p-value, the exact distribution (``mode == 'exact'``)
    can be used for sample sizes of up to 25. The default ``mode == 'auto'``
    uses the exact distribution if there are at most 25 observations and no
    ties, otherwise a normal approximation is used (``mode == 'approx'``).

    The treatment of ties can be controlled by the parameter `zero_method`.
    If ``zero_method == 'pratt'``, the normal approximation is adjusted as in
    [5]_. A typical rule is to require that n > 20 ([2]_, p. 383).

    References
    ----------
    .. [1] https://en.wikipedia.org/wiki/Wilcoxon_signed-rank_test
    .. [2] Conover, W.J., Practical Nonparametric Statistics, 1971.
    .. [3] Pratt, J.W., Remarks on Zeros and Ties in the Wilcoxon Signed
       Rank Procedures, Journal of the American Statistical Association,
       Vol. 54, 1959, pp. 655-667. :doi:`10.1080/01621459.1959.10501526`
    .. [4] Wilcoxon, F., Individual Comparisons by Ranking Methods,
       Biometrics Bulletin, Vol. 1, 1945, pp. 80-83. :doi:`10.2307/3001968`
    .. [5] Cureton, E.E., The Normal Approximation to the Signed-Rank
       Sampling Distribution When Zero Differences are Present,
       Journal of the American Statistical Association, Vol. 62, 1967,
       pp. 1068-1069. :doi:`10.1080/01621459.1967.10500917`

    Examples
    --------
    In [4]_, the differences in height between cross- and self-fertilized
    corn plants is given as follows:

    >>> d = [6, 8, 14, 16, 23, 24, 28, 29, 41, -48, 49, 56, 60, -67, 75]

    Cross-fertilized plants appear to be be higher. To test the null
    hypothesis that there is no height difference, we can apply the
    two-sided test:

    >>> from scipy.stats import wilcoxon
    >>> w, p = wilcoxon(d)
    >>> w, p
    (24.0, 0.041259765625)

    Hence, we would reject the null hypothesis at a confidence level of 5%,
    concluding that there is a difference in height between the groups.
    To confirm that the median of the differences can be assumed to be
    positive, we use:

    >>> w, p = wilcoxon(d, alternative='greater')
    >>> w, p
    (96.0, 0.0206298828125)

    This shows that the null hypothesis that the median is negative can be
    rejected at a confidence level of 5% in favor of the alternative that
    the median is greater than zero. The p-values above are exact. Using the
    normal approximation gives very similar values:

    >>> w, p = wilcoxon(d, mode='approx')
    >>> w, p
    (24.0, 0.04088813291185591)

    Note that the statistic changed to 96 in the one-sided case (the sum
    of ranks of positive differences) whereas it is 24 in the two-sided
    case (the minimum of sum of ranks above and below zero).

    """
    if mode not in ["auto", "approx", "exact"]:
        raise ValueError("mode must be either 'auto', 'approx' or 'exact'")

    if zero_method not in ["wilcox", "pratt", "zsplit"]:
        raise ValueError("Zero method must be either 'wilcox' "
                         "or 'pratt' or 'zsplit'")

    if alternative not in ["two-sided", "less", "greater"]:
        raise ValueError("Alternative must be either 'two-sided', "
                         "'greater' or 'less'")

    if y is None:
        d = asarray(x)
        if d.ndim > 1:
            raise ValueError('Sample x must be one-dimensional.')
    else:
        x, y = map(asarray, (x, y))
        if x.ndim > 1 or y.ndim > 1:
            raise ValueError('Samples x and y must be one-dimensional.')
        if len(x) != len(y):
            raise ValueError('The samples x and y must have the same length.')
        d = x - y

    if mode == "auto":
        if len(d) <= 25:
            mode = "exact"
        else:
            mode = "approx"

    n_zero = np.sum(d == 0)
    if n_zero > 0 and mode == "exact":
        mode = "approx"
        warnings.warn("Exact p-value calculation does not work if there are "
                      "ties. Switching to normal approximation.")

    if mode == "approx":
        if zero_method in ["wilcox", "pratt"]:
            if n_zero == len(d):
                raise ValueError("zero_method 'wilcox' and 'pratt' do not "
                                 "work if x - y is zero for all elements.")
        if zero_method == "wilcox":
            # Keep all non-zero differences
            d = compress(np.not_equal(d, 0), d)

    count = len(d)
    if count < 10 and mode == "approx":
        warnings.warn("Sample size too small for normal approximation.")

    r = stats.rankdata(abs(d))
    r_plus = np.sum((d > 0) * r)
    r_minus = np.sum((d < 0) * r)

    if zero_method == "zsplit":
        r_zero = np.sum((d == 0) * r)
        r_plus += r_zero / 2.
        r_minus += r_zero / 2.

    # return min for two-sided test, but r_plus for one-sided test
    # the literature is not consistent here
    # r_plus is more informative since r_plus + r_minus = count*(count+1)/2,
    # i.e. the sum of the ranks, so r_minus and the min can be inferred
    # (If alternative='pratt', r_plus + r_minus = count*(count+1)/2 - r_zero.)
    # [3] uses the r_plus for the one-sided test, keep min for two-sided test
    # to keep backwards compatibility
    if alternative == "two-sided":
        T = min(r_plus, r_minus)
    else:
        T = r_plus

    if mode == "approx":
        mn = count * (count + 1.) * 0.25
        se = count * (count + 1.) * (2. * count + 1.)

        if zero_method == "pratt":
            r = r[d != 0]
            # normal approximation needs to be adjusted, see Cureton (1967)
            mn -= n_zero * (n_zero + 1.) * 0.25
            se -= n_zero * (n_zero + 1.) * (2. * n_zero + 1.)

        replist, repnum = find_repeats(r)
        if repnum.size != 0:
            # Correction for repeated elements.
            se -= 0.5 * (repnum * (repnum * repnum - 1)).sum()

        se = sqrt(se / 24)

        # apply continuity correction if applicable
        d = 0
        if correction:
            if alternative == "two-sided":
                d = 0.5 * np.sign(T - mn)
            elif alternative == "less":
                d = -0.5
            else:
                d = 0.5

        # compute statistic and p-value using normal approximation
        z = (T - mn - d) / se
        if alternative == "two-sided":
            prob = 2. * distributions.norm.sf(abs(z))
        elif alternative == "greater":
            # large T = r_plus indicates x is greater than y; i.e.
            # accept alternative in that case and return small p-value (sf)
            prob = distributions.norm.sf(z)
        else:
            prob = distributions.norm.cdf(z)
    elif mode == "exact":
        # get frequencies cnt of the possible positive ranksums r_plus
        cnt = _get_wilcoxon_distr(count)
        # note: r_plus is int (ties not allowed), need int for slices below
        r_plus = int(r_plus)
        if alternative == "two-sided":
            if r_plus == (len(cnt) - 1) // 2:
                # r_plus is the center of the distribution.
                prob = 1.0
            else:
                p_less = np.sum(cnt[:r_plus + 1]) / 2**count
                p_greater = np.sum(cnt[r_plus:]) / 2**count
                prob = 2*min(p_greater, p_less)
        elif alternative == "greater":
            prob = np.sum(cnt[r_plus:]) / 2**count
        else:
            prob = np.sum(cnt[:r_plus + 1]) / 2**count

    return WilcoxonResult(T, prob)


def median_test(*args, ties='below', correction=True, lambda_=1,
                nan_policy='propagate'):
    """Perform a Mood's median test.

    Test that two or more samples come from populations with the same median.

    Let ``n = len(args)`` be the number of samples.  The "grand median" of
    all the data is computed, and a contingency table is formed by
    classifying the values in each sample as being above or below the grand
    median.  The contingency table, along with `correction` and `lambda_`,
    are passed to `scipy.stats.chi2_contingency` to compute the test statistic
    and p-value.

    Parameters
    ----------
    sample1, sample2, ... : array_like
        The set of samples.  There must be at least two samples.
        Each sample must be a one-dimensional sequence containing at least
        one value.  The samples are not required to have the same length.
    ties : str, optional
        Determines how values equal to the grand median are classified in
        the contingency table.  The string must be one of::

            "below":
                Values equal to the grand median are counted as "below".
            "above":
                Values equal to the grand median are counted as "above".
            "ignore":
                Values equal to the grand median are not counted.

        The default is "below".
    correction : bool, optional
        If True, *and* there are just two samples, apply Yates' correction
        for continuity when computing the test statistic associated with
        the contingency table.  Default is True.
    lambda_ : float or str, optional
        By default, the statistic computed in this test is Pearson's
        chi-squared statistic.  `lambda_` allows a statistic from the
        Cressie-Read power divergence family to be used instead.  See
        `power_divergence` for details.
        Default is 1 (Pearson's chi-squared statistic).
    nan_policy : {'propagate', 'raise', 'omit'}, optional
        Defines how to handle when input contains nan. 'propagate' returns nan,
        'raise' throws an error, 'omit' performs the calculations ignoring nan
        values. Default is 'propagate'.

    Returns
    -------
    stat : float
        The test statistic.  The statistic that is returned is determined by
        `lambda_`.  The default is Pearson's chi-squared statistic.
    p : float
        The p-value of the test.
    m : float
        The grand median.
    table : ndarray
        The contingency table.  The shape of the table is (2, n), where
        n is the number of samples.  The first row holds the counts of the
        values above the grand median, and the second row holds the counts
        of the values below the grand median.  The table allows further
        analysis with, for example, `scipy.stats.chi2_contingency`, or with
        `scipy.stats.fisher_exact` if there are two samples, without having
        to recompute the table.  If ``nan_policy`` is "propagate" and there
        are nans in the input, the return value for ``table`` is ``None``.

    See Also
    --------
    kruskal : Compute the Kruskal-Wallis H-test for independent samples.
    mannwhitneyu : Computes the Mann-Whitney rank test on samples x and y.

    Notes
    -----
    .. versionadded:: 0.15.0

    References
    ----------
    .. [1] Mood, A. M., Introduction to the Theory of Statistics. McGraw-Hill
        (1950), pp. 394-399.
    .. [2] Zar, J. H., Biostatistical Analysis, 5th ed. Prentice Hall (2010).
        See Sections 8.12 and 10.15.

    Examples
    --------
    A biologist runs an experiment in which there are three groups of plants.
    Group 1 has 16 plants, group 2 has 15 plants, and group 3 has 17 plants.
    Each plant produces a number of seeds.  The seed counts for each group
    are::

        Group 1: 10 14 14 18 20 22 24 25 31 31 32 39 43 43 48 49
        Group 2: 28 30 31 33 34 35 36 40 44 55 57 61 91 92 99
        Group 3:  0  3  9 22 23 25 25 33 34 34 40 45 46 48 62 67 84

    The following code applies Mood's median test to these samples.

    >>> g1 = [10, 14, 14, 18, 20, 22, 24, 25, 31, 31, 32, 39, 43, 43, 48, 49]
    >>> g2 = [28, 30, 31, 33, 34, 35, 36, 40, 44, 55, 57, 61, 91, 92, 99]
    >>> g3 = [0, 3, 9, 22, 23, 25, 25, 33, 34, 34, 40, 45, 46, 48, 62, 67, 84]
    >>> from scipy.stats import median_test
    >>> stat, p, med, tbl = median_test(g1, g2, g3)

    The median is

    >>> med
    34.0

    and the contingency table is

    >>> tbl
    array([[ 5, 10,  7],
           [11,  5, 10]])

    `p` is too large to conclude that the medians are not the same:

    >>> p
    0.12609082774093244

    The "G-test" can be performed by passing ``lambda_="log-likelihood"`` to
    `median_test`.

    >>> g, p, med, tbl = median_test(g1, g2, g3, lambda_="log-likelihood")
    >>> p
    0.12224779737117837

    The median occurs several times in the data, so we'll get a different
    result if, for example, ``ties="above"`` is used:

    >>> stat, p, med, tbl = median_test(g1, g2, g3, ties="above")
    >>> p
    0.063873276069553273

    >>> tbl
    array([[ 5, 11,  9],
           [11,  4,  8]])

    This example demonstrates that if the data set is not large and there
    are values equal to the median, the p-value can be sensitive to the
    choice of `ties`.

    """
    if len(args) < 2:
        raise ValueError('median_test requires two or more samples.')

    ties_options = ['below', 'above', 'ignore']
    if ties not in ties_options:
        raise ValueError("invalid 'ties' option '%s'; 'ties' must be one "
                         "of: %s" % (ties, str(ties_options)[1:-1]))

    data = [np.asarray(arg) for arg in args]

    # Validate the sizes and shapes of the arguments.
    for k, d in enumerate(data):
        if d.size == 0:
            raise ValueError("Sample %d is empty. All samples must "
                             "contain at least one value." % (k + 1))
        if d.ndim != 1:
            raise ValueError("Sample %d has %d dimensions.  All "
                             "samples must be one-dimensional sequences." %
                             (k + 1, d.ndim))

    cdata = np.concatenate(data)
    contains_nan, nan_policy = _contains_nan(cdata, nan_policy)
    if contains_nan and nan_policy == 'propagate':
        return np.nan, np.nan, np.nan, None

    if contains_nan:
        grand_median = np.median(cdata[~np.isnan(cdata)])
    else:
        grand_median = np.median(cdata)
    # When the minimum version of numpy supported by scipy is 1.9.0,
    # the above if/else statement can be replaced by the single line:
    #     grand_median = np.nanmedian(cdata)

    # Create the contingency table.
    table = np.zeros((2, len(data)), dtype=np.int64)
    for k, sample in enumerate(data):
        sample = sample[~np.isnan(sample)]

        nabove = count_nonzero(sample > grand_median)
        nbelow = count_nonzero(sample < grand_median)
        nequal = sample.size - (nabove + nbelow)
        table[0, k] += nabove
        table[1, k] += nbelow
        if ties == "below":
            table[1, k] += nequal
        elif ties == "above":
            table[0, k] += nequal

    # Check that no row or column of the table is all zero.
    # Such a table can not be given to chi2_contingency, because it would have
    # a zero in the table of expected frequencies.
    rowsums = table.sum(axis=1)
    if rowsums[0] == 0:
        raise ValueError("All values are below the grand median (%r)." %
                         grand_median)
    if rowsums[1] == 0:
        raise ValueError("All values are above the grand median (%r)." %
                         grand_median)
    if ties == "ignore":
        # We already checked that each sample has at least one value, but it
        # is possible that all those values equal the grand median.  If `ties`
        # is "ignore", that would result in a column of zeros in `table`.  We
        # check for that case here.
        zero_cols = np.nonzero((table == 0).all(axis=0))[0]
        if len(zero_cols) > 0:
            msg = ("All values in sample %d are equal to the grand "
                   "median (%r), so they are ignored, resulting in an "
                   "empty sample." % (zero_cols[0] + 1, grand_median))
            raise ValueError(msg)

    stat, p, dof, expected = chi2_contingency(table, lambda_=lambda_,
                                              correction=correction)
    return stat, p, grand_median, table


def _circfuncs_common(samples, high, low, nan_policy='propagate'):
    # Ensure samples are array-like and size is not zero
    samples = np.asarray(samples)
    if samples.size == 0:
        return np.nan, np.asarray(np.nan), np.asarray(np.nan), None

    # Recast samples as radians that range between 0 and 2 pi and calculate
    # the sine and cosine
    sin_samp = sin((samples - low)*2.*pi / (high - low))
    cos_samp = cos((samples - low)*2.*pi / (high - low))

    # Apply the NaN policy
    contains_nan, nan_policy = _contains_nan(samples, nan_policy)
    if contains_nan and nan_policy == 'omit':
        mask = np.isnan(samples)
        # Set the sines and cosines that are NaN to zero
        sin_samp[mask] = 0.0
        cos_samp[mask] = 0.0
    else:
        mask = None

    return samples, sin_samp, cos_samp, mask


def circmean(samples, high=2*pi, low=0, axis=None, nan_policy='propagate'):
    """Compute the circular mean for samples in a range.

    Parameters
    ----------
    samples : array_like
        Input array.
    high : float or int, optional
        High boundary for circular mean range.  Default is ``2*pi``.
    low : float or int, optional
        Low boundary for circular mean range.  Default is 0.
    axis : int, optional
        Axis along which means are computed.  The default is to compute
        the mean of the flattened array.
    nan_policy : {'propagate', 'raise', 'omit'}, optional
        Defines how to handle when input contains nan. 'propagate' returns nan,
        'raise' throws an error, 'omit' performs the calculations ignoring nan
        values. Default is 'propagate'.

    Returns
    -------
    circmean : float
        Circular mean.

    Examples
    --------
    >>> from scipy.stats import circmean
    >>> circmean([0.1, 2*np.pi+0.2, 6*np.pi+0.3])
    0.2

    >>> from scipy.stats import circmean
    >>> circmean([0.2, 1.4, 2.6], high = 1, low = 0)
    0.4

    """
    samples, sin_samp, cos_samp, nmask = _circfuncs_common(samples, high, low,
                                                           nan_policy=nan_policy)
    sin_sum = sin_samp.sum(axis=axis)
    cos_sum = cos_samp.sum(axis=axis)
    res = arctan2(sin_sum, cos_sum)

    mask_nan = ~np.isnan(res)
    if mask_nan.ndim > 0:
        mask = res[mask_nan] < 0
    else:
        mask = res < 0

    if mask.ndim > 0:
        mask_nan[mask_nan] = mask
        res[mask_nan] += 2*pi
    elif mask:
        res += 2*pi

    # Set output to NaN if no samples went into the mean
    if nmask is not None:
        if nmask.all():
            res = np.full(shape=res.shape, fill_value=np.nan)
        else:
            # Find out if any of the axis that are being averaged consist
            # entirely of NaN.  If one exists, set the result (res) to NaN
            nshape = 0 if axis is None else axis
            smask = nmask.shape[nshape] == nmask.sum(axis=axis)
            if smask.any():
                res[smask] = np.nan

    return res*(high - low)/2.0/pi + low


def circvar(samples, high=2*pi, low=0, axis=None, nan_policy='propagate'):
    """Compute the circular variance for samples assumed to be in a range.

    Parameters
    ----------
    samples : array_like
        Input array.
    high : float or int, optional
        High boundary for circular variance range.  Default is ``2*pi``.
    low : float or int, optional
        Low boundary for circular variance range.  Default is 0.
    axis : int, optional
        Axis along which variances are computed.  The default is to compute
        the variance of the flattened array.
    nan_policy : {'propagate', 'raise', 'omit'}, optional
        Defines how to handle when input contains nan. 'propagate' returns nan,
        'raise' throws an error, 'omit' performs the calculations ignoring nan
        values. Default is 'propagate'.

    Returns
    -------
    circvar : float
        Circular variance.

    Notes
    -----
    This uses a definition of circular variance that in the limit of small
    angles returns a number close to the 'linear' variance.

    Examples
    --------
    >>> from scipy.stats import circvar
    >>> circvar([0, 2*np.pi/3, 5*np.pi/3])
    2.19722457734

    """
    samples, sin_samp, cos_samp, mask = _circfuncs_common(samples, high, low,
                                                          nan_policy=nan_policy)
    if mask is None:
        sin_mean = sin_samp.mean(axis=axis)
        cos_mean = cos_samp.mean(axis=axis)
    else:
        nsum = np.asarray(np.sum(~mask, axis=axis).astype(float))
        nsum[nsum == 0] = np.nan
        sin_mean = sin_samp.sum(axis=axis) / nsum
        cos_mean = cos_samp.sum(axis=axis) / nsum
    # hypot can go slightly above 1 due to rounding errors
    with np.errstate(invalid='ignore'):
        R = np.minimum(1, hypot(sin_mean, cos_mean))

    return ((high - low)/2.0/pi)**2 * -2 * log(R)


def circstd(samples, high=2*pi, low=0, axis=None, nan_policy='propagate'):
    """
    Compute the circular standard deviation for samples assumed to be in the
    range [low to high].

    Parameters
    ----------
    samples : array_like
        Input array.
    high : float or int, optional
        High boundary for circular standard deviation range.
        Default is ``2*pi``.
    low : float or int, optional
        Low boundary for circular standard deviation range.  Default is 0.
    axis : int, optional
        Axis along which standard deviations are computed.  The default is
        to compute the standard deviation of the flattened array.
    nan_policy : {'propagate', 'raise', 'omit'}, optional
        Defines how to handle when input contains nan. 'propagate' returns nan,
        'raise' throws an error, 'omit' performs the calculations ignoring nan
        values. Default is 'propagate'.

    Returns
    -------
    circstd : float
        Circular standard deviation.

    Notes
    -----
    This uses a definition of circular standard deviation that in the limit of
    small angles returns a number close to the 'linear' standard deviation.

    Examples
    --------
    >>> from scipy.stats import circstd
    >>> circstd([0, 0.1*np.pi/2, 0.001*np.pi, 0.03*np.pi/2])
    0.063564063306

    """
    samples, sin_samp, cos_samp, mask = _circfuncs_common(samples, high, low,
                                                          nan_policy=nan_policy)
    if mask is None:
        sin_mean = sin_samp.mean(axis=axis)
        cos_mean = cos_samp.mean(axis=axis)
    else:
        nsum = np.asarray(np.sum(~mask, axis=axis).astype(float))
        nsum[nsum == 0] = np.nan
        sin_mean = sin_samp.sum(axis=axis) / nsum
        cos_mean = cos_samp.sum(axis=axis) / nsum
    # hypot can go slightly above 1 due to rounding errors
    with np.errstate(invalid='ignore'):
        R = np.minimum(1, hypot(sin_mean, cos_mean))

    return ((high - low)/2.0/pi) * sqrt(-2*log(R))<|MERGE_RESOLUTION|>--- conflicted
+++ resolved
@@ -943,14 +943,8 @@
     return lmminus, lmplus
 
 
-<<<<<<< HEAD
 def boxcox(x, lmbda=None, alpha=None, optimizer=None):
-    r"""
-    Return a dataset transformed by a Box-Cox power transformation.
-=======
-def boxcox(x, lmbda=None, alpha=None):
     r"""Return a dataset transformed by a Box-Cox power transformation.
->>>>>>> 08390dcd
 
     Parameters
     ----------
