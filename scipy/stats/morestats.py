# This file is not meant for public use and will be removed in SciPy v2.0.0.
# Use the `scipy.stats` namespace for importing the functions
# included below.

<<<<<<< HEAD
    """
    k = len(samples)
    if (k < 2):
        raise ValueError("anderson_ksamp needs at least two samples")

    samples = list(map(np.asarray, samples))
    Z = np.sort(np.hstack(samples))
    N = Z.size
    Zstar = np.unique(Z)
    if Zstar.size < 2:
        raise ValueError("anderson_ksamp needs more than one distinct "
                         "observation")

    n = np.array([sample.size for sample in samples])
    if any(n == 0):
        raise ValueError("anderson_ksamp encountered sample without "
                         "observations")

    if midrank:
        A2kN = _anderson_ksamp_midrank(samples, Z, Zstar, k, n, N)
    else:
        A2kN = _anderson_ksamp_right(samples, Z, Zstar, k, n, N)

    H = (1. / n).sum()
    hs_cs = (1. / arange(N - 1, 1, -1)).cumsum()
    h = hs_cs[-1] + 1
    g = (hs_cs / arange(2, N)).sum()

    a = (4*g - 6) * (k - 1) + (10 - 6*g)*H
    b = (2*g - 4)*k**2 + 8*h*k + (2*g - 14*h - 4)*H - 8*h + 4*g - 6
    c = (6*h + 2*g - 2)*k**2 + (4*h - 4*g + 6)*k + (2*h - 6)*H + 4*h
    d = (2*h + 6)*k**2 - 4*h*k
    sigmasq = (a*N**3 + b*N**2 + c*N + d) / ((N - 1.) * (N - 2.) * (N - 3.))
    m = k - 1
    A2 = (A2kN - m) / math.sqrt(sigmasq)

    # The b_i values are the interpolation coefficients from Table 2
    # of Scholz and Stephens 1987
    b0 = np.array([0.675, 1.281, 1.645, 1.96, 2.326, 2.573, 3.085])
    b1 = np.array([-0.245, 0.25, 0.678, 1.149, 1.822, 2.364, 3.615])
    b2 = np.array([-0.105, -0.305, -0.362, -0.391, -0.396, -0.345, -0.154])
    critical = b0 + b1 / math.sqrt(m) + b2 / m

    sig = np.array([0.25, 0.1, 0.05, 0.025, 0.01, 0.005, 0.001])
    if A2 < critical.min():
        p = sig.max()
        warnings.warn("p-value capped: true value larger than {}".format(p),
                      stacklevel=2)
    elif A2 > critical.max():
        p = sig.min()
        warnings.warn("p-value floored: true value smaller than {}".format(p),
                      stacklevel=2)
    else:
        # interpolation of probit of significance level
        pf = np.polyfit(critical, log(sig), 2)
        p = math.exp(np.polyval(pf, A2))

    return Anderson_ksampResult(A2, critical, p)


AnsariResult = namedtuple('AnsariResult', ('statistic', 'pvalue'))


def ansari(x, y):
    """
    Perform the Ansari-Bradley test for equal scale parameters.

    The Ansari-Bradley test ([1]_, [2]_) is a non-parametric test
    for the equality of the scale parameter of the distributions
    from which two samples were drawn.

    Parameters
    ----------
    x, y : array_like
        Arrays of sample data.

    Returns
    -------
    statistic : float
        The Ansari-Bradley test statistic.
    pvalue : float
        The p-value of the hypothesis test.

    See Also
    --------
    fligner : A non-parametric test for the equality of k variances
    mood : A non-parametric test for the equality of two scale parameters

    Notes
    -----
    The p-value given is exact when the sample sizes are both less than
    55 and there are no ties, otherwise a normal approximation for the
    p-value is used.

    References
    ----------
    .. [1] Ansari, A. R. and Bradley, R. A. (1960) Rank-sum tests for
           dispersions, Annals of Mathematical Statistics, 31, 1174-1189.
    .. [2] Sprent, Peter and N.C. Smeeton.  Applied nonparametric
           statistical methods.  3rd ed. Chapman and Hall/CRC. 2001.
           Section 5.8.2.

    Examples
    --------
    >>> from scipy.stats import ansari

    For these examples, we'll create three random data sets.  The first
    two, with sizes 35 and 25, are drawn from a normal distribution with
    mean 0 and standard deviation 2.  The third data set has size 25 and
    is drawn from a normal distribution with standard deviation 1.25.

    >>> np.random.seed(1234567890)
    >>> x1 = np.random.normal(loc=0, scale=2, size=35)
    >>> x2 = np.random.normal(loc=0, scale=2, size=25)
    >>> x3 = np.random.normal(loc=0, scale=1.25, size=25)

    First we apply `ansari` to `x1` and `x2`.  These samples are drawn
    from the same distribution, so we expect the Ansari-Bradley test
    should not lead us to conclude that the scales of the distributions
    are different.

    >>> ansari(x1, x2)
    AnsariResult(statistic=511.0, pvalue=0.35506083719834347)

    With a p-value of 0.355, we cannot conclude that there is a
    significant difference in the scales (as expected).

    Now apply the test to `x1` and `x3`:

    >>> ansari(x1, x3)
    AnsariResult(statistic=452.0, pvalue=0.006280278681971285)

    With a p-value of 0.00628, the test provides strong evidence that
    the scales of the distributions from which the samples were drawn
    are not equal.
    """
    x, y = asarray(x), asarray(y)
    n = len(x)
    m = len(y)
    if m < 1:
        raise ValueError("Not enough other observations.")
    if n < 1:
        raise ValueError("Not enough test observations.")

    N = m + n
    xy = r_[x, y]  # combine
    rank = stats.rankdata(xy)
    symrank = amin(array((rank, N - rank + 1)), 0)
    AB = np.sum(symrank[:n], axis=0)
    uxy = unique(xy)
    repeats = (len(uxy) != len(xy))
    exact = ((m < 55) and (n < 55) and not repeats)
    if repeats and (m < 55 or n < 55):
        warnings.warn("Ties preclude use of exact statistic.")
    if exact:
        astart, a1, ifault = statlib.gscale(n, m)
        ind = AB - astart
        total = np.sum(a1, axis=0)
        if ind < len(a1)/2.0:
            cind = int(ceil(ind))
            if ind == cind:
                pval = 2.0 * np.sum(a1[:cind+1], axis=0) / total
            else:
                pval = 2.0 * np.sum(a1[:cind], axis=0) / total
        else:
            find = int(floor(ind))
            if ind == floor(ind):
                pval = 2.0 * np.sum(a1[find:], axis=0) / total
            else:
                pval = 2.0 * np.sum(a1[find+1:], axis=0) / total
        return AnsariResult(AB, min(1.0, pval))

    # otherwise compute normal approximation
    if N % 2:  # N odd
        mnAB = n * (N+1.0)**2 / 4.0 / N
        varAB = n * m * (N+1.0) * (3+N**2) / (48.0 * N**2)
    else:
        mnAB = n * (N+2.0) / 4.0
        varAB = m * n * (N+2) * (N-2.0) / 48 / (N-1.0)
    if repeats:   # adjust variance estimates
        # compute np.sum(tj * rj**2,axis=0)
        fac = np.sum(symrank**2, axis=0)
        if N % 2:  # N odd
            varAB = m * n * (16*N*fac - (N+1)**4) / (16.0 * N**2 * (N-1))
        else:  # N even
            varAB = m * n * (16*fac - N*(N+2)**2) / (16.0 * N * (N-1))

    z = (AB - mnAB) / sqrt(varAB)
    pval = distributions.norm.sf(abs(z)) * 2.0
    return AnsariResult(AB, pval)


BartlettResult = namedtuple('BartlettResult', ('statistic', 'pvalue'))


def bartlett(*args):
    """
    Perform Bartlett's test for equal variances.

    Bartlett's test tests the null hypothesis that all input samples
    are from populations with equal variances.  For samples
    from significantly non-normal populations, Levene's test
    `levene` is more robust.

    Parameters
    ----------
    sample1, sample2,... : array_like
        arrays of sample data.  Only 1d arrays are accepted, they may have
        different lengths.

    Returns
    -------
    statistic : float
        The test statistic.
    pvalue : float
        The p-value of the test.

    See Also
    --------
    fligner : A non-parametric test for the equality of k variances
    levene : A robust parametric test for equality of k variances

    Notes
    -----
    Conover et al. (1981) examine many of the existing parametric and
    nonparametric tests by extensive simulations and they conclude that the
    tests proposed by Fligner and Killeen (1976) and Levene (1960) appear to be
    superior in terms of robustness of departures from normality and power
    ([3]_).

    References
    ----------
    .. [1]  https://www.itl.nist.gov/div898/handbook/eda/section3/eda357.htm

    .. [2]  Snedecor, George W. and Cochran, William G. (1989), Statistical
              Methods, Eighth Edition, Iowa State University Press.

    .. [3] Park, C. and Lindsay, B. G. (1999). Robust Scale Estimation and
           Hypothesis Testing based on Quadratic Inference Function. Technical
           Report #99-03, Center for Likelihood Studies, Pennsylvania State
           University.

    .. [4] Bartlett, M. S. (1937). Properties of Sufficiency and Statistical
           Tests. Proceedings of the Royal Society of London. Series A,
           Mathematical and Physical Sciences, Vol. 160, No.901, pp. 268-282.

    Examples
    --------
    Test whether or not the lists `a`, `b` and `c` come from populations
    with equal variances.

    >>> from scipy.stats import bartlett
    >>> a = [8.88, 9.12, 9.04, 8.98, 9.00, 9.08, 9.01, 8.85, 9.06, 8.99]
    >>> b = [8.88, 8.95, 9.29, 9.44, 9.15, 9.58, 8.36, 9.18, 8.67, 9.05]
    >>> c = [8.95, 9.12, 8.95, 8.85, 9.03, 8.84, 9.07, 8.98, 8.86, 8.98]
    >>> stat, p = bartlett(a, b, c)
    >>> p
    1.1254782518834628e-05

    The very small p-value suggests that the populations do not have equal
    variances.

    This is not surprising, given that the sample variance of `b` is much
    larger than that of `a` and `c`:

    >>> [np.var(x, ddof=1) for x in [a, b, c]]
    [0.007054444444444413, 0.13073888888888888, 0.008890000000000002]
    """
    # Handle empty input and input that is not 1d
    for a in args:
        if np.asanyarray(a).size == 0:
            return BartlettResult(np.nan, np.nan)
        if np.asanyarray(a).ndim > 1:
            raise ValueError('Samples must be one-dimensional.')

    k = len(args)
    if k < 2:
        raise ValueError("Must enter at least two input sample vectors.")
    Ni = np.empty(k)
    ssq = np.empty(k, 'd')
    for j in range(k):
        Ni[j] = len(args[j])
        ssq[j] = np.var(args[j], ddof=1)
    Ntot = np.sum(Ni, axis=0)
    spsq = np.sum((Ni - 1)*ssq, axis=0) / (1.0*(Ntot - k))
    numer = (Ntot*1.0 - k) * log(spsq) - np.sum((Ni - 1.0)*log(ssq), axis=0)
    denom = 1.0 + 1.0/(3*(k - 1)) * ((np.sum(1.0/(Ni - 1.0), axis=0)) -
                                     1.0/(Ntot - k))
    T = numer / denom
    pval = distributions.chi2.sf(T, k - 1)  # 1 - cdf

    return BartlettResult(T, pval)


LeveneResult = namedtuple('LeveneResult', ('statistic', 'pvalue'))


def levene(*args, center='median', proportiontocut=0.05):
    """
    Perform Levene test for equal variances.

    The Levene test tests the null hypothesis that all input samples
    are from populations with equal variances.  Levene's test is an
    alternative to Bartlett's test `bartlett` in the case where
    there are significant deviations from normality.

    Parameters
    ----------
    sample1, sample2, ... : array_like
        The sample data, possibly with different lengths. Only one-dimensional
        samples are accepted.
    center : {'mean', 'median', 'trimmed'}, optional
        Which function of the data to use in the test.  The default
        is 'median'.
    proportiontocut : float, optional
        When `center` is 'trimmed', this gives the proportion of data points
        to cut from each end. (See `scipy.stats.trim_mean`.)
        Default is 0.05.

    Returns
    -------
    statistic : float
        The test statistic.
    pvalue : float
        The p-value for the test.

    Notes
    -----
    Three variations of Levene's test are possible.  The possibilities
    and their recommended usages are:

      * 'median' : Recommended for skewed (non-normal) distributions>
      * 'mean' : Recommended for symmetric, moderate-tailed distributions.
      * 'trimmed' : Recommended for heavy-tailed distributions.

    The test version using the mean was proposed in the original article
    of Levene ([2]_) while the median and trimmed mean have been studied by
    Brown and Forsythe ([3]_), sometimes also referred to as Brown-Forsythe
    test.

    References
    ----------
    .. [1] https://www.itl.nist.gov/div898/handbook/eda/section3/eda35a.htm
    .. [2] Levene, H. (1960). In Contributions to Probability and Statistics:
           Essays in Honor of Harold Hotelling, I. Olkin et al. eds.,
           Stanford University Press, pp. 278-292.
    .. [3] Brown, M. B. and Forsythe, A. B. (1974), Journal of the American
           Statistical Association, 69, 364-367

    Examples
    --------
    Test whether or not the lists `a`, `b` and `c` come from populations
    with equal variances.

    >>> from scipy.stats import levene
    >>> a = [8.88, 9.12, 9.04, 8.98, 9.00, 9.08, 9.01, 8.85, 9.06, 8.99]
    >>> b = [8.88, 8.95, 9.29, 9.44, 9.15, 9.58, 8.36, 9.18, 8.67, 9.05]
    >>> c = [8.95, 9.12, 8.95, 8.85, 9.03, 8.84, 9.07, 8.98, 8.86, 8.98]
    >>> stat, p = levene(a, b, c)
    >>> p
    0.002431505967249681

    The small p-value suggests that the populations do not have equal
    variances.

    This is not surprising, given that the sample variance of `b` is much
    larger than that of `a` and `c`:

    >>> [np.var(x, ddof=1) for x in [a, b, c]]
    [0.007054444444444413, 0.13073888888888888, 0.008890000000000002]
    """
    if center not in ['mean', 'median', 'trimmed']:
        raise ValueError("center must be 'mean', 'median' or 'trimmed'.")

    k = len(args)
    if k < 2:
        raise ValueError("Must enter at least two input sample vectors.")
    # check for 1d input
    for j in range(k):
        if np.asanyarray(args[j]).ndim > 1:
            raise ValueError('Samples must be one-dimensional.')

    Ni = np.empty(k)
    Yci = np.empty(k, 'd')

    if center == 'median':
        func = lambda x: np.median(x, axis=0)
    elif center == 'mean':
        func = lambda x: np.mean(x, axis=0)
    else:  # center == 'trimmed'
        args = tuple(stats.trimboth(np.sort(arg), proportiontocut)
                     for arg in args)
        func = lambda x: np.mean(x, axis=0)

    for j in range(k):
        Ni[j] = len(args[j])
        Yci[j] = func(args[j])
    Ntot = np.sum(Ni, axis=0)

    # compute Zij's
    Zij = [None] * k
    for i in range(k):
        Zij[i] = abs(asarray(args[i]) - Yci[i])

    # compute Zbari
    Zbari = np.empty(k, 'd')
    Zbar = 0.0
    for i in range(k):
        Zbari[i] = np.mean(Zij[i], axis=0)
        Zbar += Zbari[i] * Ni[i]

    Zbar /= Ntot
    numer = (Ntot - k) * np.sum(Ni * (Zbari - Zbar)**2, axis=0)

    # compute denom_variance
    dvar = 0.0
    for i in range(k):
        dvar += np.sum((Zij[i] - Zbari[i])**2, axis=0)

    denom = (k - 1.0) * dvar

    W = numer / denom
    pval = distributions.f.sf(W, k-1, Ntot-k)  # 1 - cdf
    return LeveneResult(W, pval)


def binom_test(x, n=None, p=0.5, alternative='two-sided'):
    """
    Perform a test that the probability of success is p.

    Note: `binom_test` is deprecated; it is recommended that `binomtest`
    be used instead.

    This is an exact, two-sided test of the null hypothesis
    that the probability of success in a Bernoulli experiment
    is `p`.

    Parameters
    ----------
    x : int or array_like
        The number of successes, or if x has length 2, it is the
        number of successes and the number of failures.
    n : int
        The number of trials.  This is ignored if x gives both the
        number of successes and failures.
    p : float, optional
        The hypothesized probability of success.  ``0 <= p <= 1``. The
        default value is ``p = 0.5``.
    alternative : {'two-sided', 'greater', 'less'}, optional
        Indicates the alternative hypothesis. The default value is
        'two-sided'.

    Returns
    -------
    p-value : float
        The p-value of the hypothesis test.

    References
    ----------
    .. [1] https://en.wikipedia.org/wiki/Binomial_test

    Examples
    --------
    >>> from scipy import stats

    A car manufacturer claims that no more than 10% of their cars are unsafe.
    15 cars are inspected for safety, 3 were found to be unsafe. Test the
    manufacturer's claim:

    >>> stats.binom_test(3, n=15, p=0.1, alternative='greater')
    0.18406106910639114

    The null hypothesis cannot be rejected at the 5% level of significance
    because the returned p-value is greater than the critical value of 5%.

    """
    x = atleast_1d(x).astype(np.int_)
    if len(x) == 2:
        n = x[1] + x[0]
        x = x[0]
    elif len(x) == 1:
        x = x[0]
        if n is None or n < x:
            raise ValueError("n must be >= x")
        n = np.int_(n)
    else:
        raise ValueError("Incorrect length for x.")

    if (p > 1.0) or (p < 0.0):
        raise ValueError("p must be in range [0,1]")

    if alternative not in ('two-sided', 'less', 'greater'):
        raise ValueError("alternative not recognized\n"
                         "should be 'two-sided', 'less' or 'greater'")

    if alternative == 'less':
        pval = distributions.binom.cdf(x, n, p)
        return pval

    if alternative == 'greater':
        pval = distributions.binom.sf(x-1, n, p)
        return pval

    # if alternative was neither 'less' nor 'greater', then it's 'two-sided'
    d = distributions.binom.pmf(x, n, p)
    rerr = 1 + 1e-7
    if x == p * n:
        # special case as shortcut, would also be handled by `else` below
        pval = 1.
    elif x < p * n:
        i = np.arange(np.ceil(p * n), n+1)
        y = np.sum(distributions.binom.pmf(i, n, p) <= d*rerr, axis=0)
        pval = (distributions.binom.cdf(x, n, p) +
                distributions.binom.sf(n - y, n, p))
    else:
        i = np.arange(np.floor(p*n) + 1)
        y = np.sum(distributions.binom.pmf(i, n, p) <= d*rerr, axis=0)
        pval = (distributions.binom.cdf(y-1, n, p) +
                distributions.binom.sf(x-1, n, p))

    return min(1.0, pval)


def _apply_func(x, g, func):
    # g is list of indices into x
    #  separating x into different groups
    #  func should be applied over the groups
    g = unique(r_[0, g, len(x)])
    output = [func(x[g[k]:g[k+1]]) for k in range(len(g) - 1)]

    return asarray(output)


FlignerResult = namedtuple('FlignerResult', ('statistic', 'pvalue'))


def fligner(*args, center='median', proportiontocut=0.05):
    """
    Perform Fligner-Killeen test for equality of variance.

    Fligner's test tests the null hypothesis that all input samples
    are from populations with equal variances.  Fligner-Killeen's test is
    distribution free when populations are identical [2]_.

    Parameters
    ----------
    sample1, sample2, ... : array_like
        Arrays of sample data.  Need not be the same length.
    center : {'mean', 'median', 'trimmed'}, optional
        Keyword argument controlling which function of the data is used in
        computing the test statistic.  The default is 'median'.
    proportiontocut : float, optional
        When `center` is 'trimmed', this gives the proportion of data points
        to cut from each end. (See `scipy.stats.trim_mean`.)
        Default is 0.05.

    Returns
    -------
    statistic : float
        The test statistic.
    pvalue : float
        The p-value for the hypothesis test.

    See Also
    --------
    bartlett : A parametric test for equality of k variances in normal samples
    levene : A robust parametric test for equality of k variances

    Notes
    -----
    As with Levene's test there are three variants of Fligner's test that
    differ by the measure of central tendency used in the test.  See `levene`
    for more information.

    Conover et al. (1981) examine many of the existing parametric and
    nonparametric tests by extensive simulations and they conclude that the
    tests proposed by Fligner and Killeen (1976) and Levene (1960) appear to be
    superior in terms of robustness of departures from normality and power [3]_.

    References
    ----------
    .. [1] Park, C. and Lindsay, B. G. (1999). Robust Scale Estimation and
           Hypothesis Testing based on Quadratic Inference Function. Technical
           Report #99-03, Center for Likelihood Studies, Pennsylvania State
           University.
           https://cecas.clemson.edu/~cspark/cv/paper/qif/draftqif2.pdf

    .. [2] Fligner, M.A. and Killeen, T.J. (1976). Distribution-free two-sample
           tests for scale. 'Journal of the American Statistical Association.'
           71(353), 210-213.

    .. [3] Park, C. and Lindsay, B. G. (1999). Robust Scale Estimation and
           Hypothesis Testing based on Quadratic Inference Function. Technical
           Report #99-03, Center for Likelihood Studies, Pennsylvania State
           University.

    .. [4] Conover, W. J., Johnson, M. E. and Johnson M. M. (1981). A
           comparative study of tests for homogeneity of variances, with
           applications to the outer continental shelf biding data.
           Technometrics, 23(4), 351-361.

    Examples
    --------
    Test whether or not the lists `a`, `b` and `c` come from populations
    with equal variances.

    >>> from scipy.stats import fligner
    >>> a = [8.88, 9.12, 9.04, 8.98, 9.00, 9.08, 9.01, 8.85, 9.06, 8.99]
    >>> b = [8.88, 8.95, 9.29, 9.44, 9.15, 9.58, 8.36, 9.18, 8.67, 9.05]
    >>> c = [8.95, 9.12, 8.95, 8.85, 9.03, 8.84, 9.07, 8.98, 8.86, 8.98]
    >>> stat, p = fligner(a, b, c)
    >>> p
    0.00450826080004775

    The small p-value suggests that the populations do not have equal
    variances.

    This is not surprising, given that the sample variance of `b` is much
    larger than that of `a` and `c`:

    >>> [np.var(x, ddof=1) for x in [a, b, c]]
    [0.007054444444444413, 0.13073888888888888, 0.008890000000000002]
    """
    if center not in ['mean', 'median', 'trimmed']:
        raise ValueError("center must be 'mean', 'median' or 'trimmed'.")

    # Handle empty input
    for a in args:
        if np.asanyarray(a).size == 0:
            return FlignerResult(np.nan, np.nan)

    k = len(args)
    if k < 2:
        raise ValueError("Must enter at least two input sample vectors.")

    if center == 'median':
        func = lambda x: np.median(x, axis=0)
    elif center == 'mean':
        func = lambda x: np.mean(x, axis=0)
    else:  # center == 'trimmed'
        args = tuple(stats.trimboth(arg, proportiontocut) for arg in args)
        func = lambda x: np.mean(x, axis=0)

    Ni = asarray([len(args[j]) for j in range(k)])
    Yci = asarray([func(args[j]) for j in range(k)])
    Ntot = np.sum(Ni, axis=0)
    # compute Zij's
    Zij = [abs(asarray(args[i]) - Yci[i]) for i in range(k)]
    allZij = []
    g = [0]
    for i in range(k):
        allZij.extend(list(Zij[i]))
        g.append(len(allZij))

    ranks = stats.rankdata(allZij)
    a = distributions.norm.ppf(ranks / (2*(Ntot + 1.0)) + 0.5)

    # compute Aibar
    Aibar = _apply_func(a, g, np.sum) / Ni
    anbar = np.mean(a, axis=0)
    varsq = np.var(a, axis=0, ddof=1)
    Xsq = np.sum(Ni * (asarray(Aibar) - anbar)**2.0, axis=0) / varsq
    pval = distributions.chi2.sf(Xsq, k - 1)  # 1 - cdf
    return FlignerResult(Xsq, pval)


def mood(x, y, axis=0):
    """
    Perform Mood's test for equal scale parameters.

    Mood's two-sample test for scale parameters is a non-parametric
    test for the null hypothesis that two samples are drawn from the
    same distribution with the same scale parameter.

    Parameters
    ----------
    x, y : array_like
        Arrays of sample data.
    axis : int, optional
        The axis along which the samples are tested.  `x` and `y` can be of
        different length along `axis`.
        If `axis` is None, `x` and `y` are flattened and the test is done on
        all values in the flattened arrays.

    Returns
    -------
    z : scalar or ndarray
        The z-score for the hypothesis test.  For 1-D inputs a scalar is
        returned.
    p-value : scalar ndarray
        The p-value for the hypothesis test.

    See Also
    --------
    fligner : A non-parametric test for the equality of k variances
    ansari : A non-parametric test for the equality of 2 variances
    bartlett : A parametric test for equality of k variances in normal samples
    levene : A parametric test for equality of k variances

    Notes
    -----
    The data are assumed to be drawn from probability distributions ``f(x)``
    and ``f(x/s) / s`` respectively, for some probability density function f.
    The null hypothesis is that ``s == 1``.

    For multi-dimensional arrays, if the inputs are of shapes
    ``(n0, n1, n2, n3)``  and ``(n0, m1, n2, n3)``, then if ``axis=1``, the
    resulting z and p values will have shape ``(n0, n2, n3)``.  Note that
    ``n1`` and ``m1`` don't have to be equal, but the other dimensions do.

    Examples
    --------
    >>> from scipy import stats
    >>> np.random.seed(1234)
    >>> x2 = np.random.randn(2, 45, 6, 7)
    >>> x1 = np.random.randn(2, 30, 6, 7)
    >>> z, p = stats.mood(x1, x2, axis=1)
    >>> p.shape
    (2, 6, 7)

    Find the number of points where the difference in scale is not significant:

    >>> (p > 0.1).sum()
    74

    Perform the test with different scales:

    >>> x1 = np.random.randn(2, 30)
    >>> x2 = np.random.randn(2, 35) * 10.0
    >>> stats.mood(x1, x2, axis=1)
    (array([-5.7178125 , -5.25342163]), array([  1.07904114e-08,   1.49299218e-07]))

    """
    x = np.asarray(x, dtype=float)
    y = np.asarray(y, dtype=float)

    if axis is None:
        x = x.flatten()
        y = y.flatten()
        axis = 0

    # Determine shape of the result arrays
    res_shape = tuple([x.shape[ax] for ax in range(len(x.shape)) if ax != axis])
    if not (res_shape == tuple([y.shape[ax] for ax in range(len(y.shape)) if
                                ax != axis])):
        raise ValueError("Dimensions of x and y on all axes except `axis` "
                         "should match")

    n = x.shape[axis]
    m = y.shape[axis]
    N = m + n
    if N < 3:
        raise ValueError("Not enough observations.")

    xy = np.concatenate((x, y), axis=axis)
    if axis != 0:
        xy = np.rollaxis(xy, axis)

    xy = xy.reshape(xy.shape[0], -1)

    # Generalized to the n-dimensional case by adding the axis argument, and
    # using for loops, since rankdata is not vectorized.  For improving
    # performance consider vectorizing rankdata function.
    all_ranks = np.empty_like(xy)
    for j in range(xy.shape[1]):
        all_ranks[:, j] = stats.rankdata(xy[:, j])

    Ri = all_ranks[:n]
    M = np.sum((Ri - (N + 1.0) / 2)**2, axis=0)
    # Approx stat.
    mnM = n * (N * N - 1.0) / 12
    varM = m * n * (N + 1.0) * (N + 2) * (N - 2) / 180
    z = (M - mnM) / sqrt(varM)

    # sf for right tail, cdf for left tail.  Factor 2 for two-sidedness
    z_pos = z > 0
    pval = np.zeros_like(z)
    pval[z_pos] = 2 * distributions.norm.sf(z[z_pos])
    pval[~z_pos] = 2 * distributions.norm.cdf(z[~z_pos])

    if res_shape == ():
        # Return scalars, not 0-D arrays
        z = z[0]
        pval = pval[0]
    else:
        z.shape = res_shape
        pval.shape = res_shape

    return z, pval


WilcoxonResult = namedtuple('WilcoxonResult', ('statistic', 'pvalue'))


def wilcoxon(x, y=None, zero_method="wilcox", correction=False,
             alternative="two-sided", mode='auto'):
    """
    Calculate the Wilcoxon signed-rank test.

    The Wilcoxon signed-rank test tests the null hypothesis that two
    related paired samples come from the same distribution. In particular,
    it tests whether the distribution of the differences x - y is symmetric
    about zero. It is a non-parametric version of the paired T-test.

    Parameters
    ----------
    x : array_like
        Either the first set of measurements (in which case ``y`` is the second
        set of measurements), or the differences between two sets of
        measurements (in which case ``y`` is not to be specified.)  Must be
        one-dimensional.
    y : array_like, optional
        Either the second set of measurements (if ``x`` is the first set of
        measurements), or not specified (if ``x`` is the differences between
        two sets of measurements.)  Must be one-dimensional.
    zero_method : {"pratt", "wilcox", "zsplit"}, optional
        The following options are available (default is "wilcox"):

          * "pratt": Includes zero-differences in the ranking process,
            but drops the ranks of the zeros, see [4]_, (more conservative).
          * "wilcox": Discards all zero-differences, the default.
          * "zsplit": Includes zero-differences in the ranking process and
            split the zero rank between positive and negative ones.
    correction : bool, optional
        If True, apply continuity correction by adjusting the Wilcoxon rank
        statistic by 0.5 towards the mean value when computing the
        z-statistic if a normal approximation is used.  Default is False.
    alternative : {"two-sided", "greater", "less"}, optional
        The alternative hypothesis to be tested, see Notes. Default is
        "two-sided".
    mode : {"auto", "exact", "approx"}
        Method to calculate the p-value, see Notes. Default is "auto".

    Returns
    -------
    statistic : float
        If ``alternative`` is "two-sided", the sum of the ranks of the
        differences above or below zero, whichever is smaller.
        Otherwise the sum of the ranks of the differences above zero.
    pvalue : float
        The p-value for the test depending on ``alternative`` and ``mode``.

    See Also
    --------
    kruskal, mannwhitneyu

    Notes
    -----
    The test has been introduced in [4]_. Given n independent samples
    (xi, yi) from a bivariate distribution (i.e. paired samples),
    it computes the differences di = xi - yi. One assumption of the test
    is that the differences are symmetric, see [2]_.
    The two-sided test has the null hypothesis that the median of the
    differences is zero against the alternative that it is different from
    zero. The one-sided test has the null hypothesis that the median is
    positive against the alternative that it is negative
    (``alternative == 'less'``), or vice versa (``alternative == 'greater.'``).

    To derive the p-value, the exact distribution (``mode == 'exact'``)
    can be used for small sample sizes. The default ``mode == 'auto'``
    uses the exact distribution if there are at most 50 observations and no
    ties, otherwise a normal approximation is used (``mode == 'approx'``).

    The treatment of ties can be controlled by the parameter `zero_method`.
    If ``zero_method == 'pratt'``, the normal approximation is adjusted as in
    [5]_. A typical rule is to require that n > 20 ([2]_, p. 383).

    References
    ----------
    .. [1] https://en.wikipedia.org/wiki/Wilcoxon_signed-rank_test
    .. [2] Conover, W.J., Practical Nonparametric Statistics, 1971.
    .. [3] Pratt, J.W., Remarks on Zeros and Ties in the Wilcoxon Signed
       Rank Procedures, Journal of the American Statistical Association,
       Vol. 54, 1959, pp. 655-667. :doi:`10.1080/01621459.1959.10501526`
    .. [4] Wilcoxon, F., Individual Comparisons by Ranking Methods,
       Biometrics Bulletin, Vol. 1, 1945, pp. 80-83. :doi:`10.2307/3001968`
    .. [5] Cureton, E.E., The Normal Approximation to the Signed-Rank
       Sampling Distribution When Zero Differences are Present,
       Journal of the American Statistical Association, Vol. 62, 1967,
       pp. 1068-1069. :doi:`10.1080/01621459.1967.10500917`

    Examples
    --------
    In [4]_, the differences in height between cross- and self-fertilized
    corn plants is given as follows:

    >>> d = [6, 8, 14, 16, 23, 24, 28, 29, 41, -48, 49, 56, 60, -67, 75]

    Cross-fertilized plants appear to be be higher. To test the null
    hypothesis that there is no height difference, we can apply the
    two-sided test:

    >>> from scipy.stats import wilcoxon
    >>> w, p = wilcoxon(d)
    >>> w, p
    (24.0, 0.041259765625)

    Hence, we would reject the null hypothesis at a confidence level of 5%,
    concluding that there is a difference in height between the groups.
    To confirm that the median of the differences can be assumed to be
    positive, we use:

    >>> w, p = wilcoxon(d, alternative='greater')
    >>> w, p
    (96.0, 0.0206298828125)

    This shows that the null hypothesis that the median is negative can be
    rejected at a confidence level of 5% in favor of the alternative that
    the median is greater than zero. The p-values above are exact. Using the
    normal approximation gives very similar values:

    >>> w, p = wilcoxon(d, mode='approx')
    >>> w, p
    (24.0, 0.04088813291185591)

    Note that the statistic changed to 96 in the one-sided case (the sum
    of ranks of positive differences) whereas it is 24 in the two-sided
    case (the minimum of sum of ranks above and below zero).

    """
    if mode not in ["auto", "approx", "exact"]:
        raise ValueError("mode must be either 'auto', 'approx' or 'exact'")

    if zero_method not in ["wilcox", "pratt", "zsplit"]:
        raise ValueError("Zero method must be either 'wilcox' "
                         "or 'pratt' or 'zsplit'")

    if alternative not in ["two-sided", "less", "greater"]:
        raise ValueError("Alternative must be either 'two-sided', "
                         "'greater' or 'less'")

    if y is None:
        d = asarray(x)
        if d.ndim > 1:
            raise ValueError('Sample x must be one-dimensional.')
    else:
        x, y = map(asarray, (x, y))
        if x.ndim > 1 or y.ndim > 1:
            raise ValueError('Samples x and y must be one-dimensional.')
        if len(x) != len(y):
            raise ValueError('The samples x and y must have the same length.')
        d = x - y

    if mode == "auto":
        if len(d) <= 50:
            mode = "exact"
        else:
            mode = "approx"

    n_zero = np.sum(d == 0)
    if n_zero > 0 and mode == "exact":
        mode = "approx"
        warnings.warn("Exact p-value calculation does not work if there are "
                      "ties. Switching to normal approximation.")

    if mode == "approx":
        if zero_method in ["wilcox", "pratt"]:
            if n_zero == len(d):
                raise ValueError("zero_method 'wilcox' and 'pratt' do not "
                                 "work if x - y is zero for all elements.")
        if zero_method == "wilcox":
            # Keep all non-zero differences
            d = compress(np.not_equal(d, 0), d)

    count = len(d)
    if count < 10 and mode == "approx":
        warnings.warn("Sample size too small for normal approximation.")

    r = stats.rankdata(abs(d))
    r_plus = np.sum((d > 0) * r)
    r_minus = np.sum((d < 0) * r)

    if zero_method == "zsplit":
        r_zero = np.sum((d == 0) * r)
        r_plus += r_zero / 2.
        r_minus += r_zero / 2.

    # return min for two-sided test, but r_plus for one-sided test
    # the literature is not consistent here
    # r_plus is more informative since r_plus + r_minus = count*(count+1)/2,
    # i.e. the sum of the ranks, so r_minus and the min can be inferred
    # (If alternative='pratt', r_plus + r_minus = count*(count+1)/2 - r_zero.)
    # [3] uses the r_plus for the one-sided test, keep min for two-sided test
    # to keep backwards compatibility
    if alternative == "two-sided":
        T = min(r_plus, r_minus)
    else:
        T = r_plus

    if mode == "approx":
        mn = count * (count + 1.) * 0.25
        se = count * (count + 1.) * (2. * count + 1.)

        if zero_method == "pratt":
            r = r[d != 0]
            # normal approximation needs to be adjusted, see Cureton (1967)
            mn -= n_zero * (n_zero + 1.) * 0.25
            se -= n_zero * (n_zero + 1.) * (2. * n_zero + 1.)

        replist, repnum = find_repeats(r)
        if repnum.size != 0:
            # Correction for repeated elements.
            se -= 0.5 * (repnum * (repnum * repnum - 1)).sum()

        se = sqrt(se / 24)

        # apply continuity correction if applicable
        d = 0
        if correction:
            if alternative == "two-sided":
                d = 0.5 * np.sign(T - mn)
            elif alternative == "less":
                d = -0.5
            else:
                d = 0.5

        # compute statistic and p-value using normal approximation
        z = (T - mn - d) / se
        if alternative == "two-sided":
            prob = 2. * distributions.norm.sf(abs(z))
        elif alternative == "greater":
            # large T = r_plus indicates x is greater than y; i.e.
            # accept alternative in that case and return small p-value (sf)
            prob = distributions.norm.sf(z)
        else:
            prob = distributions.norm.cdf(z)
    elif mode == "exact":
        # get pmf of the possible positive ranksums r_plus
        pmf = _get_wilcoxon_distr(count)
        # note: r_plus is int (ties not allowed), need int for slices below
        r_plus = int(r_plus)
        if alternative == "two-sided":
            if r_plus == (len(pmf) - 1) // 2:
                # r_plus is the center of the distribution.
                prob = 1.0
            else:
                p_less = np.sum(pmf[:r_plus + 1])
                p_greater = np.sum(pmf[r_plus:])
                prob = 2*min(p_greater, p_less)
        elif alternative == "greater":
            prob = np.sum(pmf[r_plus:])
        else:
            prob = np.sum(pmf[:r_plus + 1])

    return WilcoxonResult(T, prob)


def median_test(*args, ties='below', correction=True, lambda_=1,
                nan_policy='propagate'):
    """
    Perform a Mood's median test.

    Test that two or more samples come from populations with the same median.

    Let ``n = len(args)`` be the number of samples.  The "grand median" of
    all the data is computed, and a contingency table is formed by
    classifying the values in each sample as being above or below the grand
    median.  The contingency table, along with `correction` and `lambda_`,
    are passed to `scipy.stats.chi2_contingency` to compute the test statistic
    and p-value.

    Parameters
    ----------
    sample1, sample2, ... : array_like
        The set of samples.  There must be at least two samples.
        Each sample must be a one-dimensional sequence containing at least
        one value.  The samples are not required to have the same length.
    ties : str, optional
        Determines how values equal to the grand median are classified in
        the contingency table.  The string must be one of::

            "below":
                Values equal to the grand median are counted as "below".
            "above":
                Values equal to the grand median are counted as "above".
            "ignore":
                Values equal to the grand median are not counted.

        The default is "below".
    correction : bool, optional
        If True, *and* there are just two samples, apply Yates' correction
        for continuity when computing the test statistic associated with
        the contingency table.  Default is True.
    lambda_ : float or str, optional
        By default, the statistic computed in this test is Pearson's
        chi-squared statistic.  `lambda_` allows a statistic from the
        Cressie-Read power divergence family to be used instead.  See
        `power_divergence` for details.
        Default is 1 (Pearson's chi-squared statistic).
    nan_policy : {'propagate', 'raise', 'omit'}, optional
        Defines how to handle when input contains nan. 'propagate' returns nan,
        'raise' throws an error, 'omit' performs the calculations ignoring nan
        values. Default is 'propagate'.

    Returns
    -------
    stat : float
        The test statistic.  The statistic that is returned is determined by
        `lambda_`.  The default is Pearson's chi-squared statistic.
    p : float
        The p-value of the test.
    m : float
        The grand median.
    table : ndarray
        The contingency table.  The shape of the table is (2, n), where
        n is the number of samples.  The first row holds the counts of the
        values above the grand median, and the second row holds the counts
        of the values below the grand median.  The table allows further
        analysis with, for example, `scipy.stats.chi2_contingency`, or with
        `scipy.stats.fisher_exact` if there are two samples, without having
        to recompute the table.  If ``nan_policy`` is "propagate" and there
        are nans in the input, the return value for ``table`` is ``None``.

    See Also
    --------
    kruskal : Compute the Kruskal-Wallis H-test for independent samples.
    mannwhitneyu : Computes the Mann-Whitney rank test on samples x and y.

    Notes
    -----
    .. versionadded:: 0.15.0

    References
    ----------
    .. [1] Mood, A. M., Introduction to the Theory of Statistics. McGraw-Hill
        (1950), pp. 394-399.
    .. [2] Zar, J. H., Biostatistical Analysis, 5th ed. Prentice Hall (2010).
        See Sections 8.12 and 10.15.

    Examples
    --------
    A biologist runs an experiment in which there are three groups of plants.
    Group 1 has 16 plants, group 2 has 15 plants, and group 3 has 17 plants.
    Each plant produces a number of seeds.  The seed counts for each group
    are::

        Group 1: 10 14 14 18 20 22 24 25 31 31 32 39 43 43 48 49
        Group 2: 28 30 31 33 34 35 36 40 44 55 57 61 91 92 99
        Group 3:  0  3  9 22 23 25 25 33 34 34 40 45 46 48 62 67 84

    The following code applies Mood's median test to these samples.

    >>> g1 = [10, 14, 14, 18, 20, 22, 24, 25, 31, 31, 32, 39, 43, 43, 48, 49]
    >>> g2 = [28, 30, 31, 33, 34, 35, 36, 40, 44, 55, 57, 61, 91, 92, 99]
    >>> g3 = [0, 3, 9, 22, 23, 25, 25, 33, 34, 34, 40, 45, 46, 48, 62, 67, 84]
    >>> from scipy.stats import median_test
    >>> stat, p, med, tbl = median_test(g1, g2, g3)

    The median is

    >>> med
    34.0

    and the contingency table is

    >>> tbl
    array([[ 5, 10,  7],
           [11,  5, 10]])

    `p` is too large to conclude that the medians are not the same:

    >>> p
    0.12609082774093244

    The "G-test" can be performed by passing ``lambda_="log-likelihood"`` to
    `median_test`.

    >>> g, p, med, tbl = median_test(g1, g2, g3, lambda_="log-likelihood")
    >>> p
    0.12224779737117837

    The median occurs several times in the data, so we'll get a different
    result if, for example, ``ties="above"`` is used:

    >>> stat, p, med, tbl = median_test(g1, g2, g3, ties="above")
    >>> p
    0.063873276069553273

    >>> tbl
    array([[ 5, 11,  9],
           [11,  4,  8]])

    This example demonstrates that if the data set is not large and there
    are values equal to the median, the p-value can be sensitive to the
    choice of `ties`.

    """
    if len(args) < 2:
        raise ValueError('median_test requires two or more samples.')

    ties_options = ['below', 'above', 'ignore']
    if ties not in ties_options:
        raise ValueError("invalid 'ties' option '%s'; 'ties' must be one "
                         "of: %s" % (ties, str(ties_options)[1:-1]))

    data = [np.asarray(arg) for arg in args]

    # Validate the sizes and shapes of the arguments.
    for k, d in enumerate(data):
        if d.size == 0:
            raise ValueError("Sample %d is empty. All samples must "
                             "contain at least one value." % (k + 1))
        if d.ndim != 1:
            raise ValueError("Sample %d has %d dimensions.  All "
                             "samples must be one-dimensional sequences." %
                             (k + 1, d.ndim))

    cdata = np.concatenate(data)
    contains_nan, nan_policy = _contains_nan(cdata, nan_policy)
    if contains_nan and nan_policy == 'propagate':
        return np.nan, np.nan, np.nan, None

    if contains_nan:
        grand_median = np.median(cdata[~np.isnan(cdata)])
    else:
        grand_median = np.median(cdata)
    # When the minimum version of numpy supported by scipy is 1.9.0,
    # the above if/else statement can be replaced by the single line:
    #     grand_median = np.nanmedian(cdata)

    # Create the contingency table.
    table = np.zeros((2, len(data)), dtype=np.int64)
    for k, sample in enumerate(data):
        sample = sample[~np.isnan(sample)]

        nabove = count_nonzero(sample > grand_median)
        nbelow = count_nonzero(sample < grand_median)
        nequal = sample.size - (nabove + nbelow)
        table[0, k] += nabove
        table[1, k] += nbelow
        if ties == "below":
            table[1, k] += nequal
        elif ties == "above":
            table[0, k] += nequal

    # Check that no row or column of the table is all zero.
    # Such a table can not be given to chi2_contingency, because it would have
    # a zero in the table of expected frequencies.
    rowsums = table.sum(axis=1)
    if rowsums[0] == 0:
        raise ValueError("All values are below the grand median (%r)." %
                         grand_median)
    if rowsums[1] == 0:
        raise ValueError("All values are above the grand median (%r)." %
                         grand_median)
    if ties == "ignore":
        # We already checked that each sample has at least one value, but it
        # is possible that all those values equal the grand median.  If `ties`
        # is "ignore", that would result in a column of zeros in `table`.  We
        # check for that case here.
        zero_cols = np.nonzero((table == 0).all(axis=0))[0]
        if len(zero_cols) > 0:
            msg = ("All values in sample %d are equal to the grand "
                   "median (%r), so they are ignored, resulting in an "
                   "empty sample." % (zero_cols[0] + 1, grand_median))
            raise ValueError(msg)

    stat, p, dof, expected = chi2_contingency(table, lambda_=lambda_,
                                              correction=correction)
    return stat, p, grand_median, table


def _circfuncs_common(samples, high, low, nan_policy='propagate'):
    # Ensure samples are array-like and size is not zero
    samples = np.asarray(samples)
    if samples.size == 0:
        return np.nan, np.asarray(np.nan), np.asarray(np.nan), None

    # Recast samples as radians that range between 0 and 2 pi and calculate
    # the sine and cosine
    sin_samp = sin((samples - low)*2.*pi / (high - low))
    cos_samp = cos((samples - low)*2.*pi / (high - low))

    # Apply the NaN policy
    contains_nan, nan_policy = _contains_nan(samples, nan_policy)
    if contains_nan and nan_policy == 'omit':
        mask = np.isnan(samples)
        # Set the sines and cosines that are NaN to zero
        sin_samp[mask] = 0.0
        cos_samp[mask] = 0.0
    else:
        mask = None

    return samples, sin_samp, cos_samp, mask


def circmean(samples, high=2*pi, low=0, axis=None, nan_policy='propagate'):
    """
    Compute the circular mean for samples in a range.

    Parameters
    ----------
    samples : array_like
        Input array.
    high : float or int, optional
        High boundary for circular mean range.  Default is ``2*pi``.
    low : float or int, optional
        Low boundary for circular mean range.  Default is 0.
    axis : int, optional
        Axis along which means are computed.  The default is to compute
        the mean of the flattened array.
    nan_policy : {'propagate', 'raise', 'omit'}, optional
        Defines how to handle when input contains nan. 'propagate' returns nan,
        'raise' throws an error, 'omit' performs the calculations ignoring nan
        values. Default is 'propagate'.

    Returns
    -------
    circmean : float
        Circular mean.

    Examples
    --------
    >>> from scipy.stats import circmean
    >>> circmean([0.1, 2*np.pi+0.2, 6*np.pi+0.3])
    0.2

    >>> from scipy.stats import circmean
    >>> circmean([0.2, 1.4, 2.6], high = 1, low = 0)
    0.4

    """
    samples, sin_samp, cos_samp, nmask = _circfuncs_common(samples, high, low,
                                                           nan_policy=nan_policy)
    sin_sum = sin_samp.sum(axis=axis)
    cos_sum = cos_samp.sum(axis=axis)
    res = arctan2(sin_sum, cos_sum)

    mask_nan = ~np.isnan(res)
    if mask_nan.ndim > 0:
        mask = res[mask_nan] < 0
    else:
        mask = res < 0

    if mask.ndim > 0:
        mask_nan[mask_nan] = mask
        res[mask_nan] += 2*pi
    elif mask:
        res += 2*pi

    # Set output to NaN if no samples went into the mean
    if nmask is not None:
        if nmask.all():
            res = np.full(shape=res.shape, fill_value=np.nan)
        else:
            # Find out if any of the axis that are being averaged consist
            # entirely of NaN.  If one exists, set the result (res) to NaN
            nshape = 0 if axis is None else axis
            smask = nmask.shape[nshape] == nmask.sum(axis=axis)
            if smask.any():
                res[smask] = np.nan

    return res*(high - low)/2.0/pi + low


def circvar(samples, high=2*pi, low=0, axis=None, nan_policy='propagate'):
    """
    Compute the circular variance for samples assumed to be in a range.

    Parameters
    ----------
    samples : array_like
        Input array.
    high : float or int, optional
        High boundary for circular variance range.  Default is ``2*pi``.
    low : float or int, optional
        Low boundary for circular variance range.  Default is 0.
    axis : int, optional
        Axis along which variances are computed.  The default is to compute
        the variance of the flattened array.
    nan_policy : {'propagate', 'raise', 'omit'}, optional
        Defines how to handle when input contains nan. 'propagate' returns nan,
        'raise' throws an error, 'omit' performs the calculations ignoring nan
        values. Default is 'propagate'.

    Returns
    -------
    circvar : float
        Circular variance.

    Notes
    -----
    This uses a definition of circular variance that in the limit of small
    angles returns a number close to the 'linear' variance.

    Examples
    --------
    >>> from scipy.stats import circvar
    >>> circvar([0, 2*np.pi/3, 5*np.pi/3])
    2.19722457734

    """
    samples, sin_samp, cos_samp, mask = _circfuncs_common(samples, high, low,
                                                          nan_policy=nan_policy)
    if mask is None:
        sin_mean = sin_samp.mean(axis=axis)
        cos_mean = cos_samp.mean(axis=axis)
    else:
        nsum = np.asarray(np.sum(~mask, axis=axis).astype(float))
        nsum[nsum == 0] = np.nan
        sin_mean = sin_samp.sum(axis=axis) / nsum
        cos_mean = cos_samp.sum(axis=axis) / nsum
    # hypot can go slightly above 1 due to rounding errors
    with np.errstate(invalid='ignore'):
        R = np.minimum(1, hypot(sin_mean, cos_mean))

    return ((high - low)/2.0/pi)**2 * -2 * log(R)


def circstd(samples, high=2*pi, low=0, axis=None, nan_policy='propagate'):
    """
    Compute the circular standard deviation for samples assumed to be in the
    range [low to high].

    Parameters
    ----------
    samples : array_like
        Input array.
    high : float or int, optional
        High boundary for circular standard deviation range.
        Default is ``2*pi``.
    low : float or int, optional
        Low boundary for circular standard deviation range.  Default is 0.
    axis : int, optional
        Axis along which standard deviations are computed.  The default is
        to compute the standard deviation of the flattened array.
    nan_policy : {'propagate', 'raise', 'omit'}, optional
        Defines how to handle when input contains nan. 'propagate' returns nan,
        'raise' throws an error, 'omit' performs the calculations ignoring nan
        values. Default is 'propagate'.

    Returns
    -------
    circstd : float
        Circular standard deviation.

    Notes
    -----
    This uses a definition of circular standard deviation that in the limit of
    small angles returns a number close to the 'linear' standard deviation.

    Examples
    --------
    >>> from scipy.stats import circstd
    >>> circstd([0, 0.1*np.pi/2, 0.001*np.pi, 0.03*np.pi/2])
    0.063564063306

    """
    samples, sin_samp, cos_samp, mask = _circfuncs_common(samples, high, low,
                                                          nan_policy=nan_policy)
    if mask is None:
        sin_mean = sin_samp.mean(axis=axis)
        cos_mean = cos_samp.mean(axis=axis)
    else:
        nsum = np.asarray(np.sum(~mask, axis=axis).astype(float))
        nsum[nsum == 0] = np.nan
        sin_mean = sin_samp.sum(axis=axis) / nsum
        cos_mean = cos_samp.sum(axis=axis) / nsum
    # hypot can go slightly above 1 due to rounding errors
    with np.errstate(invalid='ignore'):
        R = np.minimum(1, hypot(sin_mean, cos_mean))

    return ((high - low)/2.0/pi) * sqrt(-2*log(R))
=======
import warnings
from . import _morestats


__all__ = [  # noqa: F822
    'mvsdist',
    'bayes_mvs', 'kstat', 'kstatvar', 'probplot', 'ppcc_max', 'ppcc_plot',
    'boxcox_llf', 'boxcox', 'boxcox_normmax', 'boxcox_normplot',
    'shapiro', 'anderson', 'ansari', 'bartlett', 'levene', 'binom_test',
    'fligner', 'mood', 'wilcoxon', 'median_test',
    'circmean', 'circvar', 'circstd', 'anderson_ksamp',
    'yeojohnson_llf', 'yeojohnson', 'yeojohnson_normmax',
    'yeojohnson_normplot', 'annotations', 'namedtuple', 'isscalar', 'log',
    'around', 'unique', 'arange', 'sort', 'amin', 'amax', 'atleast_1d',
    'array', 'compress', 'exp', 'ravel', 'count_nonzero', 'arctan2',
    'hypot', 'optimize', 'statlib', 'stats', 'find_repeats',
    'chi2_contingency', 'distributions', 'rv_generic', 'Mean',
    'Variance', 'Std_dev', 'ShapiroResult', 'AndersonResult',
    'Anderson_ksampResult', 'AnsariResult', 'BartlettResult',
    'LeveneResult', 'FlignerResult', 'WilcoxonResult'
]


def __dir__():
    return __all__


def __getattr__(name):
    if name not in __all__:
        raise AttributeError(
            "scipy.stats.morestats is deprecated and has no attribute "
            f"{name}. Try looking in scipy.stats instead.")

    warnings.warn(f"Please use `{name}` from the `scipy.stats` namespace, "
                  "the `scipy.stats.morestats` namespace is deprecated.",
                  category=DeprecationWarning, stacklevel=2)

    return getattr(_morestats, name)
>>>>>>> 9bb9189a
<|MERGE_RESOLUTION|>--- conflicted
+++ resolved
@@ -2,1471 +2,6 @@
 # Use the `scipy.stats` namespace for importing the functions
 # included below.
 
-<<<<<<< HEAD
-    """
-    k = len(samples)
-    if (k < 2):
-        raise ValueError("anderson_ksamp needs at least two samples")
-
-    samples = list(map(np.asarray, samples))
-    Z = np.sort(np.hstack(samples))
-    N = Z.size
-    Zstar = np.unique(Z)
-    if Zstar.size < 2:
-        raise ValueError("anderson_ksamp needs more than one distinct "
-                         "observation")
-
-    n = np.array([sample.size for sample in samples])
-    if any(n == 0):
-        raise ValueError("anderson_ksamp encountered sample without "
-                         "observations")
-
-    if midrank:
-        A2kN = _anderson_ksamp_midrank(samples, Z, Zstar, k, n, N)
-    else:
-        A2kN = _anderson_ksamp_right(samples, Z, Zstar, k, n, N)
-
-    H = (1. / n).sum()
-    hs_cs = (1. / arange(N - 1, 1, -1)).cumsum()
-    h = hs_cs[-1] + 1
-    g = (hs_cs / arange(2, N)).sum()
-
-    a = (4*g - 6) * (k - 1) + (10 - 6*g)*H
-    b = (2*g - 4)*k**2 + 8*h*k + (2*g - 14*h - 4)*H - 8*h + 4*g - 6
-    c = (6*h + 2*g - 2)*k**2 + (4*h - 4*g + 6)*k + (2*h - 6)*H + 4*h
-    d = (2*h + 6)*k**2 - 4*h*k
-    sigmasq = (a*N**3 + b*N**2 + c*N + d) / ((N - 1.) * (N - 2.) * (N - 3.))
-    m = k - 1
-    A2 = (A2kN - m) / math.sqrt(sigmasq)
-
-    # The b_i values are the interpolation coefficients from Table 2
-    # of Scholz and Stephens 1987
-    b0 = np.array([0.675, 1.281, 1.645, 1.96, 2.326, 2.573, 3.085])
-    b1 = np.array([-0.245, 0.25, 0.678, 1.149, 1.822, 2.364, 3.615])
-    b2 = np.array([-0.105, -0.305, -0.362, -0.391, -0.396, -0.345, -0.154])
-    critical = b0 + b1 / math.sqrt(m) + b2 / m
-
-    sig = np.array([0.25, 0.1, 0.05, 0.025, 0.01, 0.005, 0.001])
-    if A2 < critical.min():
-        p = sig.max()
-        warnings.warn("p-value capped: true value larger than {}".format(p),
-                      stacklevel=2)
-    elif A2 > critical.max():
-        p = sig.min()
-        warnings.warn("p-value floored: true value smaller than {}".format(p),
-                      stacklevel=2)
-    else:
-        # interpolation of probit of significance level
-        pf = np.polyfit(critical, log(sig), 2)
-        p = math.exp(np.polyval(pf, A2))
-
-    return Anderson_ksampResult(A2, critical, p)
-
-
-AnsariResult = namedtuple('AnsariResult', ('statistic', 'pvalue'))
-
-
-def ansari(x, y):
-    """
-    Perform the Ansari-Bradley test for equal scale parameters.
-
-    The Ansari-Bradley test ([1]_, [2]_) is a non-parametric test
-    for the equality of the scale parameter of the distributions
-    from which two samples were drawn.
-
-    Parameters
-    ----------
-    x, y : array_like
-        Arrays of sample data.
-
-    Returns
-    -------
-    statistic : float
-        The Ansari-Bradley test statistic.
-    pvalue : float
-        The p-value of the hypothesis test.
-
-    See Also
-    --------
-    fligner : A non-parametric test for the equality of k variances
-    mood : A non-parametric test for the equality of two scale parameters
-
-    Notes
-    -----
-    The p-value given is exact when the sample sizes are both less than
-    55 and there are no ties, otherwise a normal approximation for the
-    p-value is used.
-
-    References
-    ----------
-    .. [1] Ansari, A. R. and Bradley, R. A. (1960) Rank-sum tests for
-           dispersions, Annals of Mathematical Statistics, 31, 1174-1189.
-    .. [2] Sprent, Peter and N.C. Smeeton.  Applied nonparametric
-           statistical methods.  3rd ed. Chapman and Hall/CRC. 2001.
-           Section 5.8.2.
-
-    Examples
-    --------
-    >>> from scipy.stats import ansari
-
-    For these examples, we'll create three random data sets.  The first
-    two, with sizes 35 and 25, are drawn from a normal distribution with
-    mean 0 and standard deviation 2.  The third data set has size 25 and
-    is drawn from a normal distribution with standard deviation 1.25.
-
-    >>> np.random.seed(1234567890)
-    >>> x1 = np.random.normal(loc=0, scale=2, size=35)
-    >>> x2 = np.random.normal(loc=0, scale=2, size=25)
-    >>> x3 = np.random.normal(loc=0, scale=1.25, size=25)
-
-    First we apply `ansari` to `x1` and `x2`.  These samples are drawn
-    from the same distribution, so we expect the Ansari-Bradley test
-    should not lead us to conclude that the scales of the distributions
-    are different.
-
-    >>> ansari(x1, x2)
-    AnsariResult(statistic=511.0, pvalue=0.35506083719834347)
-
-    With a p-value of 0.355, we cannot conclude that there is a
-    significant difference in the scales (as expected).
-
-    Now apply the test to `x1` and `x3`:
-
-    >>> ansari(x1, x3)
-    AnsariResult(statistic=452.0, pvalue=0.006280278681971285)
-
-    With a p-value of 0.00628, the test provides strong evidence that
-    the scales of the distributions from which the samples were drawn
-    are not equal.
-    """
-    x, y = asarray(x), asarray(y)
-    n = len(x)
-    m = len(y)
-    if m < 1:
-        raise ValueError("Not enough other observations.")
-    if n < 1:
-        raise ValueError("Not enough test observations.")
-
-    N = m + n
-    xy = r_[x, y]  # combine
-    rank = stats.rankdata(xy)
-    symrank = amin(array((rank, N - rank + 1)), 0)
-    AB = np.sum(symrank[:n], axis=0)
-    uxy = unique(xy)
-    repeats = (len(uxy) != len(xy))
-    exact = ((m < 55) and (n < 55) and not repeats)
-    if repeats and (m < 55 or n < 55):
-        warnings.warn("Ties preclude use of exact statistic.")
-    if exact:
-        astart, a1, ifault = statlib.gscale(n, m)
-        ind = AB - astart
-        total = np.sum(a1, axis=0)
-        if ind < len(a1)/2.0:
-            cind = int(ceil(ind))
-            if ind == cind:
-                pval = 2.0 * np.sum(a1[:cind+1], axis=0) / total
-            else:
-                pval = 2.0 * np.sum(a1[:cind], axis=0) / total
-        else:
-            find = int(floor(ind))
-            if ind == floor(ind):
-                pval = 2.0 * np.sum(a1[find:], axis=0) / total
-            else:
-                pval = 2.0 * np.sum(a1[find+1:], axis=0) / total
-        return AnsariResult(AB, min(1.0, pval))
-
-    # otherwise compute normal approximation
-    if N % 2:  # N odd
-        mnAB = n * (N+1.0)**2 / 4.0 / N
-        varAB = n * m * (N+1.0) * (3+N**2) / (48.0 * N**2)
-    else:
-        mnAB = n * (N+2.0) / 4.0
-        varAB = m * n * (N+2) * (N-2.0) / 48 / (N-1.0)
-    if repeats:   # adjust variance estimates
-        # compute np.sum(tj * rj**2,axis=0)
-        fac = np.sum(symrank**2, axis=0)
-        if N % 2:  # N odd
-            varAB = m * n * (16*N*fac - (N+1)**4) / (16.0 * N**2 * (N-1))
-        else:  # N even
-            varAB = m * n * (16*fac - N*(N+2)**2) / (16.0 * N * (N-1))
-
-    z = (AB - mnAB) / sqrt(varAB)
-    pval = distributions.norm.sf(abs(z)) * 2.0
-    return AnsariResult(AB, pval)
-
-
-BartlettResult = namedtuple('BartlettResult', ('statistic', 'pvalue'))
-
-
-def bartlett(*args):
-    """
-    Perform Bartlett's test for equal variances.
-
-    Bartlett's test tests the null hypothesis that all input samples
-    are from populations with equal variances.  For samples
-    from significantly non-normal populations, Levene's test
-    `levene` is more robust.
-
-    Parameters
-    ----------
-    sample1, sample2,... : array_like
-        arrays of sample data.  Only 1d arrays are accepted, they may have
-        different lengths.
-
-    Returns
-    -------
-    statistic : float
-        The test statistic.
-    pvalue : float
-        The p-value of the test.
-
-    See Also
-    --------
-    fligner : A non-parametric test for the equality of k variances
-    levene : A robust parametric test for equality of k variances
-
-    Notes
-    -----
-    Conover et al. (1981) examine many of the existing parametric and
-    nonparametric tests by extensive simulations and they conclude that the
-    tests proposed by Fligner and Killeen (1976) and Levene (1960) appear to be
-    superior in terms of robustness of departures from normality and power
-    ([3]_).
-
-    References
-    ----------
-    .. [1]  https://www.itl.nist.gov/div898/handbook/eda/section3/eda357.htm
-
-    .. [2]  Snedecor, George W. and Cochran, William G. (1989), Statistical
-              Methods, Eighth Edition, Iowa State University Press.
-
-    .. [3] Park, C. and Lindsay, B. G. (1999). Robust Scale Estimation and
-           Hypothesis Testing based on Quadratic Inference Function. Technical
-           Report #99-03, Center for Likelihood Studies, Pennsylvania State
-           University.
-
-    .. [4] Bartlett, M. S. (1937). Properties of Sufficiency and Statistical
-           Tests. Proceedings of the Royal Society of London. Series A,
-           Mathematical and Physical Sciences, Vol. 160, No.901, pp. 268-282.
-
-    Examples
-    --------
-    Test whether or not the lists `a`, `b` and `c` come from populations
-    with equal variances.
-
-    >>> from scipy.stats import bartlett
-    >>> a = [8.88, 9.12, 9.04, 8.98, 9.00, 9.08, 9.01, 8.85, 9.06, 8.99]
-    >>> b = [8.88, 8.95, 9.29, 9.44, 9.15, 9.58, 8.36, 9.18, 8.67, 9.05]
-    >>> c = [8.95, 9.12, 8.95, 8.85, 9.03, 8.84, 9.07, 8.98, 8.86, 8.98]
-    >>> stat, p = bartlett(a, b, c)
-    >>> p
-    1.1254782518834628e-05
-
-    The very small p-value suggests that the populations do not have equal
-    variances.
-
-    This is not surprising, given that the sample variance of `b` is much
-    larger than that of `a` and `c`:
-
-    >>> [np.var(x, ddof=1) for x in [a, b, c]]
-    [0.007054444444444413, 0.13073888888888888, 0.008890000000000002]
-    """
-    # Handle empty input and input that is not 1d
-    for a in args:
-        if np.asanyarray(a).size == 0:
-            return BartlettResult(np.nan, np.nan)
-        if np.asanyarray(a).ndim > 1:
-            raise ValueError('Samples must be one-dimensional.')
-
-    k = len(args)
-    if k < 2:
-        raise ValueError("Must enter at least two input sample vectors.")
-    Ni = np.empty(k)
-    ssq = np.empty(k, 'd')
-    for j in range(k):
-        Ni[j] = len(args[j])
-        ssq[j] = np.var(args[j], ddof=1)
-    Ntot = np.sum(Ni, axis=0)
-    spsq = np.sum((Ni - 1)*ssq, axis=0) / (1.0*(Ntot - k))
-    numer = (Ntot*1.0 - k) * log(spsq) - np.sum((Ni - 1.0)*log(ssq), axis=0)
-    denom = 1.0 + 1.0/(3*(k - 1)) * ((np.sum(1.0/(Ni - 1.0), axis=0)) -
-                                     1.0/(Ntot - k))
-    T = numer / denom
-    pval = distributions.chi2.sf(T, k - 1)  # 1 - cdf
-
-    return BartlettResult(T, pval)
-
-
-LeveneResult = namedtuple('LeveneResult', ('statistic', 'pvalue'))
-
-
-def levene(*args, center='median', proportiontocut=0.05):
-    """
-    Perform Levene test for equal variances.
-
-    The Levene test tests the null hypothesis that all input samples
-    are from populations with equal variances.  Levene's test is an
-    alternative to Bartlett's test `bartlett` in the case where
-    there are significant deviations from normality.
-
-    Parameters
-    ----------
-    sample1, sample2, ... : array_like
-        The sample data, possibly with different lengths. Only one-dimensional
-        samples are accepted.
-    center : {'mean', 'median', 'trimmed'}, optional
-        Which function of the data to use in the test.  The default
-        is 'median'.
-    proportiontocut : float, optional
-        When `center` is 'trimmed', this gives the proportion of data points
-        to cut from each end. (See `scipy.stats.trim_mean`.)
-        Default is 0.05.
-
-    Returns
-    -------
-    statistic : float
-        The test statistic.
-    pvalue : float
-        The p-value for the test.
-
-    Notes
-    -----
-    Three variations of Levene's test are possible.  The possibilities
-    and their recommended usages are:
-
-      * 'median' : Recommended for skewed (non-normal) distributions>
-      * 'mean' : Recommended for symmetric, moderate-tailed distributions.
-      * 'trimmed' : Recommended for heavy-tailed distributions.
-
-    The test version using the mean was proposed in the original article
-    of Levene ([2]_) while the median and trimmed mean have been studied by
-    Brown and Forsythe ([3]_), sometimes also referred to as Brown-Forsythe
-    test.
-
-    References
-    ----------
-    .. [1] https://www.itl.nist.gov/div898/handbook/eda/section3/eda35a.htm
-    .. [2] Levene, H. (1960). In Contributions to Probability and Statistics:
-           Essays in Honor of Harold Hotelling, I. Olkin et al. eds.,
-           Stanford University Press, pp. 278-292.
-    .. [3] Brown, M. B. and Forsythe, A. B. (1974), Journal of the American
-           Statistical Association, 69, 364-367
-
-    Examples
-    --------
-    Test whether or not the lists `a`, `b` and `c` come from populations
-    with equal variances.
-
-    >>> from scipy.stats import levene
-    >>> a = [8.88, 9.12, 9.04, 8.98, 9.00, 9.08, 9.01, 8.85, 9.06, 8.99]
-    >>> b = [8.88, 8.95, 9.29, 9.44, 9.15, 9.58, 8.36, 9.18, 8.67, 9.05]
-    >>> c = [8.95, 9.12, 8.95, 8.85, 9.03, 8.84, 9.07, 8.98, 8.86, 8.98]
-    >>> stat, p = levene(a, b, c)
-    >>> p
-    0.002431505967249681
-
-    The small p-value suggests that the populations do not have equal
-    variances.
-
-    This is not surprising, given that the sample variance of `b` is much
-    larger than that of `a` and `c`:
-
-    >>> [np.var(x, ddof=1) for x in [a, b, c]]
-    [0.007054444444444413, 0.13073888888888888, 0.008890000000000002]
-    """
-    if center not in ['mean', 'median', 'trimmed']:
-        raise ValueError("center must be 'mean', 'median' or 'trimmed'.")
-
-    k = len(args)
-    if k < 2:
-        raise ValueError("Must enter at least two input sample vectors.")
-    # check for 1d input
-    for j in range(k):
-        if np.asanyarray(args[j]).ndim > 1:
-            raise ValueError('Samples must be one-dimensional.')
-
-    Ni = np.empty(k)
-    Yci = np.empty(k, 'd')
-
-    if center == 'median':
-        func = lambda x: np.median(x, axis=0)
-    elif center == 'mean':
-        func = lambda x: np.mean(x, axis=0)
-    else:  # center == 'trimmed'
-        args = tuple(stats.trimboth(np.sort(arg), proportiontocut)
-                     for arg in args)
-        func = lambda x: np.mean(x, axis=0)
-
-    for j in range(k):
-        Ni[j] = len(args[j])
-        Yci[j] = func(args[j])
-    Ntot = np.sum(Ni, axis=0)
-
-    # compute Zij's
-    Zij = [None] * k
-    for i in range(k):
-        Zij[i] = abs(asarray(args[i]) - Yci[i])
-
-    # compute Zbari
-    Zbari = np.empty(k, 'd')
-    Zbar = 0.0
-    for i in range(k):
-        Zbari[i] = np.mean(Zij[i], axis=0)
-        Zbar += Zbari[i] * Ni[i]
-
-    Zbar /= Ntot
-    numer = (Ntot - k) * np.sum(Ni * (Zbari - Zbar)**2, axis=0)
-
-    # compute denom_variance
-    dvar = 0.0
-    for i in range(k):
-        dvar += np.sum((Zij[i] - Zbari[i])**2, axis=0)
-
-    denom = (k - 1.0) * dvar
-
-    W = numer / denom
-    pval = distributions.f.sf(W, k-1, Ntot-k)  # 1 - cdf
-    return LeveneResult(W, pval)
-
-
-def binom_test(x, n=None, p=0.5, alternative='two-sided'):
-    """
-    Perform a test that the probability of success is p.
-
-    Note: `binom_test` is deprecated; it is recommended that `binomtest`
-    be used instead.
-
-    This is an exact, two-sided test of the null hypothesis
-    that the probability of success in a Bernoulli experiment
-    is `p`.
-
-    Parameters
-    ----------
-    x : int or array_like
-        The number of successes, or if x has length 2, it is the
-        number of successes and the number of failures.
-    n : int
-        The number of trials.  This is ignored if x gives both the
-        number of successes and failures.
-    p : float, optional
-        The hypothesized probability of success.  ``0 <= p <= 1``. The
-        default value is ``p = 0.5``.
-    alternative : {'two-sided', 'greater', 'less'}, optional
-        Indicates the alternative hypothesis. The default value is
-        'two-sided'.
-
-    Returns
-    -------
-    p-value : float
-        The p-value of the hypothesis test.
-
-    References
-    ----------
-    .. [1] https://en.wikipedia.org/wiki/Binomial_test
-
-    Examples
-    --------
-    >>> from scipy import stats
-
-    A car manufacturer claims that no more than 10% of their cars are unsafe.
-    15 cars are inspected for safety, 3 were found to be unsafe. Test the
-    manufacturer's claim:
-
-    >>> stats.binom_test(3, n=15, p=0.1, alternative='greater')
-    0.18406106910639114
-
-    The null hypothesis cannot be rejected at the 5% level of significance
-    because the returned p-value is greater than the critical value of 5%.
-
-    """
-    x = atleast_1d(x).astype(np.int_)
-    if len(x) == 2:
-        n = x[1] + x[0]
-        x = x[0]
-    elif len(x) == 1:
-        x = x[0]
-        if n is None or n < x:
-            raise ValueError("n must be >= x")
-        n = np.int_(n)
-    else:
-        raise ValueError("Incorrect length for x.")
-
-    if (p > 1.0) or (p < 0.0):
-        raise ValueError("p must be in range [0,1]")
-
-    if alternative not in ('two-sided', 'less', 'greater'):
-        raise ValueError("alternative not recognized\n"
-                         "should be 'two-sided', 'less' or 'greater'")
-
-    if alternative == 'less':
-        pval = distributions.binom.cdf(x, n, p)
-        return pval
-
-    if alternative == 'greater':
-        pval = distributions.binom.sf(x-1, n, p)
-        return pval
-
-    # if alternative was neither 'less' nor 'greater', then it's 'two-sided'
-    d = distributions.binom.pmf(x, n, p)
-    rerr = 1 + 1e-7
-    if x == p * n:
-        # special case as shortcut, would also be handled by `else` below
-        pval = 1.
-    elif x < p * n:
-        i = np.arange(np.ceil(p * n), n+1)
-        y = np.sum(distributions.binom.pmf(i, n, p) <= d*rerr, axis=0)
-        pval = (distributions.binom.cdf(x, n, p) +
-                distributions.binom.sf(n - y, n, p))
-    else:
-        i = np.arange(np.floor(p*n) + 1)
-        y = np.sum(distributions.binom.pmf(i, n, p) <= d*rerr, axis=0)
-        pval = (distributions.binom.cdf(y-1, n, p) +
-                distributions.binom.sf(x-1, n, p))
-
-    return min(1.0, pval)
-
-
-def _apply_func(x, g, func):
-    # g is list of indices into x
-    #  separating x into different groups
-    #  func should be applied over the groups
-    g = unique(r_[0, g, len(x)])
-    output = [func(x[g[k]:g[k+1]]) for k in range(len(g) - 1)]
-
-    return asarray(output)
-
-
-FlignerResult = namedtuple('FlignerResult', ('statistic', 'pvalue'))
-
-
-def fligner(*args, center='median', proportiontocut=0.05):
-    """
-    Perform Fligner-Killeen test for equality of variance.
-
-    Fligner's test tests the null hypothesis that all input samples
-    are from populations with equal variances.  Fligner-Killeen's test is
-    distribution free when populations are identical [2]_.
-
-    Parameters
-    ----------
-    sample1, sample2, ... : array_like
-        Arrays of sample data.  Need not be the same length.
-    center : {'mean', 'median', 'trimmed'}, optional
-        Keyword argument controlling which function of the data is used in
-        computing the test statistic.  The default is 'median'.
-    proportiontocut : float, optional
-        When `center` is 'trimmed', this gives the proportion of data points
-        to cut from each end. (See `scipy.stats.trim_mean`.)
-        Default is 0.05.
-
-    Returns
-    -------
-    statistic : float
-        The test statistic.
-    pvalue : float
-        The p-value for the hypothesis test.
-
-    See Also
-    --------
-    bartlett : A parametric test for equality of k variances in normal samples
-    levene : A robust parametric test for equality of k variances
-
-    Notes
-    -----
-    As with Levene's test there are three variants of Fligner's test that
-    differ by the measure of central tendency used in the test.  See `levene`
-    for more information.
-
-    Conover et al. (1981) examine many of the existing parametric and
-    nonparametric tests by extensive simulations and they conclude that the
-    tests proposed by Fligner and Killeen (1976) and Levene (1960) appear to be
-    superior in terms of robustness of departures from normality and power [3]_.
-
-    References
-    ----------
-    .. [1] Park, C. and Lindsay, B. G. (1999). Robust Scale Estimation and
-           Hypothesis Testing based on Quadratic Inference Function. Technical
-           Report #99-03, Center for Likelihood Studies, Pennsylvania State
-           University.
-           https://cecas.clemson.edu/~cspark/cv/paper/qif/draftqif2.pdf
-
-    .. [2] Fligner, M.A. and Killeen, T.J. (1976). Distribution-free two-sample
-           tests for scale. 'Journal of the American Statistical Association.'
-           71(353), 210-213.
-
-    .. [3] Park, C. and Lindsay, B. G. (1999). Robust Scale Estimation and
-           Hypothesis Testing based on Quadratic Inference Function. Technical
-           Report #99-03, Center for Likelihood Studies, Pennsylvania State
-           University.
-
-    .. [4] Conover, W. J., Johnson, M. E. and Johnson M. M. (1981). A
-           comparative study of tests for homogeneity of variances, with
-           applications to the outer continental shelf biding data.
-           Technometrics, 23(4), 351-361.
-
-    Examples
-    --------
-    Test whether or not the lists `a`, `b` and `c` come from populations
-    with equal variances.
-
-    >>> from scipy.stats import fligner
-    >>> a = [8.88, 9.12, 9.04, 8.98, 9.00, 9.08, 9.01, 8.85, 9.06, 8.99]
-    >>> b = [8.88, 8.95, 9.29, 9.44, 9.15, 9.58, 8.36, 9.18, 8.67, 9.05]
-    >>> c = [8.95, 9.12, 8.95, 8.85, 9.03, 8.84, 9.07, 8.98, 8.86, 8.98]
-    >>> stat, p = fligner(a, b, c)
-    >>> p
-    0.00450826080004775
-
-    The small p-value suggests that the populations do not have equal
-    variances.
-
-    This is not surprising, given that the sample variance of `b` is much
-    larger than that of `a` and `c`:
-
-    >>> [np.var(x, ddof=1) for x in [a, b, c]]
-    [0.007054444444444413, 0.13073888888888888, 0.008890000000000002]
-    """
-    if center not in ['mean', 'median', 'trimmed']:
-        raise ValueError("center must be 'mean', 'median' or 'trimmed'.")
-
-    # Handle empty input
-    for a in args:
-        if np.asanyarray(a).size == 0:
-            return FlignerResult(np.nan, np.nan)
-
-    k = len(args)
-    if k < 2:
-        raise ValueError("Must enter at least two input sample vectors.")
-
-    if center == 'median':
-        func = lambda x: np.median(x, axis=0)
-    elif center == 'mean':
-        func = lambda x: np.mean(x, axis=0)
-    else:  # center == 'trimmed'
-        args = tuple(stats.trimboth(arg, proportiontocut) for arg in args)
-        func = lambda x: np.mean(x, axis=0)
-
-    Ni = asarray([len(args[j]) for j in range(k)])
-    Yci = asarray([func(args[j]) for j in range(k)])
-    Ntot = np.sum(Ni, axis=0)
-    # compute Zij's
-    Zij = [abs(asarray(args[i]) - Yci[i]) for i in range(k)]
-    allZij = []
-    g = [0]
-    for i in range(k):
-        allZij.extend(list(Zij[i]))
-        g.append(len(allZij))
-
-    ranks = stats.rankdata(allZij)
-    a = distributions.norm.ppf(ranks / (2*(Ntot + 1.0)) + 0.5)
-
-    # compute Aibar
-    Aibar = _apply_func(a, g, np.sum) / Ni
-    anbar = np.mean(a, axis=0)
-    varsq = np.var(a, axis=0, ddof=1)
-    Xsq = np.sum(Ni * (asarray(Aibar) - anbar)**2.0, axis=0) / varsq
-    pval = distributions.chi2.sf(Xsq, k - 1)  # 1 - cdf
-    return FlignerResult(Xsq, pval)
-
-
-def mood(x, y, axis=0):
-    """
-    Perform Mood's test for equal scale parameters.
-
-    Mood's two-sample test for scale parameters is a non-parametric
-    test for the null hypothesis that two samples are drawn from the
-    same distribution with the same scale parameter.
-
-    Parameters
-    ----------
-    x, y : array_like
-        Arrays of sample data.
-    axis : int, optional
-        The axis along which the samples are tested.  `x` and `y` can be of
-        different length along `axis`.
-        If `axis` is None, `x` and `y` are flattened and the test is done on
-        all values in the flattened arrays.
-
-    Returns
-    -------
-    z : scalar or ndarray
-        The z-score for the hypothesis test.  For 1-D inputs a scalar is
-        returned.
-    p-value : scalar ndarray
-        The p-value for the hypothesis test.
-
-    See Also
-    --------
-    fligner : A non-parametric test for the equality of k variances
-    ansari : A non-parametric test for the equality of 2 variances
-    bartlett : A parametric test for equality of k variances in normal samples
-    levene : A parametric test for equality of k variances
-
-    Notes
-    -----
-    The data are assumed to be drawn from probability distributions ``f(x)``
-    and ``f(x/s) / s`` respectively, for some probability density function f.
-    The null hypothesis is that ``s == 1``.
-
-    For multi-dimensional arrays, if the inputs are of shapes
-    ``(n0, n1, n2, n3)``  and ``(n0, m1, n2, n3)``, then if ``axis=1``, the
-    resulting z and p values will have shape ``(n0, n2, n3)``.  Note that
-    ``n1`` and ``m1`` don't have to be equal, but the other dimensions do.
-
-    Examples
-    --------
-    >>> from scipy import stats
-    >>> np.random.seed(1234)
-    >>> x2 = np.random.randn(2, 45, 6, 7)
-    >>> x1 = np.random.randn(2, 30, 6, 7)
-    >>> z, p = stats.mood(x1, x2, axis=1)
-    >>> p.shape
-    (2, 6, 7)
-
-    Find the number of points where the difference in scale is not significant:
-
-    >>> (p > 0.1).sum()
-    74
-
-    Perform the test with different scales:
-
-    >>> x1 = np.random.randn(2, 30)
-    >>> x2 = np.random.randn(2, 35) * 10.0
-    >>> stats.mood(x1, x2, axis=1)
-    (array([-5.7178125 , -5.25342163]), array([  1.07904114e-08,   1.49299218e-07]))
-
-    """
-    x = np.asarray(x, dtype=float)
-    y = np.asarray(y, dtype=float)
-
-    if axis is None:
-        x = x.flatten()
-        y = y.flatten()
-        axis = 0
-
-    # Determine shape of the result arrays
-    res_shape = tuple([x.shape[ax] for ax in range(len(x.shape)) if ax != axis])
-    if not (res_shape == tuple([y.shape[ax] for ax in range(len(y.shape)) if
-                                ax != axis])):
-        raise ValueError("Dimensions of x and y on all axes except `axis` "
-                         "should match")
-
-    n = x.shape[axis]
-    m = y.shape[axis]
-    N = m + n
-    if N < 3:
-        raise ValueError("Not enough observations.")
-
-    xy = np.concatenate((x, y), axis=axis)
-    if axis != 0:
-        xy = np.rollaxis(xy, axis)
-
-    xy = xy.reshape(xy.shape[0], -1)
-
-    # Generalized to the n-dimensional case by adding the axis argument, and
-    # using for loops, since rankdata is not vectorized.  For improving
-    # performance consider vectorizing rankdata function.
-    all_ranks = np.empty_like(xy)
-    for j in range(xy.shape[1]):
-        all_ranks[:, j] = stats.rankdata(xy[:, j])
-
-    Ri = all_ranks[:n]
-    M = np.sum((Ri - (N + 1.0) / 2)**2, axis=0)
-    # Approx stat.
-    mnM = n * (N * N - 1.0) / 12
-    varM = m * n * (N + 1.0) * (N + 2) * (N - 2) / 180
-    z = (M - mnM) / sqrt(varM)
-
-    # sf for right tail, cdf for left tail.  Factor 2 for two-sidedness
-    z_pos = z > 0
-    pval = np.zeros_like(z)
-    pval[z_pos] = 2 * distributions.norm.sf(z[z_pos])
-    pval[~z_pos] = 2 * distributions.norm.cdf(z[~z_pos])
-
-    if res_shape == ():
-        # Return scalars, not 0-D arrays
-        z = z[0]
-        pval = pval[0]
-    else:
-        z.shape = res_shape
-        pval.shape = res_shape
-
-    return z, pval
-
-
-WilcoxonResult = namedtuple('WilcoxonResult', ('statistic', 'pvalue'))
-
-
-def wilcoxon(x, y=None, zero_method="wilcox", correction=False,
-             alternative="two-sided", mode='auto'):
-    """
-    Calculate the Wilcoxon signed-rank test.
-
-    The Wilcoxon signed-rank test tests the null hypothesis that two
-    related paired samples come from the same distribution. In particular,
-    it tests whether the distribution of the differences x - y is symmetric
-    about zero. It is a non-parametric version of the paired T-test.
-
-    Parameters
-    ----------
-    x : array_like
-        Either the first set of measurements (in which case ``y`` is the second
-        set of measurements), or the differences between two sets of
-        measurements (in which case ``y`` is not to be specified.)  Must be
-        one-dimensional.
-    y : array_like, optional
-        Either the second set of measurements (if ``x`` is the first set of
-        measurements), or not specified (if ``x`` is the differences between
-        two sets of measurements.)  Must be one-dimensional.
-    zero_method : {"pratt", "wilcox", "zsplit"}, optional
-        The following options are available (default is "wilcox"):
-
-          * "pratt": Includes zero-differences in the ranking process,
-            but drops the ranks of the zeros, see [4]_, (more conservative).
-          * "wilcox": Discards all zero-differences, the default.
-          * "zsplit": Includes zero-differences in the ranking process and
-            split the zero rank between positive and negative ones.
-    correction : bool, optional
-        If True, apply continuity correction by adjusting the Wilcoxon rank
-        statistic by 0.5 towards the mean value when computing the
-        z-statistic if a normal approximation is used.  Default is False.
-    alternative : {"two-sided", "greater", "less"}, optional
-        The alternative hypothesis to be tested, see Notes. Default is
-        "two-sided".
-    mode : {"auto", "exact", "approx"}
-        Method to calculate the p-value, see Notes. Default is "auto".
-
-    Returns
-    -------
-    statistic : float
-        If ``alternative`` is "two-sided", the sum of the ranks of the
-        differences above or below zero, whichever is smaller.
-        Otherwise the sum of the ranks of the differences above zero.
-    pvalue : float
-        The p-value for the test depending on ``alternative`` and ``mode``.
-
-    See Also
-    --------
-    kruskal, mannwhitneyu
-
-    Notes
-    -----
-    The test has been introduced in [4]_. Given n independent samples
-    (xi, yi) from a bivariate distribution (i.e. paired samples),
-    it computes the differences di = xi - yi. One assumption of the test
-    is that the differences are symmetric, see [2]_.
-    The two-sided test has the null hypothesis that the median of the
-    differences is zero against the alternative that it is different from
-    zero. The one-sided test has the null hypothesis that the median is
-    positive against the alternative that it is negative
-    (``alternative == 'less'``), or vice versa (``alternative == 'greater.'``).
-
-    To derive the p-value, the exact distribution (``mode == 'exact'``)
-    can be used for small sample sizes. The default ``mode == 'auto'``
-    uses the exact distribution if there are at most 50 observations and no
-    ties, otherwise a normal approximation is used (``mode == 'approx'``).
-
-    The treatment of ties can be controlled by the parameter `zero_method`.
-    If ``zero_method == 'pratt'``, the normal approximation is adjusted as in
-    [5]_. A typical rule is to require that n > 20 ([2]_, p. 383).
-
-    References
-    ----------
-    .. [1] https://en.wikipedia.org/wiki/Wilcoxon_signed-rank_test
-    .. [2] Conover, W.J., Practical Nonparametric Statistics, 1971.
-    .. [3] Pratt, J.W., Remarks on Zeros and Ties in the Wilcoxon Signed
-       Rank Procedures, Journal of the American Statistical Association,
-       Vol. 54, 1959, pp. 655-667. :doi:`10.1080/01621459.1959.10501526`
-    .. [4] Wilcoxon, F., Individual Comparisons by Ranking Methods,
-       Biometrics Bulletin, Vol. 1, 1945, pp. 80-83. :doi:`10.2307/3001968`
-    .. [5] Cureton, E.E., The Normal Approximation to the Signed-Rank
-       Sampling Distribution When Zero Differences are Present,
-       Journal of the American Statistical Association, Vol. 62, 1967,
-       pp. 1068-1069. :doi:`10.1080/01621459.1967.10500917`
-
-    Examples
-    --------
-    In [4]_, the differences in height between cross- and self-fertilized
-    corn plants is given as follows:
-
-    >>> d = [6, 8, 14, 16, 23, 24, 28, 29, 41, -48, 49, 56, 60, -67, 75]
-
-    Cross-fertilized plants appear to be be higher. To test the null
-    hypothesis that there is no height difference, we can apply the
-    two-sided test:
-
-    >>> from scipy.stats import wilcoxon
-    >>> w, p = wilcoxon(d)
-    >>> w, p
-    (24.0, 0.041259765625)
-
-    Hence, we would reject the null hypothesis at a confidence level of 5%,
-    concluding that there is a difference in height between the groups.
-    To confirm that the median of the differences can be assumed to be
-    positive, we use:
-
-    >>> w, p = wilcoxon(d, alternative='greater')
-    >>> w, p
-    (96.0, 0.0206298828125)
-
-    This shows that the null hypothesis that the median is negative can be
-    rejected at a confidence level of 5% in favor of the alternative that
-    the median is greater than zero. The p-values above are exact. Using the
-    normal approximation gives very similar values:
-
-    >>> w, p = wilcoxon(d, mode='approx')
-    >>> w, p
-    (24.0, 0.04088813291185591)
-
-    Note that the statistic changed to 96 in the one-sided case (the sum
-    of ranks of positive differences) whereas it is 24 in the two-sided
-    case (the minimum of sum of ranks above and below zero).
-
-    """
-    if mode not in ["auto", "approx", "exact"]:
-        raise ValueError("mode must be either 'auto', 'approx' or 'exact'")
-
-    if zero_method not in ["wilcox", "pratt", "zsplit"]:
-        raise ValueError("Zero method must be either 'wilcox' "
-                         "or 'pratt' or 'zsplit'")
-
-    if alternative not in ["two-sided", "less", "greater"]:
-        raise ValueError("Alternative must be either 'two-sided', "
-                         "'greater' or 'less'")
-
-    if y is None:
-        d = asarray(x)
-        if d.ndim > 1:
-            raise ValueError('Sample x must be one-dimensional.')
-    else:
-        x, y = map(asarray, (x, y))
-        if x.ndim > 1 or y.ndim > 1:
-            raise ValueError('Samples x and y must be one-dimensional.')
-        if len(x) != len(y):
-            raise ValueError('The samples x and y must have the same length.')
-        d = x - y
-
-    if mode == "auto":
-        if len(d) <= 50:
-            mode = "exact"
-        else:
-            mode = "approx"
-
-    n_zero = np.sum(d == 0)
-    if n_zero > 0 and mode == "exact":
-        mode = "approx"
-        warnings.warn("Exact p-value calculation does not work if there are "
-                      "ties. Switching to normal approximation.")
-
-    if mode == "approx":
-        if zero_method in ["wilcox", "pratt"]:
-            if n_zero == len(d):
-                raise ValueError("zero_method 'wilcox' and 'pratt' do not "
-                                 "work if x - y is zero for all elements.")
-        if zero_method == "wilcox":
-            # Keep all non-zero differences
-            d = compress(np.not_equal(d, 0), d)
-
-    count = len(d)
-    if count < 10 and mode == "approx":
-        warnings.warn("Sample size too small for normal approximation.")
-
-    r = stats.rankdata(abs(d))
-    r_plus = np.sum((d > 0) * r)
-    r_minus = np.sum((d < 0) * r)
-
-    if zero_method == "zsplit":
-        r_zero = np.sum((d == 0) * r)
-        r_plus += r_zero / 2.
-        r_minus += r_zero / 2.
-
-    # return min for two-sided test, but r_plus for one-sided test
-    # the literature is not consistent here
-    # r_plus is more informative since r_plus + r_minus = count*(count+1)/2,
-    # i.e. the sum of the ranks, so r_minus and the min can be inferred
-    # (If alternative='pratt', r_plus + r_minus = count*(count+1)/2 - r_zero.)
-    # [3] uses the r_plus for the one-sided test, keep min for two-sided test
-    # to keep backwards compatibility
-    if alternative == "two-sided":
-        T = min(r_plus, r_minus)
-    else:
-        T = r_plus
-
-    if mode == "approx":
-        mn = count * (count + 1.) * 0.25
-        se = count * (count + 1.) * (2. * count + 1.)
-
-        if zero_method == "pratt":
-            r = r[d != 0]
-            # normal approximation needs to be adjusted, see Cureton (1967)
-            mn -= n_zero * (n_zero + 1.) * 0.25
-            se -= n_zero * (n_zero + 1.) * (2. * n_zero + 1.)
-
-        replist, repnum = find_repeats(r)
-        if repnum.size != 0:
-            # Correction for repeated elements.
-            se -= 0.5 * (repnum * (repnum * repnum - 1)).sum()
-
-        se = sqrt(se / 24)
-
-        # apply continuity correction if applicable
-        d = 0
-        if correction:
-            if alternative == "two-sided":
-                d = 0.5 * np.sign(T - mn)
-            elif alternative == "less":
-                d = -0.5
-            else:
-                d = 0.5
-
-        # compute statistic and p-value using normal approximation
-        z = (T - mn - d) / se
-        if alternative == "two-sided":
-            prob = 2. * distributions.norm.sf(abs(z))
-        elif alternative == "greater":
-            # large T = r_plus indicates x is greater than y; i.e.
-            # accept alternative in that case and return small p-value (sf)
-            prob = distributions.norm.sf(z)
-        else:
-            prob = distributions.norm.cdf(z)
-    elif mode == "exact":
-        # get pmf of the possible positive ranksums r_plus
-        pmf = _get_wilcoxon_distr(count)
-        # note: r_plus is int (ties not allowed), need int for slices below
-        r_plus = int(r_plus)
-        if alternative == "two-sided":
-            if r_plus == (len(pmf) - 1) // 2:
-                # r_plus is the center of the distribution.
-                prob = 1.0
-            else:
-                p_less = np.sum(pmf[:r_plus + 1])
-                p_greater = np.sum(pmf[r_plus:])
-                prob = 2*min(p_greater, p_less)
-        elif alternative == "greater":
-            prob = np.sum(pmf[r_plus:])
-        else:
-            prob = np.sum(pmf[:r_plus + 1])
-
-    return WilcoxonResult(T, prob)
-
-
-def median_test(*args, ties='below', correction=True, lambda_=1,
-                nan_policy='propagate'):
-    """
-    Perform a Mood's median test.
-
-    Test that two or more samples come from populations with the same median.
-
-    Let ``n = len(args)`` be the number of samples.  The "grand median" of
-    all the data is computed, and a contingency table is formed by
-    classifying the values in each sample as being above or below the grand
-    median.  The contingency table, along with `correction` and `lambda_`,
-    are passed to `scipy.stats.chi2_contingency` to compute the test statistic
-    and p-value.
-
-    Parameters
-    ----------
-    sample1, sample2, ... : array_like
-        The set of samples.  There must be at least two samples.
-        Each sample must be a one-dimensional sequence containing at least
-        one value.  The samples are not required to have the same length.
-    ties : str, optional
-        Determines how values equal to the grand median are classified in
-        the contingency table.  The string must be one of::
-
-            "below":
-                Values equal to the grand median are counted as "below".
-            "above":
-                Values equal to the grand median are counted as "above".
-            "ignore":
-                Values equal to the grand median are not counted.
-
-        The default is "below".
-    correction : bool, optional
-        If True, *and* there are just two samples, apply Yates' correction
-        for continuity when computing the test statistic associated with
-        the contingency table.  Default is True.
-    lambda_ : float or str, optional
-        By default, the statistic computed in this test is Pearson's
-        chi-squared statistic.  `lambda_` allows a statistic from the
-        Cressie-Read power divergence family to be used instead.  See
-        `power_divergence` for details.
-        Default is 1 (Pearson's chi-squared statistic).
-    nan_policy : {'propagate', 'raise', 'omit'}, optional
-        Defines how to handle when input contains nan. 'propagate' returns nan,
-        'raise' throws an error, 'omit' performs the calculations ignoring nan
-        values. Default is 'propagate'.
-
-    Returns
-    -------
-    stat : float
-        The test statistic.  The statistic that is returned is determined by
-        `lambda_`.  The default is Pearson's chi-squared statistic.
-    p : float
-        The p-value of the test.
-    m : float
-        The grand median.
-    table : ndarray
-        The contingency table.  The shape of the table is (2, n), where
-        n is the number of samples.  The first row holds the counts of the
-        values above the grand median, and the second row holds the counts
-        of the values below the grand median.  The table allows further
-        analysis with, for example, `scipy.stats.chi2_contingency`, or with
-        `scipy.stats.fisher_exact` if there are two samples, without having
-        to recompute the table.  If ``nan_policy`` is "propagate" and there
-        are nans in the input, the return value for ``table`` is ``None``.
-
-    See Also
-    --------
-    kruskal : Compute the Kruskal-Wallis H-test for independent samples.
-    mannwhitneyu : Computes the Mann-Whitney rank test on samples x and y.
-
-    Notes
-    -----
-    .. versionadded:: 0.15.0
-
-    References
-    ----------
-    .. [1] Mood, A. M., Introduction to the Theory of Statistics. McGraw-Hill
-        (1950), pp. 394-399.
-    .. [2] Zar, J. H., Biostatistical Analysis, 5th ed. Prentice Hall (2010).
-        See Sections 8.12 and 10.15.
-
-    Examples
-    --------
-    A biologist runs an experiment in which there are three groups of plants.
-    Group 1 has 16 plants, group 2 has 15 plants, and group 3 has 17 plants.
-    Each plant produces a number of seeds.  The seed counts for each group
-    are::
-
-        Group 1: 10 14 14 18 20 22 24 25 31 31 32 39 43 43 48 49
-        Group 2: 28 30 31 33 34 35 36 40 44 55 57 61 91 92 99
-        Group 3:  0  3  9 22 23 25 25 33 34 34 40 45 46 48 62 67 84
-
-    The following code applies Mood's median test to these samples.
-
-    >>> g1 = [10, 14, 14, 18, 20, 22, 24, 25, 31, 31, 32, 39, 43, 43, 48, 49]
-    >>> g2 = [28, 30, 31, 33, 34, 35, 36, 40, 44, 55, 57, 61, 91, 92, 99]
-    >>> g3 = [0, 3, 9, 22, 23, 25, 25, 33, 34, 34, 40, 45, 46, 48, 62, 67, 84]
-    >>> from scipy.stats import median_test
-    >>> stat, p, med, tbl = median_test(g1, g2, g3)
-
-    The median is
-
-    >>> med
-    34.0
-
-    and the contingency table is
-
-    >>> tbl
-    array([[ 5, 10,  7],
-           [11,  5, 10]])
-
-    `p` is too large to conclude that the medians are not the same:
-
-    >>> p
-    0.12609082774093244
-
-    The "G-test" can be performed by passing ``lambda_="log-likelihood"`` to
-    `median_test`.
-
-    >>> g, p, med, tbl = median_test(g1, g2, g3, lambda_="log-likelihood")
-    >>> p
-    0.12224779737117837
-
-    The median occurs several times in the data, so we'll get a different
-    result if, for example, ``ties="above"`` is used:
-
-    >>> stat, p, med, tbl = median_test(g1, g2, g3, ties="above")
-    >>> p
-    0.063873276069553273
-
-    >>> tbl
-    array([[ 5, 11,  9],
-           [11,  4,  8]])
-
-    This example demonstrates that if the data set is not large and there
-    are values equal to the median, the p-value can be sensitive to the
-    choice of `ties`.
-
-    """
-    if len(args) < 2:
-        raise ValueError('median_test requires two or more samples.')
-
-    ties_options = ['below', 'above', 'ignore']
-    if ties not in ties_options:
-        raise ValueError("invalid 'ties' option '%s'; 'ties' must be one "
-                         "of: %s" % (ties, str(ties_options)[1:-1]))
-
-    data = [np.asarray(arg) for arg in args]
-
-    # Validate the sizes and shapes of the arguments.
-    for k, d in enumerate(data):
-        if d.size == 0:
-            raise ValueError("Sample %d is empty. All samples must "
-                             "contain at least one value." % (k + 1))
-        if d.ndim != 1:
-            raise ValueError("Sample %d has %d dimensions.  All "
-                             "samples must be one-dimensional sequences." %
-                             (k + 1, d.ndim))
-
-    cdata = np.concatenate(data)
-    contains_nan, nan_policy = _contains_nan(cdata, nan_policy)
-    if contains_nan and nan_policy == 'propagate':
-        return np.nan, np.nan, np.nan, None
-
-    if contains_nan:
-        grand_median = np.median(cdata[~np.isnan(cdata)])
-    else:
-        grand_median = np.median(cdata)
-    # When the minimum version of numpy supported by scipy is 1.9.0,
-    # the above if/else statement can be replaced by the single line:
-    #     grand_median = np.nanmedian(cdata)
-
-    # Create the contingency table.
-    table = np.zeros((2, len(data)), dtype=np.int64)
-    for k, sample in enumerate(data):
-        sample = sample[~np.isnan(sample)]
-
-        nabove = count_nonzero(sample > grand_median)
-        nbelow = count_nonzero(sample < grand_median)
-        nequal = sample.size - (nabove + nbelow)
-        table[0, k] += nabove
-        table[1, k] += nbelow
-        if ties == "below":
-            table[1, k] += nequal
-        elif ties == "above":
-            table[0, k] += nequal
-
-    # Check that no row or column of the table is all zero.
-    # Such a table can not be given to chi2_contingency, because it would have
-    # a zero in the table of expected frequencies.
-    rowsums = table.sum(axis=1)
-    if rowsums[0] == 0:
-        raise ValueError("All values are below the grand median (%r)." %
-                         grand_median)
-    if rowsums[1] == 0:
-        raise ValueError("All values are above the grand median (%r)." %
-                         grand_median)
-    if ties == "ignore":
-        # We already checked that each sample has at least one value, but it
-        # is possible that all those values equal the grand median.  If `ties`
-        # is "ignore", that would result in a column of zeros in `table`.  We
-        # check for that case here.
-        zero_cols = np.nonzero((table == 0).all(axis=0))[0]
-        if len(zero_cols) > 0:
-            msg = ("All values in sample %d are equal to the grand "
-                   "median (%r), so they are ignored, resulting in an "
-                   "empty sample." % (zero_cols[0] + 1, grand_median))
-            raise ValueError(msg)
-
-    stat, p, dof, expected = chi2_contingency(table, lambda_=lambda_,
-                                              correction=correction)
-    return stat, p, grand_median, table
-
-
-def _circfuncs_common(samples, high, low, nan_policy='propagate'):
-    # Ensure samples are array-like and size is not zero
-    samples = np.asarray(samples)
-    if samples.size == 0:
-        return np.nan, np.asarray(np.nan), np.asarray(np.nan), None
-
-    # Recast samples as radians that range between 0 and 2 pi and calculate
-    # the sine and cosine
-    sin_samp = sin((samples - low)*2.*pi / (high - low))
-    cos_samp = cos((samples - low)*2.*pi / (high - low))
-
-    # Apply the NaN policy
-    contains_nan, nan_policy = _contains_nan(samples, nan_policy)
-    if contains_nan and nan_policy == 'omit':
-        mask = np.isnan(samples)
-        # Set the sines and cosines that are NaN to zero
-        sin_samp[mask] = 0.0
-        cos_samp[mask] = 0.0
-    else:
-        mask = None
-
-    return samples, sin_samp, cos_samp, mask
-
-
-def circmean(samples, high=2*pi, low=0, axis=None, nan_policy='propagate'):
-    """
-    Compute the circular mean for samples in a range.
-
-    Parameters
-    ----------
-    samples : array_like
-        Input array.
-    high : float or int, optional
-        High boundary for circular mean range.  Default is ``2*pi``.
-    low : float or int, optional
-        Low boundary for circular mean range.  Default is 0.
-    axis : int, optional
-        Axis along which means are computed.  The default is to compute
-        the mean of the flattened array.
-    nan_policy : {'propagate', 'raise', 'omit'}, optional
-        Defines how to handle when input contains nan. 'propagate' returns nan,
-        'raise' throws an error, 'omit' performs the calculations ignoring nan
-        values. Default is 'propagate'.
-
-    Returns
-    -------
-    circmean : float
-        Circular mean.
-
-    Examples
-    --------
-    >>> from scipy.stats import circmean
-    >>> circmean([0.1, 2*np.pi+0.2, 6*np.pi+0.3])
-    0.2
-
-    >>> from scipy.stats import circmean
-    >>> circmean([0.2, 1.4, 2.6], high = 1, low = 0)
-    0.4
-
-    """
-    samples, sin_samp, cos_samp, nmask = _circfuncs_common(samples, high, low,
-                                                           nan_policy=nan_policy)
-    sin_sum = sin_samp.sum(axis=axis)
-    cos_sum = cos_samp.sum(axis=axis)
-    res = arctan2(sin_sum, cos_sum)
-
-    mask_nan = ~np.isnan(res)
-    if mask_nan.ndim > 0:
-        mask = res[mask_nan] < 0
-    else:
-        mask = res < 0
-
-    if mask.ndim > 0:
-        mask_nan[mask_nan] = mask
-        res[mask_nan] += 2*pi
-    elif mask:
-        res += 2*pi
-
-    # Set output to NaN if no samples went into the mean
-    if nmask is not None:
-        if nmask.all():
-            res = np.full(shape=res.shape, fill_value=np.nan)
-        else:
-            # Find out if any of the axis that are being averaged consist
-            # entirely of NaN.  If one exists, set the result (res) to NaN
-            nshape = 0 if axis is None else axis
-            smask = nmask.shape[nshape] == nmask.sum(axis=axis)
-            if smask.any():
-                res[smask] = np.nan
-
-    return res*(high - low)/2.0/pi + low
-
-
-def circvar(samples, high=2*pi, low=0, axis=None, nan_policy='propagate'):
-    """
-    Compute the circular variance for samples assumed to be in a range.
-
-    Parameters
-    ----------
-    samples : array_like
-        Input array.
-    high : float or int, optional
-        High boundary for circular variance range.  Default is ``2*pi``.
-    low : float or int, optional
-        Low boundary for circular variance range.  Default is 0.
-    axis : int, optional
-        Axis along which variances are computed.  The default is to compute
-        the variance of the flattened array.
-    nan_policy : {'propagate', 'raise', 'omit'}, optional
-        Defines how to handle when input contains nan. 'propagate' returns nan,
-        'raise' throws an error, 'omit' performs the calculations ignoring nan
-        values. Default is 'propagate'.
-
-    Returns
-    -------
-    circvar : float
-        Circular variance.
-
-    Notes
-    -----
-    This uses a definition of circular variance that in the limit of small
-    angles returns a number close to the 'linear' variance.
-
-    Examples
-    --------
-    >>> from scipy.stats import circvar
-    >>> circvar([0, 2*np.pi/3, 5*np.pi/3])
-    2.19722457734
-
-    """
-    samples, sin_samp, cos_samp, mask = _circfuncs_common(samples, high, low,
-                                                          nan_policy=nan_policy)
-    if mask is None:
-        sin_mean = sin_samp.mean(axis=axis)
-        cos_mean = cos_samp.mean(axis=axis)
-    else:
-        nsum = np.asarray(np.sum(~mask, axis=axis).astype(float))
-        nsum[nsum == 0] = np.nan
-        sin_mean = sin_samp.sum(axis=axis) / nsum
-        cos_mean = cos_samp.sum(axis=axis) / nsum
-    # hypot can go slightly above 1 due to rounding errors
-    with np.errstate(invalid='ignore'):
-        R = np.minimum(1, hypot(sin_mean, cos_mean))
-
-    return ((high - low)/2.0/pi)**2 * -2 * log(R)
-
-
-def circstd(samples, high=2*pi, low=0, axis=None, nan_policy='propagate'):
-    """
-    Compute the circular standard deviation for samples assumed to be in the
-    range [low to high].
-
-    Parameters
-    ----------
-    samples : array_like
-        Input array.
-    high : float or int, optional
-        High boundary for circular standard deviation range.
-        Default is ``2*pi``.
-    low : float or int, optional
-        Low boundary for circular standard deviation range.  Default is 0.
-    axis : int, optional
-        Axis along which standard deviations are computed.  The default is
-        to compute the standard deviation of the flattened array.
-    nan_policy : {'propagate', 'raise', 'omit'}, optional
-        Defines how to handle when input contains nan. 'propagate' returns nan,
-        'raise' throws an error, 'omit' performs the calculations ignoring nan
-        values. Default is 'propagate'.
-
-    Returns
-    -------
-    circstd : float
-        Circular standard deviation.
-
-    Notes
-    -----
-    This uses a definition of circular standard deviation that in the limit of
-    small angles returns a number close to the 'linear' standard deviation.
-
-    Examples
-    --------
-    >>> from scipy.stats import circstd
-    >>> circstd([0, 0.1*np.pi/2, 0.001*np.pi, 0.03*np.pi/2])
-    0.063564063306
-
-    """
-    samples, sin_samp, cos_samp, mask = _circfuncs_common(samples, high, low,
-                                                          nan_policy=nan_policy)
-    if mask is None:
-        sin_mean = sin_samp.mean(axis=axis)
-        cos_mean = cos_samp.mean(axis=axis)
-    else:
-        nsum = np.asarray(np.sum(~mask, axis=axis).astype(float))
-        nsum[nsum == 0] = np.nan
-        sin_mean = sin_samp.sum(axis=axis) / nsum
-        cos_mean = cos_samp.sum(axis=axis) / nsum
-    # hypot can go slightly above 1 due to rounding errors
-    with np.errstate(invalid='ignore'):
-        R = np.minimum(1, hypot(sin_mean, cos_mean))
-
-    return ((high - low)/2.0/pi) * sqrt(-2*log(R))
-=======
 import warnings
 from . import _morestats
 
@@ -1504,5 +39,4 @@
                   "the `scipy.stats.morestats` namespace is deprecated.",
                   category=DeprecationWarning, stacklevel=2)
 
-    return getattr(_morestats, name)
->>>>>>> 9bb9189a
+    return getattr(_morestats, name)