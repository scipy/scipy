--- conflicted
+++ resolved
@@ -495,29 +495,5 @@
         if len(x) != len(y):
             raise ValueError("Incompatible lengths ! (%s<>%s)" %
                              (len(y), len(x)))
-<<<<<<< HEAD
-    return siegelslopes_pythran(y, x, method)
-=======
-
-    deltax = x[:, np.newaxis] - x
-    deltay = y[:, np.newaxis] - y
-    slopes, intercepts = [], []
-
-    for j in range(len(x)):
-        id_nonzero = deltax[j, :] != 0
-        slopes_j = deltay[j, id_nonzero] / deltax[j, id_nonzero]
-        medslope_j = np.median(slopes_j)
-        slopes.append(medslope_j)
-        if method == 'separate':
-            z = y*x[j] - y[j]*x
-            medintercept_j = np.median(z[id_nonzero] / deltax[j, id_nonzero])
-            intercepts.append(medintercept_j)
-
-    medslope = np.median(np.asarray(slopes))
-    if method == "separate":
-        medinter = np.median(np.asarray(intercepts))
-    else:
-        medinter = np.median(y - medslope*x)
-
-    return SiegelslopesResult(slope=medslope, intercept=medinter)
->>>>>>> 7e71c1ce
+    medslope, medinter = siegelslopes_pythran(y, x, method)
+    return SiegelslopesResult(slope=medslope, intercept=medinter)