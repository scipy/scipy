--- conflicted
+++ resolved
@@ -24,12 +24,7 @@
     if alternative not in alternatives:
         raise ValueError(f'`alternative` must be one of {alternatives}.')
 
-<<<<<<< HEAD
     variants = {1, 2, 3, 4, 5}
-=======
-    variants = {'shan-murakami', 'naive'}
-    variant = variant.lower()
->>>>>>> 9b47d59c
     if variant not in variants:
         raise ValueError(f'`variant` must be one of {variants}.')
 
