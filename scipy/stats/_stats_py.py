--- conflicted
+++ resolved
@@ -34,8 +34,12 @@
 import numpy as np
 from numpy import array, asarray, ma
 
+from scipy import sparse
 from scipy.spatial.distance import cdist
+from scipy.spatial import distance_matrix
+
 from scipy.ndimage import _measurements
+from scipy.optimize import milp, LinearConstraint
 from scipy._lib._util import (check_random_state, MapWrapper, _get_nan,
                               rng_integers, _rename_parameter, _contains_nan,
                               AxisError)
@@ -68,7 +72,6 @@
 from scipy.stats._mstats_basic import (  # noqa: F401
     PointbiserialrResult, Ttest_1sampResult,  Ttest_relResult
 )
-
 
 # Functions/classes in other files should be added in `__init__.py`, not here
 __all__ = ['find_repeats', 'gmean', 'hmean', 'pmean', 'mode', 'tmean', 'tvar',
@@ -10260,8 +10263,6 @@
     4.0781331438047861
 
     """
-<<<<<<< HEAD
-    m, n = len(u_values), len(v_values)
     u_values = asarray(u_values)
     v_values = asarray(v_values)
 
@@ -10283,57 +10284,7 @@
             v_values = np.expand_dims(v_values, axis=1)
         else:
             return _wasserstein_p(p, u_values, v_values, u_weights, v_weights)
-
-    u_values, u_weights = _validate_distribution(u_values, u_weights)
-    v_values, v_weights = _validate_distribution(v_values, v_weights)
-    # if number of columns is not equal throw error
-    if u_values.shape[1] != v_values.shape[1]:
-        raise ValueError('Invalid input values. If two-dimensional, '
-                         '`u_values` and `v_values` must have the same '
-                         'number of columns.')
-
-    # if data contains np.inf then return inf or nan
-    if np.any(np.isinf(u_values)) ^ np.any(np.isinf(v_values)):
-        return np.inf
-    elif np.any(np.isinf(u_values)) and np.any(np.isinf(v_values)):
-        return np.nan
-
-    # create constraints
-    A_upper_part = sparse.block_diag((np.ones((1, n)), ) * m)
-    A_lower_part = sparse.hstack((sparse.eye(n), ) * m)
-    # sparse constraint matrix of size (m + n)*(m * n)
-    A = sparse.vstack((A_upper_part, A_lower_part))
-    A = sparse.coo_array(A)
-
-    # get cost matrix
-    D = distance_matrix(u_values, v_values, p=2)
-    D_largest_abs = np.max(np.abs(D))
-    D /= D_largest_abs
-    if p is None or p == 1:
-        cost = D.ravel()
-    elif p == 2:
-        cost = np.power(D.ravel(), 2)
-    else:
-        raise ValueError('Invalid p value: ', p)
-
-    # create the minimization target
-    p_u = np.full(m, 1/m) if u_weights is None else u_weights/np.sum(u_weights)
-    p_v = np.full(n, 1/n) if v_weights is None else v_weights/np.sum(v_weights)
-    b = np.concatenate((p_u, p_v), axis=0)
-
-    # solving LP
-    constraints = LinearConstraint(A=A.T, ub=cost)
-    opt_res = milp(c=-b, constraints=constraints, bounds=(-np.inf, np.inf))
-    if p is None or p == 1:
-        return -opt_res.fun*D_largest_abs
-    elif p == 2:
-        return np.sqrt(-opt_res.fun)*D_largest_abs
-    else:
-        raise ValueError('Invalid p value: ', p)
-=======
-    return _cdf_distance(1, u_values, v_values, u_weights, v_weights)
-
->>>>>>> e108934e
+    return _wasserstein_distance_nd(p, u_values, v_values, u_weights, v_weights)
 
 def energy_distance(u_values, v_values, u_weights=None, v_weights=None):
     r"""Compute the energy distance between two 1D distributions.
@@ -10510,7 +10461,7 @@
 def _wasserstein_p(p, u_values, v_values, u_weights=None, v_weights=None):
     r"""
     Calculate $W_p$ distance for two 1-D distributions.
-    p is str{'2','inf'}
+    p is str{'1', '2', 'inf'}
     """
     u_values, u_weights = _validate_distribution(u_values, u_weights)
     v_values, v_weights = _validate_distribution(v_values, v_weights)
@@ -10562,6 +10513,57 @@
             return np.sqrt(integral)
         raise ValueError('Invalid p value: ', p)
 
+def _wasserstein_distance_nd(p, u_values, v_values, u_weights=None, v_weights=None):
+    r"""
+    Compute 2D Wasserstein distance using linear programming.
+    """
+    m, n = len(u_values), len(v_values)
+    u_values, u_weights = _validate_distribution(u_values, u_weights)
+    v_values, v_weights = _validate_distribution(v_values, v_weights)
+    # if number of columns is not equal throw error
+    if u_values.shape[1] != v_values.shape[1]:
+        raise ValueError('Invalid input values. If two-dimensional, '
+                         '`u_values` and `v_values` must have the same '
+                         'number of columns.')
+
+    # if data contains np.inf then return inf or nan
+    if np.any(np.isinf(u_values)) ^ np.any(np.isinf(v_values)):
+        return np.inf
+    elif np.any(np.isinf(u_values)) and np.any(np.isinf(v_values)):
+        return np.nan
+
+    # create constraints
+    A_upper_part = sparse.block_diag((np.ones((1, n)), ) * m)
+    A_lower_part = sparse.hstack((sparse.eye(n), ) * m)
+    # sparse constraint matrix of size (m + n)*(m * n)
+    A = sparse.vstack((A_upper_part, A_lower_part))
+    A = sparse.coo_array(A)
+
+    # get cost matrix
+    D = distance_matrix(u_values, v_values, p=2)
+    D_largest_abs = np.max(np.abs(D))
+    D /= D_largest_abs
+    if p is None or p == 1:
+        cost = D.ravel()
+    elif p == 2:
+        cost = np.power(D.ravel(), 2)
+    else:
+        raise ValueError('Invalid p value: ', p)
+
+    # create the minimization target
+    p_u = np.full(m, 1/m) if u_weights is None else u_weights/np.sum(u_weights)
+    p_v = np.full(n, 1/n) if v_weights is None else v_weights/np.sum(v_weights)
+    b = np.concatenate((p_u, p_v), axis=0)
+
+    # solving LP
+    constraints = LinearConstraint(A=A.T, ub=cost)
+    opt_res = milp(c=-b, constraints=constraints, bounds=(-np.inf, np.inf))
+    if p is None or p == 1:
+        return -opt_res.fun*D_largest_abs
+    elif p == 2:
+        return np.sqrt(-opt_res.fun)*D_largest_abs
+    else:
+        raise ValueError('Invalid p value: ', p)
 
 def _validate_distribution(values, weights):
     """
