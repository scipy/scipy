--- conflicted
+++ resolved
@@ -609,20 +609,12 @@
 
     Examples
     --------
-<<<<<<< HEAD
     >>> import numpy as np
-    >>> a = np.array([[6, 8, 3, 0],
-    ...               [3, 2, 1, 7],
-    ...               [8, 1, 8, 4],
-    ...               [5, 3, 0, 5],
-    ...               [4, 7, 5, 9]])
-=======
     >>> a = np.array([[3, 0, 3, 7],
     ...               [3, 2, 6, 2],
     ...               [1, 7, 2, 8],
     ...               [3, 0, 6, 1],
     ...               [3, 2, 5, 5]])
->>>>>>> 5ee3619c
     >>> from scipy import stats
     >>> stats.mode(a)
     ModeResult(mode=array([3, 0, 6, 1]), count=array([4, 2, 2, 1]))
