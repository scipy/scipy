# Copyright 2002 Gary Strangman.  All rights reserved
# Copyright 2002-2016 The SciPy Developers
#
# The original code from Gary Strangman was heavily adapted for
# use in SciPy by Travis Oliphant.  The original code came with the
# following disclaimer:
#
# This software is provided "as-is".  There are no expressed or implied
# warranties of any kind, including, but not limited to, the warranties
# of merchantability and fitness for a given application.  In no event
# shall Gary Strangman be liable for any direct, indirect, incidental,
# special, exemplary or consequential damages (including, but not limited
# to, loss of use, data or profits, or business interruption) however
# caused and on any theory of liability, whether in contract, strict
# liability or tort (including negligence or otherwise) arising in any way
# out of the use of this software, even if advised of the possibility of
# such damage.

"""
A collection of basic statistical functions for Python.

References
----------
.. [CRCProbStat2000] Zwillinger, D. and Kokoska, S. (2000). CRC Standard
   Probability and Statistics Tables and Formulae. Chapman & Hall: New
   York. 2000.

"""
import math
import operator
import warnings
from collections import namedtuple
from collections.abc import Sequence

import numpy as np
from numpy import array, asarray, ma

from scipy import sparse
from scipy.spatial import distance_matrix

from scipy.optimize import milp, LinearConstraint
from scipy._lib._util import (check_random_state, _get_nan,
                              _rename_parameter, _contains_nan,
                              normalize_axis_index, np_vecdot, AxisError)
from scipy._lib.deprecation import _deprecate_positional_args, _deprecated

import scipy.special as special
# Import unused here but needs to stay until end of deprecation periode
# See https://github.com/scipy/scipy/issues/15765#issuecomment-1875564522
from scipy import linalg  # noqa: F401
from . import distributions
from . import _mstats_basic as mstats_basic

from ._stats_mstats_common import _find_repeats, theilslopes, siegelslopes
from ._stats import _kendall_dis, _toint64, _weightedrankedtau

from dataclasses import dataclass, field
from ._hypotests import _all_partitions
from ._stats_pythran import _compute_outer_prob_inside_method
from ._resampling import (MonteCarloMethod, PermutationMethod, BootstrapMethod,
                          monte_carlo_test, permutation_test, bootstrap,
                          _batch_generator)
from ._axis_nan_policy import (_axis_nan_policy_factory,
                               _broadcast_concatenate, _broadcast_shapes,
                               _broadcast_array_shapes_remove_axis, SmallSampleWarning,
                               too_small_1d_not_omit, too_small_1d_omit,
                               too_small_nd_not_omit, too_small_nd_omit)
from ._binomtest import _binary_search_for_binom_tst as _binary_search
from scipy._lib._bunch import _make_tuple_bunch
from scipy import stats
from scipy.optimize import root_scalar
from scipy._lib._array_api import (
    _asarray,
    array_namespace,
    is_lazy_array,
    is_numpy,
    xp_size,
    xp_vector_norm,
    xp_promote,
    xp_capabilities,
    xp_ravel,
    _length_nonmasked,
    _share_masks,
)
import scipy._lib.array_api_extra as xpx



# Functions/classes in other files should be added in `__init__.py`, not here
__all__ = ['find_repeats', 'gmean', 'hmean', 'pmean', 'mode', 'tmean', 'tvar',
           'tmin', 'tmax', 'tstd', 'tsem', 'moment',
           'skew', 'kurtosis', 'describe', 'skewtest', 'kurtosistest',
           'normaltest', 'jarque_bera',
           'scoreatpercentile', 'percentileofscore',
           'cumfreq', 'relfreq', 'obrientransform',
           'sem', 'zmap', 'zscore', 'gzscore', 'iqr', 'gstd',
           'median_abs_deviation',
           'sigmaclip', 'trimboth', 'trim1', 'trim_mean',
           'f_oneway', 'pearsonr', 'fisher_exact',
           'spearmanr', 'pointbiserialr',
           'kendalltau', 'weightedtau',
           'linregress', 'siegelslopes', 'theilslopes', 'ttest_1samp',
           'ttest_ind', 'ttest_ind_from_stats', 'ttest_rel',
           'kstest', 'ks_1samp', 'ks_2samp',
           'chisquare', 'power_divergence',
           'tiecorrect', 'ranksums', 'kruskal', 'friedmanchisquare',
           'rankdata', 'combine_pvalues', 'quantile_test',
           'wasserstein_distance', 'wasserstein_distance_nd', 'energy_distance',
           'brunnermunzel', 'alexandergovern',
           'expectile', 'lmoment']


def _chk_asarray(a, axis, *, xp=None):
    if xp is None:
        xp = array_namespace(a)

    if axis is None:
        a = xp.reshape(a, (-1,))
        outaxis = 0
    else:
        a = xp.asarray(a)
        outaxis = axis

    if a.ndim == 0:
        a = xp.reshape(a, (-1,))

    return a, outaxis


def _chk2_asarray(a, b, axis):
    if axis is None:
        a = np.ravel(a)
        b = np.ravel(b)
        outaxis = 0
    else:
        a = np.asarray(a)
        b = np.asarray(b)
        outaxis = axis

    if a.ndim == 0:
        a = np.atleast_1d(a)
    if b.ndim == 0:
        b = np.atleast_1d(b)

    return a, b, outaxis


SignificanceResult = _make_tuple_bunch('SignificanceResult',
                                       ['statistic', 'pvalue'], [])
# Let's call a SignificanceResult with legacy :correlation" attribute a
# "CorrelationResult". Don't add to `extra_field_names`- shouldn't be in repr.


def _pack_CorrelationResult(statistic, pvalue, correlation):
    res = SignificanceResult(statistic, pvalue)
    res.correlation = correlation
    return res


def _unpack_CorrelationResult(res):
    return res.statistic, res.pvalue, res.correlation


# note that `weights` are paired with `x`
@xp_capabilities(static_argnames=("axis", "dtype"))
@_axis_nan_policy_factory(
        lambda x: x, n_samples=1, n_outputs=1, too_small=0, paired=True,
        result_to_tuple=lambda x: (x,), kwd_samples=['weights'])
def gmean(a, axis=0, dtype=None, weights=None):
    r"""Compute the weighted geometric mean along the specified axis.

    The weighted geometric mean of the array :math:`a_i` associated to weights
    :math:`w_i` is:

    .. math::

        \exp \left( \frac{ \sum_{i=1}^n w_i \ln a_i }{ \sum_{i=1}^n w_i }
                   \right) \, ,

    and, with equal weights, it gives:

    .. math::

        \sqrt[n]{ \prod_{i=1}^n a_i } \, .

    Parameters
    ----------
    a : array_like
        Input array or object that can be converted to an array.
    axis : int or None, optional
        Axis along which the geometric mean is computed. Default is 0.
        If None, compute over the whole array `a`.
    dtype : dtype, optional
        Type to which the input arrays are cast before the calculation is
        performed.
    weights : array_like, optional
        The `weights` array must be broadcastable to the same shape as `a`.
        Default is None, which gives each value a weight of 1.0.

    Returns
    -------
    gmean : ndarray
        See `dtype` parameter above.

    See Also
    --------
    numpy.mean : Arithmetic average
    numpy.average : Weighted average
    hmean : Harmonic mean

    Notes
    -----
    The sample geometric mean is the exponential of the mean of the natural
    logarithms of the observations.
    Negative observations will produce NaNs in the output because the *natural*
    logarithm (as opposed to the *complex* logarithm) is defined only for
    non-negative reals.

    References
    ----------
    .. [1] "Weighted Geometric Mean", *Wikipedia*,
           https://en.wikipedia.org/wiki/Weighted_geometric_mean.
    .. [2] Grossman, J., Grossman, M., Katz, R., "Averages: A New Approach",
           Archimedes Foundation, 1983

    Examples
    --------
    >>> from scipy.stats import gmean
    >>> gmean([1, 4])
    2.0
    >>> gmean([1, 2, 3, 4, 5, 6, 7])
    3.3800151591412964
    >>> gmean([1, 4, 7], weights=[3, 1, 3])
    2.80668351922014

    """
    xp = array_namespace(a, weights)
    a = xp.asarray(a, dtype=dtype)

    if weights is not None:
        weights = xp.asarray(weights, dtype=dtype)

    with np.errstate(divide='ignore'):
        log_a = xp.log(a)

    return xp.exp(_xp_mean(log_a, axis=axis, weights=weights))


@xp_capabilities(static_argnames=("axis", "dtype"),
                 jax_jit=False, allow_dask_compute=1)
@_axis_nan_policy_factory(
        lambda x: x, n_samples=1, n_outputs=1, too_small=0, paired=True,
        result_to_tuple=lambda x: (x,), kwd_samples=['weights'])
def hmean(a, axis=0, dtype=None, *, weights=None):
    r"""Calculate the weighted harmonic mean along the specified axis.

    The weighted harmonic mean of the array :math:`a_i` associated to weights
    :math:`w_i` is:

    .. math::

        \frac{ \sum_{i=1}^n w_i }{ \sum_{i=1}^n \frac{w_i}{a_i} } \, ,

    and, with equal weights, it gives:

    .. math::

        \frac{ n }{ \sum_{i=1}^n \frac{1}{a_i} } \, .

    Parameters
    ----------
    a : array_like
        Input array, masked array or object that can be converted to an array.
    axis : int or None, optional
        Axis along which the harmonic mean is computed. Default is 0.
        If None, compute over the whole array `a`.
    dtype : dtype, optional
        Type of the returned array and of the accumulator in which the
        elements are summed. If `dtype` is not specified, it defaults to the
        dtype of `a`, unless `a` has an integer `dtype` with a precision less
        than that of the default platform integer. In that case, the default
        platform integer is used.
    weights : array_like, optional
        The weights array can either be 1-D (in which case its length must be
        the size of `a` along the given `axis`) or of the same shape as `a`.
        Default is None, which gives each value a weight of 1.0.

        .. versionadded:: 1.9

    Returns
    -------
    hmean : ndarray
        See `dtype` parameter above.

    See Also
    --------
    numpy.mean : Arithmetic average
    numpy.average : Weighted average
    gmean : Geometric mean

    Notes
    -----
    The sample harmonic mean is the reciprocal of the mean of the reciprocals
    of the observations.

    The harmonic mean is computed over a single dimension of the input
    array, axis=0 by default, or all values in the array if axis=None.
    float64 intermediate and return values are used for integer inputs.

    The harmonic mean is only defined if all observations are non-negative;
    otherwise, the result is NaN.

    References
    ----------
    .. [1] "Weighted Harmonic Mean", *Wikipedia*,
           https://en.wikipedia.org/wiki/Harmonic_mean#Weighted_harmonic_mean
    .. [2] Ferger, F., "The nature and use of the harmonic mean", Journal of
           the American Statistical Association, vol. 26, pp. 36-40, 1931

    Examples
    --------
    >>> from scipy.stats import hmean
    >>> hmean([1, 4])
    1.6000000000000001
    >>> hmean([1, 2, 3, 4, 5, 6, 7])
    2.6997245179063363
    >>> hmean([1, 4, 7], weights=[3, 1, 3])
    1.9029126213592233

    """
    xp = array_namespace(a, weights)
    a = xp.asarray(a, dtype=dtype)

    if weights is not None:
        weights = xp.asarray(weights, dtype=dtype)

    negative_mask = a < 0
    if xp.any(negative_mask):
        # `where` avoids having to be careful about dtypes and will work with
        # JAX. This is the exceptional case, so it's OK to be a little slower.
        # Won't work for array_api_strict for now, but see data-apis/array-api#807
        a = xp.where(negative_mask, xp.nan, a)
        message = ("The harmonic mean is only defined if all elements are "
                   "non-negative; otherwise, the result is NaN.")
        warnings.warn(message, RuntimeWarning, stacklevel=2)

    with np.errstate(divide='ignore'):
        return 1.0 / _xp_mean(1.0 / a, axis=axis, weights=weights)


@xp_capabilities(static_argnames=("axis", "dtype"), 
                 jax_jit=False, allow_dask_compute=1)
@_axis_nan_policy_factory(
        lambda x: x, n_samples=1, n_outputs=1, too_small=0, paired=True,
        result_to_tuple=lambda x: (x,), kwd_samples=['weights'])
def pmean(a, p, *, axis=0, dtype=None, weights=None):
    r"""Calculate the weighted power mean along the specified axis.

    The weighted power mean of the array :math:`a_i` associated to weights
    :math:`w_i` is:

    .. math::

        \left( \frac{ \sum_{i=1}^n w_i a_i^p }{ \sum_{i=1}^n w_i }
              \right)^{ 1 / p } \, ,

    and, with equal weights, it gives:

    .. math::

        \left( \frac{ 1 }{ n } \sum_{i=1}^n a_i^p \right)^{ 1 / p }  \, .

    When ``p=0``, it returns the geometric mean.

    This mean is also called generalized mean or Hölder mean, and must not be
    confused with the Kolmogorov generalized mean, also called
    quasi-arithmetic mean or generalized f-mean [3]_.

    Parameters
    ----------
    a : array_like
        Input array, masked array or object that can be converted to an array.
    p : int or float
        Exponent.
    axis : int or None, optional
        Axis along which the power mean is computed. Default is 0.
        If None, compute over the whole array `a`.
    dtype : dtype, optional
        Type of the returned array and of the accumulator in which the
        elements are summed. If `dtype` is not specified, it defaults to the
        dtype of `a`, unless `a` has an integer `dtype` with a precision less
        than that of the default platform integer. In that case, the default
        platform integer is used.
    weights : array_like, optional
        The weights array can either be 1-D (in which case its length must be
        the size of `a` along the given `axis`) or of the same shape as `a`.
        Default is None, which gives each value a weight of 1.0.

    Returns
    -------
    pmean : ndarray, see `dtype` parameter above.
        Output array containing the power mean values.

    See Also
    --------
    numpy.average : Weighted average
    gmean : Geometric mean
    hmean : Harmonic mean

    Notes
    -----
    The power mean is computed over a single dimension of the input
    array, ``axis=0`` by default, or all values in the array if ``axis=None``.
    float64 intermediate and return values are used for integer inputs.

    The power mean is only defined if all observations are non-negative;
    otherwise, the result is NaN.

    .. versionadded:: 1.9

    References
    ----------
    .. [1] "Generalized Mean", *Wikipedia*,
           https://en.wikipedia.org/wiki/Generalized_mean
    .. [2] Norris, N., "Convexity properties of generalized mean value
           functions", The Annals of Mathematical Statistics, vol. 8,
           pp. 118-120, 1937
    .. [3] Bullen, P.S., Handbook of Means and Their Inequalities, 2003

    Examples
    --------
    >>> from scipy.stats import pmean, hmean, gmean
    >>> pmean([1, 4], 1.3)
    2.639372938300652
    >>> pmean([1, 2, 3, 4, 5, 6, 7], 1.3)
    4.157111214492084
    >>> pmean([1, 4, 7], -2, weights=[3, 1, 3])
    1.4969684896631954

    For p=-1, power mean is equal to harmonic mean:

    >>> pmean([1, 4, 7], -1, weights=[3, 1, 3])
    1.9029126213592233
    >>> hmean([1, 4, 7], weights=[3, 1, 3])
    1.9029126213592233

    For p=0, power mean is defined as the geometric mean:

    >>> pmean([1, 4, 7], 0, weights=[3, 1, 3])
    2.80668351922014
    >>> gmean([1, 4, 7], weights=[3, 1, 3])
    2.80668351922014

    """
    if not isinstance(p, int | float):
        raise ValueError("Power mean only defined for exponent of type int or "
                         "float.")
    if p == 0:
        return gmean(a, axis=axis, dtype=dtype, weights=weights)

    xp = array_namespace(a, weights)
    a = xp.asarray(a, dtype=dtype)

    if weights is not None:
        weights = xp.asarray(weights, dtype=dtype)

    negative_mask = a < 0
    if xp.any(negative_mask):
        # `where` avoids having to be careful about dtypes and will work with
        # JAX. This is the exceptional case, so it's OK to be a little slower.
        # Won't work for array_api_strict for now, but see data-apis/array-api#807
        a = xp.where(negative_mask, np.nan, a)
        message = ("The power mean is only defined if all elements are "
                   "non-negative; otherwise, the result is NaN.")
        warnings.warn(message, RuntimeWarning, stacklevel=2)

    with np.errstate(divide='ignore', invalid='ignore'):
        return _xp_mean(a**float(p), axis=axis, weights=weights)**(1/p)


ModeResult = namedtuple('ModeResult', ('mode', 'count'))


def _mode_result(mode, count):
    # When a slice is empty, `_axis_nan_policy` automatically produces
    # NaN for `mode` and `count`. This is a reasonable convention for `mode`,
    # but `count` should not be NaN; it should be zero.
    i = np.isnan(count)
    if i.shape == ():
        count = np.asarray(0, dtype=count.dtype)[()] if i else count
    else:
        count[i] = 0
    return ModeResult(mode, count)


@_axis_nan_policy_factory(_mode_result, override={'nan_propagation': False})
def mode(a, axis=0, nan_policy='propagate', keepdims=False):
    r"""Return an array of the modal (most common) value in the passed array.

    If there is more than one such value, only one is returned.
    The bin-count for the modal bins is also returned.

    Parameters
    ----------
    a : array_like
        Numeric, n-dimensional array of which to find mode(s).
    axis : int or None, optional
        Axis along which to operate. Default is 0. If None, compute over
        the whole array `a`.
    nan_policy : {'propagate', 'raise', 'omit'}, optional
        Defines how to handle when input contains nan.
        The following options are available (default is 'propagate'):

          * 'propagate': treats nan as it would treat any other value
          * 'raise': throws an error
          * 'omit': performs the calculations ignoring nan values
    keepdims : bool, optional
        If set to ``False``, the `axis` over which the statistic is taken
        is consumed (eliminated from the output array). If set to ``True``,
        the `axis` is retained with size one, and the result will broadcast
        correctly against the input array.

    Returns
    -------
    mode : ndarray
        Array of modal values.
    count : ndarray
        Array of counts for each mode.

    Notes
    -----
    The mode  is calculated using `numpy.unique`.
    In NumPy versions 1.21 and after, all NaNs - even those with different
    binary representations - are treated as equivalent and counted as separate
    instances of the same value.

    By convention, the mode of an empty array is NaN, and the associated count
    is zero.

    Examples
    --------
    >>> import numpy as np
    >>> a = np.array([[3, 0, 3, 7],
    ...               [3, 2, 6, 2],
    ...               [1, 7, 2, 8],
    ...               [3, 0, 6, 1],
    ...               [3, 2, 5, 5]])
    >>> from scipy import stats
    >>> stats.mode(a, keepdims=True)
    ModeResult(mode=array([[3, 0, 6, 1]]), count=array([[4, 2, 2, 1]]))

    To get mode of whole array, specify ``axis=None``:

    >>> stats.mode(a, axis=None, keepdims=True)
    ModeResult(mode=[[3]], count=[[5]])
    >>> stats.mode(a, axis=None, keepdims=False)
    ModeResult(mode=3, count=5)

    """
    # `axis`, `nan_policy`, and `keepdims` are handled by `_axis_nan_policy`
    if not np.issubdtype(a.dtype, np.number):
        message = ("Argument `a` is not recognized as numeric. "
                   "Support for input that cannot be coerced to a numeric "
                   "array was deprecated in SciPy 1.9.0 and removed in SciPy "
                   "1.11.0. Please consider `np.unique`.")
        raise TypeError(message)

    if a.size == 0:
        NaN = _get_nan(a)
        return ModeResult(*np.array([NaN, 0], dtype=NaN.dtype))

    if a.ndim == 1:
        vals, cnts = np.unique(a, return_counts=True)
        modes, counts = vals[cnts.argmax()], cnts.max()
        return ModeResult(modes[()], counts[()])

    # `axis` is always -1 after the `_axis_nan_policy` decorator
    y = np.sort(a, axis=-1)
    # Get boolean array of elements that are different from the previous element
    i = np.concatenate([np.ones(y.shape[:-1] + (1,), dtype=bool),
                        (y[..., :-1] != y[..., 1:]) & ~np.isnan(y[..., :-1])], axis=-1)
    # Get linear integer indices of these elements in a raveled array
    indices = np.arange(y.size)[i.ravel()]
    # The difference between integer indices is the number of repeats
    counts = np.diff(indices, append=y.size)
    # Now we form an array of `counts` corresponding with each element of `y`...
    counts = np.reshape(np.repeat(counts, counts), y.shape)
    # ... so we can get the argmax of *each slice* separately.
    k = np.argmax(counts, axis=-1, keepdims=True)
    # Extract the corresponding element/count, and eliminate the reduced dimension
    modes = np.take_along_axis(y, k, axis=-1)[..., 0]
    counts = np.take_along_axis(counts, k, axis=-1)[..., 0]
    return ModeResult(modes[()], counts[()])


def _put_val_to_limits(a, limits, inclusive, val=np.nan, xp=None):
    """Replace elements outside limits with a value.

    This is primarily a utility function.

    Parameters
    ----------
    a : array
    limits : (float or None, float or None)
        A tuple consisting of the (lower limit, upper limit).  Elements in the
        input array less than the lower limit or greater than the upper limit
        will be replaced with `val`. None implies no limit.
    inclusive : (bool, bool)
        A tuple consisting of the (lower flag, upper flag).  These flags
        determine whether values exactly equal to lower or upper are allowed.
    val : float, default: NaN
        The value with which extreme elements of the array are replaced.

    """
    xp = array_namespace(a) if xp is None else xp
    mask = xp.zeros_like(a, dtype=xp.bool)
    if limits is None:
        return a, mask
    lower_limit, upper_limit = limits
    lower_include, upper_include = inclusive
    if lower_limit is not None:
        mask |= (a < lower_limit) if lower_include else a <= lower_limit
    if upper_limit is not None:
        mask |= (a > upper_limit) if upper_include else a >= upper_limit
    lazy = is_lazy_array(mask)
    if not lazy and xp.all(mask):
        raise ValueError("No array values within given limits")
    if lazy or xp.any(mask):
        a = xp.where(mask, val, a)
    return a, mask


@xp_capabilities(static_argnames=("inclusive", "axis"))
@_axis_nan_policy_factory(
    lambda x: x, n_outputs=1, default_axis=None,
    result_to_tuple=lambda x: (x,)
)
def tmean(a, limits=None, inclusive=(True, True), axis=None):
    """Compute the trimmed mean.

    This function finds the arithmetic mean of given values, ignoring values
    outside the given `limits`.

    Parameters
    ----------
    a : array_like
        Array of values.
    limits : None or (lower limit, upper limit), optional
        Values in the input array less than the lower limit or greater than the
        upper limit will be ignored.  When limits is None (default), then all
        values are used.  Either of the limit values in the tuple can also be
        None representing a half-open interval.
    inclusive : (bool, bool), optional
        A tuple consisting of the (lower flag, upper flag).  These flags
        determine whether values exactly equal to the lower or upper limits
        are included.  The default value is (True, True).
    axis : int or None, optional
        Axis along which to compute test. Default is None.

    Returns
    -------
    tmean : ndarray
        Trimmed mean.

    See Also
    --------
    trim_mean : Returns mean after trimming a proportion from both tails.

    Examples
    --------
    >>> import numpy as np
    >>> from scipy import stats
    >>> x = np.arange(20)
    >>> stats.tmean(x)
    9.5
    >>> stats.tmean(x, (3,17))
    10.0

    """
    xp = array_namespace(a)
    a, mask = _put_val_to_limits(a, limits, inclusive, val=0., xp=xp)
    # explicit dtype specification required due to data-apis/array-api-compat#152
    sum = xp.sum(a, axis=axis, dtype=a.dtype)
    n = xp.sum(xp.asarray(~mask, dtype=a.dtype), axis=axis, dtype=a.dtype)
    mean = xpx.apply_where(n != 0, (sum, n), operator.truediv, fill_value=xp.nan)
    return mean[()] if mean.ndim == 0 else mean


@xp_capabilities(static_argnames=("inclusive", "axis", "ddof"))
@_axis_nan_policy_factory(
    lambda x: x, n_outputs=1, result_to_tuple=lambda x: (x,)
)
def tvar(a, limits=None, inclusive=(True, True), axis=0, ddof=1):
    """Compute the trimmed variance.

    This function computes the sample variance of an array of values,
    while ignoring values which are outside of given `limits`.

    Parameters
    ----------
    a : array_like
        Array of values.
    limits : None or (lower limit, upper limit), optional
        Values in the input array less than the lower limit or greater than the
        upper limit will be ignored. When limits is None, then all values are
        used. Either of the limit values in the tuple can also be None
        representing a half-open interval.  The default value is None.
    inclusive : (bool, bool), optional
        A tuple consisting of the (lower flag, upper flag).  These flags
        determine whether values exactly equal to the lower or upper limits
        are included.  The default value is (True, True).
    axis : int or None, optional
        Axis along which to operate. Default is 0. If None, compute over the
        whole array `a`.
    ddof : int, optional
        Delta degrees of freedom.  Default is 1.

    Returns
    -------
    tvar : float
        Trimmed variance.

    Notes
    -----
    `tvar` computes the unbiased sample variance, i.e. it uses a correction
    factor ``n / (n - 1)``.

    Examples
    --------
    >>> import numpy as np
    >>> from scipy import stats
    >>> x = np.arange(20)
    >>> stats.tvar(x)
    35.0
    >>> stats.tvar(x, (3,17))
    20.0

    """
    xp = array_namespace(a)
    a, _ = _put_val_to_limits(a, limits, inclusive, xp=xp)
    with warnings.catch_warnings():
        warnings.simplefilter("ignore", SmallSampleWarning)
        # Currently, this behaves like nan_policy='omit' for alternative array
        # backends, but nan_policy='propagate' will be handled for other backends
        # by the axis_nan_policy decorator shortly.
        return _xp_var(a, correction=ddof, axis=axis, nan_policy='omit', xp=xp)


@xp_capabilities(static_argnames=("inclusive", "axis"))
@_axis_nan_policy_factory(
    lambda x: x, n_outputs=1, result_to_tuple=lambda x: (x,)
)
def tmin(a, lowerlimit=None, axis=0, inclusive=True, nan_policy='propagate'):
    """Compute the trimmed minimum.

    This function finds the minimum value of an array `a` along the
    specified axis, but only considering values greater than a specified
    lower limit.

    Parameters
    ----------
    a : array_like
        Array of values.
    lowerlimit : None or float, optional
        Values in the input array less than the given limit will be ignored.
        When lowerlimit is None, then all values are used. The default value
        is None.
    axis : int or None, optional
        Axis along which to operate. Default is 0. If None, compute over the
        whole array `a`.
    inclusive : {True, False}, optional
        This flag determines whether values exactly equal to the lower limit
        are included.  The default value is True.

    Returns
    -------
    tmin : float, int or ndarray
        Trimmed minimum.

    Examples
    --------
    >>> import numpy as np
    >>> from scipy import stats
    >>> x = np.arange(20)
    >>> stats.tmin(x)
    0

    >>> stats.tmin(x, 13)
    13

    >>> stats.tmin(x, 13, inclusive=False)
    14

    """
    xp = array_namespace(a)

    max_ = xp.iinfo(a.dtype).max if xp.isdtype(a.dtype, 'integral') else xp.inf
    a, mask = _put_val_to_limits(a, (lowerlimit, None), (inclusive, None),
                                 val=max_, xp=xp)

    res = xp.min(a, axis=axis)
    invalid = xp.all(mask, axis=axis)  # All elements are below lowerlimit

    # For eager backends, output dtype is data-dependent
    if is_lazy_array(invalid) or xp.any(invalid):
        # Possible loss of precision for int types
        res = xp_promote(res, force_floating=True, xp=xp)
        res = xp.where(invalid, xp.nan, res)

    return res[()] if res.ndim == 0 else res


@xp_capabilities(static_argnames=("inclusive", "axis"))
@_axis_nan_policy_factory(
    lambda x: x, n_outputs=1, result_to_tuple=lambda x: (x,)
)
def tmax(a, upperlimit=None, axis=0, inclusive=True, nan_policy='propagate'):
    """Compute the trimmed maximum.

    This function computes the maximum value of an array along a given axis,
    while ignoring values larger than a specified upper limit.

    Parameters
    ----------
    a : array_like
        Array of values.
    upperlimit : None or float, optional
        Values in the input array greater than the given limit will be ignored.
        When upperlimit is None, then all values are used. The default value
        is None.
    axis : int or None, optional
        Axis along which to operate. Default is 0. If None, compute over the
        whole array `a`.
    inclusive : {True, False}, optional
        This flag determines whether values exactly equal to the upper limit
        are included.  The default value is True.

    Returns
    -------
    tmax : float, int or ndarray
        Trimmed maximum.

    Examples
    --------
    >>> import numpy as np
    >>> from scipy import stats
    >>> x = np.arange(20)
    >>> stats.tmax(x)
    19

    >>> stats.tmax(x, 13)
    13

    >>> stats.tmax(x, 13, inclusive=False)
    12

    """
    xp = array_namespace(a)

    min_ = xp.iinfo(a.dtype).min if xp.isdtype(a.dtype, 'integral') else -xp.inf
    a, mask = _put_val_to_limits(a, (None, upperlimit), (None, inclusive),
                                 val=min_, xp=xp)

    res = xp.max(a, axis=axis)
    invalid = xp.all(mask, axis=axis)  # All elements are above upperlimit

    # For eager backends, output dtype is data-dependent
    if is_lazy_array(invalid) or xp.any(invalid):
        # Possible loss of precision for int types
        res = xp_promote(res, force_floating=True, xp=xp)
        res = xp.where(invalid, xp.nan, res)

    return res[()] if res.ndim == 0 else res


@xp_capabilities(static_argnames=("inclusive", "axis", "ddof"))
@_axis_nan_policy_factory(
    lambda x: x, n_outputs=1, result_to_tuple=lambda x: (x,)
)
def tstd(a, limits=None, inclusive=(True, True), axis=0, ddof=1):
    """Compute the trimmed sample standard deviation.

    This function finds the sample standard deviation of given values,
    ignoring values outside the given `limits`.

    Parameters
    ----------
    a : array_like
        Array of values.
    limits : None or (lower limit, upper limit), optional
        Values in the input array less than the lower limit or greater than the
        upper limit will be ignored. When limits is None, then all values are
        used. Either of the limit values in the tuple can also be None
        representing a half-open interval.  The default value is None.
    inclusive : (bool, bool), optional
        A tuple consisting of the (lower flag, upper flag).  These flags
        determine whether values exactly equal to the lower or upper limits
        are included.  The default value is (True, True).
    axis : int or None, optional
        Axis along which to operate. Default is 0. If None, compute over the
        whole array `a`.
    ddof : int, optional
        Delta degrees of freedom.  Default is 1.

    Returns
    -------
    tstd : float
        Trimmed sample standard deviation.

    Notes
    -----
    `tstd` computes the unbiased sample standard deviation, i.e. it uses a
    correction factor ``n / (n - 1)``.

    Examples
    --------
    >>> import numpy as np
    >>> from scipy import stats
    >>> x = np.arange(20)
    >>> stats.tstd(x)
    5.9160797830996161
    >>> stats.tstd(x, (3,17))
    4.4721359549995796

    """
    return tvar(a, limits, inclusive, axis, ddof, _no_deco=True)**0.5


@xp_capabilities(static_argnames=("inclusive", "axis", "ddof"))
@_axis_nan_policy_factory(
    lambda x: x, n_outputs=1, result_to_tuple=lambda x: (x,)
)
def tsem(a, limits=None, inclusive=(True, True), axis=0, ddof=1):
    """Compute the trimmed standard error of the mean.

    This function finds the standard error of the mean for given
    values, ignoring values outside the given `limits`.

    Parameters
    ----------
    a : array_like
        Array of values.
    limits : None or (lower limit, upper limit), optional
        Values in the input array less than the lower limit or greater than the
        upper limit will be ignored. When limits is None, then all values are
        used. Either of the limit values in the tuple can also be None
        representing a half-open interval.  The default value is None.
    inclusive : (bool, bool), optional
        A tuple consisting of the (lower flag, upper flag).  These flags
        determine whether values exactly equal to the lower or upper limits
        are included.  The default value is (True, True).
    axis : int or None, optional
        Axis along which to operate. Default is 0. If None, compute over the
        whole array `a`.
    ddof : int, optional
        Delta degrees of freedom.  Default is 1.

    Returns
    -------
    tsem : float
        Trimmed standard error of the mean.

    Notes
    -----
    `tsem` uses unbiased sample standard deviation, i.e. it uses a
    correction factor ``n / (n - 1)``.

    Examples
    --------
    >>> import numpy as np
    >>> from scipy import stats
    >>> x = np.arange(20)
    >>> stats.tsem(x)
    1.3228756555322954
    >>> stats.tsem(x, (3,17))
    1.1547005383792515

    """
    xp = array_namespace(a)
    a, _ = _put_val_to_limits(a, limits, inclusive, xp=xp)

    with warnings.catch_warnings():
        warnings.simplefilter("ignore", SmallSampleWarning)
        # Currently, this behaves like nan_policy='omit' for alternative array
        # backends, but nan_policy='propagate' will be handled for other backends
        # by the axis_nan_policy decorator shortly.
        sd = _xp_var(a, correction=ddof, axis=axis, nan_policy='omit', xp=xp)**0.5

    not_nan = xp.astype(~xp.isnan(a), a.dtype)
    n_obs = xp.sum(not_nan, axis=axis, dtype=sd.dtype)
    return sd / n_obs**0.5


#####################################
#              MOMENTS              #
#####################################


def _moment_outputs(kwds, default_order=1):
    order = np.atleast_1d(kwds.get('order', default_order))
    message = "`order` must be a scalar or a non-empty 1D array."
    if order.size == 0 or order.ndim > 1:
        raise ValueError(message)
    return len(order)


def _moment_result_object(*args):
    if len(args) == 1:
        return args[0]
    return np.asarray(args)


# When `order` is array-like with size > 1, moment produces an *array*
# rather than a tuple, but the zeroth dimension is to be treated like
# separate outputs. It is important to make the distinction between
# separate outputs when adding the reduced axes back (`keepdims=True`).
def _moment_tuple(x, n_out):
    return tuple(x) if n_out > 1 else (x,)


# `moment` fits into the `_axis_nan_policy` pattern, but it is a bit unusual
# because the number of outputs is variable. Specifically,
# `result_to_tuple=lambda x: (x,)` may be surprising for a function that
# can produce more than one output, but it is intended here.
# When `moment is called to produce the output:
# - `result_to_tuple` packs the returned array into a single-element tuple,
# - `_moment_result_object` extracts and returns that single element.
# However, when the input array is empty, `moment` is never called. Instead,
# - `_check_empty_inputs` is used to produce an empty array with the
#   appropriate dimensions.
# - A list comprehension creates the appropriate number of copies of this
#   array, depending on `n_outputs`.
# - This list - which may have multiple elements - is passed into
#   `_moment_result_object`.
# - If there is a single output, `_moment_result_object` extracts and returns
#   the single output from the list.
# - If there are multiple outputs, and therefore multiple elements in the list,
#   `_moment_result_object` converts the list of arrays to a single array and
#   returns it.
# Currently, this leads to a slight inconsistency: when the input array is
# empty, there is no distinction between the `moment` function being called
# with parameter `order=1` and `order=[1]`; the latter *should* produce
# the same as the former but with a singleton zeroth dimension.
@xp_capabilities(static_argnames=("axis", "nan_policy"),
                 jax_jit=False, allow_dask_compute=True)
@_rename_parameter('moment', 'order')
@_axis_nan_policy_factory(  # noqa: E302
    _moment_result_object, n_samples=1, result_to_tuple=_moment_tuple,
    n_outputs=_moment_outputs
)
def moment(a, order=1, axis=0, nan_policy='propagate', *, center=None):
    r"""Calculate the nth moment about the mean for a sample.

    A moment is a specific quantitative measure of the shape of a set of
    points. It is often used to calculate coefficients of skewness and kurtosis
    due to its close relationship with them.

    Parameters
    ----------
    a : array_like
       Input array.
    order : int or 1-D array_like of ints, optional
       Order of central moment that is returned. Default is 1.
    axis : int or None, optional
       Axis along which the central moment is computed. Default is 0.
       If None, compute over the whole array `a`.
    nan_policy : {'propagate', 'raise', 'omit'}, optional
        Defines how to handle when input contains nan.
        The following options are available (default is 'propagate'):

          * 'propagate': returns nan
          * 'raise': throws an error
          * 'omit': performs the calculations ignoring nan values

    center : float or None, optional
       The point about which moments are taken. This can be the sample mean,
       the origin, or any other be point. If `None` (default) compute the
       center as the sample mean.

    Returns
    -------
    n-th moment about the `center` : ndarray or float
       The appropriate moment along the given axis or over all values if axis
       is None. The denominator for the moment calculation is the number of
       observations, no degrees of freedom correction is done.

    See Also
    --------
    kurtosis, skew, describe

    Notes
    -----
    The k-th moment of a data sample is:

    .. math::

        m_k = \frac{1}{n} \sum_{i = 1}^n (x_i - c)^k

    Where `n` is the number of samples, and `c` is the center around which the
    moment is calculated. This function uses exponentiation by squares [1]_ for
    efficiency.

    Note that, if `a` is an empty array (``a.size == 0``), array `moment` with
    one element (`moment.size == 1`) is treated the same as scalar `moment`
    (``np.isscalar(moment)``). This might produce arrays of unexpected shape.

    References
    ----------
    .. [1] https://eli.thegreenplace.net/2009/03/21/efficient-integer-exponentiation-algorithms

    Examples
    --------
    >>> from scipy.stats import moment
    >>> moment([1, 2, 3, 4, 5], order=1)
    0.0
    >>> moment([1, 2, 3, 4, 5], order=2)
    2.0

    """
    xp = array_namespace(a)
    a, axis = _chk_asarray(a, axis, xp=xp)

    a = xp_promote(a, force_floating=True, xp=xp)

    order = xp.asarray(order, dtype=a.dtype)
    if xp_size(order) == 0:
        # This is tested by `_moment_outputs`, which is run by the `_axis_nan_policy`
        # decorator. Currently, the `_axis_nan_policy` decorator is skipped when `a`
        # is a non-NumPy array, so we need to check again. When the decorator is
        # updated for array API compatibility, we can remove this second check.
        raise ValueError("`order` must be a scalar or a non-empty 1D array.")
    if xp.any(order != xp.round(order)):
        raise ValueError("All elements of `order` must be integral.")
    order = order[()] if order.ndim == 0 else order

    # for array_like order input, return a value for each.
    if order.ndim > 0:
        # Calculated the mean once at most, and only if it will be used
        calculate_mean = center is None and xp.any(order > 1)
        mean = xp.mean(a, axis=axis, keepdims=True) if calculate_mean else None
        mmnt = []
        for i in range(order.shape[0]):
            order_i = order[i]
            if center is None and order_i > 1:
                mmnt.append(_moment(a, order_i, axis, mean=mean)[np.newaxis, ...])
            else:
                mmnt.append(_moment(a, order_i, axis, mean=center)[np.newaxis, ...])
        return xp.concat(mmnt, axis=0)
    else:
        return _moment(a, order, axis, mean=center)


def _demean(a, mean, axis, *, xp, precision_warning=True):
    # subtracts `mean` from `a` and returns the result,
    # warning if there is catastrophic cancellation. `mean`
    # must be the mean of `a` along axis with `keepdims=True`.
    # Used in e.g. `_moment`, `_zscore`, `_xp_var`. See gh-15905.
    a_zero_mean = a - mean

    if (xp_size(a_zero_mean) == 0 or not precision_warning
        or is_lazy_array(a_zero_mean)):
        return a_zero_mean

    eps = xp.finfo(mean.dtype).eps * 10

    with np.errstate(divide='ignore', invalid='ignore'):
        rel_diff = xp.max(xp.abs(a_zero_mean), axis=axis,
                          keepdims=True) / xp.abs(mean)

    n = _length_nonmasked(a, axis, xp=xp)
    with np.errstate(invalid='ignore'):
        precision_loss = xp.any(xp.asarray(rel_diff < eps) & xp.asarray(n > 1))

    if precision_loss:
        message = ("Precision loss occurred in moment calculation due to "
                   "catastrophic cancellation. This occurs when the data "
                   "are nearly identical. Results may be unreliable.")
        warnings.warn(message, RuntimeWarning, stacklevel=5)
    return a_zero_mean


def _moment(a, order, axis, *, mean=None, xp=None):
    """Vectorized calculation of raw moment about specified center

    When `mean` is None, the mean is computed and used as the center;
    otherwise, the provided value is used as the center.

    """
    xp = array_namespace(a) if xp is None else xp

    a = xp_promote(a, force_floating=True, xp=xp)
    dtype = a.dtype

    # moment of empty array is the same regardless of order
    if xp_size(a) == 0:
        return xp.mean(a, axis=axis)

    if order == 0 or (order == 1 and mean is None):
        # By definition the zeroth moment is always 1, and the first *central*
        # moment is 0.
        shape = list(a.shape)
        del shape[axis]

        temp = (xp.ones(shape, dtype=dtype) if order == 0
                else xp.zeros(shape, dtype=dtype))
        return temp[()] if temp.ndim == 0 else temp

    # Exponentiation by squares: form exponent sequence
    n_list = [order]
    current_n = order
    while current_n > 2:
        if current_n % 2:
            current_n = (current_n - 1) / 2
        else:
            current_n /= 2
        n_list.append(current_n)

    # Starting point for exponentiation by squares
    mean = (xp.mean(a, axis=axis, keepdims=True) if mean is None
            else xp.asarray(mean, dtype=dtype))
    mean = mean[()] if mean.ndim == 0 else mean
    a_zero_mean = _demean(a, mean, axis, xp=xp)

    if n_list[-1] == 1:
        s = xp.asarray(a_zero_mean, copy=True)
    else:
        s = a_zero_mean**2

    # Perform multiplications
    for n in n_list[-2::-1]:
        s = s**2
        if n % 2:
            s *= a_zero_mean
    return xp.mean(s, axis=axis)


def _var(x, axis=0, ddof=0, mean=None, xp=None):
    # Calculate variance of sample, warning if precision is lost
    xp = array_namespace(x) if xp is None else xp
    var = _moment(x, 2, axis, mean=mean, xp=xp)
    if ddof != 0:
        n = _length_nonmasked(x, axis, xp=xp)
        var *= np.divide(n, n-ddof)  # to avoid error on division by zero
    return var


<<<<<<< HEAD
@xp_capabilities()
=======
def _length_nonmasked(x, axis, keepdims=False, xp=None):
    xp = array_namespace(x) if xp is None else xp
    if is_marray(xp):
        if np.iterable(axis):
            message = '`axis` must be an integer or None for use with `MArray`.'
            raise NotImplementedError(message)
        return xp.astype(xp.count(x, axis=axis, keepdims=keepdims), x.dtype)
    return (xp_size(x) if axis is None else
            # compact way to deal with axis tuples or ints
            int(np.prod(np.asarray(x.shape)[np.asarray(axis)])))


def _share_masks(*args, xp):
    if is_marray(xp):
        mask = functools.reduce(operator.or_, (arg.mask for arg in args))
        args = [xp.asarray(arg.data, mask=mask) for arg in args]
    return args[0] if len(args) == 1 else args


@xp_capabilities(static_argnames=("axis", "bias", "nan_policy"),
                 jax_jit=False, allow_dask_compute=2)
>>>>>>> 9320e0df
@_axis_nan_policy_factory(
    lambda x: x, result_to_tuple=lambda x: (x,), n_outputs=1
)
# nan_policy handled by `_axis_nan_policy`, but needs to be left
# in signature to preserve use as a positional argument
def skew(a, axis=0, bias=True, nan_policy='propagate'):
    r"""Compute the sample skewness of a data set.

    For normally distributed data, the skewness should be about zero. For
    unimodal continuous distributions, a skewness value greater than zero means
    that there is more weight in the right tail of the distribution. The
    function `skewtest` can be used to determine if the skewness value
    is close enough to zero, statistically speaking.

    Parameters
    ----------
    a : ndarray
        Input array.
    axis : int or None, optional
        Axis along which skewness is calculated. Default is 0.
        If None, compute over the whole array `a`.
    bias : bool, optional
        If False, then the calculations are corrected for statistical bias.
    nan_policy : {'propagate', 'raise', 'omit'}, optional
        Defines how to handle when input contains nan.
        The following options are available (default is 'propagate'):

          * 'propagate': returns nan
          * 'raise': throws an error
          * 'omit': performs the calculations ignoring nan values

    Returns
    -------
    skewness : ndarray
        The skewness of values along an axis, returning NaN where all values
        are equal.

    Notes
    -----
    The sample skewness is computed as the Fisher-Pearson coefficient
    of skewness, i.e.

    .. math::

        g_1=\frac{m_3}{m_2^{3/2}}

    where

    .. math::

        m_i=\frac{1}{N}\sum_{n=1}^N(x[n]-\bar{x})^i

    is the biased sample :math:`i\texttt{th}` central moment, and
    :math:`\bar{x}` is
    the sample mean.  If ``bias`` is False, the calculations are
    corrected for bias and the value computed is the adjusted
    Fisher-Pearson standardized moment coefficient, i.e.

    .. math::

        G_1=\frac{k_3}{k_2^{3/2}}=
            \frac{\sqrt{N(N-1)}}{N-2}\frac{m_3}{m_2^{3/2}}.

    References
    ----------
    .. [1] Zwillinger, D. and Kokoska, S. (2000). CRC Standard
       Probability and Statistics Tables and Formulae. Chapman & Hall: New
       York. 2000.
       Section 2.2.24.1

    Examples
    --------
    >>> from scipy.stats import skew
    >>> skew([1, 2, 3, 4, 5])
    0.0
    >>> skew([2, 8, 0, 4, 1, 9, 9, 0])
    0.2650554122698573

    """
    xp = array_namespace(a)
    a, axis = _chk_asarray(a, axis, xp=xp)
    n = _length_nonmasked(a, axis, xp=xp)

    mean = xp.mean(a, axis=axis, keepdims=True)
    mean_reduced = xp.squeeze(mean, axis=axis)  # needed later
    m2 = _moment(a, 2, axis, mean=mean, xp=xp)
    m3 = _moment(a, 3, axis, mean=mean, xp=xp)
    with np.errstate(all='ignore'):
        eps = xp.finfo(m2.dtype).eps
        zero = m2 <= (eps * mean_reduced)**2
        vals = xp.where(zero, xp.nan, m3 / m2**1.5)
    if not bias:
        can_correct = ~zero & (n > 2)
        if is_lazy_array(can_correct) or xp.any(can_correct):
            nval = ((n - 1.0) * n)**0.5 / (n - 2.0) * m3 / m2**1.5
            vals = xp.where(can_correct, nval, vals)

    return vals[()] if vals.ndim == 0 else vals


@xp_capabilities(static_argnames=("axis", "fisher", "bias", "nan_policy"),
                 jax_jit=False, allow_dask_compute=2)
@_axis_nan_policy_factory(
    lambda x: x, result_to_tuple=lambda x: (x,), n_outputs=1
)
# nan_policy handled by `_axis_nan_policy`, but needs to be left
# in signature to preserve use as a positional argument
def kurtosis(a, axis=0, fisher=True, bias=True, nan_policy='propagate'):
    """Compute the kurtosis (Fisher or Pearson) of a dataset.

    Kurtosis is the fourth central moment divided by the square of the
    variance. If Fisher's definition is used, then 3.0 is subtracted from
    the result to give 0.0 for a normal distribution.

    If bias is False then the kurtosis is calculated using k statistics to
    eliminate bias coming from biased moment estimators

    Use `kurtosistest` to see if result is close enough to normal.

    Parameters
    ----------
    a : array
        Data for which the kurtosis is calculated.
    axis : int or None, optional
        Axis along which the kurtosis is calculated. Default is 0.
        If None, compute over the whole array `a`.
    fisher : bool, optional
        If True, Fisher's definition is used (normal ==> 0.0). If False,
        Pearson's definition is used (normal ==> 3.0).
    bias : bool, optional
        If False, then the calculations are corrected for statistical bias.
    nan_policy : {'propagate', 'raise', 'omit'}, optional
        Defines how to handle when input contains nan. 'propagate' returns nan,
        'raise' throws an error, 'omit' performs the calculations ignoring nan
        values. Default is 'propagate'.

    Returns
    -------
    kurtosis : array
        The kurtosis of values along an axis, returning NaN where all values
        are equal.

    References
    ----------
    .. [1] Zwillinger, D. and Kokoska, S. (2000). CRC Standard
       Probability and Statistics Tables and Formulae. Chapman & Hall: New
       York. 2000.

    Examples
    --------
    In Fisher's definition, the kurtosis of the normal distribution is zero.
    In the following example, the kurtosis is close to zero, because it was
    calculated from the dataset, not from the continuous distribution.

    >>> import numpy as np
    >>> from scipy.stats import norm, kurtosis
    >>> data = norm.rvs(size=1000, random_state=3)
    >>> kurtosis(data)
    -0.06928694200380558

    The distribution with a higher kurtosis has a heavier tail.
    The zero valued kurtosis of the normal distribution in Fisher's definition
    can serve as a reference point.

    >>> import matplotlib.pyplot as plt
    >>> import scipy.stats as stats
    >>> from scipy.stats import kurtosis

    >>> x = np.linspace(-5, 5, 100)
    >>> ax = plt.subplot()
    >>> distnames = ['laplace', 'norm', 'uniform']

    >>> for distname in distnames:
    ...     if distname == 'uniform':
    ...         dist = getattr(stats, distname)(loc=-2, scale=4)
    ...     else:
    ...         dist = getattr(stats, distname)
    ...     data = dist.rvs(size=1000)
    ...     kur = kurtosis(data, fisher=True)
    ...     y = dist.pdf(x)
    ...     ax.plot(x, y, label="{}, {}".format(distname, round(kur, 3)))
    ...     ax.legend()

    The Laplace distribution has a heavier tail than the normal distribution.
    The uniform distribution (which has negative kurtosis) has the thinnest
    tail.

    """
    xp = array_namespace(a)
    a, axis = _chk_asarray(a, axis, xp=xp)

    n = _length_nonmasked(a, axis, xp=xp)
    mean = xp.mean(a, axis=axis, keepdims=True)
    mean_reduced = xp.squeeze(mean, axis=axis)  # needed later
    m2 = _moment(a, 2, axis, mean=mean, xp=xp)
    m4 = _moment(a, 4, axis, mean=mean, xp=xp)
    with np.errstate(all='ignore'):
        zero = m2 <= (xp.finfo(m2.dtype).eps * mean_reduced)**2
        vals = xp.where(zero, xp.nan, m4 / m2**2.0)

    if not bias:
        can_correct = ~zero & (n > 3)
        if is_lazy_array(can_correct) or xp.any(can_correct):
            nval = 1.0/(n-2)/(n-3) * ((n**2-1.0)*m4/m2**2.0 - 3*(n-1)**2.0)
            vals = xp.where(can_correct, nval + 3.0, vals)

    vals = vals - 3 if fisher else vals
    return vals[()] if vals.ndim == 0 else vals


DescribeResult = namedtuple('DescribeResult',
                            ('nobs', 'minmax', 'mean', 'variance', 'skewness',
                             'kurtosis'))


@xp_capabilities(static_argnames=("axis", "ddof", "bias", "nan_policy"),
                 jax_jit=False, allow_dask_compute=True)
def describe(a, axis=0, ddof=1, bias=True, nan_policy='propagate'):
    """Compute several descriptive statistics of the passed array.

    Parameters
    ----------
    a : array_like
        Input data.
    axis : int or None, optional
        Axis along which statistics are calculated. Default is 0.
        If None, compute over the whole array `a`.
    ddof : int, optional
        Delta degrees of freedom (only for variance).  Default is 1.
    bias : bool, optional
        If False, then the skewness and kurtosis calculations are corrected
        for statistical bias.
    nan_policy : {'propagate', 'raise', 'omit'}, optional
        Defines how to handle when input contains nan.
        The following options are available (default is 'propagate'):

        * 'propagate': returns nan
        * 'raise': throws an error
        * 'omit': performs the calculations ignoring nan values

    Returns
    -------
    nobs : int or ndarray of ints
        Number of observations (length of data along `axis`).
        When 'omit' is chosen as nan_policy, the length along each axis
        slice is counted separately.
    minmax: tuple of ndarrays or floats
        Minimum and maximum value of `a` along the given axis.
    mean : ndarray or float
        Arithmetic mean of `a` along the given axis.
    variance : ndarray or float
        Unbiased variance of `a` along the given axis; denominator is number
        of observations minus one.
    skewness : ndarray or float
        Skewness of `a` along the given axis, based on moment calculations
        with denominator equal to the number of observations, i.e. no degrees
        of freedom correction.
    kurtosis : ndarray or float
        Kurtosis (Fisher) of `a` along the given axis.  The kurtosis is
        normalized so that it is zero for the normal distribution.  No
        degrees of freedom are used.

    Raises
    ------
    ValueError
        If size of `a` is 0.

    See Also
    --------
    skew, kurtosis

    Examples
    --------
    >>> import numpy as np
    >>> from scipy import stats
    >>> a = np.arange(10)
    >>> stats.describe(a)
    DescribeResult(nobs=10, minmax=(0, 9), mean=4.5,
                   variance=9.166666666666666, skewness=0.0,
                   kurtosis=-1.2242424242424244)
    >>> b = [[1, 2], [3, 4]]
    >>> stats.describe(b)
    DescribeResult(nobs=2, minmax=(array([1, 2]), array([3, 4])),
                   mean=array([2., 3.]), variance=array([2., 2.]),
                   skewness=array([0., 0.]), kurtosis=array([-2., -2.]))

    """
    xp = array_namespace(a)
    a, axis = _chk_asarray(a, axis, xp=xp)

    contains_nan = _contains_nan(a, nan_policy)

    # Test nan_policy before the implicit call to bool(contains_nan)
    # to avoid raising on lazy xps on the default nan_policy='propagate'
    if nan_policy == 'omit' and contains_nan:
        # only NumPy gets here; `_contains_nan` raises error for the rest
        a = ma.masked_invalid(a)
        return mstats_basic.describe(a, axis, ddof, bias)

    if xp_size(a) == 0:
        raise ValueError("The input must not be empty.")

    # use xp.astype when data-apis/array-api-compat#226 is resolved
    n = xp.asarray(_length_nonmasked(a, axis, xp=xp), dtype=xp.int64)
    n = n[()] if n.ndim == 0 else n
    mm = (xp.min(a, axis=axis), xp.max(a, axis=axis))
    m = xp.mean(a, axis=axis)
    v = _var(a, axis=axis, ddof=ddof, xp=xp)
    sk = skew(a, axis, bias=bias)
    kurt = kurtosis(a, axis, bias=bias)

    return DescribeResult(n, mm, m, v, sk, kurt)

#####################################
#         NORMALITY TESTS           #
#####################################


def _get_pvalue(statistic, distribution, alternative, symmetric=True, xp=None):
    """Get p-value given the statistic, (continuous) distribution, and alternative"""
    xp = array_namespace(statistic) if xp is None else xp

    if alternative == 'less':
        pvalue = distribution.cdf(statistic)
    elif alternative == 'greater':
        pvalue = distribution.sf(statistic)
    elif alternative == 'two-sided':
        pvalue = 2 * (distribution.sf(xp.abs(statistic)) if symmetric
                      else xp.minimum(distribution.cdf(statistic),
                                      distribution.sf(statistic)))
    else:
        message = "`alternative` must be 'less', 'greater', or 'two-sided'."
        raise ValueError(message)

    return pvalue


SkewtestResult = namedtuple('SkewtestResult', ('statistic', 'pvalue'))


@xp_capabilities(static_argnames=("axis", "nan_policy", "alternative"),
                 jax_jit=False, allow_dask_compute=True)
@_axis_nan_policy_factory(SkewtestResult, n_samples=1, too_small=7)
# nan_policy handled by `_axis_nan_policy`, but needs to be left
# in signature to preserve use as a positional argument
def skewtest(a, axis=0, nan_policy='propagate', alternative='two-sided'):
    r"""Test whether the skew is different from the normal distribution.

    This function tests the null hypothesis that the skewness of
    the population that the sample was drawn from is the same
    as that of a corresponding normal distribution.

    Parameters
    ----------
    a : array
        The data to be tested. Must contain at least eight observations.
    axis : int or None, optional
       Axis along which statistics are calculated. Default is 0.
       If None, compute over the whole array `a`.
    nan_policy : {'propagate', 'raise', 'omit'}, optional
        Defines how to handle when input contains nan.
        The following options are available (default is 'propagate'):

        * 'propagate': returns nan
        * 'raise': throws an error
        * 'omit': performs the calculations ignoring nan values

    alternative : {'two-sided', 'less', 'greater'}, optional
        Defines the alternative hypothesis. Default is 'two-sided'.
        The following options are available:

        * 'two-sided': the skewness of the distribution underlying the sample
          is different from that of the normal distribution (i.e. 0)
        * 'less': the skewness of the distribution underlying the sample
          is less than that of the normal distribution
        * 'greater': the skewness of the distribution underlying the sample
          is greater than that of the normal distribution

        .. versionadded:: 1.7.0

    Returns
    -------
    statistic : float
        The computed z-score for this test.
    pvalue : float
        The p-value for the hypothesis test.

    See Also
    --------
    :ref:`hypothesis_skewtest` : Extended example

    Notes
    -----
    The sample size must be at least 8.

    References
    ----------
    .. [1] R. B. D'Agostino, A. J. Belanger and R. B. D'Agostino Jr.,
            "A suggestion for using powerful and informative tests of
            normality", American Statistician 44, pp. 316-321, 1990.

    Examples
    --------

    >>> from scipy.stats import skewtest
    >>> skewtest([1, 2, 3, 4, 5, 6, 7, 8])
    SkewtestResult(statistic=1.0108048609177787, pvalue=0.3121098361421897)
    >>> skewtest([2, 8, 0, 4, 1, 9, 9, 0])
    SkewtestResult(statistic=0.44626385374196975, pvalue=0.6554066631275459)
    >>> skewtest([1, 2, 3, 4, 5, 6, 7, 8000])
    SkewtestResult(statistic=3.571773510360407, pvalue=0.0003545719905823133)
    >>> skewtest([100, 100, 100, 100, 100, 100, 100, 101])
    SkewtestResult(statistic=3.5717766638478072, pvalue=0.000354567720281634)
    >>> skewtest([1, 2, 3, 4, 5, 6, 7, 8], alternative='less')
    SkewtestResult(statistic=1.0108048609177787, pvalue=0.8439450819289052)
    >>> skewtest([1, 2, 3, 4, 5, 6, 7, 8], alternative='greater')
    SkewtestResult(statistic=1.0108048609177787, pvalue=0.15605491807109484)

    For a more detailed example, see :ref:`hypothesis_skewtest`.
    """
    xp = array_namespace(a)
    a, axis = _chk_asarray(a, axis, xp=xp)

    b2 = skew(a, axis, _no_deco=True)

    n = xp.asarray(_length_nonmasked(a, axis), dtype=b2.dtype)
    n = xpx.at(n, n < 8).set(xp.nan)
    if xp.any(xp.isnan(n)):
        message = ("`skewtest` requires at least 8 valid observations;"
                   "slices with fewer observations will produce NaNs.")
        warnings.warn(message, SmallSampleWarning, stacklevel=2)

    with np.errstate(divide='ignore', invalid='ignore'):
        y = b2 * xp.sqrt(((n + 1) * (n + 3)) / (6.0 * (n - 2)))
        beta2 = (3.0 * (n**2 + 27*n - 70) * (n+1) * (n+3) /
                 ((n-2.0) * (n+5) * (n+7) * (n+9)))
        W2 = -1 + xp.sqrt(2 * (beta2 - 1))
        delta = 1 / xp.sqrt(0.5 * xp.log(W2))
        alpha = xp.sqrt(2.0 / (W2 - 1))
        y = xp.where(y == 0, 1., y)
        Z = delta * xp.log(y / alpha + xp.sqrt((y / alpha)**2 + 1))
        pvalue = _get_pvalue(Z, _SimpleNormal(), alternative, xp=xp)

    Z = Z[()] if Z.ndim == 0 else Z
    pvalue = pvalue[()] if pvalue.ndim == 0 else pvalue
    return SkewtestResult(Z, pvalue)


KurtosistestResult = namedtuple('KurtosistestResult', ('statistic', 'pvalue'))


@xp_capabilities(static_argnames=("axis", "nan_policy", "alternative"),
                 jax_jit=False, allow_dask_compute=True)
@_axis_nan_policy_factory(KurtosistestResult, n_samples=1, too_small=4)
def kurtosistest(a, axis=0, nan_policy='propagate', alternative='two-sided'):
    r"""Test whether a dataset has normal kurtosis.

    This function tests the null hypothesis that the kurtosis
    of the population from which the sample was drawn is that
    of the normal distribution.

    Parameters
    ----------
    a : array
        Array of the sample data. Must contain at least five observations.
    axis : int or None, optional
       Axis along which to compute test. Default is 0. If None,
       compute over the whole array `a`.
    nan_policy : {'propagate', 'raise', 'omit'}, optional
        Defines how to handle when input contains nan.
        The following options are available (default is 'propagate'):

        * 'propagate': returns nan
        * 'raise': throws an error
        * 'omit': performs the calculations ignoring nan values
    alternative : {'two-sided', 'less', 'greater'}, optional
        Defines the alternative hypothesis.
        The following options are available (default is 'two-sided'):

        * 'two-sided': the kurtosis of the distribution underlying the sample
          is different from that of the normal distribution
        * 'less': the kurtosis of the distribution underlying the sample
          is less than that of the normal distribution
        * 'greater': the kurtosis of the distribution underlying the sample
          is greater than that of the normal distribution

        .. versionadded:: 1.7.0

    Returns
    -------
    statistic : float
        The computed z-score for this test.
    pvalue : float
        The p-value for the hypothesis test.

    See Also
    --------
    :ref:`hypothesis_kurtosistest` : Extended example

    Notes
    -----
    Valid only for n>20. This function uses the method described in [1]_.

    References
    ----------
    .. [1] F. J. Anscombe, W. J. Glynn, "Distribution of the kurtosis
       statistic b2 for normal samples", Biometrika, vol. 70, pp. 227-234, 1983.

    Examples
    --------

    >>> import numpy as np
    >>> from scipy.stats import kurtosistest
    >>> kurtosistest(list(range(20)))
    KurtosistestResult(statistic=-1.7058104152122062, pvalue=0.08804338332528348)
    >>> kurtosistest(list(range(20)), alternative='less')
    KurtosistestResult(statistic=-1.7058104152122062, pvalue=0.04402169166264174)
    >>> kurtosistest(list(range(20)), alternative='greater')
    KurtosistestResult(statistic=-1.7058104152122062, pvalue=0.9559783083373583)
    >>> rng = np.random.default_rng()
    >>> s = rng.normal(0, 1, 1000)
    >>> kurtosistest(s)
    KurtosistestResult(statistic=-1.475047944490622, pvalue=0.14019965402996987)

    For a more detailed example, see :ref:`hypothesis_kurtosistest`.
    """
    xp = array_namespace(a)
    a, axis = _chk_asarray(a, axis, xp=xp)

    b2 = kurtosis(a, axis, fisher=False, _no_deco=True)

    n = xp.asarray(_length_nonmasked(a, axis), dtype=b2.dtype)
    n = xpx.at(n, n < 5).set(xp.nan)
    if xp.any(xp.isnan(n)):
        message = ("`kurtosistest` requires at least 5 valid observations; "
                   "slices with fewer observations will produce NaNs.")
        warnings.warn(message, SmallSampleWarning, stacklevel=2)

    E = 3.0*(n-1) / (n+1)
    varb2 = 24.0*n*(n-2)*(n-3) / ((n+1)*(n+1.)*(n+3)*(n+5))  # [1]_ Eq. 1
    x = (b2-E) / varb2**0.5  # [1]_ Eq. 4
    # [1]_ Eq. 2:
    sqrtbeta1 = 6.0*(n*n-5*n+2)/((n+7)*(n+9)) * ((6.0*(n+3)*(n+5))
                                                 / (n*(n-2)*(n-3)))**0.5
    # [1]_ Eq. 3:
    A = 6.0 + 8.0/sqrtbeta1 * (2.0/sqrtbeta1 + (1+4.0/(sqrtbeta1**2))**0.5)
    term1 = 1 - 2/(9.0*A)
    denom = 1 + x * (2/(A-4.0))**0.5
    term2 = xp.sign(denom) * xp.where(denom == 0.0, xp.nan,
                                      ((1-2.0/A)/xp.abs(denom))**(1/3))
    if xp.any(denom == 0):
        msg = ("Test statistic not defined in some cases due to division by "
               "zero. Return nan in that case...")
        warnings.warn(msg, RuntimeWarning, stacklevel=2)

    Z = (term1 - term2) / (2/(9.0*A))**0.5  # [1]_ Eq. 5
    pvalue = _get_pvalue(Z, _SimpleNormal(), alternative, xp=xp)

    Z = Z[()] if Z.ndim == 0 else Z
    pvalue = pvalue[()] if pvalue.ndim == 0 else pvalue
    return KurtosistestResult(Z, pvalue)


NormaltestResult = namedtuple('NormaltestResult', ('statistic', 'pvalue'))


@xp_capabilities(static_argnames=("axis", "nan_policy"),
                 jax_jit=False, allow_dask_compute=True)
@_axis_nan_policy_factory(NormaltestResult, n_samples=1, too_small=7)
def normaltest(a, axis=0, nan_policy='propagate'):
    r"""Test whether a sample differs from a normal distribution.

    This function tests the null hypothesis that a sample comes
    from a normal distribution.  It is based on D'Agostino and
    Pearson's [1]_, [2]_ test that combines skew and kurtosis to
    produce an omnibus test of normality.

    Parameters
    ----------
    a : array_like
        The array containing the sample to be tested. Must contain
        at least eight observations.
    axis : int or None, optional
        Axis along which to compute test. Default is 0. If None,
        compute over the whole array `a`.
    nan_policy : {'propagate', 'raise', 'omit'}, optional
        Defines how to handle when input contains nan.
        The following options are available (default is 'propagate'):

            * 'propagate': returns nan
            * 'raise': throws an error
            * 'omit': performs the calculations ignoring nan values

    Returns
    -------
    statistic : float or array
        ``s^2 + k^2``, where ``s`` is the z-score returned by `skewtest` and
        ``k`` is the z-score returned by `kurtosistest`.
    pvalue : float or array
        A 2-sided chi squared probability for the hypothesis test.

    See Also
    --------
    :ref:`hypothesis_normaltest` : Extended example

    References
    ----------
    .. [1] D'Agostino, R. B. (1971), "An omnibus test of normality for
            moderate and large sample size", Biometrika, 58, 341-348
    .. [2] D'Agostino, R. and Pearson, E. S. (1973), "Tests for departure from
            normality", Biometrika, 60, 613-622

    Examples
    --------

    >>> import numpy as np
    >>> from scipy import stats
    >>> rng = np.random.default_rng()
    >>> pts = 1000
    >>> a = rng.normal(0, 1, size=pts)
    >>> b = rng.normal(2, 1, size=pts)
    >>> x = np.concatenate((a, b))
    >>> res = stats.normaltest(x)
    >>> res.statistic
    53.619...  # random
    >>> res.pvalue
    2.273917413209226e-12  # random

    For a more detailed example, see :ref:`hypothesis_normaltest`.
    """
    xp = array_namespace(a)

    s, _ = skewtest(a, axis, _no_deco=True)
    k, _ = kurtosistest(a, axis, _no_deco=True)
    statistic = s*s + k*k

    chi2 = _SimpleChi2(xp.asarray(2., dtype=statistic.dtype))
    pvalue = _get_pvalue(statistic, chi2, alternative='greater', symmetric=False, xp=xp)

    statistic = statistic[()] if statistic.ndim == 0 else statistic
    pvalue = pvalue[()] if pvalue.ndim == 0 else pvalue

    return NormaltestResult(statistic, pvalue)


@xp_capabilities(static_argnames="axis", jax_jit=False, allow_dask_compute=True)
@_axis_nan_policy_factory(SignificanceResult, default_axis=None)
def jarque_bera(x, *, axis=None):
    r"""Perform the Jarque-Bera goodness of fit test on sample data.

    The Jarque-Bera test tests whether the sample data has the skewness and
    kurtosis matching a normal distribution.

    Note that this test only works for a large enough number of data samples
    (>2000) as the test statistic asymptotically has a Chi-squared distribution
    with 2 degrees of freedom.

    Parameters
    ----------
    x : array_like
        Observations of a random variable.
    axis : int or None, default: 0
        If an int, the axis of the input along which to compute the statistic.
        The statistic of each axis-slice (e.g. row) of the input will appear in
        a corresponding element of the output.
        If ``None``, the input will be raveled before computing the statistic.

    Returns
    -------
    result : SignificanceResult
        An object with the following attributes:

        statistic : float
            The test statistic.
        pvalue : float
            The p-value for the hypothesis test.

    See Also
    --------
    :ref:`hypothesis_jarque_bera` : Extended example

    References
    ----------
    .. [1] Jarque, C. and Bera, A. (1980) "Efficient tests for normality,
           homoscedasticity and serial independence of regression residuals",
           6 Econometric Letters 255-259.

    Examples
    --------

    >>> import numpy as np
    >>> from scipy import stats
    >>> rng = np.random.default_rng()
    >>> x = rng.normal(0, 1, 100000)
    >>> jarque_bera_test = stats.jarque_bera(x)
    >>> jarque_bera_test
    Jarque_beraResult(statistic=3.3415184718131554, pvalue=0.18810419594996775)
    >>> jarque_bera_test.statistic
    3.3415184718131554
    >>> jarque_bera_test.pvalue
    0.18810419594996775

    For a more detailed example, see :ref:`hypothesis_jarque_bera`.
    """
    xp = array_namespace(x)
    x, axis = _chk_asarray(x, axis, xp=xp)

    mu = _xp_mean(x, axis=axis, keepdims=True)
    diffx = x - mu
    s = skew(diffx, axis=axis, _no_deco=True)
    k = kurtosis(diffx, axis=axis, _no_deco=True)

    n = xp.asarray(_length_nonmasked(x, axis), dtype=mu.dtype)
    statistic = n / 6 * (s**2 + k**2 / 4)

    chi2 = _SimpleChi2(xp.asarray(2., dtype=mu.dtype))
    pvalue = _get_pvalue(statistic, chi2, alternative='greater', symmetric=False, xp=xp)

    statistic = statistic[()] if statistic.ndim == 0 else statistic
    pvalue = pvalue[()] if pvalue.ndim == 0 else pvalue

    return SignificanceResult(statistic, pvalue)


#####################################
#        FREQUENCY FUNCTIONS        #
#####################################


def scoreatpercentile(a, per, limit=(), interpolation_method='fraction',
                      axis=None):
    """Calculate the score at a given percentile of the input sequence.

    For example, the score at ``per=50`` is the median. If the desired quantile
    lies between two data points, we interpolate between them, according to
    the value of `interpolation`. If the parameter `limit` is provided, it
    should be a tuple (lower, upper) of two values.

    Parameters
    ----------
    a : array_like
        A 1-D array of values from which to extract score.
    per : array_like
        Percentile(s) at which to extract score.  Values should be in range
        [0,100].
    limit : tuple, optional
        Tuple of two scalars, the lower and upper limits within which to
        compute the percentile. Values of `a` outside
        this (closed) interval will be ignored.
    interpolation_method : {'fraction', 'lower', 'higher'}, optional
        Specifies the interpolation method to use,
        when the desired quantile lies between two data points `i` and `j`
        The following options are available (default is 'fraction'):

          * 'fraction': ``i + (j - i) * fraction`` where ``fraction`` is the
            fractional part of the index surrounded by ``i`` and ``j``
          * 'lower': ``i``
          * 'higher': ``j``

    axis : int, optional
        Axis along which the percentiles are computed. Default is None. If
        None, compute over the whole array `a`.

    Returns
    -------
    score : float or ndarray
        Score at percentile(s).

    See Also
    --------
    percentileofscore, numpy.percentile

    Notes
    -----
    This function will become obsolete in the future.
    For NumPy 1.9 and higher, `numpy.percentile` provides all the functionality
    that `scoreatpercentile` provides.  And it's significantly faster.
    Therefore it's recommended to use `numpy.percentile` for users that have
    numpy >= 1.9.

    Examples
    --------
    >>> import numpy as np
    >>> from scipy import stats
    >>> a = np.arange(100)
    >>> stats.scoreatpercentile(a, 50)
    49.5

    """
    # adapted from NumPy's percentile function.  When we require numpy >= 1.8,
    # the implementation of this function can be replaced by np.percentile.
    a = np.asarray(a)
    if a.size == 0:
        # empty array, return nan(s) with shape matching `per`
        if np.isscalar(per):
            return np.nan
        else:
            return np.full(np.asarray(per).shape, np.nan, dtype=np.float64)

    if limit:
        a = a[(limit[0] <= a) & (a <= limit[1])]

    sorted_ = np.sort(a, axis=axis)
    if axis is None:
        axis = 0

    return _compute_qth_percentile(sorted_, per, interpolation_method, axis)


# handle sequence of per's without calling sort multiple times
def _compute_qth_percentile(sorted_, per, interpolation_method, axis):
    if not np.isscalar(per):
        score = [_compute_qth_percentile(sorted_, i,
                                         interpolation_method, axis)
                 for i in per]
        return np.array(score)

    if not (0 <= per <= 100):
        raise ValueError("percentile must be in the range [0, 100]")

    indexer = [slice(None)] * sorted_.ndim
    idx = per / 100. * (sorted_.shape[axis] - 1)

    if int(idx) != idx:
        # round fractional indices according to interpolation method
        if interpolation_method == 'lower':
            idx = int(np.floor(idx))
        elif interpolation_method == 'higher':
            idx = int(np.ceil(idx))
        elif interpolation_method == 'fraction':
            pass  # keep idx as fraction and interpolate
        else:
            raise ValueError("interpolation_method can only be 'fraction', "
                             "'lower' or 'higher'")

    i = int(idx)
    if i == idx:
        indexer[axis] = slice(i, i + 1)
        weights = array(1)
        sumval = 1.0
    else:
        indexer[axis] = slice(i, i + 2)
        j = i + 1
        weights = array([(j - idx), (idx - i)], float)
        wshape = [1] * sorted_.ndim
        wshape[axis] = 2
        weights.shape = wshape
        sumval = weights.sum()

    # Use np.add.reduce (== np.sum but a little faster) to coerce data type
    return np.add.reduce(sorted_[tuple(indexer)] * weights, axis=axis) / sumval


def percentileofscore(a, score, kind='rank', nan_policy='propagate'):
    """Compute the percentile rank of a score relative to a list of scores.

    A `percentileofscore` of, for example, 80% means that 80% of the
    scores in `a` are below the given score. In the case of gaps or
    ties, the exact definition depends on the optional keyword, `kind`.

    Parameters
    ----------
    a : array_like
        A 1-D array to which `score` is compared.
    score : array_like
        Scores to compute percentiles for.
    kind : {'rank', 'weak', 'strict', 'mean'}, optional
        Specifies the interpretation of the resulting score.
        The following options are available (default is 'rank'):

          * 'rank': Average percentage ranking of score.  In case of multiple
            matches, average the percentage rankings of all matching scores.
          * 'weak': This kind corresponds to the definition of a cumulative
            distribution function.  A percentileofscore of 80% means that 80%
            of values are less than or equal to the provided score.
          * 'strict': Similar to "weak", except that only values that are
            strictly less than the given score are counted.
          * 'mean': The average of the "weak" and "strict" scores, often used
            in testing.  See https://en.wikipedia.org/wiki/Percentile_rank
    nan_policy : {'propagate', 'raise', 'omit'}, optional
        Specifies how to treat `nan` values in `a`.
        The following options are available (default is 'propagate'):

          * 'propagate': returns nan (for each value in `score`).
          * 'raise': throws an error
          * 'omit': performs the calculations ignoring nan values

    Returns
    -------
    pcos : float
        Percentile-position of score (0-100) relative to `a`.

    See Also
    --------
    numpy.percentile
    scipy.stats.scoreatpercentile, scipy.stats.rankdata

    Examples
    --------
    Three-quarters of the given values lie below a given score:

    >>> import numpy as np
    >>> from scipy import stats
    >>> stats.percentileofscore([1, 2, 3, 4], 3)
    75.0

    With multiple matches, note how the scores of the two matches, 0.6
    and 0.8 respectively, are averaged:

    >>> stats.percentileofscore([1, 2, 3, 3, 4], 3)
    70.0

    Only 2/5 values are strictly less than 3:

    >>> stats.percentileofscore([1, 2, 3, 3, 4], 3, kind='strict')
    40.0

    But 4/5 values are less than or equal to 3:

    >>> stats.percentileofscore([1, 2, 3, 3, 4], 3, kind='weak')
    80.0

    The average between the weak and the strict scores is:

    >>> stats.percentileofscore([1, 2, 3, 3, 4], 3, kind='mean')
    60.0

    Score arrays (of any dimensionality) are supported:

    >>> stats.percentileofscore([1, 2, 3, 3, 4], [2, 3])
    array([40., 70.])

    The inputs can be infinite:

    >>> stats.percentileofscore([-np.inf, 0, 1, np.inf], [1, 2, np.inf])
    array([75., 75., 100.])

    If `a` is empty, then the resulting percentiles are all `nan`:

    >>> stats.percentileofscore([], [1, 2])
    array([nan, nan])
    """

    a = np.asarray(a)
    n = len(a)
    score = np.asarray(score)

    # Nan treatment
    cna = _contains_nan(a, nan_policy)
    cns = _contains_nan(score, nan_policy)

    if cns:
        # If a score is nan, then the output should be nan
        # (also if nan_policy is "omit", because it only applies to `a`)
        score = ma.masked_where(np.isnan(score), score)

    if cna:
        if nan_policy == "omit":
            # Don't count nans
            a = ma.masked_where(np.isnan(a), a)
            n = a.count()

        if nan_policy == "propagate":
            # All outputs should be nans
            n = 0

    # Cannot compare to empty list ==> nan
    if n == 0:
        perct = np.full_like(score, np.nan, dtype=np.float64)

    else:
        # Prepare broadcasting
        score = score[..., None]

        def count(x):
            return np.count_nonzero(x, -1)

        # Main computations/logic
        if kind == 'rank':
            left = count(a < score)
            right = count(a <= score)
            plus1 = left < right
            perct = (left + right + plus1) * (50.0 / n)
        elif kind == 'strict':
            perct = count(a < score) * (100.0 / n)
        elif kind == 'weak':
            perct = count(a <= score) * (100.0 / n)
        elif kind == 'mean':
            left = count(a < score)
            right = count(a <= score)
            perct = (left + right) * (50.0 / n)
        else:
            raise ValueError(
                "kind can only be 'rank', 'strict', 'weak' or 'mean'")

    # Re-insert nan values
    perct = ma.filled(perct, np.nan)

    if perct.ndim == 0:
        return perct[()]
    return perct


HistogramResult = namedtuple('HistogramResult',
                             ('count', 'lowerlimit', 'binsize', 'extrapoints'))


def _histogram(a, numbins=10, defaultlimits=None, weights=None,
               printextras=False):
    """Create a histogram.

    Separate the range into several bins and return the number of instances
    in each bin.

    Parameters
    ----------
    a : array_like
        Array of scores which will be put into bins.
    numbins : int, optional
        The number of bins to use for the histogram. Default is 10.
    defaultlimits : tuple (lower, upper), optional
        The lower and upper values for the range of the histogram.
        If no value is given, a range slightly larger than the range of the
        values in a is used. Specifically ``(a.min() - s, a.max() + s)``,
        where ``s = (1/2)(a.max() - a.min()) / (numbins - 1)``.
    weights : array_like, optional
        The weights for each value in `a`. Default is None, which gives each
        value a weight of 1.0
    printextras : bool, optional
        If True, if there are extra points (i.e. the points that fall outside
        the bin limits) a warning is raised saying how many of those points
        there are.  Default is False.

    Returns
    -------
    count : ndarray
        Number of points (or sum of weights) in each bin.
    lowerlimit : float
        Lowest value of histogram, the lower limit of the first bin.
    binsize : float
        The size of the bins (all bins have the same size).
    extrapoints : int
        The number of points outside the range of the histogram.

    See Also
    --------
    numpy.histogram

    Notes
    -----
    This histogram is based on numpy's histogram but has a larger range by
    default if default limits is not set.

    """
    a = np.ravel(a)
    if defaultlimits is None:
        if a.size == 0:
            # handle empty arrays. Undetermined range, so use 0-1.
            defaultlimits = (0, 1)
        else:
            # no range given, so use values in `a`
            data_min = a.min()
            data_max = a.max()
            # Have bins extend past min and max values slightly
            s = (data_max - data_min) / (2. * (numbins - 1.))
            defaultlimits = (data_min - s, data_max + s)

    # use numpy's histogram method to compute bins
    hist, bin_edges = np.histogram(a, bins=numbins, range=defaultlimits,
                                   weights=weights)
    # hist are not always floats, convert to keep with old output
    hist = np.array(hist, dtype=float)
    # fixed width for bins is assumed, as numpy's histogram gives
    # fixed width bins for int values for 'bins'
    binsize = bin_edges[1] - bin_edges[0]
    # calculate number of extra points
    extrapoints = len([v for v in a
                       if defaultlimits[0] > v or v > defaultlimits[1]])
    if extrapoints > 0 and printextras:
        warnings.warn(f"Points outside given histogram range = {extrapoints}",
                      stacklevel=3,)

    return HistogramResult(hist, defaultlimits[0], binsize, extrapoints)


CumfreqResult = namedtuple('CumfreqResult',
                           ('cumcount', 'lowerlimit', 'binsize',
                            'extrapoints'))


def cumfreq(a, numbins=10, defaultreallimits=None, weights=None):
    """Return a cumulative frequency histogram, using the histogram function.

    A cumulative histogram is a mapping that counts the cumulative number of
    observations in all of the bins up to the specified bin.

    Parameters
    ----------
    a : array_like
        Input array.
    numbins : int, optional
        The number of bins to use for the histogram. Default is 10.
    defaultreallimits : tuple (lower, upper), optional
        The lower and upper values for the range of the histogram.
        If no value is given, a range slightly larger than the range of the
        values in `a` is used. Specifically ``(a.min() - s, a.max() + s)``,
        where ``s = (1/2)(a.max() - a.min()) / (numbins - 1)``.
    weights : array_like, optional
        The weights for each value in `a`. Default is None, which gives each
        value a weight of 1.0

    Returns
    -------
    cumcount : ndarray
        Binned values of cumulative frequency.
    lowerlimit : float
        Lower real limit
    binsize : float
        Width of each bin.
    extrapoints : int
        Extra points.

    Examples
    --------
    >>> import numpy as np
    >>> import matplotlib.pyplot as plt
    >>> from scipy import stats
    >>> rng = np.random.default_rng()
    >>> x = [1, 4, 2, 1, 3, 1]
    >>> res = stats.cumfreq(x, numbins=4, defaultreallimits=(1.5, 5))
    >>> res.cumcount
    array([ 1.,  2.,  3.,  3.])
    >>> res.extrapoints
    3

    Create a normal distribution with 1000 random values

    >>> samples = stats.norm.rvs(size=1000, random_state=rng)

    Calculate cumulative frequencies

    >>> res = stats.cumfreq(samples, numbins=25)

    Calculate space of values for x

    >>> x = res.lowerlimit + np.linspace(0, res.binsize*res.cumcount.size,
    ...                                  res.cumcount.size)

    Plot histogram and cumulative histogram

    >>> fig = plt.figure(figsize=(10, 4))
    >>> ax1 = fig.add_subplot(1, 2, 1)
    >>> ax2 = fig.add_subplot(1, 2, 2)
    >>> ax1.hist(samples, bins=25)
    >>> ax1.set_title('Histogram')
    >>> ax2.bar(x, res.cumcount, width=res.binsize)
    >>> ax2.set_title('Cumulative histogram')
    >>> ax2.set_xlim([x.min(), x.max()])

    >>> plt.show()

    """
    h, l, b, e = _histogram(a, numbins, defaultreallimits, weights=weights)
    cumhist = np.cumsum(h * 1, axis=0)
    return CumfreqResult(cumhist, l, b, e)


RelfreqResult = namedtuple('RelfreqResult',
                           ('frequency', 'lowerlimit', 'binsize',
                            'extrapoints'))


def relfreq(a, numbins=10, defaultreallimits=None, weights=None):
    """Return a relative frequency histogram, using the histogram function.

    A relative frequency  histogram is a mapping of the number of
    observations in each of the bins relative to the total of observations.

    Parameters
    ----------
    a : array_like
        Input array.
    numbins : int, optional
        The number of bins to use for the histogram. Default is 10.
    defaultreallimits : tuple (lower, upper), optional
        The lower and upper values for the range of the histogram.
        If no value is given, a range slightly larger than the range of the
        values in a is used. Specifically ``(a.min() - s, a.max() + s)``,
        where ``s = (1/2)(a.max() - a.min()) / (numbins - 1)``.
    weights : array_like, optional
        The weights for each value in `a`. Default is None, which gives each
        value a weight of 1.0

    Returns
    -------
    frequency : ndarray
        Binned values of relative frequency.
    lowerlimit : float
        Lower real limit.
    binsize : float
        Width of each bin.
    extrapoints : int
        Extra points.

    Examples
    --------
    >>> import numpy as np
    >>> import matplotlib.pyplot as plt
    >>> from scipy import stats
    >>> rng = np.random.default_rng()
    >>> a = np.array([2, 4, 1, 2, 3, 2])
    >>> res = stats.relfreq(a, numbins=4)
    >>> res.frequency
    array([ 0.16666667, 0.5       , 0.16666667,  0.16666667])
    >>> np.sum(res.frequency)  # relative frequencies should add up to 1
    1.0

    Create a normal distribution with 1000 random values

    >>> samples = stats.norm.rvs(size=1000, random_state=rng)

    Calculate relative frequencies

    >>> res = stats.relfreq(samples, numbins=25)

    Calculate space of values for x

    >>> x = res.lowerlimit + np.linspace(0, res.binsize*res.frequency.size,
    ...                                  res.frequency.size)

    Plot relative frequency histogram

    >>> fig = plt.figure(figsize=(5, 4))
    >>> ax = fig.add_subplot(1, 1, 1)
    >>> ax.bar(x, res.frequency, width=res.binsize)
    >>> ax.set_title('Relative frequency histogram')
    >>> ax.set_xlim([x.min(), x.max()])

    >>> plt.show()

    """
    a = np.asanyarray(a)
    h, l, b, e = _histogram(a, numbins, defaultreallimits, weights=weights)
    h = h / a.shape[0]

    return RelfreqResult(h, l, b, e)


#####################################
#        VARIABILITY FUNCTIONS      #
#####################################

def obrientransform(*samples):
    """Compute the O'Brien transform on input data (any number of arrays).

    Used to test for homogeneity of variance prior to running one-way stats.
    Each array in ``*samples`` is one level of a factor.
    If `f_oneway` is run on the transformed data and found significant,
    the variances are unequal.  From Maxwell and Delaney [1]_, p.112.

    Parameters
    ----------
    sample1, sample2, ... : array_like
        Any number of arrays.

    Returns
    -------
    obrientransform : ndarray
        Transformed data for use in an ANOVA.  The first dimension
        of the result corresponds to the sequence of transformed
        arrays.  If the arrays given are all 1-D of the same length,
        the return value is a 2-D array; otherwise it is a 1-D array
        of type object, with each element being an ndarray.

    Raises
    ------
    ValueError
        If the mean of the transformed data is not equal to the original
        variance, indicating a lack of convergence in the O'Brien transform.

    References
    ----------
    .. [1] S. E. Maxwell and H. D. Delaney, "Designing Experiments and
           Analyzing Data: A Model Comparison Perspective", Wadsworth, 1990.

    Examples
    --------
    We'll test the following data sets for differences in their variance.

    >>> x = [10, 11, 13, 9, 7, 12, 12, 9, 10]
    >>> y = [13, 21, 5, 10, 8, 14, 10, 12, 7, 15]

    Apply the O'Brien transform to the data.

    >>> from scipy.stats import obrientransform
    >>> tx, ty = obrientransform(x, y)

    Use `scipy.stats.f_oneway` to apply a one-way ANOVA test to the
    transformed data.

    >>> from scipy.stats import f_oneway
    >>> F, p = f_oneway(tx, ty)
    >>> p
    0.1314139477040335

    If we require that ``p < 0.05`` for significance, we cannot conclude
    that the variances are different.

    """
    TINY = np.sqrt(np.finfo(float).eps)

    # `arrays` will hold the transformed arguments.
    arrays = []
    sLast = None

    for sample in samples:
        a = np.asarray(sample)
        n = len(a)
        mu = np.mean(a)
        sq = (a - mu)**2
        sumsq = sq.sum()

        # The O'Brien transform.
        t = ((n - 1.5) * n * sq - 0.5 * sumsq) / ((n - 1) * (n - 2))

        # Check that the mean of the transformed data is equal to the
        # original variance.
        var = sumsq / (n - 1)
        if abs(var - np.mean(t)) > TINY:
            raise ValueError('Lack of convergence in obrientransform.')

        arrays.append(t)
        sLast = a.shape

    if sLast:
        for arr in arrays[:-1]:
            if sLast != arr.shape:
                return np.array(arrays, dtype=object)
    return np.array(arrays)


@xp_capabilities()
@_axis_nan_policy_factory(
    lambda x: x, result_to_tuple=lambda x: (x,), n_outputs=1, too_small=1
)
def sem(a, axis=0, ddof=1, nan_policy='propagate'):
    """Compute standard error of the mean.

    Calculate the standard error of the mean (or standard error of
    measurement) of the values in the input array.

    Parameters
    ----------
    a : array_like
        An array containing the values for which the standard error is
        returned. Must contain at least two observations.
    axis : int or None, optional
        Axis along which to operate. Default is 0. If None, compute over
        the whole array `a`.
    ddof : int, optional
        Delta degrees-of-freedom. How many degrees of freedom to adjust
        for bias in limited samples relative to the population estimate
        of variance. Defaults to 1.
    nan_policy : {'propagate', 'raise', 'omit'}, optional
        Defines how to handle when input contains nan.
        The following options are available (default is 'propagate'):

          * 'propagate': returns nan
          * 'raise': throws an error
          * 'omit': performs the calculations ignoring nan values

    Returns
    -------
    s : ndarray or float
        The standard error of the mean in the sample(s), along the input axis.

    Notes
    -----
    The default value for `ddof` is different to the default (0) used by other
    ddof containing routines, such as np.std and np.nanstd.

    Examples
    --------
    Find standard error along the first axis:

    >>> import numpy as np
    >>> from scipy import stats
    >>> a = np.arange(20).reshape(5,4)
    >>> stats.sem(a)
    array([ 2.8284,  2.8284,  2.8284,  2.8284])

    Find standard error across the whole array, using n degrees of freedom:

    >>> stats.sem(a, axis=None, ddof=0)
    1.2893796958227628

    """
    xp = array_namespace(a)
    if axis is None:
        a = xp.reshape(a, (-1,))
        axis = 0
    a = xpx.atleast_nd(xp.asarray(a), ndim=1, xp=xp)
    n = _length_nonmasked(a, axis, xp=xp)
    s = xp.std(a, axis=axis, correction=ddof) / n**0.5
    return s


def _isconst(x):
    """
    Check if all values in x are the same.  nans are ignored.

    x must be a 1d array.

    The return value is a 1d array with length 1, so it can be used
    in np.apply_along_axis.
    """
    y = x[~np.isnan(x)]
    if y.size == 0:
        return np.array([True])
    else:
        return (y[0] == y).all(keepdims=True)


@xp_capabilities(static_argnames=('axis', 'ddof', 'nan_policy'))
def zscore(a, axis=0, ddof=0, nan_policy='propagate'):
    """
    Compute the z score.

    Compute the z score of each value in the sample, relative to the
    sample mean and standard deviation.

    Parameters
    ----------
    a : array_like
        An array like object containing the sample data.
    axis : int or None, optional
        Axis along which to operate. Default is 0. If None, compute over
        the whole array `a`.
    ddof : int, optional
        Degrees of freedom correction in the calculation of the
        standard deviation. Default is 0.
    nan_policy : {'propagate', 'raise', 'omit'}, optional
        Defines how to handle when input contains nan. 'propagate' returns nan,
        'raise' throws an error, 'omit' performs the calculations ignoring nan
        values. Default is 'propagate'.  Note that when the value is 'omit',
        nans in the input also propagate to the output, but they do not affect
        the z-scores computed for the non-nan values.

    Returns
    -------
    zscore : array_like
        The z-scores, standardized by mean and standard deviation of
        input array `a`.

    See Also
    --------
    numpy.mean : Arithmetic average
    numpy.std : Arithmetic standard deviation
    scipy.stats.gzscore : Geometric standard score

    Notes
    -----
    This function preserves ndarray subclasses, and works also with
    matrices and masked arrays (it uses `asanyarray` instead of
    `asarray` for parameters).

    References
    ----------
    .. [1] "Standard score", *Wikipedia*,
           https://en.wikipedia.org/wiki/Standard_score.
    .. [2] Huck, S. W., Cross, T. L., Clark, S. B, "Overcoming misconceptions
           about Z-scores", Teaching Statistics, vol. 8, pp. 38-40, 1986

    Examples
    --------
    >>> import numpy as np
    >>> a = np.array([ 0.7972,  0.0767,  0.4383,  0.7866,  0.8091,
    ...                0.1954,  0.6307,  0.6599,  0.1065,  0.0508])
    >>> from scipy import stats
    >>> stats.zscore(a)
    array([ 1.1273, -1.247 , -0.0552,  1.0923,  1.1664, -0.8559,  0.5786,
            0.6748, -1.1488, -1.3324])

    Computing along a specified axis, using n-1 degrees of freedom
    (``ddof=1``) to calculate the standard deviation:

    >>> b = np.array([[ 0.3148,  0.0478,  0.6243,  0.4608],
    ...               [ 0.7149,  0.0775,  0.6072,  0.9656],
    ...               [ 0.6341,  0.1403,  0.9759,  0.4064],
    ...               [ 0.5918,  0.6948,  0.904 ,  0.3721],
    ...               [ 0.0921,  0.2481,  0.1188,  0.1366]])
    >>> stats.zscore(b, axis=1, ddof=1)
    array([[-0.19264823, -1.28415119,  1.07259584,  0.40420358],
           [ 0.33048416, -1.37380874,  0.04251374,  1.00081084],
           [ 0.26796377, -1.12598418,  1.23283094, -0.37481053],
           [-0.22095197,  0.24468594,  1.19042819, -1.21416216],
           [-0.82780366,  1.4457416 , -0.43867764, -0.1792603 ]])

    An example with ``nan_policy='omit'``:

    >>> x = np.array([[25.11, 30.10, np.nan, 32.02, 43.15],
    ...               [14.95, 16.06, 121.25, 94.35, 29.81]])
    >>> stats.zscore(x, axis=1, nan_policy='omit')
    array([[-1.13490897, -0.37830299,         nan, -0.08718406,  1.60039602],
           [-0.91611681, -0.89090508,  1.4983032 ,  0.88731639, -0.5785977 ]])
    """
    return zmap(a, a, axis=axis, ddof=ddof, nan_policy=nan_policy)


@xp_capabilities(static_argnames=('axis', 'ddof', 'nan_policy'))
def gzscore(a, *, axis=0, ddof=0, nan_policy='propagate'):
    """
    Compute the geometric standard score.

    Compute the geometric z score of each strictly positive value in the
    sample, relative to the geometric mean and standard deviation.
    Mathematically the geometric z score can be evaluated as::

        gzscore = log(a/gmu) / log(gsigma)

    where ``gmu`` (resp. ``gsigma``) is the geometric mean (resp. standard
    deviation).

    Parameters
    ----------
    a : array_like
        Sample data.
    axis : int or None, optional
        Axis along which to operate. Default is 0. If None, compute over
        the whole array `a`.
    ddof : int, optional
        Degrees of freedom correction in the calculation of the
        standard deviation. Default is 0.
    nan_policy : {'propagate', 'raise', 'omit'}, optional
        Defines how to handle when input contains nan. 'propagate' returns nan,
        'raise' throws an error, 'omit' performs the calculations ignoring nan
        values. Default is 'propagate'.  Note that when the value is 'omit',
        nans in the input also propagate to the output, but they do not affect
        the geometric z scores computed for the non-nan values.

    Returns
    -------
    gzscore : array_like
        The geometric z scores, standardized by geometric mean and geometric
        standard deviation of input array `a`.

    See Also
    --------
    gmean : Geometric mean
    gstd : Geometric standard deviation
    zscore : Standard score

    Notes
    -----
    This function preserves ndarray subclasses, and works also with
    matrices and masked arrays (it uses ``asanyarray`` instead of
    ``asarray`` for parameters).

    .. versionadded:: 1.8

    References
    ----------
    .. [1] "Geometric standard score", *Wikipedia*,
           https://en.wikipedia.org/wiki/Geometric_standard_deviation#Geometric_standard_score.

    Examples
    --------
    Draw samples from a log-normal distribution:

    >>> import numpy as np
    >>> from scipy.stats import zscore, gzscore
    >>> import matplotlib.pyplot as plt

    >>> rng = np.random.default_rng()
    >>> mu, sigma = 3., 1.  # mean and standard deviation
    >>> x = rng.lognormal(mu, sigma, size=500)

    Display the histogram of the samples:

    >>> fig, ax = plt.subplots()
    >>> ax.hist(x, 50)
    >>> plt.show()

    Display the histogram of the samples standardized by the classical zscore.
    Distribution is rescaled but its shape is unchanged.

    >>> fig, ax = plt.subplots()
    >>> ax.hist(zscore(x), 50)
    >>> plt.show()

    Demonstrate that the distribution of geometric zscores is rescaled and
    quasinormal:

    >>> fig, ax = plt.subplots()
    >>> ax.hist(gzscore(x), 50)
    >>> plt.show()

    """
    xp = array_namespace(a)
    a = xp_promote(a, force_floating=True, xp=xp)
    log = ma.log if isinstance(a, ma.MaskedArray) else xp.log
    return zscore(log(a), axis=axis, ddof=ddof, nan_policy=nan_policy)


@xp_capabilities(static_argnames=('axis', 'ddof', 'nan_policy'))
def zmap(scores, compare, axis=0, ddof=0, nan_policy='propagate'):
    """
    Calculate the relative z-scores.

    Return an array of z-scores, i.e., scores that are standardized to
    zero mean and unit variance, where mean and variance are calculated
    from the comparison array.

    Parameters
    ----------
    scores : array_like
        The input for which z-scores are calculated.
    compare : array_like
        The input from which the mean and standard deviation of the
        normalization are taken; assumed to have the same dimension as
        `scores`.
    axis : int or None, optional
        Axis over which mean and variance of `compare` are calculated.
        Default is 0. If None, compute over the whole array `scores`.
    ddof : int, optional
        Degrees of freedom correction in the calculation of the
        standard deviation. Default is 0.
    nan_policy : {'propagate', 'raise', 'omit'}, optional
        Defines how to handle the occurrence of nans in `compare`.
        'propagate' returns nan, 'raise' raises an exception, 'omit'
        performs the calculations ignoring nan values. Default is
        'propagate'. Note that when the value is 'omit', nans in `scores`
        also propagate to the output, but they do not affect the z-scores
        computed for the non-nan values.

    Returns
    -------
    zscore : array_like
        Z-scores, in the same shape as `scores`.

    Notes
    -----
    This function preserves ndarray subclasses, and works also with
    matrices and masked arrays (it uses `asanyarray` instead of
    `asarray` for parameters).

    Examples
    --------
    >>> from scipy.stats import zmap
    >>> a = [0.5, 2.0, 2.5, 3]
    >>> b = [0, 1, 2, 3, 4]
    >>> zmap(a, b)
    array([-1.06066017,  0.        ,  0.35355339,  0.70710678])

    """
    # The docstring explicitly states that it preserves subclasses.
    # Let's table deprecating that and just get the array API version
    # working.

    like_zscore = (scores is compare)
    xp = array_namespace(scores, compare)
    scores, compare = xp_promote(scores, compare, force_floating=True, xp=xp)

    with warnings.catch_warnings():
        if like_zscore:  # zscore should not emit SmallSampleWarning
            warnings.simplefilter('ignore', SmallSampleWarning)

        mn = _xp_mean(compare, axis=axis, keepdims=True, nan_policy=nan_policy)
        std = _xp_var(compare, axis=axis, correction=ddof,
                      keepdims=True, nan_policy=nan_policy)**0.5

    with np.errstate(invalid='ignore', divide='ignore'):
        z = _demean(scores, mn, axis, xp=xp, precision_warning=False) / std

    # If we know that scores and compare are identical, we can infer that
    # some slices should have NaNs.
    if like_zscore:
        eps = xp.finfo(z.dtype).eps
        zero = std <= xp.abs(eps * mn)
        zero = xp.broadcast_to(zero, z.shape)
        z = xpx.at(z, zero).set(xp.nan)

    return z


@xp_capabilities(static_argnames=('axis', 'ddof', 'keepdims', 'nan_policy'))
def gstd(a, axis=0, ddof=1, *, keepdims=False, nan_policy='propagate'):
    r"""
    Calculate the geometric standard deviation of an array.

    The geometric standard deviation describes the spread of a set of numbers
    where the geometric mean is preferred. It is a multiplicative factor, and
    so a dimensionless quantity.

    It is defined as the exponential of the standard deviation of the
    natural logarithms of the observations.

    Parameters
    ----------
    a : array_like
        An array containing finite, strictly positive, real numbers.
    axis : int, tuple or None, optional
        Axis along which to operate. Default is 0. If None, compute over
        the whole array `a`.
    ddof : int, optional
        Degree of freedom correction in the calculation of the
        geometric standard deviation. Default is 1.
    keepdims : boolean, optional
        If this is set to ``True``, the axes which are reduced are left
        in the result as dimensions with length one. With this option,
        the result will broadcast correctly against the input array.
    nan_policy : {'propagate', 'omit', 'raise'}, default: 'propagate'
        Defines how to handle input NaNs.

        - ``propagate``: if a NaN is present in the axis slice (e.g. row) along
          which the statistic is computed, the corresponding entry of the output
          will be NaN.
        - ``omit``: NaNs will be omitted when performing the calculation.
          If insufficient data remains in the axis slice along which the
          statistic is computed, the corresponding entry of the output will be
          NaN.
        - ``raise``: if a NaN is present, a ``ValueError`` will be raised.

    Returns
    -------
    gstd : ndarray or float
        An array of the geometric standard deviation. If `axis` is None or `a`
        is a 1d array a float is returned.

    See Also
    --------
    gmean : Geometric mean
    numpy.std : Standard deviation
    gzscore : Geometric standard score

    Notes
    -----
    Mathematically, the sample geometric standard deviation :math:`s_G` can be
    defined in terms of the natural logarithms of the observations
    :math:`y_i = \log(x_i)`:

    .. math::

        s_G = \exp(s), \quad s = \sqrt{\frac{1}{n - d} \sum_{i=1}^n (y_i - \bar y)^2}

    where :math:`n` is the number of observations, :math:`d` is the adjustment `ddof`
    to the degrees of freedom, and :math:`\bar y` denotes the mean of the natural
    logarithms of the observations. Note that the default ``ddof=1`` is different from
    the default value used by similar functions, such as `numpy.std` and `numpy.var`.

    When an observation is infinite, the geometric standard deviation is
    NaN (undefined). Non-positive observations will also produce NaNs in the
    output because the *natural* logarithm (as opposed to the *complex*
    logarithm) is defined and finite only for positive reals.
    The geometric standard deviation is sometimes confused with the exponential
    of the standard deviation, ``exp(std(a))``. Instead, the geometric standard
    deviation is ``exp(std(log(a)))``.

    References
    ----------
    .. [1] "Geometric standard deviation", *Wikipedia*,
           https://en.wikipedia.org/wiki/Geometric_standard_deviation.
    .. [2] Kirkwood, T. B., "Geometric means and measures of dispersion",
           Biometrics, vol. 35, pp. 908-909, 1979

    Examples
    --------
    Find the geometric standard deviation of a log-normally distributed sample.
    Note that the standard deviation of the distribution is one; on a
    log scale this evaluates to approximately ``exp(1)``.

    >>> import numpy as np
    >>> from scipy.stats import gstd
    >>> rng = np.random.default_rng()
    >>> sample = rng.lognormal(mean=0, sigma=1, size=1000)
    >>> gstd(sample)
    2.810010162475324

    Compute the geometric standard deviation of a multidimensional array and
    of a given axis.

    >>> a = np.arange(1, 25).reshape(2, 3, 4)
    >>> gstd(a, axis=None)
    2.2944076136018947
    >>> gstd(a, axis=2)
    array([[1.82424757, 1.22436866, 1.13183117],
           [1.09348306, 1.07244798, 1.05914985]])
    >>> gstd(a, axis=(1,2))
    array([2.12939215, 1.22120169])

    """
    xp = array_namespace(a)
    a = xp_promote(a, force_floating=True, xp=xp)

    kwargs = dict(axis=axis, correction=ddof, keepdims=keepdims, nan_policy=nan_policy)
    with np.errstate(invalid='ignore', divide='ignore'):
        res = xp.exp(_xp_var(xp.log(a), **kwargs)**0.5)

    if not is_lazy_array(a) and xp.any(a <= 0):
        message = ("The geometric standard deviation is only defined if all elements "
                   "are greater than or equal to zero; otherwise, the result is NaN.")
        warnings.warn(message, RuntimeWarning, stacklevel=2)

    return res

# Private dictionary initialized only once at module level
# See https://en.wikipedia.org/wiki/Robust_measures_of_scale
_scale_conversions = {'normal': special.erfinv(0.5) * 2.0 * math.sqrt(2.0)}


@_axis_nan_policy_factory(
    lambda x: x, result_to_tuple=lambda x: (x,), n_outputs=1,
    default_axis=None, override={'nan_propagation': False}
)
def iqr(x, axis=None, rng=(25, 75), scale=1.0, nan_policy='propagate',
        interpolation='linear', keepdims=False):
    r"""
    Compute the interquartile range of the data along the specified axis.

    The interquartile range (IQR) is the difference between the 75th and
    25th percentile of the data. It is a measure of the dispersion
    similar to standard deviation or variance, but is much more robust
    against outliers [2]_.

    The ``rng`` parameter allows this function to compute other
    percentile ranges than the actual IQR. For example, setting
    ``rng=(0, 100)`` is equivalent to `numpy.ptp`.

    The IQR of an empty array is `np.nan`.

    .. versionadded:: 0.18.0

    Parameters
    ----------
    x : array_like
        Input array or object that can be converted to an array.
    axis : int or sequence of int, optional
        Axis along which the range is computed. The default is to
        compute the IQR for the entire array.
    rng : Two-element sequence containing floats in range of [0,100] optional
        Percentiles over which to compute the range. Each must be
        between 0 and 100, inclusive. The default is the true IQR:
        ``(25, 75)``. The order of the elements is not important.
    scale : scalar or str or array_like of reals, optional
        The numerical value of scale will be divided out of the final
        result. The following string value is also recognized:

          * 'normal' : Scale by
            :math:`2 \sqrt{2} erf^{-1}(\frac{1}{2}) \approx 1.349`.

        The default is 1.0.
        Array-like `scale` of real dtype is also allowed, as long
        as it broadcasts correctly to the output such that
        ``out / scale`` is a valid operation. The output dimensions
        depend on the input array, `x`, the `axis` argument, and the
        `keepdims` flag.
    nan_policy : {'propagate', 'raise', 'omit'}, optional
        Defines how to handle when input contains nan.
        The following options are available (default is 'propagate'):

          * 'propagate': returns nan
          * 'raise': throws an error
          * 'omit': performs the calculations ignoring nan values
    interpolation : str, optional

        Specifies the interpolation method to use when the percentile
        boundaries lie between two data points ``i`` and ``j``.
        The following options are available (default is 'linear'):

          * 'linear': ``i + (j - i)*fraction``, where ``fraction`` is the
            fractional part of the index surrounded by ``i`` and ``j``.
          * 'lower': ``i``.
          * 'higher': ``j``.
          * 'nearest': ``i`` or ``j`` whichever is nearest.
          * 'midpoint': ``(i + j)/2``.

        For NumPy >= 1.22.0, the additional options provided by the ``method``
        keyword of `numpy.percentile` are also valid.

    keepdims : bool, optional
        If this is set to True, the reduced axes are left in the
        result as dimensions with size one. With this option, the result
        will broadcast correctly against the original array `x`.

    Returns
    -------
    iqr : scalar or ndarray
        If ``axis=None``, a scalar is returned. If the input contains
        integers or floats of smaller precision than ``np.float64``, then the
        output data-type is ``np.float64``. Otherwise, the output data-type is
        the same as that of the input.

    See Also
    --------
    numpy.std, numpy.var

    References
    ----------
    .. [1] "Interquartile range" https://en.wikipedia.org/wiki/Interquartile_range
    .. [2] "Robust measures of scale" https://en.wikipedia.org/wiki/Robust_measures_of_scale
    .. [3] "Quantile" https://en.wikipedia.org/wiki/Quantile

    Examples
    --------
    >>> import numpy as np
    >>> from scipy.stats import iqr
    >>> x = np.array([[10, 7, 4], [3, 2, 1]])
    >>> x
    array([[10,  7,  4],
           [ 3,  2,  1]])
    >>> iqr(x)
    4.0
    >>> iqr(x, axis=0)
    array([ 3.5,  2.5,  1.5])
    >>> iqr(x, axis=1)
    array([ 3.,  1.])
    >>> iqr(x, axis=1, keepdims=True)
    array([[ 3.],
           [ 1.]])

    """
    x = asarray(x)

    # This check prevents percentile from raising an error later. Also, it is
    # consistent with `np.var` and `np.std`.
    if not x.size:
        return _get_nan(x)

    # An error may be raised here, so fail-fast, before doing lengthy
    # computations, even though `scale` is not used until later
    if isinstance(scale, str):
        scale_key = scale.lower()
        if scale_key not in _scale_conversions:
            raise ValueError(f"{scale} not a valid scale for `iqr`")
        scale = _scale_conversions[scale_key]

    # Select the percentile function to use based on nans and policy
    contains_nan = _contains_nan(x, nan_policy)

    if nan_policy == 'omit' and contains_nan:
        percentile_func = np.nanpercentile
    else:
        percentile_func = np.percentile

    if len(rng) != 2:
        raise TypeError("quantile range must be two element sequence")

    if np.isnan(rng).any():
        raise ValueError("range must not contain NaNs")

    rng = sorted(rng)
    pct = percentile_func(x, rng, axis=axis, method=interpolation,
                          keepdims=keepdims)
    out = np.subtract(pct[1], pct[0])

    if scale != 1.0:
        out /= scale

    return out


def _mad_1d(x, center, nan_policy):
    # Median absolute deviation for 1-d array x.
    # This is a helper function for `median_abs_deviation`; it assumes its
    # arguments have been validated already.  In particular,  x must be a
    # 1-d numpy array, center must be callable, and if nan_policy is not
    # 'propagate', it is assumed to be 'omit', because 'raise' is handled
    # in `median_abs_deviation`.
    # No warning is generated if x is empty or all nan.
    isnan = np.isnan(x)
    if isnan.any():
        if nan_policy == 'propagate':
            return np.nan
        x = x[~isnan]
    if x.size == 0:
        # MAD of an empty array is nan.
        return np.nan
    # Edge cases have been handled, so do the basic MAD calculation.
    med = center(x)
    mad = np.median(np.abs(x - med))
    return mad


def median_abs_deviation(x, axis=0, center=np.median, scale=1.0,
                         nan_policy='propagate'):
    r"""
    Compute the median absolute deviation of the data along the given axis.

    The median absolute deviation (MAD, [1]_) computes the median over the
    absolute deviations from the median. It is a measure of dispersion
    similar to the standard deviation but more robust to outliers [2]_.

    The MAD of an empty array is ``np.nan``.

    .. versionadded:: 1.5.0

    Parameters
    ----------
    x : array_like
        Input array or object that can be converted to an array.
    axis : int or None, optional
        Axis along which the range is computed. Default is 0. If None, compute
        the MAD over the entire array.
    center : callable, optional
        A function that will return the central value. The default is to use
        np.median. Any user defined function used will need to have the
        function signature ``func(arr, axis)``.
    scale : scalar or str, optional
        The numerical value of scale will be divided out of the final
        result. The default is 1.0. The string "normal" is also accepted,
        and results in `scale` being the inverse of the standard normal
        quantile function at 0.75, which is approximately 0.67449.
        Array-like scale is also allowed, as long as it broadcasts correctly
        to the output such that ``out / scale`` is a valid operation. The
        output dimensions depend on the input array, `x`, and the `axis`
        argument.
    nan_policy : {'propagate', 'raise', 'omit'}, optional
        Defines how to handle when input contains nan.
        The following options are available (default is 'propagate'):

        * 'propagate': returns nan
        * 'raise': throws an error
        * 'omit': performs the calculations ignoring nan values

    Returns
    -------
    mad : scalar or ndarray
        If ``axis=None``, a scalar is returned. If the input contains
        integers or floats of smaller precision than ``np.float64``, then the
        output data-type is ``np.float64``. Otherwise, the output data-type is
        the same as that of the input.

    See Also
    --------
    numpy.std, numpy.var, numpy.median, scipy.stats.iqr, scipy.stats.tmean,
    scipy.stats.tstd, scipy.stats.tvar

    Notes
    -----
    The `center` argument only affects the calculation of the central value
    around which the MAD is calculated. That is, passing in ``center=np.mean``
    will calculate the MAD around the mean - it will not calculate the *mean*
    absolute deviation.

    The input array may contain `inf`, but if `center` returns `inf`, the
    corresponding MAD for that data will be `nan`.

    References
    ----------
    .. [1] "Median absolute deviation",
           https://en.wikipedia.org/wiki/Median_absolute_deviation
    .. [2] "Robust measures of scale",
           https://en.wikipedia.org/wiki/Robust_measures_of_scale

    Examples
    --------
    When comparing the behavior of `median_abs_deviation` with ``np.std``,
    the latter is affected when we change a single value of an array to have an
    outlier value while the MAD hardly changes:

    >>> import numpy as np
    >>> from scipy import stats
    >>> x = stats.norm.rvs(size=100, scale=1, random_state=123456)
    >>> x.std()
    0.9973906394005013
    >>> stats.median_abs_deviation(x)
    0.82832610097857
    >>> x[0] = 345.6
    >>> x.std()
    34.42304872314415
    >>> stats.median_abs_deviation(x)
    0.8323442311590675

    Axis handling example:

    >>> x = np.array([[10, 7, 4], [3, 2, 1]])
    >>> x
    array([[10,  7,  4],
           [ 3,  2,  1]])
    >>> stats.median_abs_deviation(x)
    array([3.5, 2.5, 1.5])
    >>> stats.median_abs_deviation(x, axis=None)
    2.0

    Scale normal example:

    >>> x = stats.norm.rvs(size=1000000, scale=2, random_state=123456)
    >>> stats.median_abs_deviation(x)
    1.3487398527041636
    >>> stats.median_abs_deviation(x, scale='normal')
    1.9996446978061115

    """
    if not callable(center):
        raise TypeError("The argument 'center' must be callable. The given "
                        f"value {repr(center)} is not callable.")

    # An error may be raised here, so fail-fast, before doing lengthy
    # computations, even though `scale` is not used until later
    if isinstance(scale, str):
        if scale.lower() == 'normal':
            scale = 0.6744897501960817  # special.ndtri(0.75)
        else:
            raise ValueError(f"{scale} is not a valid scale value.")

    x = asarray(x)

    # Consistent with `np.var` and `np.std`.
    if not x.size:
        if axis is None:
            return np.nan
        nan_shape = tuple(item for i, item in enumerate(x.shape) if i != axis)
        if nan_shape == ():
            # Return nan, not array(nan)
            return np.nan
        return np.full(nan_shape, np.nan)

    contains_nan = _contains_nan(x, nan_policy)

    if contains_nan:
        if axis is None:
            mad = _mad_1d(x.ravel(), center, nan_policy)
        else:
            mad = np.apply_along_axis(_mad_1d, axis, x, center, nan_policy)
    else:
        if axis is None:
            med = center(x, axis=None)
            mad = np.median(np.abs(x - med))
        else:
            # Wrap the call to center() in expand_dims() so it acts like
            # keepdims=True was used.
            med = np.expand_dims(center(x, axis=axis), axis)
            mad = np.median(np.abs(x - med), axis=axis)

    return mad / scale


#####################################
#         TRIMMING FUNCTIONS        #
#####################################


SigmaclipResult = namedtuple('SigmaclipResult', ('clipped', 'lower', 'upper'))


def sigmaclip(a, low=4., high=4.):
    """Perform iterative sigma-clipping of array elements.

    Starting from the full sample, all elements outside the critical range are
    removed, i.e. all elements of the input array `c` that satisfy either of
    the following conditions::

        c < mean(c) - std(c)*low
        c > mean(c) + std(c)*high

    The iteration continues with the updated sample until no
    elements are outside the (updated) range.

    Parameters
    ----------
    a : array_like
        Data array, will be raveled if not 1-D.
    low : float, optional
        Lower bound factor of sigma clipping. Default is 4.
    high : float, optional
        Upper bound factor of sigma clipping. Default is 4.

    Returns
    -------
    clipped : ndarray
        Input array with clipped elements removed.
    lower : float
        Lower threshold value use for clipping.
    upper : float
        Upper threshold value use for clipping.

    Examples
    --------
    >>> import numpy as np
    >>> from scipy.stats import sigmaclip
    >>> a = np.concatenate((np.linspace(9.5, 10.5, 31),
    ...                     np.linspace(0, 20, 5)))
    >>> fact = 1.5
    >>> c, low, upp = sigmaclip(a, fact, fact)
    >>> c
    array([  9.96666667,  10.        ,  10.03333333,  10.        ])
    >>> c.var(), c.std()
    (0.00055555555555555165, 0.023570226039551501)
    >>> low, c.mean() - fact*c.std(), c.min()
    (9.9646446609406727, 9.9646446609406727, 9.9666666666666668)
    >>> upp, c.mean() + fact*c.std(), c.max()
    (10.035355339059327, 10.035355339059327, 10.033333333333333)

    >>> a = np.concatenate((np.linspace(9.5, 10.5, 11),
    ...                     np.linspace(-100, -50, 3)))
    >>> c, low, upp = sigmaclip(a, 1.8, 1.8)
    >>> (c == np.linspace(9.5, 10.5, 11)).all()
    True

    """
    c = np.asarray(a).ravel()
    delta = 1
    while delta:
        c_std = c.std()
        c_mean = c.mean()
        size = c.size
        critlower = c_mean - c_std * low
        critupper = c_mean + c_std * high
        c = c[(c >= critlower) & (c <= critupper)]
        delta = size - c.size

    return SigmaclipResult(c, critlower, critupper)


def trimboth(a, proportiontocut, axis=0):
    """Slice off a proportion of items from both ends of an array.

    Slice off the passed proportion of items from both ends of the passed
    array (i.e., with `proportiontocut` = 0.1, slices leftmost 10% **and**
    rightmost 10% of scores). The trimmed values are the lowest and
    highest ones.
    Slice off less if proportion results in a non-integer slice index (i.e.
    conservatively slices off `proportiontocut`).

    Parameters
    ----------
    a : array_like
        Data to trim.
    proportiontocut : float
        Proportion (in range 0-1) of total data set to trim of each end.
    axis : int or None, optional
        Axis along which to trim data. Default is 0. If None, compute over
        the whole array `a`.

    Returns
    -------
    out : ndarray
        Trimmed version of array `a`. The order of the trimmed content
        is undefined.

    See Also
    --------
    trim_mean

    Examples
    --------
    Create an array of 10 values and trim 10% of those values from each end:

    >>> import numpy as np
    >>> from scipy import stats
    >>> a = [0, 1, 2, 3, 4, 5, 6, 7, 8, 9]
    >>> stats.trimboth(a, 0.1)
    array([1, 3, 2, 4, 5, 6, 7, 8])

    Note that the elements of the input array are trimmed by value, but the
    output array is not necessarily sorted.

    The proportion to trim is rounded down to the nearest integer. For
    instance, trimming 25% of the values from each end of an array of 10
    values will return an array of 6 values:

    >>> b = np.arange(10)
    >>> stats.trimboth(b, 1/4).shape
    (6,)

    Multidimensional arrays can be trimmed along any axis or across the entire
    array:

    >>> c = [2, 4, 6, 8, 0, 1, 3, 5, 7, 9]
    >>> d = np.array([a, b, c])
    >>> stats.trimboth(d, 0.4, axis=0).shape
    (1, 10)
    >>> stats.trimboth(d, 0.4, axis=1).shape
    (3, 2)
    >>> stats.trimboth(d, 0.4, axis=None).shape
    (6,)

    """
    a = np.asarray(a)

    if a.size == 0:
        return a

    if axis is None:
        a = a.ravel()
        axis = 0

    nobs = a.shape[axis]
    lowercut = int(proportiontocut * nobs)
    uppercut = nobs - lowercut
    if (lowercut >= uppercut):
        raise ValueError("Proportion too big.")

    atmp = np.partition(a, (lowercut, uppercut - 1), axis)

    sl = [slice(None)] * atmp.ndim
    sl[axis] = slice(lowercut, uppercut)
    return atmp[tuple(sl)]


def trim1(a, proportiontocut, tail='right', axis=0):
    """Slice off a proportion from ONE end of the passed array distribution.

    If `proportiontocut` = 0.1, slices off 'leftmost' or 'rightmost'
    10% of scores. The lowest or highest values are trimmed (depending on
    the tail).
    Slice off less if proportion results in a non-integer slice index
    (i.e. conservatively slices off `proportiontocut` ).

    Parameters
    ----------
    a : array_like
        Input array.
    proportiontocut : float
        Fraction to cut off of 'left' or 'right' of distribution.
    tail : {'left', 'right'}, optional
        Defaults to 'right'.
    axis : int or None, optional
        Axis along which to trim data. Default is 0. If None, compute over
        the whole array `a`.

    Returns
    -------
    trim1 : ndarray
        Trimmed version of array `a`. The order of the trimmed content is
        undefined.

    Examples
    --------
    Create an array of 10 values and trim 20% of its lowest values:

    >>> import numpy as np
    >>> from scipy import stats
    >>> a = [0, 1, 2, 3, 4, 5, 6, 7, 8, 9]
    >>> stats.trim1(a, 0.2, 'left')
    array([2, 4, 3, 5, 6, 7, 8, 9])

    Note that the elements of the input array are trimmed by value, but the
    output array is not necessarily sorted.

    The proportion to trim is rounded down to the nearest integer. For
    instance, trimming 25% of the values from an array of 10 values will
    return an array of 8 values:

    >>> b = np.arange(10)
    >>> stats.trim1(b, 1/4).shape
    (8,)

    Multidimensional arrays can be trimmed along any axis or across the entire
    array:

    >>> c = [2, 4, 6, 8, 0, 1, 3, 5, 7, 9]
    >>> d = np.array([a, b, c])
    >>> stats.trim1(d, 0.8, axis=0).shape
    (1, 10)
    >>> stats.trim1(d, 0.8, axis=1).shape
    (3, 2)
    >>> stats.trim1(d, 0.8, axis=None).shape
    (6,)

    """
    a = np.asarray(a)
    if axis is None:
        a = a.ravel()
        axis = 0

    nobs = a.shape[axis]

    # avoid possible corner case
    if proportiontocut >= 1:
        return []

    if tail.lower() == 'right':
        lowercut = 0
        uppercut = nobs - int(proportiontocut * nobs)

    elif tail.lower() == 'left':
        lowercut = int(proportiontocut * nobs)
        uppercut = nobs

    atmp = np.partition(a, (lowercut, uppercut - 1), axis)

    sl = [slice(None)] * atmp.ndim
    sl[axis] = slice(lowercut, uppercut)
    return atmp[tuple(sl)]


def trim_mean(a, proportiontocut, axis=0):
    """Return mean of array after trimming a specified fraction of extreme values

    Removes the specified proportion of elements from *each* end of the
    sorted array, then computes the mean of the remaining elements.

    Parameters
    ----------
    a : array_like
        Input array.
    proportiontocut : float
        Fraction of the most positive and most negative elements to remove.
        When the specified proportion does not result in an integer number of
        elements, the number of elements to trim is rounded down.
    axis : int or None, default: 0
        Axis along which the trimmed means are computed.
        If None, compute over the raveled array.

    Returns
    -------
    trim_mean : ndarray
        Mean of trimmed array.

    See Also
    --------
    trimboth : Remove a proportion of elements from each end of an array.
    tmean : Compute the mean after trimming values outside specified limits.

    Notes
    -----
    For 1-D array `a`, `trim_mean` is approximately equivalent to the following
    calculation::

        import numpy as np
        a = np.sort(a)
        m = int(proportiontocut * len(a))
        np.mean(a[m: len(a) - m])

    Examples
    --------
    >>> import numpy as np
    >>> from scipy import stats
    >>> x = [1, 2, 3, 5]
    >>> stats.trim_mean(x, 0.25)
    2.5

    When the specified proportion does not result in an integer number of
    elements, the number of elements to trim is rounded down.

    >>> stats.trim_mean(x, 0.24999) == np.mean(x)
    True

    Use `axis` to specify the axis along which the calculation is performed.

    >>> x2 = [[1, 2, 3, 5],
    ...       [10, 20, 30, 50]]
    >>> stats.trim_mean(x2, 0.25)
    array([ 5.5, 11. , 16.5, 27.5])
    >>> stats.trim_mean(x2, 0.25, axis=1)
    array([ 2.5, 25. ])

    """
    a = np.asarray(a)

    if a.size == 0:
        return np.nan

    if axis is None:
        a = a.ravel()
        axis = 0

    nobs = a.shape[axis]
    lowercut = int(proportiontocut * nobs)
    uppercut = nobs - lowercut
    if (lowercut > uppercut):
        raise ValueError("Proportion too big.")

    atmp = np.partition(a, (lowercut, uppercut - 1), axis)

    sl = [slice(None)] * atmp.ndim
    sl[axis] = slice(lowercut, uppercut)
    return np.mean(atmp[tuple(sl)], axis=axis)


F_onewayResult = namedtuple('F_onewayResult', ('statistic', 'pvalue'))


def _create_f_oneway_nan_result(shape, axis, samples):
    """
    This is a helper function for f_oneway for creating the return values
    in certain degenerate conditions.  It creates return values that are
    all nan with the appropriate shape for the given `shape` and `axis`.
    """
    axis = normalize_axis_index(axis, len(shape))
    shp = shape[:axis] + shape[axis+1:]
    f = np.full(shp, fill_value=_get_nan(*samples))
    prob = f.copy()
    return F_onewayResult(f[()], prob[()])


def _first(arr, axis):
    """Return arr[..., 0:1, ...] where 0:1 is in the `axis` position."""
    return np.take_along_axis(arr, np.array(0, ndmin=arr.ndim), axis)


def _f_oneway_is_too_small(samples, kwargs=None, axis=-1):
    message = f"At least two samples are required; got {len(samples)}."
    if len(samples) < 2:
        raise TypeError(message)

    # Check this after forming alldata, so shape errors are detected
    # and reported before checking for 0 length inputs.
    if any(sample.shape[axis] == 0 for sample in samples):
        return True

    # Must have at least one group with length greater than 1.
    if all(sample.shape[axis] == 1 for sample in samples):
        msg = ('all input arrays have length 1.  f_oneway requires that at '
               'least one input has length greater than 1.')
        warnings.warn(SmallSampleWarning(msg), stacklevel=2)
        return True

    return False


@_axis_nan_policy_factory(
    F_onewayResult, n_samples=None, too_small=_f_oneway_is_too_small)
def f_oneway(*samples, axis=0, equal_var=True):
    """Perform one-way ANOVA.

    The one-way ANOVA tests the null hypothesis that two or more groups have
    the same population mean.  The test is applied to samples from two or
    more groups, possibly with differing sizes.

    Parameters
    ----------
    sample1, sample2, ... : array_like
        The sample measurements for each group.  There must be at least
        two arguments.  If the arrays are multidimensional, then all the
        dimensions of the array must be the same except for `axis`.
    axis : int, optional
        Axis of the input arrays along which the test is applied.
        Default is 0.
    equal_var: bool, optional
        If True (default), perform a standard one-way ANOVA test that
        assumes equal population variances [2]_.
        If False, perform Welch's ANOVA test, which does not assume
        equal population variances [4]_.

        .. versionadded:: 1.15.0

    Returns
    -------
    statistic : float
        The computed F statistic of the test.
    pvalue : float
        The associated p-value from the F distribution.

    Warns
    -----
    `~scipy.stats.ConstantInputWarning`
        Emitted if all values within each of the input arrays are identical.
        In this case the F statistic is either infinite or isn't defined,
        so ``np.inf`` or ``np.nan`` is returned.

    RuntimeWarning
        Emitted if the length of any input array is 0, or if all the input
        arrays have length 1.  ``np.nan`` is returned for the F statistic
        and the p-value in these cases.

    Notes
    -----
    The ANOVA test has important assumptions that must be satisfied in order
    for the associated p-value to be valid.

    1. The samples are independent.
    2. Each sample is from a normally distributed population.
    3. The population standard deviations of the groups are all equal.  This
       property is known as homoscedasticity.

    If these assumptions are not true for a given set of data, it may still
    be possible to use the Kruskal-Wallis H-test (`scipy.stats.kruskal`) or
    the Alexander-Govern test (`scipy.stats.alexandergovern`) although with
    some loss of power.

    The length of each group must be at least one, and there must be at
    least one group with length greater than one.  If these conditions
    are not satisfied, a warning is generated and (``np.nan``, ``np.nan``)
    is returned.

    If all values in each group are identical, and there exist at least two
    groups with different values, the function generates a warning and
    returns (``np.inf``, 0).

    If all values in all groups are the same, function generates a warning
    and returns (``np.nan``, ``np.nan``).

    The algorithm is from Heiman [2]_, pp.394-7.

    References
    ----------
    .. [1] R. Lowry, "Concepts and Applications of Inferential Statistics",
           Chapter 14, 2014, http://vassarstats.net/textbook/

    .. [2] G.W. Heiman, "Understanding research methods and statistics: An
           integrated introduction for psychology", Houghton, Mifflin and
           Company, 2001.

    .. [3] G.H. McDonald, "Handbook of Biological Statistics", One-way ANOVA.
           http://www.biostathandbook.com/onewayanova.html

    .. [4] B. L. Welch, "On the Comparison of Several Mean Values:
           An Alternative Approach", Biometrika, vol. 38, no. 3/4,
           pp. 330-336, 1951, doi: 10.2307/2332579.

    Examples
    --------
    >>> import numpy as np
    >>> from scipy.stats import f_oneway

    Here are some data [3]_ on a shell measurement (the length of the anterior
    adductor muscle scar, standardized by dividing by length) in the mussel
    Mytilus trossulus from five locations: Tillamook, Oregon; Newport, Oregon;
    Petersburg, Alaska; Magadan, Russia; and Tvarminne, Finland, taken from a
    much larger data set used in McDonald et al. (1991).

    >>> tillamook = [0.0571, 0.0813, 0.0831, 0.0976, 0.0817, 0.0859, 0.0735,
    ...              0.0659, 0.0923, 0.0836]
    >>> newport = [0.0873, 0.0662, 0.0672, 0.0819, 0.0749, 0.0649, 0.0835,
    ...            0.0725]
    >>> petersburg = [0.0974, 0.1352, 0.0817, 0.1016, 0.0968, 0.1064, 0.105]
    >>> magadan = [0.1033, 0.0915, 0.0781, 0.0685, 0.0677, 0.0697, 0.0764,
    ...            0.0689]
    >>> tvarminne = [0.0703, 0.1026, 0.0956, 0.0973, 0.1039, 0.1045]
    >>> f_oneway(tillamook, newport, petersburg, magadan, tvarminne)
    F_onewayResult(statistic=7.121019471642447, pvalue=0.0002812242314534544)

    `f_oneway` accepts multidimensional input arrays.  When the inputs
    are multidimensional and `axis` is not given, the test is performed
    along the first axis of the input arrays.  For the following data, the
    test is performed three times, once for each column.

    >>> a = np.array([[9.87, 9.03, 6.81],
    ...               [7.18, 8.35, 7.00],
    ...               [8.39, 7.58, 7.68],
    ...               [7.45, 6.33, 9.35],
    ...               [6.41, 7.10, 9.33],
    ...               [8.00, 8.24, 8.44]])
    >>> b = np.array([[6.35, 7.30, 7.16],
    ...               [6.65, 6.68, 7.63],
    ...               [5.72, 7.73, 6.72],
    ...               [7.01, 9.19, 7.41],
    ...               [7.75, 7.87, 8.30],
    ...               [6.90, 7.97, 6.97]])
    >>> c = np.array([[3.31, 8.77, 1.01],
    ...               [8.25, 3.24, 3.62],
    ...               [6.32, 8.81, 5.19],
    ...               [7.48, 8.83, 8.91],
    ...               [8.59, 6.01, 6.07],
    ...               [3.07, 9.72, 7.48]])
    >>> F = f_oneway(a, b, c)
    >>> F.statistic
    array([1.75676344, 0.03701228, 3.76439349])
    >>> F.pvalue
    array([0.20630784, 0.96375203, 0.04733157])

    Welch ANOVA will be performed if `equal_var` is False.

    """
    if len(samples) < 2:
        raise TypeError('at least two inputs are required;'
                        f' got {len(samples)}.')

    # ANOVA on N groups, each in its own array
    num_groups = len(samples)

    # We haven't explicitly validated axis, but if it is bad, this call of
    # np.concatenate will raise np.exceptions.AxisError. The call will raise
    # ValueError if the dimensions of all the arrays, except the axis
    # dimension, are not the same.
    alldata = np.concatenate(samples, axis=axis)
    bign = alldata.shape[axis]

    # Check if the inputs are too small
    if _f_oneway_is_too_small(samples):
        return _create_f_oneway_nan_result(alldata.shape, axis, samples)

    # Check if all values within each group are identical, and if the common
    # value in at least one group is different from that in another group.
    # Based on https://github.com/scipy/scipy/issues/11669

    # If axis=0, say, and the groups have shape (n0, ...), (n1, ...), ...,
    # then is_const is a boolean array with shape (num_groups, ...).
    # It is True if the values within the groups along the axis slice are
    # identical. In the typical case where each input array is 1-d, is_const is
    # a 1-d array with length num_groups.
    is_const = np.concatenate(
        [(_first(sample, axis) == sample).all(axis=axis,
                                              keepdims=True)
         for sample in samples],
        axis=axis
    )

    # all_const is a boolean array with shape (...) (see previous comment).
    # It is True if the values within each group along the axis slice are
    # the same (e.g. [[3, 3, 3], [5, 5, 5, 5], [4, 4, 4]]).
    all_const = is_const.all(axis=axis)
    if all_const.any():
        msg = ("Each of the input arrays is constant; "
               "the F statistic is not defined or infinite")
        warnings.warn(stats.ConstantInputWarning(msg), stacklevel=2)

    # all_same_const is True if all the values in the groups along the axis=0
    # slice are the same (e.g. [[3, 3, 3], [3, 3, 3, 3], [3, 3, 3]]).
    all_same_const = (_first(alldata, axis) == alldata).all(axis=axis)

    if not isinstance(equal_var, bool):
        raise TypeError("Expected a boolean value for 'equal_var'")

    if equal_var:
        # Determine the mean of the data, and subtract that from all inputs to a
        # variance (via sum_of_sq / sq_of_sum) calculation.  Variance is invariant
        # to a shift in location, and centering all data around zero vastly
        # improves numerical stability.
        offset = alldata.mean(axis=axis, keepdims=True)
        alldata = alldata - offset

        normalized_ss = _square_of_sums(alldata, axis=axis) / bign

        sstot = _sum_of_squares(alldata, axis=axis) - normalized_ss

        ssbn = 0
        for sample in samples:
            smo_ss = _square_of_sums(sample - offset, axis=axis)
            ssbn = ssbn + smo_ss / sample.shape[axis]

        # Naming: variables ending in bn/b are for "between treatments", wn/w are
        # for "within treatments"
        ssbn = ssbn - normalized_ss
        sswn = sstot - ssbn
        dfbn = num_groups - 1
        dfwn = bign - num_groups
        msb = ssbn / dfbn
        msw = sswn / dfwn
        with np.errstate(divide='ignore', invalid='ignore'):
            f = msb / msw

        prob = special.fdtrc(dfbn, dfwn, f)   # equivalent to stats.f.sf

    else:
        # calculate basic statistics for each sample
        # Beginning of second paragraph [4] page 1:
        # "As a particular case $y_t$ may be the means ... of samples
        y_t = np.asarray([np.mean(sample, axis=axis) for sample in samples])
        # "... of $n_t$ observations..."
        n_t = np.asarray([sample.shape[axis] for sample in samples])
        n_t = np.reshape(n_t, (-1,) + (1,) * (y_t.ndim - 1))
        # "... from $k$ different normal populations..."
        k = len(samples)
        # "The separate samples provide estimates $s_t^2$ of the $\sigma_t^2$."
        s_t2= np.asarray([np.var(sample, axis=axis, ddof=1) for sample in samples])

        # calculate weight by number of data and variance
        # "we have $\lambda_t = 1 / n_t$ ... where w_t = 1 / {\lambda_t s_t^2}$"
        w_t = n_t / s_t2
        # sum of w_t
        s_w_t = np.sum(w_t, axis=0)

        # calculate adjusted grand mean
        # "... and $\hat{y} = \sum w_t y_t / \sum w_t$. When all..."
        y_hat = np_vecdot(w_t, y_t, axis=0) / np.sum(w_t, axis=0)

        # adjust f statistic
        # ref.[4] p.334 eq.29
        numerator =  np_vecdot(w_t, (y_t - y_hat)**2, axis=0) / (k - 1)
        denominator = (
                1 + 2 * (k - 2) / (k**2 - 1) *
                np_vecdot(1 / (n_t - 1), (1 - w_t / s_w_t)**2, axis=0)
        )
        f = numerator / denominator

        # degree of freedom 1
        # ref.[4] p.334 eq.30
        hat_f1 = k - 1

        # adjusted degree of freedom 2
        # ref.[4] p.334 eq.30
        hat_f2 = (
                (k**2 - 1) /
                (3 * np_vecdot(1 / (n_t - 1), (1 - w_t / s_w_t)**2, axis=0))
        )

        # calculate p value
        # ref.[4] p.334 eq.28
        prob = stats.f.sf(f, hat_f1, hat_f2)

    # Fix any f values that should be inf or nan because the corresponding
    # inputs were constant.
    if np.isscalar(f):
        if all_same_const:
            f = np.nan
            prob = np.nan
        elif all_const:
            f = np.inf
            prob = 0.0
    else:
        f[all_const] = np.inf
        prob[all_const] = 0.0
        f[all_same_const] = np.nan
        prob[all_same_const] = np.nan

    return F_onewayResult(f, prob)


@dataclass
class AlexanderGovernResult:
    statistic: float
    pvalue: float


@_axis_nan_policy_factory(
    AlexanderGovernResult, n_samples=None,
    result_to_tuple=lambda x: (x.statistic, x.pvalue),
    too_small=1
)
def alexandergovern(*samples, nan_policy='propagate', axis=0):
    """Performs the Alexander Govern test.

    The Alexander-Govern approximation tests the equality of k independent
    means in the face of heterogeneity of variance. The test is applied to
    samples from two or more groups, possibly with differing sizes.

    Parameters
    ----------
    sample1, sample2, ... : array_like
        The sample measurements for each group.  There must be at least
        two samples, and each sample must contain at least two observations.
    nan_policy : {'propagate', 'raise', 'omit'}, optional
        Defines how to handle when input contains nan.
        The following options are available (default is 'propagate'):

        * 'propagate': returns nan
        * 'raise': throws an error
        * 'omit': performs the calculations ignoring nan values

    Returns
    -------
    res : AlexanderGovernResult
        An object with attributes:

        statistic : float
            The computed A statistic of the test.
        pvalue : float
            The associated p-value from the chi-squared distribution.

    Warns
    -----
    `~scipy.stats.ConstantInputWarning`
        Raised if an input is a constant array.  The statistic is not defined
        in this case, so ``np.nan`` is returned.

    See Also
    --------
    f_oneway : one-way ANOVA

    Notes
    -----
    The use of this test relies on several assumptions.

    1. The samples are independent.
    2. Each sample is from a normally distributed population.
    3. Unlike `f_oneway`, this test does not assume on homoscedasticity,
       instead relaxing the assumption of equal variances.

    Input samples must be finite, one dimensional, and with size greater than
    one.

    References
    ----------
    .. [1] Alexander, Ralph A., and Diane M. Govern. "A New and Simpler
           Approximation for ANOVA under Variance Heterogeneity." Journal
           of Educational Statistics, vol. 19, no. 2, 1994, pp. 91-101.
           JSTOR, www.jstor.org/stable/1165140. Accessed 12 Sept. 2020.

    Examples
    --------
    >>> from scipy.stats import alexandergovern

    Here are some data on annual percentage rate of interest charged on
    new car loans at nine of the largest banks in four American cities
    taken from the National Institute of Standards and Technology's
    ANOVA dataset.

    We use `alexandergovern` to test the null hypothesis that all cities
    have the same mean APR against the alternative that the cities do not
    all have the same mean APR. We decide that a significance level of 5%
    is required to reject the null hypothesis in favor of the alternative.

    >>> atlanta = [13.75, 13.75, 13.5, 13.5, 13.0, 13.0, 13.0, 12.75, 12.5]
    >>> chicago = [14.25, 13.0, 12.75, 12.5, 12.5, 12.4, 12.3, 11.9, 11.9]
    >>> houston = [14.0, 14.0, 13.51, 13.5, 13.5, 13.25, 13.0, 12.5, 12.5]
    >>> memphis = [15.0, 14.0, 13.75, 13.59, 13.25, 12.97, 12.5, 12.25,
    ...           11.89]
    >>> alexandergovern(atlanta, chicago, houston, memphis)
    AlexanderGovernResult(statistic=4.65087071883494,
                          pvalue=0.19922132490385214)

    The p-value is 0.1992, indicating a nearly 20% chance of observing
    such an extreme value of the test statistic under the null hypothesis.
    This exceeds 5%, so we do not reject the null hypothesis in favor of
    the alternative.

    """
    samples = _alexandergovern_input_validation(samples, nan_policy, axis)

    # The following formula numbers reference the equation described on
    # page 92 by Alexander, Govern. Formulas 5, 6, and 7 describe other
    # tests that serve as the basis for equation (8) but are not needed
    # to perform the test.

    # precalculate mean and length of each sample
    lengths = [sample.shape[-1] for sample in samples]
    means = np.asarray([_xp_mean(sample, axis=-1) for sample in samples])

    # (1) determine standard error of the mean for each sample
    se2 = [(_xp_var(sample, correction=1, axis=-1) / length)
           for sample, length in zip(samples, lengths)]
    standard_errors_squared = np.asarray(se2)
    standard_errors = standard_errors_squared**0.5

    # Special case: statistic is NaN when variance is zero
    eps = np.finfo(standard_errors.dtype).eps
    zero = standard_errors <= np.abs(eps * means)
    NaN = np.asarray(np.nan, dtype=standard_errors.dtype)
    standard_errors = np.where(zero, NaN, standard_errors)

    # (2) define a weight for each sample
    inv_sq_se = 1 / standard_errors_squared
    weights = inv_sq_se / np.sum(inv_sq_se, axis=0, keepdims=True)

    # (3) determine variance-weighted estimate of the common mean
    # Consider replacing with vecdot when data-apis/array-api#910 is resolved
    var_w = np.sum(weights * means, axis=0, keepdims=True)

    # (4) determine one-sample t statistic for each group
    t_stats = _demean(means, var_w, axis=0, xp=np) / standard_errors

    # calculate parameters to be used in transformation
    v = np.asarray(lengths) - 1
    # align along 0th axis, which corresponds with separate samples
    v = np.reshape(v, (-1,) + (1,)*(t_stats.ndim-1))
    a = v - .5
    b = 48 * a**2
    c = (a * np.log(1 + (t_stats ** 2)/v))**.5

    # (8) perform a normalizing transformation on t statistic
    z = (c + ((c**3 + 3*c)/b) -
         ((4*c**7 + 33*c**5 + 240*c**3 + 855*c) /
          (b**2*10 + 8*b*c**4 + 1000*b)))

    # (9) calculate statistic
    A = np_vecdot(z, z, axis=0)

    # "[the p value is determined from] central chi-square random deviates
    # with k - 1 degrees of freedom". Alexander, Govern (94)
    df = len(samples) - 1
    chi2 = _SimpleChi2(df)
    p = _get_pvalue(A, chi2, alternative='greater', symmetric=False, xp=np)
    return AlexanderGovernResult(A, p)


def _alexandergovern_input_validation(samples, nan_policy, axis):
    if len(samples) < 2:
        raise TypeError(f"2 or more inputs required, got {len(samples)}")

    for sample in samples:
        if sample.shape[axis] <= 1:
            raise ValueError("Input sample size must be greater than one.")

    samples = [np.moveaxis(sample, axis, -1) for sample in samples]

    return samples


def _pearsonr_fisher_ci(r, n, confidence_level, alternative):
    """
    Compute the confidence interval for Pearson's R.

    Fisher's transformation is used to compute the confidence interval
    (https://en.wikipedia.org/wiki/Fisher_transformation).
    """
    xp = array_namespace(r)

    ones = xp.ones_like(r)
    n = xp.asarray(n, dtype=r.dtype)
    confidence_level = xp.asarray(confidence_level, dtype=r.dtype)

    with np.errstate(divide='ignore', invalid='ignore'):
        zr = xp.atanh(r)
        se = xp.sqrt(1 / (n - 3))

    if alternative == "two-sided":
        h = special.ndtri(0.5 + confidence_level/2)
        zlo = zr - h*se
        zhi = zr + h*se
        rlo = xp.tanh(zlo)
        rhi = xp.tanh(zhi)
    elif alternative == "less":
        h = special.ndtri(confidence_level)
        zhi = zr + h*se
        rhi = xp.tanh(zhi)
        rlo = -ones
    else:
        # alternative == "greater":
        h = special.ndtri(confidence_level)
        zlo = zr - h*se
        rlo = xp.tanh(zlo)
        rhi = ones

    mask = (n <= 3)
    rlo = xpx.at(rlo)[mask].set(-1)
    rhi = xpx.at(rhi)[mask].set(1)

    rlo = rlo[()] if rlo.ndim == 0 else rlo
    rhi = rhi[()] if rhi.ndim == 0 else rhi
    return ConfidenceInterval(low=rlo, high=rhi)


def _pearsonr_bootstrap_ci(confidence_level, method, x, y, alternative, axis):
    """
    Compute the confidence interval for Pearson's R using the bootstrap.
    """
    def statistic(x, y, axis):
        statistic, _ = pearsonr(x, y, axis=axis)
        return statistic

    res = bootstrap((x, y), statistic, confidence_level=confidence_level, axis=axis,
                    paired=True, alternative=alternative, **method._asdict())
    # for one-sided confidence intervals, bootstrap gives +/- inf on one side
    res.confidence_interval = np.clip(res.confidence_interval, -1, 1)

    return ConfidenceInterval(*res.confidence_interval)


ConfidenceInterval = namedtuple('ConfidenceInterval', ['low', 'high'])

PearsonRResultBase = _make_tuple_bunch('PearsonRResultBase',
                                       ['statistic', 'pvalue'], [])


class PearsonRResult(PearsonRResultBase):
    """
    Result of `scipy.stats.pearsonr`

    Attributes
    ----------
    statistic : float
        Pearson product-moment correlation coefficient.
    pvalue : float
        The p-value associated with the chosen alternative.

    Methods
    -------
    confidence_interval
        Computes the confidence interval of the correlation
        coefficient `statistic` for the given confidence level.

    """
    def __init__(self, statistic, pvalue, alternative, n, x, y, axis):
        super().__init__(statistic, pvalue)
        self._alternative = alternative
        self._n = n
        self._x = x
        self._y = y
        self._axis = axis

        # add alias for consistency with other correlation functions
        self.correlation = statistic

    def confidence_interval(self, confidence_level=0.95, method=None):
        """
        The confidence interval for the correlation coefficient.

        Compute the confidence interval for the correlation coefficient
        ``statistic`` with the given confidence level.

        If `method` is not provided,
        The confidence interval is computed using the Fisher transformation
        F(r) = arctanh(r) [1]_.  When the sample pairs are drawn from a
        bivariate normal distribution, F(r) approximately follows a normal
        distribution with standard error ``1/sqrt(n - 3)``, where ``n`` is the
        length of the original samples along the calculation axis. When
        ``n <= 3``, this approximation does not yield a finite, real standard
        error, so we define the confidence interval to be -1 to 1.

        If `method` is an instance of `BootstrapMethod`, the confidence
        interval is computed using `scipy.stats.bootstrap` with the provided
        configuration options and other appropriate settings. In some cases,
        confidence limits may be NaN due to a degenerate resample, and this is
        typical for very small samples (~6 observations).

        Parameters
        ----------
        confidence_level : float
            The confidence level for the calculation of the correlation
            coefficient confidence interval. Default is 0.95.

        method : BootstrapMethod, optional
            Defines the method used to compute the confidence interval. See
            method description for details.

            .. versionadded:: 1.11.0

        Returns
        -------
        ci : namedtuple
            The confidence interval is returned in a ``namedtuple`` with
            fields `low` and `high`.

        References
        ----------
        .. [1] "Pearson correlation coefficient", Wikipedia,
               https://en.wikipedia.org/wiki/Pearson_correlation_coefficient
        """
        if isinstance(method, BootstrapMethod):
            xp = array_namespace(self._x)
            message = ('`method` must be `None` if `pearsonr` '
                       'arguments were not NumPy arrays.')
            if not is_numpy(xp):
                raise ValueError(message)

            ci = _pearsonr_bootstrap_ci(confidence_level, method, self._x, self._y,
                                        self._alternative, self._axis)
        elif method is None:
            ci = _pearsonr_fisher_ci(self.statistic, self._n, confidence_level,
                                     self._alternative)
        else:
            message = ('`method` must be an instance of `BootstrapMethod` '
                       'or None.')
            raise ValueError(message)
        return ci


<<<<<<< HEAD
@xp_capabilities(skip_backends = [('dask', 'data-apis/array-api-extra#196')],
                 cpu_only=True, exceptions=['cupy'])
=======
@xp_capabilities(cpu_only=True, exceptions=['cupy'],
                 static_argnames=("alternative", "method", "axis"),
                 jax_jit=False, allow_dask_compute=True)
>>>>>>> 9320e0df
def pearsonr(x, y, *, alternative='two-sided', method=None, axis=0):
    r"""
    Pearson correlation coefficient and p-value for testing non-correlation.

    The Pearson correlation coefficient [1]_ measures the linear relationship
    between two datasets. Like other correlation
    coefficients, this one varies between -1 and +1 with 0 implying no
    correlation. Correlations of -1 or +1 imply an exact linear relationship.
    Positive correlations imply that as x increases, so does y. Negative
    correlations imply that as x increases, y decreases.

    This function also performs a test of the null hypothesis that the
    distributions underlying the samples are uncorrelated and normally
    distributed. (See Kowalski [3]_
    for a discussion of the effects of non-normality of the input on the
    distribution of the correlation coefficient.)
    The p-value roughly indicates the probability of an uncorrelated system
    producing datasets that have a Pearson correlation at least as extreme
    as the one computed from these datasets.

    Parameters
    ----------
    x : array_like
        Input array.
    y : array_like
        Input array.
    axis : int or None, default
        Axis along which to perform the calculation. Default is 0.
        If None, ravel both arrays before performing the calculation.

        .. versionadded:: 1.14.0
    alternative : {'two-sided', 'greater', 'less'}, optional
        Defines the alternative hypothesis. Default is 'two-sided'.
        The following options are available:

        * 'two-sided': the correlation is nonzero
        * 'less': the correlation is negative (less than zero)
        * 'greater':  the correlation is positive (greater than zero)

        .. versionadded:: 1.9.0
    method : ResamplingMethod, optional
        Defines the method used to compute the p-value. If `method` is an
        instance of `PermutationMethod`/`MonteCarloMethod`, the p-value is
        computed using
        `scipy.stats.permutation_test`/`scipy.stats.monte_carlo_test` with the
        provided configuration options and other appropriate settings.
        Otherwise, the p-value is computed as documented in the notes.

        .. versionadded:: 1.11.0

    Returns
    -------
    result : `~scipy.stats._result_classes.PearsonRResult`
        An object with the following attributes:

        statistic : float
            Pearson product-moment correlation coefficient.
        pvalue : float
            The p-value associated with the chosen alternative.

        The object has the following method:

        confidence_interval(confidence_level, method)
            This computes the confidence interval of the correlation
            coefficient `statistic` for the given confidence level.
            The confidence interval is returned in a ``namedtuple`` with
            fields `low` and `high`. If `method` is not provided, the
            confidence interval is computed using the Fisher transformation
            [1]_. If `method` is an instance of `BootstrapMethod`, the
            confidence interval is computed using `scipy.stats.bootstrap` with
            the provided configuration options and other appropriate settings.
            In some cases, confidence limits may be NaN due to a degenerate
            resample, and this is typical for very small samples (~6
            observations).

    Raises
    ------
    ValueError
        If `x` and `y` do not have length at least 2.

    Warns
    -----
    `~scipy.stats.ConstantInputWarning`
        Raised if an input is a constant array.  The correlation coefficient
        is not defined in this case, so ``np.nan`` is returned.

    `~scipy.stats.NearConstantInputWarning`
        Raised if an input is "nearly" constant.  The array ``x`` is considered
        nearly constant if ``norm(x - mean(x)) < 1e-13 * abs(mean(x))``.
        Numerical errors in the calculation ``x - mean(x)`` in this case might
        result in an inaccurate calculation of r.

    See Also
    --------
    spearmanr : Spearman rank-order correlation coefficient.
    kendalltau : Kendall's tau, a correlation measure for ordinal data.
    :ref:`hypothesis_pearsonr` : Extended example

    Notes
    -----
    The correlation coefficient is calculated as follows:

    .. math::

        r = \frac{\sum (x - m_x) (y - m_y)}
                 {\sqrt{\sum (x - m_x)^2 \sum (y - m_y)^2}}

    where :math:`m_x` is the mean of the vector x and :math:`m_y` is
    the mean of the vector y.

    Under the assumption that x and y are drawn from
    independent normal distributions (so the population correlation coefficient
    is 0), the probability density function of the sample correlation
    coefficient r is ([1]_, [2]_):

    .. math::
        f(r) = \frac{{(1-r^2)}^{n/2-2}}{\mathrm{B}(\frac{1}{2},\frac{n}{2}-1)}

    where n is the number of samples, and B is the beta function.  This
    is sometimes referred to as the exact distribution of r.  This is
    the distribution that is used in `pearsonr` to compute the p-value when
    the `method` parameter is left at its default value (None).
    The distribution is a beta distribution on the interval [-1, 1],
    with equal shape parameters a = b = n/2 - 1.  In terms of SciPy's
    implementation of the beta distribution, the distribution of r is::

        dist = scipy.stats.beta(n/2 - 1, n/2 - 1, loc=-1, scale=2)

    The default p-value returned by `pearsonr` is a two-sided p-value. For a
    given sample with correlation coefficient r, the p-value is
    the probability that abs(r') of a random sample x' and y' drawn from
    the population with zero correlation would be greater than or equal
    to abs(r). In terms of the object ``dist`` shown above, the p-value
    for a given r and length n can be computed as::

        p = 2*dist.cdf(-abs(r))

    When n is 2, the above continuous distribution is not well-defined.
    One can interpret the limit of the beta distribution as the shape
    parameters a and b approach a = b = 0 as a discrete distribution with
    equal probability masses at r = 1 and r = -1.  More directly, one
    can observe that, given the data x = [x1, x2] and y = [y1, y2], and
    assuming x1 != x2 and y1 != y2, the only possible values for r are 1
    and -1.  Because abs(r') for any sample x' and y' with length 2 will
    be 1, the two-sided p-value for a sample of length 2 is always 1.

    For backwards compatibility, the object that is returned also behaves
    like a tuple of length two that holds the statistic and the p-value.

    References
    ----------
    .. [1] "Pearson correlation coefficient", Wikipedia,
           https://en.wikipedia.org/wiki/Pearson_correlation_coefficient
    .. [2] Student, "Probable error of a correlation coefficient",
           Biometrika, Volume 6, Issue 2-3, 1 September 1908, pp. 302-310.
    .. [3] C. J. Kowalski, "On the Effects of Non-Normality on the Distribution
           of the Sample Product-Moment Correlation Coefficient"
           Journal of the Royal Statistical Society. Series C (Applied
           Statistics), Vol. 21, No. 1 (1972), pp. 1-12.

    Examples
    --------
    >>> import numpy as np
    >>> from scipy import stats
    >>> x, y = [1, 2, 3, 4, 5, 6, 7], [10, 9, 2.5, 6, 4, 3, 2]
    >>> res = stats.pearsonr(x, y)
    >>> res
    PearsonRResult(statistic=-0.828503883588428, pvalue=0.021280260007523286)

    To perform an exact permutation version of the test:

    >>> rng = np.random.default_rng(7796654889291491997)
    >>> method = stats.PermutationMethod(n_resamples=np.inf, random_state=rng)
    >>> stats.pearsonr(x, y, method=method)
    PearsonRResult(statistic=-0.828503883588428, pvalue=0.028174603174603175)

    To perform the test under the null hypothesis that the data were drawn from
    *uniform* distributions:

    >>> method = stats.MonteCarloMethod(rvs=(rng.uniform, rng.uniform))
    >>> stats.pearsonr(x, y, method=method)
    PearsonRResult(statistic=-0.828503883588428, pvalue=0.0188)

    To produce an asymptotic 90% confidence interval:

    >>> res.confidence_interval(confidence_level=0.9)
    ConfidenceInterval(low=-0.9644331982722841, high=-0.3460237473272273)

    And for a bootstrap confidence interval:

    >>> method = stats.BootstrapMethod(method='BCa', rng=rng)
    >>> res.confidence_interval(confidence_level=0.9, method=method)
    ConfidenceInterval(low=-0.9983163756488651, high=-0.22771001702132443)  # may vary

    If N-dimensional arrays are provided, multiple tests are performed in a
    single call according to the same conventions as most `scipy.stats` functions:

    >>> rng = np.random.default_rng(2348246935601934321)
    >>> x = rng.standard_normal((8, 15))
    >>> y = rng.standard_normal((8, 15))
    >>> stats.pearsonr(x, y, axis=0).statistic.shape  # between corresponding columns
    (15,)
    >>> stats.pearsonr(x, y, axis=1).statistic.shape  # between corresponding rows
    (8,)

    To perform all pairwise comparisons between slices of the arrays,
    use standard NumPy broadcasting techniques. For instance, to compute the
    correlation between all pairs of rows:

    >>> stats.pearsonr(x[:, np.newaxis, :], y, axis=-1).statistic.shape
    (8, 8)

    There is a linear dependence between x and y if y = a + b*x + e, where
    a,b are constants and e is a random error term, assumed to be independent
    of x. For simplicity, assume that x is standard normal, a=0, b=1 and let
    e follow a normal distribution with mean zero and standard deviation s>0.

    >>> rng = np.random.default_rng()
    >>> s = 0.5
    >>> x = stats.norm.rvs(size=500, random_state=rng)
    >>> e = stats.norm.rvs(scale=s, size=500, random_state=rng)
    >>> y = x + e
    >>> stats.pearsonr(x, y).statistic
    0.9001942438244763

    This should be close to the exact value given by

    >>> 1/np.sqrt(1 + s**2)
    0.8944271909999159

    For s=0.5, we observe a high level of correlation. In general, a large
    variance of the noise reduces the correlation, while the correlation
    approaches one as the variance of the error goes to zero.

    It is important to keep in mind that no correlation does not imply
    independence unless (x, y) is jointly normal. Correlation can even be zero
    when there is a very simple dependence structure: if X follows a
    standard normal distribution, let y = abs(x). Note that the correlation
    between x and y is zero. Indeed, since the expectation of x is zero,
    cov(x, y) = E[x*y]. By definition, this equals E[x*abs(x)] which is zero
    by symmetry. The following lines of code illustrate this observation:

    >>> y = np.abs(x)
    >>> stats.pearsonr(x, y)
    PearsonRResult(statistic=-0.05444919272687482, pvalue=0.22422294836207743)

    A non-zero correlation coefficient can be misleading. For example, if X has
    a standard normal distribution, define y = x if x < 0 and y = 0 otherwise.
    A simple calculation shows that corr(x, y) = sqrt(2/Pi) = 0.797...,
    implying a high level of correlation:

    >>> y = np.where(x < 0, x, 0)
    >>> stats.pearsonr(x, y)
    PearsonRResult(statistic=0.861985781588, pvalue=4.813432002751103e-149)

    This is unintuitive since there is no dependence of x and y if x is larger
    than zero which happens in about half of the cases if we sample x and y.

    For a more detailed example, see :ref:`hypothesis_pearsonr`.

    """
    xp = array_namespace(x, y)
    x, y = xp_promote(x, y, force_floating=True, xp=xp)
    dtype = x.dtype

    if not is_numpy(xp) and method is not None:
        method = 'invalid'

    if axis is None:
        x = xp.reshape(x, (-1,))
        y = xp.reshape(y, (-1,))
        axis = -1

    axis_int = int(axis)
    if axis_int != axis:
        raise ValueError('`axis` must be an integer.')
    axis = axis_int

    try:
        np.broadcast_shapes(x.shape, y.shape)
        # For consistency with other `stats` functions, we need to
        # match the dimensionalities before looking at `axis`.
        # (Note: this is not the NEP 5 / gufunc order of operations;
        #  see TestPearsonr::test_different_dimensionality for more information.)
        ndim = max(x.ndim, y.ndim)
        x = xp.reshape(x, (1,) * (ndim - x.ndim) + x.shape)
        y = xp.reshape(y, (1,) * (ndim - y.ndim) + y.shape)

    except (ValueError, RuntimeError) as e:
        message = '`x` and `y` must be broadcastable.'
        raise ValueError(message) from e

    if x.shape[axis] != y.shape[axis]:
        raise ValueError('`x` and `y` must have the same length along `axis`.')

    if x.shape[axis] < 2:
        raise ValueError('`x` and `y` must have length at least 2.')

    x, y = _share_masks(x, y, xp=xp)
    n = xp.asarray(_length_nonmasked(x, axis=axis), dtype=x.dtype)

    x = xp.moveaxis(x, axis, -1)
    y = xp.moveaxis(y, axis, -1)
    axis = -1

    if xp.isdtype(dtype, "complex floating"):
        raise ValueError('This function does not support complex data')

    x = xp.astype(x, dtype, copy=False)
    y = xp.astype(y, dtype, copy=False)
    threshold = xp.finfo(dtype).eps ** 0.75

    # If an input is constant, the correlation coefficient is not defined.
    const_x = xp.all(x == x[..., 0:1], axis=-1)
    const_y = xp.all(y == y[..., 0:1], axis=-1)
    const_xy = const_x | const_y
    if xp.any(const_xy):
        msg = ("An input array is constant; the correlation coefficient "
               "is not defined.")
        warnings.warn(stats.ConstantInputWarning(msg), stacklevel=2)
        x = xp.where(const_x[..., xp.newaxis], xp.nan, x)
        y = xp.where(const_y[..., xp.newaxis], xp.nan, y)

    if isinstance(method, PermutationMethod):
        def statistic(y, axis):
            statistic, _ = pearsonr(x, y, axis=axis, alternative=alternative)
            return statistic

        res = permutation_test((y,), statistic, permutation_type='pairings',
                               axis=axis, alternative=alternative, **method._asdict())

        return PearsonRResult(statistic=res.statistic, pvalue=res.pvalue, n=n,
                              alternative=alternative, x=x, y=y, axis=axis)
    elif isinstance(method, MonteCarloMethod):
        def statistic(x, y, axis):
            statistic, _ = pearsonr(x, y, axis=axis, alternative=alternative)
            return statistic

        # `monte_carlo_test` accepts an `rvs` tuple of callables, not an `rng`
        # If the user specified an `rng`, replace it with the appropriate callables
        method = method._asdict()
        if (rng := method.pop('rng', None)) is not None:  # goo-goo g'joob
            rng = np.random.default_rng(rng)
            method['rvs'] = rng.normal, rng.normal

        res = monte_carlo_test((x, y,), statistic=statistic, axis=axis,
                               alternative=alternative, **method)

        return PearsonRResult(statistic=res.statistic, pvalue=res.pvalue, n=n,
                              alternative=alternative, x=x, y=y, axis=axis)
    elif method == 'invalid':
        message = '`method` must be `None` if arguments are not NumPy arrays.'
        raise ValueError(message)
    elif method is not None:
        message = ('`method` must be an instance of `PermutationMethod`,'
                   '`MonteCarloMethod`, or None.')
        raise ValueError(message)

    xmean = xp.mean(x, axis=axis, keepdims=True)
    ymean = xp.mean(y, axis=axis, keepdims=True)
    xm = x - xmean
    ym = y - ymean

    # scipy.linalg.norm(xm) avoids premature overflow when xm is e.g.
    # [-5e210, 5e210, 3e200, -3e200]
    # but not when `axis` is provided, so scale manually. scipy.linalg.norm
    # also raises an error with NaN input rather than returning NaN, so
    # use np.linalg.norm.
    xmax = xp.max(xp.abs(xm), axis=axis, keepdims=True)
    ymax = xp.max(xp.abs(ym), axis=axis, keepdims=True)
    with np.errstate(invalid='ignore', divide='ignore'):
        normxm = xmax * xp_vector_norm(xm/xmax, axis=axis, keepdims=True)
        normym = ymax * xp_vector_norm(ym/ymax, axis=axis, keepdims=True)

    nconst_x = xp.any(normxm < threshold*xp.abs(xmean), axis=axis)
    nconst_y = xp.any(normym < threshold*xp.abs(ymean), axis=axis)
    nconst_xy = nconst_x | nconst_y
    if xp.any(nconst_xy & (~const_xy)):
        # If all the values in x (likewise y) are very close to the mean,
        # the loss of precision that occurs in the subtraction xm = x - xmean
        # might result in large errors in r.
        msg = ("An input array is nearly constant; the computed "
               "correlation coefficient may be inaccurate.")
        warnings.warn(stats.NearConstantInputWarning(msg), stacklevel=2)

    with np.errstate(invalid='ignore', divide='ignore'):
        r = xp.vecdot(xm / normxm, ym / normym, axis=axis)

    # Presumably, if abs(r) > 1, then it is only some small artifact of
    # floating point arithmetic.
    r = xp.clip(r, -1., 1.)
    r = xpx.at(r, const_xy).set(xp.nan)

    # As explained in the docstring, the distribution of `r` under the null
    # hypothesis is the beta distribution on (-1, 1) with a = b = n/2 - 1.
    ab = xp.asarray(n/2 - 1)
    dist = _SimpleBeta(ab, ab, loc=-1, scale=2)
    pvalue = _get_pvalue(r, dist, alternative, xp=xp)

    mask = (n == 2)   #  return exactly 1.0 or -1.0 values for n == 2 case as promised
    def special_case(r): return xp.where(xp.isnan(r), xp.nan, xp.ones_like(r))
    r = xpx.apply_where(mask, (r,), xp.round, fill_value=r)
    pvalue = xpx.apply_where(mask, (r,), special_case, fill_value=pvalue)

    r = r[()] if r.ndim == 0 else r
    pvalue = pvalue[()] if pvalue.ndim == 0 else pvalue
    return PearsonRResult(statistic=r, pvalue=pvalue, n=n,
                          alternative=alternative, x=x, y=y, axis=axis)


def fisher_exact(table, alternative=None, *, method=None):
    """Perform a Fisher exact test on a contingency table.

    For a 2x2 table,
    the null hypothesis is that the true odds ratio of the populations
    underlying the observations is one, and the observations were sampled
    from these populations under a condition: the marginals of the
    resulting table must equal those of the observed table.
    The statistic is the unconditional maximum likelihood estimate of the odds
    ratio, and the p-value is the probability under the null hypothesis of
    obtaining a table at least as extreme as the one that was actually
    observed.

    For other table sizes, or if `method` is provided, the null hypothesis
    is that the rows and columns of the tables have fixed sums and are
    independent; i.e., the table was sampled from a `scipy.stats.random_table`
    distribution with the observed marginals. The statistic is the
    probability mass of this distribution evaluated at `table`, and the
    p-value is the percentage of the population of tables with statistic at
    least as extreme (small) as that of `table`. There is only one alternative
    hypothesis available: the rows and columns are not independent.

    There are other possible choices of statistic and two-sided
    p-value definition associated with Fisher's exact test; please see the
    Notes for more information.

    Parameters
    ----------
    table : array_like of ints
        A contingency table.  Elements must be non-negative integers.
    alternative : {'two-sided', 'less', 'greater'}, optional
        Defines the alternative hypothesis for 2x2 tables; unused for other
        table sizes.
        The following options are available (default is 'two-sided'):

        * 'two-sided': the odds ratio of the underlying population is not one
        * 'less': the odds ratio of the underlying population is less than one
        * 'greater': the odds ratio of the underlying population is greater
          than one

        See the Notes for more details.

    method : ResamplingMethod, optional
        Defines the method used to compute the p-value.
        If `method` is an instance of `PermutationMethod`/`MonteCarloMethod`,
        the p-value is computed using
        `scipy.stats.permutation_test`/`scipy.stats.monte_carlo_test` with the
        provided configuration options and other appropriate settings.
        Note that if `method` is an instance of `MonteCarloMethod`, the ``rvs``
        attribute must be left unspecified; Monte Carlo samples are always drawn
        using the ``rvs`` method of `scipy.stats.random_table`.
        Otherwise, the p-value is computed as documented in the notes.

        .. versionadded:: 1.15.0

    Returns
    -------
    res : SignificanceResult
        An object containing attributes:

        statistic : float
            For a 2x2 table with default `method`, this is the odds ratio - the
            prior odds ratio not a posterior estimate. In all other cases, this
            is the probability density of obtaining the observed table under the
            null hypothesis of independence with marginals fixed.
        pvalue : float
            The probability under the null hypothesis of obtaining a
            table at least as extreme as the one that was actually observed.

    Raises
    ------
    ValueError
        If `table` is not two-dimensional or has negative entries.

    See Also
    --------
    chi2_contingency : Chi-square test of independence of variables in a
        contingency table.  This can be used as an alternative to
        `fisher_exact` when the numbers in the table are large.
    contingency.odds_ratio : Compute the odds ratio (sample or conditional
        MLE) for a 2x2 contingency table.
    barnard_exact : Barnard's exact test, which is a more powerful alternative
        than Fisher's exact test for 2x2 contingency tables.
    boschloo_exact : Boschloo's exact test, which is a more powerful
        alternative than Fisher's exact test for 2x2 contingency tables.
    :ref:`hypothesis_fisher_exact` : Extended example

    Notes
    -----
    *Null hypothesis and p-values*

    The null hypothesis is that the true odds ratio of the populations
    underlying the observations is one, and the observations were sampled at
    random from these populations under a condition: the marginals of the
    resulting table must equal those of the observed table. Equivalently,
    the null hypothesis is that the input table is from the hypergeometric
    distribution with parameters (as used in `hypergeom`)
    ``M = a + b + c + d``, ``n = a + b`` and ``N = a + c``, where the
    input table is ``[[a, b], [c, d]]``.  This distribution has support
    ``max(0, N + n - M) <= x <= min(N, n)``, or, in terms of the values
    in the input table, ``min(0, a - d) <= x <= a + min(b, c)``.  ``x``
    can be interpreted as the upper-left element of a 2x2 table, so the
    tables in the distribution have form::

        [  x           n - x     ]
        [N - x    M - (n + N) + x]

    For example, if::

        table = [6  2]
                [1  4]

    then the support is ``2 <= x <= 7``, and the tables in the distribution
    are::

        [2 6]   [3 5]   [4 4]   [5 3]   [6 2]  [7 1]
        [5 0]   [4 1]   [3 2]   [2 3]   [1 4]  [0 5]

    The probability of each table is given by the hypergeometric distribution
    ``hypergeom.pmf(x, M, n, N)``.  For this example, these are (rounded to
    three significant digits)::

        x       2      3      4      5       6        7
        p  0.0163  0.163  0.408  0.326  0.0816  0.00466

    These can be computed with::

        >>> import numpy as np
        >>> from scipy.stats import hypergeom
        >>> table = np.array([[6, 2], [1, 4]])
        >>> M = table.sum()
        >>> n = table[0].sum()
        >>> N = table[:, 0].sum()
        >>> start, end = hypergeom.support(M, n, N)
        >>> hypergeom.pmf(np.arange(start, end+1), M, n, N)
        array([0.01631702, 0.16317016, 0.40792541, 0.32634033, 0.08158508,
               0.004662  ])

    The two-sided p-value is the probability that, under the null hypothesis,
    a random table would have a probability equal to or less than the
    probability of the input table.  For our example, the probability of
    the input table (where ``x = 6``) is 0.0816.  The x values where the
    probability does not exceed this are 2, 6 and 7, so the two-sided p-value
    is ``0.0163 + 0.0816 + 0.00466 ~= 0.10256``::

        >>> from scipy.stats import fisher_exact
        >>> res = fisher_exact(table, alternative='two-sided')
        >>> res.pvalue
        0.10256410256410257

    The one-sided p-value for ``alternative='greater'`` is the probability
    that a random table has ``x >= a``, which in our example is ``x >= 6``,
    or ``0.0816 + 0.00466 ~= 0.08626``::

        >>> res = fisher_exact(table, alternative='greater')
        >>> res.pvalue
        0.08624708624708627

    This is equivalent to computing the survival function of the
    distribution at ``x = 5`` (one less than ``x`` from the input table,
    because we want to include the probability of ``x = 6`` in the sum)::

        >>> hypergeom.sf(5, M, n, N)
        0.08624708624708627

    For ``alternative='less'``, the one-sided p-value is the probability
    that a random table has ``x <= a``, (i.e. ``x <= 6`` in our example),
    or ``0.0163 + 0.163 + 0.408 + 0.326 + 0.0816 ~= 0.9949``::

        >>> res = fisher_exact(table, alternative='less')
        >>> res.pvalue
        0.9953379953379957

    This is equivalent to computing the cumulative distribution function
    of the distribution at ``x = 6``:

        >>> hypergeom.cdf(6, M, n, N)
        0.9953379953379957

    *Odds ratio*

    The calculated odds ratio is different from the value computed by the
    R function ``fisher.test``.  This implementation returns the "sample"
    or "unconditional" maximum likelihood estimate, while ``fisher.test``
    in R uses the conditional maximum likelihood estimate.  To compute the
    conditional maximum likelihood estimate of the odds ratio, use
    `scipy.stats.contingency.odds_ratio`.

    References
    ----------
    .. [1] Fisher, Sir Ronald A, "The Design of Experiments:
           Mathematics of a Lady Tasting Tea." ISBN 978-0-486-41151-4, 1935.
    .. [2] "Fisher's exact test",
           https://en.wikipedia.org/wiki/Fisher's_exact_test

    Examples
    --------

    >>> from scipy.stats import fisher_exact
    >>> res = fisher_exact([[8, 2], [1, 5]])
    >>> res.statistic
    20.0
    >>> res.pvalue
    0.034965034965034975

    For tables with shape other than ``(2, 2)``, provide an instance of
    `scipy.stats.MonteCarloMethod` or `scipy.stats.PermutationMethod` for the
    `method` parameter:

    >>> import numpy as np
    >>> from scipy.stats import MonteCarloMethod
    >>> rng = np.random.default_rng(4507195762371367)
    >>> method = MonteCarloMethod(rng=rng)
    >>> fisher_exact([[8, 2, 3], [1, 5, 4]], method=method)
    SignificanceResult(statistic=np.float64(0.005782), pvalue=np.float64(0.0603))

    For a more detailed example, see :ref:`hypothesis_fisher_exact`.
    """
    hypergeom = distributions.hypergeom
    # int32 is not enough for the algorithm
    c = np.asarray(table, dtype=np.int64)
    if not c.ndim == 2:
        raise ValueError("The input `table` must have two dimensions.")

    if np.any(c < 0):
        raise ValueError("All values in `table` must be nonnegative.")

    if not c.shape == (2, 2) or method is not None:
        return _fisher_exact_rxc(c, alternative, method)
    alternative = 'two-sided' if alternative is None else alternative

    if 0 in c.sum(axis=0) or 0 in c.sum(axis=1):
        # If both values in a row or column are zero, the p-value is 1 and
        # the odds ratio is NaN.
        return SignificanceResult(np.nan, 1.0)

    if c[1, 0] > 0 and c[0, 1] > 0:
        oddsratio = c[0, 0] * c[1, 1] / (c[1, 0] * c[0, 1])
    else:
        oddsratio = np.inf

    n1 = c[0, 0] + c[0, 1]
    n2 = c[1, 0] + c[1, 1]
    n = c[0, 0] + c[1, 0]

    def pmf(x):
        return hypergeom.pmf(x, n1 + n2, n1, n)

    if alternative == 'less':
        pvalue = hypergeom.cdf(c[0, 0], n1 + n2, n1, n)
    elif alternative == 'greater':
        # Same formula as the 'less' case, but with the second column.
        pvalue = hypergeom.cdf(c[0, 1], n1 + n2, n1, c[0, 1] + c[1, 1])
    elif alternative == 'two-sided':
        mode = int((n + 1) * (n1 + 1) / (n1 + n2 + 2))
        pexact = hypergeom.pmf(c[0, 0], n1 + n2, n1, n)
        pmode = hypergeom.pmf(mode, n1 + n2, n1, n)

        epsilon = 1e-14
        gamma = 1 + epsilon

        if np.abs(pexact - pmode) / np.maximum(pexact, pmode) <= epsilon:
            return SignificanceResult(oddsratio, 1.)

        elif c[0, 0] < mode:
            plower = hypergeom.cdf(c[0, 0], n1 + n2, n1, n)
            if hypergeom.pmf(n, n1 + n2, n1, n) > pexact * gamma:
                return SignificanceResult(oddsratio, plower)

            guess = _binary_search(lambda x: -pmf(x), -pexact * gamma, mode, n)
            pvalue = plower + hypergeom.sf(guess, n1 + n2, n1, n)
        else:
            pupper = hypergeom.sf(c[0, 0] - 1, n1 + n2, n1, n)
            if hypergeom.pmf(0, n1 + n2, n1, n) > pexact * gamma:
                return SignificanceResult(oddsratio, pupper)

            guess = _binary_search(pmf, pexact * gamma, 0, mode)
            pvalue = pupper + hypergeom.cdf(guess, n1 + n2, n1, n)
    else:
        msg = "`alternative` should be one of {'two-sided', 'less', 'greater'}"
        raise ValueError(msg)

    pvalue = min(pvalue, 1.0)

    return SignificanceResult(oddsratio, pvalue)


def _fisher_exact_rxc(table, alternative, method):
    if alternative is not None:
        message = ('`alternative` must be the default (None) unless '
                  '`table` has shape `(2, 2)` and `method is None`.')
        raise ValueError(message)

    if table.size == 0:
        raise ValueError("`table` must have at least one row and one column.")

    if table.shape[0] == 1 or table.shape[1] == 1 or np.all(table == 0):
        # Only one such table with those marginals
        return SignificanceResult(1.0, 1.0)

    if method is None:
        method = stats.MonteCarloMethod()

    if isinstance(method, stats.PermutationMethod):
        res = _fisher_exact_permutation_method(table, method)
    elif isinstance(method, stats.MonteCarloMethod):
        res = _fisher_exact_monte_carlo_method(table, method)
    else:
        message = (f'`{method=}` not recognized; if provided, `method` must be an '
                   'instance of `PermutationMethod` or `MonteCarloMethod`.')
        raise ValueError(message)

    return SignificanceResult(np.clip(res.statistic, None, 1.0), res.pvalue)


def _fisher_exact_permutation_method(table, method):
    x, y = _untabulate(table)
    colsums = np.sum(table, axis=0)
    rowsums = np.sum(table, axis=1)
    X = stats.random_table(rowsums, colsums)

    # `permutation_test` with `permutation_type='pairings' permutes the order of `x`,
    # which pairs observations in `x` with different observations in `y`.
    def statistic(x):
        # crosstab the resample and compute the statistic
        table = stats.contingency.crosstab(x, y)[1]
        return X.pmf(table)

    # tables with *smaller* probability mass are considered to be more extreme
    return stats.permutation_test((x,), statistic, permutation_type='pairings',
                                  alternative='less', **method._asdict())


def _fisher_exact_monte_carlo_method(table, method):
    method = method._asdict()

    if method.pop('rvs', None) is not None:
        message = ('If the `method` argument of `fisher_exact` is an '
                   'instance of `MonteCarloMethod`, its `rvs` attribute '
                   'must be unspecified. Use the `MonteCarloMethod` `rng` argument '
                   'to control the random state.')
        raise ValueError(message)
    rng = np.random.default_rng(method.pop('rng', None))

    # `random_table.rvs` produces random contingency tables with the given marginals
    # under the null hypothesis of independence
    shape = table.shape
    colsums = np.sum(table, axis=0)
    rowsums = np.sum(table, axis=1)
    totsum = np.sum(table)
    X = stats.random_table(rowsums, colsums, seed=rng)

    def rvs(size):
        n_resamples = size[0]
        return X.rvs(size=n_resamples).reshape(size)

    # axis signals to `monte_carlo_test` that statistic is vectorized, but we know
    # how it will pass the table(s), so we don't need to use `axis` explicitly.
    def statistic(table, axis):
        shape_ = (-1,) + shape if table.size > totsum else shape
        return X.pmf(table.reshape(shape_))

    # tables with *smaller* probability mass are considered to be more extreme
    return stats.monte_carlo_test(table.ravel(), rvs, statistic,
                                  alternative='less', **method)


def _untabulate(table):
    # converts a contingency table to paired samples indicating the
    # correspondence between row and column indices
    r, c = table.shape
    x, y = [], []
    for i in range(r):
        for j in range(c):
            x.append([i] * table[i, j])
            y.append([j] * table[i, j])
    return np.concatenate(x), np.concatenate(y)


def spearmanr(a, b=None, axis=0, nan_policy='propagate',
              alternative='two-sided'):
    r"""Calculate a Spearman correlation coefficient with associated p-value.

    The Spearman rank-order correlation coefficient is a nonparametric measure
    of the monotonicity of the relationship between two datasets.
    Like other correlation coefficients,
    this one varies between -1 and +1 with 0 implying no correlation.
    Correlations of -1 or +1 imply an exact monotonic relationship. Positive
    correlations imply that as x increases, so does y. Negative correlations
    imply that as x increases, y decreases.

    The p-value roughly indicates the probability of an uncorrelated system
    producing datasets that have a Spearman correlation at least as extreme
    as the one computed from these datasets. Although calculation of the
    p-value does not make strong assumptions about the distributions underlying
    the samples, it is only accurate for very large samples (>500
    observations). For smaller sample sizes, consider a permutation test (see
    Examples section below).

    Parameters
    ----------
    a, b : 1D or 2D array_like, b is optional
        One or two 1-D or 2-D arrays containing multiple variables and
        observations. When these are 1-D, each represents a vector of
        observations of a single variable. For the behavior in the 2-D case,
        see under ``axis``, below.
        Both arrays need to have the same length in the ``axis`` dimension.
    axis : int or None, optional
        If axis=0 (default), then each column represents a variable, with
        observations in the rows. If axis=1, the relationship is transposed:
        each row represents a variable, while the columns contain observations.
        If axis=None, then both arrays will be raveled.
    nan_policy : {'propagate', 'raise', 'omit'}, optional
        Defines how to handle when input contains nan.
        The following options are available (default is 'propagate'):

        * 'propagate': returns nan
        * 'raise': throws an error
        * 'omit': performs the calculations ignoring nan values

    alternative : {'two-sided', 'less', 'greater'}, optional
        Defines the alternative hypothesis. Default is 'two-sided'.
        The following options are available:

        * 'two-sided': the correlation is nonzero
        * 'less': the correlation is negative (less than zero)
        * 'greater':  the correlation is positive (greater than zero)

        .. versionadded:: 1.7.0

    Returns
    -------
    res : SignificanceResult
        An object containing attributes:

        statistic : float or ndarray (2-D square)
            Spearman correlation matrix or correlation coefficient (if only 2
            variables are given as parameters). Correlation matrix is square
            with length equal to total number of variables (columns or rows) in
            ``a`` and ``b`` combined.
        pvalue : float
            The p-value for a hypothesis test whose null hypothesis
            is that two samples have no ordinal correlation. See
            `alternative` above for alternative hypotheses. `pvalue` has the
            same shape as `statistic`.

    Raises
    ------
    ValueError
        If `axis` is not 0, 1 or None, or if the number of dimensions of `a`
        is greater than 2, or if `b` is None and the number of dimensions of
        `a` is less than 2.

    Warns
    -----
    `~scipy.stats.ConstantInputWarning`
        Raised if an input is a constant array.  The correlation coefficient
        is not defined in this case, so ``np.nan`` is returned.

    See Also
    --------
    :ref:`hypothesis_spearmanr` : Extended example

    References
    ----------
    .. [1] Zwillinger, D. and Kokoska, S. (2000). CRC Standard
       Probability and Statistics Tables and Formulae. Chapman & Hall: New
       York. 2000.
       Section  14.7
    .. [2] Kendall, M. G. and Stuart, A. (1973).
       The Advanced Theory of Statistics, Volume 2: Inference and Relationship.
       Griffin. 1973.
       Section 31.18

    Examples
    --------

    >>> import numpy as np
    >>> from scipy import stats
    >>> res = stats.spearmanr([1, 2, 3, 4, 5], [5, 6, 7, 8, 7])
    >>> res.statistic
    0.8207826816681233
    >>> res.pvalue
    0.08858700531354381

    >>> rng = np.random.default_rng()
    >>> x2n = rng.standard_normal((100, 2))
    >>> y2n = rng.standard_normal((100, 2))
    >>> res = stats.spearmanr(x2n)
    >>> res.statistic, res.pvalue
    (-0.07960396039603959, 0.4311168705769747)

    >>> res = stats.spearmanr(x2n[:, 0], x2n[:, 1])
    >>> res.statistic, res.pvalue
    (-0.07960396039603959, 0.4311168705769747)

    >>> res = stats.spearmanr(x2n, y2n)
    >>> res.statistic
    array([[ 1. , -0.07960396, -0.08314431, 0.09662166],
           [-0.07960396, 1. , -0.14448245, 0.16738074],
           [-0.08314431, -0.14448245, 1. , 0.03234323],
           [ 0.09662166, 0.16738074, 0.03234323, 1. ]])
    >>> res.pvalue
    array([[0. , 0.43111687, 0.41084066, 0.33891628],
           [0.43111687, 0. , 0.15151618, 0.09600687],
           [0.41084066, 0.15151618, 0. , 0.74938561],
           [0.33891628, 0.09600687, 0.74938561, 0. ]])

    >>> res = stats.spearmanr(x2n.T, y2n.T, axis=1)
    >>> res.statistic
    array([[ 1. , -0.07960396, -0.08314431, 0.09662166],
           [-0.07960396, 1. , -0.14448245, 0.16738074],
           [-0.08314431, -0.14448245, 1. , 0.03234323],
           [ 0.09662166, 0.16738074, 0.03234323, 1. ]])

    >>> res = stats.spearmanr(x2n, y2n, axis=None)
    >>> res.statistic, res.pvalue
    (0.044981624540613524, 0.5270803651336189)

    >>> res = stats.spearmanr(x2n.ravel(), y2n.ravel())
    >>> res.statistic, res.pvalue
    (0.044981624540613524, 0.5270803651336189)

    >>> rng = np.random.default_rng()
    >>> xint = rng.integers(10, size=(100, 2))
    >>> res = stats.spearmanr(xint)
    >>> res.statistic, res.pvalue
    (0.09800224850707953, 0.3320271757932076)

    For small samples, consider performing a permutation test instead of
    relying on the asymptotic p-value. Note that to calculate the null
    distribution of the statistic (for all possibly pairings between
    observations in sample ``x`` and ``y``), only one of the two inputs needs
    to be permuted.

    >>> x = [1.76405235, 0.40015721, 0.97873798,
    ... 2.2408932, 1.86755799, -0.97727788]
    >>> y = [2.71414076, 0.2488, 0.87551913,
    ... 2.6514917, 2.01160156, 0.47699563]

    >>> def statistic(x): # permute only `x`
    ...     return stats.spearmanr(x, y).statistic
    >>> res_exact = stats.permutation_test((x,), statistic,
    ...     permutation_type='pairings')
    >>> res_asymptotic = stats.spearmanr(x, y)
    >>> res_exact.pvalue, res_asymptotic.pvalue # asymptotic pvalue is too low
    (0.10277777777777777, 0.07239650145772594)

    For a more detailed example, see :ref:`hypothesis_spearmanr`.
    """
    if axis is not None and axis > 1:
        raise ValueError("spearmanr only handles 1-D or 2-D arrays, "
                         f"supplied axis argument {axis}, please use only "
                         "values 0, 1 or None for axis")

    a, axisout = _chk_asarray(a, axis)
    if a.ndim > 2:
        raise ValueError("spearmanr only handles 1-D or 2-D arrays")

    if b is None:
        if a.ndim < 2:
            raise ValueError("`spearmanr` needs at least 2 "
                             "variables to compare")
    else:
        # Concatenate a and b, so that we now only have to handle the case
        # of a 2-D `a`.
        b, _ = _chk_asarray(b, axis)
        if axisout == 0:
            a = np.column_stack((a, b))
        else:
            a = np.vstack((a, b))

    n_vars = a.shape[1 - axisout]
    n_obs = a.shape[axisout]
    if n_obs <= 1:
        # Handle empty arrays or single observations.
        res = SignificanceResult(np.nan, np.nan)
        res.correlation = np.nan
        return res

    warn_msg = ("An input array is constant; the correlation coefficient "
                "is not defined.")
    if axisout == 0:
        if (a[:, 0][0] == a[:, 0]).all() or (a[:, 1][0] == a[:, 1]).all():
            # If an input is constant, the correlation coefficient
            # is not defined.
            warnings.warn(stats.ConstantInputWarning(warn_msg), stacklevel=2)
            res = SignificanceResult(np.nan, np.nan)
            res.correlation = np.nan
            return res
    else:  # case when axisout == 1 b/c a is 2 dim only
        if (a[0, :][0] == a[0, :]).all() or (a[1, :][0] == a[1, :]).all():
            # If an input is constant, the correlation coefficient
            # is not defined.
            warnings.warn(stats.ConstantInputWarning(warn_msg), stacklevel=2)
            res = SignificanceResult(np.nan, np.nan)
            res.correlation = np.nan
            return res

    a_contains_nan = _contains_nan(a, nan_policy)
    variable_has_nan = np.zeros(n_vars, dtype=bool)
    if a_contains_nan:
        if nan_policy == 'omit':
            return mstats_basic.spearmanr(a, axis=axis, nan_policy=nan_policy,
                                          alternative=alternative)
        elif nan_policy == 'propagate':
            if a.ndim == 1 or n_vars <= 2:
                res = SignificanceResult(np.nan, np.nan)
                res.correlation = np.nan
                return res
            else:
                # Keep track of variables with NaNs, set the outputs to NaN
                # only for those variables
                variable_has_nan = np.isnan(a).any(axis=axisout)

    a_ranked = np.apply_along_axis(rankdata, axisout, a)
    rs = np.corrcoef(a_ranked, rowvar=axisout)
    dof = n_obs - 2  # degrees of freedom

    # rs can have elements equal to 1, so avoid zero division warnings
    with np.errstate(divide='ignore'):
        # clip the small negative values possibly caused by rounding
        # errors before taking the square root
        t = rs * np.sqrt((dof/((rs+1.0)*(1.0-rs))).clip(0))

    dist = _SimpleStudentT(dof)
    prob = _get_pvalue(t, dist, alternative, xp=np)

    # For backwards compatibility, return scalars when comparing 2 columns
    if rs.shape == (2, 2):
        res = SignificanceResult(rs[1, 0], prob[1, 0])
        res.correlation = rs[1, 0]
        return res
    else:
        rs[variable_has_nan, :] = np.nan
        rs[:, variable_has_nan] = np.nan
        res = SignificanceResult(rs[()], prob[()])
        res.correlation = rs
        return res


@_axis_nan_policy_factory(_pack_CorrelationResult, n_samples=2,
                          result_to_tuple=_unpack_CorrelationResult, paired=True,
                          too_small=1, n_outputs=3)
def pointbiserialr(x, y):
    r"""Calculate a point biserial correlation coefficient and its p-value.

    The point biserial correlation is used to measure the relationship
    between a binary variable, x, and a continuous variable, y. Like other
    correlation coefficients, this one varies between -1 and +1 with 0
    implying no correlation. Correlations of -1 or +1 imply a determinative
    relationship.

    This function may be computed using a shortcut formula but produces the
    same result as `pearsonr`.

    Parameters
    ----------
    x : array_like of bools
        Input array.
    y : array_like
        Input array.

    Returns
    -------
    res: SignificanceResult
        An object containing attributes:

        statistic : float
            The R value.
        pvalue : float
            The two-sided p-value.

    Notes
    -----
    `pointbiserialr` uses a t-test with ``n-1`` degrees of freedom.
    It is equivalent to `pearsonr`.

    The value of the point-biserial correlation can be calculated from:

    .. math::

        r_{pb} = \frac{\overline{Y_1} - \overline{Y_0}}
                      {s_y}
                 \sqrt{\frac{N_0 N_1}
                            {N (N - 1)}}

    Where :math:`\overline{Y_{0}}` and :math:`\overline{Y_{1}}` are means
    of the metric observations coded 0 and 1 respectively; :math:`N_{0}` and
    :math:`N_{1}` are number of observations coded 0 and 1 respectively;
    :math:`N` is the total number of observations and :math:`s_{y}` is the
    standard deviation of all the metric observations.

    A value of :math:`r_{pb}` that is significantly different from zero is
    completely equivalent to a significant difference in means between the two
    groups. Thus, an independent groups t Test with :math:`N-2` degrees of
    freedom may be used to test whether :math:`r_{pb}` is nonzero. The
    relation between the t-statistic for comparing two independent groups and
    :math:`r_{pb}` is given by:

    .. math::

        t = \sqrt{N - 2}\frac{r_{pb}}{\sqrt{1 - r^{2}_{pb}}}

    References
    ----------
    .. [1] J. Lev, "The Point Biserial Coefficient of Correlation", Ann. Math.
           Statist., Vol. 20, no.1, pp. 125-126, 1949.

    .. [2] R.F. Tate, "Correlation Between a Discrete and a Continuous
           Variable. Point-Biserial Correlation.", Ann. Math. Statist., Vol. 25,
           np. 3, pp. 603-607, 1954.

    .. [3] D. Kornbrot "Point Biserial Correlation", In Wiley StatsRef:
           Statistics Reference Online (eds N. Balakrishnan, et al.), 2014.
           :doi:`10.1002/9781118445112.stat06227`

    Examples
    --------
    >>> import numpy as np
    >>> from scipy import stats
    >>> a = np.array([0, 0, 0, 1, 1, 1, 1])
    >>> b = np.arange(7)
    >>> stats.pointbiserialr(a, b)
    (0.8660254037844386, 0.011724811003954652)
    >>> stats.pearsonr(a, b)
    (0.86602540378443871, 0.011724811003954626)
    >>> np.corrcoef(a, b)
    array([[ 1.       ,  0.8660254],
           [ 0.8660254,  1.       ]])

    """
    rpb, prob = pearsonr(x, y)
    # create result object with alias for backward compatibility
    res = SignificanceResult(rpb, prob)
    res.correlation = rpb
    return res


@_axis_nan_policy_factory(_pack_CorrelationResult, default_axis=None, n_samples=2,
                          result_to_tuple=_unpack_CorrelationResult, paired=True,
                          too_small=1, n_outputs=3)
def kendalltau(x, y, *, nan_policy='propagate',
               method='auto', variant='b', alternative='two-sided'):
    r"""Calculate Kendall's tau, a correlation measure for ordinal data.

    Kendall's tau is a measure of the correspondence between two rankings.
    Values close to 1 indicate strong agreement, and values close to -1
    indicate strong disagreement. This implements two variants of Kendall's
    tau: tau-b (the default) and tau-c (also known as Stuart's tau-c). These
    differ only in how they are normalized to lie within the range -1 to 1;
    the hypothesis tests (their p-values) are identical. Kendall's original
    tau-a is not implemented separately because both tau-b and tau-c reduce
    to tau-a in the absence of ties.

    Parameters
    ----------
    x, y : array_like
        Arrays of rankings, of the same shape. If arrays are not 1-D, they
        will be flattened to 1-D.
    nan_policy : {'propagate', 'raise', 'omit'}, optional
        Defines how to handle when input contains nan.
        The following options are available (default is 'propagate'):

        * 'propagate': returns nan
        * 'raise': throws an error
        * 'omit': performs the calculations ignoring nan values

    method : {'auto', 'asymptotic', 'exact'}, optional
        Defines which method is used to calculate the p-value [5]_.
        The following options are available (default is 'auto'):

        * 'auto': selects the appropriate method based on a trade-off
          between speed and accuracy
        * 'asymptotic': uses a normal approximation valid for large samples
        * 'exact': computes the exact p-value, but can only be used if no ties
          are present. As the sample size increases, the 'exact' computation
          time may grow and the result may lose some precision.

    variant : {'b', 'c'}, optional
        Defines which variant of Kendall's tau is returned. Default is 'b'.
    alternative : {'two-sided', 'less', 'greater'}, optional
        Defines the alternative hypothesis. Default is 'two-sided'.
        The following options are available:

        * 'two-sided': the rank correlation is nonzero
        * 'less': the rank correlation is negative (less than zero)
        * 'greater': the rank correlation is positive (greater than zero)

    Returns
    -------
    res : SignificanceResult
        An object containing attributes:

        statistic : float
           The tau statistic.
        pvalue : float
           The p-value for a hypothesis test whose null hypothesis is
           an absence of association, tau = 0.

    Raises
    ------
    ValueError
        If `nan_policy` is 'omit' and `variant` is not 'b' or
        if `method` is 'exact' and there are ties between `x` and `y`.

    See Also
    --------
    spearmanr : Calculates a Spearman rank-order correlation coefficient.
    theilslopes : Computes the Theil-Sen estimator for a set of points (x, y).
    weightedtau : Computes a weighted version of Kendall's tau.
    :ref:`hypothesis_kendalltau` : Extended example

    Notes
    -----
    The definition of Kendall's tau that is used is [2]_::

      tau_b = (P - Q) / sqrt((P + Q + T) * (P + Q + U))

      tau_c = 2 (P - Q) / (n**2 * (m - 1) / m)

    where P is the number of concordant pairs, Q the number of discordant
    pairs, T the number of tied pairs only in `x`, and U the number of tied pairs only
    in `y`.  If a tie occurs for the same pair in both `x` and `y`, it is not
    added to either T or U. n is the total number of samples, and m is the
    number of unique values in either `x` or `y`, whichever is smaller.

    References
    ----------
    .. [1] Maurice G. Kendall, "A New Measure of Rank Correlation", Biometrika
           Vol. 30, No. 1/2, pp. 81-93, 1938.
    .. [2] Maurice G. Kendall, "The treatment of ties in ranking problems",
           Biometrika Vol. 33, No. 3, pp. 239-251. 1945.
    .. [3] Gottfried E. Noether, "Elements of Nonparametric Statistics", John
           Wiley & Sons, 1967.
    .. [4] Peter M. Fenwick, "A new data structure for cumulative frequency
           tables", Software: Practice and Experience, Vol. 24, No. 3,
           pp. 327-336, 1994.
    .. [5] Maurice G. Kendall, "Rank Correlation Methods" (4th Edition),
           Charles Griffin & Co., 1970.

    Examples
    --------

    >>> from scipy import stats
    >>> x1 = [12, 2, 1, 12, 2]
    >>> x2 = [1, 4, 7, 1, 0]
    >>> res = stats.kendalltau(x1, x2)
    >>> res.statistic
    -0.47140452079103173
    >>> res.pvalue
    0.2827454599327748

    For a more detailed example, see :ref:`hypothesis_kendalltau`.
    """
    x = np.asarray(x).ravel()
    y = np.asarray(y).ravel()

    if x.size != y.size:
        raise ValueError("Array shapes are incompatible for broadcasting.")
    elif not x.size or not y.size:
        # Return NaN if arrays are empty
        NaN = _get_nan(x, y)
        res = SignificanceResult(NaN, NaN)
        res.correlation = NaN
        return res

    def count_rank_tie(ranks):
        cnt = np.bincount(ranks).astype('int64', copy=False)
        cnt = cnt[cnt > 1]
        # Python ints to avoid overflow down the line
        return (int((cnt * (cnt - 1) // 2).sum()),
                int((cnt * (cnt - 1.) * (cnt - 2)).sum()),
                int((cnt * (cnt - 1.) * (2*cnt + 5)).sum()))

    size = x.size
    perm = np.argsort(y)  # sort on y and convert y to dense ranks
    x, y = x[perm], y[perm]
    y = np.r_[True, y[1:] != y[:-1]].cumsum(dtype=np.intp)

    # stable sort on x and convert x to dense ranks
    perm = np.argsort(x, kind='mergesort')
    x, y = x[perm], y[perm]
    x = np.r_[True, x[1:] != x[:-1]].cumsum(dtype=np.intp)

    dis = _kendall_dis(x, y)  # discordant pairs

    obs = np.r_[True, (x[1:] != x[:-1]) | (y[1:] != y[:-1]), True]
    cnt = np.diff(np.nonzero(obs)[0]).astype('int64', copy=False)

    ntie = int((cnt * (cnt - 1) // 2).sum())  # joint ties
    xtie, x0, x1 = count_rank_tie(x)     # ties in x, stats
    ytie, y0, y1 = count_rank_tie(y)     # ties in y, stats

    tot = (size * (size - 1)) // 2

    if xtie == tot or ytie == tot:
        NaN = _get_nan(x, y)
        res = SignificanceResult(NaN, NaN)
        res.correlation = NaN
        return res

    # Note that tot = con + dis + (xtie - ntie) + (ytie - ntie) + ntie
    #               = con + dis + xtie + ytie - ntie
    con_minus_dis = tot - xtie - ytie + ntie - 2 * dis
    if variant == 'b':
        tau = con_minus_dis / np.sqrt(tot - xtie) / np.sqrt(tot - ytie)
    elif variant == 'c':
        minclasses = min(len(set(x)), len(set(y)))
        tau = 2*con_minus_dis / (size**2 * (minclasses-1)/minclasses)
    else:
        raise ValueError(f"Unknown variant of the method chosen: {variant}. "
                         "variant must be 'b' or 'c'.")

    # Limit range to fix computational errors
    tau = np.minimum(1., max(-1., tau))

    # The p-value calculation is the same for all variants since the p-value
    # depends only on con_minus_dis.
    if method == 'exact' and (xtie != 0 or ytie != 0):
        raise ValueError("Ties found, exact method cannot be used.")

    if method == 'auto':
        if (xtie == 0 and ytie == 0) and (size <= 33 or
                                          min(dis, tot-dis) <= 1):
            method = 'exact'
        else:
            method = 'asymptotic'

    if xtie == 0 and ytie == 0 and method == 'exact':
        pvalue = mstats_basic._kendall_p_exact(size, tot-dis, alternative)
    elif method == 'asymptotic':
        # con_minus_dis is approx normally distributed with this variance [3]_
        m = size * (size - 1.)
        var = ((m * (2*size + 5) - x1 - y1) / 18 +
               (2 * xtie * ytie) / m + x0 * y0 / (9 * m * (size - 2)))
        z = con_minus_dis / np.sqrt(var)
        pvalue = _get_pvalue(z, _SimpleNormal(), alternative, xp=np)
    else:
        raise ValueError(f"Unknown method {method} specified.  Use 'auto', "
                         "'exact' or 'asymptotic'.")

    # create result object with alias for backward compatibility
    res = SignificanceResult(tau[()], pvalue[()])
    res.correlation = tau[()]
    return res


def _weightedtau_n_samples(kwargs):
    rank = kwargs.get('rank', False)
    return 2 if (isinstance(rank, bool) or rank is None) else 3


@_axis_nan_policy_factory(_pack_CorrelationResult, default_axis=None,
                          n_samples=_weightedtau_n_samples,
                          result_to_tuple=_unpack_CorrelationResult, paired=True,
                          too_small=1, n_outputs=3, override={'nan_propagation': False})
def weightedtau(x, y, rank=True, weigher=None, additive=True):
    r"""Compute a weighted version of Kendall's :math:`\tau`.

    The weighted :math:`\tau` is a weighted version of Kendall's
    :math:`\tau` in which exchanges of high weight are more influential than
    exchanges of low weight. The default parameters compute the additive
    hyperbolic version of the index, :math:`\tau_\mathrm h`, which has
    been shown to provide the best balance between important and
    unimportant elements [1]_.

    The weighting is defined by means of a rank array, which assigns a
    nonnegative rank to each element (higher importance ranks being
    associated with smaller values, e.g., 0 is the highest possible rank),
    and a weigher function, which assigns a weight based on the rank to
    each element. The weight of an exchange is then the sum or the product
    of the weights of the ranks of the exchanged elements. The default
    parameters compute :math:`\tau_\mathrm h`: an exchange between
    elements with rank :math:`r` and :math:`s` (starting from zero) has
    weight :math:`1/(r+1) + 1/(s+1)`.

    Specifying a rank array is meaningful only if you have in mind an
    external criterion of importance. If, as it usually happens, you do
    not have in mind a specific rank, the weighted :math:`\tau` is
    defined by averaging the values obtained using the decreasing
    lexicographical rank by (`x`, `y`) and by (`y`, `x`). This is the
    behavior with default parameters. Note that the convention used
    here for ranking (lower values imply higher importance) is opposite
    to that used by other SciPy statistical functions.

    Parameters
    ----------
    x, y : array_like
        Arrays of scores, of the same shape. If arrays are not 1-D, they will
        be flattened to 1-D.
    rank : array_like of ints or bool, optional
        A nonnegative rank assigned to each element. If it is None, the
        decreasing lexicographical rank by (`x`, `y`) will be used: elements of
        higher rank will be those with larger `x`-values, using `y`-values to
        break ties (in particular, swapping `x` and `y` will give a different
        result). If it is False, the element indices will be used
        directly as ranks. The default is True, in which case this
        function returns the average of the values obtained using the
        decreasing lexicographical rank by (`x`, `y`) and by (`y`, `x`).
    weigher : callable, optional
        The weigher function. Must map nonnegative integers (zero
        representing the most important element) to a nonnegative weight.
        The default, None, provides hyperbolic weighing, that is,
        rank :math:`r` is mapped to weight :math:`1/(r+1)`.
    additive : bool, optional
        If True, the weight of an exchange is computed by adding the
        weights of the ranks of the exchanged elements; otherwise, the weights
        are multiplied. The default is True.

    Returns
    -------
    res: SignificanceResult
        An object containing attributes:

        statistic : float
           The weighted :math:`\tau` correlation index.
        pvalue : float
           Presently ``np.nan``, as the null distribution of the statistic is
           unknown (even in the additive hyperbolic case).

    See Also
    --------
    kendalltau : Calculates Kendall's tau.
    spearmanr : Calculates a Spearman rank-order correlation coefficient.
    theilslopes : Computes the Theil-Sen estimator for a set of points (x, y).

    Notes
    -----
    This function uses an :math:`O(n \log n)`, mergesort-based algorithm
    [1]_ that is a weighted extension of Knight's algorithm for Kendall's
    :math:`\tau` [2]_. It can compute Shieh's weighted :math:`\tau` [3]_
    between rankings without ties (i.e., permutations) by setting
    `additive` and `rank` to False, as the definition given in [1]_ is a
    generalization of Shieh's.

    NaNs are considered the smallest possible score.

    .. versionadded:: 0.19.0

    References
    ----------
    .. [1] Sebastiano Vigna, "A weighted correlation index for rankings with
           ties", Proceedings of the 24th international conference on World
           Wide Web, pp. 1166-1176, ACM, 2015.
    .. [2] W.R. Knight, "A Computer Method for Calculating Kendall's Tau with
           Ungrouped Data", Journal of the American Statistical Association,
           Vol. 61, No. 314, Part 1, pp. 436-439, 1966.
    .. [3] Grace S. Shieh. "A weighted Kendall's tau statistic", Statistics &
           Probability Letters, Vol. 39, No. 1, pp. 17-24, 1998.

    Examples
    --------
    >>> import numpy as np
    >>> from scipy import stats
    >>> x = [12, 2, 1, 12, 2]
    >>> y = [1, 4, 7, 1, 0]
    >>> res = stats.weightedtau(x, y)
    >>> res.statistic
    -0.56694968153682723
    >>> res.pvalue
    nan
    >>> res = stats.weightedtau(x, y, additive=False)
    >>> res.statistic
    -0.62205716951801038

    NaNs are considered the smallest possible score:

    >>> x = [12, 2, 1, 12, 2]
    >>> y = [1, 4, 7, 1, np.nan]
    >>> res = stats.weightedtau(x, y)
    >>> res.statistic
    -0.56694968153682723

    This is exactly Kendall's tau:

    >>> x = [12, 2, 1, 12, 2]
    >>> y = [1, 4, 7, 1, 0]
    >>> res = stats.weightedtau(x, y, weigher=lambda x: 1)
    >>> res.statistic
    -0.47140452079103173

    >>> x = [12, 2, 1, 12, 2]
    >>> y = [1, 4, 7, 1, 0]
    >>> stats.weightedtau(x, y, rank=None)
    SignificanceResult(statistic=-0.4157652301037516, pvalue=nan)
    >>> stats.weightedtau(y, x, rank=None)
    SignificanceResult(statistic=-0.7181341329699028, pvalue=nan)

    """
    x = np.asarray(x).ravel()
    y = np.asarray(y).ravel()
    NaN = _get_nan(x, y)

    if x.size != y.size:
        raise ValueError("Array shapes are incompatible for broadcasting.")
    if not x.size:
        # Return NaN if arrays are empty
        res = SignificanceResult(NaN, NaN)
        res.correlation = NaN
        return res

    # If there are NaNs we apply _toint64()
    if np.isnan(np.sum(x)):
        x = _toint64(x)
    if np.isnan(np.sum(y)):
        y = _toint64(y)

    # Reduce to ranks unsupported types
    if x.dtype != y.dtype:
        if x.dtype != np.int64:
            x = _toint64(x)
        if y.dtype != np.int64:
            y = _toint64(y)
    else:
        if x.dtype not in (np.int32, np.int64, np.float32, np.float64):
            x = _toint64(x)
            y = _toint64(y)

    if rank is True:
        tau = np.asarray(
            _weightedrankedtau(x, y, None, weigher, additive) +
            _weightedrankedtau(y, x, None, weigher, additive)
        )[()] / 2
        res = SignificanceResult(tau, NaN)
        res.correlation = tau
        return res

    if rank is False:
        rank = np.arange(x.size, dtype=np.intp)
    elif rank is not None:
        rank = np.asarray(rank).ravel()
        rank = _toint64(rank).astype(np.intp)
        if rank.size != x.size:
            raise ValueError(
                "All inputs to `weightedtau` must be of the same size, "
                f"found x-size {x.size} and rank-size {rank.size}"
            )

    tau = np.asarray(_weightedrankedtau(x, y, rank, weigher, additive))[()]
    res = SignificanceResult(tau, NaN)
    res.correlation = tau
    return res


#####################################
#       INFERENTIAL STATISTICS      #
#####################################

TtestResultBase = _make_tuple_bunch('TtestResultBase',
                                    ['statistic', 'pvalue'], ['df'])


class TtestResult(TtestResultBase):
    """
    Result of a t-test.

    See the documentation of the particular t-test function for more
    information about the definition of the statistic and meaning of
    the confidence interval.

    Attributes
    ----------
    statistic : float or array
        The t-statistic of the sample.
    pvalue : float or array
        The p-value associated with the given alternative.
    df : float or array
        The number of degrees of freedom used in calculation of the
        t-statistic; this is one less than the size of the sample
        (``a.shape[axis]-1`` if there are no masked elements or omitted NaNs).

    Methods
    -------
    confidence_interval
        Computes a confidence interval around the population statistic
        for the given confidence level.
        The confidence interval is returned in a ``namedtuple`` with
        fields `low` and `high`.

    """

    def __init__(self, statistic, pvalue, df,  # public
                 alternative, standard_error, estimate,  # private
                 statistic_np=None, xp=None):  # private
        super().__init__(statistic, pvalue, df=df)
        self._alternative = alternative
        self._standard_error = standard_error  # denominator of t-statistic
        self._estimate = estimate  # point estimate of sample mean
        self._statistic_np = statistic if statistic_np is None else statistic_np
        self._dtype = statistic.dtype
        self._xp = array_namespace(statistic, pvalue) if xp is None else xp


    def confidence_interval(self, confidence_level=0.95):
        """
        Parameters
        ----------
        confidence_level : float
            The confidence level for the calculation of the population mean
            confidence interval. Default is 0.95.

        Returns
        -------
        ci : namedtuple
            The confidence interval is returned in a ``namedtuple`` with
            fields `low` and `high`.

        """
        low, high = _t_confidence_interval(self.df, self._statistic_np,
                                           confidence_level, self._alternative,
                                           self._dtype, self._xp)
        low = low * self._standard_error + self._estimate
        high = high * self._standard_error + self._estimate
        return ConfidenceInterval(low=low, high=high)


def pack_TtestResult(statistic, pvalue, df, alternative, standard_error,
                     estimate):
    # this could be any number of dimensions (including 0d), but there is
    # at most one unique non-NaN value
    alternative = np.atleast_1d(alternative)  # can't index 0D object
    alternative = alternative[np.isfinite(alternative)]
    alternative = alternative[0] if alternative.size else np.nan
    return TtestResult(statistic, pvalue, df=df, alternative=alternative,
                       standard_error=standard_error, estimate=estimate)


def unpack_TtestResult(res):
    return (res.statistic, res.pvalue, res.df, res._alternative,
            res._standard_error, res._estimate)


@xp_capabilities(cpu_only=True, exceptions=["cupy", "jax.numpy"],
                 jax_jit=False, allow_dask_compute=True)
@_axis_nan_policy_factory(pack_TtestResult, default_axis=0, n_samples=2,
                          result_to_tuple=unpack_TtestResult, n_outputs=6)
# nan_policy handled by `_axis_nan_policy`, but needs to be left
# in signature to preserve use as a positional argument
def ttest_1samp(a, popmean, axis=0, nan_policy="propagate", alternative="two-sided"):
    """Calculate the T-test for the mean of ONE group of scores.

    This is a test for the null hypothesis that the expected value
    (mean) of a sample of independent observations `a` is equal to the given
    population mean, `popmean`.

    Parameters
    ----------
    a : array_like
        Sample observations.
    popmean : float or array_like
        Expected value in null hypothesis. If array_like, then its length along
        `axis` must equal 1, and it must otherwise be broadcastable with `a`.
    axis : int or None, optional
        Axis along which to compute test; default is 0. If None, compute over
        the whole array `a`.
    nan_policy : {'propagate', 'raise', 'omit'}, optional
        Defines how to handle when input contains nan.
        The following options are available (default is 'propagate'):

          * 'propagate': returns nan
          * 'raise': throws an error
          * 'omit': performs the calculations ignoring nan values

    alternative : {'two-sided', 'less', 'greater'}, optional
        Defines the alternative hypothesis.
        The following options are available (default is 'two-sided'):

        * 'two-sided': the mean of the underlying distribution of the sample
          is different than the given population mean (`popmean`)
        * 'less': the mean of the underlying distribution of the sample is
          less than the given population mean (`popmean`)
        * 'greater': the mean of the underlying distribution of the sample is
          greater than the given population mean (`popmean`)

    Returns
    -------
    result : `~scipy.stats._result_classes.TtestResult`
        An object with the following attributes:

        statistic : float or array
            The t-statistic.
        pvalue : float or array
            The p-value associated with the given alternative.
        df : float or array
            The number of degrees of freedom used in calculation of the
            t-statistic; this is one less than the size of the sample
            (``a.shape[axis]``).

            .. versionadded:: 1.10.0

        The object also has the following method:

        confidence_interval(confidence_level=0.95)
            Computes a confidence interval around the population
            mean for the given confidence level.
            The confidence interval is returned in a ``namedtuple`` with
            fields `low` and `high`.

            .. versionadded:: 1.10.0

    Notes
    -----
    The statistic is calculated as ``(np.mean(a) - popmean)/se``, where
    ``se`` is the standard error. Therefore, the statistic will be positive
    when the sample mean is greater than the population mean and negative when
    the sample mean is less than the population mean.

    Examples
    --------
    Suppose we wish to test the null hypothesis that the mean of a population
    is equal to 0.5. We choose a confidence level of 99%; that is, we will
    reject the null hypothesis in favor of the alternative if the p-value is
    less than 0.01.

    When testing random variates from the standard uniform distribution, which
    has a mean of 0.5, we expect the data to be consistent with the null
    hypothesis most of the time.

    >>> import numpy as np
    >>> from scipy import stats
    >>> rng = np.random.default_rng()
    >>> rvs = stats.uniform.rvs(size=50, random_state=rng)
    >>> stats.ttest_1samp(rvs, popmean=0.5)
    TtestResult(statistic=2.456308468440, pvalue=0.017628209047638, df=49)

    As expected, the p-value of 0.017 is not below our threshold of 0.01, so
    we cannot reject the null hypothesis.

    When testing data from the standard *normal* distribution, which has a mean
    of 0, we would expect the null hypothesis to be rejected.

    >>> rvs = stats.norm.rvs(size=50, random_state=rng)
    >>> stats.ttest_1samp(rvs, popmean=0.5)
    TtestResult(statistic=-7.433605518875, pvalue=1.416760157221e-09, df=49)

    Indeed, the p-value is lower than our threshold of 0.01, so we reject the
    null hypothesis in favor of the default "two-sided" alternative: the mean
    of the population is *not* equal to 0.5.

    However, suppose we were to test the null hypothesis against the
    one-sided alternative that the mean of the population is *greater* than
    0.5. Since the mean of the standard normal is less than 0.5, we would not
    expect the null hypothesis to be rejected.

    >>> stats.ttest_1samp(rvs, popmean=0.5, alternative='greater')
    TtestResult(statistic=-7.433605518875, pvalue=0.99999999929, df=49)

    Unsurprisingly, with a p-value greater than our threshold, we would not
    reject the null hypothesis.

    Note that when working with a confidence level of 99%, a true null
    hypothesis will be rejected approximately 1% of the time.

    >>> rvs = stats.uniform.rvs(size=(100, 50), random_state=rng)
    >>> res = stats.ttest_1samp(rvs, popmean=0.5, axis=1)
    >>> np.sum(res.pvalue < 0.01)
    1

    Indeed, even though all 100 samples above were drawn from the standard
    uniform distribution, which *does* have a population mean of 0.5, we would
    mistakenly reject the null hypothesis for one of them.

    `ttest_1samp` can also compute a confidence interval around the population
    mean.

    >>> rvs = stats.norm.rvs(size=50, random_state=rng)
    >>> res = stats.ttest_1samp(rvs, popmean=0)
    >>> ci = res.confidence_interval(confidence_level=0.95)
    >>> ci
    ConfidenceInterval(low=-0.3193887540880017, high=0.2898583388980972)

    The bounds of the 95% confidence interval are the
    minimum and maximum values of the parameter `popmean` for which the
    p-value of the test would be 0.05.

    >>> res = stats.ttest_1samp(rvs, popmean=ci.low)
    >>> np.testing.assert_allclose(res.pvalue, 0.05)
    >>> res = stats.ttest_1samp(rvs, popmean=ci.high)
    >>> np.testing.assert_allclose(res.pvalue, 0.05)

    Under certain assumptions about the population from which a sample
    is drawn, the confidence interval with confidence level 95% is expected
    to contain the true population mean in 95% of sample replications.

    >>> rvs = stats.norm.rvs(size=(50, 1000), loc=1, random_state=rng)
    >>> res = stats.ttest_1samp(rvs, popmean=0)
    >>> ci = res.confidence_interval()
    >>> contains_pop_mean = (ci.low < 1) & (ci.high > 1)
    >>> contains_pop_mean.sum()
    953

    """
    xp = array_namespace(a)
    a, axis = _chk_asarray(a, axis, xp=xp)

    n = _length_nonmasked(a, axis)
    df = n - 1

    if a.shape[axis] == 0:
        # This is really only needed for *testing* _axis_nan_policy decorator
        # It won't happen when the decorator is used.
        NaN = _get_nan(a)
        return TtestResult(NaN, NaN, df=NaN, alternative=NaN,
                           standard_error=NaN, estimate=NaN)

    mean = xp.mean(a, axis=axis)
    try:
        popmean = xp.asarray(popmean)
        popmean = xp.squeeze(popmean, axis=axis) if popmean.ndim > 0 else popmean
    except ValueError as e:
        raise ValueError("`popmean.shape[axis]` must equal 1.") from e
    d = mean - popmean
    v = _var(a, axis=axis, ddof=1)
    denom = xp.sqrt(v / n)

    with np.errstate(divide='ignore', invalid='ignore'):
        t = xp.divide(d, denom)
        t = t[()] if t.ndim == 0 else t

    dist = _SimpleStudentT(xp.asarray(df, dtype=t.dtype))
    prob = _get_pvalue(t, dist, alternative, xp=xp)
    prob = prob[()] if prob.ndim == 0 else prob

    # when nan_policy='omit', `df` can be different for different axis-slices
    df = xp.broadcast_to(xp.asarray(df), t.shape)
    df = df[()] if df.ndim == 0 else df
    # _axis_nan_policy decorator doesn't play well with strings
    alternative_num = {"less": -1, "two-sided": 0, "greater": 1}[alternative]
    return TtestResult(t, prob, df=df, alternative=alternative_num,
                       standard_error=denom, estimate=mean,
                       statistic_np=xp.asarray(t), xp=xp)


def _t_confidence_interval(df, t, confidence_level, alternative, dtype=None, xp=None):
    # Input validation on `alternative` is already done
    # We just need IV on confidence_level
    dtype = t.dtype if dtype is None else dtype
    xp = array_namespace(t) if xp is None else xp

    if confidence_level < 0 or confidence_level > 1:
        message = "`confidence_level` must be a number between 0 and 1."
        raise ValueError(message)

    confidence_level = xp.asarray(confidence_level, dtype=dtype)
    inf = xp.asarray(xp.inf, dtype=dtype)

    if alternative < 0:  # 'less'
        p = confidence_level
        low, high = xp.broadcast_arrays(-inf, special.stdtrit(df, p))
    elif alternative > 0:  # 'greater'
        p = 1 - confidence_level
        low, high = xp.broadcast_arrays(special.stdtrit(df, p), inf)
    elif alternative == 0:  # 'two-sided'
        tail_probability = (1 - confidence_level)/2
        p = xp.stack((tail_probability, 1-tail_probability))
        # axis of p must be the zeroth and orthogonal to all the rest
        p = xp.reshape(p, tuple([2] + [1]*xp.asarray(df).ndim))
        ci = special.stdtrit(df, p)
        low, high = ci[0, ...], ci[1, ...]
    else:  # alternative is NaN when input is empty (see _axis_nan_policy)
        nan = xp.asarray(xp.nan)
        p, nans = xp.broadcast_arrays(t, nan)
        low, high = nans, nans

    low = xp.asarray(low, dtype=dtype)
    low = low[()] if low.ndim == 0 else low
    high = xp.asarray(high, dtype=dtype)
    high = high[()] if high.ndim == 0 else high
    return low, high


def _ttest_ind_from_stats(mean1, mean2, denom, df, alternative, xp=None):
    xp = array_namespace(mean1, mean2, denom) if xp is None else xp

    d = mean1 - mean2
    with np.errstate(divide='ignore', invalid='ignore'):
        t = xp.divide(d, denom)

    dist = _SimpleStudentT(xp.asarray(df, dtype=t.dtype))
    prob = _get_pvalue(t, dist, alternative, xp=xp)
    prob = prob[()] if prob.ndim == 0 else prob

    t = t[()] if t.ndim == 0 else t
    prob = prob[()] if prob.ndim == 0 else prob
    return t, prob


def _unequal_var_ttest_denom(v1, n1, v2, n2, xp=None):
    xp = array_namespace(v1, v2) if xp is None else xp
    vn1 = v1 / n1
    vn2 = v2 / n2
    with np.errstate(divide='ignore', invalid='ignore'):
        df = (vn1 + vn2)**2 / (vn1**2 / (n1 - 1) + vn2**2 / (n2 - 1))

    # If df is undefined, variances are zero (assumes n1 > 0 & n2 > 0).
    # Hence it doesn't matter what df is as long as it's not NaN.
    df = xp.where(xp.isnan(df), 1., df)
    denom = xp.sqrt(vn1 + vn2)
    return df, denom


def _equal_var_ttest_denom(v1, n1, v2, n2, xp=None):
    xp = array_namespace(v1, v2) if xp is None else xp

    # If there is a single observation in one sample, this formula for pooled
    # variance breaks down because the variance of that sample is undefined.
    # The pooled variance is still defined, though, because the (n-1) in the
    # numerator should cancel with the (n-1) in the denominator, leaving only
    # the sum of squared differences from the mean: zero.
    v1 = xp.where(xp.asarray(n1 == 1), 0., v1)
    v2 = xp.where(xp.asarray(n2 == 1), 0., v2)

    df = n1 + n2 - 2.0
    svar = ((n1 - 1) * v1 + (n2 - 1) * v2) / df
    denom = xp.sqrt(svar * (1.0 / n1 + 1.0 / n2))
    df = xp.asarray(df, dtype=denom.dtype)
    return df, denom


Ttest_indResult = namedtuple('Ttest_indResult', ('statistic', 'pvalue'))


@xp_capabilities(cpu_only=True, exceptions=["cupy", "jax.numpy"],
                 static_argnames=("equal_var", "alternative"))
def ttest_ind_from_stats(mean1, std1, nobs1, mean2, std2, nobs2,
                         equal_var=True, alternative="two-sided"):
    r"""
    T-test for means of two independent samples from descriptive statistics.

    This is a test for the null hypothesis that two independent
    samples have identical average (expected) values.

    Parameters
    ----------
    mean1 : array_like
        The mean(s) of sample 1.
    std1 : array_like
        The corrected sample standard deviation of sample 1 (i.e. ``ddof=1``).
    nobs1 : array_like
        The number(s) of observations of sample 1.
    mean2 : array_like
        The mean(s) of sample 2.
    std2 : array_like
        The corrected sample standard deviation of sample 2 (i.e. ``ddof=1``).
    nobs2 : array_like
        The number(s) of observations of sample 2.
    equal_var : bool, optional
        If True (default), perform a standard independent 2 sample test
        that assumes equal population variances [1]_.
        If False, perform Welch's t-test, which does not assume equal
        population variance [2]_.
    alternative : {'two-sided', 'less', 'greater'}, optional
        Defines the alternative hypothesis.
        The following options are available (default is 'two-sided'):

        * 'two-sided': the means of the distributions are unequal.
        * 'less': the mean of the first distribution is less than the
          mean of the second distribution.
        * 'greater': the mean of the first distribution is greater than the
          mean of the second distribution.

        .. versionadded:: 1.6.0

    Returns
    -------
    statistic : float or array
        The calculated t-statistics.
    pvalue : float or array
        The two-tailed p-value.

    See Also
    --------
    scipy.stats.ttest_ind

    Notes
    -----
    The statistic is calculated as ``(mean1 - mean2)/se``, where ``se`` is the
    standard error. Therefore, the statistic will be positive when `mean1` is
    greater than `mean2` and negative when `mean1` is less than `mean2`.

    This method does not check whether any of the elements of `std1` or `std2`
    are negative. If any elements of the `std1` or `std2` parameters are
    negative in a call to this method, this method will return the same result
    as if it were passed ``numpy.abs(std1)`` and ``numpy.abs(std2)``,
    respectively, instead; no exceptions or warnings will be emitted.

    References
    ----------
    .. [1] https://en.wikipedia.org/wiki/T-test#Independent_two-sample_t-test

    .. [2] https://en.wikipedia.org/wiki/Welch%27s_t-test

    Examples
    --------
    Suppose we have the summary data for two samples, as follows (with the
    Sample Variance being the corrected sample variance)::

                         Sample   Sample
                   Size   Mean   Variance
        Sample 1    13    15.0     87.5
        Sample 2    11    12.0     39.0

    Apply the t-test to this data (with the assumption that the population
    variances are equal):

    >>> import numpy as np
    >>> from scipy.stats import ttest_ind_from_stats
    >>> ttest_ind_from_stats(mean1=15.0, std1=np.sqrt(87.5), nobs1=13,
    ...                      mean2=12.0, std2=np.sqrt(39.0), nobs2=11)
    Ttest_indResult(statistic=0.9051358093310269, pvalue=0.3751996797581487)

    For comparison, here is the data from which those summary statistics
    were taken.  With this data, we can compute the same result using
    `scipy.stats.ttest_ind`:

    >>> a = np.array([1, 3, 4, 6, 11, 13, 15, 19, 22, 24, 25, 26, 26])
    >>> b = np.array([2, 4, 6, 9, 11, 13, 14, 15, 18, 19, 21])
    >>> from scipy.stats import ttest_ind
    >>> ttest_ind(a, b)
    TtestResult(statistic=0.905135809331027,
                pvalue=0.3751996797581486,
                df=22.0)

    Suppose we instead have binary data and would like to apply a t-test to
    compare the proportion of 1s in two independent groups::

                          Number of    Sample     Sample
                    Size    ones        Mean     Variance
        Sample 1    150      30         0.2        0.161073
        Sample 2    200      45         0.225      0.175251

    The sample mean :math:`\hat{p}` is the proportion of ones in the sample
    and the variance for a binary observation is estimated by
    :math:`\hat{p}(1-\hat{p})`.

    >>> ttest_ind_from_stats(mean1=0.2, std1=np.sqrt(0.161073), nobs1=150,
    ...                      mean2=0.225, std2=np.sqrt(0.175251), nobs2=200)
    Ttest_indResult(statistic=-0.5627187905196761, pvalue=0.5739887114209541)

    For comparison, we could compute the t statistic and p-value using
    arrays of 0s and 1s and `scipy.stat.ttest_ind`, as above.

    >>> group1 = np.array([1]*30 + [0]*(150-30))
    >>> group2 = np.array([1]*45 + [0]*(200-45))
    >>> ttest_ind(group1, group2)
    TtestResult(statistic=-0.5627179589855622,
                pvalue=0.573989277115258,
                df=348.0)

    """
    xp = array_namespace(mean1, std1, mean2, std2)

    mean1 = xp.asarray(mean1)
    std1 = xp.asarray(std1)
    mean2 = xp.asarray(mean2)
    std2 = xp.asarray(std2)

    if equal_var:
        df, denom = _equal_var_ttest_denom(std1**2, nobs1, std2**2, nobs2, xp=xp)
    else:
        df, denom = _unequal_var_ttest_denom(std1**2, nobs1, std2**2, nobs2, xp=xp)

    res = _ttest_ind_from_stats(mean1, mean2, denom, df, alternative)
    return Ttest_indResult(*res)


_ttest_ind_dep_msg = "Use ``method`` to perform a permutation test."


@xp_capabilities(cpu_only=True, exceptions=["cupy", "jax.numpy"],
                 # FIXME this is a test artefact
                 # xpx.lazy_xp_function can't repack returned object TtestResult
                 # https://github.com/data-apis/array-api-extra/issues/270
                 jax_jit=False,
                 static_argnames=("axis", "equal_var", "nan_policy", "permutations",
                                  "random_state", "alternative", "trim", "method"))
@_deprecate_positional_args(version='1.17.0',
                            deprecated_args={'permutations', 'random_state'},
                            custom_message=_ttest_ind_dep_msg)
@_axis_nan_policy_factory(pack_TtestResult, default_axis=0, n_samples=2,
                          result_to_tuple=unpack_TtestResult, n_outputs=6)
def ttest_ind(a, b, *, axis=0, equal_var=True, nan_policy='propagate',
              permutations=None, random_state=None, alternative="two-sided",
              trim=0, method=None):
    """
    Calculate the T-test for the means of *two independent* samples of scores.

    This is a test for the null hypothesis that 2 independent samples
    have identical average (expected) values. This test assumes that the
    populations have identical variances by default.

    Parameters
    ----------
    a, b : array_like
        The arrays must have the same shape, except in the dimension
        corresponding to `axis` (the first, by default).
    axis : int or None, optional
        Axis along which to compute test. If None, compute over the whole
        arrays, `a`, and `b`.
    equal_var : bool, optional
        If True (default), perform a standard independent 2 sample test
        that assumes equal population variances [1]_.
        If False, perform Welch's t-test, which does not assume equal
        population variance [2]_.

        .. versionadded:: 0.11.0

    nan_policy : {'propagate', 'raise', 'omit'}, optional
        Defines how to handle when input contains nan.
        The following options are available (default is 'propagate'):

          * 'propagate': returns nan
          * 'raise': throws an error
          * 'omit': performs the calculations ignoring nan values

        The 'omit' option is not currently available for permutation tests or
        one-sided asymptotic tests.

    permutations : non-negative int, np.inf, or None (default), optional
        If 0 or None (default), use the t-distribution to calculate p-values.
        Otherwise, `permutations` is  the number of random permutations that
        will be used to estimate p-values using a permutation test. If
        `permutations` equals or exceeds the number of distinct partitions of
        the pooled data, an exact test is performed instead (i.e. each
        distinct partition is used exactly once). See Notes for details.

        .. deprecated:: 1.17.0
            `permutations` is deprecated and will be removed in SciPy 1.7.0.
            Use the `n_resamples` argument of `PermutationMethod`, instead,
            and pass the instance as the `method` argument.

    random_state : {None, int, `numpy.random.Generator`,
            `numpy.random.RandomState`}, optional

        If `seed` is None (or `np.random`), the `numpy.random.RandomState`
        singleton is used.
        If `seed` is an int, a new ``RandomState`` instance is used,
        seeded with `seed`.
        If `seed` is already a ``Generator`` or ``RandomState`` instance then
        that instance is used.

        Pseudorandom number generator state used to generate permutations
        (used only when `permutations` is not None).

        .. deprecated:: 1.17.0
            `random_state` is deprecated and will be removed in SciPy 1.7.0.
            Use the `rng` argument of `PermutationMethod`, instead,
            and pass the instance as the `method` argument.

    alternative : {'two-sided', 'less', 'greater'}, optional
        Defines the alternative hypothesis.
        The following options are available (default is 'two-sided'):

        * 'two-sided': the means of the distributions underlying the samples
          are unequal.
        * 'less': the mean of the distribution underlying the first sample
          is less than the mean of the distribution underlying the second
          sample.
        * 'greater': the mean of the distribution underlying the first
          sample is greater than the mean of the distribution underlying
          the second sample.

    trim : float, optional
        If nonzero, performs a trimmed (Yuen's) t-test.
        Defines the fraction of elements to be trimmed from each end of the
        input samples. If 0 (default), no elements will be trimmed from either
        side. The number of trimmed elements from each tail is the floor of the
        trim times the number of elements. Valid range is [0, .5).
    method : ResamplingMethod, optional
        Defines the method used to compute the p-value. If `method` is an
        instance of `PermutationMethod`/`MonteCarloMethod`, the p-value is
        computed using
        `scipy.stats.permutation_test`/`scipy.stats.monte_carlo_test` with the
        provided configuration options and other appropriate settings.
        Otherwise, the p-value is computed by comparing the test statistic
        against a theoretical t-distribution.

        .. versionadded:: 1.15.0

    Returns
    -------
    result : `~scipy.stats._result_classes.TtestResult`
        An object with the following attributes:

        statistic : float or ndarray
            The t-statistic.
        pvalue : float or ndarray
            The p-value associated with the given alternative.
        df : float or ndarray
            The number of degrees of freedom used in calculation of the
            t-statistic. This is always NaN for a permutation t-test.

            .. versionadded:: 1.11.0

        The object also has the following method:

        confidence_interval(confidence_level=0.95)
            Computes a confidence interval around the difference in
            population means for the given confidence level.
            The confidence interval is returned in a ``namedtuple`` with
            fields ``low`` and ``high``.
            When a permutation t-test is performed, the confidence interval
            is not computed, and fields ``low`` and ``high`` contain NaN.

            .. versionadded:: 1.11.0

    Notes
    -----
    Suppose we observe two independent samples, e.g. flower petal lengths, and
    we are considering whether the two samples were drawn from the same
    population (e.g. the same species of flower or two species with similar
    petal characteristics) or two different populations.

    The t-test quantifies the difference between the arithmetic means
    of the two samples. The p-value quantifies the probability of observing
    as or more extreme values assuming the null hypothesis, that the
    samples are drawn from populations with the same population means, is true.
    A p-value larger than a chosen threshold (e.g. 5% or 1%) indicates that
    our observation is not so unlikely to have occurred by chance. Therefore,
    we do not reject the null hypothesis of equal population means.
    If the p-value is smaller than our threshold, then we have evidence
    against the null hypothesis of equal population means.

    By default, the p-value is determined by comparing the t-statistic of the
    observed data against a theoretical t-distribution.

    (In the following, note that the argument `permutations` itself is
    deprecated, but a nearly identical test may be performed by creating
    an instance of `scipy.stats.PermutationMethod` with ``n_resamples=permutuations``
    and passing it as the `method` argument.)
    When ``1 < permutations < binom(n, k)``, where

    * ``k`` is the number of observations in `a`,
    * ``n`` is the total number of observations in `a` and `b`, and
    * ``binom(n, k)`` is the binomial coefficient (``n`` choose ``k``),

    the data are pooled (concatenated), randomly assigned to either group `a`
    or `b`, and the t-statistic is calculated. This process is performed
    repeatedly (`permutation` times), generating a distribution of the
    t-statistic under the null hypothesis, and the t-statistic of the observed
    data is compared to this distribution to determine the p-value.
    Specifically, the p-value reported is the "achieved significance level"
    (ASL) as defined in 4.4 of [3]_. Note that there are other ways of
    estimating p-values using randomized permutation tests; for other
    options, see the more general `permutation_test`.

    When ``permutations >= binom(n, k)``, an exact test is performed: the data
    are partitioned between the groups in each distinct way exactly once.

    The permutation test can be computationally expensive and not necessarily
    more accurate than the analytical test, but it does not make strong
    assumptions about the shape of the underlying distribution.

    Use of trimming is commonly referred to as the trimmed t-test. At times
    called Yuen's t-test, this is an extension of Welch's t-test, with the
    difference being the use of winsorized means in calculation of the variance
    and the trimmed sample size in calculation of the statistic. Trimming is
    recommended if the underlying distribution is long-tailed or contaminated
    with outliers [4]_.

    The statistic is calculated as ``(np.mean(a) - np.mean(b))/se``, where
    ``se`` is the standard error. Therefore, the statistic will be positive
    when the sample mean of `a` is greater than the sample mean of `b` and
    negative when the sample mean of `a` is less than the sample mean of
    `b`.

    References
    ----------
    .. [1] https://en.wikipedia.org/wiki/T-test#Independent_two-sample_t-test

    .. [2] https://en.wikipedia.org/wiki/Welch%27s_t-test

    .. [3] B. Efron and T. Hastie. Computer Age Statistical Inference. (2016).

    .. [4] Yuen, Karen K. "The Two-Sample Trimmed t for Unequal Population
           Variances." Biometrika, vol. 61, no. 1, 1974, pp. 165-170. JSTOR,
           www.jstor.org/stable/2334299. Accessed 30 Mar. 2021.

    .. [5] Yuen, Karen K., and W. J. Dixon. "The Approximate Behaviour and
           Performance of the Two-Sample Trimmed t." Biometrika, vol. 60,
           no. 2, 1973, pp. 369-374. JSTOR, www.jstor.org/stable/2334550.
           Accessed 30 Mar. 2021.

    Examples
    --------
    >>> import numpy as np
    >>> from scipy import stats
    >>> rng = np.random.default_rng()

    Test with sample with identical means:

    >>> rvs1 = stats.norm.rvs(loc=5, scale=10, size=500, random_state=rng)
    >>> rvs2 = stats.norm.rvs(loc=5, scale=10, size=500, random_state=rng)
    >>> stats.ttest_ind(rvs1, rvs2)
    TtestResult(statistic=-0.4390847099199348,
                pvalue=0.6606952038870015,
                df=998.0)
    >>> stats.ttest_ind(rvs1, rvs2, equal_var=False)
    TtestResult(statistic=-0.4390847099199348,
                pvalue=0.6606952553131064,
                df=997.4602304121448)

    `ttest_ind` underestimates p for unequal variances:

    >>> rvs3 = stats.norm.rvs(loc=5, scale=20, size=500, random_state=rng)
    >>> stats.ttest_ind(rvs1, rvs3)
    TtestResult(statistic=-1.6370984482905417,
                pvalue=0.1019251574705033,
                df=998.0)
    >>> stats.ttest_ind(rvs1, rvs3, equal_var=False)
    TtestResult(statistic=-1.637098448290542,
                pvalue=0.10202110497954867,
                df=765.1098655246868)

    When ``n1 != n2``, the equal variance t-statistic is no longer equal to the
    unequal variance t-statistic:

    >>> rvs4 = stats.norm.rvs(loc=5, scale=20, size=100, random_state=rng)
    >>> stats.ttest_ind(rvs1, rvs4)
    TtestResult(statistic=-1.9481646859513422,
                pvalue=0.05186270935842703,
                df=598.0)
    >>> stats.ttest_ind(rvs1, rvs4, equal_var=False)
    TtestResult(statistic=-1.3146566100751664,
                pvalue=0.1913495266513811,
                df=110.41349083985212)

    T-test with different means, variance, and n:

    >>> rvs5 = stats.norm.rvs(loc=8, scale=20, size=100, random_state=rng)
    >>> stats.ttest_ind(rvs1, rvs5)
    TtestResult(statistic=-2.8415950600298774,
                pvalue=0.0046418707568707885,
                df=598.0)
    >>> stats.ttest_ind(rvs1, rvs5, equal_var=False)
    TtestResult(statistic=-1.8686598649188084,
                pvalue=0.06434714193919686,
                df=109.32167496550137)

    Take these two samples, one of which has an extreme tail.

    >>> a = (56, 128.6, 12, 123.8, 64.34, 78, 763.3)
    >>> b = (1.1, 2.9, 4.2)

    Use the `trim` keyword to perform a trimmed (Yuen) t-test. For example,
    using 20% trimming, ``trim=.2``, the test will reduce the impact of one
    (``np.floor(trim*len(a))``) element from each tail of sample `a`. It will
    have no effect on sample `b` because ``np.floor(trim*len(b))`` is 0.

    >>> stats.ttest_ind(a, b, trim=.2)
    TtestResult(statistic=3.4463884028073513,
                pvalue=0.01369338726499547,
                df=6.0)
    """
    xp = array_namespace(a, b)

    a, b = xp_promote(a, b, force_floating=True, xp=xp)

    if axis is None:
        a, b, axis = xp_ravel(a), xp_ravel(b), 0

    if not (0 <= trim < .5):
        raise ValueError("Trimming percentage should be 0 <= `trim` < .5.")

    if not isinstance(method, PermutationMethod | MonteCarloMethod | None):
        message = ("`method` must be an instance of `PermutationMethod`, an instance "
                   "of `MonteCarloMethod`, or None (default).")
        raise ValueError(message)

    if not is_numpy(xp) and method is not None:
        message = "Use of resampling methods is compatible only with NumPy arrays."
        raise NotImplementedError(message)

    result_shape = _broadcast_array_shapes_remove_axis((a, b), axis=axis)
    NaN = _get_nan(a, b, shape=result_shape, xp=xp)
    if xp_size(a) == 0 or xp_size(b) == 0:
        return TtestResult(NaN, NaN, df=NaN, alternative=NaN,
                           standard_error=NaN, estimate=NaN)

    alternative_nums = {"less": -1, "two-sided": 0, "greater": 1}

    # This probably should be deprecated and replaced with a `method` argument
    if permutations is not None and permutations != 0:
        message = "Use of `permutations` is compatible only with NumPy arrays."
        if not is_numpy(xp):
            raise NotImplementedError(message)

        message = "Use of `permutations` is incompatible with with use of `trim`."
        if trim != 0:
            raise NotImplementedError(message)

        t, prob = _permutation_ttest(a, b, permutations=permutations,
                                     axis=axis, equal_var=equal_var,
                                     nan_policy=nan_policy,
                                     random_state=random_state,
                                     alternative=alternative)
        df, denom, estimate = NaN, NaN, NaN

        # _axis_nan_policy decorator doesn't play well with strings
        return TtestResult(t, prob, df=df, alternative=alternative_nums[alternative],
                           standard_error=denom, estimate=estimate)

    n1 = _length_nonmasked(a, axis)
    n2 = _length_nonmasked(b, axis)

    if trim == 0:
        with np.errstate(divide='ignore', invalid='ignore'):
            v1 = _var(a, axis, ddof=1, xp=xp)
            v2 = _var(b, axis, ddof=1, xp=xp)

        m1 = xp.mean(a, axis=axis)
        m2 = xp.mean(b, axis=axis)
    else:
        message = "Use of `trim` is compatible only with NumPy arrays."
        if not is_numpy(xp):
            raise NotImplementedError(message)

        v1, m1, n1 = _ttest_trim_var_mean_len(a, trim, axis)
        v2, m2, n2 = _ttest_trim_var_mean_len(b, trim, axis)

    if equal_var:
        df, denom = _equal_var_ttest_denom(v1, n1, v2, n2, xp=xp)
    else:
        df, denom = _unequal_var_ttest_denom(v1, n1, v2, n2, xp=xp)

    if method is None:
        t, prob = _ttest_ind_from_stats(m1, m2, denom, df, alternative)
    else:
        # nan_policy is taken care of by axis_nan_policy decorator
        ttest_kwargs = dict(equal_var=equal_var, trim=trim)
        t, prob = _ttest_resampling(a, b, axis, alternative, ttest_kwargs, method)

    # when nan_policy='omit', `df` can be different for different axis-slices
    df = xp.broadcast_to(df, t.shape)
    df = df[()] if df.ndim ==0 else df
    estimate = m1 - m2

    return TtestResult(t, prob, df=df, alternative=alternative_nums[alternative],
                       standard_error=denom, estimate=estimate)


def _ttest_resampling(x, y, axis, alternative, ttest_kwargs, method):
    def statistic(x, y, axis):
        return ttest_ind(x, y, axis=axis, **ttest_kwargs).statistic

    test = (permutation_test if isinstance(method, PermutationMethod)
            else monte_carlo_test)
    method = method._asdict()

    if test is monte_carlo_test:
        # `monte_carlo_test` accepts an `rvs` tuple of callables, not an `rng`
        # If the user specified an `rng`, replace it with the default callables
        if (rng := method.pop('rng', None)) is not None:
            rng = np.random.default_rng(rng)
            method['rvs'] = rng.normal, rng.normal

    res = test((x, y,), statistic=statistic, axis=axis,
               alternative=alternative, **method)

    return res.statistic, res.pvalue


def _ttest_trim_var_mean_len(a, trim, axis):
    """Variance, mean, and length of winsorized input along specified axis"""
    # for use with `ttest_ind` when trimming.
    # further calculations in this test assume that the inputs are sorted.
    # From [4] Section 1 "Let x_1, ..., x_n be n ordered observations..."
    a = np.sort(a, axis=axis)

    # `g` is the number of elements to be replaced on each tail, converted
    # from a percentage amount of trimming
    n = a.shape[axis]
    g = int(n * trim)

    # Calculate the Winsorized variance of the input samples according to
    # specified `g`
    v = _calculate_winsorized_variance(a, g, axis)

    # the total number of elements in the trimmed samples
    n -= 2 * g

    # calculate the g-times trimmed mean, as defined in [4] (1-1)
    m = trim_mean(a, trim, axis=axis)
    return v, m, n


def _calculate_winsorized_variance(a, g, axis):
    """Calculates g-times winsorized variance along specified axis"""
    # it is expected that the input `a` is sorted along the correct axis
    if g == 0:
        return _var(a, ddof=1, axis=axis)
    # move the intended axis to the end that way it is easier to manipulate
    a_win = np.moveaxis(a, axis, -1)

    # save where NaNs are for later use.
    nans_indices = np.any(np.isnan(a_win), axis=-1)

    # Winsorization and variance calculation are done in one step in [4]
    # (1-3), but here winsorization is done first; replace the left and
    # right sides with the repeating value. This can be see in effect in (
    # 1-3) in [4], where the leftmost and rightmost tails are replaced with
    # `(g + 1) * x_{g + 1}` on the left and `(g + 1) * x_{n - g}` on the
    # right. Zero-indexing turns `g + 1` to `g`, and `n - g` to `- g - 1` in
    # array indexing.
    a_win[..., :g] = a_win[..., [g]]
    a_win[..., -g:] = a_win[..., [-g - 1]]

    # Determine the variance. In [4], the degrees of freedom is expressed as
    # `h - 1`, where `h = n - 2g` (unnumbered equations in Section 1, end of
    # page 369, beginning of page 370). This is converted to NumPy's format,
    # `n - ddof` for use with `np.var`. The result is converted to an
    # array to accommodate indexing later.
    var_win = np.asarray(_var(a_win, ddof=(2 * g + 1), axis=-1))

    # with `nan_policy='propagate'`, NaNs may be completely trimmed out
    # because they were sorted into the tail of the array. In these cases,
    # replace computed variances with `np.nan`.
    var_win[nans_indices] = np.nan
    return var_win


def _permutation_distribution_t(data, permutations, size_a, equal_var,
                                random_state=None):
    """Generation permutation distribution of t statistic"""

    random_state = check_random_state(random_state)

    # prepare permutation indices
    size = data.shape[-1]
    # number of distinct combinations
    n_max = special.comb(size, size_a)

    if permutations < n_max:
        perm_generator = (random_state.permutation(size)
                          for i in range(permutations))
    else:
        permutations = n_max
        perm_generator = (np.concatenate(z)
                          for z in _all_partitions(size_a, size-size_a))

    t_stat = []
    for indices in _batch_generator(perm_generator, batch=50):
        # get one batch from perm_generator at a time as a list
        indices = np.array(indices)
        # generate permutations
        data_perm = data[..., indices]
        # move axis indexing permutations to position 0 to broadcast
        # nicely with t_stat_observed, which doesn't have this dimension
        data_perm = np.moveaxis(data_perm, -2, 0)

        a = data_perm[..., :size_a]
        b = data_perm[..., size_a:]
        t_stat.append(_calc_t_stat(a, b, equal_var))

    t_stat = np.concatenate(t_stat, axis=0)

    return t_stat, permutations, n_max


def _calc_t_stat(a, b, equal_var, axis=-1):
    """Calculate the t statistic along the given dimension."""
    na = a.shape[axis]
    nb = b.shape[axis]
    avg_a = np.mean(a, axis=axis)
    avg_b = np.mean(b, axis=axis)
    var_a = _var(a, axis=axis, ddof=1)
    var_b = _var(b, axis=axis, ddof=1)

    if not equal_var:
        _, denom = _unequal_var_ttest_denom(var_a, na, var_b, nb)
    else:
        _, denom = _equal_var_ttest_denom(var_a, na, var_b, nb)

    return (avg_a-avg_b)/denom


def _permutation_ttest(a, b, permutations, axis=0, equal_var=True,
                       nan_policy='propagate', random_state=None,
                       alternative="two-sided"):
    """
    Calculates the T-test for the means of TWO INDEPENDENT samples of scores
    using permutation methods.

    This test is similar to `stats.ttest_ind`, except it doesn't rely on an
    approximate normality assumption since it uses a permutation test.
    This function is only called from ttest_ind when permutations is not None.

    Parameters
    ----------
    a, b : array_like
        The arrays must be broadcastable, except along the dimension
        corresponding to `axis` (the zeroth, by default).
    axis : int, optional
        The axis over which to operate on a and b.
    permutations : int, optional
        Number of permutations used to calculate p-value. If greater than or
        equal to the number of distinct permutations, perform an exact test.
    equal_var : bool, optional
        If False, an equal variance (Welch's) t-test is conducted.  Otherwise,
        an ordinary t-test is conducted.
    random_state : {None, int, `numpy.random.Generator`}, optional
        If `seed` is None the `numpy.random.Generator` singleton is used.
        If `seed` is an int, a new ``Generator`` instance is used,
        seeded with `seed`.
        If `seed` is already a ``Generator`` instance then that instance is
        used.
        Pseudorandom number generator state used for generating random
        permutations.

    Returns
    -------
    statistic : float or array
        The calculated t-statistic.
    pvalue : float or array
        The p-value.

    """
    if permutations < 0 or (np.isfinite(permutations) and
                            int(permutations) != permutations):
        raise ValueError("Permutations must be a non-negative integer.")

    random_state = check_random_state(random_state)

    t_stat_observed = _calc_t_stat(a, b, equal_var, axis=axis)

    na = a.shape[axis]
    mat = _broadcast_concatenate((a, b), axis=axis)
    mat = np.moveaxis(mat, axis, -1)

    t_stat, permutations, n_max = _permutation_distribution_t(
        mat, permutations, size_a=na, equal_var=equal_var,
        random_state=random_state)

    compare = {"less": np.less_equal,
               "greater": np.greater_equal,
               "two-sided": lambda x, y: (x <= -np.abs(y)) | (x >= np.abs(y))}

    # Calculate the p-values
    cmps = compare[alternative](t_stat, t_stat_observed)
    # Randomized test p-value calculation should use biased estimate; see e.g.
    # https://www.degruyter.com/document/doi/10.2202/1544-6115.1585/
    adjustment = 1 if n_max > permutations else 0
    pvalues = (cmps.sum(axis=0) + adjustment) / (permutations + adjustment)

    # nans propagate naturally in statistic calculation, but need to be
    # propagated manually into pvalues
    if nan_policy == 'propagate' and np.isnan(t_stat_observed).any():
        if np.ndim(pvalues) == 0:
            pvalues = np.float64(np.nan)
        else:
            pvalues[np.isnan(t_stat_observed)] = np.nan

    return (t_stat_observed, pvalues)


def _get_len(a, axis, msg):
    try:
        n = a.shape[axis]
    except IndexError:
        raise AxisError(axis, a.ndim, msg) from None
    return n


@xp_capabilities(cpu_only=True, exceptions=["cupy", "jax.numpy"],
                 jax_jit=False, allow_dask_compute=True)
@_axis_nan_policy_factory(pack_TtestResult, default_axis=0, n_samples=2,
                          result_to_tuple=unpack_TtestResult, n_outputs=6,
                          paired=True)
def ttest_rel(a, b, axis=0, nan_policy='propagate', alternative="two-sided"):
    """Calculate the t-test on TWO RELATED samples of scores, a and b.

    This is a test for the null hypothesis that two related or
    repeated samples have identical average (expected) values.

    Parameters
    ----------
    a, b : array_like
        The arrays must have the same shape.
    axis : int or None, optional
        Axis along which to compute test. If None, compute over the whole
        arrays, `a`, and `b`.
    nan_policy : {'propagate', 'raise', 'omit'}, optional
        Defines how to handle when input contains nan.
        The following options are available (default is 'propagate'):

          * 'propagate': returns nan
          * 'raise': throws an error
          * 'omit': performs the calculations ignoring nan values
    alternative : {'two-sided', 'less', 'greater'}, optional
        Defines the alternative hypothesis.
        The following options are available (default is 'two-sided'):

        * 'two-sided': the means of the distributions underlying the samples
          are unequal.
        * 'less': the mean of the distribution underlying the first sample
          is less than the mean of the distribution underlying the second
          sample.
        * 'greater': the mean of the distribution underlying the first
          sample is greater than the mean of the distribution underlying
          the second sample.

        .. versionadded:: 1.6.0

    Returns
    -------
    result : `~scipy.stats._result_classes.TtestResult`
        An object with the following attributes:

        statistic : float or array
            The t-statistic.
        pvalue : float or array
            The p-value associated with the given alternative.
        df : float or array
            The number of degrees of freedom used in calculation of the
            t-statistic; this is one less than the size of the sample
            (``a.shape[axis]``).

            .. versionadded:: 1.10.0

        The object also has the following method:

        confidence_interval(confidence_level=0.95)
            Computes a confidence interval around the difference in
            population means for the given confidence level.
            The confidence interval is returned in a ``namedtuple`` with
            fields `low` and `high`.

            .. versionadded:: 1.10.0

    Notes
    -----
    Examples for use are scores of the same set of student in
    different exams, or repeated sampling from the same units. The
    test measures whether the average score differs significantly
    across samples (e.g. exams). If we observe a large p-value, for
    example greater than 0.05 or 0.1 then we cannot reject the null
    hypothesis of identical average scores. If the p-value is smaller
    than the threshold, e.g. 1%, 5% or 10%, then we reject the null
    hypothesis of equal averages. Small p-values are associated with
    large t-statistics.

    The t-statistic is calculated as ``np.mean(a - b)/se``, where ``se`` is the
    standard error. Therefore, the t-statistic will be positive when the sample
    mean of ``a - b`` is greater than zero and negative when the sample mean of
    ``a - b`` is less than zero.

    References
    ----------
    https://en.wikipedia.org/wiki/T-test#Dependent_t-test_for_paired_samples

    Examples
    --------
    >>> import numpy as np
    >>> from scipy import stats
    >>> rng = np.random.default_rng()

    >>> rvs1 = stats.norm.rvs(loc=5, scale=10, size=500, random_state=rng)
    >>> rvs2 = (stats.norm.rvs(loc=5, scale=10, size=500, random_state=rng)
    ...         + stats.norm.rvs(scale=0.2, size=500, random_state=rng))
    >>> stats.ttest_rel(rvs1, rvs2)
    TtestResult(statistic=-0.4549717054410304, pvalue=0.6493274702088672, df=499)
    >>> rvs3 = (stats.norm.rvs(loc=8, scale=10, size=500, random_state=rng)
    ...         + stats.norm.rvs(scale=0.2, size=500, random_state=rng))
    >>> stats.ttest_rel(rvs1, rvs3)
    TtestResult(statistic=-5.879467544540889, pvalue=7.540777129099917e-09, df=499)

    """
    return ttest_1samp(a - b, popmean=0., axis=axis, alternative=alternative,
                       _no_deco=True)


# Map from names to lambda_ values used in power_divergence().
_power_div_lambda_names = {
    "pearson": 1,
    "log-likelihood": 0,
    "freeman-tukey": -0.5,
    "mod-log-likelihood": -1,
    "neyman": -2,
    "cressie-read": 2/3,
}


Power_divergenceResult = namedtuple('Power_divergenceResult',
                                    ('statistic', 'pvalue'))


def _pd_nsamples(kwargs):
    return 2 if kwargs.get('f_exp', None) is not None else 1


@xp_capabilities(static_argnames=("ddof", "axis", "lambda_"),
                 jax_jit=False, allow_dask_compute=True)
@_axis_nan_policy_factory(Power_divergenceResult, paired=True, n_samples=_pd_nsamples,
                          too_small=-1)
def power_divergence(f_obs, f_exp=None, ddof=0, axis=0, lambda_=None):
    """Cressie-Read power divergence statistic and goodness of fit test.

    This function tests the null hypothesis that the categorical data
    has the given frequencies, using the Cressie-Read power divergence
    statistic.

    Parameters
    ----------
    f_obs : array_like
        Observed frequencies in each category.
    f_exp : array_like, optional
        Expected frequencies in each category.  By default the categories are
        assumed to be equally likely.
    ddof : int, optional
        "Delta degrees of freedom": adjustment to the degrees of freedom
        for the p-value.  The p-value is computed using a chi-squared
        distribution with ``k - 1 - ddof`` degrees of freedom, where `k`
        is the number of observed frequencies.  The default value of `ddof`
        is 0.
    axis : int or None, optional
        The axis of the broadcast result of `f_obs` and `f_exp` along which to
        apply the test.  If axis is None, all values in `f_obs` are treated
        as a single data set.  Default is 0.
    lambda_ : float or str, optional
        The power in the Cressie-Read power divergence statistic.  The default
        is 1.  For convenience, `lambda_` may be assigned one of the following
        strings, in which case the corresponding numerical value is used:

        * ``"pearson"`` (value 1)
            Pearson's chi-squared statistic. In this case, the function is
            equivalent to `chisquare`.
        * ``"log-likelihood"`` (value 0)
            Log-likelihood ratio. Also known as the G-test [3]_.
        * ``"freeman-tukey"`` (value -1/2)
            Freeman-Tukey statistic.
        * ``"mod-log-likelihood"`` (value -1)
            Modified log-likelihood ratio.
        * ``"neyman"`` (value -2)
            Neyman's statistic.
        * ``"cressie-read"`` (value 2/3)
            The power recommended in [5]_.

    Returns
    -------
    res: Power_divergenceResult
        An object containing attributes:

        statistic : float or ndarray
            The Cressie-Read power divergence test statistic.  The value is
            a float if `axis` is None or if` `f_obs` and `f_exp` are 1-D.
        pvalue : float or ndarray
            The p-value of the test.  The value is a float if `ddof` and the
            return value `stat` are scalars.

    See Also
    --------
    chisquare

    Notes
    -----
    This test is invalid when the observed or expected frequencies in each
    category are too small.  A typical rule is that all of the observed
    and expected frequencies should be at least 5.

    Also, the sum of the observed and expected frequencies must be the same
    for the test to be valid; `power_divergence` raises an error if the sums
    do not agree within a relative tolerance of ``eps**0.5``, where ``eps``
    is the precision of the input dtype.

    When `lambda_` is less than zero, the formula for the statistic involves
    dividing by `f_obs`, so a warning or error may be generated if any value
    in `f_obs` is 0.

    Similarly, a warning or error may be generated if any value in `f_exp` is
    zero when `lambda_` >= 0.

    The default degrees of freedom, k-1, are for the case when no parameters
    of the distribution are estimated. If p parameters are estimated by
    efficient maximum likelihood then the correct degrees of freedom are
    k-1-p. If the parameters are estimated in a different way, then the
    dof can be between k-1-p and k-1. However, it is also possible that
    the asymptotic distribution is not a chisquare, in which case this
    test is not appropriate.

    References
    ----------
    .. [1] Lowry, Richard.  "Concepts and Applications of Inferential
           Statistics". Chapter 8.
           https://web.archive.org/web/20171015035606/http://faculty.vassar.edu/lowry/ch8pt1.html
    .. [2] "Chi-squared test", https://en.wikipedia.org/wiki/Chi-squared_test
    .. [3] "G-test", https://en.wikipedia.org/wiki/G-test
    .. [4] Sokal, R. R. and Rohlf, F. J. "Biometry: the principles and
           practice of statistics in biological research", New York: Freeman
           (1981)
    .. [5] Cressie, N. and Read, T. R. C., "Multinomial Goodness-of-Fit
           Tests", J. Royal Stat. Soc. Series B, Vol. 46, No. 3 (1984),
           pp. 440-464.

    Examples
    --------
    (See `chisquare` for more examples.)

    When just `f_obs` is given, it is assumed that the expected frequencies
    are uniform and given by the mean of the observed frequencies.  Here we
    perform a G-test (i.e. use the log-likelihood ratio statistic):

    >>> import numpy as np
    >>> from scipy.stats import power_divergence
    >>> power_divergence([16, 18, 16, 14, 12, 12], lambda_='log-likelihood')
    (2.006573162632538, 0.84823476779463769)

    The expected frequencies can be given with the `f_exp` argument:

    >>> power_divergence([16, 18, 16, 14, 12, 12],
    ...                  f_exp=[16, 16, 16, 16, 16, 8],
    ...                  lambda_='log-likelihood')
    (3.3281031458963746, 0.6495419288047497)

    When `f_obs` is 2-D, by default the test is applied to each column.

    >>> obs = np.array([[16, 18, 16, 14, 12, 12], [32, 24, 16, 28, 20, 24]]).T
    >>> obs.shape
    (6, 2)
    >>> power_divergence(obs, lambda_="log-likelihood")
    (array([ 2.00657316,  6.77634498]), array([ 0.84823477,  0.23781225]))

    By setting ``axis=None``, the test is applied to all data in the array,
    which is equivalent to applying the test to the flattened array.

    >>> power_divergence(obs, axis=None)
    (23.31034482758621, 0.015975692534127565)
    >>> power_divergence(obs.ravel())
    (23.31034482758621, 0.015975692534127565)

    `ddof` is the change to make to the default degrees of freedom.

    >>> power_divergence([16, 18, 16, 14, 12, 12], ddof=1)
    (2.0, 0.73575888234288467)

    The calculation of the p-values is done by broadcasting the
    test statistic with `ddof`.

    >>> power_divergence([16, 18, 16, 14, 12, 12], ddof=[0,1,2])
    (2.0, array([ 0.84914504,  0.73575888,  0.5724067 ]))

    `f_obs` and `f_exp` are also broadcast.  In the following, `f_obs` has
    shape (6,) and `f_exp` has shape (2, 6), so the result of broadcasting
    `f_obs` and `f_exp` has shape (2, 6).  To compute the desired chi-squared
    statistics, we must use ``axis=1``:

    >>> power_divergence([16, 18, 16, 14, 12, 12],
    ...                  f_exp=[[16, 16, 16, 16, 16, 8],
    ...                         [8, 20, 20, 16, 12, 12]],
    ...                  axis=1)
    (array([ 3.5 ,  9.25]), array([ 0.62338763,  0.09949846]))

    """
    return _power_divergence(f_obs, f_exp=f_exp, ddof=ddof, axis=axis, lambda_=lambda_)


def _power_divergence(f_obs, f_exp, ddof, axis, lambda_, sum_check=True):
    xp = array_namespace(f_obs, f_exp)
    f_obs, f_exp = xp_promote(f_obs, f_exp, force_floating=True, xp=xp)

    # Convert the input argument `lambda_` to a numerical value.
    if isinstance(lambda_, str):
        if lambda_ not in _power_div_lambda_names:
            names = repr(list(_power_div_lambda_names.keys()))[1:-1]
            raise ValueError(f"invalid string for lambda_: {lambda_!r}. "
                             f"Valid strings are {names}")
        lambda_ = _power_div_lambda_names[lambda_]
    elif lambda_ is None:
        lambda_ = 1

    if f_exp is not None:
        # not sure why we force to float64, but not going to touch it
        f_obs_float = xp.asarray(f_obs, dtype=xp.float64)
        bshape = _broadcast_shapes((f_obs_float.shape, f_exp.shape))
        f_obs_float = xp.broadcast_to(f_obs_float, bshape)
        f_exp = xp.broadcast_to(f_exp, bshape)
        f_obs_float, f_exp = _share_masks(f_obs_float, f_exp, xp=xp)

        if sum_check:
            dtype_res = xp.result_type(f_obs.dtype, f_exp.dtype)
            rtol = xp.finfo(dtype_res).eps**0.5  # to pass existing tests
            with np.errstate(invalid='ignore'):
                f_obs_sum = xp.sum(f_obs_float, axis=axis)
                f_exp_sum = xp.sum(f_exp, axis=axis)
                relative_diff = (xp.abs(f_obs_sum - f_exp_sum) /
                                 xp.minimum(f_obs_sum, f_exp_sum))
                diff_gt_tol = xp.any(relative_diff > rtol, axis=None)
            if diff_gt_tol:
                msg = (f"For each axis slice, the sum of the observed "
                       f"frequencies must agree with the sum of the "
                       f"expected frequencies to a relative tolerance "
                       f"of {rtol}, but the percent differences are:\n"
                       f"{relative_diff}")
                raise ValueError(msg)

    else:
        # Avoid warnings with the edge case of a data set with length 0
        with warnings.catch_warnings():
            warnings.simplefilter("ignore")
            f_exp = xp.mean(f_obs, axis=axis, keepdims=True)

    # `terms` is the array of terms that are summed along `axis` to create
    # the test statistic.  We use some specialized code for a few special
    # cases of lambda_.
    if lambda_ == 1:
        # Pearson's chi-squared statistic
        terms = (f_obs - f_exp)**2 / f_exp
    elif lambda_ == 0:
        # Log-likelihood ratio (i.e. G-test)
        terms = 2.0 * special.xlogy(f_obs, f_obs / f_exp)
    elif lambda_ == -1:
        # Modified log-likelihood ratio
        terms = 2.0 * special.xlogy(f_exp, f_exp / f_obs)
    else:
        # General Cressie-Read power divergence.
        terms = f_obs * ((f_obs / f_exp)**lambda_ - 1)
        terms /= 0.5 * lambda_ * (lambda_ + 1)

    stat = xp.sum(terms, axis=axis)

    num_obs = xp.asarray(_length_nonmasked(terms, axis))

    df = num_obs - 1 - ddof
    chi2 = _SimpleChi2(df)
    pvalue = _get_pvalue(stat, chi2 , alternative='greater', symmetric=False, xp=xp)

    stat = stat[()] if stat.ndim == 0 else stat
    pvalue = pvalue[()] if pvalue.ndim == 0 else pvalue

    return Power_divergenceResult(stat, pvalue)



@xp_capabilities(static_argnames=("ddof, axis", "sum_check"),
                 jax_jit=False, allow_dask_compute=True)
@_axis_nan_policy_factory(Power_divergenceResult, paired=True, n_samples=_pd_nsamples,
                          too_small=-1)
def chisquare(f_obs, f_exp=None, ddof=0, axis=0, *, sum_check=True):
    """Perform Pearson's chi-squared test.

    Pearson's chi-squared test [1]_ is a goodness-of-fit test for a multinomial
    distribution with given probabilities; that is, it assesses the null hypothesis
    that the observed frequencies (counts) are obtained by independent
    sampling of *N* observations from a categorical distribution with given
    expected frequencies.

    Parameters
    ----------
    f_obs : array_like
        Observed frequencies in each category.
    f_exp : array_like, optional
        Expected frequencies in each category. By default, the categories are
        assumed to be equally likely.
    ddof : int, optional
        "Delta degrees of freedom": adjustment to the degrees of freedom
        for the p-value.  The p-value is computed using a chi-squared
        distribution with ``k - 1 - ddof`` degrees of freedom, where ``k``
        is the number of categories.  The default value of `ddof` is 0.
    axis : int or None, optional
        The axis of the broadcast result of `f_obs` and `f_exp` along which to
        apply the test.  If axis is None, all values in `f_obs` are treated
        as a single data set.  Default is 0.
    sum_check : bool, optional
        Whether to perform a check that ``sum(f_obs) - sum(f_exp) == 0``. If True,
        (default) raise an error when the relative difference exceeds the square root
        of the precision of the data type. See Notes for rationale and possible
        exceptions.

    Returns
    -------
    res: Power_divergenceResult
        An object containing attributes:

        statistic : float or ndarray
            The chi-squared test statistic.  The value is a float if `axis` is
            None or `f_obs` and `f_exp` are 1-D.
        pvalue : float or ndarray
            The p-value of the test.  The value is a float if `ddof` and the
            result attribute `statistic` are scalars.

    See Also
    --------
    scipy.stats.power_divergence
    scipy.stats.fisher_exact : Fisher exact test on a 2x2 contingency table.
    scipy.stats.barnard_exact : An unconditional exact test. An alternative
        to chi-squared test for small sample sizes.
    :ref:`hypothesis_chisquare` : Extended example

    Notes
    -----
    This test is invalid when the observed or expected frequencies in each
    category are too small.  A typical rule is that all of the observed
    and expected frequencies should be at least 5. According to [2]_, the
    total number of observations is recommended to be greater than 13,
    otherwise exact tests (such as Barnard's Exact test) should be used
    because they do not overreject.

    The default degrees of freedom, k-1, are for the case when no parameters
    of the distribution are estimated. If p parameters are estimated by
    efficient maximum likelihood then the correct degrees of freedom are
    k-1-p. If the parameters are estimated in a different way, then the
    dof can be between k-1-p and k-1. However, it is also possible that
    the asymptotic distribution is not chi-square, in which case this test
    is not appropriate.

    For Pearson's chi-squared test, the total observed and expected counts must match
    for the p-value to accurately reflect the probability of observing such an extreme
    value of the statistic under the null hypothesis.
    This function may be used to perform other statistical tests that do not require
    the total counts to be equal. For instance, to test the null hypothesis that
    ``f_obs[i]`` is Poisson-distributed with expectation ``f_exp[i]``, set ``ddof=-1``
    and ``sum_check=False``. This test follows from the fact that a Poisson random
    variable with mean and variance ``f_exp[i]`` is approximately normal with the
    same mean and variance; the chi-squared statistic standardizes, squares, and sums
    the observations; and the sum of ``n`` squared standard normal variables follows
    the chi-squared distribution with ``n`` degrees of freedom.

    References
    ----------
    .. [1] "Pearson's chi-squared test".
           *Wikipedia*. https://en.wikipedia.org/wiki/Pearson%27s_chi-squared_test
    .. [2] Pearson, Karl. "On the criterion that a given system of deviations from the probable
           in the case of a correlated system of variables is such that it can be reasonably
           supposed to have arisen from random sampling", Philosophical Magazine. Series 5. 50
           (1900), pp. 157-175.

    Examples
    --------
    When only the mandatory `f_obs` argument is given, it is assumed that the
    expected frequencies are uniform and given by the mean of the observed
    frequencies:

    >>> import numpy as np
    >>> from scipy.stats import chisquare
    >>> chisquare([16, 18, 16, 14, 12, 12])
    Power_divergenceResult(statistic=2.0, pvalue=0.84914503608460956)

    The optional `f_exp` argument gives the expected frequencies.

    >>> chisquare([16, 18, 16, 14, 12, 12], f_exp=[16, 16, 16, 16, 16, 8])
    Power_divergenceResult(statistic=3.5, pvalue=0.62338762774958223)

    When `f_obs` is 2-D, by default the test is applied to each column.

    >>> obs = np.array([[16, 18, 16, 14, 12, 12], [32, 24, 16, 28, 20, 24]]).T
    >>> obs.shape
    (6, 2)
    >>> chisquare(obs)
    Power_divergenceResult(statistic=array([2.        , 6.66666667]), pvalue=array([0.84914504, 0.24663415]))

    By setting ``axis=None``, the test is applied to all data in the array,
    which is equivalent to applying the test to the flattened array.

    >>> chisquare(obs, axis=None)
    Power_divergenceResult(statistic=23.31034482758621, pvalue=0.015975692534127565)
    >>> chisquare(obs.ravel())
    Power_divergenceResult(statistic=23.310344827586206, pvalue=0.01597569253412758)

    `ddof` is the change to make to the default degrees of freedom.

    >>> chisquare([16, 18, 16, 14, 12, 12], ddof=1)
    Power_divergenceResult(statistic=2.0, pvalue=0.7357588823428847)

    The calculation of the p-values is done by broadcasting the
    chi-squared statistic with `ddof`.

    >>> chisquare([16, 18, 16, 14, 12, 12], ddof=[0, 1, 2])
    Power_divergenceResult(statistic=2.0, pvalue=array([0.84914504, 0.73575888, 0.5724067 ]))

    `f_obs` and `f_exp` are also broadcast.  In the following, `f_obs` has
    shape (6,) and `f_exp` has shape (2, 6), so the result of broadcasting
    `f_obs` and `f_exp` has shape (2, 6).  To compute the desired chi-squared
    statistics, we use ``axis=1``:

    >>> chisquare([16, 18, 16, 14, 12, 12],
    ...           f_exp=[[16, 16, 16, 16, 16, 8], [8, 20, 20, 16, 12, 12]],
    ...           axis=1)
    Power_divergenceResult(statistic=array([3.5 , 9.25]), pvalue=array([0.62338763, 0.09949846]))

    For a more detailed example, see :ref:`hypothesis_chisquare`.
    """  # noqa: E501
    return _power_divergence(f_obs, f_exp=f_exp, ddof=ddof, axis=axis,
                             lambda_="pearson", sum_check=sum_check)


KstestResult = _make_tuple_bunch('KstestResult', ['statistic', 'pvalue'],
                                 ['statistic_location', 'statistic_sign'])


def _compute_dplus(cdfvals, x):
    """Computes D+ as used in the Kolmogorov-Smirnov test.

    Parameters
    ----------
    cdfvals : array_like
        Sorted array of CDF values between 0 and 1
    x: array_like
        Sorted array of the stochastic variable itself

    Returns
    -------
    res: Pair with the following elements:
        - The maximum distance of the CDF values below Uniform(0, 1).
        - The location at which the maximum is reached.

    """
    n = len(cdfvals)
    dplus = (np.arange(1.0, n + 1) / n - cdfvals)
    amax = dplus.argmax()
    loc_max = x[amax]
    return (dplus[amax], loc_max)


def _compute_dminus(cdfvals, x):
    """Computes D- as used in the Kolmogorov-Smirnov test.

    Parameters
    ----------
    cdfvals : array_like
        Sorted array of CDF values between 0 and 1
    x: array_like
        Sorted array of the stochastic variable itself

    Returns
    -------
    res: Pair with the following elements:
        - Maximum distance of the CDF values above Uniform(0, 1)
        - The location at which the maximum is reached.
    """
    n = len(cdfvals)
    dminus = (cdfvals - np.arange(0.0, n)/n)
    amax = dminus.argmax()
    loc_max = x[amax]
    return (dminus[amax], loc_max)


def _tuple_to_KstestResult(statistic, pvalue,
                           statistic_location, statistic_sign):
    return KstestResult(statistic, pvalue,
                        statistic_location=statistic_location,
                        statistic_sign=statistic_sign)


def _KstestResult_to_tuple(res):
    return *res, res.statistic_location, res.statistic_sign


@_axis_nan_policy_factory(_tuple_to_KstestResult, n_samples=1, n_outputs=4,
                          result_to_tuple=_KstestResult_to_tuple)
@_rename_parameter("mode", "method")
def ks_1samp(x, cdf, args=(), alternative='two-sided', method='auto'):
    """
    Performs the one-sample Kolmogorov-Smirnov test for goodness of fit.

    This test compares the underlying distribution F(x) of a sample
    against a given continuous distribution G(x). See Notes for a description
    of the available null and alternative hypotheses.

    Parameters
    ----------
    x : array_like
        a 1-D array of observations of iid random variables.
    cdf : callable
        callable used to calculate the cdf.
    args : tuple, sequence, optional
        Distribution parameters, used with `cdf`.
    alternative : {'two-sided', 'less', 'greater'}, optional
        Defines the null and alternative hypotheses. Default is 'two-sided'.
        Please see explanations in the Notes below.
    method : {'auto', 'exact', 'approx', 'asymp'}, optional
        Defines the distribution used for calculating the p-value.
        The following options are available (default is 'auto'):

          * 'auto' : selects one of the other options.
          * 'exact' : uses the exact distribution of test statistic.
          * 'approx' : approximates the two-sided probability with twice
            the one-sided probability
          * 'asymp': uses asymptotic distribution of test statistic

    Returns
    -------
    res: KstestResult
        An object containing attributes:

        statistic : float
            KS test statistic, either D+, D-, or D (the maximum of the two)
        pvalue : float
            One-tailed or two-tailed p-value.
        statistic_location : float
            Value of `x` corresponding with the KS statistic; i.e., the
            distance between the empirical distribution function and the
            hypothesized cumulative distribution function is measured at this
            observation.
        statistic_sign : int
            +1 if the KS statistic is the maximum positive difference between
            the empirical distribution function and the hypothesized cumulative
            distribution function (D+); -1 if the KS statistic is the maximum
            negative difference (D-).


    See Also
    --------
    ks_2samp, kstest

    Notes
    -----
    There are three options for the null and corresponding alternative
    hypothesis that can be selected using the `alternative` parameter.

    - `two-sided`: The null hypothesis is that the two distributions are
      identical, F(x)=G(x) for all x; the alternative is that they are not
      identical.

    - `less`: The null hypothesis is that F(x) >= G(x) for all x; the
      alternative is that F(x) < G(x) for at least one x.

    - `greater`: The null hypothesis is that F(x) <= G(x) for all x; the
      alternative is that F(x) > G(x) for at least one x.

    Note that the alternative hypotheses describe the *CDFs* of the
    underlying distributions, not the observed values. For example,
    suppose x1 ~ F and x2 ~ G. If F(x) > G(x) for all x, the values in
    x1 tend to be less than those in x2.

    Examples
    --------
    Suppose we wish to test the null hypothesis that a sample is distributed
    according to the standard normal.
    We choose a confidence level of 95%; that is, we will reject the null
    hypothesis in favor of the alternative if the p-value is less than 0.05.

    When testing uniformly distributed data, we would expect the
    null hypothesis to be rejected.

    >>> import numpy as np
    >>> from scipy import stats
    >>> rng = np.random.default_rng()
    >>> stats.ks_1samp(stats.uniform.rvs(size=100, random_state=rng),
    ...                stats.norm.cdf)
    KstestResult(statistic=0.5001899973268688,
                 pvalue=1.1616392184763533e-23,
                 statistic_location=0.00047625268963724654,
                 statistic_sign=-1)

    Indeed, the p-value is lower than our threshold of 0.05, so we reject the
    null hypothesis in favor of the default "two-sided" alternative: the data
    are *not* distributed according to the standard normal.

    When testing random variates from the standard normal distribution, we
    expect the data to be consistent with the null hypothesis most of the time.

    >>> x = stats.norm.rvs(size=100, random_state=rng)
    >>> stats.ks_1samp(x, stats.norm.cdf)
    KstestResult(statistic=0.05345882212970396,
                 pvalue=0.9227159037744717,
                 statistic_location=-1.2451343873745018,
                 statistic_sign=1)

    As expected, the p-value of 0.92 is not below our threshold of 0.05, so
    we cannot reject the null hypothesis.

    Suppose, however, that the random variates are distributed according to
    a normal distribution that is shifted toward greater values. In this case,
    the cumulative density function (CDF) of the underlying distribution tends
    to be *less* than the CDF of the standard normal. Therefore, we would
    expect the null hypothesis to be rejected with ``alternative='less'``:

    >>> x = stats.norm.rvs(size=100, loc=0.5, random_state=rng)
    >>> stats.ks_1samp(x, stats.norm.cdf, alternative='less')
    KstestResult(statistic=0.17482387821055168,
                 pvalue=0.001913921057766743,
                 statistic_location=0.3713830565352756,
                 statistic_sign=-1)

    and indeed, with p-value smaller than our threshold, we reject the null
    hypothesis in favor of the alternative.

    """
    mode = method

    alternative = {'t': 'two-sided', 'g': 'greater', 'l': 'less'}.get(
        alternative.lower()[0], alternative)
    if alternative not in ['two-sided', 'greater', 'less']:
        raise ValueError(f"Unexpected value {alternative=}")

    N = len(x)
    x = np.sort(x)
    cdfvals = cdf(x, *args)
    np_one = np.int8(1)

    if alternative == 'greater':
        Dplus, d_location = _compute_dplus(cdfvals, x)
        return KstestResult(Dplus, distributions.ksone.sf(Dplus, N),
                            statistic_location=d_location,
                            statistic_sign=np_one)

    if alternative == 'less':
        Dminus, d_location = _compute_dminus(cdfvals, x)
        return KstestResult(Dminus, distributions.ksone.sf(Dminus, N),
                            statistic_location=d_location,
                            statistic_sign=-np_one)

    # alternative == 'two-sided':
    Dplus, dplus_location = _compute_dplus(cdfvals, x)
    Dminus, dminus_location = _compute_dminus(cdfvals, x)
    if Dplus > Dminus:
        D = Dplus
        d_location = dplus_location
        d_sign = np_one
    else:
        D = Dminus
        d_location = dminus_location
        d_sign = -np_one

    if mode == 'auto':  # Always select exact
        mode = 'exact'
    if mode == 'exact':
        prob = distributions.kstwo.sf(D, N)
    elif mode == 'asymp':
        prob = distributions.kstwobign.sf(D * np.sqrt(N))
    else:
        # mode == 'approx'
        prob = 2 * distributions.ksone.sf(D, N)
    prob = np.clip(prob, 0, 1)
    return KstestResult(D, prob,
                        statistic_location=d_location,
                        statistic_sign=d_sign)


Ks_2sampResult = KstestResult


def _compute_prob_outside_square(n, h):
    """
    Compute the proportion of paths that pass outside the two diagonal lines.

    Parameters
    ----------
    n : integer
        n > 0
    h : integer
        0 <= h <= n

    Returns
    -------
    p : float
        The proportion of paths that pass outside the lines x-y = +/-h.

    """
    # Compute Pr(D_{n,n} >= h/n)
    # Prob = 2 * ( binom(2n, n-h) - binom(2n, n-2a) + binom(2n, n-3a) - ... )
    # / binom(2n, n)
    # This formulation exhibits subtractive cancellation.
    # Instead divide each term by binom(2n, n), then factor common terms
    # and use a Horner-like algorithm
    # P = 2 * A0 * (1 - A1*(1 - A2*(1 - A3*(1 - A4*(...)))))

    P = 0.0
    k = int(np.floor(n / h))
    while k >= 0:
        p1 = 1.0
        # Each of the Ai terms has numerator and denominator with
        # h simple terms.
        for j in range(h):
            p1 = (n - k * h - j) * p1 / (n + k * h + j + 1)
        P = p1 * (1.0 - P)
        k -= 1
    return 2 * P


def _count_paths_outside_method(m, n, g, h):
    """Count the number of paths that pass outside the specified diagonal.

    Parameters
    ----------
    m : integer
        m > 0
    n : integer
        n > 0
    g : integer
        g is greatest common divisor of m and n
    h : integer
        0 <= h <= lcm(m,n)

    Returns
    -------
    p : float
        The number of paths that go low.
        The calculation may overflow - check for a finite answer.

    Notes
    -----
    Count the integer lattice paths from (0, 0) to (m, n), which at some
    point (x, y) along the path, satisfy:
      m*y <= n*x - h*g
    The paths make steps of size +1 in either positive x or positive y
    directions.

    We generally follow Hodges' treatment of Drion/Gnedenko/Korolyuk.
    Hodges, J.L. Jr.,
    "The Significance Probability of the Smirnov Two-Sample Test,"
    Arkiv fiur Matematik, 3, No. 43 (1958), 469-86.

    """
    # Compute #paths which stay lower than x/m-y/n = h/lcm(m,n)
    # B(x, y) = #{paths from (0,0) to (x,y) without
    #             previously crossing the boundary}
    #         = binom(x, y) - #{paths which already reached the boundary}
    # Multiply by the number of path extensions going from (x, y) to (m, n)
    # Sum.

    # Probability is symmetrical in m, n.  Computation below assumes m >= n.
    if m < n:
        m, n = n, m
    mg = m // g
    ng = n // g

    # Not every x needs to be considered.
    # xj holds the list of x values to be checked.
    # Wherever n*x/m + ng*h crosses an integer
    lxj = n + (mg-h)//mg
    xj = [(h + mg * j + ng-1)//ng for j in range(lxj)]
    # B is an array just holding a few values of B(x,y), the ones needed.
    # B[j] == B(x_j, j)
    if lxj == 0:
        return special.binom(m + n, n)
    B = np.zeros(lxj)
    B[0] = 1
    # Compute the B(x, y) terms
    for j in range(1, lxj):
        Bj = special.binom(xj[j] + j, j)
        for i in range(j):
            bin = special.binom(xj[j] - xj[i] + j - i, j-i)
            Bj -= bin * B[i]
        B[j] = Bj
    # Compute the number of path extensions...
    num_paths = 0
    for j in range(lxj):
        bin = special.binom((m-xj[j]) + (n - j), n-j)
        term = B[j] * bin
        num_paths += term
    return num_paths


def _attempt_exact_2kssamp(n1, n2, g, d, alternative):
    """Attempts to compute the exact 2sample probability.

    n1, n2 are the sample sizes
    g is the gcd(n1, n2)
    d is the computed max difference in ECDFs

    Returns (success, d, probability)
    """
    lcm = (n1 // g) * n2
    h = int(np.round(d * lcm))
    d = h * 1.0 / lcm
    if h == 0:
        return True, d, 1.0
    saw_fp_error, prob = False, np.nan
    try:
        with np.errstate(invalid="raise", over="raise"):
            if alternative == 'two-sided':
                if n1 == n2:
                    prob = _compute_prob_outside_square(n1, h)
                else:
                    prob = _compute_outer_prob_inside_method(n1, n2, g, h)
            else:
                if n1 == n2:
                    # prob = binom(2n, n-h) / binom(2n, n)
                    # Evaluating in that form incurs roundoff errors
                    # from special.binom. Instead calculate directly
                    jrange = np.arange(h)
                    prob = np.prod((n1 - jrange) / (n1 + jrange + 1.0))
                else:
                    with np.errstate(over='raise'):
                        num_paths = _count_paths_outside_method(n1, n2, g, h)
                    bin = special.binom(n1 + n2, n1)
                    if num_paths > bin or np.isinf(bin):
                        saw_fp_error = True
                    else:
                        prob = num_paths / bin

    except (FloatingPointError, OverflowError):
        saw_fp_error = True

    if saw_fp_error:
        return False, d, np.nan
    if not (0 <= prob <= 1):
        return False, d, prob
    return True, d, prob


@_axis_nan_policy_factory(_tuple_to_KstestResult, n_samples=2, n_outputs=4,
                          result_to_tuple=_KstestResult_to_tuple)
@_rename_parameter("mode", "method")
def ks_2samp(data1, data2, alternative='two-sided', method='auto'):
    """
    Performs the two-sample Kolmogorov-Smirnov test for goodness of fit.

    This test compares the underlying continuous distributions F(x) and G(x)
    of two independent samples.  See Notes for a description of the available
    null and alternative hypotheses.

    Parameters
    ----------
    data1, data2 : array_like, 1-Dimensional
        Two arrays of sample observations assumed to be drawn from a continuous
        distribution, sample sizes can be different.
    alternative : {'two-sided', 'less', 'greater'}, optional
        Defines the null and alternative hypotheses. Default is 'two-sided'.
        Please see explanations in the Notes below.
    method : {'auto', 'exact', 'asymp'}, optional
        Defines the method used for calculating the p-value.
        The following options are available (default is 'auto'):

          * 'auto' : use 'exact' for small size arrays, 'asymp' for large
          * 'exact' : use exact distribution of test statistic
          * 'asymp' : use asymptotic distribution of test statistic

    Returns
    -------
    res: KstestResult
        An object containing attributes:

        statistic : float
            KS test statistic.
        pvalue : float
            One-tailed or two-tailed p-value.
        statistic_location : float
            Value from `data1` or `data2` corresponding with the KS statistic;
            i.e., the distance between the empirical distribution functions is
            measured at this observation.
        statistic_sign : int
            +1 if the empirical distribution function of `data1` exceeds
            the empirical distribution function of `data2` at
            `statistic_location`, otherwise -1.

    See Also
    --------
    kstest, ks_1samp, epps_singleton_2samp, anderson_ksamp

    Notes
    -----
    There are three options for the null and corresponding alternative
    hypothesis that can be selected using the `alternative` parameter.

    - `less`: The null hypothesis is that F(x) >= G(x) for all x; the
      alternative is that F(x) < G(x) for at least one x. The statistic
      is the magnitude of the minimum (most negative) difference between the
      empirical distribution functions of the samples.

    - `greater`: The null hypothesis is that F(x) <= G(x) for all x; the
      alternative is that F(x) > G(x) for at least one x. The statistic
      is the maximum (most positive) difference between the empirical
      distribution functions of the samples.

    - `two-sided`: The null hypothesis is that the two distributions are
      identical, F(x)=G(x) for all x; the alternative is that they are not
      identical. The statistic is the maximum absolute difference between the
      empirical distribution functions of the samples.

    Note that the alternative hypotheses describe the *CDFs* of the
    underlying distributions, not the observed values of the data. For example,
    suppose x1 ~ F and x2 ~ G. If F(x) > G(x) for all x, the values in
    x1 tend to be less than those in x2.

    If the KS statistic is large, then the p-value will be small, and this may
    be taken as evidence against the null hypothesis in favor of the
    alternative.

    If ``method='exact'``, `ks_2samp` attempts to compute an exact p-value,
    that is, the probability under the null hypothesis of obtaining a test
    statistic value as extreme as the value computed from the data.
    If ``method='asymp'``, the asymptotic Kolmogorov-Smirnov distribution is
    used to compute an approximate p-value.
    If ``method='auto'``, an exact p-value computation is attempted if both
    sample sizes are less than 10000; otherwise, the asymptotic method is used.
    In any case, if an exact p-value calculation is attempted and fails, a
    warning will be emitted, and the asymptotic p-value will be returned.

    The 'two-sided' 'exact' computation computes the complementary probability
    and then subtracts from 1.  As such, the minimum probability it can return
    is about 1e-16.  While the algorithm itself is exact, numerical
    errors may accumulate for large sample sizes.   It is most suited to
    situations in which one of the sample sizes is only a few thousand.

    We generally follow Hodges' treatment of Drion/Gnedenko/Korolyuk [1]_.

    References
    ----------
    .. [1] Hodges, J.L. Jr.,  "The Significance Probability of the Smirnov
           Two-Sample Test," Arkiv fiur Matematik, 3, No. 43 (1958), 469-486.

    Examples
    --------
    Suppose we wish to test the null hypothesis that two samples were drawn
    from the same distribution.
    We choose a confidence level of 95%; that is, we will reject the null
    hypothesis in favor of the alternative if the p-value is less than 0.05.

    If the first sample were drawn from a uniform distribution and the second
    were drawn from the standard normal, we would expect the null hypothesis
    to be rejected.

    >>> import numpy as np
    >>> from scipy import stats
    >>> rng = np.random.default_rng()
    >>> sample1 = stats.uniform.rvs(size=100, random_state=rng)
    >>> sample2 = stats.norm.rvs(size=110, random_state=rng)
    >>> stats.ks_2samp(sample1, sample2)
    KstestResult(statistic=0.5454545454545454,
                 pvalue=7.37417839555191e-15,
                 statistic_location=-0.014071496412861274,
                 statistic_sign=-1)


    Indeed, the p-value is lower than our threshold of 0.05, so we reject the
    null hypothesis in favor of the default "two-sided" alternative: the data
    were *not* drawn from the same distribution.

    When both samples are drawn from the same distribution, we expect the data
    to be consistent with the null hypothesis most of the time.

    >>> sample1 = stats.norm.rvs(size=105, random_state=rng)
    >>> sample2 = stats.norm.rvs(size=95, random_state=rng)
    >>> stats.ks_2samp(sample1, sample2)
    KstestResult(statistic=0.10927318295739348,
                 pvalue=0.5438289009927495,
                 statistic_location=-0.1670157701848795,
                 statistic_sign=-1)

    As expected, the p-value of 0.54 is not below our threshold of 0.05, so
    we cannot reject the null hypothesis.

    Suppose, however, that the first sample were drawn from
    a normal distribution shifted toward greater values. In this case,
    the cumulative density function (CDF) of the underlying distribution tends
    to be *less* than the CDF underlying the second sample. Therefore, we would
    expect the null hypothesis to be rejected with ``alternative='less'``:

    >>> sample1 = stats.norm.rvs(size=105, loc=0.5, random_state=rng)
    >>> stats.ks_2samp(sample1, sample2, alternative='less')
    KstestResult(statistic=0.4055137844611529,
                 pvalue=3.5474563068855554e-08,
                 statistic_location=-0.13249370614972575,
                 statistic_sign=-1)

    and indeed, with p-value smaller than our threshold, we reject the null
    hypothesis in favor of the alternative.

    """
    mode = method

    if mode not in ['auto', 'exact', 'asymp']:
        raise ValueError(f'Invalid value for mode: {mode}')
    alternative = {'t': 'two-sided', 'g': 'greater', 'l': 'less'}.get(
        alternative.lower()[0], alternative)
    if alternative not in ['two-sided', 'less', 'greater']:
        raise ValueError(f'Invalid value for alternative: {alternative}')
    MAX_AUTO_N = 10000  # 'auto' will attempt to be exact if n1,n2 <= MAX_AUTO_N
    if np.ma.is_masked(data1):
        data1 = data1.compressed()
    if np.ma.is_masked(data2):
        data2 = data2.compressed()
    data1 = np.sort(data1)
    data2 = np.sort(data2)
    n1 = data1.shape[0]
    n2 = data2.shape[0]
    if min(n1, n2) == 0:
        raise ValueError('Data passed to ks_2samp must not be empty')

    data_all = np.concatenate([data1, data2])
    # using searchsorted solves equal data problem
    cdf1 = np.searchsorted(data1, data_all, side='right') / n1
    cdf2 = np.searchsorted(data2, data_all, side='right') / n2
    cddiffs = cdf1 - cdf2

    # Identify the location of the statistic
    argminS = np.argmin(cddiffs)
    argmaxS = np.argmax(cddiffs)
    loc_minS = data_all[argminS]
    loc_maxS = data_all[argmaxS]

    # Ensure sign of minS is not negative.
    minS = np.clip(-cddiffs[argminS], 0, 1)
    maxS = cddiffs[argmaxS]

    if alternative == 'less' or (alternative == 'two-sided' and minS > maxS):
        d = minS
        d_location = loc_minS
        d_sign = -1
    else:
        d = maxS
        d_location = loc_maxS
        d_sign = 1
    g = math.gcd(n1, n2)
    n1g = n1 // g
    n2g = n2 // g
    prob = -np.inf
    if mode == 'auto':
        mode = 'exact' if max(n1, n2) <= MAX_AUTO_N else 'asymp'
    elif mode == 'exact':
        # If lcm(n1, n2) is too big, switch from exact to asymp
        if n1g >= np.iinfo(np.int32).max / n2g:
            mode = 'asymp'
            warnings.warn(
                f"Exact ks_2samp calculation not possible with samples sizes "
                f"{n1} and {n2}. Switching to 'asymp'.", RuntimeWarning,
                stacklevel=3)

    if mode == 'exact':
        success, d, prob = _attempt_exact_2kssamp(n1, n2, g, d, alternative)
        if not success:
            mode = 'asymp'
            warnings.warn(f"ks_2samp: Exact calculation unsuccessful. "
                          f"Switching to method={mode}.", RuntimeWarning,
                          stacklevel=3)

    if mode == 'asymp':
        # The product n1*n2 is large.  Use Smirnov's asymptotic formula.
        # Ensure float to avoid overflow in multiplication
        # sorted because the one-sided formula is not symmetric in n1, n2
        m, n = sorted([float(n1), float(n2)], reverse=True)
        en = m * n / (m + n)
        if alternative == 'two-sided':
            prob = distributions.kstwo.sf(d, np.round(en))
        else:
            z = np.sqrt(en) * d
            # Use Hodges' suggested approximation Eqn 5.3
            # Requires m to be the larger of (n1, n2)
            expt = -2 * z**2 - 2 * z * (m + 2*n)/np.sqrt(m*n*(m+n))/3.0
            prob = np.exp(expt)

    prob = np.clip(prob, 0, 1)
    # Currently, `d` is a Python float. We want it to be a NumPy type, so
    # float64 is appropriate. An enhancement would be for `d` to respect the
    # dtype of the input.
    return KstestResult(np.float64(d), prob, statistic_location=d_location,
                        statistic_sign=np.int8(d_sign))


def _parse_kstest_args(data1, data2, args, N):
    # kstest allows many different variations of arguments.
    # Pull out the parsing into a separate function
    # (xvals, yvals, )  # 2sample
    # (xvals, cdf function,..)
    # (xvals, name of distribution, ...)
    # (name of distribution, name of distribution, ...)

    # Returns xvals, yvals, cdf
    # where cdf is a cdf function, or None
    # and yvals is either an array_like of values, or None
    # and xvals is array_like.
    rvsfunc, cdf = None, None
    if isinstance(data1, str):
        rvsfunc = getattr(distributions, data1).rvs
    elif callable(data1):
        rvsfunc = data1

    if isinstance(data2, str):
        cdf = getattr(distributions, data2).cdf
        data2 = None
    elif callable(data2):
        cdf = data2
        data2 = None

    data1 = np.sort(rvsfunc(*args, size=N) if rvsfunc else data1)
    return data1, data2, cdf


def _kstest_n_samples(kwargs):
    cdf = kwargs['cdf']
    return 1 if (isinstance(cdf, str) or callable(cdf)) else 2


@_axis_nan_policy_factory(_tuple_to_KstestResult, n_samples=_kstest_n_samples,
                          n_outputs=4, result_to_tuple=_KstestResult_to_tuple)
@_rename_parameter("mode", "method")
def kstest(rvs, cdf, args=(), N=20, alternative='two-sided', method='auto'):
    """
    Performs the (one-sample or two-sample) Kolmogorov-Smirnov test for
    goodness of fit.

    The one-sample test compares the underlying distribution F(x) of a sample
    against a given distribution G(x). The two-sample test compares the
    underlying distributions of two independent samples. Both tests are valid
    only for continuous distributions.

    Parameters
    ----------
    rvs : str, array_like, or callable
        If an array, it should be a 1-D array of observations of random
        variables.
        If a callable, it should be a function to generate random variables;
        it is required to have a keyword argument `size`.
        If a string, it should be the name of a distribution in `scipy.stats`,
        which will be used to generate random variables.
    cdf : str, array_like or callable
        If array_like, it should be a 1-D array of observations of random
        variables, and the two-sample test is performed
        (and rvs must be array_like).
        If a callable, that callable is used to calculate the cdf.
        If a string, it should be the name of a distribution in `scipy.stats`,
        which will be used as the cdf function.
    args : tuple, sequence, optional
        Distribution parameters, used if `rvs` or `cdf` are strings or
        callables.
    N : int, optional
        Sample size if `rvs` is string or callable.  Default is 20.
    alternative : {'two-sided', 'less', 'greater'}, optional
        Defines the null and alternative hypotheses. Default is 'two-sided'.
        Please see explanations in the Notes below.
    method : {'auto', 'exact', 'approx', 'asymp'}, optional
        Defines the distribution used for calculating the p-value.
        The following options are available (default is 'auto'):

          * 'auto' : selects one of the other options.
          * 'exact' : uses the exact distribution of test statistic.
          * 'approx' : approximates the two-sided probability with twice the
            one-sided probability
          * 'asymp': uses asymptotic distribution of test statistic

    Returns
    -------
    res: KstestResult
        An object containing attributes:

        statistic : float
            KS test statistic, either D+, D-, or D (the maximum of the two)
        pvalue : float
            One-tailed or two-tailed p-value.
        statistic_location : float
            In a one-sample test, this is the value of `rvs`
            corresponding with the KS statistic; i.e., the distance between
            the empirical distribution function and the hypothesized cumulative
            distribution function is measured at this observation.

            In a two-sample test, this is the value from `rvs` or `cdf`
            corresponding with the KS statistic; i.e., the distance between
            the empirical distribution functions is measured at this
            observation.
        statistic_sign : int
            In a one-sample test, this is +1 if the KS statistic is the
            maximum positive difference between the empirical distribution
            function and the hypothesized cumulative distribution function
            (D+); it is -1 if the KS statistic is the maximum negative
            difference (D-).

            In a two-sample test, this is +1 if the empirical distribution
            function of `rvs` exceeds the empirical distribution
            function of `cdf` at `statistic_location`, otherwise -1.

    See Also
    --------
    ks_1samp, ks_2samp

    Notes
    -----
    There are three options for the null and corresponding alternative
    hypothesis that can be selected using the `alternative` parameter.

    - `two-sided`: The null hypothesis is that the two distributions are
      identical, F(x)=G(x) for all x; the alternative is that they are not
      identical.

    - `less`: The null hypothesis is that F(x) >= G(x) for all x; the
      alternative is that F(x) < G(x) for at least one x.

    - `greater`: The null hypothesis is that F(x) <= G(x) for all x; the
      alternative is that F(x) > G(x) for at least one x.

    Note that the alternative hypotheses describe the *CDFs* of the
    underlying distributions, not the observed values. For example,
    suppose x1 ~ F and x2 ~ G. If F(x) > G(x) for all x, the values in
    x1 tend to be less than those in x2.


    Examples
    --------
    Suppose we wish to test the null hypothesis that a sample is distributed
    according to the standard normal.
    We choose a confidence level of 95%; that is, we will reject the null
    hypothesis in favor of the alternative if the p-value is less than 0.05.

    When testing uniformly distributed data, we would expect the
    null hypothesis to be rejected.

    >>> import numpy as np
    >>> from scipy import stats
    >>> rng = np.random.default_rng()
    >>> stats.kstest(stats.uniform.rvs(size=100, random_state=rng),
    ...              stats.norm.cdf)
    KstestResult(statistic=0.5001899973268688,
                 pvalue=1.1616392184763533e-23,
                 statistic_location=0.00047625268963724654,
                 statistic_sign=-1)

    Indeed, the p-value is lower than our threshold of 0.05, so we reject the
    null hypothesis in favor of the default "two-sided" alternative: the data
    are *not* distributed according to the standard normal.

    When testing random variates from the standard normal distribution, we
    expect the data to be consistent with the null hypothesis most of the time.

    >>> x = stats.norm.rvs(size=100, random_state=rng)
    >>> stats.kstest(x, stats.norm.cdf)
    KstestResult(statistic=0.05345882212970396,
                 pvalue=0.9227159037744717,
                 statistic_location=-1.2451343873745018,
                 statistic_sign=1)


    As expected, the p-value of 0.92 is not below our threshold of 0.05, so
    we cannot reject the null hypothesis.

    Suppose, however, that the random variates are distributed according to
    a normal distribution that is shifted toward greater values. In this case,
    the cumulative density function (CDF) of the underlying distribution tends
    to be *less* than the CDF of the standard normal. Therefore, we would
    expect the null hypothesis to be rejected with ``alternative='less'``:

    >>> x = stats.norm.rvs(size=100, loc=0.5, random_state=rng)
    >>> stats.kstest(x, stats.norm.cdf, alternative='less')
    KstestResult(statistic=0.17482387821055168,
                 pvalue=0.001913921057766743,
                 statistic_location=0.3713830565352756,
                 statistic_sign=-1)

    and indeed, with p-value smaller than our threshold, we reject the null
    hypothesis in favor of the alternative.

    For convenience, the previous test can be performed using the name of the
    distribution as the second argument.

    >>> stats.kstest(x, "norm", alternative='less')
    KstestResult(statistic=0.17482387821055168,
                 pvalue=0.001913921057766743,
                 statistic_location=0.3713830565352756,
                 statistic_sign=-1)

    The examples above have all been one-sample tests identical to those
    performed by `ks_1samp`. Note that `kstest` can also perform two-sample
    tests identical to those performed by `ks_2samp`. For example, when two
    samples are drawn from the same distribution, we expect the data to be
    consistent with the null hypothesis most of the time.

    >>> sample1 = stats.laplace.rvs(size=105, random_state=rng)
    >>> sample2 = stats.laplace.rvs(size=95, random_state=rng)
    >>> stats.kstest(sample1, sample2)
    KstestResult(statistic=0.11779448621553884,
                 pvalue=0.4494256912629795,
                 statistic_location=0.6138814275424155,
                 statistic_sign=1)

    As expected, the p-value of 0.45 is not below our threshold of 0.05, so
    we cannot reject the null hypothesis.

    """
    # to not break compatibility with existing code
    if alternative == 'two_sided':
        alternative = 'two-sided'
    if alternative not in ['two-sided', 'greater', 'less']:
        raise ValueError(f"Unexpected alternative: {alternative}")
    xvals, yvals, cdf = _parse_kstest_args(rvs, cdf, args, N)
    if cdf:
        return ks_1samp(xvals, cdf, args=args, alternative=alternative,
                        method=method, _no_deco=True)
    return ks_2samp(xvals, yvals, alternative=alternative, method=method,
                    _no_deco=True)


def tiecorrect(rankvals):
    """Tie correction factor for Mann-Whitney U and Kruskal-Wallis H tests.

    Parameters
    ----------
    rankvals : array_like
        A 1-D sequence of ranks.  Typically this will be the array
        returned by `~scipy.stats.rankdata`.

    Returns
    -------
    factor : float
        Correction factor for U or H.

    See Also
    --------
    rankdata : Assign ranks to the data
    mannwhitneyu : Mann-Whitney rank test
    kruskal : Kruskal-Wallis H test

    References
    ----------
    .. [1] Siegel, S. (1956) Nonparametric Statistics for the Behavioral
           Sciences.  New York: McGraw-Hill.

    Examples
    --------
    >>> from scipy.stats import tiecorrect, rankdata
    >>> tiecorrect([1, 2.5, 2.5, 4])
    0.9
    >>> ranks = rankdata([1, 3, 2, 4, 5, 7, 2, 8, 4])
    >>> ranks
    array([ 1. ,  4. ,  2.5,  5.5,  7. ,  8. ,  2.5,  9. ,  5.5])
    >>> tiecorrect(ranks)
    0.9833333333333333

    """
    arr = np.sort(rankvals)
    idx = np.nonzero(np.r_[True, arr[1:] != arr[:-1], True])[0]
    cnt = np.diff(idx).astype(np.float64)

    size = np.float64(arr.size)
    return 1.0 if size < 2 else 1.0 - (cnt**3 - cnt).sum() / (size**3 - size)


RanksumsResult = namedtuple('RanksumsResult', ('statistic', 'pvalue'))


@_axis_nan_policy_factory(RanksumsResult, n_samples=2)
def ranksums(x, y, alternative='two-sided'):
    """Compute the Wilcoxon rank-sum statistic for two samples.

    The Wilcoxon rank-sum test tests the null hypothesis that two sets
    of measurements are drawn from the same distribution.  The alternative
    hypothesis is that values in one sample are more likely to be
    larger than the values in the other sample.

    This test should be used to compare two samples from continuous
    distributions.  It does not handle ties between measurements
    in x and y.  For tie-handling and an optional continuity correction
    see `scipy.stats.mannwhitneyu`.

    Parameters
    ----------
    x,y : array_like
        The data from the two samples.
    alternative : {'two-sided', 'less', 'greater'}, optional
        Defines the alternative hypothesis. Default is 'two-sided'.
        The following options are available:

        * 'two-sided': one of the distributions (underlying `x` or `y`) is
          stochastically greater than the other.
        * 'less': the distribution underlying `x` is stochastically less
          than the distribution underlying `y`.
        * 'greater': the distribution underlying `x` is stochastically greater
          than the distribution underlying `y`.

        .. versionadded:: 1.7.0

    Returns
    -------
    statistic : float
        The test statistic under the large-sample approximation that the
        rank sum statistic is normally distributed.
    pvalue : float
        The p-value of the test.

    References
    ----------
    .. [1] https://en.wikipedia.org/wiki/Wilcoxon_rank-sum_test

    Examples
    --------
    We can test the hypothesis that two independent unequal-sized samples are
    drawn from the same distribution with computing the Wilcoxon rank-sum
    statistic.

    >>> import numpy as np
    >>> from scipy.stats import ranksums
    >>> rng = np.random.default_rng()
    >>> sample1 = rng.uniform(-1, 1, 200)
    >>> sample2 = rng.uniform(-0.5, 1.5, 300) # a shifted distribution
    >>> ranksums(sample1, sample2)
    RanksumsResult(statistic=-7.887059,
                   pvalue=3.09390448e-15) # may vary
    >>> ranksums(sample1, sample2, alternative='less')
    RanksumsResult(statistic=-7.750585297581713,
                   pvalue=4.573497606342543e-15) # may vary
    >>> ranksums(sample1, sample2, alternative='greater')
    RanksumsResult(statistic=-7.750585297581713,
                   pvalue=0.9999999999999954) # may vary

    The p-value of less than ``0.05`` indicates that this test rejects the
    hypothesis at the 5% significance level.

    """
    x, y = map(np.asarray, (x, y))
    n1 = len(x)
    n2 = len(y)
    alldata = np.concatenate((x, y))
    ranked = rankdata(alldata)
    x = ranked[:n1]
    s = np.sum(x, axis=0)
    expected = n1 * (n1+n2+1) / 2.0
    z = (s - expected) / np.sqrt(n1*n2*(n1+n2+1)/12.0)
    pvalue = _get_pvalue(z, _SimpleNormal(), alternative, xp=np)

    return RanksumsResult(z[()], pvalue[()])


KruskalResult = namedtuple('KruskalResult', ('statistic', 'pvalue'))


@_axis_nan_policy_factory(KruskalResult, n_samples=None)
def kruskal(*samples, nan_policy='propagate'):
    """Compute the Kruskal-Wallis H-test for independent samples.

    The Kruskal-Wallis H-test tests the null hypothesis that the population
    median of all of the groups are equal.  It is a non-parametric version of
    ANOVA.  The test works on 2 or more independent samples, which may have
    different sizes.  Note that rejecting the null hypothesis does not
    indicate which of the groups differs.  Post hoc comparisons between
    groups are required to determine which groups are different.

    Parameters
    ----------
    sample1, sample2, ... : array_like
       Two or more arrays with the sample measurements can be given as
       arguments. Samples must be one-dimensional.
    nan_policy : {'propagate', 'raise', 'omit'}, optional
        Defines how to handle when input contains nan.
        The following options are available (default is 'propagate'):

          * 'propagate': returns nan
          * 'raise': throws an error
          * 'omit': performs the calculations ignoring nan values

    Returns
    -------
    statistic : float
       The Kruskal-Wallis H statistic, corrected for ties.
    pvalue : float
       The p-value for the test using the assumption that H has a chi
       square distribution. The p-value returned is the survival function of
       the chi square distribution evaluated at H.

    See Also
    --------
    f_oneway : 1-way ANOVA.
    mannwhitneyu : Mann-Whitney rank test on two samples.
    friedmanchisquare : Friedman test for repeated measurements.

    Notes
    -----
    Due to the assumption that H has a chi square distribution, the number
    of samples in each group must not be too small.  A typical rule is
    that each sample must have at least 5 measurements.

    References
    ----------
    .. [1] W. H. Kruskal & W. W. Wallis, "Use of Ranks in
       One-Criterion Variance Analysis", Journal of the American Statistical
       Association, Vol. 47, Issue 260, pp. 583-621, 1952.
    .. [2] https://en.wikipedia.org/wiki/Kruskal-Wallis_one-way_analysis_of_variance

    Examples
    --------
    >>> from scipy import stats
    >>> x = [1, 3, 5, 7, 9]
    >>> y = [2, 4, 6, 8, 10]
    >>> stats.kruskal(x, y)
    KruskalResult(statistic=0.2727272727272734, pvalue=0.6015081344405895)

    >>> x = [1, 1, 1]
    >>> y = [2, 2, 2]
    >>> z = [2, 2]
    >>> stats.kruskal(x, y, z)
    KruskalResult(statistic=7.0, pvalue=0.0301973834223185)

    """
    samples = list(map(np.asarray, samples))

    num_groups = len(samples)
    if num_groups < 2:
        raise ValueError("Need at least two groups in stats.kruskal()")

    n = np.asarray(list(map(len, samples)))

    alldata = np.concatenate(samples)
    ranked = rankdata(alldata)
    ties = tiecorrect(ranked)
    if ties == 0:
        raise ValueError('All numbers are identical in kruskal')

    # Compute sum^2/n for each group and sum
    j = np.insert(np.cumsum(n), 0, 0)
    ssbn = 0
    for i in range(num_groups):
        ssbn += _square_of_sums(ranked[j[i]:j[i+1]]) / n[i]

    totaln = np.sum(n, dtype=float)
    h = 12.0 / (totaln * (totaln + 1)) * ssbn - 3 * (totaln + 1)
    df = num_groups - 1
    h /= ties

    chi2 = _SimpleChi2(df)
    pvalue = _get_pvalue(h, chi2, alternative='greater', symmetric=False, xp=np)
    return KruskalResult(h, pvalue)


FriedmanchisquareResult = namedtuple('FriedmanchisquareResult',
                                     ('statistic', 'pvalue'))


@_axis_nan_policy_factory(FriedmanchisquareResult, n_samples=None, paired=True)
def friedmanchisquare(*samples):
    """Compute the Friedman test for repeated samples.

    The Friedman test tests the null hypothesis that repeated samples of
    the same individuals have the same distribution.  It is often used
    to test for consistency among samples obtained in different ways.
    For example, if two sampling techniques are used on the same set of
    individuals, the Friedman test can be used to determine if the two
    sampling techniques are consistent.

    Parameters
    ----------
    sample1, sample2, sample3... : array_like
        Arrays of observations.  All of the arrays must have the same number
        of elements.  At least three samples must be given.

    Returns
    -------
    statistic : float
        The test statistic, correcting for ties.
    pvalue : float
        The associated p-value assuming that the test statistic has a chi
        squared distribution.

    See Also
    --------
    :ref:`hypothesis_friedmanchisquare` : Extended example

    Notes
    -----
    Due to the assumption that the test statistic has a chi squared
    distribution, the p-value is only reliable for n > 10 and more than
    6 repeated samples.

    References
    ----------
    .. [1] https://en.wikipedia.org/wiki/Friedman_test
    .. [2] Demsar, J. (2006). Statistical comparisons of classifiers over
           multiple data sets. Journal of Machine Learning Research, 7, 1-30.

    Examples
    --------

    >>> import numpy as np
    >>> rng = np.random.default_rng(seed=18)
    >>> x = rng.random((6, 10))
    >>> from scipy.stats import friedmanchisquare
    >>> res = friedmanchisquare(x[0], x[1], x[2], x[3], x[4], x[5])
    >>> res.statistic, res.pvalue
    (11.428571428571416, 0.043514520866727614)

    The p-value is less than 0.05; however, as noted above, the results may not
    be reliable since we have a small number of repeated samples.

    For a more detailed example, see :ref:`hypothesis_friedmanchisquare`.
    """
    k = len(samples)
    if k < 3:
        raise ValueError('At least 3 sets of samples must be given '
                         f'for Friedman test, got {k}.')

    n = len(samples[0])
    for i in range(1, k):
        if len(samples[i]) != n:
            raise ValueError('Unequal N in friedmanchisquare.  Aborting.')

    # Rank data
    data = np.vstack(samples).T
    data = data.astype(float)
    for i in range(len(data)):
        data[i] = rankdata(data[i])

    # Handle ties
    ties = 0
    for d in data:
        _, repnum = _find_repeats(np.array(d, dtype=np.float64))
        for t in repnum:
            ties += t * (t*t - 1)
    c = 1 - ties / (k*(k*k - 1)*n)

    ssbn = np.sum(data.sum(axis=0)**2)
    statistic = (12.0 / (k*n*(k+1)) * ssbn - 3*n*(k+1)) / c

    chi2 = _SimpleChi2(k - 1)
    pvalue = _get_pvalue(statistic, chi2, alternative='greater', symmetric=False, xp=np)
    return FriedmanchisquareResult(statistic, pvalue)


BrunnerMunzelResult = namedtuple('BrunnerMunzelResult',
                                 ('statistic', 'pvalue'))


@_axis_nan_policy_factory(BrunnerMunzelResult, n_samples=2)
def brunnermunzel(x, y, alternative="two-sided", distribution="t",
                  nan_policy='propagate'):
    """Compute the Brunner-Munzel test on samples x and y.

    The Brunner-Munzel test is a nonparametric test of the null hypothesis that
    when values are taken one by one from each group, the probabilities of
    getting large values in both groups are equal.
    Unlike the Wilcoxon-Mann-Whitney's U test, this does not require the
    assumption of equivariance of two groups. Note that this does not assume
    the distributions are same. This test works on two independent samples,
    which may have different sizes.

    Parameters
    ----------
    x, y : array_like
        Array of samples, should be one-dimensional.
    alternative : {'two-sided', 'less', 'greater'}, optional
        Defines the alternative hypothesis.
        The following options are available (default is 'two-sided'):

          * 'two-sided'
          * 'less': one-sided
          * 'greater': one-sided
    distribution : {'t', 'normal'}, optional
        Defines how to get the p-value.
        The following options are available (default is 't'):

          * 't': get the p-value by t-distribution
          * 'normal': get the p-value by standard normal distribution.
    nan_policy : {'propagate', 'raise', 'omit'}, optional
        Defines how to handle when input contains nan.
        The following options are available (default is 'propagate'):

          * 'propagate': returns nan
          * 'raise': throws an error
          * 'omit': performs the calculations ignoring nan values

    Returns
    -------
    statistic : float
        The Brunner-Munzer W statistic.
    pvalue : float
        p-value assuming an t distribution. One-sided or
        two-sided, depending on the choice of `alternative` and `distribution`.

    See Also
    --------
    mannwhitneyu : Mann-Whitney rank test on two samples.

    Notes
    -----
    Brunner and Munzel recommended to estimate the p-value by t-distribution
    when the size of data is 50 or less. If the size is lower than 10, it would
    be better to use permuted Brunner Munzel test (see [2]_).

    References
    ----------
    .. [1] Brunner, E. and Munzel, U. "The nonparametric Benhrens-Fisher
           problem: Asymptotic theory and a small-sample approximation".
           Biometrical Journal. Vol. 42(2000): 17-25.
    .. [2] Neubert, K. and Brunner, E. "A studentized permutation test for the
           non-parametric Behrens-Fisher problem". Computational Statistics and
           Data Analysis. Vol. 51(2007): 5192-5204.

    Examples
    --------
    >>> from scipy import stats
    >>> x1 = [1,2,1,1,1,1,1,1,1,1,2,4,1,1]
    >>> x2 = [3,3,4,3,1,2,3,1,1,5,4]
    >>> w, p_value = stats.brunnermunzel(x1, x2)
    >>> w
    3.1374674823029505
    >>> p_value
    0.0057862086661515377

    """
    nx = len(x)
    ny = len(y)

    rankc = rankdata(np.concatenate((x, y)))
    rankcx = rankc[0:nx]
    rankcy = rankc[nx:nx+ny]
    rankcx_mean = np.mean(rankcx)
    rankcy_mean = np.mean(rankcy)
    rankx = rankdata(x)
    ranky = rankdata(y)
    rankx_mean = np.mean(rankx)
    ranky_mean = np.mean(ranky)

    temp_x = rankcx - rankx - rankcx_mean + rankx_mean
    Sx = np_vecdot(temp_x, temp_x)
    Sx /= nx - 1
    temp_y = rankcy - ranky - rankcy_mean + ranky_mean
    Sy = np_vecdot(temp_y, temp_y)
    Sy /= ny - 1

    wbfn = nx * ny * (rankcy_mean - rankcx_mean)
    wbfn /= (nx + ny) * np.sqrt(nx * Sx + ny * Sy)

    if distribution == "t":
        df_numer = np.power(nx * Sx + ny * Sy, 2.0)
        df_denom = np.power(nx * Sx, 2.0) / (nx - 1)
        df_denom += np.power(ny * Sy, 2.0) / (ny - 1)
        df = df_numer / df_denom

        if (df_numer == 0) and (df_denom == 0):
            message = ("p-value cannot be estimated with `distribution='t' "
                       "because degrees of freedom parameter is undefined "
                       "(0/0). Try using `distribution='normal'")
            warnings.warn(message, RuntimeWarning, stacklevel=2)

        distribution = _SimpleStudentT(df)
    elif distribution == "normal":
        distribution = _SimpleNormal()
    else:
        raise ValueError(
            "distribution should be 't' or 'normal'")

    p = _get_pvalue(-wbfn, distribution, alternative, xp=np)

    return BrunnerMunzelResult(wbfn, p)


@xp_capabilities(cpu_only=True, exceptions=['cupy', 'jax.numpy'],
    reason=('Delegation for `special.stdtr` only implemented for CuPy and JAX.'),
    static_argnames=("method", "axis"), jax_jit=False, allow_dask_compute=True)
@_axis_nan_policy_factory(SignificanceResult, kwd_samples=['weights'], paired=True)
def combine_pvalues(pvalues, method='fisher', weights=None, *, axis=0):
    """
    Combine p-values from independent tests that bear upon the same hypothesis.

    These methods are intended only for combining p-values from hypothesis
    tests based upon continuous distributions.

    Each method assumes that under the null hypothesis, the p-values are
    sampled independently and uniformly from the interval [0, 1]. A test
    statistic (different for each method) is computed and a combined
    p-value is calculated based upon the distribution of this test statistic
    under the null hypothesis.

    Parameters
    ----------
    pvalues : array_like
        Array of p-values assumed to come from independent tests based on
        continuous distributions.
    method : {'fisher', 'pearson', 'tippett', 'stouffer', 'mudholkar_george'}

        Name of method to use to combine p-values.

        The available methods are (see Notes for details):

        * 'fisher': Fisher's method (Fisher's combined probability test)
        * 'pearson': Pearson's method
        * 'mudholkar_george': Mudholkar's and George's method
        * 'tippett': Tippett's method
        * 'stouffer': Stouffer's Z-score method
    weights : array_like, optional
        Optional array of weights used only for Stouffer's Z-score method.
        Ignored by other methods.

    Returns
    -------
    res : SignificanceResult
        An object containing attributes:

        statistic : float
            The statistic calculated by the specified method.
        pvalue : float
            The combined p-value.

    Examples
    --------
    Suppose we wish to combine p-values from four independent tests
    of the same null hypothesis using Fisher's method (default).

    >>> from scipy.stats import combine_pvalues
    >>> pvalues = [0.1, 0.05, 0.02, 0.3]
    >>> combine_pvalues(pvalues)
    SignificanceResult(statistic=20.828626352604235, pvalue=0.007616871850449092)

    When the individual p-values carry different weights, consider Stouffer's
    method.

    >>> weights = [1, 2, 3, 4]
    >>> res = combine_pvalues(pvalues, method='stouffer', weights=weights)
    >>> res.pvalue
    0.009578891494533616

    Notes
    -----
    If this function is applied to tests with a discrete statistics such as
    any rank test or contingency-table test, it will yield systematically
    wrong results, e.g. Fisher's method will systematically overestimate the
    p-value [1]_. This problem becomes less severe for large sample sizes
    when the discrete distributions become approximately continuous.

    The differences between the methods can be best illustrated by their
    statistics and what aspects of a combination of p-values they emphasise
    when considering significance [2]_. For example, methods emphasising large
    p-values are more sensitive to strong false and true negatives; conversely
    methods focussing on small p-values are sensitive to positives.

    * The statistics of Fisher's method (also known as Fisher's combined
      probability test) [3]_ is :math:`-2\\sum_i \\log(p_i)`, which is
      equivalent (as a test statistics) to the product of individual p-values:
      :math:`\\prod_i p_i`. Under the null hypothesis, this statistics follows
      a :math:`\\chi^2` distribution. This method emphasises small p-values.
    * Pearson's method uses :math:`-2\\sum_i\\log(1-p_i)`, which is equivalent
      to :math:`\\prod_i \\frac{1}{1-p_i}` [2]_.
      It thus emphasises large p-values.
    * Mudholkar and George compromise between Fisher's and Pearson's method by
      averaging their statistics [4]_. Their method emphasises extreme
      p-values, both close to 1 and 0.
    * Stouffer's method [5]_ uses Z-scores and the statistic:
      :math:`\\sum_i \\Phi^{-1} (p_i)`, where :math:`\\Phi` is the CDF of the
      standard normal distribution. The advantage of this method is that it is
      straightforward to introduce weights, which can make Stouffer's method
      more powerful than Fisher's method when the p-values are from studies
      of different size [6]_ [7]_.
    * Tippett's method uses the smallest p-value as a statistic.
      (Mind that this minimum is not the combined p-value.)

    Fisher's method may be extended to combine p-values from dependent tests
    [8]_. Extensions such as Brown's method and Kost's method are not currently
    implemented.

    .. versionadded:: 0.15.0

    References
    ----------
    .. [1] Kincaid, W. M., "The Combination of Tests Based on Discrete
           Distributions." Journal of the American Statistical Association 57,
           no. 297 (1962), 10-19.
    .. [2] Heard, N. and Rubin-Delanchey, P. "Choosing between methods of
           combining p-values."  Biometrika 105.1 (2018): 239-246.
    .. [3] https://en.wikipedia.org/wiki/Fisher%27s_method
    .. [4] George, E. O., and G. S. Mudholkar. "On the convolution of logistic
           random variables." Metrika 30.1 (1983): 1-13.
    .. [5] https://en.wikipedia.org/wiki/Fisher%27s_method#Relation_to_Stouffer.27s_Z-score_method
    .. [6] Whitlock, M. C. "Combining probability from independent tests: the
           weighted Z-method is superior to Fisher's approach." Journal of
           Evolutionary Biology 18, no. 5 (2005): 1368-1373.
    .. [7] Zaykin, Dmitri V. "Optimally weighted Z-test is a powerful method
           for combining probabilities in meta-analysis." Journal of
           Evolutionary Biology 24, no. 8 (2011): 1836-1841.
    .. [8] https://en.wikipedia.org/wiki/Extensions_of_Fisher%27s_method

    """
    xp = array_namespace(pvalues, weights)
    pvalues, weights = xp_promote(pvalues, weights, broadcast=True,
                                  force_floating=True, xp=xp)

    if xp_size(pvalues) == 0:
        # This is really only needed for *testing* _axis_nan_policy decorator
        # It won't happen when the decorator is used.
        NaN = _get_nan(pvalues)
        return SignificanceResult(NaN, NaN)

    n = _length_nonmasked(pvalues, axis)
    n = xp.asarray(n, dtype=pvalues.dtype)

    if method == 'fisher':
        statistic = -2 * xp.sum(xp.log(pvalues), axis=axis)
        chi2 = _SimpleChi2(2*n)
        pval = _get_pvalue(statistic, chi2, alternative='greater',
                           symmetric=False, xp=xp)
    elif method == 'pearson':
        statistic = 2 * xp.sum(xp.log1p(-pvalues), axis=axis)
        chi2 = _SimpleChi2(2*n)
        pval = _get_pvalue(-statistic, chi2, alternative='less', symmetric=False, xp=xp)
    elif method == 'mudholkar_george':
        normalizing_factor = xp.sqrt(3/n)/xp.pi
        statistic = (-xp.sum(xp.log(pvalues), axis=axis)
                     + xp.sum(xp.log1p(-pvalues), axis=axis))
        nu = 5*n + 4
        approx_factor = xp.sqrt(nu / (nu - 2))
        t = _SimpleStudentT(nu)
        pval = _get_pvalue(statistic * normalizing_factor * approx_factor, t,
                           alternative="greater", xp=xp)
    elif method == 'tippett':
        statistic = xp.min(pvalues, axis=axis)
        beta = _SimpleBeta(xp.ones_like(n), n)
        pval = _get_pvalue(statistic, beta, alternative='less', symmetric=False, xp=xp)
    elif method == 'stouffer':
        if weights is None:
            weights = xp.ones_like(pvalues, dtype=pvalues.dtype)
        pvalues, weights = _share_masks(pvalues, weights, xp=xp)

        norm = _SimpleNormal()
        Zi = norm.isf(pvalues)
        # Consider `vecdot` when data-apis/array-api#910 is resolved
        statistic = (xp.sum(weights * Zi, axis=axis)
                     / xp_vector_norm(weights, axis=axis))
        pval = _get_pvalue(statistic, norm, alternative="greater", xp=xp)

    else:
        raise ValueError(
            f"Invalid method {method!r}. Valid methods are 'fisher', "
            "'pearson', 'mudholkar_george', 'tippett', and 'stouffer'"
        )

    return SignificanceResult(statistic, pval)


@dataclass
class QuantileTestResult:
    r"""
    Result of `scipy.stats.quantile_test`.

    Attributes
    ----------
    statistic: float
        The statistic used to calculate the p-value; either ``T1``, the
        number of observations less than or equal to the hypothesized quantile,
        or ``T2``, the number of observations strictly less than the
        hypothesized quantile. Two test statistics are required to handle the
        possibility the data was generated from a discrete or mixed
        distribution.

    statistic_type : int
        ``1`` or ``2`` depending on which of ``T1`` or ``T2`` was used to
        calculate the p-value respectively. ``T1`` corresponds to the
        ``"greater"`` alternative hypothesis and ``T2`` to the ``"less"``.  For
        the ``"two-sided"`` case, the statistic type that leads to smallest
        p-value is used.  For significant tests, ``statistic_type = 1`` means
        there is evidence that the population quantile is significantly greater
        than the hypothesized value and ``statistic_type = 2`` means there is
        evidence that it is significantly less than the hypothesized value.

    pvalue : float
        The p-value of the hypothesis test.
    """
    statistic: float
    statistic_type: int
    pvalue: float
    _alternative: list[str] = field(repr=False)
    _x : np.ndarray = field(repr=False)
    _p : float = field(repr=False)

    def confidence_interval(self, confidence_level=0.95):
        """
        Compute the confidence interval of the quantile.

        Parameters
        ----------
        confidence_level : float, default: 0.95
            Confidence level for the computed confidence interval
            of the quantile. Default is 0.95.

        Returns
        -------
        ci : ``ConfidenceInterval`` object
            The object has attributes ``low`` and ``high`` that hold the
            lower and upper bounds of the confidence interval.

        Examples
        --------
        >>> import numpy as np
        >>> import scipy.stats as stats
        >>> p = 0.75  # quantile of interest
        >>> q = 0  # hypothesized value of the quantile
        >>> x = np.exp(np.arange(0, 1.01, 0.01))
        >>> res = stats.quantile_test(x, q=q, p=p, alternative='less')
        >>> lb, ub = res.confidence_interval()
        >>> lb, ub
        (-inf, 2.293318740264183)
        >>> res = stats.quantile_test(x, q=q, p=p, alternative='two-sided')
        >>> lb, ub = res.confidence_interval(0.9)
        >>> lb, ub
        (1.9542373206359396, 2.293318740264183)
        """

        alternative = self._alternative
        p = self._p
        x = np.sort(self._x)
        n = len(x)
        bd = stats.binom(n, p)

        if confidence_level <= 0 or confidence_level >= 1:
            message = "`confidence_level` must be a number between 0 and 1."
            raise ValueError(message)

        low_index = np.nan
        high_index = np.nan

        if alternative == 'less':
            p = 1 - confidence_level
            low = -np.inf
            high_index = int(bd.isf(p))
            high = x[high_index] if high_index < n else np.nan
        elif alternative == 'greater':
            p = 1 - confidence_level
            low_index = int(bd.ppf(p)) - 1
            low = x[low_index] if low_index >= 0 else np.nan
            high = np.inf
        elif alternative == 'two-sided':
            p = (1 - confidence_level) / 2
            low_index = int(bd.ppf(p)) - 1
            low = x[low_index] if low_index >= 0 else np.nan
            high_index = int(bd.isf(p))
            high = x[high_index] if high_index < n else np.nan

        return ConfidenceInterval(low, high)


def quantile_test_iv(x, q, p, alternative):

    x = np.atleast_1d(x)
    message = '`x` must be a one-dimensional array of numbers.'
    if x.ndim != 1 or not np.issubdtype(x.dtype, np.number):
        raise ValueError(message)

    q = np.array(q)[()]
    message = "`q` must be a scalar."
    if q.ndim != 0 or not np.issubdtype(q.dtype, np.number):
        raise ValueError(message)

    p = np.array(p)[()]
    message = "`p` must be a float strictly between 0 and 1."
    if p.ndim != 0 or p >= 1 or p <= 0:
        raise ValueError(message)

    alternatives = {'two-sided', 'less', 'greater'}
    message = f"`alternative` must be one of {alternatives}"
    if alternative not in alternatives:
        raise ValueError(message)

    return x, q, p, alternative


def quantile_test(x, *, q=0, p=0.5, alternative='two-sided'):
    r"""
    Perform a quantile test and compute a confidence interval of the quantile.

    This function tests the null hypothesis that `q` is the value of the
    quantile associated with probability `p` of the population underlying
    sample `x`. For example, with default parameters, it tests that the
    median of the population underlying `x` is zero. The function returns an
    object including the test statistic, a p-value, and a method for computing
    the confidence interval around the quantile.

    Parameters
    ----------
    x : array_like
        A one-dimensional sample.
    q : float, default: 0
        The hypothesized value of the quantile.
    p : float, default: 0.5
        The probability associated with the quantile; i.e. the proportion of
        the population less than `q` is `p`. Must be strictly between 0 and
        1.
    alternative : {'two-sided', 'less', 'greater'}, optional
        Defines the alternative hypothesis.
        The following options are available (default is 'two-sided'):

        * 'two-sided': the quantile associated with the probability `p`
          is not `q`.
        * 'less': the quantile associated with the probability `p` is less
          than `q`.
        * 'greater': the quantile associated with the probability `p` is
          greater than `q`.

    Returns
    -------
    result : QuantileTestResult
        An object with the following attributes:

        statistic : float
            One of two test statistics that may be used in the quantile test.
            The first test statistic, ``T1``, is the proportion of samples in
            `x` that are less than or equal to the hypothesized quantile
            `q`. The second test statistic, ``T2``, is the proportion of
            samples in `x` that are strictly less than the hypothesized
            quantile `q`.

            When ``alternative = 'greater'``, ``T1`` is used to calculate the
            p-value and ``statistic`` is set to ``T1``.

            When ``alternative = 'less'``, ``T2`` is used to calculate the
            p-value and ``statistic`` is set to ``T2``.

            When ``alternative = 'two-sided'``, both ``T1`` and ``T2`` are
            considered, and the one that leads to the smallest p-value is used.

        statistic_type : int
            Either `1` or `2` depending on which of ``T1`` or ``T2`` was
            used to calculate the p-value.

        pvalue : float
            The p-value associated with the given alternative.

        The object also has the following method:

        confidence_interval(confidence_level=0.95)
            Computes a confidence interval around the the
            population quantile associated with the probability `p`. The
            confidence interval is returned in a ``namedtuple`` with
            fields `low` and `high`.  Values are `nan` when there are
            not enough observations to compute the confidence interval at
            the desired confidence.

    Notes
    -----
    This test and its method for computing confidence intervals are
    non-parametric. They are valid if and only if the observations are i.i.d.

    The implementation of the test follows Conover [1]_. Two test statistics
    are considered.

    ``T1``: The number of observations in `x` less than or equal to `q`.

        ``T1 = (x <= q).sum()``

    ``T2``: The number of observations in `x` strictly less than `q`.

        ``T2 = (x < q).sum()``

    The use of two test statistics is necessary to handle the possibility that
    `x` was generated from a discrete or mixed distribution.

    The null hypothesis for the test is:

        H0: The :math:`p^{\mathrm{th}}` population quantile is `q`.

    and the null distribution for each test statistic is
    :math:`\mathrm{binom}\left(n, p\right)`. When ``alternative='less'``,
    the alternative hypothesis is:

        H1: The :math:`p^{\mathrm{th}}` population quantile is less than `q`.

    and the p-value is the probability that the binomial random variable

    .. math::
        Y \sim \mathrm{binom}\left(n, p\right)

    is greater than or equal to the observed value ``T2``.

    When ``alternative='greater'``, the alternative hypothesis is:

        H1: The :math:`p^{\mathrm{th}}` population quantile is greater than `q`

    and the p-value is the probability that the binomial random variable Y
    is less than or equal to the observed value ``T1``.

    When ``alternative='two-sided'``, the alternative hypothesis is

        H1: `q` is not the :math:`p^{\mathrm{th}}` population quantile.

    and the p-value is twice the smaller of the p-values for the ``'less'``
    and ``'greater'`` cases. Both of these p-values can exceed 0.5 for the same
    data, so the value is clipped into the interval :math:`[0, 1]`.

    The approach for confidence intervals is attributed to Thompson [2]_ and
    later proven to be applicable to any set of i.i.d. samples [3]_. The
    computation is based on the observation that the probability of a quantile
    :math:`q` to be larger than any observations :math:`x_m (1\leq m \leq N)`
    can be computed as

    .. math::

        \mathbb{P}(x_m \leq q) = 1 - \sum_{k=0}^{m-1} \binom{N}{k}
        q^k(1-q)^{N-k}

    By default, confidence intervals are computed for a 95% confidence level.
    A common interpretation of a 95% confidence intervals is that if i.i.d.
    samples are drawn repeatedly from the same population and confidence
    intervals are formed each time, the confidence interval will contain the
    true value of the specified quantile in approximately 95% of trials.

    A similar function is available in the QuantileNPCI R package [4]_. The
    foundation is the same, but it computes the confidence interval bounds by
    doing interpolations between the sample values, whereas this function uses
    only sample values as bounds. Thus, ``quantile_test.confidence_interval``
    returns more conservative intervals (i.e., larger).

    The same computation of confidence intervals for quantiles is included in
    the confintr package [5]_.

    Two-sided confidence intervals are not guaranteed to be optimal; i.e.,
    there may exist a tighter interval that may contain the quantile of
    interest with probability larger than the confidence level.
    Without further assumption on the samples (e.g., the nature of the
    underlying distribution), the one-sided intervals are optimally tight.

    References
    ----------
    .. [1] W. J. Conover. Practical Nonparametric Statistics, 3rd Ed. 1999.
    .. [2] W. R. Thompson, "On Confidence Ranges for the Median and Other
       Expectation Distributions for Populations of Unknown Distribution
       Form," The Annals of Mathematical Statistics, vol. 7, no. 3,
       pp. 122-128, 1936, Accessed: Sep. 18, 2019. [Online]. Available:
       https://www.jstor.org/stable/2957563.
    .. [3] H. A. David and H. N. Nagaraja, "Order Statistics in Nonparametric
       Inference" in Order Statistics, John Wiley & Sons, Ltd, 2005, pp.
       159-170. Available:
       https://onlinelibrary.wiley.com/doi/10.1002/0471722162.ch7.
    .. [4] N. Hutson, A. Hutson, L. Yan, "QuantileNPCI: Nonparametric
       Confidence Intervals for Quantiles," R package,
       https://cran.r-project.org/package=QuantileNPCI
    .. [5] M. Mayer, "confintr: Confidence Intervals," R package,
       https://cran.r-project.org/package=confintr


    Examples
    --------

    Suppose we wish to test the null hypothesis that the median of a population
    is equal to 0.5. We choose a confidence level of 99%; that is, we will
    reject the null hypothesis in favor of the alternative if the p-value is
    less than 0.01.

    When testing random variates from the standard uniform distribution, which
    has a median of 0.5, we expect the data to be consistent with the null
    hypothesis most of the time.

    >>> import numpy as np
    >>> from scipy import stats
    >>> rng = np.random.default_rng(6981396440634228121)
    >>> rvs = stats.uniform.rvs(size=100, random_state=rng)
    >>> stats.quantile_test(rvs, q=0.5, p=0.5)
    QuantileTestResult(statistic=45, statistic_type=1, pvalue=0.36820161732669576)

    As expected, the p-value is not below our threshold of 0.01, so
    we cannot reject the null hypothesis.

    When testing data from the standard *normal* distribution, which has a
    median of 0, we would expect the null hypothesis to be rejected.

    >>> rvs = stats.norm.rvs(size=100, random_state=rng)
    >>> stats.quantile_test(rvs, q=0.5, p=0.5)
    QuantileTestResult(statistic=67, statistic_type=2, pvalue=0.0008737198369123724)

    Indeed, the p-value is lower than our threshold of 0.01, so we reject the
    null hypothesis in favor of the default "two-sided" alternative: the median
    of the population is *not* equal to 0.5.

    However, suppose we were to test the null hypothesis against the
    one-sided alternative that the median of the population is *greater* than
    0.5. Since the median of the standard normal is less than 0.5, we would not
    expect the null hypothesis to be rejected.

    >>> stats.quantile_test(rvs, q=0.5, p=0.5, alternative='greater')
    QuantileTestResult(statistic=67, statistic_type=1, pvalue=0.9997956114162866)

    Unsurprisingly, with a p-value greater than our threshold, we would not
    reject the null hypothesis in favor of the chosen alternative.

    The quantile test can be used for any quantile, not only the median. For
    example, we can test whether the third quartile of the distribution
    underlying the sample is greater than 0.6.

    >>> rvs = stats.uniform.rvs(size=100, random_state=rng)
    >>> stats.quantile_test(rvs, q=0.6, p=0.75, alternative='greater')
    QuantileTestResult(statistic=64, statistic_type=1, pvalue=0.00940696592998271)

    The p-value is lower than the threshold. We reject the null hypothesis in
    favor of the alternative: the third quartile of the distribution underlying
    our sample is greater than 0.6.

    `quantile_test` can also compute confidence intervals for any quantile.

    >>> rvs = stats.norm.rvs(size=100, random_state=rng)
    >>> res = stats.quantile_test(rvs, q=0.6, p=0.75)
    >>> ci = res.confidence_interval(confidence_level=0.95)
    >>> ci
    ConfidenceInterval(low=0.284491604437432, high=0.8912531024914844)

    When testing a one-sided alternative, the confidence interval contains
    all observations such that if passed as `q`, the p-value of the
    test would be greater than 0.05, and therefore the null hypothesis
    would not be rejected. For example:

    >>> rvs.sort()
    >>> q, p, alpha = 0.6, 0.75, 0.95
    >>> res = stats.quantile_test(rvs, q=q, p=p, alternative='less')
    >>> ci = res.confidence_interval(confidence_level=alpha)
    >>> for x in rvs[rvs <= ci.high]:
    ...     res = stats.quantile_test(rvs, q=x, p=p, alternative='less')
    ...     assert res.pvalue > 1-alpha
    >>> for x in rvs[rvs > ci.high]:
    ...     res = stats.quantile_test(rvs, q=x, p=p, alternative='less')
    ...     assert res.pvalue < 1-alpha

    Also, if a 95% confidence interval is repeatedly generated for random
    samples, the confidence interval will contain the true quantile value in
    approximately 95% of replications.

    >>> dist = stats.rayleigh() # our "unknown" distribution
    >>> p = 0.2
    >>> true_stat = dist.ppf(p) # the true value of the statistic
    >>> n_trials = 1000
    >>> quantile_ci_contains_true_stat = 0
    >>> for i in range(n_trials):
    ...     data = dist.rvs(size=100, random_state=rng)
    ...     res = stats.quantile_test(data, p=p)
    ...     ci = res.confidence_interval(0.95)
    ...     if ci[0] < true_stat < ci[1]:
    ...         quantile_ci_contains_true_stat += 1
    >>> quantile_ci_contains_true_stat >= 950
    True

    This works with any distribution and any quantile, as long as the samples
    are i.i.d.
    """
    # Implementation carefully follows [1] 3.2
    # "H0: the p*th quantile of X is x*"
    # To facilitate comparison with [1], we'll use variable names that
    # best match Conover's notation
    X, x_star, p_star, H1 = quantile_test_iv(x, q, p, alternative)

    # "We will use two test statistics in this test. Let T1 equal "
    # "the number of observations less than or equal to x*, and "
    # "let T2 equal the number of observations less than x*."
    T1 = np.count_nonzero(X <= x_star)
    T2 = np.count_nonzero(X < x_star)

    # "The null distribution of the test statistics T1 and T2 is "
    # "the binomial distribution, with parameters n = sample size, and "
    # "p = p* as given in the null hypothesis.... Y has the binomial "
    # "distribution with parameters n and p*."
    n = len(X)
    Y = stats.binom(n=n, p=p_star)

    # "H1: the p* population quantile is less than x*"
    if H1 == 'less':
        # "The p-value is the probability that a binomial random variable Y "
        # "is greater than *or equal to* the observed value of T2...using p=p*"
        pvalue = Y.sf(T2-1)  # Y.pmf(T2) + Y.sf(T2)
        statistic = T2
        statistic_type = 2
    # "H1: the p* population quantile is greater than x*"
    elif H1 == 'greater':
        # "The p-value is the probability that a binomial random variable Y "
        # "is less than or equal to the observed value of T1... using p = p*"
        pvalue = Y.cdf(T1)
        statistic = T1
        statistic_type = 1
    # "H1: x* is not the p*th population quantile"
    elif H1 == 'two-sided':
        # "The p-value is twice the smaller of the probabilities that a
        # binomial random variable Y is less than or equal to the observed
        # value of T1 or greater than or equal to the observed value of T2
        # using p=p*."
        # Note: both one-sided p-values can exceed 0.5 for the same data, so
        # `clip`
        pvalues = [Y.cdf(T1), Y.sf(T2 - 1)]  # [greater, less]
        sorted_idx = np.argsort(pvalues)
        pvalue = np.clip(2*pvalues[sorted_idx[0]], 0, 1)
        if sorted_idx[0]:
            statistic, statistic_type = T2, 2
        else:
            statistic, statistic_type = T1, 1

    return QuantileTestResult(
        statistic=statistic,
        statistic_type=statistic_type,
        pvalue=pvalue,
        _alternative=H1,
        _x=X,
        _p=p_star
    )


#####################################
#       STATISTICAL DISTANCES       #
#####################################


def wasserstein_distance_nd(u_values, v_values, u_weights=None, v_weights=None):
    r"""
    Compute the Wasserstein-1 distance between two N-D discrete distributions.

    The Wasserstein distance, also called the Earth mover's distance or the
    optimal transport distance, is a similarity metric between two probability
    distributions [1]_. In the discrete case, the Wasserstein distance can be
    understood as the cost of an optimal transport plan to convert one
    distribution into the other. The cost is calculated as the product of the
    amount of probability mass being moved and the distance it is being moved.
    A brief and intuitive introduction can be found at [2]_.

    .. versionadded:: 1.13.0

    Parameters
    ----------
    u_values : 2d array_like
        A sample from a probability distribution or the support (set of all
        possible values) of a probability distribution. Each element along
        axis 0 is an observation or possible value, and axis 1 represents the
        dimensionality of the distribution; i.e., each row is a vector
        observation or possible value.

    v_values : 2d array_like
        A sample from or the support of a second distribution.

    u_weights, v_weights : 1d array_like, optional
        Weights or counts corresponding with the sample or probability masses
        corresponding with the support values. Sum of elements must be positive
        and finite. If unspecified, each value is assigned the same weight.

    Returns
    -------
    distance : float
        The computed distance between the distributions.

    Notes
    -----
    Given two probability mass functions, :math:`u`
    and :math:`v`, the first Wasserstein distance between the distributions
    using the Euclidean norm is:

    .. math::

        l_1 (u, v) = \inf_{\pi \in \Gamma (u, v)} \int \| x-y \|_2 \mathrm{d} \pi (x, y)

    where :math:`\Gamma (u, v)` is the set of (probability) distributions on
    :math:`\mathbb{R}^n \times \mathbb{R}^n` whose marginals are :math:`u` and
    :math:`v` on the first and second factors respectively. For a given value
    :math:`x`, :math:`u(x)` gives the probability of :math:`u` at position
    :math:`x`, and the same for :math:`v(x)`.

    This is also called the optimal transport problem or the Monge problem.
    Let the finite point sets :math:`\{x_i\}` and :math:`\{y_j\}` denote
    the support set of probability mass function :math:`u` and :math:`v`
    respectively. The Monge problem can be expressed as follows,

    Let :math:`\Gamma` denote the transport plan, :math:`D` denote the
    distance matrix and,

    .. math::

        x = \text{vec}(\Gamma)          \\
        c = \text{vec}(D)               \\
        b = \begin{bmatrix}
                u\\
                v\\
            \end{bmatrix}

    The :math:`\text{vec}()` function denotes the Vectorization function
    that transforms a matrix into a column vector by vertically stacking
    the columns of the matrix.
    The transport plan :math:`\Gamma` is a matrix :math:`[\gamma_{ij}]` in
    which :math:`\gamma_{ij}` is a positive value representing the amount of
    probability mass transported from :math:`u(x_i)` to :math:`v(y_i)`.
    Summing over the rows of :math:`\Gamma` should give the source distribution
    :math:`u` : :math:`\sum_j \gamma_{ij} = u(x_i)` holds for all :math:`i`
    and summing over the columns of :math:`\Gamma` should give the target
    distribution :math:`v`: :math:`\sum_i \gamma_{ij} = v(y_j)` holds for all
    :math:`j`.
    The distance matrix :math:`D` is a matrix :math:`[d_{ij}]`, in which
    :math:`d_{ij} = d(x_i, y_j)`.

    Given :math:`\Gamma`, :math:`D`, :math:`b`, the Monge problem can be
    transformed into a linear programming problem by
    taking :math:`A x = b` as constraints and :math:`z = c^T x` as minimization
    target (sum of costs) , where matrix :math:`A` has the form

    .. math::

        \begin{array} {rrrr|rrrr|r|rrrr}
            1 & 1 & \dots & 1 & 0 & 0 & \dots & 0 & \dots & 0 & 0 & \dots &
                0 \cr
            0 & 0 & \dots & 0 & 1 & 1 & \dots & 1 & \dots & 0 & 0 &\dots &
                0 \cr
            \vdots & \vdots & \ddots & \vdots & \vdots & \vdots & \ddots
                & \vdots & \vdots & \vdots & \vdots & \ddots & \vdots  \cr
            0 & 0 & \dots & 0 & 0 & 0 & \dots & 0 & \dots & 1 & 1 & \dots &
                1 \cr \hline

            1 & 0 & \dots & 0 & 1 & 0 & \dots & \dots & \dots & 1 & 0 & \dots &
                0 \cr
            0 & 1 & \dots & 0 & 0 & 1 & \dots & \dots & \dots & 0 & 1 & \dots &
                0 \cr
            \vdots & \vdots & \ddots & \vdots & \vdots & \vdots & \ddots &
                \vdots & \vdots & \vdots & \vdots & \ddots & \vdots \cr
            0 & 0 & \dots & 1 & 0 & 0 & \dots & 1 & \dots & 0 & 0 & \dots & 1
        \end{array}

    By solving the dual form of the above linear programming problem (with
    solution :math:`y^*`), the Wasserstein distance :math:`l_1 (u, v)` can
    be computed as :math:`b^T y^*`.

    The above solution is inspired by Vincent Herrmann's blog [3]_ . For a
    more thorough explanation, see [4]_ .

    The input distributions can be empirical, therefore coming from samples
    whose values are effectively inputs of the function, or they can be seen as
    generalized functions, in which case they are weighted sums of Dirac delta
    functions located at the specified values.

    References
    ----------
    .. [1] "Wasserstein metric",
           https://en.wikipedia.org/wiki/Wasserstein_metric
    .. [2] Lili Weng, "What is Wasserstein distance?", Lil'log,
           https://lilianweng.github.io/posts/2017-08-20-gan/#what-is-wasserstein-distance.
    .. [3] Hermann, Vincent. "Wasserstein GAN and the Kantorovich-Rubinstein
           Duality". https://vincentherrmann.github.io/blog/wasserstein/.
    .. [4] Peyré, Gabriel, and Marco Cuturi. "Computational optimal
           transport." Center for Research in Economics and Statistics
           Working Papers 2017-86 (2017).

    See Also
    --------
    wasserstein_distance: Compute the Wasserstein-1 distance between two
        1D discrete distributions.

    Examples
    --------
    Compute the Wasserstein distance between two three-dimensional samples,
    each with two observations.

    >>> from scipy.stats import wasserstein_distance_nd
    >>> wasserstein_distance_nd([[0, 2, 3], [1, 2, 5]], [[3, 2, 3], [4, 2, 5]])
    3.0

    Compute the Wasserstein distance between two two-dimensional distributions
    with three and two weighted observations, respectively.

    >>> wasserstein_distance_nd([[0, 2.75], [2, 209.3], [0, 0]],
    ...                      [[0.2, 0.322], [4.5, 25.1808]],
    ...                      [0.4, 5.2, 0.114], [0.8, 1.5])
    174.15840245217169
    """
    m, n = len(u_values), len(v_values)
    u_values = asarray(u_values)
    v_values = asarray(v_values)

    if u_values.ndim > 2 or v_values.ndim > 2:
        raise ValueError('Invalid input values. The inputs must have either '
                         'one or two dimensions.')
    # if dimensions are not equal throw error
    if u_values.ndim != v_values.ndim:
        raise ValueError('Invalid input values. Dimensions of inputs must be '
                         'equal.')
    # if data is 1D then call the cdf_distance function
    if u_values.ndim == 1 and v_values.ndim == 1:
        return _cdf_distance(1, u_values, v_values, u_weights, v_weights)

    u_values, u_weights = _validate_distribution(u_values, u_weights)
    v_values, v_weights = _validate_distribution(v_values, v_weights)
    # if number of columns is not equal throw error
    if u_values.shape[1] != v_values.shape[1]:
        raise ValueError('Invalid input values. If two-dimensional, '
                         '`u_values` and `v_values` must have the same '
                         'number of columns.')

    # if data contains np.inf then return inf or nan
    if np.any(np.isinf(u_values)) ^ np.any(np.isinf(v_values)):
        return np.inf
    elif np.any(np.isinf(u_values)) and np.any(np.isinf(v_values)):
        return np.nan

    # create constraints
    A_upper_part = sparse.block_diag((np.ones((1, n)), ) * m)
    A_lower_part = sparse.hstack((sparse.eye(n), ) * m)
    # sparse constraint matrix of size (m + n)*(m * n)
    A = sparse.vstack((A_upper_part, A_lower_part))
    A = sparse.coo_array(A)

    # get cost matrix
    D = distance_matrix(u_values, v_values, p=2)
    cost = D.ravel()

    # create the minimization target
    p_u = np.full(m, 1/m) if u_weights is None else u_weights/np.sum(u_weights)
    p_v = np.full(n, 1/n) if v_weights is None else v_weights/np.sum(v_weights)
    b = np.concatenate((p_u, p_v), axis=0)

    # solving LP
    constraints = LinearConstraint(A=A.T, ub=cost)
    opt_res = milp(c=-b, constraints=constraints, bounds=(-np.inf, np.inf))
    return -opt_res.fun


def wasserstein_distance(u_values, v_values, u_weights=None, v_weights=None):
    r"""
    Compute the Wasserstein-1 distance between two 1D discrete distributions.

    The Wasserstein distance, also called the Earth mover's distance or the
    optimal transport distance, is a similarity metric between two probability
    distributions [1]_. In the discrete case, the Wasserstein distance can be
    understood as the cost of an optimal transport plan to convert one
    distribution into the other. The cost is calculated as the product of the
    amount of probability mass being moved and the distance it is being moved.
    A brief and intuitive introduction can be found at [2]_.

    .. versionadded:: 1.0.0

    Parameters
    ----------
    u_values : 1d array_like
        A sample from a probability distribution or the support (set of all
        possible values) of a probability distribution. Each element is an
        observation or possible value.

    v_values : 1d array_like
        A sample from or the support of a second distribution.

    u_weights, v_weights : 1d array_like, optional
        Weights or counts corresponding with the sample or probability masses
        corresponding with the support values. Sum of elements must be positive
        and finite. If unspecified, each value is assigned the same weight.

    Returns
    -------
    distance : float
        The computed distance between the distributions.

    Notes
    -----
    Given two 1D probability mass functions, :math:`u` and :math:`v`, the first
    Wasserstein distance between the distributions is:

    .. math::

        l_1 (u, v) = \inf_{\pi \in \Gamma (u, v)} \int_{\mathbb{R} \times
        \mathbb{R}} |x-y| \mathrm{d} \pi (x, y)

    where :math:`\Gamma (u, v)` is the set of (probability) distributions on
    :math:`\mathbb{R} \times \mathbb{R}` whose marginals are :math:`u` and
    :math:`v` on the first and second factors respectively. For a given value
    :math:`x`, :math:`u(x)` gives the probability of :math:`u` at position
    :math:`x`, and the same for :math:`v(x)`.

    If :math:`U` and :math:`V` are the respective CDFs of :math:`u` and
    :math:`v`, this distance also equals to:

    .. math::

        l_1(u, v) = \int_{-\infty}^{+\infty} |U-V|

    See [3]_ for a proof of the equivalence of both definitions.

    The input distributions can be empirical, therefore coming from samples
    whose values are effectively inputs of the function, or they can be seen as
    generalized functions, in which case they are weighted sums of Dirac delta
    functions located at the specified values.

    References
    ----------
    .. [1] "Wasserstein metric", https://en.wikipedia.org/wiki/Wasserstein_metric
    .. [2] Lili Weng, "What is Wasserstein distance?", Lil'log,
           https://lilianweng.github.io/posts/2017-08-20-gan/#what-is-wasserstein-distance.
    .. [3] Ramdas, Garcia, Cuturi "On Wasserstein Two Sample Testing and Related
           Families of Nonparametric Tests" (2015). :arXiv:`1509.02237`.

    See Also
    --------
    wasserstein_distance_nd: Compute the Wasserstein-1 distance between two N-D
        discrete distributions.

    Examples
    --------
    >>> from scipy.stats import wasserstein_distance
    >>> wasserstein_distance([0, 1, 3], [5, 6, 8])
    5.0
    >>> wasserstein_distance([0, 1], [0, 1], [3, 1], [2, 2])
    0.25
    >>> wasserstein_distance([3.4, 3.9, 7.5, 7.8], [4.5, 1.4],
    ...                      [1.4, 0.9, 3.1, 7.2], [3.2, 3.5])
    4.0781331438047861

    """
    return _cdf_distance(1, u_values, v_values, u_weights, v_weights)


def energy_distance(u_values, v_values, u_weights=None, v_weights=None):
    r"""Compute the energy distance between two 1D distributions.

    .. versionadded:: 1.0.0

    Parameters
    ----------
    u_values, v_values : array_like
        Values observed in the (empirical) distribution.
    u_weights, v_weights : array_like, optional
        Weight for each value. If unspecified, each value is assigned the same
        weight.
        `u_weights` (resp. `v_weights`) must have the same length as
        `u_values` (resp. `v_values`). If the weight sum differs from 1, it
        must still be positive and finite so that the weights can be normalized
        to sum to 1.

    Returns
    -------
    distance : float
        The computed distance between the distributions.

    Notes
    -----
    The energy distance between two distributions :math:`u` and :math:`v`, whose
    respective CDFs are :math:`U` and :math:`V`, equals to:

    .. math::

        D(u, v) = \left( 2\mathbb E|X - Y| - \mathbb E|X - X'| -
        \mathbb E|Y - Y'| \right)^{1/2}

    where :math:`X` and :math:`X'` (resp. :math:`Y` and :math:`Y'`) are
    independent random variables whose probability distribution is :math:`u`
    (resp. :math:`v`).

    Sometimes the square of this quantity is referred to as the "energy
    distance" (e.g. in [2]_, [4]_), but as noted in [1]_ and [3]_, only the
    definition above satisfies the axioms of a distance function (metric).

    As shown in [2]_, for one-dimensional real-valued variables, the energy
    distance is linked to the non-distribution-free version of the Cramér-von
    Mises distance:

    .. math::

        D(u, v) = \sqrt{2} l_2(u, v) = \left( 2 \int_{-\infty}^{+\infty} (U-V)^2
        \right)^{1/2}

    Note that the common Cramér-von Mises criterion uses the distribution-free
    version of the distance. See [2]_ (section 2), for more details about both
    versions of the distance.

    The input distributions can be empirical, therefore coming from samples
    whose values are effectively inputs of the function, or they can be seen as
    generalized functions, in which case they are weighted sums of Dirac delta
    functions located at the specified values.

    References
    ----------
    .. [1] Rizzo, Szekely "Energy distance." Wiley Interdisciplinary Reviews:
           Computational Statistics, 8(1):27-38 (2015).
    .. [2] Szekely "E-statistics: The energy of statistical samples." Bowling
           Green State University, Department of Mathematics and Statistics,
           Technical Report 02-16 (2002).
    .. [3] "Energy distance", https://en.wikipedia.org/wiki/Energy_distance
    .. [4] Bellemare, Danihelka, Dabney, Mohamed, Lakshminarayanan, Hoyer,
           Munos "The Cramer Distance as a Solution to Biased Wasserstein
           Gradients" (2017). :arXiv:`1705.10743`.

    Examples
    --------
    >>> from scipy.stats import energy_distance
    >>> energy_distance([0], [2])
    2.0000000000000004
    >>> energy_distance([0, 8], [0, 8], [3, 1], [2, 2])
    1.0000000000000002
    >>> energy_distance([0.7, 7.4, 2.4, 6.8], [1.4, 8. ],
    ...                 [2.1, 4.2, 7.4, 8. ], [7.6, 8.8])
    0.88003340976158217

    """
    return np.sqrt(2) * _cdf_distance(2, u_values, v_values,
                                      u_weights, v_weights)


def _cdf_distance(p, u_values, v_values, u_weights=None, v_weights=None):
    r"""
    Compute, between two one-dimensional distributions :math:`u` and
    :math:`v`, whose respective CDFs are :math:`U` and :math:`V`, the
    statistical distance that is defined as:

    .. math::

        l_p(u, v) = \left( \int_{-\infty}^{+\infty} |U-V|^p \right)^{1/p}

    p is a positive parameter; p = 1 gives the Wasserstein distance, p = 2
    gives the energy distance.

    Parameters
    ----------
    u_values, v_values : array_like
        Values observed in the (empirical) distribution.
    u_weights, v_weights : array_like, optional
        Weight for each value. If unspecified, each value is assigned the same
        weight.
        `u_weights` (resp. `v_weights`) must have the same length as
        `u_values` (resp. `v_values`). If the weight sum differs from 1, it
        must still be positive and finite so that the weights can be normalized
        to sum to 1.

    Returns
    -------
    distance : float
        The computed distance between the distributions.

    Notes
    -----
    The input distributions can be empirical, therefore coming from samples
    whose values are effectively inputs of the function, or they can be seen as
    generalized functions, in which case they are weighted sums of Dirac delta
    functions located at the specified values.

    References
    ----------
    .. [1] Bellemare, Danihelka, Dabney, Mohamed, Lakshminarayanan, Hoyer,
           Munos "The Cramer Distance as a Solution to Biased Wasserstein
           Gradients" (2017). :arXiv:`1705.10743`.

    """
    u_values, u_weights = _validate_distribution(u_values, u_weights)
    v_values, v_weights = _validate_distribution(v_values, v_weights)

    u_sorter = np.argsort(u_values)
    v_sorter = np.argsort(v_values)

    all_values = np.concatenate((u_values, v_values))
    all_values.sort(kind='mergesort')

    # Compute the differences between pairs of successive values of u and v.
    deltas = np.diff(all_values)

    # Get the respective positions of the values of u and v among the values of
    # both distributions.
    u_cdf_indices = u_values[u_sorter].searchsorted(all_values[:-1], 'right')
    v_cdf_indices = v_values[v_sorter].searchsorted(all_values[:-1], 'right')

    # Calculate the CDFs of u and v using their weights, if specified.
    if u_weights is None:
        u_cdf = u_cdf_indices / u_values.size
    else:
        u_sorted_cumweights = np.concatenate(([0],
                                              np.cumsum(u_weights[u_sorter])))
        u_cdf = u_sorted_cumweights[u_cdf_indices] / u_sorted_cumweights[-1]

    if v_weights is None:
        v_cdf = v_cdf_indices / v_values.size
    else:
        v_sorted_cumweights = np.concatenate(([0],
                                              np.cumsum(v_weights[v_sorter])))
        v_cdf = v_sorted_cumweights[v_cdf_indices] / v_sorted_cumweights[-1]

    # Compute the value of the integral based on the CDFs.
    # If p = 1 or p = 2, we avoid using np.power, which introduces an overhead
    # of about 15%.
    if p == 1:
        return np_vecdot(np.abs(u_cdf - v_cdf), deltas)
    if p == 2:
        return np.sqrt(np_vecdot(np.square(u_cdf - v_cdf), deltas))
    return np.power(np_vecdot(np.power(np.abs(u_cdf - v_cdf), p), deltas), 1/p)


def _validate_distribution(values, weights):
    """
    Validate the values and weights from a distribution input of `cdf_distance`
    and return them as ndarray objects.

    Parameters
    ----------
    values : array_like
        Values observed in the (empirical) distribution.
    weights : array_like
        Weight for each value.

    Returns
    -------
    values : ndarray
        Values as ndarray.
    weights : ndarray
        Weights as ndarray.

    """
    # Validate the value array.
    values = np.asarray(values, dtype=float)
    if len(values) == 0:
        raise ValueError("Distribution can't be empty.")

    # Validate the weight array, if specified.
    if weights is not None:
        weights = np.asarray(weights, dtype=float)
        if len(weights) != len(values):
            raise ValueError('Value and weight array-likes for the same '
                             'empirical distribution must be of the same size.')
        if np.any(weights < 0):
            raise ValueError('All weights must be non-negative.')
        if not 0 < np.sum(weights) < np.inf:
            raise ValueError('Weight array-like sum must be positive and '
                             'finite. Set as None for an equal distribution of '
                             'weight.')

        return values, weights

    return values, None


#####################################
#         SUPPORT FUNCTIONS         #
#####################################

RepeatedResults = namedtuple('RepeatedResults', ('values', 'counts'))


@_deprecated("`scipy.stats.find_repeats` is deprecated as of SciPy 1.15.0 "
             "and will be removed in SciPy 1.17.0. Please use "
             "`numpy.unique`/`numpy.unique_counts` instead.")
def find_repeats(arr):
    """Find repeats and repeat counts.

    .. deprecated:: 1.15.0

        This function is deprecated as of SciPy 1.15.0 and will be removed
        in SciPy 1.17.0. Please use `numpy.unique` / `numpy.unique_counts` instead.

    Parameters
    ----------
    arr : array_like
        Input array. This is cast to float64.

    Returns
    -------
    values : ndarray
        The unique values from the (flattened) input that are repeated.

    counts : ndarray
        Number of times the corresponding 'value' is repeated.

    Notes
    -----
    In numpy >= 1.9 `numpy.unique` provides similar functionality. The main
    difference is that `find_repeats` only returns repeated values.

    Examples
    --------
    >>> from scipy import stats
    >>> stats.find_repeats([2, 1, 2, 3, 2, 2, 5])
    RepeatedResults(values=array([2.]), counts=array([4]))

    >>> stats.find_repeats([[10, 20, 1, 2], [5, 5, 4, 4]])
    RepeatedResults(values=array([4.,  5.]), counts=array([2, 2]))

    """
    # Note: always copies.
    return RepeatedResults(*_find_repeats(np.array(arr, dtype=np.float64)))


def _sum_of_squares(a, axis=0):
    """Square each element of the input array, and return the sum(s) of that.

    Parameters
    ----------
    a : array_like
        Input array.
    axis : int or None, optional
        Axis along which to calculate. Default is 0. If None, compute over
        the whole array `a`.

    Returns
    -------
    sum_of_squares : ndarray
        The sum along the given axis for (a**2).

    See Also
    --------
    _square_of_sums : The square(s) of the sum(s) (the opposite of
        `_sum_of_squares`).

    """
    a, axis = _chk_asarray(a, axis)
    return np_vecdot(a, a, axis=axis)


def _square_of_sums(a, axis=0):
    """Sum elements of the input array, and return the square(s) of that sum.

    Parameters
    ----------
    a : array_like
        Input array.
    axis : int or None, optional
        Axis along which to calculate. Default is 0. If None, compute over
        the whole array `a`.

    Returns
    -------
    square_of_sums : float or ndarray
        The square of the sum over `axis`.

    See Also
    --------
    _sum_of_squares : The sum of squares (the opposite of `square_of_sums`).

    """
    a, axis = _chk_asarray(a, axis)
    s = np.sum(a, axis)
    if not np.isscalar(s):
        return s.astype(float) * s
    else:
        return float(s) * s


def rankdata(a, method='average', *, axis=None, nan_policy='propagate'):
    """Assign ranks to data, dealing with ties appropriately.

    By default (``axis=None``), the data array is first flattened, and a flat
    array of ranks is returned. Separately reshape the rank array to the
    shape of the data array if desired (see Examples).

    Ranks begin at 1.  The `method` argument controls how ranks are assigned
    to equal values.  See [1]_ for further discussion of ranking methods.

    Parameters
    ----------
    a : array_like
        The array of values to be ranked.
    method : {'average', 'min', 'max', 'dense', 'ordinal'}, optional
        The method used to assign ranks to tied elements.
        The following methods are available (default is 'average'):

          * 'average': The average of the ranks that would have been assigned to
            all the tied values is assigned to each value.
          * 'min': The minimum of the ranks that would have been assigned to all
            the tied values is assigned to each value.  (This is also
            referred to as "competition" ranking.)
          * 'max': The maximum of the ranks that would have been assigned to all
            the tied values is assigned to each value.
          * 'dense': Like 'min', but the rank of the next highest element is
            assigned the rank immediately after those assigned to the tied
            elements.
          * 'ordinal': All values are given a distinct rank, corresponding to
            the order that the values occur in `a`.
    axis : {None, int}, optional
        Axis along which to perform the ranking. If ``None``, the data array
        is first flattened.
    nan_policy : {'propagate', 'omit', 'raise'}, optional
        Defines how to handle when input contains nan.
        The following options are available (default is 'propagate'):

          * 'propagate': propagates nans through the rank calculation
          * 'omit': performs the calculations ignoring nan values
          * 'raise': raises an error

        .. note::

            When `nan_policy` is 'propagate', the output is an array of *all*
            nans because ranks relative to nans in the input are undefined.
            When `nan_policy` is 'omit', nans in `a` are ignored when ranking
            the other values, and the corresponding locations of the output
            are nan.

        .. versionadded:: 1.10

    Returns
    -------
    ranks : ndarray
         An array of size equal to the size of `a`, containing rank
         scores.

    References
    ----------
    .. [1] "Ranking", https://en.wikipedia.org/wiki/Ranking

    Examples
    --------
    >>> import numpy as np
    >>> from scipy.stats import rankdata
    >>> rankdata([0, 2, 3, 2])
    array([ 1. ,  2.5,  4. ,  2.5])
    >>> rankdata([0, 2, 3, 2], method='min')
    array([ 1,  2,  4,  2])
    >>> rankdata([0, 2, 3, 2], method='max')
    array([ 1,  3,  4,  3])
    >>> rankdata([0, 2, 3, 2], method='dense')
    array([ 1,  2,  3,  2])
    >>> rankdata([0, 2, 3, 2], method='ordinal')
    array([ 1,  2,  4,  3])
    >>> rankdata([[0, 2], [3, 2]]).reshape(2,2)
    array([[1. , 2.5],
          [4. , 2.5]])
    >>> rankdata([[0, 2, 2], [3, 2, 5]], axis=1)
    array([[1. , 2.5, 2.5],
           [2. , 1. , 3. ]])
    >>> rankdata([0, 2, 3, np.nan, -2, np.nan], nan_policy="propagate")
    array([nan, nan, nan, nan, nan, nan])
    >>> rankdata([0, 2, 3, np.nan, -2, np.nan], nan_policy="omit")
    array([ 2.,  3.,  4., nan,  1., nan])

    """
    methods = ('average', 'min', 'max', 'dense', 'ordinal')
    if method not in methods:
        raise ValueError(f'unknown method "{method}"')

    x = np.asarray(a)

    if axis is None:
        x = x.ravel()
        axis = -1

    if x.size == 0:
        dtype = float if method == 'average' else np.dtype("long")
        return np.empty(x.shape, dtype=dtype)

    contains_nan = _contains_nan(x, nan_policy)

    x = np.swapaxes(x, axis, -1)
    ranks = _rankdata(x, method)

    if contains_nan:
        i_nan = (np.isnan(x) if nan_policy == 'omit'
                 else np.isnan(x).any(axis=-1))
        ranks = ranks.astype(float, copy=False)
        ranks[i_nan] = np.nan

    ranks = np.swapaxes(ranks, axis, -1)
    return ranks


def _order_ranks(ranks, j):
    # Reorder ascending order `ranks` according to `j`
    ordered_ranks = np.empty(j.shape, dtype=ranks.dtype)
    np.put_along_axis(ordered_ranks, j, ranks, axis=-1)
    return ordered_ranks


def _rankdata(x, method, return_ties=False):
    # Rank data `x` by desired `method`; `return_ties` if desired
    shape = x.shape

    # Get sort order
    kind = 'mergesort' if method == 'ordinal' else 'quicksort'
    j = np.argsort(x, axis=-1, kind=kind)
    ordinal_ranks = np.broadcast_to(np.arange(1, shape[-1]+1, dtype=int), shape)

    # Ordinal ranks is very easy because ties don't matter. We're done.
    if method == 'ordinal':
        return _order_ranks(ordinal_ranks, j)  # never return ties

    # Sort array
    y = np.take_along_axis(x, j, axis=-1)
    # Logical indices of unique elements
    i = np.concatenate([np.ones(shape[:-1] + (1,), dtype=np.bool_),
                       y[..., :-1] != y[..., 1:]], axis=-1)

    # Integer indices of unique elements
    indices = np.arange(y.size)[i.ravel()]
    # Counts of unique elements
    counts = np.diff(indices, append=y.size)

    # Compute `'min'`, `'max'`, and `'mid'` ranks of unique elements
    if method == 'min':
        ranks = ordinal_ranks[i]
    elif method == 'max':
        ranks = ordinal_ranks[i] + counts - 1
    elif method == 'average':
        ranks = ordinal_ranks[i] + (counts - 1)/2
    elif method == 'dense':
        ranks = np.cumsum(i, axis=-1)[i]

    ranks = np.repeat(ranks, counts).reshape(shape)
    ranks = _order_ranks(ranks, j)

    if return_ties:
        # Tie information is returned in a format that is useful to functions that
        # rely on this (private) function. Example:
        # >>> x = np.asarray([3, 2, 1, 2, 2, 2, 1])
        # >>> _, t = _rankdata(x, 'average', return_ties=True)
        # >>> t  # array([2., 0., 4., 0., 0., 0., 1.])  # two 1s, four 2s, and one 3
        # Unlike ranks, tie counts are *not* reordered to correspond with the order of
        # the input; e.g. the number of appearances of the lowest rank element comes
        # first. This is a useful format because:
        # - The shape of the result is the shape of the input. Different slices can
        #   have different numbers of tied elements but not result in a ragged array.
        # - Functions that use `t` usually don't need to which each element of the
        #   original array is associated with each tie count; they perform a reduction
        #   over the tie counts onnly. The tie counts are naturally computed in a
        #   sorted order, so this does not unnecessarily reorder them.
        # - One exception is `wilcoxon`, which needs the number of zeros. Zeros always
        #   have the lowest rank, so it is easy to find them at the zeroth index.
        t = np.zeros(shape, dtype=float)
        t[i] = counts
        return ranks, t
    return ranks


def expectile(a, alpha=0.5, *, weights=None):
    r"""Compute the expectile at the specified level.

    Expectiles are a generalization of the expectation in the same way as
    quantiles are a generalization of the median. The expectile at level
    `alpha = 0.5` is the mean (average). See Notes for more details.

    Parameters
    ----------
    a : array_like
        Array containing numbers whose expectile is desired.
    alpha : float, default: 0.5
        The level of the expectile; e.g., ``alpha=0.5`` gives the mean.
    weights : array_like, optional
        An array of weights associated with the values in `a`.
        The `weights` must be broadcastable to the same shape as `a`.
        Default is None, which gives each value a weight of 1.0.
        An integer valued weight element acts like repeating the corresponding
        observation in `a` that many times. See Notes for more details.

    Returns
    -------
    expectile : ndarray
        The empirical expectile at level `alpha`.

    See Also
    --------
    numpy.mean : Arithmetic average
    numpy.quantile : Quantile

    Notes
    -----
    In general, the expectile at level :math:`\alpha` of a random variable
    :math:`X` with cumulative distribution function (CDF) :math:`F` is given
    by the unique solution :math:`t` of:

    .. math::

        \alpha E((X - t)_+) = (1 - \alpha) E((t - X)_+) \,.

    Here, :math:`(x)_+ = \max(0, x)` is the positive part of :math:`x`.
    This equation can be equivalently written as:

    .. math::

        \alpha \int_t^\infty (x - t)\mathrm{d}F(x)
        = (1 - \alpha) \int_{-\infty}^t (t - x)\mathrm{d}F(x) \,.

    The empirical expectile at level :math:`\alpha` (`alpha`) of a sample
    :math:`a_i` (the array `a`) is defined by plugging in the empirical CDF of
    `a`. Given sample or case weights :math:`w` (the array `weights`), it
    reads :math:`F_a(x) = \frac{1}{\sum_i w_i} \sum_i w_i 1_{a_i \leq x}`
    with indicator function :math:`1_{A}`. This leads to the definition of the
    empirical expectile at level `alpha` as the unique solution :math:`t` of:

    .. math::

        \alpha \sum_{i=1}^n w_i (a_i - t)_+ =
            (1 - \alpha) \sum_{i=1}^n w_i (t - a_i)_+ \,.

    For :math:`\alpha=0.5`, this simplifies to the weighted average.
    Furthermore, the larger :math:`\alpha`, the larger the value of the
    expectile.

    As a final remark, the expectile at level :math:`\alpha` can also be
    written as a minimization problem. One often used choice is

    .. math::

        \operatorname{argmin}_t
        E(\lvert 1_{t\geq X} - \alpha\rvert(t - X)^2) \,.

    References
    ----------
    .. [1] W. K. Newey and J. L. Powell (1987), "Asymmetric Least Squares
           Estimation and Testing," Econometrica, 55, 819-847.
    .. [2] T. Gneiting (2009). "Making and Evaluating Point Forecasts,"
           Journal of the American Statistical Association, 106, 746 - 762.
           :doi:`10.48550/arXiv.0912.0902`

    Examples
    --------
    >>> import numpy as np
    >>> from scipy.stats import expectile
    >>> a = [1, 4, 2, -1]
    >>> expectile(a, alpha=0.5) == np.mean(a)
    True
    >>> expectile(a, alpha=0.2)
    0.42857142857142855
    >>> expectile(a, alpha=0.8)
    2.5714285714285716
    >>> weights = [1, 3, 1, 1]
    >>> expectile(a, alpha=0.8, weights=weights)
    3.3333333333333335
    """
    if alpha < 0 or alpha > 1:
        raise ValueError(
            "The expectile level alpha must be in the range [0, 1]."
        )
    a = np.asarray(a)

    if weights is not None:
        weights = np.broadcast_to(weights, a.shape)

    # This is the empirical equivalent of Eq. (13) with identification
    # function from Table 9 (omitting a factor of 2) in [2] (their y is our
    # data a, their x is our t)
    def first_order(t):
        return np.average(np.abs((a <= t) - alpha) * (t - a), weights=weights)

    if alpha >= 0.5:
        x0 = np.average(a, weights=weights)
        x1 = np.amax(a)
    else:
        x1 = np.average(a, weights=weights)
        x0 = np.amin(a)

    if x0 == x1:
        # a has a single unique element
        return x0

    # Note that the expectile is the unique solution, so no worries about
    # finding a wrong root.
    res = root_scalar(first_order, x0=x0, x1=x1)
    return res.root


def _lmoment_iv(sample, order, axis, sorted, standardize):
    # input validation/standardization for `lmoment`
    sample = np.asarray(sample)
    message = "`sample` must be an array of real numbers."
    if np.issubdtype(sample.dtype, np.integer):
        sample = sample.astype(np.float64)
    if not np.issubdtype(sample.dtype, np.floating):
        raise ValueError(message)

    message = "`order` must be a scalar or a non-empty array of positive integers."
    order = np.arange(1, 5) if order is None else np.asarray(order)
    if not np.issubdtype(order.dtype, np.integer) or np.any(order <= 0):
        raise ValueError(message)

    axis = np.asarray(axis)[()]
    message = "`axis` must be an integer."
    if not np.issubdtype(axis.dtype, np.integer) or axis.ndim != 0:
        raise ValueError(message)

    sorted = np.asarray(sorted)[()]
    message = "`sorted` must be True or False."
    if not np.issubdtype(sorted.dtype, np.bool_) or sorted.ndim != 0:
        raise ValueError(message)

    standardize = np.asarray(standardize)[()]
    message = "`standardize` must be True or False."
    if not np.issubdtype(standardize.dtype, np.bool_) or standardize.ndim != 0:
        raise ValueError(message)

    sample = np.moveaxis(sample, axis, -1)
    sample = np.sort(sample, axis=-1) if not sorted else sample

    return sample, order, axis, sorted, standardize


def _br(x, *, r=0):
    n = x.shape[-1]
    x = np.expand_dims(x, axis=-2)
    x = np.broadcast_to(x, x.shape[:-2] + (len(r), n))
    x = np.triu(x)
    j = np.arange(n, dtype=x.dtype)
    n = np.asarray(n, dtype=x.dtype)[()]
    return (np_vecdot(special.binom(j, r[:, np.newaxis]), x, axis=-1)
            / special.binom(n-1, r) / n)


def _prk(r, k):
    # Writen to match [1] Equation 27 closely to facilitate review.
    # This does not protect against overflow, so improvements to
    # robustness would be a welcome follow-up.
    return (-1)**(r-k)*special.binom(r, k)*special.binom(r+k, k)


@_axis_nan_policy_factory(  # noqa: E302
    _moment_result_object, n_samples=1, result_to_tuple=_moment_tuple,
    n_outputs=lambda kwds: _moment_outputs(kwds, [1, 2, 3, 4])
)
def lmoment(sample, order=None, *, axis=0, sorted=False, standardize=True):
    r"""Compute L-moments of a sample from a continuous distribution

    The L-moments of a probability distribution are summary statistics with
    uses similar to those of conventional moments, but they are defined in
    terms of the expected values of order statistics.
    Sample L-moments are defined analogously to population L-moments, and
    they can serve as estimators of population L-moments. They tend to be less
    sensitive to extreme observations than conventional moments.

    Parameters
    ----------
    sample : array_like
        The real-valued sample whose L-moments are desired.
    order : array_like, optional
        The (positive integer) orders of the desired L-moments.
        Must be a scalar or non-empty 1D array. Default is [1, 2, 3, 4].
    axis : int or None, default=0
        If an int, the axis of the input along which to compute the statistic.
        The statistic of each axis-slice (e.g. row) of the input will appear
        in a corresponding element of the output. If None, the input will be
        raveled before computing the statistic.
    sorted : bool, default=False
        Whether `sample` is already sorted in increasing order along `axis`.
        If False (default), `sample` will be sorted.
    standardize : bool, default=True
        Whether to return L-moment ratios for orders 3 and higher.
        L-moment ratios are analogous to standardized conventional
        moments: they are the non-standardized L-moments divided
        by the L-moment of order 2.

    Returns
    -------
    lmoments : ndarray
        The sample L-moments of order `order`.

    See Also
    --------
    moment

    References
    ----------
    .. [1] D. Bilkova. "L-Moments and TL-Moments as an Alternative Tool of
           Statistical Data Analysis". Journal of Applied Mathematics and
           Physics. 2014. :doi:`10.4236/jamp.2014.210104`
    .. [2] J. R. M. Hosking. "L-Moments: Analysis and Estimation of Distributions
           Using Linear Combinations of Order Statistics". Journal of the Royal
           Statistical Society. 1990. :doi:`10.1111/j.2517-6161.1990.tb01775.x`
    .. [3] "L-moment". *Wikipedia*. https://en.wikipedia.org/wiki/L-moment.

    Examples
    --------
    >>> import numpy as np
    >>> from scipy import stats
    >>> rng = np.random.default_rng(328458568356392)
    >>> sample = rng.exponential(size=100000)
    >>> stats.lmoment(sample)
    array([1.00124272, 0.50111437, 0.3340092 , 0.16755338])

    Note that the first four standardized population L-moments of the standard
    exponential distribution are 1, 1/2, 1/3, and 1/6; the sample L-moments
    provide reasonable estimates.

    """
    args = _lmoment_iv(sample, order, axis, sorted, standardize)
    sample, order, axis, sorted, standardize = args

    n_moments = np.max(order)
    k = np.arange(n_moments, dtype=sample.dtype)
    prk = _prk(np.expand_dims(k, tuple(range(1, sample.ndim+1))), k)
    bk = _br(sample, r=k)

    n = sample.shape[-1]
    bk[..., n:] = 0  # remove NaNs due to n_moments > n

    lmoms = np_vecdot(prk, bk, axis=-1)
    if standardize and n_moments > 2:
        lmoms[2:] /= lmoms[1]

    lmoms[n:] = np.nan  # add NaNs where appropriate
    return lmoms[order-1]


LinregressResult = _make_tuple_bunch('LinregressResult',
                                     ['slope', 'intercept', 'rvalue',
                                      'pvalue', 'stderr'],
                                     extra_field_names=['intercept_stderr'])


def _pack_LinregressResult(slope, intercept, rvalue, pvalue, stderr, intercept_stderr):
    return LinregressResult(slope, intercept, rvalue, pvalue, stderr,
                            intercept_stderr=intercept_stderr)


def _unpack_LinregressResult(res):
    return tuple(res) + (res.intercept_stderr,)


@_axis_nan_policy_factory(_pack_LinregressResult, n_samples=2,
                          result_to_tuple=_unpack_LinregressResult, paired=True,
                          too_small=1, n_outputs=6)
def linregress(x, y, alternative='two-sided'):
    """
    Calculate a linear least-squares regression for two sets of measurements.

    Parameters
    ----------
    x, y : array_like
        Two sets of measurements.  Both arrays should have the same length N.
    alternative : {'two-sided', 'less', 'greater'}, optional
        Defines the alternative hypothesis. Default is 'two-sided'.
        The following options are available:

        * 'two-sided': the slope of the regression line is nonzero
        * 'less': the slope of the regression line is less than zero
        * 'greater':  the slope of the regression line is greater than zero

        .. versionadded:: 1.7.0

    Returns
    -------
    result : ``LinregressResult`` instance
        The return value is an object with the following attributes:

        slope : float
            Slope of the regression line.
        intercept : float
            Intercept of the regression line.
        rvalue : float
            The Pearson correlation coefficient. The square of ``rvalue``
            is equal to the coefficient of determination.
        pvalue : float
            The p-value for a hypothesis test whose null hypothesis is
            that the slope is zero, using Wald Test with t-distribution of
            the test statistic. See `alternative` above for alternative
            hypotheses.
        stderr : float
            Standard error of the estimated slope (gradient), under the
            assumption of residual normality.
        intercept_stderr : float
            Standard error of the estimated intercept, under the assumption
            of residual normality.

    See Also
    --------
    scipy.optimize.curve_fit :
        Use non-linear least squares to fit a function to data.
    scipy.optimize.leastsq :
        Minimize the sum of squares of a set of equations.

    Notes
    -----
    For compatibility with older versions of SciPy, the return value acts
    like a ``namedtuple`` of length 5, with fields ``slope``, ``intercept``,
    ``rvalue``, ``pvalue`` and ``stderr``, so one can continue to write::

        slope, intercept, r, p, se = linregress(x, y)

    With that style, however, the standard error of the intercept is not
    available.  To have access to all the computed values, including the
    standard error of the intercept, use the return value as an object
    with attributes, e.g.::

        result = linregress(x, y)
        print(result.intercept, result.intercept_stderr)

    Examples
    --------
    >>> import numpy as np
    >>> import matplotlib.pyplot as plt
    >>> from scipy import stats
    >>> rng = np.random.default_rng()

    Generate some data:

    >>> x = rng.random(10)
    >>> y = 1.6*x + rng.random(10)

    Perform the linear regression:

    >>> res = stats.linregress(x, y)

    Coefficient of determination (R-squared):

    >>> print(f"R-squared: {res.rvalue**2:.6f}")
    R-squared: 0.717533

    Plot the data along with the fitted line:

    >>> plt.plot(x, y, 'o', label='original data')
    >>> plt.plot(x, res.intercept + res.slope*x, 'r', label='fitted line')
    >>> plt.legend()
    >>> plt.show()

    Calculate 95% confidence interval on slope and intercept:

    >>> # Two-sided inverse Students t-distribution
    >>> # p - probability, df - degrees of freedom
    >>> from scipy.stats import t
    >>> tinv = lambda p, df: abs(t.ppf(p/2, df))

    >>> ts = tinv(0.05, len(x)-2)
    >>> print(f"slope (95%): {res.slope:.6f} +/- {ts*res.stderr:.6f}")
    slope (95%): 1.453392 +/- 0.743465
    >>> print(f"intercept (95%): {res.intercept:.6f}"
    ...       f" +/- {ts*res.intercept_stderr:.6f}")
    intercept (95%): 0.616950 +/- 0.544475

    """
    TINY = 1.0e-20
    x = np.asarray(x)
    y = np.asarray(y)

    if x.size == 0 or y.size == 0:
        raise ValueError("Inputs must not be empty.")

    if np.amax(x) == np.amin(x) and len(x) > 1:
        raise ValueError("Cannot calculate a linear regression "
                         "if all x values are identical")

    n = len(x)
    xmean = np.mean(x, None)
    ymean = np.mean(y, None)

    # Average sums of square differences from the mean
    #   ssxm = mean( (x-mean(x))^2 )
    #   ssxym = mean( (x-mean(x)) * (y-mean(y)) )
    ssxm, ssxym, _, ssym = np.cov(x, y, bias=1).flat

    # R-value
    #   r = ssxym / sqrt( ssxm * ssym )
    if ssxm == 0.0 or ssym == 0.0:
        # If the denominator was going to be 0
        r = np.asarray(np.nan if ssxym == 0 else 0.0)[()]
    else:
        r = ssxym / np.sqrt(ssxm * ssym)
        # Test for numerical error propagation (make sure -1 < r < 1)
        if r > 1.0:
            r = 1.0
        elif r < -1.0:
            r = -1.0

    slope = ssxym / ssxm
    intercept = ymean - slope*xmean
    if n == 2:
        # handle case when only two points are passed in
        if y[0] == y[1]:
            prob = 1.0
        else:
            prob = 0.0
        slope_stderr = 0.0
        intercept_stderr = 0.0
    else:
        df = n - 2  # Number of degrees of freedom
        # n-2 degrees of freedom because 2 has been used up
        # to estimate the mean and standard deviation
        t = r * np.sqrt(df / ((1.0 - r + TINY)*(1.0 + r + TINY)))

        dist = _SimpleStudentT(df)
        prob = _get_pvalue(t, dist, alternative, xp=np)
        prob = prob[()] if prob.ndim == 0 else prob

        slope_stderr = np.sqrt((1 - r**2) * ssym / ssxm / df)

        # Also calculate the standard error of the intercept
        # The following relationship is used:
        #   ssxm = mean( (x-mean(x))^2 )
        #        = ssx - sx*sx
        #        = mean( x^2 ) - mean(x)^2
        intercept_stderr = slope_stderr * np.sqrt(ssxm + xmean**2)

    return LinregressResult(slope=slope, intercept=intercept, rvalue=r,
                            pvalue=prob, stderr=slope_stderr,
                            intercept_stderr=intercept_stderr)


def _xp_mean(x, /, *, axis=None, weights=None, keepdims=False, nan_policy='propagate',
             dtype=None, xp=None):
    r"""Compute the arithmetic mean along the specified axis.

    Parameters
    ----------
    x : real array
        Array containing real numbers whose mean is desired.
    axis : int or tuple of ints, default: None
        If an int or tuple of ints, the axis or axes of the input along which
        to compute the statistic. The statistic of each axis-slice (e.g. row)
        of the input will appear in a corresponding element of the output.
        If ``None``, the input will be raveled before computing the statistic.
    weights : real array, optional
        If specified, an array of weights associated with the values in `x`;
        otherwise ``1``. If `weights` and `x` do not have the same shape, the
        arrays will be broadcasted before performing the calculation. See
        Notes for details.
    keepdims : boolean, optional
        If this is set to ``True``, the axes which are reduced are left
        in the result as dimensions with length one. With this option,
        the result will broadcast correctly against the input array.
    nan_policy : {'propagate', 'omit', 'raise'}, default: 'propagate'
        Defines how to handle input NaNs.

        - ``propagate``: if a NaN is present in the axis slice (e.g. row) along
          which the statistic is computed, the corresponding entry of the output
          will be NaN.
        - ``omit``: NaNs will be omitted when performing the calculation.
          If insufficient data remains in the axis slice along which the
          statistic is computed, the corresponding entry of the output will be
          NaN.
        - ``raise``: if a NaN is present, a ``ValueError`` will be raised.

    dtype : dtype, optional
        Type to use in computing the mean. For integer inputs, the default is
        the default float type of the array library; for floating point inputs,
        the dtype is that of the input.

    Returns
    -------
    out : array
        The mean of each slice

    Notes
    -----
    Let :math:`x_i` represent element :math:`i` of data `x` and let :math:`w_i`
    represent the corresponding element of `weights` after broadcasting. Then the
    (weighted) mean :math:`\bar{x}_w` is given by:

    .. math::

        \bar{x}_w = \frac{ \sum_{i=0}^{n-1} w_i x_i }
                         { \sum_{i=0}^{n-1} w_i }

    where :math:`n` is the number of elements along a slice. Note that this simplifies
    to the familiar :math:`(\sum_i x_i) / n` when the weights are all ``1`` (default).

    The behavior of this function with respect to weights is somewhat different
    from that of `np.average`. For instance,
    `np.average` raises an error when `axis` is not specified and the shapes of `x`
    and the `weights` array are not the same; `xp_mean` simply broadcasts the two.
    Also, `np.average` raises an error when weights sum to zero along a slice;
    `xp_mean` computes the appropriate result. The intent is for this function's
    interface to be consistent with the rest of `scipy.stats`.

    Note that according to the formula, including NaNs with zero weights is not
    the same as *omitting* NaNs with ``nan_policy='omit'``; in the former case,
    the NaNs will continue to propagate through the calculation whereas in the
    latter case, the NaNs are excluded entirely.

    """
    # ensure that `x` and `weights` are array-API compatible arrays of identical shape
    xp = array_namespace(x) if xp is None else xp
    x = _asarray(x, dtype=dtype, subok=True)
    weights = xp.asarray(weights, dtype=dtype) if weights is not None else weights

    # to ensure that this matches the behavior of decorated functions when one of the
    # arguments has size zero, it's easiest to call a similar decorated function.
    if is_numpy(xp) and (xp_size(x) == 0
                         or (weights is not None and xp_size(weights) == 0)):
        return gmean(x, weights=weights, axis=axis, keepdims=keepdims)

    x, weights = xp_promote(x, weights, broadcast=True, force_floating=True, xp=xp)
    if weights is not None:
        x, weights = _share_masks(x, weights, xp=xp)

    # handle the special case of zero-sized arrays
    message = (too_small_1d_not_omit if (x.ndim == 1 or axis is None)
               else too_small_nd_not_omit)
    if xp_size(x) == 0:
        with warnings.catch_warnings():
            warnings.simplefilter("ignore")
            res = xp.mean(x, axis=axis, keepdims=keepdims)
        if xp_size(res) != 0:
            warnings.warn(message, SmallSampleWarning, stacklevel=2)
        return res

    contains_nan = _contains_nan(x, nan_policy, xp_omit_okay=True, xp=xp)
    if weights is not None:
        contains_nan_w = _contains_nan(weights, nan_policy, xp_omit_okay=True, xp=xp)
        contains_nan = contains_nan | contains_nan_w

    # Handle `nan_policy='omit'` by giving zero weight to NaNs, whether they
    # appear in `x` or `weights`. Emit warning if there is an all-NaN slice.
    # Test nan_policy before the implicit call to bool(contains_nan)
    # to avoid raising on lazy xps on the default nan_policy='propagate'
    lazy = is_lazy_array(x)
    if nan_policy == 'omit' and (lazy or contains_nan):
        nan_mask = xp.isnan(x)
        if weights is not None:
            nan_mask |= xp.isnan(weights)
        if not lazy and xp.any(xp.all(nan_mask, axis=axis)):
            message = (too_small_1d_omit if (x.ndim == 1 or axis is None)
                       else too_small_nd_omit)
            warnings.warn(message, SmallSampleWarning, stacklevel=2)
        weights = xp.ones_like(x) if weights is None else weights
        x = xp.where(nan_mask, 0., x)
        weights = xp.where(nan_mask, 0., weights)

    # Perform the mean calculation itself
    if weights is None:
        return xp.mean(x, axis=axis, keepdims=keepdims)

    # consider using `vecdot` if `axis` tuple support is added (data-apis/array-api#910)
    norm = xp.sum(weights, axis=axis)
    wsum = xp.sum(x * weights, axis=axis)
    with np.errstate(divide='ignore', invalid='ignore'):
        res = wsum/norm

    # Respect `keepdims` and convert NumPy 0-D arrays to scalars
    if keepdims:

        if axis is None:
            final_shape = (1,) * len(x.shape)
        else:
            # axis can be a scalar or sequence
            axes = (axis,) if not isinstance(axis, Sequence) else axis
            final_shape = list(x.shape)
            for i in axes:
                final_shape[i] = 1

        res = xp.reshape(res, final_shape)

    return res[()] if res.ndim == 0 else res


def _xp_var(x, /, *, axis=None, correction=0, keepdims=False, nan_policy='propagate',
            dtype=None, xp=None):
    # an array-api compatible function for variance with scipy.stats interface
    # and features (e.g. `nan_policy`).
    xp = array_namespace(x) if xp is None else xp
    x = _asarray(x, subok=True)

    # use `_xp_mean` instead of `xp.var` for desired warning behavior
    # it would be nice to combine this with `_var`, which uses `_moment`
    # and therefore warns when precision is lost, but that does not support
    # `axis` tuples or keepdims. Eventually, `_axis_nan_policy` will simplify
    # `axis` tuples and implement `keepdims` for non-NumPy arrays; then it will
    # be easy.
    kwargs = dict(axis=axis, nan_policy=nan_policy, dtype=dtype, xp=xp)
    mean = _xp_mean(x, keepdims=True, **kwargs)
    x = _asarray(x, dtype=mean.dtype, subok=True)
    x_mean = _demean(x, mean, axis, xp=xp)
    x_mean_conj = (xp.conj(x_mean) if xp.isdtype(x_mean.dtype, 'complex floating')
                   else x_mean)  # crossref data-apis/array-api#824
    var = _xp_mean(x_mean * x_mean_conj, keepdims=keepdims, **kwargs)

    if correction != 0:
        n = _length_nonmasked(x, axis, xp=xp)
        # Or two lines with ternaries : )
        # axis = range(x.ndim) if axis is None else axis
        # n = math.prod(x.shape[i] for i in axis) if iterable(axis) else x.shape[axis]

        n = xp.asarray(n, dtype=var.dtype)

        if nan_policy == 'omit':
            nan_mask = xp.astype(xp.isnan(x), var.dtype)
            n = n - xp.sum(nan_mask, axis=axis, keepdims=keepdims)

        # Produce NaNs silently when n - correction <= 0
        nc = n - correction
        factor = xpx.apply_where(nc > 0, (n, nc), operator.truediv, fill_value=xp.nan)
        var *= factor

    return var[()] if var.ndim == 0 else var


class _SimpleNormal:
    # A very simple, array-API compatible normal distribution for use in
    # hypothesis tests. May be replaced by new infrastructure Normal
    # distribution in due time.

    def cdf(self, x):
        return special.ndtr(x)

    def sf(self, x):
        return special.ndtr(-x)

    def isf(self, x):
        return -special.ndtri(x)


class _SimpleChi2:
    # A very simple, array-API compatible chi-squared distribution for use in
    # hypothesis tests. May be replaced by new infrastructure chi-squared
    # distribution in due time.
    def __init__(self, df):
        self.df = df

    def cdf(self, x):
        return special.chdtr(self.df, x)

    def sf(self, x):
        return special.chdtrc(self.df, x)


class _SimpleBeta:
    # A very simple, array-API compatible beta distribution for use in
    # hypothesis tests. May be replaced by new infrastructure beta
    # distribution in due time.
    def __init__(self, a, b, *, loc=None, scale=None):
        self.a = a
        self.b = b
        self.loc = loc
        self.scale = scale

    def cdf(self, x):
        if self.loc is not None or self.scale is not None:
            loc = 0 if self.loc is None else self.loc
            scale = 1 if self.scale is None else self.scale
            return special.betainc(self.a, self.b, (x - loc)/scale)
        return special.betainc(self.a, self.b, x)

    def sf(self, x):
        if self.loc is not None or self.scale is not None:
            loc = 0 if self.loc is None else self.loc
            scale = 1 if self.scale is None else self.scale
            return special.betaincc(self.a, self.b, (x - loc)/scale)
        return special.betaincc(self.a, self.b, x)


class _SimpleStudentT:
    # A very simple, array-API compatible t distribution for use in
    # hypothesis tests. May be replaced by new infrastructure t
    # distribution in due time.
    def __init__(self, df):
        self.df = df

    def cdf(self, t):
        return special.stdtr(self.df, t)

    def sf(self, t):
        return special.stdtr(self.df, -t)<|MERGE_RESOLUTION|>--- conflicted
+++ resolved
@@ -348,7 +348,7 @@
         return 1.0 / _xp_mean(1.0 / a, axis=axis, weights=weights)
 
 
-@xp_capabilities(static_argnames=("axis", "dtype"), 
+@xp_capabilities(static_argnames=("axis", "dtype"),
                  jax_jit=False, allow_dask_compute=1)
 @_axis_nan_policy_factory(
         lambda x: x, n_samples=1, n_outputs=1, too_small=0, paired=True,
@@ -1244,31 +1244,8 @@
     return var
 
 
-<<<<<<< HEAD
-@xp_capabilities()
-=======
-def _length_nonmasked(x, axis, keepdims=False, xp=None):
-    xp = array_namespace(x) if xp is None else xp
-    if is_marray(xp):
-        if np.iterable(axis):
-            message = '`axis` must be an integer or None for use with `MArray`.'
-            raise NotImplementedError(message)
-        return xp.astype(xp.count(x, axis=axis, keepdims=keepdims), x.dtype)
-    return (xp_size(x) if axis is None else
-            # compact way to deal with axis tuples or ints
-            int(np.prod(np.asarray(x.shape)[np.asarray(axis)])))
-
-
-def _share_masks(*args, xp):
-    if is_marray(xp):
-        mask = functools.reduce(operator.or_, (arg.mask for arg in args))
-        args = [xp.asarray(arg.data, mask=mask) for arg in args]
-    return args[0] if len(args) == 1 else args
-
-
 @xp_capabilities(static_argnames=("axis", "bias", "nan_policy"),
                  jax_jit=False, allow_dask_compute=2)
->>>>>>> 9320e0df
 @_axis_nan_policy_factory(
     lambda x: x, result_to_tuple=lambda x: (x,), n_outputs=1
 )
@@ -2610,7 +2587,8 @@
     return np.array(arrays)
 
 
-@xp_capabilities()
+@xp_capabilities(static_argnames=("axis", "ddof", "nan_policy"),
+                 jax_jit=False, allow_dask_compute=True)
 @_axis_nan_policy_factory(
     lambda x: x, result_to_tuple=lambda x: (x,), n_outputs=1, too_small=1
 )
@@ -4399,14 +4377,9 @@
         return ci
 
 
-<<<<<<< HEAD
-@xp_capabilities(skip_backends = [('dask', 'data-apis/array-api-extra#196')],
-                 cpu_only=True, exceptions=['cupy'])
-=======
 @xp_capabilities(cpu_only=True, exceptions=['cupy'],
                  static_argnames=("alternative", "method", "axis"),
                  jax_jit=False, allow_dask_compute=True)
->>>>>>> 9320e0df
 def pearsonr(x, y, *, alternative='two-sided', method=None, axis=0):
     r"""
     Pearson correlation coefficient and p-value for testing non-correlation.
