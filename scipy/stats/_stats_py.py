# Copyright 2002 Gary Strangman.  All rights reserved
# Copyright 2002-2016 The SciPy Developers
#
# The original code from Gary Strangman was heavily adapted for
# use in SciPy by Travis Oliphant.  The original code came with the
# following disclaimer:
#
# This software is provided "as-is".  There are no expressed or implied
# warranties of any kind, including, but not limited to, the warranties
# of merchantability and fitness for a given application.  In no event
# shall Gary Strangman be liable for any direct, indirect, incidental,
# special, exemplary or consequential damages (including, but not limited
# to, loss of use, data or profits, or business interruption) however
# caused and on any theory of liability, whether in contract, strict
# liability or tort (including negligence or otherwise) arising in any way
# out of the use of this software, even if advised of the possibility of
# such damage.

"""
A collection of basic statistical functions for Python.

References
----------
.. [CRCProbStat2000] Zwillinger, D. and Kokoska, S. (2000). CRC Standard
   Probability and Statistics Tables and Formulae. Chapman & Hall: New
   York. 2000.

"""
import warnings
import math
from math import gcd
from collections import namedtuple, Counter

import numpy as np
from numpy import array, asarray, ma
from numpy.lib import NumpyVersion
from numpy.testing import suppress_warnings

from scipy.spatial.distance import cdist
from scipy.ndimage import _measurements
from scipy._lib._util import (check_random_state, MapWrapper,
                              rng_integers, _rename_parameter, _contains_nan)

import scipy.special as special
from scipy import linalg
from . import distributions
from . import _mstats_basic as mstats_basic
from ._stats_mstats_common import (_find_repeats, linregress, theilslopes,
                                   siegelslopes)
from ._stats import (_kendall_dis, _toint64, _weightedrankedtau,
                     _local_correlations)
from dataclasses import make_dataclass
from ._hypotests import _all_partitions
<<<<<<< HEAD
from ._hypotests_pythran import (_compute_outer_prob_inside_method,
                                 _compute_prob_outside_square,
                                 _count_paths_outside_method)
=======
from ._stats_pythran import _compute_outer_prob_inside_method
>>>>>>> 74946d2b
from ._resampling import _batch_generator
from ._axis_nan_policy import (_axis_nan_policy_factory,
                               _broadcast_concatenate)
from ._binomtest import _binary_search_for_binom_tst as _binary_search
from scipy._lib._bunch import _make_tuple_bunch
from scipy import stats


# Functions/classes in other files should be added in `__init__.py`, not here
__all__ = ['find_repeats', 'gmean', 'hmean', 'pmean', 'mode', 'tmean', 'tvar',
           'tmin', 'tmax', 'tstd', 'tsem', 'moment',
           'skew', 'kurtosis', 'describe', 'skewtest', 'kurtosistest',
           'normaltest', 'jarque_bera',
           'scoreatpercentile', 'percentileofscore',
           'cumfreq', 'relfreq', 'obrientransform',
           'sem', 'zmap', 'zscore', 'gzscore', 'iqr', 'gstd',
           'median_abs_deviation',
           'sigmaclip', 'trimboth', 'trim1', 'trim_mean',
           'f_oneway', 'pearsonr', 'fisher_exact',
           'spearmanr', 'pointbiserialr',
           'kendalltau', 'weightedtau', 'multiscale_graphcorr',
           'linregress', 'siegelslopes', 'theilslopes', 'ttest_1samp',
           'ttest_ind', 'ttest_ind_from_stats', 'ttest_rel',
           'kstest', 'ks_1samp', 'ks_2samp',
           'chisquare', 'power_divergence',
           'tiecorrect', 'ranksums', 'kruskal', 'friedmanchisquare',
           'rankdata',
           'combine_pvalues', 'wasserstein_distance', 'energy_distance',
           'brunnermunzel', 'alexandergovern']


def _chk_asarray(a, axis):
    if axis is None:
        a = np.ravel(a)
        outaxis = 0
    else:
        a = np.asarray(a)
        outaxis = axis

    if a.ndim == 0:
        a = np.atleast_1d(a)

    return a, outaxis


def _chk2_asarray(a, b, axis):
    if axis is None:
        a = np.ravel(a)
        b = np.ravel(b)
        outaxis = 0
    else:
        a = np.asarray(a)
        b = np.asarray(b)
        outaxis = axis

    if a.ndim == 0:
        a = np.atleast_1d(a)
    if b.ndim == 0:
        b = np.atleast_1d(b)

    return a, b, outaxis


def _shape_with_dropped_axis(a, axis):
    """
    Given an array `a` and an integer `axis`, return the shape
    of `a` with the `axis` dimension removed.

    Examples
    --------
    >>> a = np.zeros((3, 5, 2))
    >>> _shape_with_dropped_axis(a, 1)
    (3, 2)

    """
    shp = list(a.shape)
    try:
        del shp[axis]
    except IndexError:
        raise np.AxisError(axis, a.ndim) from None
    return tuple(shp)


def _broadcast_shapes(shape1, shape2):
    """
    Given two shapes (i.e. tuples of integers), return the shape
    that would result from broadcasting two arrays with the given
    shapes.

    Examples
    --------
    >>> _broadcast_shapes((2, 1), (4, 1, 3))
    (4, 2, 3)
    """
    d = len(shape1) - len(shape2)
    if d <= 0:
        shp1 = (1,)*(-d) + shape1
        shp2 = shape2
    else:
        shp1 = shape1
        shp2 = (1,)*d + shape2
    shape = []
    for n1, n2 in zip(shp1, shp2):
        if n1 == 1:
            n = n2
        elif n2 == 1 or n1 == n2:
            n = n1
        else:
            raise ValueError(f'shapes {shape1} and {shape2} could not be '
                             'broadcast together')
        shape.append(n)
    return tuple(shape)


def _broadcast_shapes_with_dropped_axis(a, b, axis):
    """
    Given two arrays `a` and `b` and an integer `axis`, find the
    shape of the broadcast result after dropping `axis` from the
    shapes of `a` and `b`.

    Examples
    --------
    >>> a = np.zeros((5, 2, 1))
    >>> b = np.zeros((1, 9, 3))
    >>> _broadcast_shapes_with_dropped_axis(a, b, 1)
    (5, 3)
    """
    shp1 = _shape_with_dropped_axis(a, axis)
    shp2 = _shape_with_dropped_axis(b, axis)
    try:
        shp = _broadcast_shapes(shp1, shp2)
    except ValueError:
        raise ValueError(f'non-axis shapes {shp1} and {shp2} could not be '
                         'broadcast together') from None
    return shp


SignificanceResult = _make_tuple_bunch('SignificanceResult',
                                       ['statistic', 'pvalue'], [])


# note that `weights` are paired with `x`
@_axis_nan_policy_factory(
        lambda x: x, n_samples=1, n_outputs=1, too_small=0, paired=True,
        result_to_tuple=lambda x: (x,), kwd_samples=['weights'])
def gmean(a, axis=0, dtype=None, weights=None):
    r"""Compute the weighted geometric mean along the specified axis.

    The weighted geometric mean of the array :math:`a_i` associated to weights
    :math:`w_i` is:

    .. math::

        \exp \left( \frac{ \sum_{i=1}^n w_i \ln a_i }{ \sum_{i=1}^n w_i }
                   \right) \, ,

    and, with equal weights, it gives:

    .. math::

        \sqrt[n]{ \prod_{i=1}^n a_i } \, .

    Parameters
    ----------
    a : array_like
        Input array or object that can be converted to an array.
    axis : int or None, optional
        Axis along which the geometric mean is computed. Default is 0.
        If None, compute over the whole array `a`.
    dtype : dtype, optional
        Type to which the input arrays are cast before the calculation is
        performed.
    weights : array_like, optional
        The `weights` array must be broadcastable to the same shape as `a`.
        Default is None, which gives each value a weight of 1.0.

    Returns
    -------
    gmean : ndarray
        See `dtype` parameter above.

    See Also
    --------
    numpy.mean : Arithmetic average
    numpy.average : Weighted average
    hmean : Harmonic mean

    References
    ----------
    .. [1] "Weighted Geometric Mean", *Wikipedia*,
           https://en.wikipedia.org/wiki/Weighted_geometric_mean.

    Examples
    --------
    >>> from scipy.stats import gmean
    >>> gmean([1, 4])
    2.0
    >>> gmean([1, 2, 3, 4, 5, 6, 7])
    3.3800151591412964
    >>> gmean([1, 4, 7], weights=[3, 1, 3])
    2.80668351922014

    """

    a = np.asarray(a, dtype=dtype)

    if weights is not None:
        weights = np.asarray(weights, dtype=dtype)

    with np.errstate(divide='ignore'):
        log_a = np.log(a)

    return np.exp(np.average(log_a, axis=axis, weights=weights))


@_axis_nan_policy_factory(
        lambda x: x, n_samples=1, n_outputs=1, too_small=0, paired=True,
        result_to_tuple=lambda x: (x,), kwd_samples=['weights'])
def hmean(a, axis=0, dtype=None, *, weights=None):
    r"""Calculate the weighted harmonic mean along the specified axis.

    The weighted harmonic mean of the array :math:`a_i` associated to weights
    :math:`w_i` is:

    .. math::

        \frac{ \sum_{i=1}^n w_i }{ \sum_{i=1}^n \frac{w_i}{a_i} } \, ,

    and, with equal weights, it gives:

    .. math::

        \frac{ n }{ \sum_{i=1}^n \frac{1}{a_i} } \, .

    Parameters
    ----------
    a : array_like
        Input array, masked array or object that can be converted to an array.
    axis : int or None, optional
        Axis along which the harmonic mean is computed. Default is 0.
        If None, compute over the whole array `a`.
    dtype : dtype, optional
        Type of the returned array and of the accumulator in which the
        elements are summed. If `dtype` is not specified, it defaults to the
        dtype of `a`, unless `a` has an integer `dtype` with a precision less
        than that of the default platform integer. In that case, the default
        platform integer is used.
    weights : array_like, optional
        The weights array can either be 1-D (in which case its length must be
        the size of `a` along the given `axis`) or of the same shape as `a`.
        Default is None, which gives each value a weight of 1.0.

        .. versionadded:: 1.9

    Returns
    -------
    hmean : ndarray
        See `dtype` parameter above.

    See Also
    --------
    numpy.mean : Arithmetic average
    numpy.average : Weighted average
    gmean : Geometric mean

    Notes
    -----
    The harmonic mean is computed over a single dimension of the input
    array, axis=0 by default, or all values in the array if axis=None.
    float64 intermediate and return values are used for integer inputs.

    References
    ----------
    .. [1] "Weighted Harmonic Mean", *Wikipedia*,
           https://en.wikipedia.org/wiki/Harmonic_mean#Weighted_harmonic_mean
    .. [2] Ferger, F., "The nature and use of the harmonic mean", Journal of
           the American Statistical Association, vol. 26, pp. 36-40, 1931

    Examples
    --------
    >>> from scipy.stats import hmean
    >>> hmean([1, 4])
    1.6000000000000001
    >>> hmean([1, 2, 3, 4, 5, 6, 7])
    2.6997245179063363
    >>> hmean([1, 4, 7], weights=[3, 1, 3])
    1.9029126213592233

    """
    if not isinstance(a, np.ndarray):
        a = np.array(a, dtype=dtype)
    elif dtype:
        # Must change the default dtype allowing array type
        if isinstance(a, np.ma.MaskedArray):
            a = np.ma.asarray(a, dtype=dtype)
        else:
            a = np.asarray(a, dtype=dtype)

    if np.all(a >= 0):
        # Harmonic mean only defined if greater than or equal to zero.
        if weights is not None:
            weights = np.asanyarray(weights, dtype=dtype)

        with np.errstate(divide='ignore'):
            return 1.0 / np.average(1.0 / a, axis=axis, weights=weights)
    else:
        raise ValueError("Harmonic mean only defined if all elements greater "
                         "than or equal to zero")


@_axis_nan_policy_factory(
        lambda x: x, n_samples=1, n_outputs=1, too_small=0, paired=True,
        result_to_tuple=lambda x: (x,), kwd_samples=['weights'])
def pmean(a, p, *, axis=0, dtype=None, weights=None):
    r"""Calculate the weighted power mean along the specified axis.

    The weighted power mean of the array :math:`a_i` associated to weights
    :math:`w_i` is:

    .. math::

        \left( \frac{ \sum_{i=1}^n w_i a_i^p }{ \sum_{i=1}^n w_i }
              \right)^{ 1 / p } \, ,

    and, with equal weights, it gives:

    .. math::

        \left( \frac{ 1 }{ n } \sum_{i=1}^n a_i^p \right)^{ 1 / p }  \, .

    This mean is also called generalized mean or Hölder mean, and must not be
    confused with the Kolmogorov generalized mean, also called
    quasi-arithmetic mean or generalized f-mean [3]_.

    Parameters
    ----------
    a : array_like
        Input array, masked array or object that can be converted to an array.
    p : int or float
        Exponent.
    axis : int or None, optional
        Axis along which the power mean is computed. Default is 0.
        If None, compute over the whole array `a`.
    dtype : dtype, optional
        Type of the returned array and of the accumulator in which the
        elements are summed. If `dtype` is not specified, it defaults to the
        dtype of `a`, unless `a` has an integer `dtype` with a precision less
        than that of the default platform integer. In that case, the default
        platform integer is used.
    weights : array_like, optional
        The weights array can either be 1-D (in which case its length must be
        the size of `a` along the given `axis`) or of the same shape as `a`.
        Default is None, which gives each value a weight of 1.0.

    Returns
    -------
    pmean : ndarray, see `dtype` parameter above.
        Output array containing the power mean values.

    See Also
    --------
    numpy.average : Weighted average
    gmean : Geometric mean
    hmean : Harmonic mean

    Notes
    -----
    The power mean is computed over a single dimension of the input
    array, ``axis=0`` by default, or all values in the array if ``axis=None``.
    float64 intermediate and return values are used for integer inputs.

    .. versionadded:: 1.9

    References
    ----------
    .. [1] "Generalized Mean", *Wikipedia*,
           https://en.wikipedia.org/wiki/Generalized_mean
    .. [2] Norris, N., "Convexity properties of generalized mean value
           functions", The Annals of Mathematical Statistics, vol. 8,
           pp. 118-120, 1937
    .. [3] Bullen, P.S., Handbook of Means and Their Inequalities, 2003

    Examples
    --------
    >>> from scipy.stats import pmean, hmean, gmean
    >>> pmean([1, 4], 1.3)
    2.639372938300652
    >>> pmean([1, 2, 3, 4, 5, 6, 7], 1.3)
    4.157111214492084
    >>> pmean([1, 4, 7], -2, weights=[3, 1, 3])
    1.4969684896631954

    For p=-1, power mean is equal to harmonic mean:

    >>> pmean([1, 4, 7], -1, weights=[3, 1, 3])
    1.9029126213592233
    >>> hmean([1, 4, 7], weights=[3, 1, 3])
    1.9029126213592233

    For p=0, power mean is defined as the geometric mean:

    >>> pmean([1, 4, 7], 0, weights=[3, 1, 3])
    2.80668351922014
    >>> gmean([1, 4, 7], weights=[3, 1, 3])
    2.80668351922014

    """
    if not isinstance(p, (int, float)):
        raise ValueError("Power mean only defined for exponent of type int or "
                         "float.")
    if p == 0:
        return gmean(a, axis=axis, dtype=dtype, weights=weights)

    if not isinstance(a, np.ndarray):
        a = np.array(a, dtype=dtype)
    elif dtype:
        # Must change the default dtype allowing array type
        if isinstance(a, np.ma.MaskedArray):
            a = np.ma.asarray(a, dtype=dtype)
        else:
            a = np.asarray(a, dtype=dtype)

    if np.all(a >= 0):
        # Power mean only defined if greater than or equal to zero
        if weights is not None:
            weights = np.asanyarray(weights, dtype=dtype)

        with np.errstate(divide='ignore'):
            return np.float_power(
                np.average(np.float_power(a, p), axis=axis, weights=weights),
                1/p)
    else:
        raise ValueError("Power mean only defined if all elements greater "
                         "than or equal to zero")


ModeResult = namedtuple('ModeResult', ('mode', 'count'))


def mode(a, axis=0, nan_policy='propagate', keepdims=None):
    r"""Return an array of the modal (most common) value in the passed array.

    If there is more than one such value, only one is returned.
    The bin-count for the modal bins is also returned.

    Parameters
    ----------
    a : array_like
        n-dimensional array of which to find mode(s).
    axis : int or None, optional
        Axis along which to operate. Default is 0. If None, compute over
        the whole array `a`.
    keepdims : bool, optional
        If set to ``False``, the `axis` over which the statistic is taken
        is consumed (eliminated from the output array) like other reduction
        functions (e.g. `skew`, `kurtosis`). If set to ``True``, the `axis` is
        retained with size one, and the result will broadcast correctly
        against the input array. The default, ``None``, is undefined legacy
        behavior retained for backward compatibility.

        .. warning::
            Unlike other reduction functions (e.g. `skew`, `kurtosis`), the
            default behavior of `mode` usually retains the axis it acts
            along. In SciPy 1.11.0, this behavior will change: the default
            value of `keepdims` will become ``False``, the `axis` over which
            the statistic is taken will be eliminated, and the value ``None``
            will no longer be accepted.

    nan_policy : {'propagate', 'raise', 'omit'}, optional
        Defines how to handle when input contains nan.
        The following options are available (default is 'propagate'):

          * 'propagate': treats nan as it would treat any other value
          * 'raise': throws an error
          * 'omit': performs the calculations ignoring nan values

    Returns
    -------
    mode : ndarray
        Array of modal values.
    count : ndarray
        Array of counts for each mode.

    Notes
    -----
    The mode of object arrays is calculated using `collections.Counter`, which
    treats NaNs with different binary representations as distinct.

    .. deprecated:: 1.9.0
        Support for non-numeric arrays has been deprecated as of SciPy 1.9.0
        and will be removed in 1.11.0. `pandas.DataFrame.mode`_ can
        be used instead.

        .. _pandas.DataFrame.mode: https://pandas.pydata.org/docs/reference/api/pandas.DataFrame.mode.html

    The mode of arrays with other dtypes is calculated using `numpy.unique`.
    In NumPy versions 1.21 and after, all NaNs - even those with different
    binary representations - are treated as equivalent and counted as separate
    instances of the same value.

    Examples
    --------
    >>> import numpy as np
    >>> a = np.array([[3, 0, 3, 7],
    ...               [3, 2, 6, 2],
    ...               [1, 7, 2, 8],
    ...               [3, 0, 6, 1],
    ...               [3, 2, 5, 5]])
    >>> from scipy import stats
    >>> stats.mode(a, keepdims=True)
    ModeResult(mode=array([[3, 0, 6, 1]]), count=array([[4, 2, 2, 1]]))

    To get mode of whole array, specify ``axis=None``:

    >>> stats.mode(a, axis=None, keepdims=True)
    ModeResult(mode=[3], count=[5])
    >>> stats.mode(a, axis=None, keepdims=False)
    ModeResult(mode=3, count=5)

    """  # noqa: E501

    if keepdims is None:
        message = ("Unlike other reduction functions (e.g. `skew`, "
                   "`kurtosis`), the default behavior of `mode` typically "
                   "preserves the axis it acts along. In SciPy 1.11.0, "
                   "this behavior will change: the default value of "
                   "`keepdims` will become False, the `axis` over which "
                   "the statistic is taken will be eliminated, and the value "
                   "None will no longer be accepted. "
                   "Set `keepdims` to True or False to avoid this warning.")
        warnings.warn(message, FutureWarning, stacklevel=2)

    a = np.asarray(a)
    if a.size == 0:
        if keepdims is None:
            return ModeResult(np.array([]), np.array([]))
        else:
            # this is tricky to get right; let np.mean do it
            out = np.mean(a, axis=axis, keepdims=keepdims)
            return ModeResult(out, out.copy())

    a, axis = _chk_asarray(a, axis)

    contains_nan, nan_policy = _contains_nan(a, nan_policy)

    if contains_nan and nan_policy == 'omit':
        a = ma.masked_invalid(a)
        return mstats_basic._mode(a, axis, keepdims=keepdims)

    if not np.issubdtype(a.dtype, np.number):
        warnings.warn("Support for non-numeric arrays has been deprecated "
                      "as of SciPy 1.9.0 and will be removed in "
                      "1.11.0. `pandas.DataFrame.mode` can be used instead, "
                      "see https://pandas.pydata.org/docs/reference/api/pandas.DataFrame.mode.html.",  # noqa: E501
                      DeprecationWarning, stacklevel=2)

    if a.dtype == object:
        def _mode1D(a):
            cntr = Counter(a)
            mode = max(cntr, key=lambda x: cntr[x])
            return mode, cntr[mode]
    else:
        def _mode1D(a):
            vals, cnts = np.unique(a, return_counts=True)
            return vals[cnts.argmax()], cnts.max()

    # np.apply_along_axis will convert the _mode1D tuples to a numpy array,
    # casting types in the process.
    # This recreates the results without that issue
    # View of a, rotated so the requested axis is last
    a_view = np.moveaxis(a, axis, -1)

    inds = np.ndindex(a_view.shape[:-1])
    modes = np.empty(a_view.shape[:-1], dtype=a.dtype)
    counts = np.empty(a_view.shape[:-1], dtype=np.int_)
    for ind in inds:
        modes[ind], counts[ind] = _mode1D(a_view[ind])

    if keepdims is None or keepdims:
        newshape = list(a.shape)
        newshape[axis] = 1
        return ModeResult(modes.reshape(newshape), counts.reshape(newshape))
    else:
        return ModeResult(modes[()], counts[()])


def _mask_to_limits(a, limits, inclusive):
    """Mask an array for values outside of given limits.

    This is primarily a utility function.

    Parameters
    ----------
    a : array
    limits : (float or None, float or None)
        A tuple consisting of the (lower limit, upper limit).  Values in the
        input array less than the lower limit or greater than the upper limit
        will be masked out. None implies no limit.
    inclusive : (bool, bool)
        A tuple consisting of the (lower flag, upper flag).  These flags
        determine whether values exactly equal to lower or upper are allowed.

    Returns
    -------
    A MaskedArray.

    Raises
    ------
    A ValueError if there are no values within the given limits.

    """
    lower_limit, upper_limit = limits
    lower_include, upper_include = inclusive
    am = ma.MaskedArray(a)
    if lower_limit is not None:
        if lower_include:
            am = ma.masked_less(am, lower_limit)
        else:
            am = ma.masked_less_equal(am, lower_limit)

    if upper_limit is not None:
        if upper_include:
            am = ma.masked_greater(am, upper_limit)
        else:
            am = ma.masked_greater_equal(am, upper_limit)

    if am.count() == 0:
        raise ValueError("No array values within given limits")

    return am


def tmean(a, limits=None, inclusive=(True, True), axis=None):
    """Compute the trimmed mean.

    This function finds the arithmetic mean of given values, ignoring values
    outside the given `limits`.

    Parameters
    ----------
    a : array_like
        Array of values.
    limits : None or (lower limit, upper limit), optional
        Values in the input array less than the lower limit or greater than the
        upper limit will be ignored.  When limits is None (default), then all
        values are used.  Either of the limit values in the tuple can also be
        None representing a half-open interval.
    inclusive : (bool, bool), optional
        A tuple consisting of the (lower flag, upper flag).  These flags
        determine whether values exactly equal to the lower or upper limits
        are included.  The default value is (True, True).
    axis : int or None, optional
        Axis along which to compute test. Default is None.

    Returns
    -------
    tmean : ndarray
        Trimmed mean.

    See Also
    --------
    trim_mean : Returns mean after trimming a proportion from both tails.

    Examples
    --------
    >>> import numpy as np
    >>> from scipy import stats
    >>> x = np.arange(20)
    >>> stats.tmean(x)
    9.5
    >>> stats.tmean(x, (3,17))
    10.0

    """
    a = asarray(a)
    if limits is None:
        return np.mean(a, axis)
    am = _mask_to_limits(a, limits, inclusive)
    mean = np.ma.filled(am.mean(axis=axis), fill_value=np.nan)
    return mean if mean.ndim > 0 else mean.item()


def tvar(a, limits=None, inclusive=(True, True), axis=0, ddof=1):
    """Compute the trimmed variance.

    This function computes the sample variance of an array of values,
    while ignoring values which are outside of given `limits`.

    Parameters
    ----------
    a : array_like
        Array of values.
    limits : None or (lower limit, upper limit), optional
        Values in the input array less than the lower limit or greater than the
        upper limit will be ignored. When limits is None, then all values are
        used. Either of the limit values in the tuple can also be None
        representing a half-open interval.  The default value is None.
    inclusive : (bool, bool), optional
        A tuple consisting of the (lower flag, upper flag).  These flags
        determine whether values exactly equal to the lower or upper limits
        are included.  The default value is (True, True).
    axis : int or None, optional
        Axis along which to operate. Default is 0. If None, compute over the
        whole array `a`.
    ddof : int, optional
        Delta degrees of freedom.  Default is 1.

    Returns
    -------
    tvar : float
        Trimmed variance.

    Notes
    -----
    `tvar` computes the unbiased sample variance, i.e. it uses a correction
    factor ``n / (n - 1)``.

    Examples
    --------
    >>> import numpy as np
    >>> from scipy import stats
    >>> x = np.arange(20)
    >>> stats.tvar(x)
    35.0
    >>> stats.tvar(x, (3,17))
    20.0

    """
    a = asarray(a)
    a = a.astype(float)
    if limits is None:
        return a.var(ddof=ddof, axis=axis)
    am = _mask_to_limits(a, limits, inclusive)
    amnan = am.filled(fill_value=np.nan)
    return np.nanvar(amnan, ddof=ddof, axis=axis)


def tmin(a, lowerlimit=None, axis=0, inclusive=True, nan_policy='propagate'):
    """Compute the trimmed minimum.

    This function finds the miminum value of an array `a` along the
    specified axis, but only considering values greater than a specified
    lower limit.

    Parameters
    ----------
    a : array_like
        Array of values.
    lowerlimit : None or float, optional
        Values in the input array less than the given limit will be ignored.
        When lowerlimit is None, then all values are used. The default value
        is None.
    axis : int or None, optional
        Axis along which to operate. Default is 0. If None, compute over the
        whole array `a`.
    inclusive : {True, False}, optional
        This flag determines whether values exactly equal to the lower limit
        are included.  The default value is True.
    nan_policy : {'propagate', 'raise', 'omit'}, optional
        Defines how to handle when input contains nan.
        The following options are available (default is 'propagate'):

          * 'propagate': returns nan
          * 'raise': throws an error
          * 'omit': performs the calculations ignoring nan values

    Returns
    -------
    tmin : float, int or ndarray
        Trimmed minimum.

    Examples
    --------
    >>> import numpy as np
    >>> from scipy import stats
    >>> x = np.arange(20)
    >>> stats.tmin(x)
    0

    >>> stats.tmin(x, 13)
    13

    >>> stats.tmin(x, 13, inclusive=False)
    14

    """
    a, axis = _chk_asarray(a, axis)
    am = _mask_to_limits(a, (lowerlimit, None), (inclusive, False))

    contains_nan, nan_policy = _contains_nan(am, nan_policy)

    if contains_nan and nan_policy == 'omit':
        am = ma.masked_invalid(am)

    res = ma.minimum.reduce(am, axis).data
    if res.ndim == 0:
        return res[()]
    return res


def tmax(a, upperlimit=None, axis=0, inclusive=True, nan_policy='propagate'):
    """Compute the trimmed maximum.

    This function computes the maximum value of an array along a given axis,
    while ignoring values larger than a specified upper limit.

    Parameters
    ----------
    a : array_like
        Array of values.
    upperlimit : None or float, optional
        Values in the input array greater than the given limit will be ignored.
        When upperlimit is None, then all values are used. The default value
        is None.
    axis : int or None, optional
        Axis along which to operate. Default is 0. If None, compute over the
        whole array `a`.
    inclusive : {True, False}, optional
        This flag determines whether values exactly equal to the upper limit
        are included.  The default value is True.
    nan_policy : {'propagate', 'raise', 'omit'}, optional
        Defines how to handle when input contains nan.
        The following options are available (default is 'propagate'):

          * 'propagate': returns nan
          * 'raise': throws an error
          * 'omit': performs the calculations ignoring nan values

    Returns
    -------
    tmax : float, int or ndarray
        Trimmed maximum.

    Examples
    --------
    >>> import numpy as np
    >>> from scipy import stats
    >>> x = np.arange(20)
    >>> stats.tmax(x)
    19

    >>> stats.tmax(x, 13)
    13

    >>> stats.tmax(x, 13, inclusive=False)
    12

    """
    a, axis = _chk_asarray(a, axis)
    am = _mask_to_limits(a, (None, upperlimit), (False, inclusive))

    contains_nan, nan_policy = _contains_nan(am, nan_policy)

    if contains_nan and nan_policy == 'omit':
        am = ma.masked_invalid(am)

    res = ma.maximum.reduce(am, axis).data
    if res.ndim == 0:
        return res[()]
    return res


def tstd(a, limits=None, inclusive=(True, True), axis=0, ddof=1):
    """Compute the trimmed sample standard deviation.

    This function finds the sample standard deviation of given values,
    ignoring values outside the given `limits`.

    Parameters
    ----------
    a : array_like
        Array of values.
    limits : None or (lower limit, upper limit), optional
        Values in the input array less than the lower limit or greater than the
        upper limit will be ignored. When limits is None, then all values are
        used. Either of the limit values in the tuple can also be None
        representing a half-open interval.  The default value is None.
    inclusive : (bool, bool), optional
        A tuple consisting of the (lower flag, upper flag).  These flags
        determine whether values exactly equal to the lower or upper limits
        are included.  The default value is (True, True).
    axis : int or None, optional
        Axis along which to operate. Default is 0. If None, compute over the
        whole array `a`.
    ddof : int, optional
        Delta degrees of freedom.  Default is 1.

    Returns
    -------
    tstd : float
        Trimmed sample standard deviation.

    Notes
    -----
    `tstd` computes the unbiased sample standard deviation, i.e. it uses a
    correction factor ``n / (n - 1)``.

    Examples
    --------
    >>> import numpy as np
    >>> from scipy import stats
    >>> x = np.arange(20)
    >>> stats.tstd(x)
    5.9160797830996161
    >>> stats.tstd(x, (3,17))
    4.4721359549995796

    """
    return np.sqrt(tvar(a, limits, inclusive, axis, ddof))


def tsem(a, limits=None, inclusive=(True, True), axis=0, ddof=1):
    """Compute the trimmed standard error of the mean.

    This function finds the standard error of the mean for given
    values, ignoring values outside the given `limits`.

    Parameters
    ----------
    a : array_like
        Array of values.
    limits : None or (lower limit, upper limit), optional
        Values in the input array less than the lower limit or greater than the
        upper limit will be ignored. When limits is None, then all values are
        used. Either of the limit values in the tuple can also be None
        representing a half-open interval.  The default value is None.
    inclusive : (bool, bool), optional
        A tuple consisting of the (lower flag, upper flag).  These flags
        determine whether values exactly equal to the lower or upper limits
        are included.  The default value is (True, True).
    axis : int or None, optional
        Axis along which to operate. Default is 0. If None, compute over the
        whole array `a`.
    ddof : int, optional
        Delta degrees of freedom.  Default is 1.

    Returns
    -------
    tsem : float
        Trimmed standard error of the mean.

    Notes
    -----
    `tsem` uses unbiased sample standard deviation, i.e. it uses a
    correction factor ``n / (n - 1)``.

    Examples
    --------
    >>> import numpy as np
    >>> from scipy import stats
    >>> x = np.arange(20)
    >>> stats.tsem(x)
    1.3228756555322954
    >>> stats.tsem(x, (3,17))
    1.1547005383792515

    """
    a = np.asarray(a).ravel()
    if limits is None:
        return a.std(ddof=ddof) / np.sqrt(a.size)

    am = _mask_to_limits(a, limits, inclusive)
    sd = np.sqrt(np.ma.var(am, ddof=ddof, axis=axis))
    return sd / np.sqrt(am.count())


#####################################
#              MOMENTS              #
#####################################


def _moment_outputs(kwds):
    moment = np.atleast_1d(kwds.get('moment', 1))
    if moment.size == 0:
        raise ValueError("'moment' must be a scalar or a non-empty 1D "
                         "list/array.")
    return len(moment)


def _moment_result_object(*args):
    if len(args) == 1:
        return args[0]
    return np.asarray(args)

# `moment` fits into the `_axis_nan_policy` pattern, but it is a bit unusual
# because the number of outputs is variable. Specifically,
# `result_to_tuple=lambda x: (x,)` may be surprising for a function that
# can produce more than one output, but it is intended here.
# When `moment is called to produce the output:
# - `result_to_tuple` packs the returned array into a single-element tuple,
# - `_moment_result_object` extracts and returns that single element.
# However, when the input array is empty, `moment` is never called. Instead,
# - `_check_empty_inputs` is used to produce an empty array with the
#   appropriate dimensions.
# - A list comprehension creates the appropriate number of copies of this
#   array, depending on `n_outputs`.
# - This list - which may have multiple elements - is passed into
#   `_moment_result_object`.
# - If there is a single output, `_moment_result_object` extracts and returns
#   the single output from the list.
# - If there are multiple outputs, and therefore multiple elements in the list,
#   `_moment_result_object` converts the list of arrays to a single array and
#   returns it.
# Currently this leads to a slight inconsistency: when the input array is
# empty, there is no distinction between the `moment` function being called
# with parameter `moments=1` and `moments=[1]`; the latter *should* produce
# the same as the former but with a singleton zeroth dimension.
@_axis_nan_policy_factory(  # noqa: E302
    _moment_result_object, n_samples=1, result_to_tuple=lambda x: (x,),
    n_outputs=_moment_outputs
)
def moment(a, moment=1, axis=0, nan_policy='propagate'):
    r"""Calculate the nth moment about the mean for a sample.

    A moment is a specific quantitative measure of the shape of a set of
    points. It is often used to calculate coefficients of skewness and kurtosis
    due to its close relationship with them.

    Parameters
    ----------
    a : array_like
       Input array.
    moment : int or array_like of ints, optional
       Order of central moment that is returned. Default is 1.
    axis : int or None, optional
       Axis along which the central moment is computed. Default is 0.
       If None, compute over the whole array `a`.
    nan_policy : {'propagate', 'raise', 'omit'}, optional
        Defines how to handle when input contains nan.
        The following options are available (default is 'propagate'):

          * 'propagate': returns nan
          * 'raise': throws an error
          * 'omit': performs the calculations ignoring nan values

    Returns
    -------
    n-th central moment : ndarray or float
       The appropriate moment along the given axis or over all values if axis
       is None. The denominator for the moment calculation is the number of
       observations, no degrees of freedom correction is done.

    See Also
    --------
    kurtosis, skew, describe

    Notes
    -----
    The k-th central moment of a data sample is:

    .. math::

        m_k = \frac{1}{n} \sum_{i = 1}^n (x_i - \bar{x})^k

    Where n is the number of samples and x-bar is the mean. This function uses
    exponentiation by squares [1]_ for efficiency.

    Note that, if `a` is an empty array (``a.size == 0``), array `moment` with
    one element (`moment.size == 1`) is treated the same as scalar `moment`
    (``np.isscalar(moment)``). This might produce arrays of unexpected shape.

    References
    ----------
    .. [1] https://eli.thegreenplace.net/2009/03/21/efficient-integer-exponentiation-algorithms

    Examples
    --------
    >>> from scipy.stats import moment
    >>> moment([1, 2, 3, 4, 5], moment=1)
    0.0
    >>> moment([1, 2, 3, 4, 5], moment=2)
    2.0

    """
    a, axis = _chk_asarray(a, axis)

    contains_nan, nan_policy = _contains_nan(a, nan_policy)

    if contains_nan and nan_policy == 'omit':
        a = ma.masked_invalid(a)
        return mstats_basic.moment(a, moment, axis)

    # for array_like moment input, return a value for each.
    if not np.isscalar(moment):
        mean = a.mean(axis, keepdims=True)
        mmnt = [_moment(a, i, axis, mean=mean) for i in moment]
        return np.array(mmnt)
    else:
        return _moment(a, moment, axis)


# Moment with optional pre-computed mean, equal to a.mean(axis, keepdims=True)
def _moment(a, moment, axis, *, mean=None):
    if np.abs(moment - np.round(moment)) > 0:
        raise ValueError("All moment parameters must be integers")

    # moment of empty array is the same regardless of order
    if a.size == 0:
        return np.mean(a, axis=axis)

    if moment == 0 or moment == 1:
        # By definition the zeroth moment about the mean is 1, and the first
        # moment is 0.
        shape = list(a.shape)
        del shape[axis]
        dtype = a.dtype.type if a.dtype.kind in 'fc' else np.float64

        if len(shape) == 0:
            return dtype(1.0 if moment == 0 else 0.0)
        else:
            return (np.ones(shape, dtype=dtype) if moment == 0
                    else np.zeros(shape, dtype=dtype))
    else:
        # Exponentiation by squares: form exponent sequence
        n_list = [moment]
        current_n = moment
        while current_n > 2:
            if current_n % 2:
                current_n = (current_n - 1) / 2
            else:
                current_n /= 2
            n_list.append(current_n)

        # Starting point for exponentiation by squares
        mean = a.mean(axis, keepdims=True) if mean is None else mean
        a_zero_mean = a - mean

        eps = np.finfo(a_zero_mean.dtype).resolution * 10
        with np.errstate(divide='ignore', invalid='ignore'):
            rel_diff = np.max(np.abs(a_zero_mean), axis=axis,
                              keepdims=True) / np.abs(mean)
        with np.errstate(invalid='ignore'):
            precision_loss = np.any(rel_diff < eps)
        if precision_loss:
            message = ("Precision loss occurred in moment calculation due to "
                       "catastrophic cancellation. This occurs when the data "
                       "are nearly identical. Results may be unreliable.")
            warnings.warn(message, RuntimeWarning, stacklevel=4)

        if n_list[-1] == 1:
            s = a_zero_mean.copy()
        else:
            s = a_zero_mean**2

        # Perform multiplications
        for n in n_list[-2::-1]:
            s = s**2
            if n % 2:
                s *= a_zero_mean
        return np.mean(s, axis)


def _var(x, axis=0, ddof=0, mean=None):
    # Calculate variance of sample, warning if precision is lost
    var = _moment(x, 2, axis, mean=mean)
    if ddof != 0:
        n = x.shape[axis] if axis is not None else x.size
        var *= np.divide(n, n-ddof)  # to avoid error on division by zero
    return var


@_axis_nan_policy_factory(
    lambda x: x, result_to_tuple=lambda x: (x,), n_outputs=1
)
def skew(a, axis=0, bias=True, nan_policy='propagate'):
    r"""Compute the sample skewness of a data set.

    For normally distributed data, the skewness should be about zero. For
    unimodal continuous distributions, a skewness value greater than zero means
    that there is more weight in the right tail of the distribution. The
    function `skewtest` can be used to determine if the skewness value
    is close enough to zero, statistically speaking.

    Parameters
    ----------
    a : ndarray
        Input array.
    axis : int or None, optional
        Axis along which skewness is calculated. Default is 0.
        If None, compute over the whole array `a`.
    bias : bool, optional
        If False, then the calculations are corrected for statistical bias.
    nan_policy : {'propagate', 'raise', 'omit'}, optional
        Defines how to handle when input contains nan.
        The following options are available (default is 'propagate'):

          * 'propagate': returns nan
          * 'raise': throws an error
          * 'omit': performs the calculations ignoring nan values

    Returns
    -------
    skewness : ndarray
        The skewness of values along an axis, returning NaN where all values
        are equal.

    Notes
    -----
    The sample skewness is computed as the Fisher-Pearson coefficient
    of skewness, i.e.

    .. math::

        g_1=\frac{m_3}{m_2^{3/2}}

    where

    .. math::

        m_i=\frac{1}{N}\sum_{n=1}^N(x[n]-\bar{x})^i

    is the biased sample :math:`i\texttt{th}` central moment, and
    :math:`\bar{x}` is
    the sample mean.  If ``bias`` is False, the calculations are
    corrected for bias and the value computed is the adjusted
    Fisher-Pearson standardized moment coefficient, i.e.

    .. math::

        G_1=\frac{k_3}{k_2^{3/2}}=
            \frac{\sqrt{N(N-1)}}{N-2}\frac{m_3}{m_2^{3/2}}.

    References
    ----------
    .. [1] Zwillinger, D. and Kokoska, S. (2000). CRC Standard
       Probability and Statistics Tables and Formulae. Chapman & Hall: New
       York. 2000.
       Section 2.2.24.1

    Examples
    --------
    >>> from scipy.stats import skew
    >>> skew([1, 2, 3, 4, 5])
    0.0
    >>> skew([2, 8, 0, 4, 1, 9, 9, 0])
    0.2650554122698573

    """
    a, axis = _chk_asarray(a, axis)
    n = a.shape[axis]

    contains_nan, nan_policy = _contains_nan(a, nan_policy)

    if contains_nan and nan_policy == 'omit':
        a = ma.masked_invalid(a)
        return mstats_basic.skew(a, axis, bias)

    mean = a.mean(axis, keepdims=True)
    m2 = _moment(a, 2, axis, mean=mean)
    m3 = _moment(a, 3, axis, mean=mean)
    with np.errstate(all='ignore'):
        zero = (m2 <= (np.finfo(m2.dtype).resolution * mean.squeeze(axis))**2)
        vals = np.where(zero, np.nan, m3 / m2**1.5)
    if not bias:
        can_correct = ~zero & (n > 2)
        if can_correct.any():
            m2 = np.extract(can_correct, m2)
            m3 = np.extract(can_correct, m3)
            nval = np.sqrt((n - 1.0) * n) / (n - 2.0) * m3 / m2**1.5
            np.place(vals, can_correct, nval)

    if vals.ndim == 0:
        return vals.item()

    return vals


@_axis_nan_policy_factory(
    lambda x: x, result_to_tuple=lambda x: (x,), n_outputs=1
)
def kurtosis(a, axis=0, fisher=True, bias=True, nan_policy='propagate'):
    """Compute the kurtosis (Fisher or Pearson) of a dataset.

    Kurtosis is the fourth central moment divided by the square of the
    variance. If Fisher's definition is used, then 3.0 is subtracted from
    the result to give 0.0 for a normal distribution.

    If bias is False then the kurtosis is calculated using k statistics to
    eliminate bias coming from biased moment estimators

    Use `kurtosistest` to see if result is close enough to normal.

    Parameters
    ----------
    a : array
        Data for which the kurtosis is calculated.
    axis : int or None, optional
        Axis along which the kurtosis is calculated. Default is 0.
        If None, compute over the whole array `a`.
    fisher : bool, optional
        If True, Fisher's definition is used (normal ==> 0.0). If False,
        Pearson's definition is used (normal ==> 3.0).
    bias : bool, optional
        If False, then the calculations are corrected for statistical bias.
    nan_policy : {'propagate', 'raise', 'omit'}, optional
        Defines how to handle when input contains nan. 'propagate' returns nan,
        'raise' throws an error, 'omit' performs the calculations ignoring nan
        values. Default is 'propagate'.

    Returns
    -------
    kurtosis : array
        The kurtosis of values along an axis, returning NaN where all values
        are equal.

    References
    ----------
    .. [1] Zwillinger, D. and Kokoska, S. (2000). CRC Standard
       Probability and Statistics Tables and Formulae. Chapman & Hall: New
       York. 2000.

    Examples
    --------
    In Fisher's definiton, the kurtosis of the normal distribution is zero.
    In the following example, the kurtosis is close to zero, because it was
    calculated from the dataset, not from the continuous distribution.

    >>> import numpy as np
    >>> from scipy.stats import norm, kurtosis
    >>> data = norm.rvs(size=1000, random_state=3)
    >>> kurtosis(data)
    -0.06928694200380558

    The distribution with a higher kurtosis has a heavier tail.
    The zero valued kurtosis of the normal distribution in Fisher's definition
    can serve as a reference point.

    >>> import matplotlib.pyplot as plt
    >>> import scipy.stats as stats
    >>> from scipy.stats import kurtosis

    >>> x = np.linspace(-5, 5, 100)
    >>> ax = plt.subplot()
    >>> distnames = ['laplace', 'norm', 'uniform']

    >>> for distname in distnames:
    ...     if distname == 'uniform':
    ...         dist = getattr(stats, distname)(loc=-2, scale=4)
    ...     else:
    ...         dist = getattr(stats, distname)
    ...     data = dist.rvs(size=1000)
    ...     kur = kurtosis(data, fisher=True)
    ...     y = dist.pdf(x)
    ...     ax.plot(x, y, label="{}, {}".format(distname, round(kur, 3)))
    ...     ax.legend()

    The Laplace distribution has a heavier tail than the normal distribution.
    The uniform distribution (which has negative kurtosis) has the thinnest
    tail.

    """
    a, axis = _chk_asarray(a, axis)

    contains_nan, nan_policy = _contains_nan(a, nan_policy)

    if contains_nan and nan_policy == 'omit':
        a = ma.masked_invalid(a)
        return mstats_basic.kurtosis(a, axis, fisher, bias)

    n = a.shape[axis]
    mean = a.mean(axis, keepdims=True)
    m2 = _moment(a, 2, axis, mean=mean)
    m4 = _moment(a, 4, axis, mean=mean)
    with np.errstate(all='ignore'):
        zero = (m2 <= (np.finfo(m2.dtype).resolution * mean.squeeze(axis))**2)
        vals = np.where(zero, np.nan, m4 / m2**2.0)

    if not bias:
        can_correct = ~zero & (n > 3)
        if can_correct.any():
            m2 = np.extract(can_correct, m2)
            m4 = np.extract(can_correct, m4)
            nval = 1.0/(n-2)/(n-3) * ((n**2-1.0)*m4/m2**2.0 - 3*(n-1)**2.0)
            np.place(vals, can_correct, nval + 3.0)

    if vals.ndim == 0:
        vals = vals.item()  # array scalar

    return vals - 3 if fisher else vals


DescribeResult = namedtuple('DescribeResult',
                            ('nobs', 'minmax', 'mean', 'variance', 'skewness',
                             'kurtosis'))


def describe(a, axis=0, ddof=1, bias=True, nan_policy='propagate'):
    """Compute several descriptive statistics of the passed array.

    Parameters
    ----------
    a : array_like
        Input data.
    axis : int or None, optional
        Axis along which statistics are calculated. Default is 0.
        If None, compute over the whole array `a`.
    ddof : int, optional
        Delta degrees of freedom (only for variance).  Default is 1.
    bias : bool, optional
        If False, then the skewness and kurtosis calculations are corrected
        for statistical bias.
    nan_policy : {'propagate', 'raise', 'omit'}, optional
        Defines how to handle when input contains nan.
        The following options are available (default is 'propagate'):

        * 'propagate': returns nan
        * 'raise': throws an error
        * 'omit': performs the calculations ignoring nan values

    Returns
    -------
    nobs : int or ndarray of ints
        Number of observations (length of data along `axis`).
        When 'omit' is chosen as nan_policy, the length along each axis
        slice is counted separately.
    minmax: tuple of ndarrays or floats
        Minimum and maximum value of `a` along the given axis.
    mean : ndarray or float
        Arithmetic mean of `a` along the given axis.
    variance : ndarray or float
        Unbiased variance of `a` along the given axis; denominator is number
        of observations minus one.
    skewness : ndarray or float
        Skewness of `a` along the given axis, based on moment calculations
        with denominator equal to the number of observations, i.e. no degrees
        of freedom correction.
    kurtosis : ndarray or float
        Kurtosis (Fisher) of `a` along the given axis.  The kurtosis is
        normalized so that it is zero for the normal distribution.  No
        degrees of freedom are used.

    See Also
    --------
    skew, kurtosis

    Examples
    --------
    >>> import numpy as np
    >>> from scipy import stats
    >>> a = np.arange(10)
    >>> stats.describe(a)
    DescribeResult(nobs=10, minmax=(0, 9), mean=4.5,
                   variance=9.166666666666666, skewness=0.0,
                   kurtosis=-1.2242424242424244)
    >>> b = [[1, 2], [3, 4]]
    >>> stats.describe(b)
    DescribeResult(nobs=2, minmax=(array([1, 2]), array([3, 4])),
                   mean=array([2., 3.]), variance=array([2., 2.]),
                   skewness=array([0., 0.]), kurtosis=array([-2., -2.]))

    """
    a, axis = _chk_asarray(a, axis)

    contains_nan, nan_policy = _contains_nan(a, nan_policy)

    if contains_nan and nan_policy == 'omit':
        a = ma.masked_invalid(a)
        return mstats_basic.describe(a, axis, ddof, bias)

    if a.size == 0:
        raise ValueError("The input must not be empty.")
    n = a.shape[axis]
    mm = (np.min(a, axis=axis), np.max(a, axis=axis))
    m = np.mean(a, axis=axis)
    v = _var(a, axis=axis, ddof=ddof)
    sk = skew(a, axis, bias=bias)
    kurt = kurtosis(a, axis, bias=bias)

    return DescribeResult(n, mm, m, v, sk, kurt)

#####################################
#         NORMALITY TESTS           #
#####################################


def _normtest_finish(z, alternative):
    """Common code between all the normality-test functions."""
    if alternative == 'less':
        prob = distributions.norm.cdf(z)
    elif alternative == 'greater':
        prob = distributions.norm.sf(z)
    elif alternative == 'two-sided':
        prob = 2 * distributions.norm.sf(np.abs(z))
    else:
        raise ValueError("alternative must be "
                         "'less', 'greater' or 'two-sided'")

    if z.ndim == 0:
        z = z[()]

    return z, prob


SkewtestResult = namedtuple('SkewtestResult', ('statistic', 'pvalue'))


def skewtest(a, axis=0, nan_policy='propagate', alternative='two-sided'):
    """Test whether the skew is different from the normal distribution.

    This function tests the null hypothesis that the skewness of
    the population that the sample was drawn from is the same
    as that of a corresponding normal distribution.

    Parameters
    ----------
    a : array
        The data to be tested.
    axis : int or None, optional
       Axis along which statistics are calculated. Default is 0.
       If None, compute over the whole array `a`.
    nan_policy : {'propagate', 'raise', 'omit'}, optional
        Defines how to handle when input contains nan.
        The following options are available (default is 'propagate'):

        * 'propagate': returns nan
        * 'raise': throws an error
        * 'omit': performs the calculations ignoring nan values

    alternative : {'two-sided', 'less', 'greater'}, optional
        Defines the alternative hypothesis. Default is 'two-sided'.
        The following options are available:

        * 'two-sided': the skewness of the distribution underlying the sample
          is different from that of the normal distribution (i.e. 0)
        * 'less': the skewness of the distribution underlying the sample
          is less than that of the normal distribution
        * 'greater': the skewness of the distribution underlying the sample
          is greater than that of the normal distribution

        .. versionadded:: 1.7.0

    Returns
    -------
    statistic : float
        The computed z-score for this test.
    pvalue : float
        The p-value for the hypothesis test.

    Notes
    -----
    The sample size must be at least 8.

    References
    ----------
    .. [1] R. B. D'Agostino, A. J. Belanger and R. B. D'Agostino Jr.,
            "A suggestion for using powerful and informative tests of
            normality", American Statistician 44, pp. 316-321, 1990.

    Examples
    --------
    >>> from scipy.stats import skewtest
    >>> skewtest([1, 2, 3, 4, 5, 6, 7, 8])
    SkewtestResult(statistic=1.0108048609177787, pvalue=0.3121098361421897)
    >>> skewtest([2, 8, 0, 4, 1, 9, 9, 0])
    SkewtestResult(statistic=0.44626385374196975, pvalue=0.6554066631275459)
    >>> skewtest([1, 2, 3, 4, 5, 6, 7, 8000])
    SkewtestResult(statistic=3.571773510360407, pvalue=0.0003545719905823133)
    >>> skewtest([100, 100, 100, 100, 100, 100, 100, 101])
    SkewtestResult(statistic=3.5717766638478072, pvalue=0.000354567720281634)
    >>> skewtest([1, 2, 3, 4, 5, 6, 7, 8], alternative='less')
    SkewtestResult(statistic=1.0108048609177787, pvalue=0.8439450819289052)
    >>> skewtest([1, 2, 3, 4, 5, 6, 7, 8], alternative='greater')
    SkewtestResult(statistic=1.0108048609177787, pvalue=0.15605491807109484)

    """
    a, axis = _chk_asarray(a, axis)

    contains_nan, nan_policy = _contains_nan(a, nan_policy)

    if contains_nan and nan_policy == 'omit':
        a = ma.masked_invalid(a)
        return mstats_basic.skewtest(a, axis, alternative)

    if axis is None:
        a = np.ravel(a)
        axis = 0
    b2 = skew(a, axis)
    n = a.shape[axis]
    if n < 8:
        raise ValueError(
            "skewtest is not valid with less than 8 samples; %i samples"
            " were given." % int(n))
    y = b2 * math.sqrt(((n + 1) * (n + 3)) / (6.0 * (n - 2)))
    beta2 = (3.0 * (n**2 + 27*n - 70) * (n+1) * (n+3) /
             ((n-2.0) * (n+5) * (n+7) * (n+9)))
    W2 = -1 + math.sqrt(2 * (beta2 - 1))
    delta = 1 / math.sqrt(0.5 * math.log(W2))
    alpha = math.sqrt(2.0 / (W2 - 1))
    y = np.where(y == 0, 1, y)
    Z = delta * np.log(y / alpha + np.sqrt((y / alpha)**2 + 1))

    return SkewtestResult(*_normtest_finish(Z, alternative))


KurtosistestResult = namedtuple('KurtosistestResult', ('statistic', 'pvalue'))


def kurtosistest(a, axis=0, nan_policy='propagate', alternative='two-sided'):
    """Test whether a dataset has normal kurtosis.

    This function tests the null hypothesis that the kurtosis
    of the population from which the sample was drawn is that
    of the normal distribution.

    Parameters
    ----------
    a : array
        Array of the sample data.
    axis : int or None, optional
       Axis along which to compute test. Default is 0. If None,
       compute over the whole array `a`.
    nan_policy : {'propagate', 'raise', 'omit'}, optional
        Defines how to handle when input contains nan.
        The following options are available (default is 'propagate'):

        * 'propagate': returns nan
        * 'raise': throws an error
        * 'omit': performs the calculations ignoring nan values

    alternative : {'two-sided', 'less', 'greater'}, optional
        Defines the alternative hypothesis.
        The following options are available (default is 'two-sided'):

        * 'two-sided': the kurtosis of the distribution underlying the sample
          is different from that of the normal distribution
        * 'less': the kurtosis of the distribution underlying the sample
          is less than that of the normal distribution
        * 'greater': the kurtosis of the distribution underlying the sample
          is greater than that of the normal distribution

        .. versionadded:: 1.7.0

    Returns
    -------
    statistic : float
        The computed z-score for this test.
    pvalue : float
        The p-value for the hypothesis test.

    Notes
    -----
    Valid only for n>20. This function uses the method described in [1]_.

    References
    ----------
    .. [1] see e.g. F. J. Anscombe, W. J. Glynn, "Distribution of the kurtosis
       statistic b2 for normal samples", Biometrika, vol. 70, pp. 227-234, 1983.

    Examples
    --------
    >>> import numpy as np
    >>> from scipy.stats import kurtosistest
    >>> kurtosistest(list(range(20)))
    KurtosistestResult(statistic=-1.7058104152122062, pvalue=0.08804338332528348)
    >>> kurtosistest(list(range(20)), alternative='less')
    KurtosistestResult(statistic=-1.7058104152122062, pvalue=0.04402169166264174)
    >>> kurtosistest(list(range(20)), alternative='greater')
    KurtosistestResult(statistic=-1.7058104152122062, pvalue=0.9559783083373583)

    >>> rng = np.random.default_rng()
    >>> s = rng.normal(0, 1, 1000)
    >>> kurtosistest(s)
    KurtosistestResult(statistic=-1.475047944490622, pvalue=0.14019965402996987)

    """
    a, axis = _chk_asarray(a, axis)

    contains_nan, nan_policy = _contains_nan(a, nan_policy)

    if contains_nan and nan_policy == 'omit':
        a = ma.masked_invalid(a)
        return mstats_basic.kurtosistest(a, axis, alternative)

    n = a.shape[axis]
    if n < 5:
        raise ValueError(
            "kurtosistest requires at least 5 observations; %i observations"
            " were given." % int(n))
    if n < 20:
        warnings.warn("kurtosistest only valid for n>=20 ... continuing "
                      "anyway, n=%i" % int(n))
    b2 = kurtosis(a, axis, fisher=False)

    E = 3.0*(n-1) / (n+1)
    varb2 = 24.0*n*(n-2)*(n-3) / ((n+1)*(n+1.)*(n+3)*(n+5))  # [1]_ Eq. 1
    x = (b2-E) / np.sqrt(varb2)  # [1]_ Eq. 4
    # [1]_ Eq. 2:
    sqrtbeta1 = 6.0*(n*n-5*n+2)/((n+7)*(n+9)) * np.sqrt((6.0*(n+3)*(n+5)) /
                                                        (n*(n-2)*(n-3)))
    # [1]_ Eq. 3:
    A = 6.0 + 8.0/sqrtbeta1 * (2.0/sqrtbeta1 + np.sqrt(1+4.0/(sqrtbeta1**2)))
    term1 = 1 - 2/(9.0*A)
    denom = 1 + x*np.sqrt(2/(A-4.0))
    term2 = np.sign(denom) * np.where(denom == 0.0, np.nan,
                                      np.power((1-2.0/A)/np.abs(denom), 1/3.0))
    if np.any(denom == 0):
        msg = "Test statistic not defined in some cases due to division by " \
              "zero. Return nan in that case..."
        warnings.warn(msg, RuntimeWarning)

    Z = (term1 - term2) / np.sqrt(2/(9.0*A))  # [1]_ Eq. 5

    # zprob uses upper tail, so Z needs to be positive
    return KurtosistestResult(*_normtest_finish(Z, alternative))


NormaltestResult = namedtuple('NormaltestResult', ('statistic', 'pvalue'))


def normaltest(a, axis=0, nan_policy='propagate'):
    """Test whether a sample differs from a normal distribution.

    This function tests the null hypothesis that a sample comes
    from a normal distribution.  It is based on D'Agostino and
    Pearson's [1]_, [2]_ test that combines skew and kurtosis to
    produce an omnibus test of normality.

    Parameters
    ----------
    a : array_like
        The array containing the sample to be tested.
    axis : int or None, optional
        Axis along which to compute test. Default is 0. If None,
        compute over the whole array `a`.
    nan_policy : {'propagate', 'raise', 'omit'}, optional
        Defines how to handle when input contains nan.
        The following options are available (default is 'propagate'):

          * 'propagate': returns nan
          * 'raise': throws an error
          * 'omit': performs the calculations ignoring nan values

    Returns
    -------
    statistic : float or array
        ``s^2 + k^2``, where ``s`` is the z-score returned by `skewtest` and
        ``k`` is the z-score returned by `kurtosistest`.
    pvalue : float or array
       A 2-sided chi squared probability for the hypothesis test.

    References
    ----------
    .. [1] D'Agostino, R. B. (1971), "An omnibus test of normality for
           moderate and large sample size", Biometrika, 58, 341-348

    .. [2] D'Agostino, R. and Pearson, E. S. (1973), "Tests for departure from
           normality", Biometrika, 60, 613-622

    Examples
    --------
    >>> import numpy as np
    >>> from scipy import stats
    >>> rng = np.random.default_rng()
    >>> pts = 1000
    >>> a = rng.normal(0, 1, size=pts)
    >>> b = rng.normal(2, 1, size=pts)
    >>> x = np.concatenate((a, b))
    >>> k2, p = stats.normaltest(x)
    >>> alpha = 1e-3
    >>> print("p = {:g}".format(p))
    p = 8.4713e-19
    >>> if p < alpha:  # null hypothesis: x comes from a normal distribution
    ...     print("The null hypothesis can be rejected")
    ... else:
    ...     print("The null hypothesis cannot be rejected")
    The null hypothesis can be rejected

    """
    a, axis = _chk_asarray(a, axis)

    contains_nan, nan_policy = _contains_nan(a, nan_policy)

    if contains_nan and nan_policy == 'omit':
        a = ma.masked_invalid(a)
        return mstats_basic.normaltest(a, axis)

    s, _ = skewtest(a, axis)
    k, _ = kurtosistest(a, axis)
    k2 = s*s + k*k

    return NormaltestResult(k2, distributions.chi2.sf(k2, 2))


@_axis_nan_policy_factory(SignificanceResult, default_axis=None)
def jarque_bera(x, *, axis=None):
    """Perform the Jarque-Bera goodness of fit test on sample data.

    The Jarque-Bera test tests whether the sample data has the skewness and
    kurtosis matching a normal distribution.

    Note that this test only works for a large enough number of data samples
    (>2000) as the test statistic asymptotically has a Chi-squared distribution
    with 2 degrees of freedom.

    Parameters
    ----------
    x : array_like
        Observations of a random variable.
    axis : int or None, default: 0
        If an int, the axis of the input along which to compute the statistic.
        The statistic of each axis-slice (e.g. row) of the input will appear in
        a corresponding element of the output.
        If ``None``, the input will be raveled before computing the statistic.

    Returns
    -------
    result : SignificanceResult
        An object with the following attributes:

        statistic : float
            The test statistic.
        pvalue : float
            The p-value for the hypothesis test.

    References
    ----------
    .. [1] Jarque, C. and Bera, A. (1980) "Efficient tests for normality,
           homoscedasticity and serial independence of regression residuals",
           6 Econometric Letters 255-259.

    Examples
    --------
    >>> import numpy as np
    >>> from scipy import stats
    >>> rng = np.random.default_rng()
    >>> x = rng.normal(0, 1, 100000)
    >>> jarque_bera_test = stats.jarque_bera(x)
    >>> jarque_bera_test
    Jarque_beraResult(statistic=3.3415184718131554, pvalue=0.18810419594996775)
    >>> jarque_bera_test.statistic
    3.3415184718131554
    >>> jarque_bera_test.pvalue
    0.18810419594996775

    """
    x = np.asarray(x)
    if axis is None:
        x = x.ravel()
        axis = 0

    n = x.shape[axis]
    if n == 0:
        raise ValueError('At least one observation is required.')

    mu = x.mean(axis=axis, keepdims=True)
    diffx = x - mu
    s = skew(diffx, axis=axis, _no_deco=True)
    k = kurtosis(diffx, axis=axis, _no_deco=True)
    statistic = n / 6 * (s**2 + k**2 / 4)
    pvalue = distributions.chi2.sf(statistic, df=2)

    return SignificanceResult(statistic, pvalue)


#####################################
#        FREQUENCY FUNCTIONS        #
#####################################


def scoreatpercentile(a, per, limit=(), interpolation_method='fraction',
                      axis=None):
    """Calculate the score at a given percentile of the input sequence.

    For example, the score at `per=50` is the median. If the desired quantile
    lies between two data points, we interpolate between them, according to
    the value of `interpolation`. If the parameter `limit` is provided, it
    should be a tuple (lower, upper) of two values.

    Parameters
    ----------
    a : array_like
        A 1-D array of values from which to extract score.
    per : array_like
        Percentile(s) at which to extract score.  Values should be in range
        [0,100].
    limit : tuple, optional
        Tuple of two scalars, the lower and upper limits within which to
        compute the percentile. Values of `a` outside
        this (closed) interval will be ignored.
    interpolation_method : {'fraction', 'lower', 'higher'}, optional
        Specifies the interpolation method to use,
        when the desired quantile lies between two data points `i` and `j`
        The following options are available (default is 'fraction'):

          * 'fraction': ``i + (j - i) * fraction`` where ``fraction`` is the
            fractional part of the index surrounded by ``i`` and ``j``
          * 'lower': ``i``
          * 'higher': ``j``

    axis : int, optional
        Axis along which the percentiles are computed. Default is None. If
        None, compute over the whole array `a`.

    Returns
    -------
    score : float or ndarray
        Score at percentile(s).

    See Also
    --------
    percentileofscore, numpy.percentile

    Notes
    -----
    This function will become obsolete in the future.
    For NumPy 1.9 and higher, `numpy.percentile` provides all the functionality
    that `scoreatpercentile` provides.  And it's significantly faster.
    Therefore it's recommended to use `numpy.percentile` for users that have
    numpy >= 1.9.

    Examples
    --------
    >>> import numpy as np
    >>> from scipy import stats
    >>> a = np.arange(100)
    >>> stats.scoreatpercentile(a, 50)
    49.5

    """
    # adapted from NumPy's percentile function.  When we require numpy >= 1.8,
    # the implementation of this function can be replaced by np.percentile.
    a = np.asarray(a)
    if a.size == 0:
        # empty array, return nan(s) with shape matching `per`
        if np.isscalar(per):
            return np.nan
        else:
            return np.full(np.asarray(per).shape, np.nan, dtype=np.float64)

    if limit:
        a = a[(limit[0] <= a) & (a <= limit[1])]

    sorted_ = np.sort(a, axis=axis)
    if axis is None:
        axis = 0

    return _compute_qth_percentile(sorted_, per, interpolation_method, axis)


# handle sequence of per's without calling sort multiple times
def _compute_qth_percentile(sorted_, per, interpolation_method, axis):
    if not np.isscalar(per):
        score = [_compute_qth_percentile(sorted_, i,
                                         interpolation_method, axis)
                 for i in per]
        return np.array(score)

    if not (0 <= per <= 100):
        raise ValueError("percentile must be in the range [0, 100]")

    indexer = [slice(None)] * sorted_.ndim
    idx = per / 100. * (sorted_.shape[axis] - 1)

    if int(idx) != idx:
        # round fractional indices according to interpolation method
        if interpolation_method == 'lower':
            idx = int(np.floor(idx))
        elif interpolation_method == 'higher':
            idx = int(np.ceil(idx))
        elif interpolation_method == 'fraction':
            pass  # keep idx as fraction and interpolate
        else:
            raise ValueError("interpolation_method can only be 'fraction', "
                             "'lower' or 'higher'")

    i = int(idx)
    if i == idx:
        indexer[axis] = slice(i, i + 1)
        weights = array(1)
        sumval = 1.0
    else:
        indexer[axis] = slice(i, i + 2)
        j = i + 1
        weights = array([(j - idx), (idx - i)], float)
        wshape = [1] * sorted_.ndim
        wshape[axis] = 2
        weights.shape = wshape
        sumval = weights.sum()

    # Use np.add.reduce (== np.sum but a little faster) to coerce data type
    return np.add.reduce(sorted_[tuple(indexer)] * weights, axis=axis) / sumval


def percentileofscore(a, score, kind='rank', nan_policy='propagate'):
    """Compute the percentile rank of a score relative to a list of scores.

    A `percentileofscore` of, for example, 80% means that 80% of the
    scores in `a` are below the given score. In the case of gaps or
    ties, the exact definition depends on the optional keyword, `kind`.

    Parameters
    ----------
    a : array_like
        Array to which `score` is compared.
    score : array_like
        Scores to compute percentiles for.
    kind : {'rank', 'weak', 'strict', 'mean'}, optional
        Specifies the interpretation of the resulting score.
        The following options are available (default is 'rank'):

          * 'rank': Average percentage ranking of score.  In case of multiple
            matches, average the percentage rankings of all matching scores.
          * 'weak': This kind corresponds to the definition of a cumulative
            distribution function.  A percentileofscore of 80% means that 80%
            of values are less than or equal to the provided score.
          * 'strict': Similar to "weak", except that only values that are
            strictly less than the given score are counted.
          * 'mean': The average of the "weak" and "strict" scores, often used
            in testing.  See https://en.wikipedia.org/wiki/Percentile_rank
    nan_policy : {'propagate', 'raise', 'omit'}, optional
        Specifies how to treat `nan` values in `a`.
        The following options are available (default is 'propagate'):

          * 'propagate': returns nan (for each value in `score`).
          * 'raise': throws an error
          * 'omit': performs the calculations ignoring nan values

    Returns
    -------
    pcos : float
        Percentile-position of score (0-100) relative to `a`.

    See Also
    --------
    numpy.percentile
    scipy.stats.scoreatpercentile, scipy.stats.rankdata

    Examples
    --------
    Three-quarters of the given values lie below a given score:

    >>> import numpy as np
    >>> from scipy import stats
    >>> stats.percentileofscore([1, 2, 3, 4], 3)
    75.0

    With multiple matches, note how the scores of the two matches, 0.6
    and 0.8 respectively, are averaged:

    >>> stats.percentileofscore([1, 2, 3, 3, 4], 3)
    70.0

    Only 2/5 values are strictly less than 3:

    >>> stats.percentileofscore([1, 2, 3, 3, 4], 3, kind='strict')
    40.0

    But 4/5 values are less than or equal to 3:

    >>> stats.percentileofscore([1, 2, 3, 3, 4], 3, kind='weak')
    80.0

    The average between the weak and the strict scores is:

    >>> stats.percentileofscore([1, 2, 3, 3, 4], 3, kind='mean')
    60.0

    Score arrays (of any dimensionality) are supported:

    >>> stats.percentileofscore([1, 2, 3, 3, 4], [2, 3])
    array([40., 70.])

    The inputs can be infinite:

    >>> stats.percentileofscore([-np.inf, 0, 1, np.inf], [1, 2, np.inf])
    array([75., 75., 100.])

    If `a` is empty, then the resulting percentiles are all `nan`:

    >>> stats.percentileofscore([], [1, 2])
    array([nan, nan])
    """

    a = np.asarray(a)
    n = len(a)
    score = np.asarray(score)

    # Nan treatment
    cna, npa = _contains_nan(a, nan_policy, use_summation=False)
    cns, nps = _contains_nan(score, nan_policy, use_summation=False)

    if (cna or cns) and nan_policy == 'raise':
        raise ValueError("The input contains nan values")

    if cns:
        # If a score is nan, then the output should be nan
        # (also if nan_policy is "omit", because it only applies to `a`)
        score = ma.masked_where(np.isnan(score), score)

    if cna:
        if nan_policy == "omit":
            # Don't count nans
            a = ma.masked_where(np.isnan(a), a)
            n = a.count()

        if nan_policy == "propagate":
            # All outputs should be nans
            n = 0

    # Cannot compare to empty list ==> nan
    if n == 0:
        perct = np.full_like(score, np.nan, dtype=np.float64)

    else:
        # Prepare broadcasting
        score = score[..., None]

        def count(x):
            return np.count_nonzero(x, -1)

        # Despite using masked_array to omit nan values from processing,
        # the CI tests on "Azure pipelines" (but not on the other CI servers)
        # emits warnings when there are nan values, contrarily to the purpose
        # of masked_arrays. As a fix, we simply suppress the warnings.
        with suppress_warnings() as sup:
            sup.filter(RuntimeWarning,
                       "invalid value encountered in less")
            sup.filter(RuntimeWarning,
                       "invalid value encountered in greater")

            # Main computations/logic
            if kind == 'rank':
                left = count(a < score)
                right = count(a <= score)
                plus1 = left < right
                perct = (left + right + plus1) * (50.0 / n)
            elif kind == 'strict':
                perct = count(a < score) * (100.0 / n)
            elif kind == 'weak':
                perct = count(a <= score) * (100.0 / n)
            elif kind == 'mean':
                left = count(a < score)
                right = count(a <= score)
                perct = (left + right) * (50.0 / n)
            else:
                raise ValueError(
                    "kind can only be 'rank', 'strict', 'weak' or 'mean'")

    # Re-insert nan values
    perct = ma.filled(perct, np.nan)

    if perct.ndim == 0:
        return perct[()]
    return perct


HistogramResult = namedtuple('HistogramResult',
                             ('count', 'lowerlimit', 'binsize', 'extrapoints'))


def _histogram(a, numbins=10, defaultlimits=None, weights=None,
               printextras=False):
    """Create a histogram.

    Separate the range into several bins and return the number of instances
    in each bin.

    Parameters
    ----------
    a : array_like
        Array of scores which will be put into bins.
    numbins : int, optional
        The number of bins to use for the histogram. Default is 10.
    defaultlimits : tuple (lower, upper), optional
        The lower and upper values for the range of the histogram.
        If no value is given, a range slightly larger than the range of the
        values in a is used. Specifically ``(a.min() - s, a.max() + s)``,
        where ``s = (1/2)(a.max() - a.min()) / (numbins - 1)``.
    weights : array_like, optional
        The weights for each value in `a`. Default is None, which gives each
        value a weight of 1.0
    printextras : bool, optional
        If True, if there are extra points (i.e. the points that fall outside
        the bin limits) a warning is raised saying how many of those points
        there are.  Default is False.

    Returns
    -------
    count : ndarray
        Number of points (or sum of weights) in each bin.
    lowerlimit : float
        Lowest value of histogram, the lower limit of the first bin.
    binsize : float
        The size of the bins (all bins have the same size).
    extrapoints : int
        The number of points outside the range of the histogram.

    See Also
    --------
    numpy.histogram

    Notes
    -----
    This histogram is based on numpy's histogram but has a larger range by
    default if default limits is not set.

    """
    a = np.ravel(a)
    if defaultlimits is None:
        if a.size == 0:
            # handle empty arrays. Undetermined range, so use 0-1.
            defaultlimits = (0, 1)
        else:
            # no range given, so use values in `a`
            data_min = a.min()
            data_max = a.max()
            # Have bins extend past min and max values slightly
            s = (data_max - data_min) / (2. * (numbins - 1.))
            defaultlimits = (data_min - s, data_max + s)

    # use numpy's histogram method to compute bins
    hist, bin_edges = np.histogram(a, bins=numbins, range=defaultlimits,
                                   weights=weights)
    # hist are not always floats, convert to keep with old output
    hist = np.array(hist, dtype=float)
    # fixed width for bins is assumed, as numpy's histogram gives
    # fixed width bins for int values for 'bins'
    binsize = bin_edges[1] - bin_edges[0]
    # calculate number of extra points
    extrapoints = len([v for v in a
                       if defaultlimits[0] > v or v > defaultlimits[1]])
    if extrapoints > 0 and printextras:
        warnings.warn("Points outside given histogram range = %s"
                      % extrapoints)

    return HistogramResult(hist, defaultlimits[0], binsize, extrapoints)


CumfreqResult = namedtuple('CumfreqResult',
                           ('cumcount', 'lowerlimit', 'binsize',
                            'extrapoints'))


def cumfreq(a, numbins=10, defaultreallimits=None, weights=None):
    """Return a cumulative frequency histogram, using the histogram function.

    A cumulative histogram is a mapping that counts the cumulative number of
    observations in all of the bins up to the specified bin.

    Parameters
    ----------
    a : array_like
        Input array.
    numbins : int, optional
        The number of bins to use for the histogram. Default is 10.
    defaultreallimits : tuple (lower, upper), optional
        The lower and upper values for the range of the histogram.
        If no value is given, a range slightly larger than the range of the
        values in `a` is used. Specifically ``(a.min() - s, a.max() + s)``,
        where ``s = (1/2)(a.max() - a.min()) / (numbins - 1)``.
    weights : array_like, optional
        The weights for each value in `a`. Default is None, which gives each
        value a weight of 1.0

    Returns
    -------
    cumcount : ndarray
        Binned values of cumulative frequency.
    lowerlimit : float
        Lower real limit
    binsize : float
        Width of each bin.
    extrapoints : int
        Extra points.

    Examples
    --------
    >>> import numpy as np
    >>> import matplotlib.pyplot as plt
    >>> from scipy import stats
    >>> rng = np.random.default_rng()
    >>> x = [1, 4, 2, 1, 3, 1]
    >>> res = stats.cumfreq(x, numbins=4, defaultreallimits=(1.5, 5))
    >>> res.cumcount
    array([ 1.,  2.,  3.,  3.])
    >>> res.extrapoints
    3

    Create a normal distribution with 1000 random values

    >>> samples = stats.norm.rvs(size=1000, random_state=rng)

    Calculate cumulative frequencies

    >>> res = stats.cumfreq(samples, numbins=25)

    Calculate space of values for x

    >>> x = res.lowerlimit + np.linspace(0, res.binsize*res.cumcount.size,
    ...                                  res.cumcount.size)

    Plot histogram and cumulative histogram

    >>> fig = plt.figure(figsize=(10, 4))
    >>> ax1 = fig.add_subplot(1, 2, 1)
    >>> ax2 = fig.add_subplot(1, 2, 2)
    >>> ax1.hist(samples, bins=25)
    >>> ax1.set_title('Histogram')
    >>> ax2.bar(x, res.cumcount, width=res.binsize)
    >>> ax2.set_title('Cumulative histogram')
    >>> ax2.set_xlim([x.min(), x.max()])

    >>> plt.show()

    """
    h, l, b, e = _histogram(a, numbins, defaultreallimits, weights=weights)
    cumhist = np.cumsum(h * 1, axis=0)
    return CumfreqResult(cumhist, l, b, e)


RelfreqResult = namedtuple('RelfreqResult',
                           ('frequency', 'lowerlimit', 'binsize',
                            'extrapoints'))


def relfreq(a, numbins=10, defaultreallimits=None, weights=None):
    """Return a relative frequency histogram, using the histogram function.

    A relative frequency  histogram is a mapping of the number of
    observations in each of the bins relative to the total of observations.

    Parameters
    ----------
    a : array_like
        Input array.
    numbins : int, optional
        The number of bins to use for the histogram. Default is 10.
    defaultreallimits : tuple (lower, upper), optional
        The lower and upper values for the range of the histogram.
        If no value is given, a range slightly larger than the range of the
        values in a is used. Specifically ``(a.min() - s, a.max() + s)``,
        where ``s = (1/2)(a.max() - a.min()) / (numbins - 1)``.
    weights : array_like, optional
        The weights for each value in `a`. Default is None, which gives each
        value a weight of 1.0

    Returns
    -------
    frequency : ndarray
        Binned values of relative frequency.
    lowerlimit : float
        Lower real limit.
    binsize : float
        Width of each bin.
    extrapoints : int
        Extra points.

    Examples
    --------
    >>> import numpy as np
    >>> import matplotlib.pyplot as plt
    >>> from scipy import stats
    >>> rng = np.random.default_rng()
    >>> a = np.array([2, 4, 1, 2, 3, 2])
    >>> res = stats.relfreq(a, numbins=4)
    >>> res.frequency
    array([ 0.16666667, 0.5       , 0.16666667,  0.16666667])
    >>> np.sum(res.frequency)  # relative frequencies should add up to 1
    1.0

    Create a normal distribution with 1000 random values

    >>> samples = stats.norm.rvs(size=1000, random_state=rng)

    Calculate relative frequencies

    >>> res = stats.relfreq(samples, numbins=25)

    Calculate space of values for x

    >>> x = res.lowerlimit + np.linspace(0, res.binsize*res.frequency.size,
    ...                                  res.frequency.size)

    Plot relative frequency histogram

    >>> fig = plt.figure(figsize=(5, 4))
    >>> ax = fig.add_subplot(1, 1, 1)
    >>> ax.bar(x, res.frequency, width=res.binsize)
    >>> ax.set_title('Relative frequency histogram')
    >>> ax.set_xlim([x.min(), x.max()])

    >>> plt.show()

    """
    a = np.asanyarray(a)
    h, l, b, e = _histogram(a, numbins, defaultreallimits, weights=weights)
    h = h / a.shape[0]

    return RelfreqResult(h, l, b, e)


#####################################
#        VARIABILITY FUNCTIONS      #
#####################################

def obrientransform(*samples):
    """Compute the O'Brien transform on input data (any number of arrays).

    Used to test for homogeneity of variance prior to running one-way stats.
    Each array in ``*samples`` is one level of a factor.
    If `f_oneway` is run on the transformed data and found significant,
    the variances are unequal.  From Maxwell and Delaney [1]_, p.112.

    Parameters
    ----------
    sample1, sample2, ... : array_like
        Any number of arrays.

    Returns
    -------
    obrientransform : ndarray
        Transformed data for use in an ANOVA.  The first dimension
        of the result corresponds to the sequence of transformed
        arrays.  If the arrays given are all 1-D of the same length,
        the return value is a 2-D array; otherwise it is a 1-D array
        of type object, with each element being an ndarray.

    References
    ----------
    .. [1] S. E. Maxwell and H. D. Delaney, "Designing Experiments and
           Analyzing Data: A Model Comparison Perspective", Wadsworth, 1990.

    Examples
    --------
    We'll test the following data sets for differences in their variance.

    >>> x = [10, 11, 13, 9, 7, 12, 12, 9, 10]
    >>> y = [13, 21, 5, 10, 8, 14, 10, 12, 7, 15]

    Apply the O'Brien transform to the data.

    >>> from scipy.stats import obrientransform
    >>> tx, ty = obrientransform(x, y)

    Use `scipy.stats.f_oneway` to apply a one-way ANOVA test to the
    transformed data.

    >>> from scipy.stats import f_oneway
    >>> F, p = f_oneway(tx, ty)
    >>> p
    0.1314139477040335

    If we require that ``p < 0.05`` for significance, we cannot conclude
    that the variances are different.

    """
    TINY = np.sqrt(np.finfo(float).eps)

    # `arrays` will hold the transformed arguments.
    arrays = []
    sLast = None

    for sample in samples:
        a = np.asarray(sample)
        n = len(a)
        mu = np.mean(a)
        sq = (a - mu)**2
        sumsq = sq.sum()

        # The O'Brien transform.
        t = ((n - 1.5) * n * sq - 0.5 * sumsq) / ((n - 1) * (n - 2))

        # Check that the mean of the transformed data is equal to the
        # original variance.
        var = sumsq / (n - 1)
        if abs(var - np.mean(t)) > TINY:
            raise ValueError('Lack of convergence in obrientransform.')

        arrays.append(t)
        sLast = a.shape

    if sLast:
        for arr in arrays[:-1]:
            if sLast != arr.shape:
                return np.array(arrays, dtype=object)
    return np.array(arrays)


def sem(a, axis=0, ddof=1, nan_policy='propagate'):
    """Compute standard error of the mean.

    Calculate the standard error of the mean (or standard error of
    measurement) of the values in the input array.

    Parameters
    ----------
    a : array_like
        An array containing the values for which the standard error is
        returned.
    axis : int or None, optional
        Axis along which to operate. Default is 0. If None, compute over
        the whole array `a`.
    ddof : int, optional
        Delta degrees-of-freedom. How many degrees of freedom to adjust
        for bias in limited samples relative to the population estimate
        of variance. Defaults to 1.
    nan_policy : {'propagate', 'raise', 'omit'}, optional
        Defines how to handle when input contains nan.
        The following options are available (default is 'propagate'):

          * 'propagate': returns nan
          * 'raise': throws an error
          * 'omit': performs the calculations ignoring nan values

    Returns
    -------
    s : ndarray or float
        The standard error of the mean in the sample(s), along the input axis.

    Notes
    -----
    The default value for `ddof` is different to the default (0) used by other
    ddof containing routines, such as np.std and np.nanstd.

    Examples
    --------
    Find standard error along the first axis:

    >>> import numpy as np
    >>> from scipy import stats
    >>> a = np.arange(20).reshape(5,4)
    >>> stats.sem(a)
    array([ 2.8284,  2.8284,  2.8284,  2.8284])

    Find standard error across the whole array, using n degrees of freedom:

    >>> stats.sem(a, axis=None, ddof=0)
    1.2893796958227628

    """
    a, axis = _chk_asarray(a, axis)

    contains_nan, nan_policy = _contains_nan(a, nan_policy)

    if contains_nan and nan_policy == 'omit':
        a = ma.masked_invalid(a)
        return mstats_basic.sem(a, axis, ddof)

    n = a.shape[axis]
    s = np.std(a, axis=axis, ddof=ddof) / np.sqrt(n)
    return s


def _isconst(x):
    """
    Check if all values in x are the same.  nans are ignored.

    x must be a 1d array.

    The return value is a 1d array with length 1, so it can be used
    in np.apply_along_axis.
    """
    y = x[~np.isnan(x)]
    if y.size == 0:
        return np.array([True])
    else:
        return (y[0] == y).all(keepdims=True)


def _quiet_nanmean(x):
    """
    Compute nanmean for the 1d array x, but quietly return nan if x is all nan.

    The return value is a 1d array with length 1, so it can be used
    in np.apply_along_axis.
    """
    y = x[~np.isnan(x)]
    if y.size == 0:
        return np.array([np.nan])
    else:
        return np.mean(y, keepdims=True)


def _quiet_nanstd(x, ddof=0):
    """
    Compute nanstd for the 1d array x, but quietly return nan if x is all nan.

    The return value is a 1d array with length 1, so it can be used
    in np.apply_along_axis.
    """
    y = x[~np.isnan(x)]
    if y.size == 0:
        return np.array([np.nan])
    else:
        return np.std(y, keepdims=True, ddof=ddof)


def zscore(a, axis=0, ddof=0, nan_policy='propagate'):
    """
    Compute the z score.

    Compute the z score of each value in the sample, relative to the
    sample mean and standard deviation.

    Parameters
    ----------
    a : array_like
        An array like object containing the sample data.
    axis : int or None, optional
        Axis along which to operate. Default is 0. If None, compute over
        the whole array `a`.
    ddof : int, optional
        Degrees of freedom correction in the calculation of the
        standard deviation. Default is 0.
    nan_policy : {'propagate', 'raise', 'omit'}, optional
        Defines how to handle when input contains nan. 'propagate' returns nan,
        'raise' throws an error, 'omit' performs the calculations ignoring nan
        values. Default is 'propagate'.  Note that when the value is 'omit',
        nans in the input also propagate to the output, but they do not affect
        the z-scores computed for the non-nan values.

    Returns
    -------
    zscore : array_like
        The z-scores, standardized by mean and standard deviation of
        input array `a`.

    Notes
    -----
    This function preserves ndarray subclasses, and works also with
    matrices and masked arrays (it uses `asanyarray` instead of
    `asarray` for parameters).

    Examples
    --------
    >>> import numpy as np
    >>> a = np.array([ 0.7972,  0.0767,  0.4383,  0.7866,  0.8091,
    ...                0.1954,  0.6307,  0.6599,  0.1065,  0.0508])
    >>> from scipy import stats
    >>> stats.zscore(a)
    array([ 1.1273, -1.247 , -0.0552,  1.0923,  1.1664, -0.8559,  0.5786,
            0.6748, -1.1488, -1.3324])

    Computing along a specified axis, using n-1 degrees of freedom
    (``ddof=1``) to calculate the standard deviation:

    >>> b = np.array([[ 0.3148,  0.0478,  0.6243,  0.4608],
    ...               [ 0.7149,  0.0775,  0.6072,  0.9656],
    ...               [ 0.6341,  0.1403,  0.9759,  0.4064],
    ...               [ 0.5918,  0.6948,  0.904 ,  0.3721],
    ...               [ 0.0921,  0.2481,  0.1188,  0.1366]])
    >>> stats.zscore(b, axis=1, ddof=1)
    array([[-0.19264823, -1.28415119,  1.07259584,  0.40420358],
           [ 0.33048416, -1.37380874,  0.04251374,  1.00081084],
           [ 0.26796377, -1.12598418,  1.23283094, -0.37481053],
           [-0.22095197,  0.24468594,  1.19042819, -1.21416216],
           [-0.82780366,  1.4457416 , -0.43867764, -0.1792603 ]])

    An example with `nan_policy='omit'`:

    >>> x = np.array([[25.11, 30.10, np.nan, 32.02, 43.15],
    ...               [14.95, 16.06, 121.25, 94.35, 29.81]])
    >>> stats.zscore(x, axis=1, nan_policy='omit')
    array([[-1.13490897, -0.37830299,         nan, -0.08718406,  1.60039602],
           [-0.91611681, -0.89090508,  1.4983032 ,  0.88731639, -0.5785977 ]])
    """
    return zmap(a, a, axis=axis, ddof=ddof, nan_policy=nan_policy)


def gzscore(a, *, axis=0, ddof=0, nan_policy='propagate'):
    """
    Compute the geometric standard score.

    Compute the geometric z score of each strictly positive value in the
    sample, relative to the geometric mean and standard deviation.
    Mathematically the geometric z score can be evaluated as::

        gzscore = log(a/gmu) / log(gsigma)

    where ``gmu`` (resp. ``gsigma``) is the geometric mean (resp. standard
    deviation).

    Parameters
    ----------
    a : array_like
        Sample data.
    axis : int or None, optional
        Axis along which to operate. Default is 0. If None, compute over
        the whole array `a`.
    ddof : int, optional
        Degrees of freedom correction in the calculation of the
        standard deviation. Default is 0.
    nan_policy : {'propagate', 'raise', 'omit'}, optional
        Defines how to handle when input contains nan. 'propagate' returns nan,
        'raise' throws an error, 'omit' performs the calculations ignoring nan
        values. Default is 'propagate'.  Note that when the value is 'omit',
        nans in the input also propagate to the output, but they do not affect
        the geometric z scores computed for the non-nan values.

    Returns
    -------
    gzscore : array_like
        The geometric z scores, standardized by geometric mean and geometric
        standard deviation of input array `a`.

    See Also
    --------
    gmean : Geometric mean
    gstd : Geometric standard deviation
    zscore : Standard score

    Notes
    -----
    This function preserves ndarray subclasses, and works also with
    matrices and masked arrays (it uses ``asanyarray`` instead of
    ``asarray`` for parameters).

    .. versionadded:: 1.8

    Examples
    --------
    Draw samples from a log-normal distribution:

    >>> import numpy as np
    >>> from scipy.stats import zscore, gzscore
    >>> import matplotlib.pyplot as plt

    >>> rng = np.random.default_rng()
    >>> mu, sigma = 3., 1.  # mean and standard deviation
    >>> x = rng.lognormal(mu, sigma, size=500)

    Display the histogram of the samples:

    >>> fig, ax = plt.subplots()
    >>> ax.hist(x, 50)
    >>> plt.show()

    Display the histogram of the samples standardized by the classical zscore.
    Distribution is rescaled but its shape is unchanged.

    >>> fig, ax = plt.subplots()
    >>> ax.hist(zscore(x), 50)
    >>> plt.show()

    Demonstrate that the distribution of geometric zscores is rescaled and
    quasinormal:

    >>> fig, ax = plt.subplots()
    >>> ax.hist(gzscore(x), 50)
    >>> plt.show()

    """
    a = np.asanyarray(a)
    log = ma.log if isinstance(a, ma.MaskedArray) else np.log

    return zscore(log(a), axis=axis, ddof=ddof, nan_policy=nan_policy)


def zmap(scores, compare, axis=0, ddof=0, nan_policy='propagate'):
    """
    Calculate the relative z-scores.

    Return an array of z-scores, i.e., scores that are standardized to
    zero mean and unit variance, where mean and variance are calculated
    from the comparison array.

    Parameters
    ----------
    scores : array_like
        The input for which z-scores are calculated.
    compare : array_like
        The input from which the mean and standard deviation of the
        normalization are taken; assumed to have the same dimension as
        `scores`.
    axis : int or None, optional
        Axis over which mean and variance of `compare` are calculated.
        Default is 0. If None, compute over the whole array `scores`.
    ddof : int, optional
        Degrees of freedom correction in the calculation of the
        standard deviation. Default is 0.
    nan_policy : {'propagate', 'raise', 'omit'}, optional
        Defines how to handle the occurrence of nans in `compare`.
        'propagate' returns nan, 'raise' raises an exception, 'omit'
        performs the calculations ignoring nan values. Default is
        'propagate'. Note that when the value is 'omit', nans in `scores`
        also propagate to the output, but they do not affect the z-scores
        computed for the non-nan values.

    Returns
    -------
    zscore : array_like
        Z-scores, in the same shape as `scores`.

    Notes
    -----
    This function preserves ndarray subclasses, and works also with
    matrices and masked arrays (it uses `asanyarray` instead of
    `asarray` for parameters).

    Examples
    --------
    >>> from scipy.stats import zmap
    >>> a = [0.5, 2.0, 2.5, 3]
    >>> b = [0, 1, 2, 3, 4]
    >>> zmap(a, b)
    array([-1.06066017,  0.        ,  0.35355339,  0.70710678])

    """
    a = np.asanyarray(compare)

    if a.size == 0:
        return np.empty(a.shape)

    contains_nan, nan_policy = _contains_nan(a, nan_policy)

    if contains_nan and nan_policy == 'omit':
        if axis is None:
            mn = _quiet_nanmean(a.ravel())
            std = _quiet_nanstd(a.ravel(), ddof=ddof)
            isconst = _isconst(a.ravel())
        else:
            mn = np.apply_along_axis(_quiet_nanmean, axis, a)
            std = np.apply_along_axis(_quiet_nanstd, axis, a, ddof=ddof)
            isconst = np.apply_along_axis(_isconst, axis, a)
    else:
        mn = a.mean(axis=axis, keepdims=True)
        std = a.std(axis=axis, ddof=ddof, keepdims=True)
        if axis is None:
            isconst = (a.item(0) == a).all()
        else:
            isconst = (_first(a, axis) == a).all(axis=axis, keepdims=True)

    # Set std deviations that are 0 to 1 to avoid division by 0.
    std[isconst] = 1.0
    z = (scores - mn) / std
    # Set the outputs associated with a constant input to nan.
    z[np.broadcast_to(isconst, z.shape)] = np.nan
    return z


def gstd(a, axis=0, ddof=1):
    """
    Calculate the geometric standard deviation of an array.

    The geometric standard deviation describes the spread of a set of numbers
    where the geometric mean is preferred. It is a multiplicative factor, and
    so a dimensionless quantity.

    It is defined as the exponent of the standard deviation of ``log(a)``.
    Mathematically the population geometric standard deviation can be
    evaluated as::

        gstd = exp(std(log(a)))

    .. versionadded:: 1.3.0

    Parameters
    ----------
    a : array_like
        An array like object containing the sample data.
    axis : int, tuple or None, optional
        Axis along which to operate. Default is 0. If None, compute over
        the whole array `a`.
    ddof : int, optional
        Degree of freedom correction in the calculation of the
        geometric standard deviation. Default is 1.

    Returns
    -------
    ndarray or float
        An array of the geometric standard deviation. If `axis` is None or `a`
        is a 1d array a float is returned.

    See Also
    --------
    gmean : Geometric mean
    numpy.std : Standard deviation

    Notes
    -----
    As the calculation requires the use of logarithms the geometric standard
    deviation only supports strictly positive values. Any non-positive or
    infinite values will raise a `ValueError`.
    The geometric standard deviation is sometimes confused with the exponent of
    the standard deviation, ``exp(std(a))``. Instead the geometric standard
    deviation is ``exp(std(log(a)))``.
    The default value for `ddof` is different to the default value (0) used
    by other ddof containing functions, such as ``np.std`` and ``np.nanstd``.

    References
    ----------
    .. [1] Kirkwood, T. B., "Geometric means and measures of dispersion",
           Biometrics, vol. 35, pp. 908-909, 1979

    Examples
    --------
    Find the geometric standard deviation of a log-normally distributed sample.
    Note that the standard deviation of the distribution is one, on a
    log scale this evaluates to approximately ``exp(1)``.

    >>> import numpy as np
    >>> from scipy.stats import gstd
    >>> rng = np.random.default_rng()
    >>> sample = rng.lognormal(mean=0, sigma=1, size=1000)
    >>> gstd(sample)
    2.810010162475324

    Compute the geometric standard deviation of a multidimensional array and
    of a given axis.

    >>> a = np.arange(1, 25).reshape(2, 3, 4)
    >>> gstd(a, axis=None)
    2.2944076136018947
    >>> gstd(a, axis=2)
    array([[1.82424757, 1.22436866, 1.13183117],
           [1.09348306, 1.07244798, 1.05914985]])
    >>> gstd(a, axis=(1,2))
    array([2.12939215, 1.22120169])

    The geometric standard deviation further handles masked arrays.

    >>> a = np.arange(1, 25).reshape(2, 3, 4)
    >>> ma = np.ma.masked_where(a > 16, a)
    >>> ma
    masked_array(
      data=[[[1, 2, 3, 4],
             [5, 6, 7, 8],
             [9, 10, 11, 12]],
            [[13, 14, 15, 16],
             [--, --, --, --],
             [--, --, --, --]]],
      mask=[[[False, False, False, False],
             [False, False, False, False],
             [False, False, False, False]],
            [[False, False, False, False],
             [ True,  True,  True,  True],
             [ True,  True,  True,  True]]],
      fill_value=999999)
    >>> gstd(ma, axis=2)
    masked_array(
      data=[[1.8242475707663655, 1.2243686572447428, 1.1318311657788478],
            [1.0934830582350938, --, --]],
      mask=[[False, False, False],
            [False,  True,  True]],
      fill_value=999999)

    """
    a = np.asanyarray(a)
    log = ma.log if isinstance(a, ma.MaskedArray) else np.log

    try:
        with warnings.catch_warnings():
            warnings.simplefilter("error", RuntimeWarning)
            return np.exp(np.std(log(a), axis=axis, ddof=ddof))
    except RuntimeWarning as w:
        if np.isinf(a).any():
            raise ValueError(
                'Infinite value encountered. The geometric standard deviation '
                'is defined for strictly positive values only.'
            ) from w
        a_nan = np.isnan(a)
        a_nan_any = a_nan.any()
        # exclude NaN's from negativity check, but
        # avoid expensive masking for arrays with no NaN
        if ((a_nan_any and np.less_equal(np.nanmin(a), 0)) or
                (not a_nan_any and np.less_equal(a, 0).any())):
            raise ValueError(
                'Non positive value encountered. The geometric standard '
                'deviation is defined for strictly positive values only.'
            ) from w
        elif 'Degrees of freedom <= 0 for slice' == str(w):
            raise ValueError(w) from w
        else:
            #  Remaining warnings don't need to be exceptions.
            return np.exp(np.std(log(a, where=~a_nan), axis=axis, ddof=ddof))
    except TypeError as e:
        raise ValueError(
            'Invalid array input. The inputs could not be '
            'safely coerced to any supported types') from e


# Private dictionary initialized only once at module level
# See https://en.wikipedia.org/wiki/Robust_measures_of_scale
_scale_conversions = {'raw': 1.0,
                      'normal': special.erfinv(0.5) * 2.0 * math.sqrt(2.0)}


def iqr(x, axis=None, rng=(25, 75), scale=1.0, nan_policy='propagate',
        interpolation='linear', keepdims=False):
    r"""
    Compute the interquartile range of the data along the specified axis.

    The interquartile range (IQR) is the difference between the 75th and
    25th percentile of the data. It is a measure of the dispersion
    similar to standard deviation or variance, but is much more robust
    against outliers [2]_.

    The ``rng`` parameter allows this function to compute other
    percentile ranges than the actual IQR. For example, setting
    ``rng=(0, 100)`` is equivalent to `numpy.ptp`.

    The IQR of an empty array is `np.nan`.

    .. versionadded:: 0.18.0

    Parameters
    ----------
    x : array_like
        Input array or object that can be converted to an array.
    axis : int or sequence of int, optional
        Axis along which the range is computed. The default is to
        compute the IQR for the entire array.
    rng : Two-element sequence containing floats in range of [0,100] optional
        Percentiles over which to compute the range. Each must be
        between 0 and 100, inclusive. The default is the true IQR:
        ``(25, 75)``. The order of the elements is not important.
    scale : scalar or str, optional
        The numerical value of scale will be divided out of the final
        result. The following string values are recognized:

          * 'raw' : No scaling, just return the raw IQR.
            **Deprecated!**  Use ``scale=1`` instead.
          * 'normal' : Scale by
            :math:`2 \sqrt{2} erf^{-1}(\frac{1}{2}) \approx 1.349`.

        The default is 1.0. The use of ``scale='raw'`` is deprecated infavor
        of ``scale=1`` and will raise an error in SciPy 1.12.0.
        Array-like `scale` is also allowed, as long
        as it broadcasts correctly to the output such that
        ``out / scale`` is a valid operation. The output dimensions
        depend on the input array, `x`, the `axis` argument, and the
        `keepdims` flag.
    nan_policy : {'propagate', 'raise', 'omit'}, optional
        Defines how to handle when input contains nan.
        The following options are available (default is 'propagate'):

          * 'propagate': returns nan
          * 'raise': throws an error
          * 'omit': performs the calculations ignoring nan values
    interpolation : str, optional

        Specifies the interpolation method to use when the percentile
        boundaries lie between two data points ``i`` and ``j``.
        The following options are available (default is 'linear'):

          * 'linear': ``i + (j - i)*fraction``, where ``fraction`` is the
            fractional part of the index surrounded by ``i`` and ``j``.
          * 'lower': ``i``.
          * 'higher': ``j``.
          * 'nearest': ``i`` or ``j`` whichever is nearest.
          * 'midpoint': ``(i + j)/2``.

        For NumPy >= 1.22.0, the additional options provided by the ``method``
        keyword of `numpy.percentile` are also valid.

    keepdims : bool, optional
        If this is set to True, the reduced axes are left in the
        result as dimensions with size one. With this option, the result
        will broadcast correctly against the original array `x`.

    Returns
    -------
    iqr : scalar or ndarray
        If ``axis=None``, a scalar is returned. If the input contains
        integers or floats of smaller precision than ``np.float64``, then the
        output data-type is ``np.float64``. Otherwise, the output data-type is
        the same as that of the input.

    See Also
    --------
    numpy.std, numpy.var

    References
    ----------
    .. [1] "Interquartile range" https://en.wikipedia.org/wiki/Interquartile_range
    .. [2] "Robust measures of scale" https://en.wikipedia.org/wiki/Robust_measures_of_scale
    .. [3] "Quantile" https://en.wikipedia.org/wiki/Quantile

    Examples
    --------
    >>> import numpy as np
    >>> from scipy.stats import iqr
    >>> x = np.array([[10, 7, 4], [3, 2, 1]])
    >>> x
    array([[10,  7,  4],
           [ 3,  2,  1]])
    >>> iqr(x)
    4.0
    >>> iqr(x, axis=0)
    array([ 3.5,  2.5,  1.5])
    >>> iqr(x, axis=1)
    array([ 3.,  1.])
    >>> iqr(x, axis=1, keepdims=True)
    array([[ 3.],
           [ 1.]])

    """
    x = asarray(x)

    # This check prevents percentile from raising an error later. Also, it is
    # consistent with `np.var` and `np.std`.
    if not x.size:
        return np.nan

    # An error may be raised here, so fail-fast, before doing lengthy
    # computations, even though `scale` is not used until later
    if isinstance(scale, str):
        scale_key = scale.lower()
        if scale_key not in _scale_conversions:
            raise ValueError("{0} not a valid scale for `iqr`".format(scale))
        if scale_key == 'raw':
            msg = ("The use of 'scale=\"raw\"' is deprecated infavor of "
                   "'scale=1' and will raise an error in SciPy 1.12.0.")
            warnings.warn(msg, DeprecationWarning, stacklevel=2)
        scale = _scale_conversions[scale_key]

    # Select the percentile function to use based on nans and policy
    contains_nan, nan_policy = _contains_nan(x, nan_policy)

    if contains_nan and nan_policy == 'omit':
        percentile_func = np.nanpercentile
    else:
        percentile_func = np.percentile

    if len(rng) != 2:
        raise TypeError("quantile range must be two element sequence")

    if np.isnan(rng).any():
        raise ValueError("range must not contain NaNs")

    rng = sorted(rng)
    if NumpyVersion(np.__version__) >= '1.22.0':
        pct = percentile_func(x, rng, axis=axis, method=interpolation,
                              keepdims=keepdims)
    else:
        pct = percentile_func(x, rng, axis=axis, interpolation=interpolation,
                              keepdims=keepdims)
    out = np.subtract(pct[1], pct[0])

    if scale != 1.0:
        out /= scale

    return out


def _mad_1d(x, center, nan_policy):
    # Median absolute deviation for 1-d array x.
    # This is a helper function for `median_abs_deviation`; it assumes its
    # arguments have been validated already.  In particular,  x must be a
    # 1-d numpy array, center must be callable, and if nan_policy is not
    # 'propagate', it is assumed to be 'omit', because 'raise' is handled
    # in `median_abs_deviation`.
    # No warning is generated if x is empty or all nan.
    isnan = np.isnan(x)
    if isnan.any():
        if nan_policy == 'propagate':
            return np.nan
        x = x[~isnan]
    if x.size == 0:
        # MAD of an empty array is nan.
        return np.nan
    # Edge cases have been handled, so do the basic MAD calculation.
    med = center(x)
    mad = np.median(np.abs(x - med))
    return mad


def median_abs_deviation(x, axis=0, center=np.median, scale=1.0,
                         nan_policy='propagate'):
    r"""
    Compute the median absolute deviation of the data along the given axis.

    The median absolute deviation (MAD, [1]_) computes the median over the
    absolute deviations from the median. It is a measure of dispersion
    similar to the standard deviation but more robust to outliers [2]_.

    The MAD of an empty array is ``np.nan``.

    .. versionadded:: 1.5.0

    Parameters
    ----------
    x : array_like
        Input array or object that can be converted to an array.
    axis : int or None, optional
        Axis along which the range is computed. Default is 0. If None, compute
        the MAD over the entire array.
    center : callable, optional
        A function that will return the central value. The default is to use
        np.median. Any user defined function used will need to have the
        function signature ``func(arr, axis)``.
    scale : scalar or str, optional
        The numerical value of scale will be divided out of the final
        result. The default is 1.0. The string "normal" is also accepted,
        and results in `scale` being the inverse of the standard normal
        quantile function at 0.75, which is approximately 0.67449.
        Array-like scale is also allowed, as long as it broadcasts correctly
        to the output such that ``out / scale`` is a valid operation. The
        output dimensions depend on the input array, `x`, and the `axis`
        argument.
    nan_policy : {'propagate', 'raise', 'omit'}, optional
        Defines how to handle when input contains nan.
        The following options are available (default is 'propagate'):

        * 'propagate': returns nan
        * 'raise': throws an error
        * 'omit': performs the calculations ignoring nan values

    Returns
    -------
    mad : scalar or ndarray
        If ``axis=None``, a scalar is returned. If the input contains
        integers or floats of smaller precision than ``np.float64``, then the
        output data-type is ``np.float64``. Otherwise, the output data-type is
        the same as that of the input.

    See Also
    --------
    numpy.std, numpy.var, numpy.median, scipy.stats.iqr, scipy.stats.tmean,
    scipy.stats.tstd, scipy.stats.tvar

    Notes
    -----
    The `center` argument only affects the calculation of the central value
    around which the MAD is calculated. That is, passing in ``center=np.mean``
    will calculate the MAD around the mean - it will not calculate the *mean*
    absolute deviation.

    The input array may contain `inf`, but if `center` returns `inf`, the
    corresponding MAD for that data will be `nan`.

    References
    ----------
    .. [1] "Median absolute deviation",
           https://en.wikipedia.org/wiki/Median_absolute_deviation
    .. [2] "Robust measures of scale",
           https://en.wikipedia.org/wiki/Robust_measures_of_scale

    Examples
    --------
    When comparing the behavior of `median_abs_deviation` with ``np.std``,
    the latter is affected when we change a single value of an array to have an
    outlier value while the MAD hardly changes:

    >>> import numpy as np
    >>> from scipy import stats
    >>> x = stats.norm.rvs(size=100, scale=1, random_state=123456)
    >>> x.std()
    0.9973906394005013
    >>> stats.median_abs_deviation(x)
    0.82832610097857
    >>> x[0] = 345.6
    >>> x.std()
    34.42304872314415
    >>> stats.median_abs_deviation(x)
    0.8323442311590675

    Axis handling example:

    >>> x = np.array([[10, 7, 4], [3, 2, 1]])
    >>> x
    array([[10,  7,  4],
           [ 3,  2,  1]])
    >>> stats.median_abs_deviation(x)
    array([3.5, 2.5, 1.5])
    >>> stats.median_abs_deviation(x, axis=None)
    2.0

    Scale normal example:

    >>> x = stats.norm.rvs(size=1000000, scale=2, random_state=123456)
    >>> stats.median_abs_deviation(x)
    1.3487398527041636
    >>> stats.median_abs_deviation(x, scale='normal')
    1.9996446978061115

    """
    if not callable(center):
        raise TypeError("The argument 'center' must be callable. The given "
                        f"value {repr(center)} is not callable.")

    # An error may be raised here, so fail-fast, before doing lengthy
    # computations, even though `scale` is not used until later
    if isinstance(scale, str):
        if scale.lower() == 'normal':
            scale = 0.6744897501960817  # special.ndtri(0.75)
        else:
            raise ValueError(f"{scale} is not a valid scale value.")

    x = asarray(x)

    # Consistent with `np.var` and `np.std`.
    if not x.size:
        if axis is None:
            return np.nan
        nan_shape = tuple(item for i, item in enumerate(x.shape) if i != axis)
        if nan_shape == ():
            # Return nan, not array(nan)
            return np.nan
        return np.full(nan_shape, np.nan)

    contains_nan, nan_policy = _contains_nan(x, nan_policy)

    if contains_nan:
        if axis is None:
            mad = _mad_1d(x.ravel(), center, nan_policy)
        else:
            mad = np.apply_along_axis(_mad_1d, axis, x, center, nan_policy)
    else:
        if axis is None:
            med = center(x, axis=None)
            mad = np.median(np.abs(x - med))
        else:
            # Wrap the call to center() in expand_dims() so it acts like
            # keepdims=True was used.
            med = np.expand_dims(center(x, axis=axis), axis)
            mad = np.median(np.abs(x - med), axis=axis)

    return mad / scale


#####################################
#         TRIMMING FUNCTIONS        #
#####################################


SigmaclipResult = namedtuple('SigmaclipResult', ('clipped', 'lower', 'upper'))


def sigmaclip(a, low=4., high=4.):
    """Perform iterative sigma-clipping of array elements.

    Starting from the full sample, all elements outside the critical range are
    removed, i.e. all elements of the input array `c` that satisfy either of
    the following conditions::

        c < mean(c) - std(c)*low
        c > mean(c) + std(c)*high

    The iteration continues with the updated sample until no
    elements are outside the (updated) range.

    Parameters
    ----------
    a : array_like
        Data array, will be raveled if not 1-D.
    low : float, optional
        Lower bound factor of sigma clipping. Default is 4.
    high : float, optional
        Upper bound factor of sigma clipping. Default is 4.

    Returns
    -------
    clipped : ndarray
        Input array with clipped elements removed.
    lower : float
        Lower threshold value use for clipping.
    upper : float
        Upper threshold value use for clipping.

    Examples
    --------
    >>> import numpy as np
    >>> from scipy.stats import sigmaclip
    >>> a = np.concatenate((np.linspace(9.5, 10.5, 31),
    ...                     np.linspace(0, 20, 5)))
    >>> fact = 1.5
    >>> c, low, upp = sigmaclip(a, fact, fact)
    >>> c
    array([  9.96666667,  10.        ,  10.03333333,  10.        ])
    >>> c.var(), c.std()
    (0.00055555555555555165, 0.023570226039551501)
    >>> low, c.mean() - fact*c.std(), c.min()
    (9.9646446609406727, 9.9646446609406727, 9.9666666666666668)
    >>> upp, c.mean() + fact*c.std(), c.max()
    (10.035355339059327, 10.035355339059327, 10.033333333333333)

    >>> a = np.concatenate((np.linspace(9.5, 10.5, 11),
    ...                     np.linspace(-100, -50, 3)))
    >>> c, low, upp = sigmaclip(a, 1.8, 1.8)
    >>> (c == np.linspace(9.5, 10.5, 11)).all()
    True

    """
    c = np.asarray(a).ravel()
    delta = 1
    while delta:
        c_std = c.std()
        c_mean = c.mean()
        size = c.size
        critlower = c_mean - c_std * low
        critupper = c_mean + c_std * high
        c = c[(c >= critlower) & (c <= critupper)]
        delta = size - c.size

    return SigmaclipResult(c, critlower, critupper)


def trimboth(a, proportiontocut, axis=0):
    """Slice off a proportion of items from both ends of an array.

    Slice off the passed proportion of items from both ends of the passed
    array (i.e., with `proportiontocut` = 0.1, slices leftmost 10% **and**
    rightmost 10% of scores). The trimmed values are the lowest and
    highest ones.
    Slice off less if proportion results in a non-integer slice index (i.e.
    conservatively slices off `proportiontocut`).

    Parameters
    ----------
    a : array_like
        Data to trim.
    proportiontocut : float
        Proportion (in range 0-1) of total data set to trim of each end.
    axis : int or None, optional
        Axis along which to trim data. Default is 0. If None, compute over
        the whole array `a`.

    Returns
    -------
    out : ndarray
        Trimmed version of array `a`. The order of the trimmed content
        is undefined.

    See Also
    --------
    trim_mean

    Examples
    --------
    Create an array of 10 values and trim 10% of those values from each end:

    >>> import numpy as np
    >>> from scipy import stats
    >>> a = [0, 1, 2, 3, 4, 5, 6, 7, 8, 9]
    >>> stats.trimboth(a, 0.1)
    array([1, 3, 2, 4, 5, 6, 7, 8])

    Note that the elements of the input array are trimmed by value, but the
    output array is not necessarily sorted.

    The proportion to trim is rounded down to the nearest integer. For
    instance, trimming 25% of the values from each end of an array of 10
    values will return an array of 6 values:

    >>> b = np.arange(10)
    >>> stats.trimboth(b, 1/4).shape
    (6,)

    Multidimensional arrays can be trimmed along any axis or across the entire
    array:

    >>> c = [2, 4, 6, 8, 0, 1, 3, 5, 7, 9]
    >>> d = np.array([a, b, c])
    >>> stats.trimboth(d, 0.4, axis=0).shape
    (1, 10)
    >>> stats.trimboth(d, 0.4, axis=1).shape
    (3, 2)
    >>> stats.trimboth(d, 0.4, axis=None).shape
    (6,)

    """
    a = np.asarray(a)

    if a.size == 0:
        return a

    if axis is None:
        a = a.ravel()
        axis = 0

    nobs = a.shape[axis]
    lowercut = int(proportiontocut * nobs)
    uppercut = nobs - lowercut
    if (lowercut >= uppercut):
        raise ValueError("Proportion too big.")

    atmp = np.partition(a, (lowercut, uppercut - 1), axis)

    sl = [slice(None)] * atmp.ndim
    sl[axis] = slice(lowercut, uppercut)
    return atmp[tuple(sl)]


def trim1(a, proportiontocut, tail='right', axis=0):
    """Slice off a proportion from ONE end of the passed array distribution.

    If `proportiontocut` = 0.1, slices off 'leftmost' or 'rightmost'
    10% of scores. The lowest or highest values are trimmed (depending on
    the tail).
    Slice off less if proportion results in a non-integer slice index
    (i.e. conservatively slices off `proportiontocut` ).

    Parameters
    ----------
    a : array_like
        Input array.
    proportiontocut : float
        Fraction to cut off of 'left' or 'right' of distribution.
    tail : {'left', 'right'}, optional
        Defaults to 'right'.
    axis : int or None, optional
        Axis along which to trim data. Default is 0. If None, compute over
        the whole array `a`.

    Returns
    -------
    trim1 : ndarray
        Trimmed version of array `a`. The order of the trimmed content is
        undefined.

    Examples
    --------
    Create an array of 10 values and trim 20% of its lowest values:

    >>> import numpy as np
    >>> from scipy import stats
    >>> a = [0, 1, 2, 3, 4, 5, 6, 7, 8, 9]
    >>> stats.trim1(a, 0.2, 'left')
    array([2, 4, 3, 5, 6, 7, 8, 9])

    Note that the elements of the input array are trimmed by value, but the
    output array is not necessarily sorted.

    The proportion to trim is rounded down to the nearest integer. For
    instance, trimming 25% of the values from an array of 10 values will
    return an array of 8 values:

    >>> b = np.arange(10)
    >>> stats.trim1(b, 1/4).shape
    (8,)

    Multidimensional arrays can be trimmed along any axis or across the entire
    array:

    >>> c = [2, 4, 6, 8, 0, 1, 3, 5, 7, 9]
    >>> d = np.array([a, b, c])
    >>> stats.trim1(d, 0.8, axis=0).shape
    (1, 10)
    >>> stats.trim1(d, 0.8, axis=1).shape
    (3, 2)
    >>> stats.trim1(d, 0.8, axis=None).shape
    (6,)

    """
    a = np.asarray(a)
    if axis is None:
        a = a.ravel()
        axis = 0

    nobs = a.shape[axis]

    # avoid possible corner case
    if proportiontocut >= 1:
        return []

    if tail.lower() == 'right':
        lowercut = 0
        uppercut = nobs - int(proportiontocut * nobs)

    elif tail.lower() == 'left':
        lowercut = int(proportiontocut * nobs)
        uppercut = nobs

    atmp = np.partition(a, (lowercut, uppercut - 1), axis)

    sl = [slice(None)] * atmp.ndim
    sl[axis] = slice(lowercut, uppercut)
    return atmp[tuple(sl)]


def trim_mean(a, proportiontocut, axis=0):
    """Return mean of array after trimming distribution from both tails.

    If `proportiontocut` = 0.1, slices off 'leftmost' and 'rightmost' 10% of
    scores. The input is sorted before slicing. Slices off less if proportion
    results in a non-integer slice index (i.e., conservatively slices off
    `proportiontocut` ).

    Parameters
    ----------
    a : array_like
        Input array.
    proportiontocut : float
        Fraction to cut off of both tails of the distribution.
    axis : int or None, optional
        Axis along which the trimmed means are computed. Default is 0.
        If None, compute over the whole array `a`.

    Returns
    -------
    trim_mean : ndarray
        Mean of trimmed array.

    See Also
    --------
    trimboth
    tmean : Compute the trimmed mean ignoring values outside given `limits`.

    Examples
    --------
    >>> import numpy as np
    >>> from scipy import stats
    >>> x = np.arange(20)
    >>> stats.trim_mean(x, 0.1)
    9.5
    >>> x2 = x.reshape(5, 4)
    >>> x2
    array([[ 0,  1,  2,  3],
           [ 4,  5,  6,  7],
           [ 8,  9, 10, 11],
           [12, 13, 14, 15],
           [16, 17, 18, 19]])
    >>> stats.trim_mean(x2, 0.25)
    array([  8.,   9.,  10.,  11.])
    >>> stats.trim_mean(x2, 0.25, axis=1)
    array([  1.5,   5.5,   9.5,  13.5,  17.5])

    """
    a = np.asarray(a)

    if a.size == 0:
        return np.nan

    if axis is None:
        a = a.ravel()
        axis = 0

    nobs = a.shape[axis]
    lowercut = int(proportiontocut * nobs)
    uppercut = nobs - lowercut
    if (lowercut > uppercut):
        raise ValueError("Proportion too big.")

    atmp = np.partition(a, (lowercut, uppercut - 1), axis)

    sl = [slice(None)] * atmp.ndim
    sl[axis] = slice(lowercut, uppercut)
    return np.mean(atmp[tuple(sl)], axis=axis)


F_onewayResult = namedtuple('F_onewayResult', ('statistic', 'pvalue'))


def _create_f_oneway_nan_result(shape, axis):
    """
    This is a helper function for f_oneway for creating the return values
    in certain degenerate conditions.  It creates return values that are
    all nan with the appropriate shape for the given `shape` and `axis`.
    """
    axis = np.core.multiarray.normalize_axis_index(axis, len(shape))
    shp = shape[:axis] + shape[axis+1:]
    if shp == ():
        f = np.nan
        prob = np.nan
    else:
        f = np.full(shp, fill_value=np.nan)
        prob = f.copy()
    return F_onewayResult(f, prob)


def _first(arr, axis):
    """Return arr[..., 0:1, ...] where 0:1 is in the `axis` position."""
    return np.take_along_axis(arr, np.array(0, ndmin=arr.ndim), axis)


def f_oneway(*samples, axis=0):
    """Perform one-way ANOVA.

    The one-way ANOVA tests the null hypothesis that two or more groups have
    the same population mean.  The test is applied to samples from two or
    more groups, possibly with differing sizes.

    Parameters
    ----------
    sample1, sample2, ... : array_like
        The sample measurements for each group.  There must be at least
        two arguments.  If the arrays are multidimensional, then all the
        dimensions of the array must be the same except for `axis`.
    axis : int, optional
        Axis of the input arrays along which the test is applied.
        Default is 0.

    Returns
    -------
    statistic : float
        The computed F statistic of the test.
    pvalue : float
        The associated p-value from the F distribution.

    Warns
    -----
    `~scipy.stats.ConstantInputWarning`
        Raised if all values within each of the input arrays are identical.
        In this case the F statistic is either infinite or isn't defined,
        so ``np.inf`` or ``np.nan`` is returned.

    `~scipy.stats.DegenerateDataWarning`
        Raised if the length of any input array is 0, or if all the input
        arrays have length 1.  ``np.nan`` is returned for the F statistic
        and the p-value in these cases.

    Notes
    -----
    The ANOVA test has important assumptions that must be satisfied in order
    for the associated p-value to be valid.

    1. The samples are independent.
    2. Each sample is from a normally distributed population.
    3. The population standard deviations of the groups are all equal.  This
       property is known as homoscedasticity.

    If these assumptions are not true for a given set of data, it may still
    be possible to use the Kruskal-Wallis H-test (`scipy.stats.kruskal`) or
    the Alexander-Govern test (`scipy.stats.alexandergovern`) although with
    some loss of power.

    The length of each group must be at least one, and there must be at
    least one group with length greater than one.  If these conditions
    are not satisfied, a warning is generated and (``np.nan``, ``np.nan``)
    is returned.

    If all values in each group are identical, and there exist at least two
    groups with different values, the function generates a warning and
    returns (``np.inf``, 0).

    If all values in all groups are the same, function generates a warning
    and returns (``np.nan``, ``np.nan``).

    The algorithm is from Heiman [2]_, pp.394-7.

    References
    ----------
    .. [1] R. Lowry, "Concepts and Applications of Inferential Statistics",
           Chapter 14, 2014, http://vassarstats.net/textbook/

    .. [2] G.W. Heiman, "Understanding research methods and statistics: An
           integrated introduction for psychology", Houghton, Mifflin and
           Company, 2001.

    .. [3] G.H. McDonald, "Handbook of Biological Statistics", One-way ANOVA.
           http://www.biostathandbook.com/onewayanova.html

    Examples
    --------
    >>> import numpy as np
    >>> from scipy.stats import f_oneway

    Here are some data [3]_ on a shell measurement (the length of the anterior
    adductor muscle scar, standardized by dividing by length) in the mussel
    Mytilus trossulus from five locations: Tillamook, Oregon; Newport, Oregon;
    Petersburg, Alaska; Magadan, Russia; and Tvarminne, Finland, taken from a
    much larger data set used in McDonald et al. (1991).

    >>> tillamook = [0.0571, 0.0813, 0.0831, 0.0976, 0.0817, 0.0859, 0.0735,
    ...              0.0659, 0.0923, 0.0836]
    >>> newport = [0.0873, 0.0662, 0.0672, 0.0819, 0.0749, 0.0649, 0.0835,
    ...            0.0725]
    >>> petersburg = [0.0974, 0.1352, 0.0817, 0.1016, 0.0968, 0.1064, 0.105]
    >>> magadan = [0.1033, 0.0915, 0.0781, 0.0685, 0.0677, 0.0697, 0.0764,
    ...            0.0689]
    >>> tvarminne = [0.0703, 0.1026, 0.0956, 0.0973, 0.1039, 0.1045]
    >>> f_oneway(tillamook, newport, petersburg, magadan, tvarminne)
    F_onewayResult(statistic=7.121019471642447, pvalue=0.0002812242314534544)

    `f_oneway` accepts multidimensional input arrays.  When the inputs
    are multidimensional and `axis` is not given, the test is performed
    along the first axis of the input arrays.  For the following data, the
    test is performed three times, once for each column.

    >>> a = np.array([[9.87, 9.03, 6.81],
    ...               [7.18, 8.35, 7.00],
    ...               [8.39, 7.58, 7.68],
    ...               [7.45, 6.33, 9.35],
    ...               [6.41, 7.10, 9.33],
    ...               [8.00, 8.24, 8.44]])
    >>> b = np.array([[6.35, 7.30, 7.16],
    ...               [6.65, 6.68, 7.63],
    ...               [5.72, 7.73, 6.72],
    ...               [7.01, 9.19, 7.41],
    ...               [7.75, 7.87, 8.30],
    ...               [6.90, 7.97, 6.97]])
    >>> c = np.array([[3.31, 8.77, 1.01],
    ...               [8.25, 3.24, 3.62],
    ...               [6.32, 8.81, 5.19],
    ...               [7.48, 8.83, 8.91],
    ...               [8.59, 6.01, 6.07],
    ...               [3.07, 9.72, 7.48]])
    >>> F, p = f_oneway(a, b, c)
    >>> F
    array([1.75676344, 0.03701228, 3.76439349])
    >>> p
    array([0.20630784, 0.96375203, 0.04733157])

    """
    if len(samples) < 2:
        raise TypeError('at least two inputs are required;'
                        f' got {len(samples)}.')

    samples = [np.asarray(sample, dtype=float) for sample in samples]

    # ANOVA on N groups, each in its own array
    num_groups = len(samples)

    # We haven't explicitly validated axis, but if it is bad, this call of
    # np.concatenate will raise np.AxisError.  The call will raise ValueError
    # if the dimensions of all the arrays, except the axis dimension, are not
    # the same.
    alldata = np.concatenate(samples, axis=axis)
    bign = alldata.shape[axis]

    # Check this after forming alldata, so shape errors are detected
    # and reported before checking for 0 length inputs.
    if any(sample.shape[axis] == 0 for sample in samples):
        warnings.warn(stats.DegenerateDataWarning('at least one input '
                                                  'has length 0'))
        return _create_f_oneway_nan_result(alldata.shape, axis)

    # Must have at least one group with length greater than 1.
    if all(sample.shape[axis] == 1 for sample in samples):
        msg = ('all input arrays have length 1.  f_oneway requires that at '
               'least one input has length greater than 1.')
        warnings.warn(stats.DegenerateDataWarning(msg))
        return _create_f_oneway_nan_result(alldata.shape, axis)

    # Check if all values within each group are identical, and if the common
    # value in at least one group is different from that in another group.
    # Based on https://github.com/scipy/scipy/issues/11669

    # If axis=0, say, and the groups have shape (n0, ...), (n1, ...), ...,
    # then is_const is a boolean array with shape (num_groups, ...).
    # It is True if the values within the groups along the axis slice are
    # identical. In the typical case where each input array is 1-d, is_const is
    # a 1-d array with length num_groups.
    is_const = np.concatenate(
        [(_first(sample, axis) == sample).all(axis=axis,
                                              keepdims=True)
         for sample in samples],
        axis=axis
    )

    # all_const is a boolean array with shape (...) (see previous comment).
    # It is True if the values within each group along the axis slice are
    # the same (e.g. [[3, 3, 3], [5, 5, 5, 5], [4, 4, 4]]).
    all_const = is_const.all(axis=axis)
    if all_const.any():
        msg = ("Each of the input arrays is constant;"
               "the F statistic is not defined or infinite")
        warnings.warn(stats.ConstantInputWarning(msg))

    # all_same_const is True if all the values in the groups along the axis=0
    # slice are the same (e.g. [[3, 3, 3], [3, 3, 3, 3], [3, 3, 3]]).
    all_same_const = (_first(alldata, axis) == alldata).all(axis=axis)

    # Determine the mean of the data, and subtract that from all inputs to a
    # variance (via sum_of_sq / sq_of_sum) calculation.  Variance is invariant
    # to a shift in location, and centering all data around zero vastly
    # improves numerical stability.
    offset = alldata.mean(axis=axis, keepdims=True)
    alldata -= offset

    normalized_ss = _square_of_sums(alldata, axis=axis) / bign

    sstot = _sum_of_squares(alldata, axis=axis) - normalized_ss

    ssbn = 0
    for sample in samples:
        ssbn += _square_of_sums(sample - offset,
                                axis=axis) / sample.shape[axis]

    # Naming: variables ending in bn/b are for "between treatments", wn/w are
    # for "within treatments"
    ssbn -= normalized_ss
    sswn = sstot - ssbn
    dfbn = num_groups - 1
    dfwn = bign - num_groups
    msb = ssbn / dfbn
    msw = sswn / dfwn
    with np.errstate(divide='ignore', invalid='ignore'):
        f = msb / msw

    prob = special.fdtrc(dfbn, dfwn, f)   # equivalent to stats.f.sf

    # Fix any f values that should be inf or nan because the corresponding
    # inputs were constant.
    if np.isscalar(f):
        if all_same_const:
            f = np.nan
            prob = np.nan
        elif all_const:
            f = np.inf
            prob = 0.0
    else:
        f[all_const] = np.inf
        prob[all_const] = 0.0
        f[all_same_const] = np.nan
        prob[all_same_const] = np.nan

    return F_onewayResult(f, prob)


def alexandergovern(*samples, nan_policy='propagate'):
    """Performs the Alexander Govern test.

    The Alexander-Govern approximation tests the equality of k independent
    means in the face of heterogeneity of variance. The test is applied to
    samples from two or more groups, possibly with differing sizes.

    Parameters
    ----------
    sample1, sample2, ... : array_like
        The sample measurements for each group.  There must be at least
        two samples.
    nan_policy : {'propagate', 'raise', 'omit'}, optional
        Defines how to handle when input contains nan.
        The following options are available (default is 'propagate'):

        * 'propagate': returns nan
        * 'raise': throws an error
        * 'omit': performs the calculations ignoring nan values

    Returns
    -------
    statistic : float
        The computed A statistic of the test.
    pvalue : float
        The associated p-value from the chi-squared distribution.

    Warns
    -----
    `~scipy.stats.ConstantInputWarning`
        Raised if an input is a constant array.  The statistic is not defined
        in this case, so ``np.nan`` is returned.

    See Also
    --------
    f_oneway : one-way ANOVA

    Notes
    -----
    The use of this test relies on several assumptions.

    1. The samples are independent.
    2. Each sample is from a normally distributed population.
    3. Unlike `f_oneway`, this test does not assume on homoscedasticity,
       instead relaxing the assumption of equal variances.

    Input samples must be finite, one dimensional, and with size greater than
    one.

    References
    ----------
    .. [1] Alexander, Ralph A., and Diane M. Govern. "A New and Simpler
           Approximation for ANOVA under Variance Heterogeneity." Journal
           of Educational Statistics, vol. 19, no. 2, 1994, pp. 91-101.
           JSTOR, www.jstor.org/stable/1165140. Accessed 12 Sept. 2020.

    Examples
    --------
    >>> from scipy.stats import alexandergovern

    Here are some data on annual percentage rate of interest charged on
    new car loans at nine of the largest banks in four American cities
    taken from the National Institute of Standards and Technology's
    ANOVA dataset.

    We use `alexandergovern` to test the null hypothesis that all cities
    have the same mean APR against the alternative that the cities do not
    all have the same mean APR. We decide that a significance level of 5%
    is required to reject the null hypothesis in favor of the alternative.

    >>> atlanta = [13.75, 13.75, 13.5, 13.5, 13.0, 13.0, 13.0, 12.75, 12.5]
    >>> chicago = [14.25, 13.0, 12.75, 12.5, 12.5, 12.4, 12.3, 11.9, 11.9]
    >>> houston = [14.0, 14.0, 13.51, 13.5, 13.5, 13.25, 13.0, 12.5, 12.5]
    >>> memphis = [15.0, 14.0, 13.75, 13.59, 13.25, 12.97, 12.5, 12.25,
    ...           11.89]
    >>> alexandergovern(atlanta, chicago, houston, memphis)
    AlexanderGovernResult(statistic=4.65087071883494,
                          pvalue=0.19922132490385214)

    The p-value is 0.1992, indicating a nearly 20% chance of observing
    such an extreme value of the test statistic under the null hypothesis.
    This exceeds 5%, so we do not reject the null hypothesis in favor of
    the alternative.

    """
    samples = _alexandergovern_input_validation(samples, nan_policy)

    if np.any([(sample == sample[0]).all() for sample in samples]):
        msg = "An input array is constant; the statistic is not defined."
        warnings.warn(stats.ConstantInputWarning(msg))
        return AlexanderGovernResult(np.nan, np.nan)

    # The following formula numbers reference the equation described on
    # page 92 by Alexander, Govern. Formulas 5, 6, and 7 describe other
    # tests that serve as the basis for equation (8) but are not needed
    # to perform the test.

    # precalculate mean and length of each sample
    lengths = np.array([ma.count(sample) if nan_policy == 'omit'
                        else len(sample) for sample in samples])
    means = np.array([np.mean(sample) for sample in samples])

    # (1) determine standard error of the mean for each sample
    standard_errors = [np.std(sample, ddof=1) / np.sqrt(length)
                       for sample, length in zip(samples, lengths)]

    # (2) define a weight for each sample
    inv_sq_se = 1 / np.square(standard_errors)
    weights = inv_sq_se / np.sum(inv_sq_se)

    # (3) determine variance-weighted estimate of the common mean
    var_w = np.sum(weights * means)

    # (4) determine one-sample t statistic for each group
    t_stats = (means - var_w)/standard_errors

    # calculate parameters to be used in transformation
    v = lengths - 1
    a = v - .5
    b = 48 * a**2
    c = (a * np.log(1 + (t_stats ** 2)/v))**.5

    # (8) perform a normalizing transformation on t statistic
    z = (c + ((c**3 + 3*c)/b) -
         ((4*c**7 + 33*c**5 + 240*c**3 + 855*c) /
          (b**2*10 + 8*b*c**4 + 1000*b)))

    # (9) calculate statistic
    A = np.sum(np.square(z))

    # "[the p value is determined from] central chi-square random deviates
    # with k - 1 degrees of freedom". Alexander, Govern (94)
    p = distributions.chi2.sf(A, len(samples) - 1)
    return AlexanderGovernResult(A, p)


def _alexandergovern_input_validation(samples, nan_policy):
    if len(samples) < 2:
        raise TypeError(f"2 or more inputs required, got {len(samples)}")

    # input arrays are flattened
    samples = [np.asarray(sample, dtype=float) for sample in samples]

    for i, sample in enumerate(samples):
        if np.size(sample) <= 1:
            raise ValueError("Input sample size must be greater than one.")
        if sample.ndim != 1:
            raise ValueError("Input samples must be one-dimensional")
        if np.isinf(sample).any():
            raise ValueError("Input samples must be finite.")

        contains_nan, nan_policy = _contains_nan(sample,
                                                 nan_policy=nan_policy)
        if contains_nan and nan_policy == 'omit':
            samples[i] = ma.masked_invalid(sample)
    return samples


AlexanderGovernResult = make_dataclass("AlexanderGovernResult", ("statistic",
                                                                 "pvalue"))


def _pearsonr_fisher_ci(r, n, confidence_level, alternative):
    """
    Compute the confidence interval for Pearson's R.

    Fisher's transformation is used to compute the confidence interval
    (https://en.wikipedia.org/wiki/Fisher_transformation).
    """
    if r == 1:
        zr = np.inf
    elif r == -1:
        zr = -np.inf
    else:
        zr = np.arctanh(r)

    if n > 3:
        se = np.sqrt(1 / (n - 3))
        if alternative == "two-sided":
            h = special.ndtri(0.5 + confidence_level/2)
            zlo = zr - h*se
            zhi = zr + h*se
            rlo = np.tanh(zlo)
            rhi = np.tanh(zhi)
        elif alternative == "less":
            h = special.ndtri(confidence_level)
            zhi = zr + h*se
            rhi = np.tanh(zhi)
            rlo = -1.0
        else:
            # alternative == "greater":
            h = special.ndtri(confidence_level)
            zlo = zr - h*se
            rlo = np.tanh(zlo)
            rhi = 1.0
    else:
        rlo, rhi = -1.0, 1.0

    return ConfidenceInterval(low=rlo, high=rhi)


ConfidenceInterval = namedtuple('ConfidenceInterval', ['low', 'high'])

PearsonRResultBase = _make_tuple_bunch('PearsonRResultBase',
                                       ['statistic', 'pvalue'], [])


class PearsonRResult(PearsonRResultBase):
    """
    Result of `scipy.stats.pearsonr`

    Attributes
    ----------
    statistic : float
        Pearson product-moment correlation coefficient.
    pvalue : float
        The p-value associated with the chosen alternative.

    Methods
    -------
    confidence_interval
        Computes the confidence interval of the correlation
        coefficient `statistic` for the given confidence level.

    """
    def __init__(self, statistic, pvalue, alternative, n):
        super().__init__(statistic, pvalue)
        self._alternative = alternative
        self._n = n

        # add alias for consistency with other correlation functions
        self.correlation = statistic

    def confidence_interval(self, confidence_level=0.95):
        """
        The confidence interval for the correlation coefficient.

        Compute the confidence interval for the correlation coefficient
        ``statistic`` with the given confidence level.

        The confidence interval is computed using the Fisher transformation
        F(r) = arctanh(r) [1]_.  When the sample pairs are drawn from a
        bivariate normal distribution, F(r) approximately follows a normal
        distribution with standard error ``1/sqrt(n - 3)``, where ``n`` is the
        length of the original samples along the calculation axis. When
        ``n <= 3``, this approximation does not yield a finite, real standard
        error, so we define the confidence interval to be -1 to 1.

        Parameters
        ----------
        confidence_level : float
            The confidence level for the calculation of the correlation
            coefficient confidence interval. Default is 0.95.

        Returns
        -------
        ci : namedtuple
            The confidence interval is returned in a ``namedtuple`` with
            fields `low` and `high`.

        References
        ----------
        .. [1] "Pearson correlation coefficient", Wikipedia,
               https://en.wikipedia.org/wiki/Pearson_correlation_coefficient
        """
        return _pearsonr_fisher_ci(self.statistic, self._n, confidence_level,
                                   self._alternative)


def pearsonr(x, y, *, alternative='two-sided'):
    r"""
    Pearson correlation coefficient and p-value for testing non-correlation.

    The Pearson correlation coefficient [1]_ measures the linear relationship
    between two datasets. Like other correlation
    coefficients, this one varies between -1 and +1 with 0 implying no
    correlation. Correlations of -1 or +1 imply an exact linear relationship.
    Positive correlations imply that as x increases, so does y. Negative
    correlations imply that as x increases, y decreases.

    This function also performs a test of the null hypothesis that the
    distributions underlying the samples are uncorrelated and normally
    distributed. (See Kowalski [3]_
    for a discussion of the effects of non-normality of the input on the
    distribution of the correlation coefficient.)
    The p-value roughly indicates the probability of an uncorrelated system
    producing datasets that have a Pearson correlation at least as extreme
    as the one computed from these datasets.

    Parameters
    ----------
    x : (N,) array_like
        Input array.
    y : (N,) array_like
        Input array.
    alternative : {'two-sided', 'greater', 'less'}, optional
        Defines the alternative hypothesis. Default is 'two-sided'.
        The following options are available:

        * 'two-sided': the correlation is nonzero
        * 'less': the correlation is negative (less than zero)
        * 'greater':  the correlation is positive (greater than zero)

        .. versionadded:: 1.9.0

    Returns
    -------
    result : `~scipy.stats._result_classes.PearsonRResult`
        An object with the following attributes:

        statistic : float
            Pearson product-moment correlation coefficient.
        pvalue : float
            The p-value associated with the chosen alternative.

        The object has the following method:

        confidence_interval(confidence_level=0.95)
            This method computes the confidence interval of the correlation
            coefficient `statistic` for the given confidence level.
            The confidence interval is returned in a ``namedtuple`` with
            fields `low` and `high`.  See the Notes for more details.

    Warns
    -----
    `~scipy.stats.ConstantInputWarning`
        Raised if an input is a constant array.  The correlation coefficient
        is not defined in this case, so ``np.nan`` is returned.

    `~scipy.stats.NearConstantInputWarning`
        Raised if an input is "nearly" constant.  The array ``x`` is considered
        nearly constant if ``norm(x - mean(x)) < 1e-13 * abs(mean(x))``.
        Numerical errors in the calculation ``x - mean(x)`` in this case might
        result in an inaccurate calculation of r.

    See Also
    --------
    spearmanr : Spearman rank-order correlation coefficient.
    kendalltau : Kendall's tau, a correlation measure for ordinal data.

    Notes
    -----
    The correlation coefficient is calculated as follows:

    .. math::

        r = \frac{\sum (x - m_x) (y - m_y)}
                 {\sqrt{\sum (x - m_x)^2 \sum (y - m_y)^2}}

    where :math:`m_x` is the mean of the vector x and :math:`m_y` is
    the mean of the vector y.

    Under the assumption that x and y are drawn from
    independent normal distributions (so the population correlation coefficient
    is 0), the probability density function of the sample correlation
    coefficient r is ([1]_, [2]_):

    .. math::
        f(r) = \frac{{(1-r^2)}^{n/2-2}}{\mathrm{B}(\frac{1}{2},\frac{n}{2}-1)}

    where n is the number of samples, and B is the beta function.  This
    is sometimes referred to as the exact distribution of r.  This is
    the distribution that is used in `pearsonr` to compute the p-value.
    The distribution is a beta distribution on the interval [-1, 1],
    with equal shape parameters a = b = n/2 - 1.  In terms of SciPy's
    implementation of the beta distribution, the distribution of r is::

        dist = scipy.stats.beta(n/2 - 1, n/2 - 1, loc=-1, scale=2)

    The default p-value returned by `pearsonr` is a two-sided p-value. For a
    given sample with correlation coefficient r, the p-value is
    the probability that abs(r') of a random sample x' and y' drawn from
    the population with zero correlation would be greater than or equal
    to abs(r). In terms of the object ``dist`` shown above, the p-value
    for a given r and length n can be computed as::

        p = 2*dist.cdf(-abs(r))

    When n is 2, the above continuous distribution is not well-defined.
    One can interpret the limit of the beta distribution as the shape
    parameters a and b approach a = b = 0 as a discrete distribution with
    equal probability masses at r = 1 and r = -1.  More directly, one
    can observe that, given the data x = [x1, x2] and y = [y1, y2], and
    assuming x1 != x2 and y1 != y2, the only possible values for r are 1
    and -1.  Because abs(r') for any sample x' and y' with length 2 will
    be 1, the two-sided p-value for a sample of length 2 is always 1.

    For backwards compatibility, the object that is returned also behaves
    like a tuple of length two that holds the statistic and the p-value.

    References
    ----------
    .. [1] "Pearson correlation coefficient", Wikipedia,
           https://en.wikipedia.org/wiki/Pearson_correlation_coefficient
    .. [2] Student, "Probable error of a correlation coefficient",
           Biometrika, Volume 6, Issue 2-3, 1 September 1908, pp. 302-310.
    .. [3] C. J. Kowalski, "On the Effects of Non-Normality on the Distribution
           of the Sample Product-Moment Correlation Coefficient"
           Journal of the Royal Statistical Society. Series C (Applied
           Statistics), Vol. 21, No. 1 (1972), pp. 1-12.

    Examples
    --------
    >>> import numpy as np
    >>> from scipy import stats
    >>> res = stats.pearsonr([1, 2, 3, 4, 5], [10, 9, 2.5, 6, 4])
    >>> res
    PearsonRResult(statistic=-0.7426106572325056, pvalue=0.15055580885344558)
    >>> res.confidence_interval()
    ConfidenceInterval(low=-0.9816918044786463, high=0.40501116769030976)

    There is a linear dependence between x and y if y = a + b*x + e, where
    a,b are constants and e is a random error term, assumed to be independent
    of x. For simplicity, assume that x is standard normal, a=0, b=1 and let
    e follow a normal distribution with mean zero and standard deviation s>0.

    >>> rng = np.random.default_rng()
    >>> s = 0.5
    >>> x = stats.norm.rvs(size=500, random_state=rng)
    >>> e = stats.norm.rvs(scale=s, size=500, random_state=rng)
    >>> y = x + e
    >>> stats.pearsonr(x, y).statistic
    0.9001942438244763

    This should be close to the exact value given by

    >>> 1/np.sqrt(1 + s**2)
    0.8944271909999159

    For s=0.5, we observe a high level of correlation. In general, a large
    variance of the noise reduces the correlation, while the correlation
    approaches one as the variance of the error goes to zero.

    It is important to keep in mind that no correlation does not imply
    independence unless (x, y) is jointly normal. Correlation can even be zero
    when there is a very simple dependence structure: if X follows a
    standard normal distribution, let y = abs(x). Note that the correlation
    between x and y is zero. Indeed, since the expectation of x is zero,
    cov(x, y) = E[x*y]. By definition, this equals E[x*abs(x)] which is zero
    by symmetry. The following lines of code illustrate this observation:

    >>> y = np.abs(x)
    >>> stats.pearsonr(x, y)
    PearsonRResult(statistic=-0.05444919272687482, pvalue=0.22422294836207743)

    A non-zero correlation coefficient can be misleading. For example, if X has
    a standard normal distribution, define y = x if x < 0 and y = 0 otherwise.
    A simple calculation shows that corr(x, y) = sqrt(2/Pi) = 0.797...,
    implying a high level of correlation:

    >>> y = np.where(x < 0, x, 0)
    >>> stats.pearsonr(x, y)
    PearsonRResult(statistic=0.861985781588, pvalue=4.813432002751103e-149)

    This is unintuitive since there is no dependence of x and y if x is larger
    than zero which happens in about half of the cases if we sample x and y.

    """
    n = len(x)
    if n != len(y):
        raise ValueError('x and y must have the same length.')

    if n < 2:
        raise ValueError('x and y must have length at least 2.')

    x = np.asarray(x)
    y = np.asarray(y)

    # If an input is constant, the correlation coefficient is not defined.
    if (x == x[0]).all() or (y == y[0]).all():
        msg = ("An input array is constant; the correlation coefficient "
               "is not defined.")
        warnings.warn(stats.ConstantInputWarning(msg))
        result = PearsonRResult(statistic=np.nan, pvalue=np.nan, n=n,
                                alternative=alternative)
        return result

    # dtype is the data type for the calculations.  This expression ensures
    # that the data type is at least 64 bit floating point.  It might have
    # more precision if the input is, for example, np.longdouble.
    dtype = type(1.0 + x[0] + y[0])

    if n == 2:
        r = dtype(np.sign(x[1] - x[0])*np.sign(y[1] - y[0]))
        result = PearsonRResult(statistic=r, pvalue=1.0, n=n,
                                alternative=alternative)
        return result

    xmean = x.mean(dtype=dtype)
    ymean = y.mean(dtype=dtype)

    # By using `astype(dtype)`, we ensure that the intermediate calculations
    # use at least 64 bit floating point.
    xm = x.astype(dtype) - xmean
    ym = y.astype(dtype) - ymean

    # Unlike np.linalg.norm or the expression sqrt((xm*xm).sum()),
    # scipy.linalg.norm(xm) does not overflow if xm is, for example,
    # [-5e210, 5e210, 3e200, -3e200]
    normxm = linalg.norm(xm)
    normym = linalg.norm(ym)

    threshold = 1e-13
    if normxm < threshold*abs(xmean) or normym < threshold*abs(ymean):
        # If all the values in x (likewise y) are very close to the mean,
        # the loss of precision that occurs in the subtraction xm = x - xmean
        # might result in large errors in r.
        msg = ("An input array is nearly constant; the computed "
               "correlation coefficient may be inaccurate.")
        warnings.warn(stats.NearConstantInputWarning(msg))

    r = np.dot(xm/normxm, ym/normym)

    # Presumably, if abs(r) > 1, then it is only some small artifact of
    # floating point arithmetic.
    r = max(min(r, 1.0), -1.0)

    # As explained in the docstring, the p-value can be computed as
    #     p = 2*dist.cdf(-abs(r))
    # where dist is the beta distribution on [-1, 1] with shape parameters
    # a = b = n/2 - 1.  `special.btdtr` is the CDF for the beta distribution
    # on [0, 1].  To use it, we make the transformation  x = (r + 1)/2; the
    # shape parameters do not change.  Then -abs(r) used in `cdf(-abs(r))`
    # becomes x = (-abs(r) + 1)/2 = 0.5*(1 - abs(r)).  (r is cast to float64
    # to avoid a TypeError raised by btdtr when r is higher precision.)
    ab = n/2 - 1
    if alternative == 'two-sided':
        prob = 2*special.btdtr(ab, ab, 0.5*(1 - abs(np.float64(r))))
    elif alternative == 'less':
        prob = 1 - special.btdtr(ab, ab, 0.5*(1 - abs(np.float64(r))))
    elif alternative == 'greater':
        prob = special.btdtr(ab, ab, 0.5*(1 - abs(np.float64(r))))
    else:
        raise ValueError('alternative must be one of '
                         '["two-sided", "less", "greater"]')

    return PearsonRResult(statistic=r, pvalue=prob, n=n,
                          alternative=alternative)


def fisher_exact(table, alternative='two-sided'):
    """Perform a Fisher exact test on a 2x2 contingency table.

    The null hypothesis is that the true odds ratio of the populations
    underlying the observations is one, and the observations were sampled
    from these populations under a condition: the marginals of the
    resulting table must equal those of the observed table. The statistic
    returned is the unconditional maximum likelihood estimate of the odds
    ratio, and the p-value is the probability under the null hypothesis of
    obtaining a table at least as extreme as the one that was actually
    observed. There are other possible choices of statistic and two-sided
    p-value definition associated with Fisher's exact test; please see the
    Notes for more information.

    Parameters
    ----------
    table : array_like of ints
        A 2x2 contingency table.  Elements must be non-negative integers.
    alternative : {'two-sided', 'less', 'greater'}, optional
        Defines the alternative hypothesis.
        The following options are available (default is 'two-sided'):

        * 'two-sided': the odds ratio of the underlying population is not one
        * 'less': the odds ratio of the underlying population is less than one
        * 'greater': the odds ratio of the underlying population is greater
          than one

        See the Notes for more details.

    Returns
    -------
    res : SignificanceResult
        An object containing attributes:

        statistic : float
            This is the prior odds ratio, not a posterior estimate.
        pvalue : float
            The probability under the null hypothesis of obtaining a
            table at least as extreme as the one that was actually observed.

    See Also
    --------
    chi2_contingency : Chi-square test of independence of variables in a
        contingency table.  This can be used as an alternative to
        `fisher_exact` when the numbers in the table are large.
    contingency.odds_ratio : Compute the odds ratio (sample or conditional
        MLE) for a 2x2 contingency table.
    barnard_exact : Barnard's exact test, which is a more powerful alternative
        than Fisher's exact test for 2x2 contingency tables.
    boschloo_exact : Boschloo's exact test, which is a more powerful alternative
        than Fisher's exact test for 2x2 contingency tables.

    Notes
    -----
    *Null hypothesis and p-values*

    The null hypothesis is that the true odds ratio of the populations
    underlying the observations is one, and the observations were sampled at
    random from these populations under a condition: the marginals of the
    resulting table must equal those of the observed table. Equivalently,
    the null hypothesis is that the input table is from the hypergeometric
    distribution with parameters (as used in `hypergeom`)
    ``M = a + b + c + d``, ``n = a + b`` and ``N = a + c``, where the
    input table is ``[[a, b], [c, d]]``.  This distribution has support
    ``max(0, N + n - M) <= x <= min(N, n)``, or, in terms of the values
    in the input table, ``min(0, a - d) <= x <= a + min(b, c)``.  ``x``
    can be interpreted as the upper-left element of a 2x2 table, so the
    tables in the distribution have form::

        [  x           n - x     ]
        [N - x    M - (n + N) + x]

    For example, if::

        table = [6  2]
                [1  4]

    then the support is ``2 <= x <= 7``, and the tables in the distribution
    are::

        [2 6]   [3 5]   [4 4]   [5 3]   [6 2]  [7 1]
        [5 0]   [4 1]   [3 2]   [2 3]   [1 4]  [0 5]

    The probability of each table is given by the hypergeometric distribution
    ``hypergeom.pmf(x, M, n, N)``.  For this example, these are (rounded to
    three significant digits)::

        x       2      3      4      5       6        7
        p  0.0163  0.163  0.408  0.326  0.0816  0.00466

    These can be computed with::

        >>> import numpy as np
        >>> from scipy.stats import hypergeom
        >>> table = np.array([[6, 2], [1, 4]])
        >>> M = table.sum()
        >>> n = table[0].sum()
        >>> N = table[:, 0].sum()
        >>> start, end = hypergeom.support(M, n, N)
        >>> hypergeom.pmf(np.arange(start, end+1), M, n, N)
        array([0.01631702, 0.16317016, 0.40792541, 0.32634033, 0.08158508,
               0.004662  ])

    The two-sided p-value is the probability that, under the null hypothesis,
    a random table would have a probability equal to or less than the
    probability of the input table.  For our example, the probability of
    the input table (where ``x = 6``) is 0.0816.  The x values where the
    probability does not exceed this are 2, 6 and 7, so the two-sided p-value
    is ``0.0163 + 0.0816 + 0.00466 ~= 0.10256``::

        >>> from scipy.stats import fisher_exact
        >>> res = fisher_exact(table, alternative='two-sided')
        >>> res.pvalue
        0.10256410256410257

    The one-sided p-value for ``alternative='greater'`` is the probability
    that a random table has ``x >= a``, which in our example is ``x >= 6``,
    or ``0.0816 + 0.00466 ~= 0.08626``::

        >>> res = fisher_exact(table, alternative='greater')
        >>> res.pvalue
        0.08624708624708627

    This is equivalent to computing the survival function of the
    distribution at ``x = 5`` (one less than ``x`` from the input table,
    because we want to include the probability of ``x = 6`` in the sum)::

        >>> hypergeom.sf(5, M, n, N)
        0.08624708624708627

    For ``alternative='less'``, the one-sided p-value is the probability
    that a random table has ``x <= a``, (i.e. ``x <= 6`` in our example),
    or ``0.0163 + 0.163 + 0.408 + 0.326 + 0.0816 ~= 0.9949``::

        >>> res = fisher_exact(table, alternative='less')
        >>> res.pvalue
        0.9953379953379957

    This is equivalent to computing the cumulative distribution function
    of the distribution at ``x = 6``:

        >>> hypergeom.cdf(6, M, n, N)
        0.9953379953379957

    *Odds ratio*

    The calculated odds ratio is different from the value computed by the
    R function ``fisher.test``.  This implementation returns the "sample"
    or "unconditional" maximum likelihood estimate, while ``fisher.test``
    in R uses the conditional maximum likelihood estimate.  To compute the
    conditional maximum likelihood estimate of the odds ratio, use
    `scipy.stats.contingency.odds_ratio`.

    Examples
    --------
    Say we spend a few days counting whales and sharks in the Atlantic and
    Indian oceans. In the Atlantic ocean we find 8 whales and 1 shark, in the
    Indian ocean 2 whales and 5 sharks. Then our contingency table is::

                Atlantic  Indian
        whales     8        2
        sharks     1        5

    We use this table to find the p-value:

    >>> from scipy.stats import fisher_exact
    >>> res = fisher_exact([[8, 2], [1, 5]])
    >>> res.pvalue
    0.0349...

    The probability that we would observe this or an even more imbalanced ratio
    by chance is about 3.5%.  A commonly used significance level is 5%--if we
    adopt that, we can therefore conclude that our observed imbalance is
    statistically significant; whales prefer the Atlantic while sharks prefer
    the Indian ocean.

    """
    hypergeom = distributions.hypergeom
    # int32 is not enough for the algorithm
    c = np.asarray(table, dtype=np.int64)
    if not c.shape == (2, 2):
        raise ValueError("The input `table` must be of shape (2, 2).")

    if np.any(c < 0):
        raise ValueError("All values in `table` must be nonnegative.")

    if 0 in c.sum(axis=0) or 0 in c.sum(axis=1):
        # If both values in a row or column are zero, the p-value is 1 and
        # the odds ratio is NaN.
        return SignificanceResult(np.nan, 1.0)

    if c[1, 0] > 0 and c[0, 1] > 0:
        oddsratio = c[0, 0] * c[1, 1] / (c[1, 0] * c[0, 1])
    else:
        oddsratio = np.inf

    n1 = c[0, 0] + c[0, 1]
    n2 = c[1, 0] + c[1, 1]
    n = c[0, 0] + c[1, 0]

    def pmf(x):
        return hypergeom.pmf(x, n1 + n2, n1, n)

    if alternative == 'less':
        pvalue = hypergeom.cdf(c[0, 0], n1 + n2, n1, n)
    elif alternative == 'greater':
        # Same formula as the 'less' case, but with the second column.
        pvalue = hypergeom.cdf(c[0, 1], n1 + n2, n1, c[0, 1] + c[1, 1])
    elif alternative == 'two-sided':
        mode = int((n + 1) * (n1 + 1) / (n1 + n2 + 2))
        pexact = hypergeom.pmf(c[0, 0], n1 + n2, n1, n)
        pmode = hypergeom.pmf(mode, n1 + n2, n1, n)

        epsilon = 1e-14
        gamma = 1 + epsilon

        if np.abs(pexact - pmode) / np.maximum(pexact, pmode) <= epsilon:
            return SignificanceResult(oddsratio, 1.)

        elif c[0, 0] < mode:
            plower = hypergeom.cdf(c[0, 0], n1 + n2, n1, n)
            if hypergeom.pmf(n, n1 + n2, n1, n) > pexact * gamma:
                return SignificanceResult(oddsratio, plower)

            guess = _binary_search(lambda x: -pmf(x), -pexact * gamma, mode, n)
            pvalue = plower + hypergeom.sf(guess, n1 + n2, n1, n)
        else:
            pupper = hypergeom.sf(c[0, 0] - 1, n1 + n2, n1, n)
            if hypergeom.pmf(0, n1 + n2, n1, n) > pexact * gamma:
                return SignificanceResult(oddsratio, pupper)

            guess = _binary_search(pmf, pexact * gamma, 0, mode)
            pvalue = pupper + hypergeom.cdf(guess, n1 + n2, n1, n)
    else:
        msg = "`alternative` should be one of {'two-sided', 'less', 'greater'}"
        raise ValueError(msg)

    pvalue = min(pvalue, 1.0)

    return SignificanceResult(oddsratio, pvalue)


def spearmanr(a, b=None, axis=0, nan_policy='propagate',
              alternative='two-sided'):
    """Calculate a Spearman correlation coefficient with associated p-value.

    The Spearman rank-order correlation coefficient is a nonparametric measure
    of the monotonicity of the relationship between two datasets.
    Like other correlation coefficients,
    this one varies between -1 and +1 with 0 implying no correlation.
    Correlations of -1 or +1 imply an exact monotonic relationship. Positive
    correlations imply that as x increases, so does y. Negative correlations
    imply that as x increases, y decreases.

    The p-value roughly indicates the probability of an uncorrelated system
    producing datasets that have a Spearman correlation at least as extreme
    as the one computed from these datasets. Although calculation of the
    p-value does not make strong assumptions about the distributions underlying
    the samples, it is only accurate for very large samples (>500
    observations). For smaller sample sizes, consider a permutation test (see
    Examples section below).

    Parameters
    ----------
    a, b : 1D or 2D array_like, b is optional
        One or two 1-D or 2-D arrays containing multiple variables and
        observations. When these are 1-D, each represents a vector of
        observations of a single variable. For the behavior in the 2-D case,
        see under ``axis``, below.
        Both arrays need to have the same length in the ``axis`` dimension.
    axis : int or None, optional
        If axis=0 (default), then each column represents a variable, with
        observations in the rows. If axis=1, the relationship is transposed:
        each row represents a variable, while the columns contain observations.
        If axis=None, then both arrays will be raveled.
    nan_policy : {'propagate', 'raise', 'omit'}, optional
        Defines how to handle when input contains nan.
        The following options are available (default is 'propagate'):

        * 'propagate': returns nan
        * 'raise': throws an error
        * 'omit': performs the calculations ignoring nan values

    alternative : {'two-sided', 'less', 'greater'}, optional
        Defines the alternative hypothesis. Default is 'two-sided'.
        The following options are available:

        * 'two-sided': the correlation is nonzero
        * 'less': the correlation is negative (less than zero)
        * 'greater':  the correlation is positive (greater than zero)

        .. versionadded:: 1.7.0

    Returns
    -------
    res : SignificanceResult
        An object containing attributes:

        statistic : float or ndarray (2-D square)
            Spearman correlation matrix or correlation coefficient (if only 2
            variables are given as parameters). Correlation matrix is square
            with length equal to total number of variables (columns or rows) in
            ``a`` and ``b`` combined.
        pvalue : float
            The p-value for a hypothesis test whose null hypothesis
            is that two sets of data are linearly uncorrelated. See
            `alternative` above for alternative hypotheses. `pvalue` has the
            same shape as `statistic`.

    Warns
    -----
    `~scipy.stats.ConstantInputWarning`
        Raised if an input is a constant array.  The correlation coefficient
        is not defined in this case, so ``np.nan`` is returned.

    References
    ----------
    .. [1] Zwillinger, D. and Kokoska, S. (2000). CRC Standard
       Probability and Statistics Tables and Formulae. Chapman & Hall: New
       York. 2000.
       Section  14.7

    Examples
    --------
    >>> import numpy as np
    >>> from scipy import stats
    >>> res = stats.spearmanr([1, 2, 3, 4, 5], [5, 6, 7, 8, 7])
    >>> res.statistic
    0.8207826816681233
    >>> res.pvalue
    0.08858700531354381
    >>> rng = np.random.default_rng()
    >>> x2n = rng.standard_normal((100, 2))
    >>> y2n = rng.standard_normal((100, 2))
    >>> res = stats.spearmanr(x2n)
    >>> res.statistic, res.pvalue
    (-0.07960396039603959, 0.4311168705769747)
    >>> res = stats.spearmanr(x2n[:, 0], x2n[:, 1])
    >>> res.statistic, res.pvalue
    (-0.07960396039603959, 0.4311168705769747)
    >>> res = stats.spearmanr(x2n, y2n)
    >>> res.statistic
    array([[ 1.        , -0.07960396, -0.08314431,  0.09662166],
           [-0.07960396,  1.        , -0.14448245,  0.16738074],
           [-0.08314431, -0.14448245,  1.        ,  0.03234323],
           [ 0.09662166,  0.16738074,  0.03234323,  1.        ]])
    >>> res.pvalue
    array([[0.        , 0.43111687, 0.41084066, 0.33891628],
           [0.43111687, 0.        , 0.15151618, 0.09600687],
           [0.41084066, 0.15151618, 0.        , 0.74938561],
           [0.33891628, 0.09600687, 0.74938561, 0.        ]])
    >>> res = stats.spearmanr(x2n.T, y2n.T, axis=1)
    >>> res.statistic
    array([[ 1.        , -0.07960396, -0.08314431,  0.09662166],
           [-0.07960396,  1.        , -0.14448245,  0.16738074],
           [-0.08314431, -0.14448245,  1.        ,  0.03234323],
           [ 0.09662166,  0.16738074,  0.03234323,  1.        ]])
    >>> res = stats.spearmanr(x2n, y2n, axis=None)
    >>> res.statistic, res.pvalue
    (0.044981624540613524, 0.5270803651336189)
    >>> res = stats.spearmanr(x2n.ravel(), y2n.ravel())
    >>> res.statistic, res.pvalue
    (0.044981624540613524, 0.5270803651336189)

    >>> rng = np.random.default_rng()
    >>> xint = rng.integers(10, size=(100, 2))
    >>> res = stats.spearmanr(xint)
    >>> res.statistic, res.pvalue
    (0.09800224850707953, 0.3320271757932076)

    For small samples, consider performing a permutation test instead of
    relying on the asymptotic p-value. Note that to calculate the null
    distribution of the statistic (for all possibly pairings between
    observations in sample ``x`` and ``y``), only one of the two inputs needs
    to be permuted.

    >>> x = [1.76405235, 0.40015721, 0.97873798,
    ...      2.2408932, 1.86755799, -0.97727788]
    >>> y = [2.71414076, 0.2488, 0.87551913,
    ...      2.6514917, 2.01160156, 0.47699563]
    >>> def statistic(x):  # permute only `x`
    ...     return stats.spearmanr(x, y).statistic
    >>> res_exact = stats.permutation_test((x,), statistic,
    ...                                    permutation_type='pairings')
    >>> res_asymptotic = stats.spearmanr(x, y)
    >>> res_exact.pvalue, res_asymptotic.pvalue  # asymptotic pvalue is too low
    (0.10277777777777777, 0.07239650145772594)

    """
    if axis is not None and axis > 1:
        raise ValueError("spearmanr only handles 1-D or 2-D arrays, "
                         "supplied axis argument {}, please use only "
                         "values 0, 1 or None for axis".format(axis))

    a, axisout = _chk_asarray(a, axis)
    if a.ndim > 2:
        raise ValueError("spearmanr only handles 1-D or 2-D arrays")

    if b is None:
        if a.ndim < 2:
            raise ValueError("`spearmanr` needs at least 2 "
                             "variables to compare")
    else:
        # Concatenate a and b, so that we now only have to handle the case
        # of a 2-D `a`.
        b, _ = _chk_asarray(b, axis)
        if axisout == 0:
            a = np.column_stack((a, b))
        else:
            a = np.row_stack((a, b))

    n_vars = a.shape[1 - axisout]
    n_obs = a.shape[axisout]
    if n_obs <= 1:
        # Handle empty arrays or single observations.
        res = SignificanceResult(np.nan, np.nan)
        res.correlation = np.nan
        return res

    warn_msg = ("An input array is constant; the correlation coefficient "
                "is not defined.")
    if axisout == 0:
        if (a[:, 0][0] == a[:, 0]).all() or (a[:, 1][0] == a[:, 1]).all():
            # If an input is constant, the correlation coefficient
            # is not defined.
            warnings.warn(stats.ConstantInputWarning(warn_msg))
            res = SignificanceResult(np.nan, np.nan)
            res.correlation = np.nan
            return res
    else:  # case when axisout == 1 b/c a is 2 dim only
        if (a[0, :][0] == a[0, :]).all() or (a[1, :][0] == a[1, :]).all():
            # If an input is constant, the correlation coefficient
            # is not defined.
            warnings.warn(stats.ConstantInputWarning(warn_msg))
            res = SignificanceResult(np.nan, np.nan)
            res.correlation = np.nan
            return res

    a_contains_nan, nan_policy = _contains_nan(a, nan_policy)
    variable_has_nan = np.zeros(n_vars, dtype=bool)
    if a_contains_nan:
        if nan_policy == 'omit':
            return mstats_basic.spearmanr(a, axis=axis, nan_policy=nan_policy,
                                          alternative=alternative)
        elif nan_policy == 'propagate':
            if a.ndim == 1 or n_vars <= 2:
                res = SignificanceResult(np.nan, np.nan)
                res.correlation = np.nan
                return res
            else:
                # Keep track of variables with NaNs, set the outputs to NaN
                # only for those variables
                variable_has_nan = np.isnan(a).any(axis=axisout)

    a_ranked = np.apply_along_axis(rankdata, axisout, a)
    rs = np.corrcoef(a_ranked, rowvar=axisout)
    dof = n_obs - 2  # degrees of freedom

    # rs can have elements equal to 1, so avoid zero division warnings
    with np.errstate(divide='ignore'):
        # clip the small negative values possibly caused by rounding
        # errors before taking the square root
        t = rs * np.sqrt((dof/((rs+1.0)*(1.0-rs))).clip(0))

    t, prob = _ttest_finish(dof, t, alternative)

    # For backwards compatibility, return scalars when comparing 2 columns
    if rs.shape == (2, 2):
        res = SignificanceResult(rs[1, 0], prob[1, 0])
        res.correlation = rs[1, 0]
        return res
    else:
        rs[variable_has_nan, :] = np.nan
        rs[:, variable_has_nan] = np.nan
        res = SignificanceResult(rs, prob)
        res.correlation = rs
        return res


def pointbiserialr(x, y):
    r"""Calculate a point biserial correlation coefficient and its p-value.

    The point biserial correlation is used to measure the relationship
    between a binary variable, x, and a continuous variable, y. Like other
    correlation coefficients, this one varies between -1 and +1 with 0
    implying no correlation. Correlations of -1 or +1 imply a determinative
    relationship.

    This function may be computed using a shortcut formula but produces the
    same result as `pearsonr`.

    Parameters
    ----------
    x : array_like of bools
        Input array.
    y : array_like
        Input array.

    Returns
    -------
    res: SignificanceResult
        An object containing attributes:

        statistic : float
            The R value.
        pvalue : float
            The two-sided p-value.

    Notes
    -----
    `pointbiserialr` uses a t-test with ``n-1`` degrees of freedom.
    It is equivalent to `pearsonr`.

    The value of the point-biserial correlation can be calculated from:

    .. math::

        r_{pb} = \frac{\overline{Y_{1}} -
                 \overline{Y_{0}}}{s_{y}}\sqrt{\frac{N_{1} N_{2}}{N (N - 1))}}

    Where :math:`Y_{0}` and :math:`Y_{1}` are means of the metric
    observations coded 0 and 1 respectively; :math:`N_{0}` and :math:`N_{1}`
    are number of observations coded 0 and 1 respectively; :math:`N` is the
    total number of observations and :math:`s_{y}` is the standard
    deviation of all the metric observations.

    A value of :math:`r_{pb}` that is significantly different from zero is
    completely equivalent to a significant difference in means between the two
    groups. Thus, an independent groups t Test with :math:`N-2` degrees of
    freedom may be used to test whether :math:`r_{pb}` is nonzero. The
    relation between the t-statistic for comparing two independent groups and
    :math:`r_{pb}` is given by:

    .. math::

        t = \sqrt{N - 2}\frac{r_{pb}}{\sqrt{1 - r^{2}_{pb}}}

    References
    ----------
    .. [1] J. Lev, "The Point Biserial Coefficient of Correlation", Ann. Math.
           Statist., Vol. 20, no.1, pp. 125-126, 1949.

    .. [2] R.F. Tate, "Correlation Between a Discrete and a Continuous
           Variable. Point-Biserial Correlation.", Ann. Math. Statist., Vol. 25,
           np. 3, pp. 603-607, 1954.

    .. [3] D. Kornbrot "Point Biserial Correlation", In Wiley StatsRef:
           Statistics Reference Online (eds N. Balakrishnan, et al.), 2014.
           :doi:`10.1002/9781118445112.stat06227`

    Examples
    --------
    >>> import numpy as np
    >>> from scipy import stats
    >>> a = np.array([0, 0, 0, 1, 1, 1, 1])
    >>> b = np.arange(7)
    >>> stats.pointbiserialr(a, b)
    (0.8660254037844386, 0.011724811003954652)
    >>> stats.pearsonr(a, b)
    (0.86602540378443871, 0.011724811003954626)
    >>> np.corrcoef(a, b)
    array([[ 1.       ,  0.8660254],
           [ 0.8660254,  1.       ]])

    """
    rpb, prob = pearsonr(x, y)
    # create result object with alias for backward compatibility
    res = SignificanceResult(rpb, prob)
    res.correlation = rpb
    return res


def kendalltau(x, y, initial_lexsort=None, nan_policy='propagate',
               method='auto', variant='b', alternative='two-sided'):
    """Calculate Kendall's tau, a correlation measure for ordinal data.

    Kendall's tau is a measure of the correspondence between two rankings.
    Values close to 1 indicate strong agreement, and values close to -1
    indicate strong disagreement. This implements two variants of Kendall's
    tau: tau-b (the default) and tau-c (also known as Stuart's tau-c). These
    differ only in how they are normalized to lie within the range -1 to 1;
    the hypothesis tests (their p-values) are identical. Kendall's original
    tau-a is not implemented separately because both tau-b and tau-c reduce
    to tau-a in the absence of ties.

    Parameters
    ----------
    x, y : array_like
        Arrays of rankings, of the same shape. If arrays are not 1-D, they
        will be flattened to 1-D.
    initial_lexsort : bool, optional, deprecated
        This argument is unused.

        .. deprecated:: 1.10.0
           `kendalltau` keyword argument `initial_lexsort` is deprecated as it
           is unused and will be removed in SciPy 1.12.0.
    nan_policy : {'propagate', 'raise', 'omit'}, optional
        Defines how to handle when input contains nan.
        The following options are available (default is 'propagate'):

          * 'propagate': returns nan
          * 'raise': throws an error
          * 'omit': performs the calculations ignoring nan values

    method : {'auto', 'asymptotic', 'exact'}, optional
        Defines which method is used to calculate the p-value [5]_.
        The following options are available (default is 'auto'):

          * 'auto': selects the appropriate method based on a trade-off
            between speed and accuracy
          * 'asymptotic': uses a normal approximation valid for large samples
          * 'exact': computes the exact p-value, but can only be used if no ties
            are present. As the sample size increases, the 'exact' computation
            time may grow and the result may lose some precision.
    variant : {'b', 'c'}, optional
        Defines which variant of Kendall's tau is returned. Default is 'b'.
    alternative : {'two-sided', 'less', 'greater'}, optional
        Defines the alternative hypothesis. Default is 'two-sided'.
        The following options are available:

        * 'two-sided': the rank correlation is nonzero
        * 'less': the rank correlation is negative (less than zero)
        * 'greater':  the rank correlation is positive (greater than zero)

    Returns
    -------
    res : SignificanceResult
        An object containing attributes:

        statistic : float
           The tau statistic.
        pvalue : float
           The p-value for a hypothesis test whose null hypothesis is
           an absence of association, tau = 0.

    See Also
    --------
    spearmanr : Calculates a Spearman rank-order correlation coefficient.
    theilslopes : Computes the Theil-Sen estimator for a set of points (x, y).
    weightedtau : Computes a weighted version of Kendall's tau.

    Notes
    -----
    The definition of Kendall's tau that is used is [2]_::

      tau_b = (P - Q) / sqrt((P + Q + T) * (P + Q + U))

      tau_c = 2 (P - Q) / (n**2 * (m - 1) / m)

    where P is the number of concordant pairs, Q the number of discordant
    pairs, T the number of ties only in `x`, and U the number of ties only in
    `y`.  If a tie occurs for the same pair in both `x` and `y`, it is not
    added to either T or U. n is the total number of samples, and m is the
    number of unique values in either `x` or `y`, whichever is smaller.

    References
    ----------
    .. [1] Maurice G. Kendall, "A New Measure of Rank Correlation", Biometrika
           Vol. 30, No. 1/2, pp. 81-93, 1938.
    .. [2] Maurice G. Kendall, "The treatment of ties in ranking problems",
           Biometrika Vol. 33, No. 3, pp. 239-251. 1945.
    .. [3] Gottfried E. Noether, "Elements of Nonparametric Statistics", John
           Wiley & Sons, 1967.
    .. [4] Peter M. Fenwick, "A new data structure for cumulative frequency
           tables", Software: Practice and Experience, Vol. 24, No. 3,
           pp. 327-336, 1994.
    .. [5] Maurice G. Kendall, "Rank Correlation Methods" (4th Edition),
           Charles Griffin & Co., 1970.

    Examples
    --------
    >>> from scipy import stats
    >>> x1 = [12, 2, 1, 12, 2]
    >>> x2 = [1, 4, 7, 1, 0]
    >>> res = stats.kendalltau(x1, x2)
    >>> res.statistic
    -0.47140452079103173
    >>> res.pvalue
    0.2827454599327748

    """
    if initial_lexsort is not None:
        msg = ("'kendalltau' keyword argument 'initial_lexsort' is deprecated"
               " as it is unused and will be removed in SciPy 1.12.0.")
        warnings.warn(msg, DeprecationWarning, stacklevel=2)

    x = np.asarray(x).ravel()
    y = np.asarray(y).ravel()

    if x.size != y.size:
        raise ValueError("All inputs to `kendalltau` must be of the same "
                         f"size, found x-size {x.size} and y-size {y.size}")
    elif not x.size or not y.size:
        # Return NaN if arrays are empty
        res = SignificanceResult(np.nan, np.nan)
        res.correlation = np.nan
        return res

    # check both x and y
    cnx, npx = _contains_nan(x, nan_policy)
    cny, npy = _contains_nan(y, nan_policy)
    contains_nan = cnx or cny
    if npx == 'omit' or npy == 'omit':
        nan_policy = 'omit'

    if contains_nan and nan_policy == 'propagate':
        res = SignificanceResult(np.nan, np.nan)
        res.correlation = np.nan
        return res

    elif contains_nan and nan_policy == 'omit':
        x = ma.masked_invalid(x)
        y = ma.masked_invalid(y)
        if variant == 'b':
            return mstats_basic.kendalltau(x, y, method=method, use_ties=True,
                                           alternative=alternative)
        else:
            message = ("nan_policy='omit' is currently compatible only with "
                       "variant='b'.")
            raise ValueError(message)

    def count_rank_tie(ranks):
        cnt = np.bincount(ranks).astype('int64', copy=False)
        cnt = cnt[cnt > 1]
        return ((cnt * (cnt - 1) // 2).sum(),
                (cnt * (cnt - 1.) * (cnt - 2)).sum(),
                (cnt * (cnt - 1.) * (2*cnt + 5)).sum())

    size = x.size
    perm = np.argsort(y)  # sort on y and convert y to dense ranks
    x, y = x[perm], y[perm]
    y = np.r_[True, y[1:] != y[:-1]].cumsum(dtype=np.intp)

    # stable sort on x and convert x to dense ranks
    perm = np.argsort(x, kind='mergesort')
    x, y = x[perm], y[perm]
    x = np.r_[True, x[1:] != x[:-1]].cumsum(dtype=np.intp)

    dis = _kendall_dis(x, y)  # discordant pairs

    obs = np.r_[True, (x[1:] != x[:-1]) | (y[1:] != y[:-1]), True]
    cnt = np.diff(np.nonzero(obs)[0]).astype('int64', copy=False)

    ntie = (cnt * (cnt - 1) // 2).sum()  # joint ties
    xtie, x0, x1 = count_rank_tie(x)     # ties in x, stats
    ytie, y0, y1 = count_rank_tie(y)     # ties in y, stats

    tot = (size * (size - 1)) // 2

    if xtie == tot or ytie == tot:
        res = SignificanceResult(np.nan, np.nan)
        res.correlation = np.nan
        return res

    # Note that tot = con + dis + (xtie - ntie) + (ytie - ntie) + ntie
    #               = con + dis + xtie + ytie - ntie
    con_minus_dis = tot - xtie - ytie + ntie - 2 * dis
    if variant == 'b':
        tau = con_minus_dis / np.sqrt(tot - xtie) / np.sqrt(tot - ytie)
    elif variant == 'c':
        minclasses = min(len(set(x)), len(set(y)))
        tau = 2*con_minus_dis / (size**2 * (minclasses-1)/minclasses)
    else:
        raise ValueError(f"Unknown variant of the method chosen: {variant}. "
                         "variant must be 'b' or 'c'.")

    # Limit range to fix computational errors
    tau = min(1., max(-1., tau))

    # The p-value calculation is the same for all variants since the p-value
    # depends only on con_minus_dis.
    if method == 'exact' and (xtie != 0 or ytie != 0):
        raise ValueError("Ties found, exact method cannot be used.")

    if method == 'auto':
        if (xtie == 0 and ytie == 0) and (size <= 33 or
                                          min(dis, tot-dis) <= 1):
            method = 'exact'
        else:
            method = 'asymptotic'

    if xtie == 0 and ytie == 0 and method == 'exact':
        pvalue = mstats_basic._kendall_p_exact(size, tot-dis, alternative)
    elif method == 'asymptotic':
        # con_minus_dis is approx normally distributed with this variance [3]_
        m = size * (size - 1.)
        var = ((m * (2*size + 5) - x1 - y1) / 18 +
               (2 * xtie * ytie) / m + x0 * y0 / (9 * m * (size - 2)))
        z = con_minus_dis / np.sqrt(var)
        _, pvalue = _normtest_finish(z, alternative)
    else:
        raise ValueError(f"Unknown method {method} specified.  Use 'auto', "
                         "'exact' or 'asymptotic'.")

    # create result object with alias for backward compatibility
    res = SignificanceResult(tau, pvalue)
    res.correlation = tau
    return res


def weightedtau(x, y, rank=True, weigher=None, additive=True):
    r"""Compute a weighted version of Kendall's :math:`\tau`.

    The weighted :math:`\tau` is a weighted version of Kendall's
    :math:`\tau` in which exchanges of high weight are more influential than
    exchanges of low weight. The default parameters compute the additive
    hyperbolic version of the index, :math:`\tau_\mathrm h`, which has
    been shown to provide the best balance between important and
    unimportant elements [1]_.

    The weighting is defined by means of a rank array, which assigns a
    nonnegative rank to each element (higher importance ranks being
    associated with smaller values, e.g., 0 is the highest possible rank),
    and a weigher function, which assigns a weight based on the rank to
    each element. The weight of an exchange is then the sum or the product
    of the weights of the ranks of the exchanged elements. The default
    parameters compute :math:`\tau_\mathrm h`: an exchange between
    elements with rank :math:`r` and :math:`s` (starting from zero) has
    weight :math:`1/(r+1) + 1/(s+1)`.

    Specifying a rank array is meaningful only if you have in mind an
    external criterion of importance. If, as it usually happens, you do
    not have in mind a specific rank, the weighted :math:`\tau` is
    defined by averaging the values obtained using the decreasing
    lexicographical rank by (`x`, `y`) and by (`y`, `x`). This is the
    behavior with default parameters. Note that the convention used
    here for ranking (lower values imply higher importance) is opposite
    to that used by other SciPy statistical functions.

    Parameters
    ----------
    x, y : array_like
        Arrays of scores, of the same shape. If arrays are not 1-D, they will
        be flattened to 1-D.
    rank : array_like of ints or bool, optional
        A nonnegative rank assigned to each element. If it is None, the
        decreasing lexicographical rank by (`x`, `y`) will be used: elements of
        higher rank will be those with larger `x`-values, using `y`-values to
        break ties (in particular, swapping `x` and `y` will give a different
        result). If it is False, the element indices will be used
        directly as ranks. The default is True, in which case this
        function returns the average of the values obtained using the
        decreasing lexicographical rank by (`x`, `y`) and by (`y`, `x`).
    weigher : callable, optional
        The weigher function. Must map nonnegative integers (zero
        representing the most important element) to a nonnegative weight.
        The default, None, provides hyperbolic weighing, that is,
        rank :math:`r` is mapped to weight :math:`1/(r+1)`.
    additive : bool, optional
        If True, the weight of an exchange is computed by adding the
        weights of the ranks of the exchanged elements; otherwise, the weights
        are multiplied. The default is True.

    Returns
    -------
    res: SignificanceResult
        An object containing attributes:

        statistic : float
           The weighted :math:`\tau` correlation index.
        pvalue : float
           Presently ``np.nan``, as the null distribution of the statistic is
           unknown (even in the additive hyperbolic case).

    See Also
    --------
    kendalltau : Calculates Kendall's tau.
    spearmanr : Calculates a Spearman rank-order correlation coefficient.
    theilslopes : Computes the Theil-Sen estimator for a set of points (x, y).

    Notes
    -----
    This function uses an :math:`O(n \log n)`, mergesort-based algorithm
    [1]_ that is a weighted extension of Knight's algorithm for Kendall's
    :math:`\tau` [2]_. It can compute Shieh's weighted :math:`\tau` [3]_
    between rankings without ties (i.e., permutations) by setting
    `additive` and `rank` to False, as the definition given in [1]_ is a
    generalization of Shieh's.

    NaNs are considered the smallest possible score.

    .. versionadded:: 0.19.0

    References
    ----------
    .. [1] Sebastiano Vigna, "A weighted correlation index for rankings with
           ties", Proceedings of the 24th international conference on World
           Wide Web, pp. 1166-1176, ACM, 2015.
    .. [2] W.R. Knight, "A Computer Method for Calculating Kendall's Tau with
           Ungrouped Data", Journal of the American Statistical Association,
           Vol. 61, No. 314, Part 1, pp. 436-439, 1966.
    .. [3] Grace S. Shieh. "A weighted Kendall's tau statistic", Statistics &
           Probability Letters, Vol. 39, No. 1, pp. 17-24, 1998.

    Examples
    --------
    >>> import numpy as np
    >>> from scipy import stats
    >>> x = [12, 2, 1, 12, 2]
    >>> y = [1, 4, 7, 1, 0]
    >>> res = stats.weightedtau(x, y)
    >>> res.statistic
    -0.56694968153682723
    >>> res.pvalue
    nan
    >>> res = stats.weightedtau(x, y, additive=False)
    >>> res.statistic
    -0.62205716951801038

    NaNs are considered the smallest possible score:

    >>> x = [12, 2, 1, 12, 2]
    >>> y = [1, 4, 7, 1, np.nan]
    >>> res = stats.weightedtau(x, y)
    >>> res.statistic
    -0.56694968153682723

    This is exactly Kendall's tau:

    >>> x = [12, 2, 1, 12, 2]
    >>> y = [1, 4, 7, 1, 0]
    >>> res = stats.weightedtau(x, y, weigher=lambda x: 1)
    >>> res.statistic
    -0.47140452079103173

    >>> x = [12, 2, 1, 12, 2]
    >>> y = [1, 4, 7, 1, 0]
    >>> stats.weightedtau(x, y, rank=None)
    SignificanceResult(statistic=-0.4157652301037516, pvalue=nan)
    >>> stats.weightedtau(y, x, rank=None)
    SignificanceResult(statistic=-0.7181341329699028, pvalue=nan)

    """
    x = np.asarray(x).ravel()
    y = np.asarray(y).ravel()

    if x.size != y.size:
        raise ValueError("All inputs to `weightedtau` must be "
                         "of the same size, "
                         "found x-size %s and y-size %s" % (x.size, y.size))
    if not x.size:
        # Return NaN if arrays are empty
        res = SignificanceResult(np.nan, np.nan)
        res.correlation = np.nan
        return res

    # If there are NaNs we apply _toint64()
    if np.isnan(np.sum(x)):
        x = _toint64(x)
    if np.isnan(np.sum(y)):
        y = _toint64(y)

    # Reduce to ranks unsupported types
    if x.dtype != y.dtype:
        if x.dtype != np.int64:
            x = _toint64(x)
        if y.dtype != np.int64:
            y = _toint64(y)
    else:
        if x.dtype not in (np.int32, np.int64, np.float32, np.float64):
            x = _toint64(x)
            y = _toint64(y)

    if rank is True:
        tau = (
            _weightedrankedtau(x, y, None, weigher, additive) +
            _weightedrankedtau(y, x, None, weigher, additive)
        ) / 2
        res = SignificanceResult(tau, np.nan)
        res.correlation = tau
        return res

    if rank is False:
        rank = np.arange(x.size, dtype=np.intp)
    elif rank is not None:
        rank = np.asarray(rank).ravel()
        if rank.size != x.size:
            raise ValueError(
                "All inputs to `weightedtau` must be of the same size, "
                "found x-size %s and rank-size %s" % (x.size, rank.size)
            )

    tau = _weightedrankedtau(x, y, rank, weigher, additive)
    res = SignificanceResult(tau, np.nan)
    res.correlation = tau
    return res


# FROM MGCPY: https://github.com/neurodata/mgcpy


class _ParallelP:
    """Helper function to calculate parallel p-value."""

    def __init__(self, x, y, random_states):
        self.x = x
        self.y = y
        self.random_states = random_states

    def __call__(self, index):
        order = self.random_states[index].permutation(self.y.shape[0])
        permy = self.y[order][:, order]

        # calculate permuted stats, store in null distribution
        perm_stat = _mgc_stat(self.x, permy)[0]

        return perm_stat


def _perm_test(x, y, stat, reps=1000, workers=-1, random_state=None):
    r"""Helper function that calculates the p-value. See below for uses.

    Parameters
    ----------
    x, y : ndarray
        `x` and `y` have shapes `(n, p)` and `(n, q)`.
    stat : float
        The sample test statistic.
    reps : int, optional
        The number of replications used to estimate the null when using the
        permutation test. The default is 1000 replications.
    workers : int or map-like callable, optional
        If `workers` is an int the population is subdivided into `workers`
        sections and evaluated in parallel (uses
        `multiprocessing.Pool <multiprocessing>`). Supply `-1` to use all cores
        available to the Process. Alternatively supply a map-like callable,
        such as `multiprocessing.Pool.map` for evaluating the population in
        parallel. This evaluation is carried out as `workers(func, iterable)`.
        Requires that `func` be pickleable.
    random_state : {None, int, `numpy.random.Generator`,
                    `numpy.random.RandomState`}, optional

        If `seed` is None (or `np.random`), the `numpy.random.RandomState`
        singleton is used.
        If `seed` is an int, a new ``RandomState`` instance is used,
        seeded with `seed`.
        If `seed` is already a ``Generator`` or ``RandomState`` instance then
        that instance is used.

    Returns
    -------
    pvalue : float
        The sample test p-value.
    null_dist : list
        The approximated null distribution.

    """
    # generate seeds for each rep (change to new parallel random number
    # capabilities in numpy >= 1.17+)
    random_state = check_random_state(random_state)
    random_states = [np.random.RandomState(rng_integers(random_state, 1 << 32,
                     size=4, dtype=np.uint32)) for _ in range(reps)]

    # parallelizes with specified workers over number of reps and set seeds
    parallelp = _ParallelP(x=x, y=y, random_states=random_states)
    with MapWrapper(workers) as mapwrapper:
        null_dist = np.array(list(mapwrapper(parallelp, range(reps))))

    # calculate p-value and significant permutation map through list
    pvalue = (1 + (null_dist >= stat).sum()) / (1 + reps)

    return pvalue, null_dist


def _euclidean_dist(x):
    return cdist(x, x)


MGCResult = _make_tuple_bunch('MGCResult',
                              ['statistic', 'pvalue', 'mgc_dict'], [])


def multiscale_graphcorr(x, y, compute_distance=_euclidean_dist, reps=1000,
                         workers=1, is_twosamp=False, random_state=None):
    r"""Computes the Multiscale Graph Correlation (MGC) test statistic.

    Specifically, for each point, MGC finds the :math:`k`-nearest neighbors for
    one property (e.g. cloud density), and the :math:`l`-nearest neighbors for
    the other property (e.g. grass wetness) [1]_. This pair :math:`(k, l)` is
    called the "scale". A priori, however, it is not know which scales will be
    most informative. So, MGC computes all distance pairs, and then efficiently
    computes the distance correlations for all scales. The local correlations
    illustrate which scales are relatively informative about the relationship.
    The key, therefore, to successfully discover and decipher relationships
    between disparate data modalities is to adaptively determine which scales
    are the most informative, and the geometric implication for the most
    informative scales. Doing so not only provides an estimate of whether the
    modalities are related, but also provides insight into how the
    determination was made. This is especially important in high-dimensional
    data, where simple visualizations do not reveal relationships to the
    unaided human eye. Characterizations of this implementation in particular
    have been derived from and benchmarked within in [2]_.

    Parameters
    ----------
    x, y : ndarray
        If ``x`` and ``y`` have shapes ``(n, p)`` and ``(n, q)`` where `n` is
        the number of samples and `p` and `q` are the number of dimensions,
        then the MGC independence test will be run.  Alternatively, ``x`` and
        ``y`` can have shapes ``(n, n)`` if they are distance or similarity
        matrices, and ``compute_distance`` must be sent to ``None``. If ``x``
        and ``y`` have shapes ``(n, p)`` and ``(m, p)``, an unpaired
        two-sample MGC test will be run.
    compute_distance : callable, optional
        A function that computes the distance or similarity among the samples
        within each data matrix. Set to ``None`` if ``x`` and ``y`` are
        already distance matrices. The default uses the euclidean norm metric.
        If you are calling a custom function, either create the distance
        matrix before-hand or create a function of the form
        ``compute_distance(x)`` where `x` is the data matrix for which
        pairwise distances are calculated.
    reps : int, optional
        The number of replications used to estimate the null when using the
        permutation test. The default is ``1000``.
    workers : int or map-like callable, optional
        If ``workers`` is an int the population is subdivided into ``workers``
        sections and evaluated in parallel (uses ``multiprocessing.Pool
        <multiprocessing>``). Supply ``-1`` to use all cores available to the
        Process. Alternatively supply a map-like callable, such as
        ``multiprocessing.Pool.map`` for evaluating the p-value in parallel.
        This evaluation is carried out as ``workers(func, iterable)``.
        Requires that `func` be pickleable. The default is ``1``.
    is_twosamp : bool, optional
        If `True`, a two sample test will be run. If ``x`` and ``y`` have
        shapes ``(n, p)`` and ``(m, p)``, this optional will be overridden and
        set to ``True``. Set to ``True`` if ``x`` and ``y`` both have shapes
        ``(n, p)`` and a two sample test is desired. The default is ``False``.
        Note that this will not run if inputs are distance matrices.
    random_state : {None, int, `numpy.random.Generator`,
                    `numpy.random.RandomState`}, optional

        If `seed` is None (or `np.random`), the `numpy.random.RandomState`
        singleton is used.
        If `seed` is an int, a new ``RandomState`` instance is used,
        seeded with `seed`.
        If `seed` is already a ``Generator`` or ``RandomState`` instance then
        that instance is used.

    Returns
    -------
    res : MGCResult
        An object containing attributes:

        statistic : float
            The sample MGC test statistic within `[-1, 1]`.
        pvalue : float
            The p-value obtained via permutation.
        mgc_dict : dict
            Contains additional useful results:

                - mgc_map : ndarray
                    A 2D representation of the latent geometry of the
                    relationship.
                - opt_scale : (int, int)
                    The estimated optimal scale as a `(x, y)` pair.
                - null_dist : list
                    The null distribution derived from the permuted matrices.

    See Also
    --------
    pearsonr : Pearson correlation coefficient and p-value for testing
               non-correlation.
    kendalltau : Calculates Kendall's tau.
    spearmanr : Calculates a Spearman rank-order correlation coefficient.

    Notes
    -----
    A description of the process of MGC and applications on neuroscience data
    can be found in [1]_. It is performed using the following steps:

    #. Two distance matrices :math:`D^X` and :math:`D^Y` are computed and
       modified to be mean zero columnwise. This results in two
       :math:`n \times n` distance matrices :math:`A` and :math:`B` (the
       centering and unbiased modification) [3]_.

    #. For all values :math:`k` and :math:`l` from :math:`1, ..., n`,

       * The :math:`k`-nearest neighbor and :math:`l`-nearest neighbor graphs
         are calculated for each property. Here, :math:`G_k (i, j)` indicates
         the :math:`k`-smallest values of the :math:`i`-th row of :math:`A`
         and :math:`H_l (i, j)` indicates the :math:`l` smallested values of
         the :math:`i`-th row of :math:`B`

       * Let :math:`\circ` denotes the entry-wise matrix product, then local
         correlations are summed and normalized using the following statistic:

    .. math::

        c^{kl} = \frac{\sum_{ij} A G_k B H_l}
                      {\sqrt{\sum_{ij} A^2 G_k \times \sum_{ij} B^2 H_l}}

    #. The MGC test statistic is the smoothed optimal local correlation of
       :math:`\{ c^{kl} \}`. Denote the smoothing operation as :math:`R(\cdot)`
       (which essentially set all isolated large correlations) as 0 and
       connected large correlations the same as before, see [3]_.) MGC is,

    .. math::

        MGC_n (x, y) = \max_{(k, l)} R \left(c^{kl} \left( x_n, y_n \right)
                                                    \right)

    The test statistic returns a value between :math:`(-1, 1)` since it is
    normalized.

    The p-value returned is calculated using a permutation test. This process
    is completed by first randomly permuting :math:`y` to estimate the null
    distribution and then calculating the probability of observing a test
    statistic, under the null, at least as extreme as the observed test
    statistic.

    MGC requires at least 5 samples to run with reliable results. It can also
    handle high-dimensional data sets.
    In addition, by manipulating the input data matrices, the two-sample
    testing problem can be reduced to the independence testing problem [4]_.
    Given sample data :math:`U` and :math:`V` of sizes :math:`p \times n`
    :math:`p \times m`, data matrix :math:`X` and :math:`Y` can be created as
    follows:

    .. math::

        X = [U | V] \in \mathcal{R}^{p \times (n + m)}
        Y = [0_{1 \times n} | 1_{1 \times m}] \in \mathcal{R}^{(n + m)}

    Then, the MGC statistic can be calculated as normal. This methodology can
    be extended to similar tests such as distance correlation [4]_.

    .. versionadded:: 1.4.0

    References
    ----------
    .. [1] Vogelstein, J. T., Bridgeford, E. W., Wang, Q., Priebe, C. E.,
           Maggioni, M., & Shen, C. (2019). Discovering and deciphering
           relationships across disparate data modalities. ELife.
    .. [2] Panda, S., Palaniappan, S., Xiong, J., Swaminathan, A.,
           Ramachandran, S., Bridgeford, E. W., ... Vogelstein, J. T. (2019).
           mgcpy: A Comprehensive High Dimensional Independence Testing Python
           Package. :arXiv:`1907.02088`
    .. [3] Shen, C., Priebe, C.E., & Vogelstein, J. T. (2019). From distance
           correlation to multiscale graph correlation. Journal of the American
           Statistical Association.
    .. [4] Shen, C. & Vogelstein, J. T. (2018). The Exact Equivalence of
           Distance and Kernel Methods for Hypothesis Testing.
           :arXiv:`1806.05514`

    Examples
    --------
    >>> import numpy as np
    >>> from scipy.stats import multiscale_graphcorr
    >>> x = np.arange(100)
    >>> y = x
    >>> res = multiscale_graphcorr(x, y)
    >>> res.statistic, res.pvalue
    (1.0, 0.001)

    To run an unpaired two-sample test,

    >>> x = np.arange(100)
    >>> y = np.arange(79)
    >>> res = multiscale_graphcorr(x, y)
    >>> res.statistic, res.pvalue  # doctest: +SKIP
    (0.033258146255703246, 0.023)

    or, if shape of the inputs are the same,

    >>> x = np.arange(100)
    >>> y = x
    >>> res = multiscale_graphcorr(x, y, is_twosamp=True)
    >>> res.statistic, res.pvalue  # doctest: +SKIP
    (-0.008021809890200488, 1.0)

    """
    if not isinstance(x, np.ndarray) or not isinstance(y, np.ndarray):
        raise ValueError("x and y must be ndarrays")

    # convert arrays of type (n,) to (n, 1)
    if x.ndim == 1:
        x = x[:, np.newaxis]
    elif x.ndim != 2:
        raise ValueError("Expected a 2-D array `x`, found shape "
                         "{}".format(x.shape))
    if y.ndim == 1:
        y = y[:, np.newaxis]
    elif y.ndim != 2:
        raise ValueError("Expected a 2-D array `y`, found shape "
                         "{}".format(y.shape))

    nx, px = x.shape
    ny, py = y.shape

    # check for NaNs
    _contains_nan(x, nan_policy='raise')
    _contains_nan(y, nan_policy='raise')

    # check for positive or negative infinity and raise error
    if np.sum(np.isinf(x)) > 0 or np.sum(np.isinf(y)) > 0:
        raise ValueError("Inputs contain infinities")

    if nx != ny:
        if px == py:
            # reshape x and y for two sample testing
            is_twosamp = True
        else:
            raise ValueError("Shape mismatch, x and y must have shape [n, p] "
                             "and [n, q] or have shape [n, p] and [m, p].")

    if nx < 5 or ny < 5:
        raise ValueError("MGC requires at least 5 samples to give reasonable "
                         "results.")

    # convert x and y to float
    x = x.astype(np.float64)
    y = y.astype(np.float64)

    # check if compute_distance_matrix if a callable()
    if not callable(compute_distance) and compute_distance is not None:
        raise ValueError("Compute_distance must be a function.")

    # check if number of reps exists, integer, or > 0 (if under 1000 raises
    # warning)
    if not isinstance(reps, int) or reps < 0:
        raise ValueError("Number of reps must be an integer greater than 0.")
    elif reps < 1000:
        msg = ("The number of replications is low (under 1000), and p-value "
               "calculations may be unreliable. Use the p-value result, with "
               "caution!")
        warnings.warn(msg, RuntimeWarning)

    if is_twosamp:
        if compute_distance is None:
            raise ValueError("Cannot run if inputs are distance matrices")
        x, y = _two_sample_transform(x, y)

    if compute_distance is not None:
        # compute distance matrices for x and y
        x = compute_distance(x)
        y = compute_distance(y)

    # calculate MGC stat
    stat, stat_dict = _mgc_stat(x, y)
    stat_mgc_map = stat_dict["stat_mgc_map"]
    opt_scale = stat_dict["opt_scale"]

    # calculate permutation MGC p-value
    pvalue, null_dist = _perm_test(x, y, stat, reps=reps, workers=workers,
                                   random_state=random_state)

    # save all stats (other than stat/p-value) in dictionary
    mgc_dict = {"mgc_map": stat_mgc_map,
                "opt_scale": opt_scale,
                "null_dist": null_dist}

    # create result object with alias for backward compatibility
    res = MGCResult(stat, pvalue, mgc_dict)
    res.stat = stat
    return res


def _mgc_stat(distx, disty):
    r"""Helper function that calculates the MGC stat. See above for use.

    Parameters
    ----------
    distx, disty : ndarray
        `distx` and `disty` have shapes `(n, p)` and `(n, q)` or
        `(n, n)` and `(n, n)`
        if distance matrices.

    Returns
    -------
    stat : float
        The sample MGC test statistic within `[-1, 1]`.
    stat_dict : dict
        Contains additional useful additional returns containing the following
        keys:

            - stat_mgc_map : ndarray
                MGC-map of the statistics.
            - opt_scale : (float, float)
                The estimated optimal scale as a `(x, y)` pair.

    """
    # calculate MGC map and optimal scale
    stat_mgc_map = _local_correlations(distx, disty, global_corr='mgc')

    n, m = stat_mgc_map.shape
    if m == 1 or n == 1:
        # the global scale at is the statistic calculated at maximial nearest
        # neighbors. There is not enough local scale to search over, so
        # default to global scale
        stat = stat_mgc_map[m - 1][n - 1]
        opt_scale = m * n
    else:
        samp_size = len(distx) - 1

        # threshold to find connected region of significant local correlations
        sig_connect = _threshold_mgc_map(stat_mgc_map, samp_size)

        # maximum within the significant region
        stat, opt_scale = _smooth_mgc_map(sig_connect, stat_mgc_map)

    stat_dict = {"stat_mgc_map": stat_mgc_map,
                 "opt_scale": opt_scale}

    return stat, stat_dict


def _threshold_mgc_map(stat_mgc_map, samp_size):
    r"""
    Finds a connected region of significance in the MGC-map by thresholding.

    Parameters
    ----------
    stat_mgc_map : ndarray
        All local correlations within `[-1,1]`.
    samp_size : int
        The sample size of original data.

    Returns
    -------
    sig_connect : ndarray
        A binary matrix with 1's indicating the significant region.

    """
    m, n = stat_mgc_map.shape

    # 0.02 is simply an empirical threshold, this can be set to 0.01 or 0.05
    # with varying levels of performance. Threshold is based on a beta
    # approximation.
    per_sig = 1 - (0.02 / samp_size)  # Percentile to consider as significant
    threshold = samp_size * (samp_size - 3)/4 - 1/2  # Beta approximation
    threshold = distributions.beta.ppf(per_sig, threshold, threshold) * 2 - 1

    # the global scale at is the statistic calculated at maximial nearest
    # neighbors. Threshold is the maximum on the global and local scales
    threshold = max(threshold, stat_mgc_map[m - 1][n - 1])

    # find the largest connected component of significant correlations
    sig_connect = stat_mgc_map > threshold
    if np.sum(sig_connect) > 0:
        sig_connect, _ = _measurements.label(sig_connect)
        _, label_counts = np.unique(sig_connect, return_counts=True)

        # skip the first element in label_counts, as it is count(zeros)
        max_label = np.argmax(label_counts[1:]) + 1
        sig_connect = sig_connect == max_label
    else:
        sig_connect = np.array([[False]])

    return sig_connect


def _smooth_mgc_map(sig_connect, stat_mgc_map):
    """Finds the smoothed maximal within the significant region R.

    If area of R is too small it returns the last local correlation. Otherwise,
    returns the maximum within significant_connected_region.

    Parameters
    ----------
    sig_connect : ndarray
        A binary matrix with 1's indicating the significant region.
    stat_mgc_map : ndarray
        All local correlations within `[-1, 1]`.

    Returns
    -------
    stat : float
        The sample MGC statistic within `[-1, 1]`.
    opt_scale: (float, float)
        The estimated optimal scale as an `(x, y)` pair.

    """
    m, n = stat_mgc_map.shape

    # the global scale at is the statistic calculated at maximial nearest
    # neighbors. By default, statistic and optimal scale are global.
    stat = stat_mgc_map[m - 1][n - 1]
    opt_scale = [m, n]

    if np.linalg.norm(sig_connect) != 0:
        # proceed only when the connected region's area is sufficiently large
        # 0.02 is simply an empirical threshold, this can be set to 0.01 or 0.05
        # with varying levels of performance
        if np.sum(sig_connect) >= np.ceil(0.02 * max(m, n)) * min(m, n):
            max_corr = max(stat_mgc_map[sig_connect])

            # find all scales within significant_connected_region that maximize
            # the local correlation
            max_corr_index = np.where((stat_mgc_map >= max_corr) & sig_connect)

            if max_corr >= stat:
                stat = max_corr

                k, l = max_corr_index
                one_d_indices = k * n + l  # 2D to 1D indexing
                k = np.max(one_d_indices) // n
                l = np.max(one_d_indices) % n
                opt_scale = [k+1, l+1]  # adding 1s to match R indexing

    return stat, opt_scale


def _two_sample_transform(u, v):
    """Helper function that concatenates x and y for two sample MGC stat.

    See above for use.

    Parameters
    ----------
    u, v : ndarray
        `u` and `v` have shapes `(n, p)` and `(m, p)`.

    Returns
    -------
    x : ndarray
        Concatenate `u` and `v` along the `axis = 0`. `x` thus has shape
        `(2n, p)`.
    y : ndarray
        Label matrix for `x` where 0 refers to samples that comes from `u` and
        1 refers to samples that come from `v`. `y` thus has shape `(2n, 1)`.

    """
    nx = u.shape[0]
    ny = v.shape[0]
    x = np.concatenate([u, v], axis=0)
    y = np.concatenate([np.zeros(nx), np.ones(ny)], axis=0).reshape(-1, 1)
    return x, y


#####################################
#       INFERENTIAL STATISTICS      #
#####################################

TtestResultBase = _make_tuple_bunch('TtestResultBase',
                                    ['statistic', 'pvalue'], ['df'])


class TtestResult(TtestResultBase):
    """
    Result of a t-test.

    See the documentation of the particular t-test function for more
    information about the definition of the statistic and meaning of
    the confidence interval.

    Attributes
    ----------
    statistic : float or array
        The t-statistic of the sample.
    pvalue : float or array
        The p-value associated with the given alternative.
    df : float or array
        The number of degrees of freedom used in calculation of the
        t-statistic; this is one less than the size of the sample
        (``a.shape[axis]-1`` if there are no masked elements or omitted NaNs).

    Methods
    -------
    confidence_interval
        Computes a confidence interval around the population statistic
        for the given confidence level.
        The confidence interval is returned in a ``namedtuple`` with
        fields `low` and `high`.

    """

    def __init__(self, statistic, pvalue, df,  # public
                 alternative, standard_error, estimate):  # private
        super().__init__(statistic, pvalue, df=df)
        self._alternative = alternative
        self._standard_error = standard_error  # denominator of t-statistic
        self._estimate = estimate  # point estimate of sample mean

    def confidence_interval(self, confidence_level=0.95):
        """
        Parameters
        ----------
        confidence_level : float
            The confidence level for the calculation of the population mean
            confidence interval. Default is 0.95.

        Returns
        -------
        ci : namedtuple
            The confidence interval is returned in a ``namedtuple`` with
            fields `low` and `high`.

        """
        low, high = _t_confidence_interval(self.df, self.statistic,
                                           confidence_level, self._alternative)
        low = low * self._standard_error + self._estimate
        high = high * self._standard_error + self._estimate
        return ConfidenceInterval(low=low, high=high)


def pack_TtestResult(statistic, pvalue, df, alternative, standard_error,
                      estimate):
    # this could be any number of dimensions (including 0d), but there is
    # at most one unique value
    alternative = np.atleast_1d(alternative).ravel()
    alternative = alternative[0] if alternative.size else np.nan
    return TtestResult(statistic, pvalue, df=df, alternative=alternative,
                       standard_error=standard_error, estimate=estimate)


def unpack_TtestResult(res):
    return (res.statistic, res.pvalue, res.df, res._alternative,
            res._standard_error, res._estimate)


@_axis_nan_policy_factory(pack_TtestResult, default_axis=0, n_samples=2,
                          result_to_tuple=unpack_TtestResult, n_outputs=6)
def ttest_1samp(a, popmean, axis=0, nan_policy='propagate',
                alternative="two-sided"):
    """Calculate the T-test for the mean of ONE group of scores.

    This is a test for the null hypothesis that the expected value
    (mean) of a sample of independent observations `a` is equal to the given
    population mean, `popmean`.

    Parameters
    ----------
    a : array_like
        Sample observation.
    popmean : float or array_like
        Expected value in null hypothesis. If array_like, then its length along
        `axis` must equal 1, and it must otherwise be broadcastable with `a`.
    axis : int or None, optional
        Axis along which to compute test; default is 0. If None, compute over
        the whole array `a`.
    nan_policy : {'propagate', 'raise', 'omit'}, optional
        Defines how to handle when input contains nan.
        The following options are available (default is 'propagate'):

          * 'propagate': returns nan
          * 'raise': throws an error
          * 'omit': performs the calculations ignoring nan values

    alternative : {'two-sided', 'less', 'greater'}, optional
        Defines the alternative hypothesis.
        The following options are available (default is 'two-sided'):

        * 'two-sided': the mean of the underlying distribution of the sample
          is different than the given population mean (`popmean`)
        * 'less': the mean of the underlying distribution of the sample is
          less than the given population mean (`popmean`)
        * 'greater': the mean of the underlying distribution of the sample is
          greater than the given population mean (`popmean`)

    Returns
    -------
    result : `~scipy.stats._result_classes.TtestResult`
        An object with the following attributes:

        statistic : float or array
            The t-statistic.
        pvalue : float or array
            The p-value associated with the given alternative.
        df : float or array
            The number of degrees of freedom used in calculation of the
            t-statistic; this is one less than the size of the sample
            (``a.shape[axis]``).

            .. versionadded:: 1.10.0

        The object also has the following method:

        confidence_interval(confidence_level=0.95)
            Computes a confidence interval around the population
            mean for the given confidence level.
            The confidence interval is returned in a ``namedtuple`` with
            fields `low` and `high`.

            .. versionadded:: 1.10.0

    Notes
    -----
    The statistic is calculated as ``(np.mean(a) - popmean)/se``, where
    ``se`` is the standard error. Therefore, the statistic will be positive
    when the sample mean is greater than the population mean and negative when
    the sample mean is less than the population mean.

    Examples
    --------
    Suppose we wish to test the null hypothesis that the mean of a population
    is equal to 0.5. We choose a confidence level of 99%; that is, we will
    reject the null hypothesis in favor of the alternative if the p-value is
    less than 0.01.

    When testing random variates from the standard uniform distribution, which
    has a mean of 0.5, we expect the data to be consistent with the null
    hypothesis most of the time.

    >>> import numpy as np
    >>> from scipy import stats
    >>> rng = np.random.default_rng()
    >>> rvs = stats.uniform.rvs(size=50, random_state=rng)
    >>> stats.ttest_1samp(rvs, popmean=0.5)
    TtestResult(statistic=2.456308468440, pvalue=0.017628209047638, df=49)

    As expected, the p-value of 0.017 is not below our threshold of 0.01, so
    we cannot reject the null hypothesis.

    When testing data from the standard *normal* distribution, which has a mean
    of 0, we would expect the null hypothesis to be rejected.

    >>> rvs = stats.norm.rvs(size=50, random_state=rng)
    >>> stats.ttest_1samp(rvs, popmean=0.5)
    TtestResult(statistic=-7.433605518875, pvalue=1.416760157221e-09, df=49)

    Indeed, the p-value is lower than our threshold of 0.01, so we reject the
    null hypothesis in favor of the default "two-sided" alternative: the mean
    of the population is *not* equal to 0.5.

    However, suppose we were to test the null hypothesis against the
    one-sided alternative that the mean of the population is *greater* than
    0.5. Since the mean of the standard normal is less than 0.5, we would not
    expect the null hypothesis to be rejected.

    >>> stats.ttest_1samp(rvs, popmean=0.5, alternative='greater')
    TtestResult(statistic=-7.433605518875, pvalue=0.99999999929, df=49)

    Unsurprisingly, with a p-value greater than our threshold, we would not
    reject the null hypothesis.

    Note that when working with a confidence level of 99%, a true null
    hypothesis will be rejected approximately 1% of the time.

    >>> rvs = stats.uniform.rvs(size=(100, 50), random_state=rng)
    >>> res = stats.ttest_1samp(rvs, popmean=0.5, axis=1)
    >>> np.sum(res.pvalue < 0.01)
    1

    Indeed, even though all 100 samples above were drawn from the standard
    uniform distribution, which *does* have a population mean of 0.5, we would
    mistakenly reject the null hypothesis for one of them.

    `ttest_1samp` can also compute a confidence interval around the population
    mean.

    >>> rvs = stats.norm.rvs(size=50, random_state=rng)
    >>> res = stats.ttest_1samp(rvs, popmean=0)
    >>> ci = res.confidence_interval(confidence_level=0.95)
    >>> ci
    ConfidenceInterval(low=-0.3193887540880017, high=0.2898583388980972)

    The bounds of the 95% confidence interval are the
    minimum and maximum values of the parameter `popmean` for which the
    p-value of the test would be 0.05.

    >>> res = stats.ttest_1samp(rvs, popmean=ci.low)
    >>> np.testing.assert_allclose(res.pvalue, 0.05)
    >>> res = stats.ttest_1samp(rvs, popmean=ci.high)
    >>> np.testing.assert_allclose(res.pvalue, 0.05)

    Under certain assumptions about the population from which a sample
    is drawn, the confidence interval with confidence level 95% is expected
    to contain the true population mean in 95% of sample replications.

    >>> rvs = stats.norm.rvs(size=(50, 1000), loc=1, random_state=rng)
    >>> res = stats.ttest_1samp(rvs, popmean=0)
    >>> ci = res.confidence_interval()
    >>> contains_pop_mean = (ci.low < 1) & (ci.high > 1)
    >>> contains_pop_mean.sum()
    953

    """
    a, axis = _chk_asarray(a, axis)

    n = a.shape[axis]
    df = n - 1

    mean = np.mean(a, axis)
    try:
        popmean = np.squeeze(popmean, axis=axis)
    except ValueError as e:
        raise ValueError("`popmean.shape[axis]` must equal 1.") from e
    d = mean - popmean
    v = _var(a, axis, ddof=1)
    denom = np.sqrt(v / n)

    with np.errstate(divide='ignore', invalid='ignore'):
        t = np.divide(d, denom)
    t, prob = _ttest_finish(df, t, alternative)

    # when nan_policy='omit', `df` can be different for different axis-slices
    df = np.broadcast_to(df, t.shape)[()]
    # _axis_nan_policy decorator doesn't play well with strings
    alternative_num = {"less": -1, "two-sided": 0, "greater": 1}[alternative]
    return TtestResult(t, prob, df=df, alternative=alternative_num,
                       standard_error=denom, estimate=mean)


def _t_confidence_interval(df, t, confidence_level, alternative):
    # Input validation on `alternative` is already done
    # We just need IV on confidence_level
    if confidence_level < 0 or confidence_level > 1:
        message = "`confidence_level` must be a number between 0 and 1."
        raise ValueError(message)

    if alternative < 0:  # 'less'
        p = confidence_level
        low, high = np.broadcast_arrays(-np.inf, special.stdtrit(df, p))
    elif alternative > 0:  # 'greater'
        p = 1 - confidence_level
        low, high = np.broadcast_arrays(special.stdtrit(df, p), np.inf)
    elif alternative == 0:  # 'two-sided'
        tail_probability = (1 - confidence_level)/2
        p = tail_probability, 1-tail_probability
        # axis of p must be the zeroth and orthogonal to all the rest
        p = np.reshape(p, [2] + [1]*np.asarray(df).ndim)
        low, high = special.stdtrit(df, p)
    else:  # alternative is NaN when input is empty (see _axis_nan_policy)
        p, nans = np.broadcast_arrays(t, np.nan)
        low, high = nans, nans

    return low[()], high[()]


def _ttest_finish(df, t, alternative):
    """Common code between all 3 t-test functions."""
    # We use ``stdtr`` directly here as it handles the case when ``nan``
    # values are present in the data and masked arrays are passed
    # while ``t.cdf`` emits runtime warnings. This way ``_ttest_finish``
    # can be shared between the ``stats`` and ``mstats`` versions.

    if alternative == 'less':
        pval = special.stdtr(df, t)
    elif alternative == 'greater':
        pval = special.stdtr(df, -t)
    elif alternative == 'two-sided':
        pval = special.stdtr(df, -np.abs(t))*2
    else:
        raise ValueError("alternative must be "
                         "'less', 'greater' or 'two-sided'")

    if t.ndim == 0:
        t = t[()]
    if pval.ndim == 0:
        pval = pval[()]

    return t, pval


def _ttest_ind_from_stats(mean1, mean2, denom, df, alternative):

    d = mean1 - mean2
    with np.errstate(divide='ignore', invalid='ignore'):
        t = np.divide(d, denom)
    t, prob = _ttest_finish(df, t, alternative)

    return (t, prob)


def _unequal_var_ttest_denom(v1, n1, v2, n2):
    vn1 = v1 / n1
    vn2 = v2 / n2
    with np.errstate(divide='ignore', invalid='ignore'):
        df = (vn1 + vn2)**2 / (vn1**2 / (n1 - 1) + vn2**2 / (n2 - 1))

    # If df is undefined, variances are zero (assumes n1 > 0 & n2 > 0).
    # Hence it doesn't matter what df is as long as it's not NaN.
    df = np.where(np.isnan(df), 1, df)
    denom = np.sqrt(vn1 + vn2)
    return df, denom


def _equal_var_ttest_denom(v1, n1, v2, n2):
    df = n1 + n2 - 2.0
    svar = ((n1 - 1) * v1 + (n2 - 1) * v2) / df
    denom = np.sqrt(svar * (1.0 / n1 + 1.0 / n2))
    return df, denom


Ttest_indResult = namedtuple('Ttest_indResult', ('statistic', 'pvalue'))


def ttest_ind_from_stats(mean1, std1, nobs1, mean2, std2, nobs2,
                         equal_var=True, alternative="two-sided"):
    r"""
    T-test for means of two independent samples from descriptive statistics.

    This is a test for the null hypothesis that two independent
    samples have identical average (expected) values.

    Parameters
    ----------
    mean1 : array_like
        The mean(s) of sample 1.
    std1 : array_like
        The corrected sample standard deviation of sample 1 (i.e. ``ddof=1``).
    nobs1 : array_like
        The number(s) of observations of sample 1.
    mean2 : array_like
        The mean(s) of sample 2.
    std2 : array_like
        The corrected sample standard deviation of sample 2 (i.e. ``ddof=1``).
    nobs2 : array_like
        The number(s) of observations of sample 2.
    equal_var : bool, optional
        If True (default), perform a standard independent 2 sample test
        that assumes equal population variances [1]_.
        If False, perform Welch's t-test, which does not assume equal
        population variance [2]_.
    alternative : {'two-sided', 'less', 'greater'}, optional
        Defines the alternative hypothesis.
        The following options are available (default is 'two-sided'):

        * 'two-sided': the means of the distributions are unequal.
        * 'less': the mean of the first distribution is less than the
          mean of the second distribution.
        * 'greater': the mean of the first distribution is greater than the
          mean of the second distribution.

        .. versionadded:: 1.6.0

    Returns
    -------
    statistic : float or array
        The calculated t-statistics.
    pvalue : float or array
        The two-tailed p-value.

    See Also
    --------
    scipy.stats.ttest_ind

    Notes
    -----
    The statistic is calculated as ``(mean1 - mean2)/se``, where ``se`` is the
    standard error. Therefore, the statistic will be positive when `mean1` is
    greater than `mean2` and negative when `mean1` is less than `mean2`.

    References
    ----------
    .. [1] https://en.wikipedia.org/wiki/T-test#Independent_two-sample_t-test

    .. [2] https://en.wikipedia.org/wiki/Welch%27s_t-test

    Examples
    --------
    Suppose we have the summary data for two samples, as follows (with the
    Sample Variance being the corrected sample variance)::

                         Sample   Sample
                   Size   Mean   Variance
        Sample 1    13    15.0     87.5
        Sample 2    11    12.0     39.0

    Apply the t-test to this data (with the assumption that the population
    variances are equal):

    >>> import numpy as np
    >>> from scipy.stats import ttest_ind_from_stats
    >>> ttest_ind_from_stats(mean1=15.0, std1=np.sqrt(87.5), nobs1=13,
    ...                      mean2=12.0, std2=np.sqrt(39.0), nobs2=11)
    Ttest_indResult(statistic=0.9051358093310269, pvalue=0.3751996797581487)

    For comparison, here is the data from which those summary statistics
    were taken.  With this data, we can compute the same result using
    `scipy.stats.ttest_ind`:

    >>> a = np.array([1, 3, 4, 6, 11, 13, 15, 19, 22, 24, 25, 26, 26])
    >>> b = np.array([2, 4, 6, 9, 11, 13, 14, 15, 18, 19, 21])
    >>> from scipy.stats import ttest_ind
    >>> ttest_ind(a, b)
    Ttest_indResult(statistic=0.905135809331027, pvalue=0.3751996797581486)

    Suppose we instead have binary data and would like to apply a t-test to
    compare the proportion of 1s in two independent groups::

                          Number of    Sample     Sample
                    Size    ones        Mean     Variance
        Sample 1    150      30         0.2        0.161073
        Sample 2    200      45         0.225      0.175251

    The sample mean :math:`\hat{p}` is the proportion of ones in the sample
    and the variance for a binary observation is estimated by
    :math:`\hat{p}(1-\hat{p})`.

    >>> ttest_ind_from_stats(mean1=0.2, std1=np.sqrt(0.161073), nobs1=150,
    ...                      mean2=0.225, std2=np.sqrt(0.175251), nobs2=200)
    Ttest_indResult(statistic=-0.5627187905196761, pvalue=0.5739887114209541)

    For comparison, we could compute the t statistic and p-value using
    arrays of 0s and 1s and `scipy.stat.ttest_ind`, as above.

    >>> group1 = np.array([1]*30 + [0]*(150-30))
    >>> group2 = np.array([1]*45 + [0]*(200-45))
    >>> ttest_ind(group1, group2)
    Ttest_indResult(statistic=-0.5627179589855622, pvalue=0.573989277115258)

    """
    mean1 = np.asarray(mean1)
    std1 = np.asarray(std1)
    mean2 = np.asarray(mean2)
    std2 = np.asarray(std2)
    if equal_var:
        df, denom = _equal_var_ttest_denom(std1**2, nobs1, std2**2, nobs2)
    else:
        df, denom = _unequal_var_ttest_denom(std1**2, nobs1,
                                             std2**2, nobs2)

    res = _ttest_ind_from_stats(mean1, mean2, denom, df, alternative)
    return Ttest_indResult(*res)


def _ttest_nans(a, b, axis, namedtuple_type):
    """
    Generate an array of `nan`, with shape determined by `a`, `b` and `axis`.

    This function is used by ttest_ind and ttest_rel to create the return
    value when one of the inputs has size 0.

    The shapes of the arrays are determined by dropping `axis` from the
    shapes of `a` and `b` and broadcasting what is left.

    The return value is a named tuple of the type given in `namedtuple_type`.

    Examples
    --------
    >>> import numpy as np
    >>> a = np.zeros((9, 2))
    >>> b = np.zeros((5, 1))
    >>> _ttest_nans(a, b, 0, Ttest_indResult)
    Ttest_indResult(statistic=array([nan, nan]), pvalue=array([nan, nan]))

    >>> a = np.zeros((3, 0, 9))
    >>> b = np.zeros((1, 10))
    >>> stat, p = _ttest_nans(a, b, -1, Ttest_indResult)
    >>> stat
    array([], shape=(3, 0), dtype=float64)
    >>> p
    array([], shape=(3, 0), dtype=float64)

    >>> a = np.zeros(10)
    >>> b = np.zeros(7)
    >>> _ttest_nans(a, b, 0, Ttest_indResult)
    Ttest_indResult(statistic=nan, pvalue=nan)

    """
    shp = _broadcast_shapes_with_dropped_axis(a, b, axis)
    if len(shp) == 0:
        t = np.nan
        p = np.nan
    else:
        t = np.full(shp, fill_value=np.nan)
        p = t.copy()
    return namedtuple_type(t, p)


def ttest_ind(a, b, axis=0, equal_var=True, nan_policy='propagate',
              permutations=None, random_state=None, alternative="two-sided",
              trim=0):
    """
    Calculate the T-test for the means of *two independent* samples of scores.

    This is a test for the null hypothesis that 2 independent samples
    have identical average (expected) values. This test assumes that the
    populations have identical variances by default.

    Parameters
    ----------
    a, b : array_like
        The arrays must have the same shape, except in the dimension
        corresponding to `axis` (the first, by default).
    axis : int or None, optional
        Axis along which to compute test. If None, compute over the whole
        arrays, `a`, and `b`.
    equal_var : bool, optional
        If True (default), perform a standard independent 2 sample test
        that assumes equal population variances [1]_.
        If False, perform Welch's t-test, which does not assume equal
        population variance [2]_.

        .. versionadded:: 0.11.0

    nan_policy : {'propagate', 'raise', 'omit'}, optional
        Defines how to handle when input contains nan.
        The following options are available (default is 'propagate'):

          * 'propagate': returns nan
          * 'raise': throws an error
          * 'omit': performs the calculations ignoring nan values

        The 'omit' option is not currently available for permutation tests or
        one-sided asympyotic tests.

    permutations : non-negative int, np.inf, or None (default), optional
        If 0 or None (default), use the t-distribution to calculate p-values.
        Otherwise, `permutations` is  the number of random permutations that
        will be used to estimate p-values using a permutation test. If
        `permutations` equals or exceeds the number of distinct partitions of
        the pooled data, an exact test is performed instead (i.e. each
        distinct partition is used exactly once). See Notes for details.

        .. versionadded:: 1.7.0

    random_state : {None, int, `numpy.random.Generator`,
            `numpy.random.RandomState`}, optional

        If `seed` is None (or `np.random`), the `numpy.random.RandomState`
        singleton is used.
        If `seed` is an int, a new ``RandomState`` instance is used,
        seeded with `seed`.
        If `seed` is already a ``Generator`` or ``RandomState`` instance then
        that instance is used.

        Pseudorandom number generator state used to generate permutations
        (used only when `permutations` is not None).

        .. versionadded:: 1.7.0

    alternative : {'two-sided', 'less', 'greater'}, optional
        Defines the alternative hypothesis.
        The following options are available (default is 'two-sided'):

        * 'two-sided': the means of the distributions underlying the samples
          are unequal.
        * 'less': the mean of the distribution underlying the first sample
          is less than the mean of the distribution underlying the second
          sample.
        * 'greater': the mean of the distribution underlying the first
          sample is greater than the mean of the distribution underlying
          the second sample.

        .. versionadded:: 1.6.0

    trim : float, optional
        If nonzero, performs a trimmed (Yuen's) t-test.
        Defines the fraction of elements to be trimmed from each end of the
        input samples. If 0 (default), no elements will be trimmed from either
        side. The number of trimmed elements from each tail is the floor of the
        trim times the number of elements. Valid range is [0, .5).

        .. versionadded:: 1.7

    Returns
    -------
    statistic : float or array
        The calculated t-statistic.
    pvalue : float or array
        The p-value.

    Notes
    -----
    Suppose we observe two independent samples, e.g. flower petal lengths, and
    we are considering whether the two samples were drawn from the same
    population (e.g. the same species of flower or two species with similar
    petal characteristics) or two different populations.

    The t-test quantifies the difference between the arithmetic means
    of the two samples. The p-value quantifies the probability of observing
    as or more extreme values assuming the null hypothesis, that the
    samples are drawn from populations with the same population means, is true.
    A p-value larger than a chosen threshold (e.g. 5% or 1%) indicates that
    our observation is not so unlikely to have occurred by chance. Therefore,
    we do not reject the null hypothesis of equal population means.
    If the p-value is smaller than our threshold, then we have evidence
    against the null hypothesis of equal population means.

    By default, the p-value is determined by comparing the t-statistic of the
    observed data against a theoretical t-distribution.
    When ``1 < permutations < binom(n, k)``, where

    * ``k`` is the number of observations in `a`,
    * ``n`` is the total number of observations in `a` and `b`, and
    * ``binom(n, k)`` is the binomial coefficient (``n`` choose ``k``),

    the data are pooled (concatenated), randomly assigned to either group `a`
    or `b`, and the t-statistic is calculated. This process is performed
    repeatedly (`permutation` times), generating a distribution of the
    t-statistic under the null hypothesis, and the t-statistic of the observed
    data is compared to this distribution to determine the p-value.
    Specifically, the p-value reported is the "achieved significance level"
    (ASL) as defined in 4.4 of [3]_. Note that there are other ways of
    estimating p-values using randomized permutation tests; for other
    options, see the more general `permutation_test`.

    When ``permutations >= binom(n, k)``, an exact test is performed: the data
    are partitioned between the groups in each distinct way exactly once.

    The permutation test can be computationally expensive and not necessarily
    more accurate than the analytical test, but it does not make strong
    assumptions about the shape of the underlying distribution.

    Use of trimming is commonly referred to as the trimmed t-test. At times
    called Yuen's t-test, this is an extension of Welch's t-test, with the
    difference being the use of winsorized means in calculation of the variance
    and the trimmed sample size in calculation of the statistic. Trimming is
    recommended if the underlying distribution is long-tailed or contaminated
    with outliers [4]_.

    The statistic is calculated as ``(np.mean(a) - np.mean(b))/se``, where
    ``se`` is the standard error. Therefore, the statistic will be positive
    when the sample mean of `a` is greater than the sample mean of `b` and
    negative when the sample mean of `a` is less than the sample mean of
    `b`.

    References
    ----------
    .. [1] https://en.wikipedia.org/wiki/T-test#Independent_two-sample_t-test

    .. [2] https://en.wikipedia.org/wiki/Welch%27s_t-test

    .. [3] B. Efron and T. Hastie. Computer Age Statistical Inference. (2016).

    .. [4] Yuen, Karen K. "The Two-Sample Trimmed t for Unequal Population
           Variances." Biometrika, vol. 61, no. 1, 1974, pp. 165-170. JSTOR,
           www.jstor.org/stable/2334299. Accessed 30 Mar. 2021.

    .. [5] Yuen, Karen K., and W. J. Dixon. "The Approximate Behaviour and
           Performance of the Two-Sample Trimmed t." Biometrika, vol. 60,
           no. 2, 1973, pp. 369-374. JSTOR, www.jstor.org/stable/2334550.
           Accessed 30 Mar. 2021.

    Examples
    --------
    >>> import numpy as np
    >>> from scipy import stats
    >>> rng = np.random.default_rng()

    Test with sample with identical means:

    >>> rvs1 = stats.norm.rvs(loc=5, scale=10, size=500, random_state=rng)
    >>> rvs2 = stats.norm.rvs(loc=5, scale=10, size=500, random_state=rng)
    >>> stats.ttest_ind(rvs1, rvs2)
    Ttest_indResult(statistic=-0.4390847099199348, pvalue=0.6606952038870015)
    >>> stats.ttest_ind(rvs1, rvs2, equal_var=False)
    Ttest_indResult(statistic=-0.4390847099199348, pvalue=0.6606952553131064)

    `ttest_ind` underestimates p for unequal variances:

    >>> rvs3 = stats.norm.rvs(loc=5, scale=20, size=500, random_state=rng)
    >>> stats.ttest_ind(rvs1, rvs3)
    Ttest_indResult(statistic=-1.6370984482905417, pvalue=0.1019251574705033)
    >>> stats.ttest_ind(rvs1, rvs3, equal_var=False)
    Ttest_indResult(statistic=-1.637098448290542, pvalue=0.10202110497954867)

    When ``n1 != n2``, the equal variance t-statistic is no longer equal to the
    unequal variance t-statistic:

    >>> rvs4 = stats.norm.rvs(loc=5, scale=20, size=100, random_state=rng)
    >>> stats.ttest_ind(rvs1, rvs4)
    Ttest_indResult(statistic=-1.9481646859513422, pvalue=0.05186270935842703)
    >>> stats.ttest_ind(rvs1, rvs4, equal_var=False)
    Ttest_indResult(statistic=-1.3146566100751664, pvalue=0.1913495266513811)

    T-test with different means, variance, and n:

    >>> rvs5 = stats.norm.rvs(loc=8, scale=20, size=100, random_state=rng)
    >>> stats.ttest_ind(rvs1, rvs5)
    Ttest_indResult(statistic=-2.8415950600298774, pvalue=0.0046418707568707885)
    >>> stats.ttest_ind(rvs1, rvs5, equal_var=False)
    Ttest_indResult(statistic=-1.8686598649188084, pvalue=0.06434714193919686)

    When performing a permutation test, more permutations typically yields
    more accurate results. Use a ``np.random.Generator`` to ensure
    reproducibility:

    >>> stats.ttest_ind(rvs1, rvs5, permutations=10000,
    ...                 random_state=rng)
    Ttest_indResult(statistic=-2.8415950600298774, pvalue=0.0052994700529947)

    Take these two samples, one of which has an extreme tail.

    >>> a = (56, 128.6, 12, 123.8, 64.34, 78, 763.3)
    >>> b = (1.1, 2.9, 4.2)

    Use the `trim` keyword to perform a trimmed (Yuen) t-test. For example,
    using 20% trimming, ``trim=.2``, the test will reduce the impact of one
    (``np.floor(trim*len(a))``) element from each tail of sample `a`. It will
    have no effect on sample `b` because ``np.floor(trim*len(b))`` is 0.

    >>> stats.ttest_ind(a, b, trim=.2)
    Ttest_indResult(statistic=3.4463884028073513,
                    pvalue=0.01369338726499547)
    """
    if not (0 <= trim < .5):
        raise ValueError("Trimming percentage should be 0 <= `trim` < .5.")

    a, b, axis = _chk2_asarray(a, b, axis)

    # check both a and b
    cna, npa = _contains_nan(a, nan_policy)
    cnb, npb = _contains_nan(b, nan_policy)
    contains_nan = cna or cnb
    if npa == 'omit' or npb == 'omit':
        nan_policy = 'omit'

    if contains_nan and nan_policy == 'omit':
        if permutations or trim != 0:
            raise ValueError("nan-containing/masked inputs with "
                             "nan_policy='omit' are currently not "
                             "supported by permutation tests or "
                             "trimmed tests.")
        a = ma.masked_invalid(a)
        b = ma.masked_invalid(b)
        return mstats_basic.ttest_ind(a, b, axis, equal_var, alternative)

    if a.size == 0 or b.size == 0:
        return _ttest_nans(a, b, axis, Ttest_indResult)

    if permutations is not None and permutations != 0:
        if trim != 0:
            raise ValueError("Permutations are currently not supported "
                             "with trimming.")
        if permutations < 0 or (np.isfinite(permutations) and
                                int(permutations) != permutations):
            raise ValueError("Permutations must be a non-negative integer.")

        res = _permutation_ttest(a, b, permutations=permutations,
                                 axis=axis, equal_var=equal_var,
                                 nan_policy=nan_policy,
                                 random_state=random_state,
                                 alternative=alternative)

    else:
        n1 = a.shape[axis]
        n2 = b.shape[axis]

        if trim == 0:
            v1 = _var(a, axis, ddof=1)
            v2 = _var(b, axis, ddof=1)
            m1 = np.mean(a, axis)
            m2 = np.mean(b, axis)
        else:
            v1, m1, n1 = _ttest_trim_var_mean_len(a, trim, axis)
            v2, m2, n2 = _ttest_trim_var_mean_len(b, trim, axis)

        if equal_var:
            df, denom = _equal_var_ttest_denom(v1, n1, v2, n2)
        else:
            df, denom = _unequal_var_ttest_denom(v1, n1, v2, n2)
        res = _ttest_ind_from_stats(m1, m2, denom, df, alternative)
    return Ttest_indResult(*res)


def _ttest_trim_var_mean_len(a, trim, axis):
    """Variance, mean, and length of winsorized input along specified axis"""
    # for use with `ttest_ind` when trimming.
    # further calculations in this test assume that the inputs are sorted.
    # From [4] Section 1 "Let x_1, ..., x_n be n ordered observations..."
    a = np.sort(a, axis=axis)

    # `g` is the number of elements to be replaced on each tail, converted
    # from a percentage amount of trimming
    n = a.shape[axis]
    g = int(n * trim)

    # Calculate the Winsorized variance of the input samples according to
    # specified `g`
    v = _calculate_winsorized_variance(a, g, axis)

    # the total number of elements in the trimmed samples
    n -= 2 * g

    # calculate the g-times trimmed mean, as defined in [4] (1-1)
    m = trim_mean(a, trim, axis=axis)
    return v, m, n


def _calculate_winsorized_variance(a, g, axis):
    """Calculates g-times winsorized variance along specified axis"""
    # it is expected that the input `a` is sorted along the correct axis
    if g == 0:
        return _var(a, ddof=1, axis=axis)
    # move the intended axis to the end that way it is easier to manipulate
    a_win = np.moveaxis(a, axis, -1)

    # save where NaNs are for later use.
    nans_indices = np.any(np.isnan(a_win), axis=-1)

    # Winsorization and variance calculation are done in one step in [4]
    # (1-3), but here winsorization is done first; replace the left and
    # right sides with the repeating value. This can be see in effect in (
    # 1-3) in [4], where the leftmost and rightmost tails are replaced with
    # `(g + 1) * x_{g + 1}` on the left and `(g + 1) * x_{n - g}` on the
    # right. Zero-indexing turns `g + 1` to `g`, and `n - g` to `- g - 1` in
    # array indexing.
    a_win[..., :g] = a_win[..., [g]]
    a_win[..., -g:] = a_win[..., [-g - 1]]

    # Determine the variance. In [4], the degrees of freedom is expressed as
    # `h - 1`, where `h = n - 2g` (unnumbered equations in Section 1, end of
    # page 369, beginning of page 370). This is converted to NumPy's format,
    # `n - ddof` for use with `np.var`. The result is converted to an
    # array to accommodate indexing later.
    var_win = np.asarray(_var(a_win, ddof=(2 * g + 1), axis=-1))

    # with `nan_policy='propagate'`, NaNs may be completely trimmed out
    # because they were sorted into the tail of the array. In these cases,
    # replace computed variances with `np.nan`.
    var_win[nans_indices] = np.nan
    return var_win


def _permutation_distribution_t(data, permutations, size_a, equal_var,
                                random_state=None):
    """Generation permutation distribution of t statistic"""

    random_state = check_random_state(random_state)

    # prepare permutation indices
    size = data.shape[-1]
    # number of distinct combinations
    n_max = special.comb(size, size_a)

    if permutations < n_max:
        perm_generator = (random_state.permutation(size)
                          for i in range(permutations))
    else:
        permutations = n_max
        perm_generator = (np.concatenate(z)
                          for z in _all_partitions(size_a, size-size_a))

    t_stat = []
    for indices in _batch_generator(perm_generator, batch=50):
        # get one batch from perm_generator at a time as a list
        indices = np.array(indices)
        # generate permutations
        data_perm = data[..., indices]
        # move axis indexing permutations to position 0 to broadcast
        # nicely with t_stat_observed, which doesn't have this dimension
        data_perm = np.moveaxis(data_perm, -2, 0)

        a = data_perm[..., :size_a]
        b = data_perm[..., size_a:]
        t_stat.append(_calc_t_stat(a, b, equal_var))

    t_stat = np.concatenate(t_stat, axis=0)

    return t_stat, permutations, n_max


def _calc_t_stat(a, b, equal_var, axis=-1):
    """Calculate the t statistic along the given dimension."""
    na = a.shape[axis]
    nb = b.shape[axis]
    avg_a = np.mean(a, axis=axis)
    avg_b = np.mean(b, axis=axis)
    var_a = _var(a, axis=axis, ddof=1)
    var_b = _var(b, axis=axis, ddof=1)

    if not equal_var:
        denom = _unequal_var_ttest_denom(var_a, na, var_b, nb)[1]
    else:
        denom = _equal_var_ttest_denom(var_a, na, var_b, nb)[1]

    return (avg_a-avg_b)/denom


def _permutation_ttest(a, b, permutations, axis=0, equal_var=True,
                       nan_policy='propagate', random_state=None,
                       alternative="two-sided"):
    """
    Calculates the T-test for the means of TWO INDEPENDENT samples of scores
    using permutation methods.

    This test is similar to `stats.ttest_ind`, except it doesn't rely on an
    approximate normality assumption since it uses a permutation test.
    This function is only called from ttest_ind when permutations is not None.

    Parameters
    ----------
    a, b : array_like
        The arrays must be broadcastable, except along the dimension
        corresponding to `axis` (the zeroth, by default).
    axis : int, optional
        The axis over which to operate on a and b.
    permutations : int, optional
        Number of permutations used to calculate p-value. If greater than or
        equal to the number of distinct permutations, perform an exact test.
    equal_var : bool, optional
        If False, an equal variance (Welch's) t-test is conducted.  Otherwise,
        an ordinary t-test is conducted.
    random_state : {None, int, `numpy.random.Generator`}, optional
        If `seed` is None the `numpy.random.Generator` singleton is used.
        If `seed` is an int, a new ``Generator`` instance is used,
        seeded with `seed`.
        If `seed` is already a ``Generator`` instance then that instance is
        used.
        Pseudorandom number generator state used for generating random
        permutations.

    Returns
    -------
    statistic : float or array
        The calculated t-statistic.
    pvalue : float or array
        The p-value.

    """
    random_state = check_random_state(random_state)

    t_stat_observed = _calc_t_stat(a, b, equal_var, axis=axis)

    na = a.shape[axis]
    mat = _broadcast_concatenate((a, b), axis=axis)
    mat = np.moveaxis(mat, axis, -1)

    t_stat, permutations, n_max = _permutation_distribution_t(
        mat, permutations, size_a=na, equal_var=equal_var,
        random_state=random_state)

    compare = {"less": np.less_equal,
               "greater": np.greater_equal,
               "two-sided": lambda x, y: (x <= -np.abs(y)) | (x >= np.abs(y))}

    # Calculate the p-values
    cmps = compare[alternative](t_stat, t_stat_observed)
    # Randomized test p-value calculation should use biased estimate; see e.g.
    # https://www.degruyter.com/document/doi/10.2202/1544-6115.1585/
    adjustment = 1 if n_max > permutations else 0
    pvalues = (cmps.sum(axis=0) + adjustment) / (permutations + adjustment)

    # nans propagate naturally in statistic calculation, but need to be
    # propagated manually into pvalues
    if nan_policy == 'propagate' and np.isnan(t_stat_observed).any():
        if np.ndim(pvalues) == 0:
            pvalues = np.float64(np.nan)
        else:
            pvalues[np.isnan(t_stat_observed)] = np.nan

    return (t_stat_observed, pvalues)


def _get_len(a, axis, msg):
    try:
        n = a.shape[axis]
    except IndexError:
        raise np.AxisError(axis, a.ndim, msg) from None
    return n


@_axis_nan_policy_factory(pack_TtestResult, default_axis=0, n_samples=2,
                          result_to_tuple=unpack_TtestResult, n_outputs=6,
                          paired=True)
def ttest_rel(a, b, axis=0, nan_policy='propagate', alternative="two-sided"):
    """Calculate the t-test on TWO RELATED samples of scores, a and b.

    This is a test for the null hypothesis that two related or
    repeated samples have identical average (expected) values.

    Parameters
    ----------
    a, b : array_like
        The arrays must have the same shape.
    axis : int or None, optional
        Axis along which to compute test. If None, compute over the whole
        arrays, `a`, and `b`.
    nan_policy : {'propagate', 'raise', 'omit'}, optional
        Defines how to handle when input contains nan.
        The following options are available (default is 'propagate'):

          * 'propagate': returns nan
          * 'raise': throws an error
          * 'omit': performs the calculations ignoring nan values
    alternative : {'two-sided', 'less', 'greater'}, optional
        Defines the alternative hypothesis.
        The following options are available (default is 'two-sided'):

        * 'two-sided': the means of the distributions underlying the samples
          are unequal.
        * 'less': the mean of the distribution underlying the first sample
          is less than the mean of the distribution underlying the second
          sample.
        * 'greater': the mean of the distribution underlying the first
          sample is greater than the mean of the distribution underlying
          the second sample.

        .. versionadded:: 1.6.0

    Returns
    -------
    result : `~scipy.stats._result_classes.TtestResult`
        An object with the following attributes:

        statistic : float or array
            The t-statistic.
        pvalue : float or array
            The p-value associated with the given alternative.
        df : float or array
            The number of degrees of freedom used in calculation of the
            t-statistic; this is one less than the size of the sample
            (``a.shape[axis]``).

            .. versionadded:: 1.10.0

        The object also has the following method:

        confidence_interval(confidence_level=0.95)
            Computes a confidence interval around the difference in
            population means for the given confidence level.
            The confidence interval is returned in a ``namedtuple`` with
            fields `low` and `high`.

            .. versionadded:: 1.10.0

    Notes
    -----
    Examples for use are scores of the same set of student in
    different exams, or repeated sampling from the same units. The
    test measures whether the average score differs significantly
    across samples (e.g. exams). If we observe a large p-value, for
    example greater than 0.05 or 0.1 then we cannot reject the null
    hypothesis of identical average scores. If the p-value is smaller
    than the threshold, e.g. 1%, 5% or 10%, then we reject the null
    hypothesis of equal averages. Small p-values are associated with
    large t-statistics.

    The t-statistic is calculated as ``np.mean(a - b)/se``, where ``se`` is the
    standard error. Therefore, the t-statistic will be positive when the sample
    mean of ``a - b`` is greater than zero and negative when the sample mean of
    ``a - b`` is less than zero.

    References
    ----------
    https://en.wikipedia.org/wiki/T-test#Dependent_t-test_for_paired_samples

    Examples
    --------
    >>> import numpy as np
    >>> from scipy import stats
    >>> rng = np.random.default_rng()

    >>> rvs1 = stats.norm.rvs(loc=5, scale=10, size=500, random_state=rng)
    >>> rvs2 = (stats.norm.rvs(loc=5, scale=10, size=500, random_state=rng)
    ...         + stats.norm.rvs(scale=0.2, size=500, random_state=rng))
    >>> stats.ttest_rel(rvs1, rvs2)
    TtestResult(statistic=-0.4549717054410304, pvalue=0.6493274702088672, df=499)  # noqa
    >>> rvs3 = (stats.norm.rvs(loc=8, scale=10, size=500, random_state=rng)
    ...         + stats.norm.rvs(scale=0.2, size=500, random_state=rng))
    >>> stats.ttest_rel(rvs1, rvs3)
    TtestResult(statistic=-5.879467544540889, pvalue=7.540777129099917e-09, df=499)  # noqa

    """
    a, b, axis = _chk2_asarray(a, b, axis)

    na = _get_len(a, axis, "first argument")
    nb = _get_len(b, axis, "second argument")
    if na != nb:
        raise ValueError('unequal length arrays')

    if na == 0 or nb == 0:
        # _axis_nan_policy decorator ensures this only happens with 1d input
        return TtestResult(np.nan, np.nan, df=np.nan, alternative=np.nan,
                           standard_error=np.nan, estimate=np.nan)

    n = a.shape[axis]
    df = n - 1

    d = (a - b).astype(np.float64)
    v = _var(d, axis, ddof=1)
    dm = np.mean(d, axis)
    denom = np.sqrt(v / n)

    with np.errstate(divide='ignore', invalid='ignore'):
        t = np.divide(dm, denom)
    t, prob = _ttest_finish(df, t, alternative)

    # when nan_policy='omit', `df` can be different for different axis-slices
    df = np.broadcast_to(df, t.shape)[()]

    # _axis_nan_policy decorator doesn't play well with strings
    alternative_num = {"less": -1, "two-sided": 0, "greater": 1}[alternative]
    return TtestResult(t, prob, df=df, alternative=alternative_num,
                       standard_error=denom, estimate=dm)


# Map from names to lambda_ values used in power_divergence().
_power_div_lambda_names = {
    "pearson": 1,
    "log-likelihood": 0,
    "freeman-tukey": -0.5,
    "mod-log-likelihood": -1,
    "neyman": -2,
    "cressie-read": 2/3,
}


def _count(a, axis=None):
    """Count the number of non-masked elements of an array.

    This function behaves like `np.ma.count`, but is much faster
    for ndarrays.
    """
    if hasattr(a, 'count'):
        num = a.count(axis=axis)
        if isinstance(num, np.ndarray) and num.ndim == 0:
            # In some cases, the `count` method returns a scalar array (e.g.
            # np.array(3)), but we want a plain integer.
            num = int(num)
    else:
        if axis is None:
            num = a.size
        else:
            num = a.shape[axis]
    return num


def _m_broadcast_to(a, shape):
    if np.ma.isMaskedArray(a):
        return np.ma.masked_array(np.broadcast_to(a, shape),
                                  mask=np.broadcast_to(a.mask, shape))
    return np.broadcast_to(a, shape, subok=True)


Power_divergenceResult = namedtuple('Power_divergenceResult',
                                    ('statistic', 'pvalue'))


def power_divergence(f_obs, f_exp=None, ddof=0, axis=0, lambda_=None):
    """Cressie-Read power divergence statistic and goodness of fit test.

    This function tests the null hypothesis that the categorical data
    has the given frequencies, using the Cressie-Read power divergence
    statistic.

    Parameters
    ----------
    f_obs : array_like
        Observed frequencies in each category.
    f_exp : array_like, optional
        Expected frequencies in each category.  By default the categories are
        assumed to be equally likely.
    ddof : int, optional
        "Delta degrees of freedom": adjustment to the degrees of freedom
        for the p-value.  The p-value is computed using a chi-squared
        distribution with ``k - 1 - ddof`` degrees of freedom, where `k`
        is the number of observed frequencies.  The default value of `ddof`
        is 0.
    axis : int or None, optional
        The axis of the broadcast result of `f_obs` and `f_exp` along which to
        apply the test.  If axis is None, all values in `f_obs` are treated
        as a single data set.  Default is 0.
    lambda_ : float or str, optional
        The power in the Cressie-Read power divergence statistic.  The default
        is 1.  For convenience, `lambda_` may be assigned one of the following
        strings, in which case the corresponding numerical value is used:

        * ``"pearson"`` (value 1)
            Pearson's chi-squared statistic. In this case, the function is
            equivalent to `chisquare`.
        * ``"log-likelihood"`` (value 0)
            Log-likelihood ratio. Also known as the G-test [3]_.
        * ``"freeman-tukey"`` (value -1/2)
            Freeman-Tukey statistic.
        * ``"mod-log-likelihood"`` (value -1)
            Modified log-likelihood ratio.
        * ``"neyman"`` (value -2)
            Neyman's statistic.
        * ``"cressie-read"`` (value 2/3)
            The power recommended in [5]_.

    Returns
    -------
    statistic : float or ndarray
        The Cressie-Read power divergence test statistic.  The value is
        a float if `axis` is None or if` `f_obs` and `f_exp` are 1-D.
    pvalue : float or ndarray
        The p-value of the test.  The value is a float if `ddof` and the
        return value `stat` are scalars.

    See Also
    --------
    chisquare

    Notes
    -----
    This test is invalid when the observed or expected frequencies in each
    category are too small.  A typical rule is that all of the observed
    and expected frequencies should be at least 5.

    Also, the sum of the observed and expected frequencies must be the same
    for the test to be valid; `power_divergence` raises an error if the sums
    do not agree within a relative tolerance of ``1e-8``.

    When `lambda_` is less than zero, the formula for the statistic involves
    dividing by `f_obs`, so a warning or error may be generated if any value
    in `f_obs` is 0.

    Similarly, a warning or error may be generated if any value in `f_exp` is
    zero when `lambda_` >= 0.

    The default degrees of freedom, k-1, are for the case when no parameters
    of the distribution are estimated. If p parameters are estimated by
    efficient maximum likelihood then the correct degrees of freedom are
    k-1-p. If the parameters are estimated in a different way, then the
    dof can be between k-1-p and k-1. However, it is also possible that
    the asymptotic distribution is not a chisquare, in which case this
    test is not appropriate.

    This function handles masked arrays.  If an element of `f_obs` or `f_exp`
    is masked, then data at that position is ignored, and does not count
    towards the size of the data set.

    .. versionadded:: 0.13.0

    References
    ----------
    .. [1] Lowry, Richard.  "Concepts and Applications of Inferential
           Statistics". Chapter 8.
           https://web.archive.org/web/20171015035606/http://faculty.vassar.edu/lowry/ch8pt1.html
    .. [2] "Chi-squared test", https://en.wikipedia.org/wiki/Chi-squared_test
    .. [3] "G-test", https://en.wikipedia.org/wiki/G-test
    .. [4] Sokal, R. R. and Rohlf, F. J. "Biometry: the principles and
           practice of statistics in biological research", New York: Freeman
           (1981)
    .. [5] Cressie, N. and Read, T. R. C., "Multinomial Goodness-of-Fit
           Tests", J. Royal Stat. Soc. Series B, Vol. 46, No. 3 (1984),
           pp. 440-464.

    Examples
    --------
    (See `chisquare` for more examples.)

    When just `f_obs` is given, it is assumed that the expected frequencies
    are uniform and given by the mean of the observed frequencies.  Here we
    perform a G-test (i.e. use the log-likelihood ratio statistic):

    >>> import numpy as np
    >>> from scipy.stats import power_divergence
    >>> power_divergence([16, 18, 16, 14, 12, 12], lambda_='log-likelihood')
    (2.006573162632538, 0.84823476779463769)

    The expected frequencies can be given with the `f_exp` argument:

    >>> power_divergence([16, 18, 16, 14, 12, 12],
    ...                  f_exp=[16, 16, 16, 16, 16, 8],
    ...                  lambda_='log-likelihood')
    (3.3281031458963746, 0.6495419288047497)

    When `f_obs` is 2-D, by default the test is applied to each column.

    >>> obs = np.array([[16, 18, 16, 14, 12, 12], [32, 24, 16, 28, 20, 24]]).T
    >>> obs.shape
    (6, 2)
    >>> power_divergence(obs, lambda_="log-likelihood")
    (array([ 2.00657316,  6.77634498]), array([ 0.84823477,  0.23781225]))

    By setting ``axis=None``, the test is applied to all data in the array,
    which is equivalent to applying the test to the flattened array.

    >>> power_divergence(obs, axis=None)
    (23.31034482758621, 0.015975692534127565)
    >>> power_divergence(obs.ravel())
    (23.31034482758621, 0.015975692534127565)

    `ddof` is the change to make to the default degrees of freedom.

    >>> power_divergence([16, 18, 16, 14, 12, 12], ddof=1)
    (2.0, 0.73575888234288467)

    The calculation of the p-values is done by broadcasting the
    test statistic with `ddof`.

    >>> power_divergence([16, 18, 16, 14, 12, 12], ddof=[0,1,2])
    (2.0, array([ 0.84914504,  0.73575888,  0.5724067 ]))

    `f_obs` and `f_exp` are also broadcast.  In the following, `f_obs` has
    shape (6,) and `f_exp` has shape (2, 6), so the result of broadcasting
    `f_obs` and `f_exp` has shape (2, 6).  To compute the desired chi-squared
    statistics, we must use ``axis=1``:

    >>> power_divergence([16, 18, 16, 14, 12, 12],
    ...                  f_exp=[[16, 16, 16, 16, 16, 8],
    ...                         [8, 20, 20, 16, 12, 12]],
    ...                  axis=1)
    (array([ 3.5 ,  9.25]), array([ 0.62338763,  0.09949846]))

    """
    # Convert the input argument `lambda_` to a numerical value.
    if isinstance(lambda_, str):
        if lambda_ not in _power_div_lambda_names:
            names = repr(list(_power_div_lambda_names.keys()))[1:-1]
            raise ValueError("invalid string for lambda_: {0!r}. "
                             "Valid strings are {1}".format(lambda_, names))
        lambda_ = _power_div_lambda_names[lambda_]
    elif lambda_ is None:
        lambda_ = 1

    f_obs = np.asanyarray(f_obs)
    f_obs_float = f_obs.astype(np.float64)

    if f_exp is not None:
        f_exp = np.asanyarray(f_exp)
        bshape = _broadcast_shapes(f_obs_float.shape, f_exp.shape)
        f_obs_float = _m_broadcast_to(f_obs_float, bshape)
        f_exp = _m_broadcast_to(f_exp, bshape)
        rtol = 1e-8  # to pass existing tests
        with np.errstate(invalid='ignore'):
            f_obs_sum = f_obs_float.sum(axis=axis)
            f_exp_sum = f_exp.sum(axis=axis)
            relative_diff = (np.abs(f_obs_sum - f_exp_sum) /
                             np.minimum(f_obs_sum, f_exp_sum))
            diff_gt_tol = (relative_diff > rtol).any()
        if diff_gt_tol:
            msg = (f"For each axis slice, the sum of the observed "
                   f"frequencies must agree with the sum of the "
                   f"expected frequencies to a relative tolerance "
                   f"of {rtol}, but the percent differences are:\n"
                   f"{relative_diff}")
            raise ValueError(msg)

    else:
        # Ignore 'invalid' errors so the edge case of a data set with length 0
        # is handled without spurious warnings.
        with np.errstate(invalid='ignore'):
            f_exp = f_obs.mean(axis=axis, keepdims=True)

    # `terms` is the array of terms that are summed along `axis` to create
    # the test statistic.  We use some specialized code for a few special
    # cases of lambda_.
    if lambda_ == 1:
        # Pearson's chi-squared statistic
        terms = (f_obs_float - f_exp)**2 / f_exp
    elif lambda_ == 0:
        # Log-likelihood ratio (i.e. G-test)
        terms = 2.0 * special.xlogy(f_obs, f_obs / f_exp)
    elif lambda_ == -1:
        # Modified log-likelihood ratio
        terms = 2.0 * special.xlogy(f_exp, f_exp / f_obs)
    else:
        # General Cressie-Read power divergence.
        terms = f_obs * ((f_obs / f_exp)**lambda_ - 1)
        terms /= 0.5 * lambda_ * (lambda_ + 1)

    stat = terms.sum(axis=axis)

    num_obs = _count(terms, axis=axis)
    ddof = asarray(ddof)
    p = distributions.chi2.sf(stat, num_obs - 1 - ddof)

    return Power_divergenceResult(stat, p)


def chisquare(f_obs, f_exp=None, ddof=0, axis=0):
    """Calculate a one-way chi-square test.

    The chi-square test tests the null hypothesis that the categorical data
    has the given frequencies.

    Parameters
    ----------
    f_obs : array_like
        Observed frequencies in each category.
    f_exp : array_like, optional
        Expected frequencies in each category.  By default the categories are
        assumed to be equally likely.
    ddof : int, optional
        "Delta degrees of freedom": adjustment to the degrees of freedom
        for the p-value.  The p-value is computed using a chi-squared
        distribution with ``k - 1 - ddof`` degrees of freedom, where `k`
        is the number of observed frequencies.  The default value of `ddof`
        is 0.
    axis : int or None, optional
        The axis of the broadcast result of `f_obs` and `f_exp` along which to
        apply the test.  If axis is None, all values in `f_obs` are treated
        as a single data set.  Default is 0.

    Returns
    -------
    chisq : float or ndarray
        The chi-squared test statistic.  The value is a float if `axis` is
        None or `f_obs` and `f_exp` are 1-D.
    p : float or ndarray
        The p-value of the test.  The value is a float if `ddof` and the
        return value `chisq` are scalars.

    See Also
    --------
    scipy.stats.power_divergence
    scipy.stats.fisher_exact : Fisher exact test on a 2x2 contingency table.
    scipy.stats.barnard_exact : An unconditional exact test. An alternative
        to chi-squared test for small sample sizes.

    Notes
    -----
    This test is invalid when the observed or expected frequencies in each
    category are too small.  A typical rule is that all of the observed
    and expected frequencies should be at least 5. According to [3]_, the
    total number of samples is recommended to be greater than 13,
    otherwise exact tests (such as Barnard's Exact test) should be used
    because they do not overreject.

    Also, the sum of the observed and expected frequencies must be the same
    for the test to be valid; `chisquare` raises an error if the sums do not
    agree within a relative tolerance of ``1e-8``.

    The default degrees of freedom, k-1, are for the case when no parameters
    of the distribution are estimated. If p parameters are estimated by
    efficient maximum likelihood then the correct degrees of freedom are
    k-1-p. If the parameters are estimated in a different way, then the
    dof can be between k-1-p and k-1. However, it is also possible that
    the asymptotic distribution is not chi-square, in which case this test
    is not appropriate.

    References
    ----------
    .. [1] Lowry, Richard.  "Concepts and Applications of Inferential
           Statistics". Chapter 8.
           https://web.archive.org/web/20171022032306/http://vassarstats.net:80/textbook/ch8pt1.html
    .. [2] "Chi-squared test", https://en.wikipedia.org/wiki/Chi-squared_test
    .. [3] Pearson, Karl. "On the criterion that a given system of deviations from the probable
           in the case of a correlated system of variables is such that it can be reasonably
           supposed to have arisen from random sampling", Philosophical Magazine. Series 5. 50
           (1900), pp. 157-175.

    Examples
    --------
    When just `f_obs` is given, it is assumed that the expected frequencies
    are uniform and given by the mean of the observed frequencies.

    >>> import numpy as np
    >>> from scipy.stats import chisquare
    >>> chisquare([16, 18, 16, 14, 12, 12])
    (2.0, 0.84914503608460956)

    With `f_exp` the expected frequencies can be given.

    >>> chisquare([16, 18, 16, 14, 12, 12], f_exp=[16, 16, 16, 16, 16, 8])
    (3.5, 0.62338762774958223)

    When `f_obs` is 2-D, by default the test is applied to each column.

    >>> obs = np.array([[16, 18, 16, 14, 12, 12], [32, 24, 16, 28, 20, 24]]).T
    >>> obs.shape
    (6, 2)
    >>> chisquare(obs)
    (array([ 2.        ,  6.66666667]), array([ 0.84914504,  0.24663415]))

    By setting ``axis=None``, the test is applied to all data in the array,
    which is equivalent to applying the test to the flattened array.

    >>> chisquare(obs, axis=None)
    (23.31034482758621, 0.015975692534127565)
    >>> chisquare(obs.ravel())
    (23.31034482758621, 0.015975692534127565)

    `ddof` is the change to make to the default degrees of freedom.

    >>> chisquare([16, 18, 16, 14, 12, 12], ddof=1)
    (2.0, 0.73575888234288467)

    The calculation of the p-values is done by broadcasting the
    chi-squared statistic with `ddof`.

    >>> chisquare([16, 18, 16, 14, 12, 12], ddof=[0,1,2])
    (2.0, array([ 0.84914504,  0.73575888,  0.5724067 ]))

    `f_obs` and `f_exp` are also broadcast.  In the following, `f_obs` has
    shape (6,) and `f_exp` has shape (2, 6), so the result of broadcasting
    `f_obs` and `f_exp` has shape (2, 6).  To compute the desired chi-squared
    statistics, we use ``axis=1``:

    >>> chisquare([16, 18, 16, 14, 12, 12],
    ...           f_exp=[[16, 16, 16, 16, 16, 8], [8, 20, 20, 16, 12, 12]],
    ...           axis=1)
    (array([ 3.5 ,  9.25]), array([ 0.62338763,  0.09949846]))

    """
    return power_divergence(f_obs, f_exp=f_exp, ddof=ddof, axis=axis,
                            lambda_="pearson")


KstestResult = namedtuple('KstestResult', ('statistic', 'pvalue'))


def _compute_dplus(cdfvals):
    """Computes D+ as used in the Kolmogorov-Smirnov test.

    Parameters
    ----------
    cdfvals : array_like
        Sorted array of CDF values between 0 and 1

    Returns
    -------
      Maximum distance of the CDF values below Uniform(0, 1)
"""
    n = len(cdfvals)
    return (np.arange(1.0, n + 1) / n - cdfvals).max()


def _compute_dminus(cdfvals):
    """Computes D- as used in the Kolmogorov-Smirnov test.

    Parameters
    ----------
    cdfvals : array_like
        Sorted array of CDF values between 0 and 1

    Returns
    -------
      Maximum distance of the CDF values above Uniform(0, 1)

    """
    n = len(cdfvals)
    return (cdfvals - np.arange(0.0, n)/n).max()


@_rename_parameter("mode", "method")
def ks_1samp(x, cdf, args=(), alternative='two-sided', method='auto'):
    """
    Performs the one-sample Kolmogorov-Smirnov test for goodness of fit.

    This test compares the underlying distribution F(x) of a sample
    against a given continuous distribution G(x). See Notes for a description
    of the available null and alternative hypotheses.

    Parameters
    ----------
    x : array_like
        a 1-D array of observations of iid random variables.
    cdf : callable
        callable used to calculate the cdf.
    args : tuple, sequence, optional
        Distribution parameters, used with `cdf`.
    alternative : {'two-sided', 'less', 'greater'}, optional
        Defines the null and alternative hypotheses. Default is 'two-sided'.
        Please see explanations in the Notes below.
    method : {'auto', 'exact', 'approx', 'asymp'}, optional
        Defines the distribution used for calculating the p-value.
        The following options are available (default is 'auto'):

          * 'auto' : selects one of the other options.
          * 'exact' : uses the exact distribution of test statistic.
          * 'approx' : approximates the two-sided probability with twice
            the one-sided probability
          * 'asymp': uses asymptotic distribution of test statistic

    Returns
    -------
    statistic : float
        KS test statistic, either D, D+ or D- (depending on the value
        of 'alternative')
    pvalue : float
        One-tailed or two-tailed p-value.

    See Also
    --------
    ks_2samp, kstest

    Notes
    -----
    There are three options for the null and corresponding alternative
    hypothesis that can be selected using the `alternative` parameter.

    - `two-sided`: The null hypothesis is that the two distributions are
      identical, F(x)=G(x) for all x; the alternative is that they are not
      identical.

    - `less`: The null hypothesis is that F(x) >= G(x) for all x; the
      alternative is that F(x) < G(x) for at least one x.

    - `greater`: The null hypothesis is that F(x) <= G(x) for all x; the
      alternative is that F(x) > G(x) for at least one x.

    Note that the alternative hypotheses describe the *CDFs* of the
    underlying distributions, not the observed values. For example,
    suppose x1 ~ F and x2 ~ G. If F(x) > G(x) for all x, the values in
    x1 tend to be less than those in x2.

    Examples
    --------
    Suppose we wish to test the null hypothesis that a sample is distributed
    according to the standard normal.
    We choose a confidence level of 95%; that is, we will reject the null
    hypothesis in favor of the alternative if the p-value is less than 0.05.

    When testing uniformly distributed data, we would expect the
    null hypothesis to be rejected.

    >>> import numpy as np
    >>> from scipy import stats
    >>> rng = np.random.default_rng()
    >>> stats.ks_1samp(stats.uniform.rvs(size=100, random_state=rng),
    ...                stats.norm.cdf)
    KstestResult(statistic=0.5001899973268688, pvalue=1.1616392184763533e-23)

    Indeed, the p-value is lower than our threshold of 0.05, so we reject the
    null hypothesis in favor of the default "two-sided" alternative: the data
    are *not* distributed according to the standard normal.

    When testing random variates from the standard normal distribution, we
    expect the data to be consistent with the null hypothesis most of the time.

    >>> x = stats.norm.rvs(size=100, random_state=rng)
    >>> stats.ks_1samp(x, stats.norm.cdf)
    KstestResult(statistic=0.05345882212970396, pvalue=0.9227159037744717)

    As expected, the p-value of 0.92 is not below our threshold of 0.05, so
    we cannot reject the null hypothesis.

    Suppose, however, that the random variates are distributed according to
    a normal distribution that is shifted toward greater values. In this case,
    the cumulative density function (CDF) of the underlying distribution tends
    to be *less* than the CDF of the standard normal. Therefore, we would
    expect the null hypothesis to be rejected with ``alternative='less'``:

    >>> x = stats.norm.rvs(size=100, loc=0.5, random_state=rng)
    >>> stats.ks_1samp(x, stats.norm.cdf, alternative='less')
    KstestResult(statistic=0.17482387821055168, pvalue=0.001913921057766743)

    and indeed, with p-value smaller than our threshold, we reject the null
    hypothesis in favor of the alternative.

    """
    mode = method

    alternative = {'t': 'two-sided', 'g': 'greater', 'l': 'less'}.get(
        alternative.lower()[0], alternative)
    if alternative not in ['two-sided', 'greater', 'less']:
        raise ValueError("Unexpected alternative %s" % alternative)
    if np.ma.is_masked(x):
        x = x.compressed()

    N = len(x)
    x = np.sort(x)
    cdfvals = cdf(x, *args)

    if alternative == 'greater':
        Dplus = _compute_dplus(cdfvals)
        return KstestResult(Dplus, distributions.ksone.sf(Dplus, N))

    if alternative == 'less':
        Dminus = _compute_dminus(cdfvals)
        return KstestResult(Dminus, distributions.ksone.sf(Dminus, N))

    # alternative == 'two-sided':
    Dplus = _compute_dplus(cdfvals)
    Dminus = _compute_dminus(cdfvals)
    D = np.max([Dplus, Dminus])
    if mode == 'auto':  # Always select exact
        mode = 'exact'
    if mode == 'exact':
        prob = distributions.kstwo.sf(D, N)
    elif mode == 'asymp':
        prob = distributions.kstwobign.sf(D * np.sqrt(N))
    else:
        # mode == 'approx'
        prob = 2 * distributions.ksone.sf(D, N)
    prob = np.clip(prob, 0, 1)
    return KstestResult(D, prob)


Ks_2sampResult = KstestResult


def _attempt_exact_2kssamp(n1, n2, g, d, alternative):
    """Attempts to compute the exact 2sample probability.

    n1, n2 are the sample sizes
    g is the gcd(n1, n2)
    d is the computed max difference in ECDFs

    Returns (success, d, probability)
    """
    lcm = (n1 // g) * n2
    h = int(np.round(d * lcm))
    d = h * 1.0 / lcm
    if h == 0:
        return True, d, 1.0
    saw_fp_error, prob = False, np.nan
    try:
        with np.errstate(invalid="raise", over="raise"):
            if alternative == 'two-sided':
                if n1 == n2:
                    prob = _compute_prob_outside_square(n1, h)
                else:
                    prob = _compute_outer_prob_inside_method(n1, n2, g, h)
            else:
                if n1 == n2:
                    # prob = binom(2n, n-h) / binom(2n, n)
                    # Evaluating in that form incurs roundoff errors
                    # from special.binom. Instead calculate directly
                    jrange = np.arange(h)
                    prob = np.prod((n1 - jrange) / (n1 + jrange + 1.0))
                else:
                    with np.errstate(over='raise'):
                        num_paths = _count_paths_outside_method(n1, n2, g, h)
                    bin = special.binom(n1 + n2, n1)
                    if num_paths > bin or np.isinf(bin):
                        saw_fp_error = True
                    else:
                        prob = num_paths / bin

    # Added RuntimeError to this list as part of gh-13957. If/when
    # serge-sans-paille/pythran#2018 is in Pythran `main` and that version
    # is used to build SciPy, tests will likely begin to fail. At that time,
    # we'll need to look for NaNs, either within `_count_paths_outside_method`
    # or in the value it returns, and we should re-evaluate whether we
    # should be `except`ing these errors anymore.
    except (FloatingPointError, OverflowError, RuntimeError):
        saw_fp_error = True

    if saw_fp_error:
        return False, d, np.nan
    if not (0 <= prob <= 1):
        return False, d, prob
    return True, d, prob


@_rename_parameter("mode", "method")
def ks_2samp(data1, data2, alternative='two-sided', method='auto'):
    """
    Performs the two-sample Kolmogorov-Smirnov test for goodness of fit.

    This test compares the underlying continuous distributions F(x) and G(x)
    of two independent samples.  See Notes for a description
    of the available null and alternative hypotheses.

    Parameters
    ----------
    data1, data2 : array_like, 1-Dimensional
        Two arrays of sample observations assumed to be drawn from a continuous
        distribution, sample sizes can be different.
    alternative : {'two-sided', 'less', 'greater'}, optional
        Defines the null and alternative hypotheses. Default is 'two-sided'.
        Please see explanations in the Notes below.
    method : {'auto', 'exact', 'asymp'}, optional
        Defines the method used for calculating the p-value.
        The following options are available (default is 'auto'):

          * 'auto' : use 'exact' for small size arrays, 'asymp' for large
          * 'exact' : use exact distribution of test statistic
          * 'asymp' : use asymptotic distribution of test statistic

    Returns
    -------
    statistic : float
        KS statistic.
    pvalue : float
        One-tailed or two-tailed p-value.

    See Also
    --------
    kstest, ks_1samp, epps_singleton_2samp, anderson_ksamp

    Notes
    -----
    There are three options for the null and corresponding alternative
    hypothesis that can be selected using the `alternative` parameter.

    - `less`: The null hypothesis is that F(x) >= G(x) for all x; the
      alternative is that F(x) < G(x) for at least one x. The statistic
      is the magnitude of the minimum (most negative) difference between the
      empirical distribution functions of the samples.

    - `greater`: The null hypothesis is that F(x) <= G(x) for all x; the
      alternative is that F(x) > G(x) for at least one x. The statistic
      is the maximum (most positive) difference between the empirical
      distribution functions of the samples.

    - `two-sided`: The null hypothesis is that the two distributions are
      identical, F(x)=G(x) for all x; the alternative is that they are not
      identical. The statistic is the maximum absolute difference between the
      empirical distribution functions of the samples.

    Note that the alternative hypotheses describe the *CDFs* of the
    underlying distributions, not the observed values of the data. For example,
    suppose x1 ~ F and x2 ~ G. If F(x) > G(x) for all x, the values in
    x1 tend to be less than those in x2.

    If the KS statistic is large, then the p-value will be small, and this may
    be taken as evidence against the null hypothesis in favor of the
    alternative.

    If ``method='exact'``, `ks_2samp` attempts to compute an exact p-value,
    that is, the probability under the null hypothesis of obtaining a test
    statistic value as extreme as the value computed from the data.
    If ``method='asymp'``, the asymptotic Kolmogorov-Smirnov distribution is
    used to compute an approximate p-value.
    If ``method='auto'``, an exact p-value computation is attempted if both
    sample sizes are less than 10000; otherwise, the asymptotic method is used.
    In any case, if an exact p-value calculation is attempted and fails, a
    warning will be emitted, and the asymptotic p-value will be returned.

    The 'two-sided' 'exact' computation computes the complementary probability
    and then subtracts from 1.  As such, the minimum probability it can return
    is about 1e-16.  While the algorithm itself is exact, numerical
    errors may accumulate for large sample sizes.   It is most suited to
    situations in which one of the sample sizes is only a few thousand.

    We generally follow Hodges' treatment of Drion/Gnedenko/Korolyuk [1]_.

    References
    ----------
    .. [1] Hodges, J.L. Jr.,  "The Significance Probability of the Smirnov
           Two-Sample Test," Arkiv fiur Matematik, 3, No. 43 (1958), 469-86.

    Examples
    --------
    Suppose we wish to test the null hypothesis that two samples were drawn
    from the same distribution.
    We choose a confidence level of 95%; that is, we will reject the null
    hypothesis in favor of the alternative if the p-value is less than 0.05.

    If the first sample were drawn from a uniform distribution and the second
    were drawn from the standard normal, we would expect the null hypothesis
    to be rejected.

    >>> import numpy as np
    >>> from scipy import stats
    >>> rng = np.random.default_rng()
    >>> sample1 = stats.uniform.rvs(size=100, random_state=rng)
    >>> sample2 = stats.norm.rvs(size=110, random_state=rng)
    >>> stats.ks_2samp(sample1, sample2)
    KstestResult(statistic=0.5454545454545454, pvalue=7.37417839555191e-15)

    Indeed, the p-value is lower than our threshold of 0.05, so we reject the
    null hypothesis in favor of the default "two-sided" alternative: the data
    were *not* drawn from the same distribution.

    When both samples are drawn from the same distribution, we expect the data
    to be consistent with the null hypothesis most of the time.

    >>> sample1 = stats.norm.rvs(size=105, random_state=rng)
    >>> sample2 = stats.norm.rvs(size=95, random_state=rng)
    >>> stats.ks_2samp(sample1, sample2)
    KstestResult(statistic=0.10927318295739348, pvalue=0.5438289009927495)

    As expected, the p-value of 0.54 is not below our threshold of 0.05, so
    we cannot reject the null hypothesis.

    Suppose, however, that the first sample were drawn from
    a normal distribution shifted toward greater values. In this case,
    the cumulative density function (CDF) of the underlying distribution tends
    to be *less* than the CDF underlying the second sample. Therefore, we would
    expect the null hypothesis to be rejected with ``alternative='less'``:

    >>> sample1 = stats.norm.rvs(size=105, loc=0.5, random_state=rng)
    >>> stats.ks_2samp(sample1, sample2, alternative='less')
    KstestResult(statistic=0.4055137844611529, pvalue=3.5474563068855554e-08)

    and indeed, with p-value smaller than our threshold, we reject the null
    hypothesis in favor of the alternative.

    """
    mode = method

    if mode not in ['auto', 'exact', 'asymp']:
        raise ValueError(f'Invalid value for mode: {mode}')
    alternative = {'t': 'two-sided', 'g': 'greater', 'l': 'less'}.get(
        alternative.lower()[0], alternative)
    if alternative not in ['two-sided', 'less', 'greater']:
        raise ValueError(f'Invalid value for alternative: {alternative}')
    MAX_AUTO_N = 10000  # 'auto' will attempt to be exact if n1,n2 <= MAX_AUTO_N
    if np.ma.is_masked(data1):
        data1 = data1.compressed()
    if np.ma.is_masked(data2):
        data2 = data2.compressed()
    data1 = np.sort(data1)
    data2 = np.sort(data2)
    n1 = data1.shape[0]
    n2 = data2.shape[0]
    if min(n1, n2) == 0:
        raise ValueError('Data passed to ks_2samp must not be empty')

    data_all = np.concatenate([data1, data2])
    # using searchsorted solves equal data problem
    cdf1 = np.searchsorted(data1, data_all, side='right') / n1
    cdf2 = np.searchsorted(data2, data_all, side='right') / n2
    cddiffs = cdf1 - cdf2
    # Ensure sign of minS is not negative.
    minS = np.clip(-np.min(cddiffs), 0, 1)
    maxS = np.max(cddiffs)
    alt2Dvalue = {'less': minS, 'greater': maxS, 'two-sided': max(minS, maxS)}
    d = alt2Dvalue[alternative]
    g = gcd(n1, n2)
    n1g = n1 // g
    n2g = n2 // g
    prob = -np.inf
    if mode == 'auto':
        mode = 'exact' if max(n1, n2) <= MAX_AUTO_N else 'asymp'
    elif mode == 'exact':
        # If lcm(n1, n2) is too big, switch from exact to asymp
        if n1g >= np.iinfo(np.int32).max / n2g:
            mode = 'asymp'
            warnings.warn(
                f"Exact ks_2samp calculation not possible with samples sizes "
                f"{n1} and {n2}. Switching to 'asymp'.", RuntimeWarning,
                stacklevel=3)

    if mode == 'exact':
        success, d, prob = _attempt_exact_2kssamp(n1, n2, g, d, alternative)
        if not success:
            mode = 'asymp'
            warnings.warn(f"ks_2samp: Exact calculation unsuccessful. "
                          f"Switching to method={mode}.", RuntimeWarning,
                          stacklevel=3)

    if mode == 'asymp':
        # The product n1*n2 is large.  Use Smirnov's asymptoptic formula.
        # Ensure float to avoid overflow in multiplication
        # sorted because the one-sided formula is not symmetric in n1, n2
        m, n = sorted([float(n1), float(n2)], reverse=True)
        en = m * n / (m + n)
        if alternative == 'two-sided':
            prob = distributions.kstwo.sf(d, np.round(en))
        else:
            z = np.sqrt(en) * d
            # Use Hodges' suggested approximation Eqn 5.3
            # Requires m to be the larger of (n1, n2)
            expt = -2 * z**2 - 2 * z * (m + 2*n)/np.sqrt(m*n*(m+n))/3.0
            prob = np.exp(expt)

    prob = np.clip(prob, 0, 1)
    return KstestResult(d, prob)


def _parse_kstest_args(data1, data2, args, N):
    # kstest allows many different variations of arguments.
    # Pull out the parsing into a separate function
    # (xvals, yvals, )  # 2sample
    # (xvals, cdf function,..)
    # (xvals, name of distribution, ...)
    # (name of distribution, name of distribution, ...)

    # Returns xvals, yvals, cdf
    # where cdf is a cdf function, or None
    # and yvals is either an array_like of values, or None
    # and xvals is array_like.
    rvsfunc, cdf = None, None
    if isinstance(data1, str):
        rvsfunc = getattr(distributions, data1).rvs
    elif callable(data1):
        rvsfunc = data1

    if isinstance(data2, str):
        cdf = getattr(distributions, data2).cdf
        data2 = None
    elif callable(data2):
        cdf = data2
        data2 = None

    data1 = np.sort(rvsfunc(*args, size=N) if rvsfunc else data1)
    return data1, data2, cdf


@_rename_parameter("mode", "method")
def kstest(rvs, cdf, args=(), N=20, alternative='two-sided', method='auto'):
    """
    Performs the (one-sample or two-sample) Kolmogorov-Smirnov test for
    goodness of fit.

    The one-sample test compares the underlying distribution F(x) of a sample
    against a given distribution G(x). The two-sample test compares the
    underlying distributions of two independent samples. Both tests are valid
    only for continuous distributions.

    Parameters
    ----------
    rvs : str, array_like, or callable
        If an array, it should be a 1-D array of observations of random
        variables.
        If a callable, it should be a function to generate random variables;
        it is required to have a keyword argument `size`.
        If a string, it should be the name of a distribution in `scipy.stats`,
        which will be used to generate random variables.
    cdf : str, array_like or callable
        If array_like, it should be a 1-D array of observations of random
        variables, and the two-sample test is performed
        (and rvs must be array_like).
        If a callable, that callable is used to calculate the cdf.
        If a string, it should be the name of a distribution in `scipy.stats`,
        which will be used as the cdf function.
    args : tuple, sequence, optional
        Distribution parameters, used if `rvs` or `cdf` are strings or
        callables.
    N : int, optional
        Sample size if `rvs` is string or callable.  Default is 20.
    alternative : {'two-sided', 'less', 'greater'}, optional
        Defines the null and alternative hypotheses. Default is 'two-sided'.
        Please see explanations in the Notes below.
    method : {'auto', 'exact', 'approx', 'asymp'}, optional
        Defines the distribution used for calculating the p-value.
        The following options are available (default is 'auto'):

          * 'auto' : selects one of the other options.
          * 'exact' : uses the exact distribution of test statistic.
          * 'approx' : approximates the two-sided probability with twice the
            one-sided probability
          * 'asymp': uses asymptotic distribution of test statistic

    Returns
    -------
    statistic : float
        KS test statistic, either D, D+ or D-.
    pvalue : float
        One-tailed or two-tailed p-value.

    See Also
    --------
    ks_2samp

    Notes
    -----
    There are three options for the null and corresponding alternative
    hypothesis that can be selected using the `alternative` parameter.

    - `two-sided`: The null hypothesis is that the two distributions are
      identical, F(x)=G(x) for all x; the alternative is that they are not
      identical.

    - `less`: The null hypothesis is that F(x) >= G(x) for all x; the
      alternative is that F(x) < G(x) for at least one x.

    - `greater`: The null hypothesis is that F(x) <= G(x) for all x; the
      alternative is that F(x) > G(x) for at least one x.

    Note that the alternative hypotheses describe the *CDFs* of the
    underlying distributions, not the observed values. For example,
    suppose x1 ~ F and x2 ~ G. If F(x) > G(x) for all x, the values in
    x1 tend to be less than those in x2.


    Examples
    --------
    Suppose we wish to test the null hypothesis that a sample is distributed
    according to the standard normal.
    We choose a confidence level of 95%; that is, we will reject the null
    hypothesis in favor of the alternative if the p-value is less than 0.05.

    When testing uniformly distributed data, we would expect the
    null hypothesis to be rejected.

    >>> import numpy as np
    >>> from scipy import stats
    >>> rng = np.random.default_rng()
    >>> stats.kstest(stats.uniform.rvs(size=100, random_state=rng),
    ...              stats.norm.cdf)
    KstestResult(statistic=0.5001899973268688, pvalue=1.1616392184763533e-23)

    Indeed, the p-value is lower than our threshold of 0.05, so we reject the
    null hypothesis in favor of the default "two-sided" alternative: the data
    are *not* distributed according to the standard normal.

    When testing random variates from the standard normal distribution, we
    expect the data to be consistent with the null hypothesis most of the time.

    >>> x = stats.norm.rvs(size=100, random_state=rng)
    >>> stats.kstest(x, stats.norm.cdf)
    KstestResult(statistic=0.05345882212970396, pvalue=0.9227159037744717)

    As expected, the p-value of 0.92 is not below our threshold of 0.05, so
    we cannot reject the null hypothesis.

    Suppose, however, that the random variates are distributed according to
    a normal distribution that is shifted toward greater values. In this case,
    the cumulative density function (CDF) of the underlying distribution tends
    to be *less* than the CDF of the standard normal. Therefore, we would
    expect the null hypothesis to be rejected with ``alternative='less'``:

    >>> x = stats.norm.rvs(size=100, loc=0.5, random_state=rng)
    >>> stats.kstest(x, stats.norm.cdf, alternative='less')
    KstestResult(statistic=0.17482387821055168, pvalue=0.001913921057766743)

    and indeed, with p-value smaller than our threshold, we reject the null
    hypothesis in favor of the alternative.

    For convenience, the previous test can be performed using the name of the
    distribution as the second argument.

    >>> stats.kstest(x, "norm", alternative='less')
    KstestResult(statistic=0.17482387821055168, pvalue=0.001913921057766743)

    The examples above have all been one-sample tests identical to those
    performed by `ks_1samp`. Note that `kstest` can also perform two-sample
    tests identical to those performed by `ks_2samp`. For example, when two
    samples are drawn from the same distribution, we expect the data to be
    consistent with the null hypothesis most of the time.

    >>> sample1 = stats.laplace.rvs(size=105, random_state=rng)
    >>> sample2 = stats.laplace.rvs(size=95, random_state=rng)
    >>> stats.kstest(sample1, sample2)
    KstestResult(statistic=0.11779448621553884, pvalue=0.4494256912629795)

    As expected, the p-value of 0.45 is not below our threshold of 0.05, so
    we cannot reject the null hypothesis.

    """
    # to not break compatibility with existing code
    if alternative == 'two_sided':
        alternative = 'two-sided'
    if alternative not in ['two-sided', 'greater', 'less']:
        raise ValueError("Unexpected alternative %s" % alternative)
    xvals, yvals, cdf = _parse_kstest_args(rvs, cdf, args, N)
    if cdf:
        return ks_1samp(xvals, cdf, args=args, alternative=alternative,
                        method=method)
    return ks_2samp(xvals, yvals, alternative=alternative, method=method)


def tiecorrect(rankvals):
    """Tie correction factor for Mann-Whitney U and Kruskal-Wallis H tests.

    Parameters
    ----------
    rankvals : array_like
        A 1-D sequence of ranks.  Typically this will be the array
        returned by `~scipy.stats.rankdata`.

    Returns
    -------
    factor : float
        Correction factor for U or H.

    See Also
    --------
    rankdata : Assign ranks to the data
    mannwhitneyu : Mann-Whitney rank test
    kruskal : Kruskal-Wallis H test

    References
    ----------
    .. [1] Siegel, S. (1956) Nonparametric Statistics for the Behavioral
           Sciences.  New York: McGraw-Hill.

    Examples
    --------
    >>> from scipy.stats import tiecorrect, rankdata
    >>> tiecorrect([1, 2.5, 2.5, 4])
    0.9
    >>> ranks = rankdata([1, 3, 2, 4, 5, 7, 2, 8, 4])
    >>> ranks
    array([ 1. ,  4. ,  2.5,  5.5,  7. ,  8. ,  2.5,  9. ,  5.5])
    >>> tiecorrect(ranks)
    0.9833333333333333

    """
    arr = np.sort(rankvals)
    idx = np.nonzero(np.r_[True, arr[1:] != arr[:-1], True])[0]
    cnt = np.diff(idx).astype(np.float64)

    size = np.float64(arr.size)
    return 1.0 if size < 2 else 1.0 - (cnt**3 - cnt).sum() / (size**3 - size)


RanksumsResult = namedtuple('RanksumsResult', ('statistic', 'pvalue'))


@_axis_nan_policy_factory(RanksumsResult, n_samples=2)
def ranksums(x, y, alternative='two-sided'):
    """Compute the Wilcoxon rank-sum statistic for two samples.

    The Wilcoxon rank-sum test tests the null hypothesis that two sets
    of measurements are drawn from the same distribution.  The alternative
    hypothesis is that values in one sample are more likely to be
    larger than the values in the other sample.

    This test should be used to compare two samples from continuous
    distributions.  It does not handle ties between measurements
    in x and y.  For tie-handling and an optional continuity correction
    see `scipy.stats.mannwhitneyu`.

    Parameters
    ----------
    x,y : array_like
        The data from the two samples.
    alternative : {'two-sided', 'less', 'greater'}, optional
        Defines the alternative hypothesis. Default is 'two-sided'.
        The following options are available:

        * 'two-sided': one of the distributions (underlying `x` or `y`) is
          stochastically greater than the other.
        * 'less': the distribution underlying `x` is stochastically less
          than the distribution underlying `y`.
        * 'greater': the distribution underlying `x` is stochastically greater
          than the distribution underlying `y`.

        .. versionadded:: 1.7.0

    Returns
    -------
    statistic : float
        The test statistic under the large-sample approximation that the
        rank sum statistic is normally distributed.
    pvalue : float
        The p-value of the test.

    References
    ----------
    .. [1] https://en.wikipedia.org/wiki/Wilcoxon_rank-sum_test

    Examples
    --------
    We can test the hypothesis that two independent unequal-sized samples are
    drawn from the same distribution with computing the Wilcoxon rank-sum
    statistic.

    >>> import numpy as np
    >>> from scipy.stats import ranksums
    >>> rng = np.random.default_rng()
    >>> sample1 = rng.uniform(-1, 1, 200)
    >>> sample2 = rng.uniform(-0.5, 1.5, 300) # a shifted distribution
    >>> ranksums(sample1, sample2)
    RanksumsResult(statistic=-7.887059, pvalue=3.09390448e-15)  # may vary
    >>> ranksums(sample1, sample2, alternative='less')
    RanksumsResult(statistic=-7.750585297581713, pvalue=4.573497606342543e-15) # may vary
    >>> ranksums(sample1, sample2, alternative='greater')
    RanksumsResult(statistic=-7.750585297581713, pvalue=0.9999999999999954) # may vary

    The p-value of less than ``0.05`` indicates that this test rejects the
    hypothesis at the 5% significance level.

    """
    x, y = map(np.asarray, (x, y))
    n1 = len(x)
    n2 = len(y)
    alldata = np.concatenate((x, y))
    ranked = rankdata(alldata)
    x = ranked[:n1]
    s = np.sum(x, axis=0)
    expected = n1 * (n1+n2+1) / 2.0
    z = (s - expected) / np.sqrt(n1*n2*(n1+n2+1)/12.0)
    z, prob = _normtest_finish(z, alternative)

    return RanksumsResult(z, prob)


KruskalResult = namedtuple('KruskalResult', ('statistic', 'pvalue'))


@_axis_nan_policy_factory(KruskalResult, n_samples=None)
def kruskal(*samples, nan_policy='propagate'):
    """Compute the Kruskal-Wallis H-test for independent samples.

    The Kruskal-Wallis H-test tests the null hypothesis that the population
    median of all of the groups are equal.  It is a non-parametric version of
    ANOVA.  The test works on 2 or more independent samples, which may have
    different sizes.  Note that rejecting the null hypothesis does not
    indicate which of the groups differs.  Post hoc comparisons between
    groups are required to determine which groups are different.

    Parameters
    ----------
    sample1, sample2, ... : array_like
       Two or more arrays with the sample measurements can be given as
       arguments. Samples must be one-dimensional.
    nan_policy : {'propagate', 'raise', 'omit'}, optional
        Defines how to handle when input contains nan.
        The following options are available (default is 'propagate'):

          * 'propagate': returns nan
          * 'raise': throws an error
          * 'omit': performs the calculations ignoring nan values

    Returns
    -------
    statistic : float
       The Kruskal-Wallis H statistic, corrected for ties.
    pvalue : float
       The p-value for the test using the assumption that H has a chi
       square distribution. The p-value returned is the survival function of
       the chi square distribution evaluated at H.

    See Also
    --------
    f_oneway : 1-way ANOVA.
    mannwhitneyu : Mann-Whitney rank test on two samples.
    friedmanchisquare : Friedman test for repeated measurements.

    Notes
    -----
    Due to the assumption that H has a chi square distribution, the number
    of samples in each group must not be too small.  A typical rule is
    that each sample must have at least 5 measurements.

    References
    ----------
    .. [1] W. H. Kruskal & W. W. Wallis, "Use of Ranks in
       One-Criterion Variance Analysis", Journal of the American Statistical
       Association, Vol. 47, Issue 260, pp. 583-621, 1952.
    .. [2] https://en.wikipedia.org/wiki/Kruskal-Wallis_one-way_analysis_of_variance

    Examples
    --------
    >>> from scipy import stats
    >>> x = [1, 3, 5, 7, 9]
    >>> y = [2, 4, 6, 8, 10]
    >>> stats.kruskal(x, y)
    KruskalResult(statistic=0.2727272727272734, pvalue=0.6015081344405895)

    >>> x = [1, 1, 1]
    >>> y = [2, 2, 2]
    >>> z = [2, 2]
    >>> stats.kruskal(x, y, z)
    KruskalResult(statistic=7.0, pvalue=0.0301973834223185)

    """
    samples = list(map(np.asarray, samples))

    num_groups = len(samples)
    if num_groups < 2:
        raise ValueError("Need at least two groups in stats.kruskal()")

    for sample in samples:
        if sample.size == 0:
            return KruskalResult(np.nan, np.nan)
        elif sample.ndim != 1:
            raise ValueError("Samples must be one-dimensional.")

    n = np.asarray(list(map(len, samples)))

    if nan_policy not in ('propagate', 'raise', 'omit'):
        raise ValueError("nan_policy must be 'propagate', 'raise' or 'omit'")

    contains_nan = False
    for sample in samples:
        cn = _contains_nan(sample, nan_policy)
        if cn[0]:
            contains_nan = True
            break

    if contains_nan and nan_policy == 'omit':
        for sample in samples:
            sample = ma.masked_invalid(sample)
        return mstats_basic.kruskal(*samples)

    if contains_nan and nan_policy == 'propagate':
        return KruskalResult(np.nan, np.nan)

    alldata = np.concatenate(samples)
    ranked = rankdata(alldata)
    ties = tiecorrect(ranked)
    if ties == 0:
        raise ValueError('All numbers are identical in kruskal')

    # Compute sum^2/n for each group and sum
    j = np.insert(np.cumsum(n), 0, 0)
    ssbn = 0
    for i in range(num_groups):
        ssbn += _square_of_sums(ranked[j[i]:j[i+1]]) / n[i]

    totaln = np.sum(n, dtype=float)
    h = 12.0 / (totaln * (totaln + 1)) * ssbn - 3 * (totaln + 1)
    df = num_groups - 1
    h /= ties

    return KruskalResult(h, distributions.chi2.sf(h, df))


FriedmanchisquareResult = namedtuple('FriedmanchisquareResult',
                                     ('statistic', 'pvalue'))


def friedmanchisquare(*samples):
    """Compute the Friedman test for repeated samples.

    The Friedman test tests the null hypothesis that repeated samples of
    the same individuals have the same distribution.  It is often used
    to test for consistency among samples obtained in different ways.
    For example, if two sampling techniques are used on the same set of
    individuals, the Friedman test can be used to determine if the two
    sampling techniques are consistent.

    Parameters
    ----------
    sample1, sample2, sample3... : array_like
        Arrays of observations.  All of the arrays must have the same number
        of elements.  At least three samples must be given.

    Returns
    -------
    statistic : float
        The test statistic, correcting for ties.
    pvalue : float
        The associated p-value assuming that the test statistic has a chi
        squared distribution.

    Notes
    -----
    Due to the assumption that the test statistic has a chi squared
    distribution, the p-value is only reliable for n > 10 and more than
    6 repeated samples.

    References
    ----------
    .. [1] https://en.wikipedia.org/wiki/Friedman_test

    """
    k = len(samples)
    if k < 3:
        raise ValueError('At least 3 sets of samples must be given '
                         'for Friedman test, got {}.'.format(k))

    n = len(samples[0])
    for i in range(1, k):
        if len(samples[i]) != n:
            raise ValueError('Unequal N in friedmanchisquare.  Aborting.')

    # Rank data
    data = np.vstack(samples).T
    data = data.astype(float)
    for i in range(len(data)):
        data[i] = rankdata(data[i])

    # Handle ties
    ties = 0
    for d in data:
        replist, repnum = find_repeats(array(d))
        for t in repnum:
            ties += t * (t*t - 1)
    c = 1 - ties / (k*(k*k - 1)*n)

    ssbn = np.sum(data.sum(axis=0)**2)
    chisq = (12.0 / (k*n*(k+1)) * ssbn - 3*n*(k+1)) / c

    return FriedmanchisquareResult(chisq, distributions.chi2.sf(chisq, k - 1))


BrunnerMunzelResult = namedtuple('BrunnerMunzelResult',
                                 ('statistic', 'pvalue'))


def brunnermunzel(x, y, alternative="two-sided", distribution="t",
                  nan_policy='propagate'):
    """Compute the Brunner-Munzel test on samples x and y.

    The Brunner-Munzel test is a nonparametric test of the null hypothesis that
    when values are taken one by one from each group, the probabilities of
    getting large values in both groups are equal.
    Unlike the Wilcoxon-Mann-Whitney's U test, this does not require the
    assumption of equivariance of two groups. Note that this does not assume
    the distributions are same. This test works on two independent samples,
    which may have different sizes.

    Parameters
    ----------
    x, y : array_like
        Array of samples, should be one-dimensional.
    alternative : {'two-sided', 'less', 'greater'}, optional
        Defines the alternative hypothesis.
        The following options are available (default is 'two-sided'):

          * 'two-sided'
          * 'less': one-sided
          * 'greater': one-sided
    distribution : {'t', 'normal'}, optional
        Defines how to get the p-value.
        The following options are available (default is 't'):

          * 't': get the p-value by t-distribution
          * 'normal': get the p-value by standard normal distribution.
    nan_policy : {'propagate', 'raise', 'omit'}, optional
        Defines how to handle when input contains nan.
        The following options are available (default is 'propagate'):

          * 'propagate': returns nan
          * 'raise': throws an error
          * 'omit': performs the calculations ignoring nan values

    Returns
    -------
    statistic : float
        The Brunner-Munzer W statistic.
    pvalue : float
        p-value assuming an t distribution. One-sided or
        two-sided, depending on the choice of `alternative` and `distribution`.

    See Also
    --------
    mannwhitneyu : Mann-Whitney rank test on two samples.

    Notes
    -----
    Brunner and Munzel recommended to estimate the p-value by t-distribution
    when the size of data is 50 or less. If the size is lower than 10, it would
    be better to use permuted Brunner Munzel test (see [2]_).

    References
    ----------
    .. [1] Brunner, E. and Munzel, U. "The nonparametric Benhrens-Fisher
           problem: Asymptotic theory and a small-sample approximation".
           Biometrical Journal. Vol. 42(2000): 17-25.
    .. [2] Neubert, K. and Brunner, E. "A studentized permutation test for the
           non-parametric Behrens-Fisher problem". Computational Statistics and
           Data Analysis. Vol. 51(2007): 5192-5204.

    Examples
    --------
    >>> from scipy import stats
    >>> x1 = [1,2,1,1,1,1,1,1,1,1,2,4,1,1]
    >>> x2 = [3,3,4,3,1,2,3,1,1,5,4]
    >>> w, p_value = stats.brunnermunzel(x1, x2)
    >>> w
    3.1374674823029505
    >>> p_value
    0.0057862086661515377

    """
    x = np.asarray(x)
    y = np.asarray(y)

    # check both x and y
    cnx, npx = _contains_nan(x, nan_policy)
    cny, npy = _contains_nan(y, nan_policy)
    contains_nan = cnx or cny
    if npx == "omit" or npy == "omit":
        nan_policy = "omit"

    if contains_nan and nan_policy == "propagate":
        return BrunnerMunzelResult(np.nan, np.nan)
    elif contains_nan and nan_policy == "omit":
        x = ma.masked_invalid(x)
        y = ma.masked_invalid(y)
        return mstats_basic.brunnermunzel(x, y, alternative, distribution)

    nx = len(x)
    ny = len(y)
    if nx == 0 or ny == 0:
        return BrunnerMunzelResult(np.nan, np.nan)
    rankc = rankdata(np.concatenate((x, y)))
    rankcx = rankc[0:nx]
    rankcy = rankc[nx:nx+ny]
    rankcx_mean = np.mean(rankcx)
    rankcy_mean = np.mean(rankcy)
    rankx = rankdata(x)
    ranky = rankdata(y)
    rankx_mean = np.mean(rankx)
    ranky_mean = np.mean(ranky)

    Sx = np.sum(np.power(rankcx - rankx - rankcx_mean + rankx_mean, 2.0))
    Sx /= nx - 1
    Sy = np.sum(np.power(rankcy - ranky - rankcy_mean + ranky_mean, 2.0))
    Sy /= ny - 1

    wbfn = nx * ny * (rankcy_mean - rankcx_mean)
    wbfn /= (nx + ny) * np.sqrt(nx * Sx + ny * Sy)

    if distribution == "t":
        df_numer = np.power(nx * Sx + ny * Sy, 2.0)
        df_denom = np.power(nx * Sx, 2.0) / (nx - 1)
        df_denom += np.power(ny * Sy, 2.0) / (ny - 1)
        df = df_numer / df_denom

        if (df_numer == 0) and (df_denom == 0):
            message = ("p-value cannot be estimated with `distribution='t' "
                       "because degrees of freedom parameter is undefined "
                       "(0/0). Try using `distribution='normal'")
            warnings.warn(message, RuntimeWarning)

        p = distributions.t.cdf(wbfn, df)
    elif distribution == "normal":
        p = distributions.norm.cdf(wbfn)
    else:
        raise ValueError(
            "distribution should be 't' or 'normal'")

    if alternative == "greater":
        pass
    elif alternative == "less":
        p = 1 - p
    elif alternative == "two-sided":
        p = 2 * np.min([p, 1-p])
    else:
        raise ValueError(
            "alternative should be 'less', 'greater' or 'two-sided'")

    return BrunnerMunzelResult(wbfn, p)


def combine_pvalues(pvalues, method='fisher', weights=None):
    """
    Combine p-values from independent tests that bear upon the same hypothesis.

    These methods are intended only for combining p-values from hypothesis
    tests based upon continuous distributions.

    Each method assumes that under the null hypothesis, the p-values are
    sampled independently and uniformly from the interval [0, 1]. A test
    statistic (different for each method) is computed and a combined
    p-value is calculated based upon the distribution of this test statistic
    under the null hypothesis.

    Parameters
    ----------
    pvalues : array_like, 1-D
        Array of p-values assumed to come from independent tests based on
        continuous distributions.
    method : {'fisher', 'pearson', 'tippett', 'stouffer', 'mudholkar_george'}

        Name of method to use to combine p-values.

        The available methods are (see Notes for details):

        * 'fisher': Fisher's method (Fisher's combined probability test)
        * 'pearson': Pearson's method
        * 'mudholkar_george': Mudholkar's and George's method
        * 'tippett': Tippett's method
        * 'stouffer': Stouffer's Z-score method
    weights : array_like, 1-D, optional
        Optional array of weights used only for Stouffer's Z-score method.

    Returns
    -------
    res : SignificanceResult
        An object containing attributes:

        statistic : float
            The statistic calculated by the specified method.
        pvalue : float
            The combined p-value.

    Notes
    -----
    If this function is applied to tests with a discrete statistics such as
    any rank test or contingency-table test, it will yield systematically
    wrong results, e.g. Fisher's method will systematically overestimate the
    p-value [1]_. This problem becomes less severe for large sample sizes
    when the discrete distributions become approximately continuous.

    The differences between the methods can be best illustrated by their
    statistics and what aspects of a combination of p-values they emphasise
    when considering significance [2]_. For example, methods emphasising large
    p-values are more sensitive to strong false and true negatives; conversely
    methods focussing on small p-values are sensitive to positives.

    * The statistics of Fisher's method (also known as Fisher's combined
      probability test) [3]_ is :math:`-2\\sum_i \\log(p_i)`, which is
      equivalent (as a test statistics) to the product of individual p-values:
      :math:`\\prod_i p_i`. Under the null hypothesis, this statistics follows
      a :math:`\\chi^2` distribution. This method emphasises small p-values.
    * Pearson's method uses :math:`-2\\sum_i\\log(1-p_i)`, which is equivalent
      to :math:`\\prod_i \\frac{1}{1-p_i}` [2]_.
      It thus emphasises large p-values.
    * Mudholkar and George compromise between Fisher's and Pearson's method by
      averaging their statistics [4]_. Their method emphasises extreme
      p-values, both close to 1 and 0.
    * Stouffer's method [5]_ uses Z-scores and the statistic:
      :math:`\\sum_i \\Phi^{-1} (p_i)`, where :math:`\\Phi` is the CDF of the
      standard normal distribution. The advantage of this method is that it is
      straightforward to introduce weights, which can make Stouffer's method
      more powerful than Fisher's method when the p-values are from studies
      of different size [6]_ [7]_.
    * Tippett's method uses the smallest p-value as a statistic.
      (Mind that this minimum is not the combined p-value.)

    Fisher's method may be extended to combine p-values from dependent tests
    [8]_. Extensions such as Brown's method and Kost's method are not currently
    implemented.

    .. versionadded:: 0.15.0

    References
    ----------
    .. [1] Kincaid, W. M., "The Combination of Tests Based on Discrete
           Distributions." Journal of the American Statistical Association 57,
           no. 297 (1962), 10-19.
    .. [2] Heard, N. and Rubin-Delanchey, P. "Choosing between methods of
           combining p-values."  Biometrika 105.1 (2018): 239-246.
    .. [3] https://en.wikipedia.org/wiki/Fisher%27s_method
    .. [4] George, E. O., and G. S. Mudholkar. "On the convolution of logistic
           random variables." Metrika 30.1 (1983): 1-13.
    .. [5] https://en.wikipedia.org/wiki/Fisher%27s_method#Relation_to_Stouffer.27s_Z-score_method
    .. [6] Whitlock, M. C. "Combining probability from independent tests: the
           weighted Z-method is superior to Fisher's approach." Journal of
           Evolutionary Biology 18, no. 5 (2005): 1368-1373.
    .. [7] Zaykin, Dmitri V. "Optimally weighted Z-test is a powerful method
           for combining probabilities in meta-analysis." Journal of
           Evolutionary Biology 24, no. 8 (2011): 1836-1841.
    .. [8] https://en.wikipedia.org/wiki/Extensions_of_Fisher%27s_method

    """
    pvalues = np.asarray(pvalues)
    if pvalues.ndim != 1:
        raise ValueError("pvalues is not 1-D")

    if method == 'fisher':
        statistic = -2 * np.sum(np.log(pvalues))
        pval = distributions.chi2.sf(statistic, 2 * len(pvalues))
    elif method == 'pearson':
        statistic = 2 * np.sum(np.log1p(-pvalues))
        pval = distributions.chi2.cdf(-statistic, 2 * len(pvalues))
    elif method == 'mudholkar_george':
        normalizing_factor = np.sqrt(3/len(pvalues))/np.pi
        statistic = -np.sum(np.log(pvalues)) + np.sum(np.log1p(-pvalues))
        nu = 5 * len(pvalues) + 4
        approx_factor = np.sqrt(nu / (nu - 2))
        pval = distributions.t.sf(statistic * normalizing_factor
                                  * approx_factor, nu)
    elif method == 'tippett':
        statistic = np.min(pvalues)
        pval = distributions.beta.cdf(statistic, 1, len(pvalues))
    elif method == 'stouffer':
        if weights is None:
            weights = np.ones_like(pvalues)
        elif len(weights) != len(pvalues):
            raise ValueError("pvalues and weights must be of the same size.")

        weights = np.asarray(weights)
        if weights.ndim != 1:
            raise ValueError("weights is not 1-D")

        Zi = distributions.norm.isf(pvalues)
        statistic = np.dot(weights, Zi) / np.linalg.norm(weights)
        pval = distributions.norm.sf(statistic)

    else:
        raise ValueError(
            f"Invalid method {method!r}. Valid methods are 'fisher', "
            "'pearson', 'mudholkar_george', 'tippett', and 'stouffer'"
        )

    return SignificanceResult(statistic, pval)


#####################################
#       STATISTICAL DISTANCES       #
#####################################


def wasserstein_distance(u_values, v_values, u_weights=None, v_weights=None):
    r"""
    Compute the first Wasserstein distance between two 1D distributions.

    This distance is also known as the earth mover's distance, since it can be
    seen as the minimum amount of "work" required to transform :math:`u` into
    :math:`v`, where "work" is measured as the amount of distribution weight
    that must be moved, multiplied by the distance it has to be moved.

    .. versionadded:: 1.0.0

    Parameters
    ----------
    u_values, v_values : array_like
        Values observed in the (empirical) distribution.
    u_weights, v_weights : array_like, optional
        Weight for each value. If unspecified, each value is assigned the same
        weight.
        `u_weights` (resp. `v_weights`) must have the same length as
        `u_values` (resp. `v_values`). If the weight sum differs from 1, it
        must still be positive and finite so that the weights can be normalized
        to sum to 1.

    Returns
    -------
    distance : float
        The computed distance between the distributions.

    Notes
    -----
    The first Wasserstein distance between the distributions :math:`u` and
    :math:`v` is:

    .. math::

        l_1 (u, v) = \inf_{\pi \in \Gamma (u, v)} \int_{\mathbb{R} \times
        \mathbb{R}} |x-y| \mathrm{d} \pi (x, y)

    where :math:`\Gamma (u, v)` is the set of (probability) distributions on
    :math:`\mathbb{R} \times \mathbb{R}` whose marginals are :math:`u` and
    :math:`v` on the first and second factors respectively.

    If :math:`U` and :math:`V` are the respective CDFs of :math:`u` and
    :math:`v`, this distance also equals to:

    .. math::

        l_1(u, v) = \int_{-\infty}^{+\infty} |U-V|

    See [2]_ for a proof of the equivalence of both definitions.

    The input distributions can be empirical, therefore coming from samples
    whose values are effectively inputs of the function, or they can be seen as
    generalized functions, in which case they are weighted sums of Dirac delta
    functions located at the specified values.

    References
    ----------
    .. [1] "Wasserstein metric", https://en.wikipedia.org/wiki/Wasserstein_metric
    .. [2] Ramdas, Garcia, Cuturi "On Wasserstein Two Sample Testing and Related
           Families of Nonparametric Tests" (2015). :arXiv:`1509.02237`.

    Examples
    --------
    >>> from scipy.stats import wasserstein_distance
    >>> wasserstein_distance([0, 1, 3], [5, 6, 8])
    5.0
    >>> wasserstein_distance([0, 1], [0, 1], [3, 1], [2, 2])
    0.25
    >>> wasserstein_distance([3.4, 3.9, 7.5, 7.8], [4.5, 1.4],
    ...                      [1.4, 0.9, 3.1, 7.2], [3.2, 3.5])
    4.0781331438047861

    """
    return _cdf_distance(1, u_values, v_values, u_weights, v_weights)


def energy_distance(u_values, v_values, u_weights=None, v_weights=None):
    r"""Compute the energy distance between two 1D distributions.

    .. versionadded:: 1.0.0

    Parameters
    ----------
    u_values, v_values : array_like
        Values observed in the (empirical) distribution.
    u_weights, v_weights : array_like, optional
        Weight for each value. If unspecified, each value is assigned the same
        weight.
        `u_weights` (resp. `v_weights`) must have the same length as
        `u_values` (resp. `v_values`). If the weight sum differs from 1, it
        must still be positive and finite so that the weights can be normalized
        to sum to 1.

    Returns
    -------
    distance : float
        The computed distance between the distributions.

    Notes
    -----
    The energy distance between two distributions :math:`u` and :math:`v`, whose
    respective CDFs are :math:`U` and :math:`V`, equals to:

    .. math::

        D(u, v) = \left( 2\mathbb E|X - Y| - \mathbb E|X - X'| -
        \mathbb E|Y - Y'| \right)^{1/2}

    where :math:`X` and :math:`X'` (resp. :math:`Y` and :math:`Y'`) are
    independent random variables whose probability distribution is :math:`u`
    (resp. :math:`v`).

    Sometimes the square of this quantity is referred to as the "energy
    distance" (e.g. in [2]_, [4]_), but as noted in [1]_ and [3]_, only the
    definition above satisfies the axioms of a distance function (metric).

    As shown in [2]_, for one-dimensional real-valued variables, the energy
    distance is linked to the non-distribution-free version of the Cramér-von
    Mises distance:

    .. math::

        D(u, v) = \sqrt{2} l_2(u, v) = \left( 2 \int_{-\infty}^{+\infty} (U-V)^2
        \right)^{1/2}

    Note that the common Cramér-von Mises criterion uses the distribution-free
    version of the distance. See [2]_ (section 2), for more details about both
    versions of the distance.

    The input distributions can be empirical, therefore coming from samples
    whose values are effectively inputs of the function, or they can be seen as
    generalized functions, in which case they are weighted sums of Dirac delta
    functions located at the specified values.

    References
    ----------
    .. [1] Rizzo, Szekely "Energy distance." Wiley Interdisciplinary Reviews:
           Computational Statistics, 8(1):27-38 (2015).
    .. [2] Szekely "E-statistics: The energy of statistical samples." Bowling
           Green State University, Department of Mathematics and Statistics,
           Technical Report 02-16 (2002).
    .. [3] "Energy distance", https://en.wikipedia.org/wiki/Energy_distance
    .. [4] Bellemare, Danihelka, Dabney, Mohamed, Lakshminarayanan, Hoyer,
           Munos "The Cramer Distance as a Solution to Biased Wasserstein
           Gradients" (2017). :arXiv:`1705.10743`.

    Examples
    --------
    >>> from scipy.stats import energy_distance
    >>> energy_distance([0], [2])
    2.0000000000000004
    >>> energy_distance([0, 8], [0, 8], [3, 1], [2, 2])
    1.0000000000000002
    >>> energy_distance([0.7, 7.4, 2.4, 6.8], [1.4, 8. ],
    ...                 [2.1, 4.2, 7.4, 8. ], [7.6, 8.8])
    0.88003340976158217

    """
    return np.sqrt(2) * _cdf_distance(2, u_values, v_values,
                                      u_weights, v_weights)


def _cdf_distance(p, u_values, v_values, u_weights=None, v_weights=None):
    r"""
    Compute, between two one-dimensional distributions :math:`u` and
    :math:`v`, whose respective CDFs are :math:`U` and :math:`V`, the
    statistical distance that is defined as:

    .. math::

        l_p(u, v) = \left( \int_{-\infty}^{+\infty} |U-V|^p \right)^{1/p}

    p is a positive parameter; p = 1 gives the Wasserstein distance, p = 2
    gives the energy distance.

    Parameters
    ----------
    u_values, v_values : array_like
        Values observed in the (empirical) distribution.
    u_weights, v_weights : array_like, optional
        Weight for each value. If unspecified, each value is assigned the same
        weight.
        `u_weights` (resp. `v_weights`) must have the same length as
        `u_values` (resp. `v_values`). If the weight sum differs from 1, it
        must still be positive and finite so that the weights can be normalized
        to sum to 1.

    Returns
    -------
    distance : float
        The computed distance between the distributions.

    Notes
    -----
    The input distributions can be empirical, therefore coming from samples
    whose values are effectively inputs of the function, or they can be seen as
    generalized functions, in which case they are weighted sums of Dirac delta
    functions located at the specified values.

    References
    ----------
    .. [1] Bellemare, Danihelka, Dabney, Mohamed, Lakshminarayanan, Hoyer,
           Munos "The Cramer Distance as a Solution to Biased Wasserstein
           Gradients" (2017). :arXiv:`1705.10743`.

    """
    u_values, u_weights = _validate_distribution(u_values, u_weights)
    v_values, v_weights = _validate_distribution(v_values, v_weights)

    u_sorter = np.argsort(u_values)
    v_sorter = np.argsort(v_values)

    all_values = np.concatenate((u_values, v_values))
    all_values.sort(kind='mergesort')

    # Compute the differences between pairs of successive values of u and v.
    deltas = np.diff(all_values)

    # Get the respective positions of the values of u and v among the values of
    # both distributions.
    u_cdf_indices = u_values[u_sorter].searchsorted(all_values[:-1], 'right')
    v_cdf_indices = v_values[v_sorter].searchsorted(all_values[:-1], 'right')

    # Calculate the CDFs of u and v using their weights, if specified.
    if u_weights is None:
        u_cdf = u_cdf_indices / u_values.size
    else:
        u_sorted_cumweights = np.concatenate(([0],
                                              np.cumsum(u_weights[u_sorter])))
        u_cdf = u_sorted_cumweights[u_cdf_indices] / u_sorted_cumweights[-1]

    if v_weights is None:
        v_cdf = v_cdf_indices / v_values.size
    else:
        v_sorted_cumweights = np.concatenate(([0],
                                              np.cumsum(v_weights[v_sorter])))
        v_cdf = v_sorted_cumweights[v_cdf_indices] / v_sorted_cumweights[-1]

    # Compute the value of the integral based on the CDFs.
    # If p = 1 or p = 2, we avoid using np.power, which introduces an overhead
    # of about 15%.
    if p == 1:
        return np.sum(np.multiply(np.abs(u_cdf - v_cdf), deltas))
    if p == 2:
        return np.sqrt(np.sum(np.multiply(np.square(u_cdf - v_cdf), deltas)))
    return np.power(np.sum(np.multiply(np.power(np.abs(u_cdf - v_cdf), p),
                                       deltas)), 1/p)


def _validate_distribution(values, weights):
    """
    Validate the values and weights from a distribution input of `cdf_distance`
    and return them as ndarray objects.

    Parameters
    ----------
    values : array_like
        Values observed in the (empirical) distribution.
    weights : array_like
        Weight for each value.

    Returns
    -------
    values : ndarray
        Values as ndarray.
    weights : ndarray
        Weights as ndarray.

    """
    # Validate the value array.
    values = np.asarray(values, dtype=float)
    if len(values) == 0:
        raise ValueError("Distribution can't be empty.")

    # Validate the weight array, if specified.
    if weights is not None:
        weights = np.asarray(weights, dtype=float)
        if len(weights) != len(values):
            raise ValueError('Value and weight array-likes for the same '
                             'empirical distribution must be of the same size.')
        if np.any(weights < 0):
            raise ValueError('All weights must be non-negative.')
        if not 0 < np.sum(weights) < np.inf:
            raise ValueError('Weight array-like sum must be positive and '
                             'finite. Set as None for an equal distribution of '
                             'weight.')

        return values, weights

    return values, None


#####################################
#         SUPPORT FUNCTIONS         #
#####################################

RepeatedResults = namedtuple('RepeatedResults', ('values', 'counts'))


def find_repeats(arr):
    """Find repeats and repeat counts.

    Parameters
    ----------
    arr : array_like
        Input array. This is cast to float64.

    Returns
    -------
    values : ndarray
        The unique values from the (flattened) input that are repeated.

    counts : ndarray
        Number of times the corresponding 'value' is repeated.

    Notes
    -----
    In numpy >= 1.9 `numpy.unique` provides similar functionality. The main
    difference is that `find_repeats` only returns repeated values.

    Examples
    --------
    >>> from scipy import stats
    >>> stats.find_repeats([2, 1, 2, 3, 2, 2, 5])
    RepeatedResults(values=array([2.]), counts=array([4]))

    >>> stats.find_repeats([[10, 20, 1, 2], [5, 5, 4, 4]])
    RepeatedResults(values=array([4.,  5.]), counts=array([2, 2]))

    """
    # Note: always copies.
    return RepeatedResults(*_find_repeats(np.array(arr, dtype=np.float64)))


def _sum_of_squares(a, axis=0):
    """Square each element of the input array, and return the sum(s) of that.

    Parameters
    ----------
    a : array_like
        Input array.
    axis : int or None, optional
        Axis along which to calculate. Default is 0. If None, compute over
        the whole array `a`.

    Returns
    -------
    sum_of_squares : ndarray
        The sum along the given axis for (a**2).

    See Also
    --------
    _square_of_sums : The square(s) of the sum(s) (the opposite of
        `_sum_of_squares`).

    """
    a, axis = _chk_asarray(a, axis)
    return np.sum(a*a, axis)


def _square_of_sums(a, axis=0):
    """Sum elements of the input array, and return the square(s) of that sum.

    Parameters
    ----------
    a : array_like
        Input array.
    axis : int or None, optional
        Axis along which to calculate. Default is 0. If None, compute over
        the whole array `a`.

    Returns
    -------
    square_of_sums : float or ndarray
        The square of the sum over `axis`.

    See Also
    --------
    _sum_of_squares : The sum of squares (the opposite of `square_of_sums`).

    """
    a, axis = _chk_asarray(a, axis)
    s = np.sum(a, axis)
    if not np.isscalar(s):
        return s.astype(float) * s
    else:
        return float(s) * s


def rankdata(a, method='average', *, axis=None, nan_policy='propagate'):
    """Assign ranks to data, dealing with ties appropriately.

    By default (``axis=None``), the data array is first flattened, and a flat
    array of ranks is returned. Separately reshape the rank array to the
    shape of the data array if desired (see Examples).

    Ranks begin at 1.  The `method` argument controls how ranks are assigned
    to equal values.  See [1]_ for further discussion of ranking methods.

    Parameters
    ----------
    a : array_like
        The array of values to be ranked.
    method : {'average', 'min', 'max', 'dense', 'ordinal'}, optional
        The method used to assign ranks to tied elements.
        The following methods are available (default is 'average'):

          * 'average': The average of the ranks that would have been assigned to
            all the tied values is assigned to each value.
          * 'min': The minimum of the ranks that would have been assigned to all
            the tied values is assigned to each value.  (This is also
            referred to as "competition" ranking.)
          * 'max': The maximum of the ranks that would have been assigned to all
            the tied values is assigned to each value.
          * 'dense': Like 'min', but the rank of the next highest element is
            assigned the rank immediately after those assigned to the tied
            elements.
          * 'ordinal': All values are given a distinct rank, corresponding to
            the order that the values occur in `a`.
    axis : {None, int}, optional
        Axis along which to perform the ranking. If ``None``, the data array
        is first flattened.
    nan_policy : {'propagate', 'omit', 'raise'}, optional
        Defines how to handle when input contains nan.
        The following options are available (default is 'propagate'):

          * 'propagate': propagates nans through the rank calculation
          * 'omit': performs the calculations ignoring nan values
          * 'raise': raises an error

        .. note::

            When `nan_policy` is 'propagate', the output is an array of *all*
            nans because ranks relative to nans in the input are undefined.
            When `nan_policy` is 'omit', nans in `a` are ignored when ranking
            the other values, and the corresponding locations of the output
            are nan. This behavior is the default because it is intuitive and
            compatible with the behavior before the `nan_policy` parameter
            was introduced.

        .. versionadded:: 1.10

    Returns
    -------
    ranks : ndarray
         An array of size equal to the size of `a`, containing rank
         scores.

    References
    ----------
    .. [1] "Ranking", https://en.wikipedia.org/wiki/Ranking

    Examples
    --------
    >>> import numpy as np
    >>> from scipy.stats import rankdata
    >>> rankdata([0, 2, 3, 2])
    array([ 1. ,  2.5,  4. ,  2.5])
    >>> rankdata([0, 2, 3, 2], method='min')
    array([ 1,  2,  4,  2])
    >>> rankdata([0, 2, 3, 2], method='max')
    array([ 1,  3,  4,  3])
    >>> rankdata([0, 2, 3, 2], method='dense')
    array([ 1,  2,  3,  2])
    >>> rankdata([0, 2, 3, 2], method='ordinal')
    array([ 1,  2,  4,  3])
    >>> rankdata([[0, 2], [3, 2]]).reshape(2,2)
    array([[1. , 2.5],
          [4. , 2.5]])
    >>> rankdata([[0, 2, 2], [3, 2, 5]], axis=1)
    array([[1. , 2.5, 2.5],
           [2. , 1. , 3. ]])
    >>> rankdata([0, 2, 3, np.nan, -2, np.nan], nan_policy="propagate")
    array([nan, nan, nan, nan, nan, nan])
    >>> rankdata([0, 2, 3, np.nan, -2, np.nan], nan_policy="omit")
    array([ 2.,  3.,  4., nan,  1., nan])

    """
    if method not in ('average', 'min', 'max', 'dense', 'ordinal'):
        raise ValueError('unknown method "{0}"'.format(method))

    a = np.asarray(a)

    if axis is not None:
        if a.size == 0:
            # The return values of `normalize_axis_index` are ignored.  The
            # call validates `axis`, even though we won't use it.
            # use scipy._lib._util._normalize_axis_index when available
            np.core.multiarray.normalize_axis_index(axis, a.ndim)
            dt = np.float64 if method == 'average' else np.int_
            return np.empty(a.shape, dtype=dt)
        return np.apply_along_axis(rankdata, axis, a, method,
                                   nan_policy=nan_policy)

    contains_nan, nan_policy = _contains_nan(a, nan_policy)
    nan_indexes = None
    if contains_nan:
        if nan_policy == 'omit':
            nan_indexes = np.isnan(a)
        if nan_policy == 'propagate':
            return np.full_like(a, np.nan)

    arr = np.ravel(a)
    algo = 'mergesort' if method == 'ordinal' else 'quicksort'
    sorter = np.argsort(arr, kind=algo)

    inv = np.empty(sorter.size, dtype=np.intp)
    inv[sorter] = np.arange(sorter.size, dtype=np.intp)

    if method == 'ordinal':
        result = inv + 1

    arr = arr[sorter]
    obs = np.r_[True, arr[1:] != arr[:-1]]
    dense = obs.cumsum()[inv]

    if method == 'dense':
        result = dense

    # cumulative counts of each unique value
    count = np.r_[np.nonzero(obs)[0], len(obs)]

    if method == 'max':
        result = count[dense]

    if method == 'min':
        result = count[dense - 1] + 1

    if method == 'average':
        result = .5 * (count[dense] + count[dense - 1] + 1)

    if nan_indexes is not None:
        result = result.astype('float64')
        result[nan_indexes] = np.nan

    return result<|MERGE_RESOLUTION|>--- conflicted
+++ resolved
@@ -51,13 +51,10 @@
                      _local_correlations)
 from dataclasses import make_dataclass
 from ._hypotests import _all_partitions
-<<<<<<< HEAD
-from ._hypotests_pythran import (_compute_outer_prob_inside_method,
+
+from ._stats_pythran import (_compute_outer_prob_inside_method,
                                  _compute_prob_outside_square,
                                  _count_paths_outside_method)
-=======
-from ._stats_pythran import _compute_outer_prob_inside_method
->>>>>>> 74946d2b
 from ._resampling import _batch_generator
 from ._axis_nan_policy import (_axis_nan_policy_factory,
                                _broadcast_concatenate)
