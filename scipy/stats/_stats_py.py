# Copyright 2002 Gary Strangman.  All rights reserved
# Copyright 2002-2016 The SciPy Developers
#
# The original code from Gary Strangman was heavily adapted for
# use in SciPy by Travis Oliphant.  The original code came with the
# following disclaimer:
#
# This software is provided "as-is".  There are no expressed or implied
# warranties of any kind, including, but not limited to, the warranties
# of merchantability and fitness for a given application.  In no event
# shall Gary Strangman be liable for any direct, indirect, incidental,
# special, exemplary or consequential damages (including, but not limited
# to, loss of use, data or profits, or business interruption) however
# caused and on any theory of liability, whether in contract, strict
# liability or tort (including negligence or otherwise) arising in any way
# out of the use of this software, even if advised of the possibility of
# such damage.

"""
A collection of basic statistical functions for Python.

References
----------
.. [CRCProbStat2000] Zwillinger, D. and Kokoska, S. (2000). CRC Standard
   Probability and Statistics Tables and Formulae. Chapman & Hall: New
   York. 2000.

"""
import math
import operator
import warnings
from collections import namedtuple
from collections.abc import Sequence

import numpy as np
from numpy import array, asarray, ma

from scipy import sparse
from scipy.spatial import distance_matrix

from scipy.optimize import milp, LinearConstraint
from scipy._lib._util import (check_random_state, _get_nan,
                              _rename_parameter, _contains_nan,
                              normalize_axis_index, np_vecdot, AxisError)
from scipy._lib.deprecation import _deprecate_positional_args

import scipy.special as special
# Import unused here but needs to stay until end of deprecation periode
# See https://github.com/scipy/scipy/issues/15765#issuecomment-1875564522
from scipy import linalg  # noqa: F401
from . import distributions
from . import _mstats_basic as mstats_basic

from ._stats_mstats_common import _find_repeats, theilslopes, siegelslopes
from ._stats import _kendall_dis, _toint64, _weightedrankedtau

from dataclasses import dataclass, field
from ._hypotests import _all_partitions
from ._stats_pythran import _compute_outer_prob_inside_method
from ._resampling import (MonteCarloMethod, PermutationMethod, BootstrapMethod,
                          monte_carlo_test, permutation_test, bootstrap,
                          _batch_generator)
from ._axis_nan_policy import (_axis_nan_policy_factory,
                               _broadcast_concatenate, _broadcast_shapes,
                               _broadcast_array_shapes_remove_axis, SmallSampleWarning,
                               too_small_1d_not_omit, too_small_1d_omit,
                               too_small_nd_not_omit, too_small_nd_omit)
from ._binomtest import _binary_search_for_binom_tst as _binary_search
from scipy._lib._bunch import _make_tuple_bunch
from scipy import stats
from scipy.optimize import root_scalar
from scipy._lib._array_api import (
    _asarray,
    array_namespace,
    is_lazy_array,
    is_numpy,
    is_cupy,
    xp_size,
    xp_vector_norm,
    xp_promote,
    xp_capabilities,
    xp_ravel,
    _length_nonmasked,
    _share_masks,
    xp_swapaxes,
    xp_default_dtype,
    xp_device,
)
import scipy._lib.array_api_extra as xpx



# Functions/classes in other files should be added in `__init__.py`, not here
__all__ = ['gmean', 'hmean', 'pmean', 'mode', 'tmean', 'tvar',
           'tmin', 'tmax', 'tstd', 'tsem', 'moment',
           'skew', 'kurtosis', 'describe', 'skewtest', 'kurtosistest',
           'normaltest', 'jarque_bera',
           'scoreatpercentile', 'percentileofscore',
           'cumfreq', 'relfreq', 'obrientransform',
           'sem', 'zmap', 'zscore', 'gzscore', 'iqr', 'gstd',
           'median_abs_deviation',
           'sigmaclip', 'trimboth', 'trim1', 'trim_mean',
           'f_oneway', 'pearsonr', 'fisher_exact',
           'spearmanr', 'pointbiserialr',
           'kendalltau', 'weightedtau',
           'linregress', 'siegelslopes', 'theilslopes', 'ttest_1samp',
           'ttest_ind', 'ttest_ind_from_stats', 'ttest_rel',
           'kstest', 'ks_1samp', 'ks_2samp',
           'chisquare', 'power_divergence',
           'tiecorrect', 'ranksums', 'kruskal', 'friedmanchisquare',
           'rankdata', 'combine_pvalues', 'quantile_test',
           'wasserstein_distance', 'wasserstein_distance_nd', 'energy_distance',
           'brunnermunzel', 'alexandergovern',
           'expectile', 'lmoment']


def _chk_asarray(a, axis, *, xp=None):
    if xp is None:
        xp = array_namespace(a)

    if axis is None:
        a = xp.reshape(a, (-1,))
        outaxis = 0
    else:
        a = xp.asarray(a)
        outaxis = axis

    if a.ndim == 0:
        a = xp.reshape(a, (-1,))

    return a, outaxis


def _chk2_asarray(a, b, axis):
    if axis is None:
        a = np.ravel(a)
        b = np.ravel(b)
        outaxis = 0
    else:
        a = np.asarray(a)
        b = np.asarray(b)
        outaxis = axis

    if a.ndim == 0:
        a = np.atleast_1d(a)
    if b.ndim == 0:
        b = np.atleast_1d(b)

    return a, b, outaxis


SignificanceResult = _make_tuple_bunch('SignificanceResult',
                                       ['statistic', 'pvalue'], [])
# Let's call a SignificanceResult with legacy :correlation" attribute a
# "CorrelationResult". Don't add to `extra_field_names`- shouldn't be in repr.


def _pack_CorrelationResult(statistic, pvalue, correlation):
    res = SignificanceResult(statistic, pvalue)
    res.correlation = correlation
    return res


def _unpack_CorrelationResult(res, _):
    return res.statistic, res.pvalue, res.correlation


# note that `weights` are paired with `x`
@xp_capabilities()
@_axis_nan_policy_factory(
        lambda x: x, n_samples=1, n_outputs=1, too_small=0, paired=True,
        result_to_tuple=lambda x, _: (x,), kwd_samples=['weights'])
def gmean(a, axis=0, dtype=None, weights=None):
    r"""Compute the weighted geometric mean along the specified axis.

    The weighted geometric mean of the array :math:`a_i` associated to weights
    :math:`w_i` is:

    .. math::

        \exp \left( \frac{ \sum_{i=1}^n w_i \ln a_i }{ \sum_{i=1}^n w_i }
                   \right) \, ,

    and, with equal weights, it gives:

    .. math::

        \sqrt[n]{ \prod_{i=1}^n a_i } \, .

    Parameters
    ----------
    a : array_like
        Input array or object that can be converted to an array.
    axis : int or None, optional
        Axis along which the geometric mean is computed. Default is 0.
        If None, compute over the whole array `a`.
    dtype : dtype, optional
        Type to which the input arrays are cast before the calculation is
        performed.
    weights : array_like, optional
        The `weights` array must be broadcastable to the same shape as `a`.
        Default is None, which gives each value a weight of 1.0.

    Returns
    -------
    gmean : ndarray
        See `dtype` parameter above.

    See Also
    --------
    numpy.mean : Arithmetic average
    numpy.average : Weighted average
    hmean : Harmonic mean

    Notes
    -----
    The sample geometric mean is the exponential of the mean of the natural
    logarithms of the observations.
    Negative observations will produce NaNs in the output because the *natural*
    logarithm (as opposed to the *complex* logarithm) is defined only for
    non-negative reals.

    References
    ----------
    .. [1] "Weighted Geometric Mean", *Wikipedia*,
           https://en.wikipedia.org/wiki/Weighted_geometric_mean.
    .. [2] Grossman, J., Grossman, M., Katz, R., "Averages: A New Approach",
           Archimedes Foundation, 1983

    Examples
    --------
    >>> from scipy.stats import gmean
    >>> gmean([1, 4])
    2.0
    >>> gmean([1, 2, 3, 4, 5, 6, 7])
    3.3800151591412964
    >>> gmean([1, 4, 7], weights=[3, 1, 3])
    2.80668351922014

    """
    xp = array_namespace(a, weights)
    a = xp.asarray(a, dtype=dtype)

    if weights is not None:
        weights = xp.asarray(weights, dtype=dtype)

    with np.errstate(divide='ignore'):
        log_a = xp.log(a)

    return xp.exp(_xp_mean(log_a, axis=axis, weights=weights))


@xp_capabilities(jax_jit=False, allow_dask_compute=1)
@_axis_nan_policy_factory(
        lambda x: x, n_samples=1, n_outputs=1, too_small=0, paired=True,
        result_to_tuple=lambda x, _: (x,), kwd_samples=['weights'])
def hmean(a, axis=0, dtype=None, *, weights=None):
    r"""Calculate the weighted harmonic mean along the specified axis.

    The weighted harmonic mean of the array :math:`a_i` associated to weights
    :math:`w_i` is:

    .. math::

        \frac{ \sum_{i=1}^n w_i }{ \sum_{i=1}^n \frac{w_i}{a_i} } \, ,

    and, with equal weights, it gives:

    .. math::

        \frac{ n }{ \sum_{i=1}^n \frac{1}{a_i} } \, .

    Parameters
    ----------
    a : array_like
        Input array, masked array or object that can be converted to an array.
    axis : int or None, optional
        Axis along which the harmonic mean is computed. Default is 0.
        If None, compute over the whole array `a`.
    dtype : dtype, optional
        Type of the returned array and of the accumulator in which the
        elements are summed. If `dtype` is not specified, it defaults to the
        dtype of `a`, unless `a` has an integer `dtype` with a precision less
        than that of the default platform integer. In that case, the default
        platform integer is used.
    weights : array_like, optional
        The weights array can either be 1-D (in which case its length must be
        the size of `a` along the given `axis`) or of the same shape as `a`.
        Default is None, which gives each value a weight of 1.0.

        .. versionadded:: 1.9

    Returns
    -------
    hmean : ndarray
        See `dtype` parameter above.

    See Also
    --------
    numpy.mean : Arithmetic average
    numpy.average : Weighted average
    gmean : Geometric mean

    Notes
    -----
    The sample harmonic mean is the reciprocal of the mean of the reciprocals
    of the observations.

    The harmonic mean is computed over a single dimension of the input
    array, axis=0 by default, or all values in the array if axis=None.
    float64 intermediate and return values are used for integer inputs.

    The harmonic mean is only defined if all observations are non-negative;
    otherwise, the result is NaN.

    References
    ----------
    .. [1] "Weighted Harmonic Mean", *Wikipedia*,
           https://en.wikipedia.org/wiki/Harmonic_mean#Weighted_harmonic_mean
    .. [2] Ferger, F., "The nature and use of the harmonic mean", Journal of
           the American Statistical Association, vol. 26, pp. 36-40, 1931

    Examples
    --------
    >>> from scipy.stats import hmean
    >>> hmean([1, 4])
    1.6000000000000001
    >>> hmean([1, 2, 3, 4, 5, 6, 7])
    2.6997245179063363
    >>> hmean([1, 4, 7], weights=[3, 1, 3])
    1.9029126213592233

    """
    xp = array_namespace(a, weights)
    a = xp.asarray(a, dtype=dtype)

    if weights is not None:
        weights = xp.asarray(weights, dtype=dtype)

    negative_mask = a < 0
    if xp.any(negative_mask):
        # `where` avoids having to be careful about dtypes and will work with
        # JAX. This is the exceptional case, so it's OK to be a little slower.
        # Won't work for array_api_strict for now, but see data-apis/array-api#807
        a = xp.where(negative_mask, xp.nan, a)
        message = ("The harmonic mean is only defined if all elements are "
                   "non-negative; otherwise, the result is NaN.")
        warnings.warn(message, RuntimeWarning, stacklevel=2)

    with np.errstate(divide='ignore'):
        return 1.0 / _xp_mean(1.0 / a, axis=axis, weights=weights)


@xp_capabilities(jax_jit=False, allow_dask_compute=1)
@_axis_nan_policy_factory(
        lambda x: x, n_samples=1, n_outputs=1, too_small=0, paired=True,
        result_to_tuple=lambda x, _: (x,), kwd_samples=['weights'])
def pmean(a, p, *, axis=0, dtype=None, weights=None):
    r"""Calculate the weighted power mean along the specified axis.

    The weighted power mean of the array :math:`a_i` associated to weights
    :math:`w_i` is:

    .. math::

        \left( \frac{ \sum_{i=1}^n w_i a_i^p }{ \sum_{i=1}^n w_i }
              \right)^{ 1 / p } \, ,

    and, with equal weights, it gives:

    .. math::

        \left( \frac{ 1 }{ n } \sum_{i=1}^n a_i^p \right)^{ 1 / p }  \, .

    When ``p=0``, it returns the geometric mean.

    This mean is also called generalized mean or Hölder mean, and must not be
    confused with the Kolmogorov generalized mean, also called
    quasi-arithmetic mean or generalized f-mean [3]_.

    Parameters
    ----------
    a : array_like
        Input array, masked array or object that can be converted to an array.
    p : int or float
        Exponent.
    axis : int or None, optional
        Axis along which the power mean is computed. Default is 0.
        If None, compute over the whole array `a`.
    dtype : dtype, optional
        Type of the returned array and of the accumulator in which the
        elements are summed. If `dtype` is not specified, it defaults to the
        dtype of `a`, unless `a` has an integer `dtype` with a precision less
        than that of the default platform integer. In that case, the default
        platform integer is used.
    weights : array_like, optional
        The weights array can either be 1-D (in which case its length must be
        the size of `a` along the given `axis`) or of the same shape as `a`.
        Default is None, which gives each value a weight of 1.0.

    Returns
    -------
    pmean : ndarray, see `dtype` parameter above.
        Output array containing the power mean values.

    See Also
    --------
    numpy.average : Weighted average
    gmean : Geometric mean
    hmean : Harmonic mean

    Notes
    -----
    The power mean is computed over a single dimension of the input
    array, ``axis=0`` by default, or all values in the array if ``axis=None``.
    float64 intermediate and return values are used for integer inputs.

    The power mean is only defined if all observations are non-negative;
    otherwise, the result is NaN.

    .. versionadded:: 1.9

    References
    ----------
    .. [1] "Generalized Mean", *Wikipedia*,
           https://en.wikipedia.org/wiki/Generalized_mean
    .. [2] Norris, N., "Convexity properties of generalized mean value
           functions", The Annals of Mathematical Statistics, vol. 8,
           pp. 118-120, 1937
    .. [3] Bullen, P.S., Handbook of Means and Their Inequalities, 2003

    Examples
    --------
    >>> from scipy.stats import pmean, hmean, gmean
    >>> pmean([1, 4], 1.3)
    2.639372938300652
    >>> pmean([1, 2, 3, 4, 5, 6, 7], 1.3)
    4.157111214492084
    >>> pmean([1, 4, 7], -2, weights=[3, 1, 3])
    1.4969684896631954

    For p=-1, power mean is equal to harmonic mean:

    >>> pmean([1, 4, 7], -1, weights=[3, 1, 3])
    1.9029126213592233
    >>> hmean([1, 4, 7], weights=[3, 1, 3])
    1.9029126213592233

    For p=0, power mean is defined as the geometric mean:

    >>> pmean([1, 4, 7], 0, weights=[3, 1, 3])
    2.80668351922014
    >>> gmean([1, 4, 7], weights=[3, 1, 3])
    2.80668351922014

    """
    if not isinstance(p, int | float):
        raise ValueError("Power mean only defined for exponent of type int or "
                         "float.")
    if p == 0:
        return gmean(a, axis=axis, dtype=dtype, weights=weights)

    xp = array_namespace(a, weights)
    a = xp.asarray(a, dtype=dtype)

    if weights is not None:
        weights = xp.asarray(weights, dtype=dtype)

    negative_mask = a < 0
    if xp.any(negative_mask):
        # `where` avoids having to be careful about dtypes and will work with
        # JAX. This is the exceptional case, so it's OK to be a little slower.
        # Won't work for array_api_strict for now, but see data-apis/array-api#807
        a = xp.where(negative_mask, np.nan, a)
        message = ("The power mean is only defined if all elements are "
                   "non-negative; otherwise, the result is NaN.")
        warnings.warn(message, RuntimeWarning, stacklevel=2)

    with np.errstate(divide='ignore', invalid='ignore'):
        return _xp_mean(a**float(p), axis=axis, weights=weights)**(1/p)


ModeResult = namedtuple('ModeResult', ('mode', 'count'))


def _mode_result(mode, count):
    # When a slice is empty, `_axis_nan_policy` automatically produces
    # NaN for `mode` and `count`. This is a reasonable convention for `mode`,
    # but `count` should not be NaN; it should be zero.
    i = np.isnan(count)
    if i.shape == ():
        count = np.asarray(0, dtype=count.dtype)[()] if i else count
    else:
        count[i] = 0
    return ModeResult(mode, count)


@_axis_nan_policy_factory(_mode_result, override={'nan_propagation': False})
def mode(a, axis=0, nan_policy='propagate', keepdims=False):
    r"""Return an array of the modal (most common) value in the passed array.

    If there is more than one such value, only one is returned.
    The bin-count for the modal bins is also returned.

    Parameters
    ----------
    a : array_like
        Numeric, n-dimensional array of which to find mode(s).
    axis : int or None, optional
        Axis along which to operate. Default is 0. If None, compute over
        the whole array `a`.
    nan_policy : {'propagate', 'raise', 'omit'}, optional
        Defines how to handle when input contains nan.
        The following options are available (default is 'propagate'):

          * 'propagate': treats nan as it would treat any other value
          * 'raise': throws an error
          * 'omit': performs the calculations ignoring nan values
    keepdims : bool, optional
        If set to ``False``, the `axis` over which the statistic is taken
        is consumed (eliminated from the output array). If set to ``True``,
        the `axis` is retained with size one, and the result will broadcast
        correctly against the input array.

    Returns
    -------
    mode : ndarray
        Array of modal values.
    count : ndarray
        Array of counts for each mode.

    Notes
    -----
    The mode  is calculated using `numpy.unique`.
    In NumPy versions 1.21 and after, all NaNs - even those with different
    binary representations - are treated as equivalent and counted as separate
    instances of the same value.

    By convention, the mode of an empty array is NaN, and the associated count
    is zero.

    Examples
    --------
    >>> import numpy as np
    >>> a = np.array([[3, 0, 3, 7],
    ...               [3, 2, 6, 2],
    ...               [1, 7, 2, 8],
    ...               [3, 0, 6, 1],
    ...               [3, 2, 5, 5]])
    >>> from scipy import stats
    >>> stats.mode(a, keepdims=True)
    ModeResult(mode=array([[3, 0, 6, 1]]), count=array([[4, 2, 2, 1]]))

    To get mode of whole array, specify ``axis=None``:

    >>> stats.mode(a, axis=None, keepdims=True)
    ModeResult(mode=[[3]], count=[[5]])
    >>> stats.mode(a, axis=None, keepdims=False)
    ModeResult(mode=3, count=5)

    """
    # `axis`, `nan_policy`, and `keepdims` are handled by `_axis_nan_policy`
    if not np.issubdtype(a.dtype, np.number):
        message = ("Argument `a` is not recognized as numeric. "
                   "Support for input that cannot be coerced to a numeric "
                   "array was deprecated in SciPy 1.9.0 and removed in SciPy "
                   "1.11.0. Please consider `np.unique`.")
        raise TypeError(message)

    if a.size == 0:
        NaN = _get_nan(a)
        return ModeResult(*np.array([NaN, 0], dtype=NaN.dtype))

    if a.ndim == 1:
        vals, cnts = np.unique(a, return_counts=True)
        modes, counts = vals[cnts.argmax()], cnts.max()
        return ModeResult(modes[()], counts[()])

    # `axis` is always -1 after the `_axis_nan_policy` decorator
    y = np.sort(a, axis=-1)
    # Get boolean array of elements that are different from the previous element
    i = np.concatenate([np.ones(y.shape[:-1] + (1,), dtype=bool),
                        (y[..., :-1] != y[..., 1:]) & ~np.isnan(y[..., :-1])], axis=-1)
    # Get linear integer indices of these elements in a raveled array
    indices = np.arange(y.size)[i.ravel()]
    # The difference between integer indices is the number of repeats
    counts = np.diff(indices, append=y.size)
    # Now we form an array of `counts` corresponding with each element of `y`...
    counts = np.reshape(np.repeat(counts, counts), y.shape)
    # ... so we can get the argmax of *each slice* separately.
    k = np.argmax(counts, axis=-1, keepdims=True)
    # Extract the corresponding element/count, and eliminate the reduced dimension
    modes = np.take_along_axis(y, k, axis=-1)[..., 0]
    counts = np.take_along_axis(counts, k, axis=-1)[..., 0]
    return ModeResult(modes[()], counts[()])


def _put_val_to_limits(a, limits, inclusive, val=np.nan, xp=None):
    """Replace elements outside limits with a value.

    This is primarily a utility function.

    Parameters
    ----------
    a : array
    limits : (float or None, float or None)
        A tuple consisting of the (lower limit, upper limit).  Elements in the
        input array less than the lower limit or greater than the upper limit
        will be replaced with `val`. None implies no limit.
    inclusive : (bool, bool)
        A tuple consisting of the (lower flag, upper flag).  These flags
        determine whether values exactly equal to lower or upper are allowed.
    val : float, default: NaN
        The value with which extreme elements of the array are replaced.

    """
    xp = array_namespace(a) if xp is None else xp
    mask = xp.zeros_like(a, dtype=xp.bool)
    if limits is None:
        return a, mask
    lower_limit, upper_limit = limits
    lower_include, upper_include = inclusive
    if lower_limit is not None:
        mask |= (a < lower_limit) if lower_include else a <= lower_limit
    if upper_limit is not None:
        mask |= (a > upper_limit) if upper_include else a >= upper_limit
    lazy = is_lazy_array(mask)
    if not lazy and xp.all(mask):
        raise ValueError("No array values within given limits")
    if lazy or xp.any(mask):
        a = xp.where(mask, val, a)
    return a, mask


@xp_capabilities()
@_axis_nan_policy_factory(
    lambda x: x, n_outputs=1, default_axis=None,
    result_to_tuple=lambda x, _: (x,)
)
def tmean(a, limits=None, inclusive=(True, True), axis=None):
    """Compute the trimmed mean.

    This function finds the arithmetic mean of given values, ignoring values
    outside the given `limits`.

    Parameters
    ----------
    a : array_like
        Array of values.
    limits : None or (lower limit, upper limit), optional
        Values in the input array less than the lower limit or greater than the
        upper limit will be ignored.  When limits is None (default), then all
        values are used.  Either of the limit values in the tuple can also be
        None representing a half-open interval.
    inclusive : (bool, bool), optional
        A tuple consisting of the (lower flag, upper flag).  These flags
        determine whether values exactly equal to the lower or upper limits
        are included.  The default value is (True, True).
    axis : int or None, optional
        Axis along which to compute test. Default is None.

    Returns
    -------
    tmean : ndarray
        Trimmed mean.

    See Also
    --------
    trim_mean : Returns mean after trimming a proportion from both tails.

    Examples
    --------
    >>> import numpy as np
    >>> from scipy import stats
    >>> x = np.arange(20)
    >>> stats.tmean(x)
    9.5
    >>> stats.tmean(x, (3,17))
    10.0

    """
    xp = array_namespace(a)
    a, mask = _put_val_to_limits(a, limits, inclusive, val=0., xp=xp)
    # explicit dtype specification required due to data-apis/array-api-compat#152
    sum = xp.sum(a, axis=axis, dtype=a.dtype)
    n = xp.sum(xp.asarray(~mask, dtype=a.dtype, device=xp_device(a)), axis=axis,
               dtype=a.dtype)
    mean = xpx.apply_where(n != 0, (sum, n), operator.truediv, fill_value=xp.nan)
    return mean[()] if mean.ndim == 0 else mean


@xp_capabilities()
@_axis_nan_policy_factory(
    lambda x: x, n_outputs=1, result_to_tuple=lambda x, _: (x,)
)
def tvar(a, limits=None, inclusive=(True, True), axis=0, ddof=1):
    """Compute the trimmed variance.

    This function computes the sample variance of an array of values,
    while ignoring values which are outside of given `limits`.

    Parameters
    ----------
    a : array_like
        Array of values.
    limits : None or (lower limit, upper limit), optional
        Values in the input array less than the lower limit or greater than the
        upper limit will be ignored. When limits is None, then all values are
        used. Either of the limit values in the tuple can also be None
        representing a half-open interval.  The default value is None.
    inclusive : (bool, bool), optional
        A tuple consisting of the (lower flag, upper flag).  These flags
        determine whether values exactly equal to the lower or upper limits
        are included.  The default value is (True, True).
    axis : int or None, optional
        Axis along which to operate. Default is 0. If None, compute over the
        whole array `a`.
    ddof : int, optional
        Delta degrees of freedom.  Default is 1.

    Returns
    -------
    tvar : float
        Trimmed variance.

    Notes
    -----
    `tvar` computes the unbiased sample variance, i.e. it uses a correction
    factor ``n / (n - 1)``.

    Examples
    --------
    >>> import numpy as np
    >>> from scipy import stats
    >>> x = np.arange(20)
    >>> stats.tvar(x)
    35.0
    >>> stats.tvar(x, (3,17))
    20.0

    """
    xp = array_namespace(a)
    a, _ = _put_val_to_limits(a, limits, inclusive, xp=xp)
    with warnings.catch_warnings():
        warnings.simplefilter("ignore", SmallSampleWarning)
        # Currently, this behaves like nan_policy='omit' for alternative array
        # backends, but nan_policy='propagate' will be handled for other backends
        # by the axis_nan_policy decorator shortly.
        return _xp_var(a, correction=ddof, axis=axis, nan_policy='omit', xp=xp)


@xp_capabilities()
@_axis_nan_policy_factory(
    lambda x: x, n_outputs=1, result_to_tuple=lambda x, _: (x,)
)
def tmin(a, lowerlimit=None, axis=0, inclusive=True, nan_policy='propagate'):
    """Compute the trimmed minimum.

    This function finds the minimum value of an array `a` along the
    specified axis, but only considering values greater than a specified
    lower limit.

    Parameters
    ----------
    a : array_like
        Array of values.
    lowerlimit : None or float, optional
        Values in the input array less than the given limit will be ignored.
        When lowerlimit is None, then all values are used. The default value
        is None.
    axis : int or None, optional
        Axis along which to operate. Default is 0. If None, compute over the
        whole array `a`.
    inclusive : {True, False}, optional
        This flag determines whether values exactly equal to the lower limit
        are included.  The default value is True.

    Returns
    -------
    tmin : float, int or ndarray
        Trimmed minimum.

    Examples
    --------
    >>> import numpy as np
    >>> from scipy import stats
    >>> x = np.arange(20)
    >>> stats.tmin(x)
    0

    >>> stats.tmin(x, 13)
    13

    >>> stats.tmin(x, 13, inclusive=False)
    14

    """
    xp = array_namespace(a)

    max_ = xp.iinfo(a.dtype).max if xp.isdtype(a.dtype, 'integral') else xp.inf
    a, mask = _put_val_to_limits(a, (lowerlimit, None), (inclusive, None),
                                 val=max_, xp=xp)

    res = xp.min(a, axis=axis)
    invalid = xp.all(mask, axis=axis)  # All elements are below lowerlimit

    # For eager backends, output dtype is data-dependent
    if is_lazy_array(invalid) or xp.any(invalid):
        # Possible loss of precision for int types
        res = xp_promote(res, force_floating=True, xp=xp)
        res = xp.where(invalid, xp.nan, res)

    return res[()] if res.ndim == 0 else res


@xp_capabilities()
@_axis_nan_policy_factory(
    lambda x: x, n_outputs=1, result_to_tuple=lambda x, _: (x,)
)
def tmax(a, upperlimit=None, axis=0, inclusive=True, nan_policy='propagate'):
    """Compute the trimmed maximum.

    This function computes the maximum value of an array along a given axis,
    while ignoring values larger than a specified upper limit.

    Parameters
    ----------
    a : array_like
        Array of values.
    upperlimit : None or float, optional
        Values in the input array greater than the given limit will be ignored.
        When upperlimit is None, then all values are used. The default value
        is None.
    axis : int or None, optional
        Axis along which to operate. Default is 0. If None, compute over the
        whole array `a`.
    inclusive : {True, False}, optional
        This flag determines whether values exactly equal to the upper limit
        are included.  The default value is True.

    Returns
    -------
    tmax : float, int or ndarray
        Trimmed maximum.

    Examples
    --------
    >>> import numpy as np
    >>> from scipy import stats
    >>> x = np.arange(20)
    >>> stats.tmax(x)
    19

    >>> stats.tmax(x, 13)
    13

    >>> stats.tmax(x, 13, inclusive=False)
    12

    """
    xp = array_namespace(a)

    min_ = xp.iinfo(a.dtype).min if xp.isdtype(a.dtype, 'integral') else -xp.inf
    a, mask = _put_val_to_limits(a, (None, upperlimit), (None, inclusive),
                                 val=min_, xp=xp)

    res = xp.max(a, axis=axis)
    invalid = xp.all(mask, axis=axis)  # All elements are above upperlimit

    # For eager backends, output dtype is data-dependent
    if is_lazy_array(invalid) or xp.any(invalid):
        # Possible loss of precision for int types
        res = xp_promote(res, force_floating=True, xp=xp)
        res = xp.where(invalid, xp.nan, res)

    return res[()] if res.ndim == 0 else res


@xp_capabilities()
@_axis_nan_policy_factory(
    lambda x: x, n_outputs=1, result_to_tuple=lambda x, _: (x,)
)
def tstd(a, limits=None, inclusive=(True, True), axis=0, ddof=1):
    """Compute the trimmed sample standard deviation.

    This function finds the sample standard deviation of given values,
    ignoring values outside the given `limits`.

    Parameters
    ----------
    a : array_like
        Array of values.
    limits : None or (lower limit, upper limit), optional
        Values in the input array less than the lower limit or greater than the
        upper limit will be ignored. When limits is None, then all values are
        used. Either of the limit values in the tuple can also be None
        representing a half-open interval.  The default value is None.
    inclusive : (bool, bool), optional
        A tuple consisting of the (lower flag, upper flag).  These flags
        determine whether values exactly equal to the lower or upper limits
        are included.  The default value is (True, True).
    axis : int or None, optional
        Axis along which to operate. Default is 0. If None, compute over the
        whole array `a`.
    ddof : int, optional
        Delta degrees of freedom.  Default is 1.

    Returns
    -------
    tstd : float
        Trimmed sample standard deviation.

    Notes
    -----
    `tstd` computes the unbiased sample standard deviation, i.e. it uses a
    correction factor ``n / (n - 1)``.

    Examples
    --------
    >>> import numpy as np
    >>> from scipy import stats
    >>> x = np.arange(20)
    >>> stats.tstd(x)
    5.9160797830996161
    >>> stats.tstd(x, (3,17))
    4.4721359549995796

    """
    return tvar(a, limits, inclusive, axis, ddof, _no_deco=True)**0.5


@xp_capabilities()
@_axis_nan_policy_factory(
    lambda x: x, n_outputs=1, result_to_tuple=lambda x, _: (x,)
)
def tsem(a, limits=None, inclusive=(True, True), axis=0, ddof=1):
    """Compute the trimmed standard error of the mean.

    This function finds the standard error of the mean for given
    values, ignoring values outside the given `limits`.

    Parameters
    ----------
    a : array_like
        Array of values.
    limits : None or (lower limit, upper limit), optional
        Values in the input array less than the lower limit or greater than the
        upper limit will be ignored. When limits is None, then all values are
        used. Either of the limit values in the tuple can also be None
        representing a half-open interval.  The default value is None.
    inclusive : (bool, bool), optional
        A tuple consisting of the (lower flag, upper flag).  These flags
        determine whether values exactly equal to the lower or upper limits
        are included.  The default value is (True, True).
    axis : int or None, optional
        Axis along which to operate. Default is 0. If None, compute over the
        whole array `a`.
    ddof : int, optional
        Delta degrees of freedom.  Default is 1.

    Returns
    -------
    tsem : float
        Trimmed standard error of the mean.

    Notes
    -----
    `tsem` uses unbiased sample standard deviation, i.e. it uses a
    correction factor ``n / (n - 1)``.

    Examples
    --------
    >>> import numpy as np
    >>> from scipy import stats
    >>> x = np.arange(20)
    >>> stats.tsem(x)
    1.3228756555322954
    >>> stats.tsem(x, (3,17))
    1.1547005383792515

    """
    xp = array_namespace(a)
    a, _ = _put_val_to_limits(a, limits, inclusive, xp=xp)

    with warnings.catch_warnings():
        warnings.simplefilter("ignore", SmallSampleWarning)
        # Currently, this behaves like nan_policy='omit' for alternative array
        # backends, but nan_policy='propagate' will be handled for other backends
        # by the axis_nan_policy decorator shortly.
        sd = _xp_var(a, correction=ddof, axis=axis, nan_policy='omit', xp=xp)**0.5

    not_nan = xp.astype(~xp.isnan(a), a.dtype)
    n_obs = xp.sum(not_nan, axis=axis, dtype=sd.dtype)
    return sd / n_obs**0.5


#####################################
#              MOMENTS              #
#####################################


def _moment_outputs(kwds, default_order=1):
    order = np.atleast_1d(kwds.get('order', default_order))
    message = "`order` must be a scalar or a non-empty 1D array."
    if order.size == 0 or order.ndim > 1:
        raise ValueError(message)
    return len(order)


def _moment_result_object(*args):
    if len(args) == 1:
        return args[0]
    return np.asarray(args)


# When `order` is array-like with size > 1, moment produces an *array*
# rather than a tuple, but the zeroth dimension is to be treated like
# separate outputs. It is important to make the distinction between
# separate outputs when adding the reduced axes back (`keepdims=True`).
def _moment_tuple(x, n_out):
    return tuple(x) if n_out > 1 else (x,)


# `moment` fits into the `_axis_nan_policy` pattern, but it is a bit unusual
# because the number of outputs is variable. Specifically,
# `result_to_tuple=lambda x: (x,)` may be surprising for a function that
# can produce more than one output, but it is intended here.
# When `moment is called to produce the output:
# - `result_to_tuple` packs the returned array into a single-element tuple,
# - `_moment_result_object` extracts and returns that single element.
# However, when the input array is empty, `moment` is never called. Instead,
# - `_check_empty_inputs` is used to produce an empty array with the
#   appropriate dimensions.
# - A list comprehension creates the appropriate number of copies of this
#   array, depending on `n_outputs`.
# - This list - which may have multiple elements - is passed into
#   `_moment_result_object`.
# - If there is a single output, `_moment_result_object` extracts and returns
#   the single output from the list.
# - If there are multiple outputs, and therefore multiple elements in the list,
#   `_moment_result_object` converts the list of arrays to a single array and
#   returns it.
# Currently, this leads to a slight inconsistency: when the input array is
# empty, there is no distinction between the `moment` function being called
# with parameter `order=1` and `order=[1]`; the latter *should* produce
# the same as the former but with a singleton zeroth dimension.
@xp_capabilities(jax_jit=False, allow_dask_compute=True)
@_rename_parameter('moment', 'order')
@_axis_nan_policy_factory(  # noqa: E302
    _moment_result_object, n_samples=1, result_to_tuple=_moment_tuple,
    n_outputs=_moment_outputs
)
def moment(a, order=1, axis=0, nan_policy='propagate', *, center=None):
    r"""Calculate the nth moment about the mean for a sample.

    A moment is a specific quantitative measure of the shape of a set of
    points. It is often used to calculate coefficients of skewness and kurtosis
    due to its close relationship with them.

    Parameters
    ----------
    a : array_like
       Input array.
    order : int or 1-D array_like of ints, optional
       Order of central moment that is returned. Default is 1.
    axis : int or None, optional
       Axis along which the central moment is computed. Default is 0.
       If None, compute over the whole array `a`.
    nan_policy : {'propagate', 'raise', 'omit'}, optional
        Defines how to handle when input contains nan.
        The following options are available (default is 'propagate'):

          * 'propagate': returns nan
          * 'raise': throws an error
          * 'omit': performs the calculations ignoring nan values

    center : float or None, optional
       The point about which moments are taken. This can be the sample mean,
       the origin, or any other be point. If `None` (default) compute the
       center as the sample mean.

    Returns
    -------
    n-th moment about the `center` : ndarray or float
       The appropriate moment along the given axis or over all values if axis
       is None. The denominator for the moment calculation is the number of
       observations, no degrees of freedom correction is done.

    See Also
    --------
    kurtosis, skew, describe

    Notes
    -----
    The k-th moment of a data sample is:

    .. math::

        m_k = \frac{1}{n} \sum_{i = 1}^n (x_i - c)^k

    Where `n` is the number of samples, and `c` is the center around which the
    moment is calculated. This function uses exponentiation by squares [1]_ for
    efficiency.

    Note that, if `a` is an empty array (``a.size == 0``), array `moment` with
    one element (`moment.size == 1`) is treated the same as scalar `moment`
    (``np.isscalar(moment)``). This might produce arrays of unexpected shape.

    References
    ----------
    .. [1] https://eli.thegreenplace.net/2009/03/21/efficient-integer-exponentiation-algorithms

    Examples
    --------
    >>> from scipy.stats import moment
    >>> moment([1, 2, 3, 4, 5], order=1)
    0.0
    >>> moment([1, 2, 3, 4, 5], order=2)
    2.0

    """
    xp = array_namespace(a)
    a, axis = _chk_asarray(a, axis, xp=xp)

    a = xp_promote(a, force_floating=True, xp=xp)

    order = xp.asarray(order, dtype=a.dtype, device=xp_device(a))
    if xp_size(order) == 0:
        # This is tested by `_moment_outputs`, which is run by the `_axis_nan_policy`
        # decorator. Currently, the `_axis_nan_policy` decorator is skipped when `a`
        # is a non-NumPy array, so we need to check again. When the decorator is
        # updated for array API compatibility, we can remove this second check.
        raise ValueError("`order` must be a scalar or a non-empty 1D array.")
    if xp.any(order != xp.round(order)):
        raise ValueError("All elements of `order` must be integral.")
    order = order[()] if order.ndim == 0 else order

    # for array_like order input, return a value for each.
    if order.ndim > 0:
        # Calculated the mean once at most, and only if it will be used
        calculate_mean = center is None and xp.any(order > 1)
        mean = xp.mean(a, axis=axis, keepdims=True) if calculate_mean else None
        mmnt = []
        for i in range(order.shape[0]):
            order_i = order[i]
            if center is None and order_i > 1:
                mmnt.append(_moment(a, order_i, axis, mean=mean)[np.newaxis, ...])
            else:
                mmnt.append(_moment(a, order_i, axis, mean=center)[np.newaxis, ...])
        return xp.concat(mmnt, axis=0)
    else:
        return _moment(a, order, axis, mean=center)


def _demean(a, mean, axis, *, xp, precision_warning=True):
    # subtracts `mean` from `a` and returns the result,
    # warning if there is catastrophic cancellation. `mean`
    # must be the mean of `a` along axis with `keepdims=True`.
    # Used in e.g. `_moment`, `_zscore`, `_xp_var`. See gh-15905.
    a_zero_mean = a - mean

    if (xp_size(a_zero_mean) == 0 or not precision_warning
        or is_lazy_array(a_zero_mean)):
        return a_zero_mean

    eps = xp.finfo(mean.dtype).eps * 10

    with np.errstate(divide='ignore', invalid='ignore'):
        rel_diff = xp.max(xp.abs(a_zero_mean), axis=axis,
                          keepdims=True) / xp.abs(mean)

    n = _length_nonmasked(a, axis, xp=xp)
    with np.errstate(invalid='ignore'):
        # Old NumPy doesn't accept `device` arg
        device = {} if xp is np and np.__version__ < '2.0' else {'device': xp_device(a)}
        precision_loss = xp.any(xp.asarray(rel_diff < eps, **device)
                                & xp.asarray(n > 1, **device))

    if precision_loss:
        message = ("Precision loss occurred in moment calculation due to "
                   "catastrophic cancellation. This occurs when the data "
                   "are nearly identical. Results may be unreliable.")
        warnings.warn(message, RuntimeWarning, stacklevel=5)
    return a_zero_mean


def _moment(a, order, axis, *, mean=None, xp=None):
    """Vectorized calculation of raw moment about specified center

    When `mean` is None, the mean is computed and used as the center;
    otherwise, the provided value is used as the center.

    """
    xp = array_namespace(a) if xp is None else xp

    a = xp_promote(a, force_floating=True, xp=xp)
    dtype = a.dtype

    # moment of empty array is the same regardless of order
    if xp_size(a) == 0:
        return xp.mean(a, axis=axis)

    if order == 0 or (order == 1 and mean is None):
        # By definition the zeroth moment is always 1, and the first *central*
        # moment is 0.
        shape = list(a.shape)
        del shape[axis]

        temp = (xp.ones(shape, dtype=dtype, device=xp_device(a)) if order == 0
                else xp.zeros(shape, dtype=dtype, device=xp_device(a)))
        return temp[()] if temp.ndim == 0 else temp

    # Exponentiation by squares: form exponent sequence
    n_list = [order]
    current_n = order
    while current_n > 2:
        if current_n % 2:
            current_n = (current_n - 1) / 2
        else:
            current_n /= 2
        n_list.append(current_n)

    # Starting point for exponentiation by squares
    mean = (xp.mean(a, axis=axis, keepdims=True) if mean is None
            else xp.asarray(mean, dtype=dtype))
    mean = mean[()] if mean.ndim == 0 else mean
    a_zero_mean = _demean(a, mean, axis, xp=xp)

    if n_list[-1] == 1:
        s = xp.asarray(a_zero_mean, copy=True)
    else:
        s = a_zero_mean**2

    # Perform multiplications
    for n in n_list[-2::-1]:
        s = s**2
        if n % 2:
            s *= a_zero_mean
    return xp.mean(s, axis=axis)


def _var(x, axis=0, ddof=0, mean=None, xp=None):
    # Calculate variance of sample, warning if precision is lost
    xp = array_namespace(x) if xp is None else xp
    var = _moment(x, 2, axis, mean=mean, xp=xp)
    if ddof != 0:
        n = _length_nonmasked(x, axis, xp=xp)
        n = xp.asarray(n, dtype=x.dtype, device=xp_device(x))
        var *= (n / (n-ddof))  # to avoid error on division by zero
    return var


@xp_capabilities(jax_jit=False, allow_dask_compute=2)
@_axis_nan_policy_factory(
    lambda x: x, result_to_tuple=lambda x, _: (x,), n_outputs=1
)
# nan_policy handled by `_axis_nan_policy`, but needs to be left
# in signature to preserve use as a positional argument
def skew(a, axis=0, bias=True, nan_policy='propagate'):
    r"""Compute the sample skewness of a data set.

    For normally distributed data, the skewness should be about zero. For
    unimodal continuous distributions, a skewness value greater than zero means
    that there is more weight in the right tail of the distribution. The
    function `skewtest` can be used to determine if the skewness value
    is close enough to zero, statistically speaking.

    Parameters
    ----------
    a : ndarray
        Input array.
    axis : int or None, optional
        Axis along which skewness is calculated. Default is 0.
        If None, compute over the whole array `a`.
    bias : bool, optional
        If False, then the calculations are corrected for statistical bias.
    nan_policy : {'propagate', 'raise', 'omit'}, optional
        Defines how to handle when input contains nan.
        The following options are available (default is 'propagate'):

          * 'propagate': returns nan
          * 'raise': throws an error
          * 'omit': performs the calculations ignoring nan values

    Returns
    -------
    skewness : ndarray
        The skewness of values along an axis, returning NaN where all values
        are equal.

    Notes
    -----
    The sample skewness is computed as the Fisher-Pearson coefficient
    of skewness, i.e.

    .. math::

        g_1=\frac{m_3}{m_2^{3/2}}

    where

    .. math::

        m_i=\frac{1}{N}\sum_{n=1}^N(x[n]-\bar{x})^i

    is the biased sample :math:`i\texttt{th}` central moment, and
    :math:`\bar{x}` is
    the sample mean.  If ``bias`` is False, the calculations are
    corrected for bias and the value computed is the adjusted
    Fisher-Pearson standardized moment coefficient, i.e.

    .. math::

        G_1=\frac{k_3}{k_2^{3/2}}=
            \frac{\sqrt{N(N-1)}}{N-2}\frac{m_3}{m_2^{3/2}}.

    References
    ----------
    .. [1] Zwillinger, D. and Kokoska, S. (2000). CRC Standard
       Probability and Statistics Tables and Formulae. Chapman & Hall: New
       York. 2000.
       Section 2.2.24.1

    Examples
    --------
    >>> from scipy.stats import skew
    >>> skew([1, 2, 3, 4, 5])
    0.0
    >>> skew([2, 8, 0, 4, 1, 9, 9, 0])
    0.2650554122698573

    """
    xp = array_namespace(a)
    a, axis = _chk_asarray(a, axis, xp=xp)
    n = _length_nonmasked(a, axis, xp=xp)

    mean = xp.mean(a, axis=axis, keepdims=True)
    mean_reduced = xp.squeeze(mean, axis=axis)  # needed later
    m2 = _moment(a, 2, axis, mean=mean, xp=xp)
    m3 = _moment(a, 3, axis, mean=mean, xp=xp)
    with np.errstate(all='ignore'):
        eps = xp.finfo(m2.dtype).eps
        zero = m2 <= (eps * mean_reduced)**2
        vals = xp.where(zero, xp.nan, m3 / m2**1.5)
    if not bias:
        can_correct = ~zero & (n > 2)
        if is_lazy_array(can_correct) or xp.any(can_correct):
            nval = ((n - 1.0) * n)**0.5 / (n - 2.0) * m3 / m2**1.5
            vals = xp.where(can_correct, nval, vals)

    return vals[()] if vals.ndim == 0 else vals


@xp_capabilities(jax_jit=False, allow_dask_compute=2)
@_axis_nan_policy_factory(
    lambda x: x, result_to_tuple=lambda x, _: (x,), n_outputs=1
)
# nan_policy handled by `_axis_nan_policy`, but needs to be left
# in signature to preserve use as a positional argument
def kurtosis(a, axis=0, fisher=True, bias=True, nan_policy='propagate'):
    """Compute the kurtosis (Fisher or Pearson) of a dataset.

    Kurtosis is the fourth central moment divided by the square of the
    variance. If Fisher's definition is used, then 3.0 is subtracted from
    the result to give 0.0 for a normal distribution.

    If bias is False then the kurtosis is calculated using k statistics to
    eliminate bias coming from biased moment estimators

    Use `kurtosistest` to see if result is close enough to normal.

    Parameters
    ----------
    a : array
        Data for which the kurtosis is calculated.
    axis : int or None, optional
        Axis along which the kurtosis is calculated. Default is 0.
        If None, compute over the whole array `a`.
    fisher : bool, optional
        If True, Fisher's definition is used (normal ==> 0.0). If False,
        Pearson's definition is used (normal ==> 3.0).
    bias : bool, optional
        If False, then the calculations are corrected for statistical bias.
    nan_policy : {'propagate', 'raise', 'omit'}, optional
        Defines how to handle when input contains nan. 'propagate' returns nan,
        'raise' throws an error, 'omit' performs the calculations ignoring nan
        values. Default is 'propagate'.

    Returns
    -------
    kurtosis : array
        The kurtosis of values along an axis, returning NaN where all values
        are equal.

    References
    ----------
    .. [1] Zwillinger, D. and Kokoska, S. (2000). CRC Standard
       Probability and Statistics Tables and Formulae. Chapman & Hall: New
       York. 2000.

    Examples
    --------
    In Fisher's definition, the kurtosis of the normal distribution is zero.
    In the following example, the kurtosis is close to zero, because it was
    calculated from the dataset, not from the continuous distribution.

    >>> import numpy as np
    >>> from scipy.stats import norm, kurtosis
    >>> data = norm.rvs(size=1000, random_state=3)
    >>> kurtosis(data)
    -0.06928694200380558

    The distribution with a higher kurtosis has a heavier tail.
    The zero valued kurtosis of the normal distribution in Fisher's definition
    can serve as a reference point.

    >>> import matplotlib.pyplot as plt
    >>> import scipy.stats as stats
    >>> from scipy.stats import kurtosis

    >>> x = np.linspace(-5, 5, 100)
    >>> ax = plt.subplot()
    >>> distnames = ['laplace', 'norm', 'uniform']

    >>> for distname in distnames:
    ...     if distname == 'uniform':
    ...         dist = getattr(stats, distname)(loc=-2, scale=4)
    ...     else:
    ...         dist = getattr(stats, distname)
    ...     data = dist.rvs(size=1000)
    ...     kur = kurtosis(data, fisher=True)
    ...     y = dist.pdf(x)
    ...     ax.plot(x, y, label="{}, {}".format(distname, round(kur, 3)))
    ...     ax.legend()

    The Laplace distribution has a heavier tail than the normal distribution.
    The uniform distribution (which has negative kurtosis) has the thinnest
    tail.

    """
    xp = array_namespace(a)
    a, axis = _chk_asarray(a, axis, xp=xp)

    n = _length_nonmasked(a, axis, xp=xp)
    mean = xp.mean(a, axis=axis, keepdims=True)
    mean_reduced = xp.squeeze(mean, axis=axis)  # needed later
    m2 = _moment(a, 2, axis, mean=mean, xp=xp)
    m4 = _moment(a, 4, axis, mean=mean, xp=xp)
    with np.errstate(all='ignore'):
        zero = m2 <= (xp.finfo(m2.dtype).eps * mean_reduced)**2
        vals = xp.where(zero, xp.nan, m4 / m2**2.0)

    if not bias:
        can_correct = ~zero & (n > 3)
        if is_lazy_array(can_correct) or xp.any(can_correct):
            nval = 1.0/(n-2)/(n-3) * ((n**2-1.0)*m4/m2**2.0 - 3*(n-1)**2.0)
            vals = xp.where(can_correct, nval + 3.0, vals)

    vals = vals - 3 if fisher else vals
    return vals[()] if vals.ndim == 0 else vals


DescribeResult = namedtuple('DescribeResult',
                            ('nobs', 'minmax', 'mean', 'variance', 'skewness',
                             'kurtosis'))


@xp_capabilities(jax_jit=False, allow_dask_compute=True)
def describe(a, axis=0, ddof=1, bias=True, nan_policy='propagate'):
    """Compute several descriptive statistics of the passed array.

    Parameters
    ----------
    a : array_like
        Input data.
    axis : int or None, optional
        Axis along which statistics are calculated. Default is 0.
        If None, compute over the whole array `a`.
    ddof : int, optional
        Delta degrees of freedom (only for variance).  Default is 1.
    bias : bool, optional
        If False, then the skewness and kurtosis calculations are corrected
        for statistical bias.
    nan_policy : {'propagate', 'raise', 'omit'}, optional
        Defines how to handle when input contains nan.
        The following options are available (default is 'propagate'):

        * 'propagate': returns nan
        * 'raise': throws an error
        * 'omit': performs the calculations ignoring nan values

    Returns
    -------
    nobs : int or ndarray of ints
        Number of observations (length of data along `axis`).
        When 'omit' is chosen as nan_policy, the length along each axis
        slice is counted separately.
    minmax: tuple of ndarrays or floats
        Minimum and maximum value of `a` along the given axis.
    mean : ndarray or float
        Arithmetic mean of `a` along the given axis.
    variance : ndarray or float
        Unbiased variance of `a` along the given axis; denominator is number
        of observations minus one.
    skewness : ndarray or float
        Skewness of `a` along the given axis, based on moment calculations
        with denominator equal to the number of observations, i.e. no degrees
        of freedom correction.
    kurtosis : ndarray or float
        Kurtosis (Fisher) of `a` along the given axis.  The kurtosis is
        normalized so that it is zero for the normal distribution.  No
        degrees of freedom are used.

    Raises
    ------
    ValueError
        If size of `a` is 0.

    See Also
    --------
    skew, kurtosis

    Examples
    --------
    >>> import numpy as np
    >>> from scipy import stats
    >>> a = np.arange(10)
    >>> stats.describe(a)
    DescribeResult(nobs=10, minmax=(0, 9), mean=4.5,
                   variance=9.166666666666666, skewness=0.0,
                   kurtosis=-1.2242424242424244)
    >>> b = [[1, 2], [3, 4]]
    >>> stats.describe(b)
    DescribeResult(nobs=2, minmax=(array([1, 2]), array([3, 4])),
                   mean=array([2., 3.]), variance=array([2., 2.]),
                   skewness=array([0., 0.]), kurtosis=array([-2., -2.]))

    """
    xp = array_namespace(a)
    a, axis = _chk_asarray(a, axis, xp=xp)

    contains_nan = _contains_nan(a, nan_policy)

    # Test nan_policy before the implicit call to bool(contains_nan)
    # to avoid raising on lazy xps on the default nan_policy='propagate'
    if nan_policy == 'omit' and contains_nan:
        # only NumPy gets here; `_contains_nan` raises error for the rest
        a = ma.masked_invalid(a)
        return mstats_basic.describe(a, axis, ddof, bias)

    if xp_size(a) == 0:
        raise ValueError("The input must not be empty.")

    # use xp.astype when data-apis/array-api-compat#226 is resolved
    n = xp.asarray(_length_nonmasked(a, axis, xp=xp), dtype=xp.int64,
                   device=xp_device(a))
    n = n[()] if n.ndim == 0 else n
    mm = (xp.min(a, axis=axis), xp.max(a, axis=axis))
    m = xp.mean(a, axis=axis)
    v = _var(a, axis=axis, ddof=ddof, xp=xp)
    sk = skew(a, axis, bias=bias)
    kurt = kurtosis(a, axis, bias=bias)

    return DescribeResult(n, mm, m, v, sk, kurt)

#####################################
#         NORMALITY TESTS           #
#####################################


def _get_pvalue(statistic, distribution, alternative, symmetric=True, xp=None):
    """Get p-value given the statistic, (continuous) distribution, and alternative"""
    xp = array_namespace(statistic) if xp is None else xp

    if alternative == 'less':
        pvalue = distribution.cdf(statistic)
    elif alternative == 'greater':
        pvalue = distribution.sf(statistic)
    elif alternative == 'two-sided':
        pvalue = 2 * (distribution.sf(xp.abs(statistic)) if symmetric
                      else xp.minimum(distribution.cdf(statistic),
                                      distribution.sf(statistic)))
    else:
        message = "`alternative` must be 'less', 'greater', or 'two-sided'."
        raise ValueError(message)

    return pvalue


SkewtestResult = namedtuple('SkewtestResult', ('statistic', 'pvalue'))


@xp_capabilities(jax_jit=False, allow_dask_compute=True)
@_axis_nan_policy_factory(SkewtestResult, n_samples=1, too_small=7)
# nan_policy handled by `_axis_nan_policy`, but needs to be left
# in signature to preserve use as a positional argument
def skewtest(a, axis=0, nan_policy='propagate', alternative='two-sided'):
    r"""Test whether the skew is different from the normal distribution.

    This function tests the null hypothesis that the skewness of
    the population that the sample was drawn from is the same
    as that of a corresponding normal distribution.

    Parameters
    ----------
    a : array
        The data to be tested. Must contain at least eight observations.
    axis : int or None, optional
       Axis along which statistics are calculated. Default is 0.
       If None, compute over the whole array `a`.
    nan_policy : {'propagate', 'raise', 'omit'}, optional
        Defines how to handle when input contains nan.
        The following options are available (default is 'propagate'):

        * 'propagate': returns nan
        * 'raise': throws an error
        * 'omit': performs the calculations ignoring nan values

    alternative : {'two-sided', 'less', 'greater'}, optional
        Defines the alternative hypothesis. Default is 'two-sided'.
        The following options are available:

        * 'two-sided': the skewness of the distribution underlying the sample
          is different from that of the normal distribution (i.e. 0)
        * 'less': the skewness of the distribution underlying the sample
          is less than that of the normal distribution
        * 'greater': the skewness of the distribution underlying the sample
          is greater than that of the normal distribution

        .. versionadded:: 1.7.0

    Returns
    -------
    statistic : float
        The computed z-score for this test.
    pvalue : float
        The p-value for the hypothesis test.

    See Also
    --------
    :ref:`hypothesis_skewtest` : Extended example

    Notes
    -----
    The sample size must be at least 8.

    References
    ----------
    .. [1] R. B. D'Agostino, A. J. Belanger and R. B. D'Agostino Jr.,
            "A suggestion for using powerful and informative tests of
            normality", American Statistician 44, pp. 316-321, 1990.

    Examples
    --------

    >>> from scipy.stats import skewtest
    >>> skewtest([1, 2, 3, 4, 5, 6, 7, 8])
    SkewtestResult(statistic=1.0108048609177787, pvalue=0.3121098361421897)
    >>> skewtest([2, 8, 0, 4, 1, 9, 9, 0])
    SkewtestResult(statistic=0.44626385374196975, pvalue=0.6554066631275459)
    >>> skewtest([1, 2, 3, 4, 5, 6, 7, 8000])
    SkewtestResult(statistic=3.571773510360407, pvalue=0.0003545719905823133)
    >>> skewtest([100, 100, 100, 100, 100, 100, 100, 101])
    SkewtestResult(statistic=3.5717766638478072, pvalue=0.000354567720281634)
    >>> skewtest([1, 2, 3, 4, 5, 6, 7, 8], alternative='less')
    SkewtestResult(statistic=1.0108048609177787, pvalue=0.8439450819289052)
    >>> skewtest([1, 2, 3, 4, 5, 6, 7, 8], alternative='greater')
    SkewtestResult(statistic=1.0108048609177787, pvalue=0.15605491807109484)

    For a more detailed example, see :ref:`hypothesis_skewtest`.
    """
    xp = array_namespace(a)
    a, axis = _chk_asarray(a, axis, xp=xp)

    b2 = skew(a, axis, _no_deco=True)

    n = xp.asarray(_length_nonmasked(a, axis), dtype=b2.dtype, device=xp_device(a))
    n = xpx.at(n, n < 8).set(xp.nan)
    if xp.any(xp.isnan(n)):
        message = ("`skewtest` requires at least 8 valid observations;"
                   "slices with fewer observations will produce NaNs.")
        warnings.warn(message, SmallSampleWarning, stacklevel=2)

    with np.errstate(divide='ignore', invalid='ignore'):
        y = b2 * xp.sqrt(((n + 1) * (n + 3)) / (6.0 * (n - 2)))
        beta2 = (3.0 * (n**2 + 27*n - 70) * (n+1) * (n+3) /
                 ((n-2.0) * (n+5) * (n+7) * (n+9)))
        W2 = -1 + xp.sqrt(2 * (beta2 - 1))
        delta = 1 / xp.sqrt(0.5 * xp.log(W2))
        alpha = xp.sqrt(2.0 / (W2 - 1))
        y = xp.where(y == 0, 1., y)
        Z = delta * xp.log(y / alpha + xp.sqrt((y / alpha)**2 + 1))
        pvalue = _get_pvalue(Z, _SimpleNormal(), alternative, xp=xp)

    Z = Z[()] if Z.ndim == 0 else Z
    pvalue = pvalue[()] if pvalue.ndim == 0 else pvalue
    return SkewtestResult(Z, pvalue)


KurtosistestResult = namedtuple('KurtosistestResult', ('statistic', 'pvalue'))


@xp_capabilities(jax_jit=False, allow_dask_compute=True)
@_axis_nan_policy_factory(KurtosistestResult, n_samples=1, too_small=4)
def kurtosistest(a, axis=0, nan_policy='propagate', alternative='two-sided'):
    r"""Test whether a dataset has normal kurtosis.

    This function tests the null hypothesis that the kurtosis
    of the population from which the sample was drawn is that
    of the normal distribution.

    Parameters
    ----------
    a : array
        Array of the sample data. Must contain at least five observations.
    axis : int or None, optional
       Axis along which to compute test. Default is 0. If None,
       compute over the whole array `a`.
    nan_policy : {'propagate', 'raise', 'omit'}, optional
        Defines how to handle when input contains nan.
        The following options are available (default is 'propagate'):

        * 'propagate': returns nan
        * 'raise': throws an error
        * 'omit': performs the calculations ignoring nan values
    alternative : {'two-sided', 'less', 'greater'}, optional
        Defines the alternative hypothesis.
        The following options are available (default is 'two-sided'):

        * 'two-sided': the kurtosis of the distribution underlying the sample
          is different from that of the normal distribution
        * 'less': the kurtosis of the distribution underlying the sample
          is less than that of the normal distribution
        * 'greater': the kurtosis of the distribution underlying the sample
          is greater than that of the normal distribution

        .. versionadded:: 1.7.0

    Returns
    -------
    statistic : float
        The computed z-score for this test.
    pvalue : float
        The p-value for the hypothesis test.

    See Also
    --------
    :ref:`hypothesis_kurtosistest` : Extended example

    Notes
    -----
    Valid only for n>20. This function uses the method described in [1]_.

    References
    ----------
    .. [1] F. J. Anscombe, W. J. Glynn, "Distribution of the kurtosis
       statistic b2 for normal samples", Biometrika, vol. 70, pp. 227-234, 1983.

    Examples
    --------

    >>> import numpy as np
    >>> from scipy.stats import kurtosistest
    >>> kurtosistest(list(range(20)))
    KurtosistestResult(statistic=-1.7058104152122062, pvalue=0.08804338332528348)
    >>> kurtosistest(list(range(20)), alternative='less')
    KurtosistestResult(statistic=-1.7058104152122062, pvalue=0.04402169166264174)
    >>> kurtosistest(list(range(20)), alternative='greater')
    KurtosistestResult(statistic=-1.7058104152122062, pvalue=0.9559783083373583)
    >>> rng = np.random.default_rng()
    >>> s = rng.normal(0, 1, 1000)
    >>> kurtosistest(s)
    KurtosistestResult(statistic=-1.475047944490622, pvalue=0.14019965402996987)

    For a more detailed example, see :ref:`hypothesis_kurtosistest`.
    """
    xp = array_namespace(a)
    a, axis = _chk_asarray(a, axis, xp=xp)

    b2 = kurtosis(a, axis, fisher=False, _no_deco=True)

    n = xp.asarray(_length_nonmasked(a, axis), dtype=b2.dtype, device=xp_device(a))
    n = xpx.at(n, n < 5).set(xp.nan)
    if xp.any(xp.isnan(n)):
        message = ("`kurtosistest` requires at least 5 valid observations; "
                   "slices with fewer observations will produce NaNs.")
        warnings.warn(message, SmallSampleWarning, stacklevel=2)

    E = 3.0*(n-1) / (n+1)
    varb2 = 24.0*n*(n-2)*(n-3) / ((n+1)*(n+1.)*(n+3)*(n+5))  # [1]_ Eq. 1
    x = (b2-E) / varb2**0.5  # [1]_ Eq. 4
    # [1]_ Eq. 2:
    sqrtbeta1 = 6.0*(n*n-5*n+2)/((n+7)*(n+9)) * ((6.0*(n+3)*(n+5))
                                                 / (n*(n-2)*(n-3)))**0.5
    # [1]_ Eq. 3:
    A = 6.0 + 8.0/sqrtbeta1 * (2.0/sqrtbeta1 + (1+4.0/(sqrtbeta1**2))**0.5)
    term1 = 1 - 2/(9.0*A)
    denom = 1 + x * (2/(A-4.0))**0.5
    term2 = xp.sign(denom) * xp.where(denom == 0.0, xp.nan,
                                      ((1-2.0/A)/xp.abs(denom))**(1/3))
    if xp.any(denom == 0):
        msg = ("Test statistic not defined in some cases due to division by "
               "zero. Return nan in that case...")
        warnings.warn(msg, RuntimeWarning, stacklevel=2)

    Z = (term1 - term2) / (2/(9.0*A))**0.5  # [1]_ Eq. 5
    pvalue = _get_pvalue(Z, _SimpleNormal(), alternative, xp=xp)

    Z = Z[()] if Z.ndim == 0 else Z
    pvalue = pvalue[()] if pvalue.ndim == 0 else pvalue
    return KurtosistestResult(Z, pvalue)


NormaltestResult = namedtuple('NormaltestResult', ('statistic', 'pvalue'))


@xp_capabilities(jax_jit=False, allow_dask_compute=True)
@_axis_nan_policy_factory(NormaltestResult, n_samples=1, too_small=7)
def normaltest(a, axis=0, nan_policy='propagate'):
    r"""Test whether a sample differs from a normal distribution.

    This function tests the null hypothesis that a sample comes
    from a normal distribution.  It is based on D'Agostino and
    Pearson's [1]_, [2]_ test that combines skew and kurtosis to
    produce an omnibus test of normality.

    Parameters
    ----------
    a : array_like
        The array containing the sample to be tested. Must contain
        at least eight observations.
    axis : int or None, optional
        Axis along which to compute test. Default is 0. If None,
        compute over the whole array `a`.
    nan_policy : {'propagate', 'raise', 'omit'}, optional
        Defines how to handle when input contains nan.
        The following options are available (default is 'propagate'):

            * 'propagate': returns nan
            * 'raise': throws an error
            * 'omit': performs the calculations ignoring nan values

    Returns
    -------
    statistic : float or array
        ``s^2 + k^2``, where ``s`` is the z-score returned by `skewtest` and
        ``k`` is the z-score returned by `kurtosistest`.
    pvalue : float or array
        A 2-sided chi squared probability for the hypothesis test.

    See Also
    --------
    :ref:`hypothesis_normaltest` : Extended example

    References
    ----------
    .. [1] D'Agostino, R. B. (1971), "An omnibus test of normality for
            moderate and large sample size", Biometrika, 58, 341-348
    .. [2] D'Agostino, R. and Pearson, E. S. (1973), "Tests for departure from
            normality", Biometrika, 60, 613-622

    Examples
    --------

    >>> import numpy as np
    >>> from scipy import stats
    >>> rng = np.random.default_rng()
    >>> pts = 1000
    >>> a = rng.normal(0, 1, size=pts)
    >>> b = rng.normal(2, 1, size=pts)
    >>> x = np.concatenate((a, b))
    >>> res = stats.normaltest(x)
    >>> res.statistic
    53.619...  # random
    >>> res.pvalue
    2.273917413209226e-12  # random

    For a more detailed example, see :ref:`hypothesis_normaltest`.
    """
    xp = array_namespace(a)

    s, _ = skewtest(a, axis, _no_deco=True)
    k, _ = kurtosistest(a, axis, _no_deco=True)
    statistic = s*s + k*k

    chi2 = _SimpleChi2(xp.asarray(2., dtype=statistic.dtype, device=xp_device(a)))
    pvalue = _get_pvalue(statistic, chi2, alternative='greater', symmetric=False, xp=xp)

    statistic = statistic[()] if statistic.ndim == 0 else statistic
    pvalue = pvalue[()] if pvalue.ndim == 0 else pvalue

    return NormaltestResult(statistic, pvalue)


@xp_capabilities(jax_jit=False, allow_dask_compute=True)
@_axis_nan_policy_factory(SignificanceResult, default_axis=None)
def jarque_bera(x, *, axis=None):
    r"""Perform the Jarque-Bera goodness of fit test on sample data.

    The Jarque-Bera test tests whether the sample data has the skewness and
    kurtosis matching a normal distribution.

    Note that this test only works for a large enough number of data samples
    (>2000) as the test statistic asymptotically has a Chi-squared distribution
    with 2 degrees of freedom.

    Parameters
    ----------
    x : array_like
        Observations of a random variable.
    axis : int or None, default: 0
        If an int, the axis of the input along which to compute the statistic.
        The statistic of each axis-slice (e.g. row) of the input will appear in
        a corresponding element of the output.
        If ``None``, the input will be raveled before computing the statistic.

    Returns
    -------
    result : SignificanceResult
        An object with the following attributes:

        statistic : float
            The test statistic.
        pvalue : float
            The p-value for the hypothesis test.

    See Also
    --------
    :ref:`hypothesis_jarque_bera` : Extended example

    References
    ----------
    .. [1] Jarque, C. and Bera, A. (1980) "Efficient tests for normality,
           homoscedasticity and serial independence of regression residuals",
           6 Econometric Letters 255-259.

    Examples
    --------

    >>> import numpy as np
    >>> from scipy import stats
    >>> rng = np.random.default_rng()
    >>> x = rng.normal(0, 1, 100000)
    >>> jarque_bera_test = stats.jarque_bera(x)
    >>> jarque_bera_test
    Jarque_beraResult(statistic=3.3415184718131554, pvalue=0.18810419594996775)
    >>> jarque_bera_test.statistic
    3.3415184718131554
    >>> jarque_bera_test.pvalue
    0.18810419594996775

    For a more detailed example, see :ref:`hypothesis_jarque_bera`.
    """
    xp = array_namespace(x)
    x, axis = _chk_asarray(x, axis, xp=xp)

    mu = _xp_mean(x, axis=axis, keepdims=True)
    diffx = x - mu
    s = skew(diffx, axis=axis, _no_deco=True)
    k = kurtosis(diffx, axis=axis, _no_deco=True)

    n = xp.asarray(_length_nonmasked(x, axis), dtype=mu.dtype, device=xp_device(x))
    statistic = n / 6 * (s**2 + k**2 / 4)

    chi2 = _SimpleChi2(xp.asarray(2., dtype=mu.dtype, device=xp_device(x)))
    pvalue = _get_pvalue(statistic, chi2, alternative='greater', symmetric=False, xp=xp)

    statistic = statistic[()] if statistic.ndim == 0 else statistic
    pvalue = pvalue[()] if pvalue.ndim == 0 else pvalue

    return SignificanceResult(statistic, pvalue)


#####################################
#        FREQUENCY FUNCTIONS        #
#####################################


def scoreatpercentile(a, per, limit=(), interpolation_method='fraction',
                      axis=None):
    """Calculate the score at a given percentile of the input sequence.

    For example, the score at ``per=50`` is the median. If the desired quantile
    lies between two data points, we interpolate between them, according to
    the value of `interpolation`. If the parameter `limit` is provided, it
    should be a tuple (lower, upper) of two values.

    Parameters
    ----------
    a : array_like
        A 1-D array of values from which to extract score.
    per : array_like
        Percentile(s) at which to extract score.  Values should be in range
        [0,100].
    limit : tuple, optional
        Tuple of two scalars, the lower and upper limits within which to
        compute the percentile. Values of `a` outside
        this (closed) interval will be ignored.
    interpolation_method : {'fraction', 'lower', 'higher'}, optional
        Specifies the interpolation method to use,
        when the desired quantile lies between two data points `i` and `j`
        The following options are available (default is 'fraction'):

          * 'fraction': ``i + (j - i) * fraction`` where ``fraction`` is the
            fractional part of the index surrounded by ``i`` and ``j``
          * 'lower': ``i``
          * 'higher': ``j``

    axis : int, optional
        Axis along which the percentiles are computed. Default is None. If
        None, compute over the whole array `a`.

    Returns
    -------
    score : float or ndarray
        Score at percentile(s).

    See Also
    --------
    percentileofscore, numpy.percentile

    Notes
    -----
    This function will become obsolete in the future.
    For NumPy 1.9 and higher, `numpy.percentile` provides all the functionality
    that `scoreatpercentile` provides.  And it's significantly faster.
    Therefore it's recommended to use `numpy.percentile` for users that have
    numpy >= 1.9.

    Examples
    --------
    >>> import numpy as np
    >>> from scipy import stats
    >>> a = np.arange(100)
    >>> stats.scoreatpercentile(a, 50)
    49.5

    """
    # adapted from NumPy's percentile function.  When we require numpy >= 1.8,
    # the implementation of this function can be replaced by np.percentile.
    a = np.asarray(a)
    if a.size == 0:
        # empty array, return nan(s) with shape matching `per`
        if np.isscalar(per):
            return np.nan
        else:
            return np.full(np.asarray(per).shape, np.nan, dtype=np.float64)

    if limit:
        a = a[(limit[0] <= a) & (a <= limit[1])]

    sorted_ = np.sort(a, axis=axis)
    if axis is None:
        axis = 0

    return _compute_qth_percentile(sorted_, per, interpolation_method, axis)


# handle sequence of per's without calling sort multiple times
def _compute_qth_percentile(sorted_, per, interpolation_method, axis):
    if not np.isscalar(per):
        score = [_compute_qth_percentile(sorted_, i,
                                         interpolation_method, axis)
                 for i in per]
        return np.array(score)

    if not (0 <= per <= 100):
        raise ValueError("percentile must be in the range [0, 100]")

    indexer = [slice(None)] * sorted_.ndim
    idx = per / 100. * (sorted_.shape[axis] - 1)

    if int(idx) != idx:
        # round fractional indices according to interpolation method
        if interpolation_method == 'lower':
            idx = int(np.floor(idx))
        elif interpolation_method == 'higher':
            idx = int(np.ceil(idx))
        elif interpolation_method == 'fraction':
            pass  # keep idx as fraction and interpolate
        else:
            raise ValueError("interpolation_method can only be 'fraction', "
                             "'lower' or 'higher'")

    i = int(idx)
    if i == idx:
        indexer[axis] = slice(i, i + 1)
        weights = array(1)
        sumval = 1.0
    else:
        indexer[axis] = slice(i, i + 2)
        j = i + 1
        weights = array([(j - idx), (idx - i)], float)
        wshape = [1] * sorted_.ndim
        wshape[axis] = 2
        weights.shape = wshape
        sumval = weights.sum()

    # Use np.add.reduce (== np.sum but a little faster) to coerce data type
    return np.add.reduce(sorted_[tuple(indexer)] * weights, axis=axis) / sumval


def percentileofscore(a, score, kind='rank', nan_policy='propagate'):
    """Compute the percentile rank of a score relative to a list of scores.

    A `percentileofscore` of, for example, 80% means that 80% of the
    scores in `a` are below the given score. In the case of gaps or
    ties, the exact definition depends on the optional keyword, `kind`.

    Parameters
    ----------
    a : array_like
        A 1-D array to which `score` is compared.
    score : array_like
        Scores to compute percentiles for.
    kind : {'rank', 'weak', 'strict', 'mean'}, optional
        Specifies the interpretation of the resulting score.
        The following options are available (default is 'rank'):

          * 'rank': Average percentage ranking of score.  In case of multiple
            matches, average the percentage rankings of all matching scores.
          * 'weak': This kind corresponds to the definition of a cumulative
            distribution function.  A percentileofscore of 80% means that 80%
            of values are less than or equal to the provided score.
          * 'strict': Similar to "weak", except that only values that are
            strictly less than the given score are counted.
          * 'mean': The average of the "weak" and "strict" scores, often used
            in testing.  See https://en.wikipedia.org/wiki/Percentile_rank
    nan_policy : {'propagate', 'raise', 'omit'}, optional
        Specifies how to treat `nan` values in `a`.
        The following options are available (default is 'propagate'):

          * 'propagate': returns nan (for each value in `score`).
          * 'raise': throws an error
          * 'omit': performs the calculations ignoring nan values

    Returns
    -------
    pcos : float
        Percentile-position of score (0-100) relative to `a`.

    See Also
    --------
    numpy.percentile
    scipy.stats.scoreatpercentile, scipy.stats.rankdata

    Examples
    --------
    Three-quarters of the given values lie below a given score:

    >>> import numpy as np
    >>> from scipy import stats
    >>> stats.percentileofscore([1, 2, 3, 4], 3)
    75.0

    With multiple matches, note how the scores of the two matches, 0.6
    and 0.8 respectively, are averaged:

    >>> stats.percentileofscore([1, 2, 3, 3, 4], 3)
    70.0

    Only 2/5 values are strictly less than 3:

    >>> stats.percentileofscore([1, 2, 3, 3, 4], 3, kind='strict')
    40.0

    But 4/5 values are less than or equal to 3:

    >>> stats.percentileofscore([1, 2, 3, 3, 4], 3, kind='weak')
    80.0

    The average between the weak and the strict scores is:

    >>> stats.percentileofscore([1, 2, 3, 3, 4], 3, kind='mean')
    60.0

    Score arrays (of any dimensionality) are supported:

    >>> stats.percentileofscore([1, 2, 3, 3, 4], [2, 3])
    array([40., 70.])

    The inputs can be infinite:

    >>> stats.percentileofscore([-np.inf, 0, 1, np.inf], [1, 2, np.inf])
    array([75., 75., 100.])

    If `a` is empty, then the resulting percentiles are all `nan`:

    >>> stats.percentileofscore([], [1, 2])
    array([nan, nan])
    """

    a = np.asarray(a)
    n = len(a)
    score = np.asarray(score)

    # Nan treatment
    cna = _contains_nan(a, nan_policy)
    cns = _contains_nan(score, nan_policy)

    if cns:
        # If a score is nan, then the output should be nan
        # (also if nan_policy is "omit", because it only applies to `a`)
        score = ma.masked_where(np.isnan(score), score)

    if cna:
        if nan_policy == "omit":
            # Don't count nans
            a = ma.masked_where(np.isnan(a), a)
            n = a.count()

        if nan_policy == "propagate":
            # All outputs should be nans
            n = 0

    # Cannot compare to empty list ==> nan
    if n == 0:
        perct = np.full_like(score, np.nan, dtype=np.float64)

    else:
        # Prepare broadcasting
        score = score[..., None]

        def count(x):
            return np.count_nonzero(x, -1)

        # Main computations/logic
        if kind == 'rank':
            left = count(a < score)
            right = count(a <= score)
            plus1 = left < right
            perct = (left + right + plus1) * (50.0 / n)
        elif kind == 'strict':
            perct = count(a < score) * (100.0 / n)
        elif kind == 'weak':
            perct = count(a <= score) * (100.0 / n)
        elif kind == 'mean':
            left = count(a < score)
            right = count(a <= score)
            perct = (left + right) * (50.0 / n)
        else:
            raise ValueError(
                "kind can only be 'rank', 'strict', 'weak' or 'mean'")

    # Re-insert nan values
    perct = ma.filled(perct, np.nan)

    if perct.ndim == 0:
        return perct[()]
    return perct


HistogramResult = namedtuple('HistogramResult',
                             ('count', 'lowerlimit', 'binsize', 'extrapoints'))


def _histogram(a, numbins=10, defaultlimits=None, weights=None,
               printextras=False):
    """Create a histogram.

    Separate the range into several bins and return the number of instances
    in each bin.

    Parameters
    ----------
    a : array_like
        Array of scores which will be put into bins.
    numbins : int, optional
        The number of bins to use for the histogram. Default is 10.
    defaultlimits : tuple (lower, upper), optional
        The lower and upper values for the range of the histogram.
        If no value is given, a range slightly larger than the range of the
        values in a is used. Specifically ``(a.min() - s, a.max() + s)``,
        where ``s = (1/2)(a.max() - a.min()) / (numbins - 1)``.
    weights : array_like, optional
        The weights for each value in `a`. Default is None, which gives each
        value a weight of 1.0
    printextras : bool, optional
        If True, if there are extra points (i.e. the points that fall outside
        the bin limits) a warning is raised saying how many of those points
        there are.  Default is False.

    Returns
    -------
    count : ndarray
        Number of points (or sum of weights) in each bin.
    lowerlimit : float
        Lowest value of histogram, the lower limit of the first bin.
    binsize : float
        The size of the bins (all bins have the same size).
    extrapoints : int
        The number of points outside the range of the histogram.

    See Also
    --------
    numpy.histogram

    Notes
    -----
    This histogram is based on numpy's histogram but has a larger range by
    default if default limits is not set.

    """
    a = np.ravel(a)
    if defaultlimits is None:
        if a.size == 0:
            # handle empty arrays. Undetermined range, so use 0-1.
            defaultlimits = (0, 1)
        else:
            # no range given, so use values in `a`
            data_min = a.min()
            data_max = a.max()
            # Have bins extend past min and max values slightly
            s = (data_max - data_min) / (2. * (numbins - 1.))
            defaultlimits = (data_min - s, data_max + s)

    # use numpy's histogram method to compute bins
    hist, bin_edges = np.histogram(a, bins=numbins, range=defaultlimits,
                                   weights=weights)
    # hist are not always floats, convert to keep with old output
    hist = np.array(hist, dtype=float)
    # fixed width for bins is assumed, as numpy's histogram gives
    # fixed width bins for int values for 'bins'
    binsize = bin_edges[1] - bin_edges[0]
    # calculate number of extra points
    extrapoints = len([v for v in a
                       if defaultlimits[0] > v or v > defaultlimits[1]])
    if extrapoints > 0 and printextras:
        warnings.warn(f"Points outside given histogram range = {extrapoints}",
                      stacklevel=3,)

    return HistogramResult(hist, defaultlimits[0], binsize, extrapoints)


CumfreqResult = namedtuple('CumfreqResult',
                           ('cumcount', 'lowerlimit', 'binsize',
                            'extrapoints'))


def cumfreq(a, numbins=10, defaultreallimits=None, weights=None):
    """Return a cumulative frequency histogram, using the histogram function.

    A cumulative histogram is a mapping that counts the cumulative number of
    observations in all of the bins up to the specified bin.

    Parameters
    ----------
    a : array_like
        Input array.
    numbins : int, optional
        The number of bins to use for the histogram. Default is 10.
    defaultreallimits : tuple (lower, upper), optional
        The lower and upper values for the range of the histogram.
        If no value is given, a range slightly larger than the range of the
        values in `a` is used. Specifically ``(a.min() - s, a.max() + s)``,
        where ``s = (1/2)(a.max() - a.min()) / (numbins - 1)``.
    weights : array_like, optional
        The weights for each value in `a`. Default is None, which gives each
        value a weight of 1.0

    Returns
    -------
    cumcount : ndarray
        Binned values of cumulative frequency.
    lowerlimit : float
        Lower real limit
    binsize : float
        Width of each bin.
    extrapoints : int
        Extra points.

    Examples
    --------
    >>> import numpy as np
    >>> import matplotlib.pyplot as plt
    >>> from scipy import stats
    >>> rng = np.random.default_rng()
    >>> x = [1, 4, 2, 1, 3, 1]
    >>> res = stats.cumfreq(x, numbins=4, defaultreallimits=(1.5, 5))
    >>> res.cumcount
    array([ 1.,  2.,  3.,  3.])
    >>> res.extrapoints
    3

    Create a normal distribution with 1000 random values

    >>> samples = stats.norm.rvs(size=1000, random_state=rng)

    Calculate cumulative frequencies

    >>> res = stats.cumfreq(samples, numbins=25)

    Calculate space of values for x

    >>> x = res.lowerlimit + np.linspace(0, res.binsize*res.cumcount.size,
    ...                                  res.cumcount.size)

    Plot histogram and cumulative histogram

    >>> fig = plt.figure(figsize=(10, 4))
    >>> ax1 = fig.add_subplot(1, 2, 1)
    >>> ax2 = fig.add_subplot(1, 2, 2)
    >>> ax1.hist(samples, bins=25)
    >>> ax1.set_title('Histogram')
    >>> ax2.bar(x, res.cumcount, width=res.binsize)
    >>> ax2.set_title('Cumulative histogram')
    >>> ax2.set_xlim([x.min(), x.max()])

    >>> plt.show()

    """
    h, l, b, e = _histogram(a, numbins, defaultreallimits, weights=weights)
    cumhist = np.cumsum(h * 1, axis=0)
    return CumfreqResult(cumhist, l, b, e)


RelfreqResult = namedtuple('RelfreqResult',
                           ('frequency', 'lowerlimit', 'binsize',
                            'extrapoints'))


def relfreq(a, numbins=10, defaultreallimits=None, weights=None):
    """Return a relative frequency histogram, using the histogram function.

    A relative frequency  histogram is a mapping of the number of
    observations in each of the bins relative to the total of observations.

    Parameters
    ----------
    a : array_like
        Input array.
    numbins : int, optional
        The number of bins to use for the histogram. Default is 10.
    defaultreallimits : tuple (lower, upper), optional
        The lower and upper values for the range of the histogram.
        If no value is given, a range slightly larger than the range of the
        values in a is used. Specifically ``(a.min() - s, a.max() + s)``,
        where ``s = (1/2)(a.max() - a.min()) / (numbins - 1)``.
    weights : array_like, optional
        The weights for each value in `a`. Default is None, which gives each
        value a weight of 1.0

    Returns
    -------
    frequency : ndarray
        Binned values of relative frequency.
    lowerlimit : float
        Lower real limit.
    binsize : float
        Width of each bin.
    extrapoints : int
        Extra points.

    Examples
    --------
    >>> import numpy as np
    >>> import matplotlib.pyplot as plt
    >>> from scipy import stats
    >>> rng = np.random.default_rng()
    >>> a = np.array([2, 4, 1, 2, 3, 2])
    >>> res = stats.relfreq(a, numbins=4)
    >>> res.frequency
    array([ 0.16666667, 0.5       , 0.16666667,  0.16666667])
    >>> np.sum(res.frequency)  # relative frequencies should add up to 1
    1.0

    Create a normal distribution with 1000 random values

    >>> samples = stats.norm.rvs(size=1000, random_state=rng)

    Calculate relative frequencies

    >>> res = stats.relfreq(samples, numbins=25)

    Calculate space of values for x

    >>> x = res.lowerlimit + np.linspace(0, res.binsize*res.frequency.size,
    ...                                  res.frequency.size)

    Plot relative frequency histogram

    >>> fig = plt.figure(figsize=(5, 4))
    >>> ax = fig.add_subplot(1, 1, 1)
    >>> ax.bar(x, res.frequency, width=res.binsize)
    >>> ax.set_title('Relative frequency histogram')
    >>> ax.set_xlim([x.min(), x.max()])

    >>> plt.show()

    """
    a = np.asanyarray(a)
    h, l, b, e = _histogram(a, numbins, defaultreallimits, weights=weights)
    h = h / a.shape[0]

    return RelfreqResult(h, l, b, e)


#####################################
#        VARIABILITY FUNCTIONS      #
#####################################

def obrientransform(*samples):
    """Compute the O'Brien transform on input data (any number of arrays).

    Used to test for homogeneity of variance prior to running one-way stats.
    Each array in ``*samples`` is one level of a factor.
    If `f_oneway` is run on the transformed data and found significant,
    the variances are unequal.  From Maxwell and Delaney [1]_, p.112.

    Parameters
    ----------
    sample1, sample2, ... : array_like
        Any number of arrays.

    Returns
    -------
    obrientransform : ndarray
        Transformed data for use in an ANOVA.  The first dimension
        of the result corresponds to the sequence of transformed
        arrays.  If the arrays given are all 1-D of the same length,
        the return value is a 2-D array; otherwise it is a 1-D array
        of type object, with each element being an ndarray.

    Raises
    ------
    ValueError
        If the mean of the transformed data is not equal to the original
        variance, indicating a lack of convergence in the O'Brien transform.

    References
    ----------
    .. [1] S. E. Maxwell and H. D. Delaney, "Designing Experiments and
           Analyzing Data: A Model Comparison Perspective", Wadsworth, 1990.

    Examples
    --------
    We'll test the following data sets for differences in their variance.

    >>> x = [10, 11, 13, 9, 7, 12, 12, 9, 10]
    >>> y = [13, 21, 5, 10, 8, 14, 10, 12, 7, 15]

    Apply the O'Brien transform to the data.

    >>> from scipy.stats import obrientransform
    >>> tx, ty = obrientransform(x, y)

    Use `scipy.stats.f_oneway` to apply a one-way ANOVA test to the
    transformed data.

    >>> from scipy.stats import f_oneway
    >>> F, p = f_oneway(tx, ty)
    >>> p
    0.1314139477040335

    If we require that ``p < 0.05`` for significance, we cannot conclude
    that the variances are different.

    """
    TINY = np.sqrt(np.finfo(float).eps)

    # `arrays` will hold the transformed arguments.
    arrays = []
    sLast = None

    for sample in samples:
        a = np.asarray(sample)
        n = len(a)
        mu = np.mean(a)
        sq = (a - mu)**2
        sumsq = sq.sum()

        # The O'Brien transform.
        t = ((n - 1.5) * n * sq - 0.5 * sumsq) / ((n - 1) * (n - 2))

        # Check that the mean of the transformed data is equal to the
        # original variance.
        var = sumsq / (n - 1)
        if abs(var - np.mean(t)) > TINY:
            raise ValueError('Lack of convergence in obrientransform.')

        arrays.append(t)
        sLast = a.shape

    if sLast:
        for arr in arrays[:-1]:
            if sLast != arr.shape:
                return np.array(arrays, dtype=object)
    return np.array(arrays)


@xp_capabilities(jax_jit=False, allow_dask_compute=True)
@_axis_nan_policy_factory(
    lambda x: x, result_to_tuple=lambda x, _: (x,), n_outputs=1, too_small=1
)
def sem(a, axis=0, ddof=1, nan_policy='propagate'):
    """Compute standard error of the mean.

    Calculate the standard error of the mean (or standard error of
    measurement) of the values in the input array.

    Parameters
    ----------
    a : array_like
        An array containing the values for which the standard error is
        returned. Must contain at least two observations.
    axis : int or None, optional
        Axis along which to operate. Default is 0. If None, compute over
        the whole array `a`.
    ddof : int, optional
        Delta degrees-of-freedom. How many degrees of freedom to adjust
        for bias in limited samples relative to the population estimate
        of variance. Defaults to 1.
    nan_policy : {'propagate', 'raise', 'omit'}, optional
        Defines how to handle when input contains nan.
        The following options are available (default is 'propagate'):

          * 'propagate': returns nan
          * 'raise': throws an error
          * 'omit': performs the calculations ignoring nan values

    Returns
    -------
    s : ndarray or float
        The standard error of the mean in the sample(s), along the input axis.

    Notes
    -----
    The default value for `ddof` is different to the default (0) used by other
    ddof containing routines, such as np.std and np.nanstd.

    Examples
    --------
    Find standard error along the first axis:

    >>> import numpy as np
    >>> from scipy import stats
    >>> a = np.arange(20).reshape(5,4)
    >>> stats.sem(a)
    array([ 2.8284,  2.8284,  2.8284,  2.8284])

    Find standard error across the whole array, using n degrees of freedom:

    >>> stats.sem(a, axis=None, ddof=0)
    1.2893796958227628

    """
    xp = array_namespace(a)
    if axis is None:
        a = xp.reshape(a, (-1,))
        axis = 0
    a = xpx.atleast_nd(xp.asarray(a), ndim=1, xp=xp)
    n = _length_nonmasked(a, axis, xp=xp)
    s = xp.std(a, axis=axis, correction=ddof) / n**0.5
    return s


def _isconst(x):
    """
    Check if all values in x are the same.  nans are ignored.

    x must be a 1d array.

    The return value is a 1d array with length 1, so it can be used
    in np.apply_along_axis.
    """
    y = x[~np.isnan(x)]
    if y.size == 0:
        return np.array([True])
    else:
        return (y[0] == y).all(keepdims=True)


@xp_capabilities()
def zscore(a, axis=0, ddof=0, nan_policy='propagate'):
    """
    Compute the z score.

    Compute the z score of each value in the sample, relative to the
    sample mean and standard deviation.

    Parameters
    ----------
    a : array_like
        An array like object containing the sample data.
    axis : int or None, optional
        Axis along which to operate. Default is 0. If None, compute over
        the whole array `a`.
    ddof : int, optional
        Degrees of freedom correction in the calculation of the
        standard deviation. Default is 0.
    nan_policy : {'propagate', 'raise', 'omit'}, optional
        Defines how to handle when input contains nan. 'propagate' returns nan,
        'raise' throws an error, 'omit' performs the calculations ignoring nan
        values. Default is 'propagate'.  Note that when the value is 'omit',
        nans in the input also propagate to the output, but they do not affect
        the z-scores computed for the non-nan values.

    Returns
    -------
    zscore : array_like
        The z-scores, standardized by mean and standard deviation of
        input array `a`.

    See Also
    --------
    numpy.mean : Arithmetic average
    numpy.std : Arithmetic standard deviation
    scipy.stats.gzscore : Geometric standard score

    Notes
    -----
    This function preserves ndarray subclasses, and works also with
    matrices and masked arrays (it uses `asanyarray` instead of
    `asarray` for parameters).

    References
    ----------
    .. [1] "Standard score", *Wikipedia*,
           https://en.wikipedia.org/wiki/Standard_score.
    .. [2] Huck, S. W., Cross, T. L., Clark, S. B, "Overcoming misconceptions
           about Z-scores", Teaching Statistics, vol. 8, pp. 38-40, 1986

    Examples
    --------
    >>> import numpy as np
    >>> a = np.array([ 0.7972,  0.0767,  0.4383,  0.7866,  0.8091,
    ...                0.1954,  0.6307,  0.6599,  0.1065,  0.0508])
    >>> from scipy import stats
    >>> stats.zscore(a)
    array([ 1.1273, -1.247 , -0.0552,  1.0923,  1.1664, -0.8559,  0.5786,
            0.6748, -1.1488, -1.3324])

    Computing along a specified axis, using n-1 degrees of freedom
    (``ddof=1``) to calculate the standard deviation:

    >>> b = np.array([[ 0.3148,  0.0478,  0.6243,  0.4608],
    ...               [ 0.7149,  0.0775,  0.6072,  0.9656],
    ...               [ 0.6341,  0.1403,  0.9759,  0.4064],
    ...               [ 0.5918,  0.6948,  0.904 ,  0.3721],
    ...               [ 0.0921,  0.2481,  0.1188,  0.1366]])
    >>> stats.zscore(b, axis=1, ddof=1)
    array([[-0.19264823, -1.28415119,  1.07259584,  0.40420358],
           [ 0.33048416, -1.37380874,  0.04251374,  1.00081084],
           [ 0.26796377, -1.12598418,  1.23283094, -0.37481053],
           [-0.22095197,  0.24468594,  1.19042819, -1.21416216],
           [-0.82780366,  1.4457416 , -0.43867764, -0.1792603 ]])

    An example with ``nan_policy='omit'``:

    >>> x = np.array([[25.11, 30.10, np.nan, 32.02, 43.15],
    ...               [14.95, 16.06, 121.25, 94.35, 29.81]])
    >>> stats.zscore(x, axis=1, nan_policy='omit')
    array([[-1.13490897, -0.37830299,         nan, -0.08718406,  1.60039602],
           [-0.91611681, -0.89090508,  1.4983032 ,  0.88731639, -0.5785977 ]])
    """
    return zmap(a, a, axis=axis, ddof=ddof, nan_policy=nan_policy)


@xp_capabilities()
def gzscore(a, *, axis=0, ddof=0, nan_policy='propagate'):
    """
    Compute the geometric standard score.

    Compute the geometric z score of each strictly positive value in the
    sample, relative to the geometric mean and standard deviation.
    Mathematically the geometric z score can be evaluated as::

        gzscore = log(a/gmu) / log(gsigma)

    where ``gmu`` (resp. ``gsigma``) is the geometric mean (resp. standard
    deviation).

    Parameters
    ----------
    a : array_like
        Sample data.
    axis : int or None, optional
        Axis along which to operate. Default is 0. If None, compute over
        the whole array `a`.
    ddof : int, optional
        Degrees of freedom correction in the calculation of the
        standard deviation. Default is 0.
    nan_policy : {'propagate', 'raise', 'omit'}, optional
        Defines how to handle when input contains nan. 'propagate' returns nan,
        'raise' throws an error, 'omit' performs the calculations ignoring nan
        values. Default is 'propagate'.  Note that when the value is 'omit',
        nans in the input also propagate to the output, but they do not affect
        the geometric z scores computed for the non-nan values.

    Returns
    -------
    gzscore : array_like
        The geometric z scores, standardized by geometric mean and geometric
        standard deviation of input array `a`.

    See Also
    --------
    gmean : Geometric mean
    gstd : Geometric standard deviation
    zscore : Standard score

    Notes
    -----
    This function preserves ndarray subclasses, and works also with
    matrices and masked arrays (it uses ``asanyarray`` instead of
    ``asarray`` for parameters).

    .. versionadded:: 1.8

    References
    ----------
    .. [1] "Geometric standard score", *Wikipedia*,
           https://en.wikipedia.org/wiki/Geometric_standard_deviation#Geometric_standard_score.

    Examples
    --------
    Draw samples from a log-normal distribution:

    >>> import numpy as np
    >>> from scipy.stats import zscore, gzscore
    >>> import matplotlib.pyplot as plt

    >>> rng = np.random.default_rng()
    >>> mu, sigma = 3., 1.  # mean and standard deviation
    >>> x = rng.lognormal(mu, sigma, size=500)

    Display the histogram of the samples:

    >>> fig, ax = plt.subplots()
    >>> ax.hist(x, 50)
    >>> plt.show()

    Display the histogram of the samples standardized by the classical zscore.
    Distribution is rescaled but its shape is unchanged.

    >>> fig, ax = plt.subplots()
    >>> ax.hist(zscore(x), 50)
    >>> plt.show()

    Demonstrate that the distribution of geometric zscores is rescaled and
    quasinormal:

    >>> fig, ax = plt.subplots()
    >>> ax.hist(gzscore(x), 50)
    >>> plt.show()

    """
    xp = array_namespace(a)
    a = xp_promote(a, force_floating=True, xp=xp)
    log = ma.log if isinstance(a, ma.MaskedArray) else xp.log
    return zscore(log(a), axis=axis, ddof=ddof, nan_policy=nan_policy)


@xp_capabilities()
def zmap(scores, compare, axis=0, ddof=0, nan_policy='propagate'):
    """
    Calculate the relative z-scores.

    Return an array of z-scores, i.e., scores that are standardized to
    zero mean and unit variance, where mean and variance are calculated
    from the comparison array.

    Parameters
    ----------
    scores : array_like
        The input for which z-scores are calculated.
    compare : array_like
        The input from which the mean and standard deviation of the
        normalization are taken; assumed to have the same dimension as
        `scores`.
    axis : int or None, optional
        Axis over which mean and variance of `compare` are calculated.
        Default is 0. If None, compute over the whole array `scores`.
    ddof : int, optional
        Degrees of freedom correction in the calculation of the
        standard deviation. Default is 0.
    nan_policy : {'propagate', 'raise', 'omit'}, optional
        Defines how to handle the occurrence of nans in `compare`.
        'propagate' returns nan, 'raise' raises an exception, 'omit'
        performs the calculations ignoring nan values. Default is
        'propagate'. Note that when the value is 'omit', nans in `scores`
        also propagate to the output, but they do not affect the z-scores
        computed for the non-nan values.

    Returns
    -------
    zscore : array_like
        Z-scores, in the same shape as `scores`.

    Notes
    -----
    This function preserves ndarray subclasses, and works also with
    matrices and masked arrays (it uses `asanyarray` instead of
    `asarray` for parameters).

    Examples
    --------
    >>> from scipy.stats import zmap
    >>> a = [0.5, 2.0, 2.5, 3]
    >>> b = [0, 1, 2, 3, 4]
    >>> zmap(a, b)
    array([-1.06066017,  0.        ,  0.35355339,  0.70710678])

    """
    # The docstring explicitly states that it preserves subclasses.
    # Let's table deprecating that and just get the array API version
    # working.

    like_zscore = (scores is compare)
    xp = array_namespace(scores, compare)
    scores, compare = xp_promote(scores, compare, force_floating=True, xp=xp)

    with warnings.catch_warnings():
        if like_zscore:  # zscore should not emit SmallSampleWarning
            warnings.simplefilter('ignore', SmallSampleWarning)

        mn = _xp_mean(compare, axis=axis, keepdims=True, nan_policy=nan_policy)
        std = _xp_var(compare, axis=axis, correction=ddof,
                      keepdims=True, nan_policy=nan_policy)**0.5

    with np.errstate(invalid='ignore', divide='ignore'):
        z = _demean(scores, mn, axis, xp=xp, precision_warning=False) / std

    # If we know that scores and compare are identical, we can infer that
    # some slices should have NaNs.
    if like_zscore:
        eps = xp.finfo(z.dtype).eps
        zero = std <= xp.abs(eps * mn)
        zero = xp.broadcast_to(zero, z.shape)
        z = xpx.at(z, zero).set(xp.nan)

    return z


@xp_capabilities()
def gstd(a, axis=0, ddof=1, *, keepdims=False, nan_policy='propagate'):
    r"""
    Calculate the geometric standard deviation of an array.

    The geometric standard deviation describes the spread of a set of numbers
    where the geometric mean is preferred. It is a multiplicative factor, and
    so a dimensionless quantity.

    It is defined as the exponential of the standard deviation of the
    natural logarithms of the observations.

    Parameters
    ----------
    a : array_like
        An array containing finite, strictly positive, real numbers.
    axis : int, tuple or None, optional
        Axis along which to operate. Default is 0. If None, compute over
        the whole array `a`.
    ddof : int, optional
        Degree of freedom correction in the calculation of the
        geometric standard deviation. Default is 1.
    keepdims : boolean, optional
        If this is set to ``True``, the axes which are reduced are left
        in the result as dimensions with length one. With this option,
        the result will broadcast correctly against the input array.
    nan_policy : {'propagate', 'omit', 'raise'}, default: 'propagate'
        Defines how to handle input NaNs.

        - ``propagate``: if a NaN is present in the axis slice (e.g. row) along
          which the statistic is computed, the corresponding entry of the output
          will be NaN.
        - ``omit``: NaNs will be omitted when performing the calculation.
          If insufficient data remains in the axis slice along which the
          statistic is computed, the corresponding entry of the output will be
          NaN.
        - ``raise``: if a NaN is present, a ``ValueError`` will be raised.

    Returns
    -------
    gstd : ndarray or float
        An array of the geometric standard deviation. If `axis` is None or `a`
        is a 1d array a float is returned.

    See Also
    --------
    gmean : Geometric mean
    numpy.std : Standard deviation
    gzscore : Geometric standard score

    Notes
    -----
    Mathematically, the sample geometric standard deviation :math:`s_G` can be
    defined in terms of the natural logarithms of the observations
    :math:`y_i = \log(x_i)`:

    .. math::

        s_G = \exp(s), \quad s = \sqrt{\frac{1}{n - d} \sum_{i=1}^n (y_i - \bar y)^2}

    where :math:`n` is the number of observations, :math:`d` is the adjustment `ddof`
    to the degrees of freedom, and :math:`\bar y` denotes the mean of the natural
    logarithms of the observations. Note that the default ``ddof=1`` is different from
    the default value used by similar functions, such as `numpy.std` and `numpy.var`.

    When an observation is infinite, the geometric standard deviation is
    NaN (undefined). Non-positive observations will also produce NaNs in the
    output because the *natural* logarithm (as opposed to the *complex*
    logarithm) is defined and finite only for positive reals.
    The geometric standard deviation is sometimes confused with the exponential
    of the standard deviation, ``exp(std(a))``. Instead, the geometric standard
    deviation is ``exp(std(log(a)))``.

    References
    ----------
    .. [1] "Geometric standard deviation", *Wikipedia*,
           https://en.wikipedia.org/wiki/Geometric_standard_deviation.
    .. [2] Kirkwood, T. B., "Geometric means and measures of dispersion",
           Biometrics, vol. 35, pp. 908-909, 1979

    Examples
    --------
    Find the geometric standard deviation of a log-normally distributed sample.
    Note that the standard deviation of the distribution is one; on a
    log scale this evaluates to approximately ``exp(1)``.

    >>> import numpy as np
    >>> from scipy.stats import gstd
    >>> rng = np.random.default_rng()
    >>> sample = rng.lognormal(mean=0, sigma=1, size=1000)
    >>> gstd(sample)
    2.810010162475324

    Compute the geometric standard deviation of a multidimensional array and
    of a given axis.

    >>> a = np.arange(1, 25).reshape(2, 3, 4)
    >>> gstd(a, axis=None)
    2.2944076136018947
    >>> gstd(a, axis=2)
    array([[1.82424757, 1.22436866, 1.13183117],
           [1.09348306, 1.07244798, 1.05914985]])
    >>> gstd(a, axis=(1,2))
    array([2.12939215, 1.22120169])

    """
    xp = array_namespace(a)
    a = xp_promote(a, force_floating=True, xp=xp)

    kwargs = dict(axis=axis, correction=ddof, keepdims=keepdims, nan_policy=nan_policy)
    with np.errstate(invalid='ignore', divide='ignore'):
        res = xp.exp(_xp_var(xp.log(a), **kwargs)**0.5)

    if not is_lazy_array(a) and xp.any(a <= 0):
        message = ("The geometric standard deviation is only defined if all elements "
                   "are greater than or equal to zero; otherwise, the result is NaN.")
        warnings.warn(message, RuntimeWarning, stacklevel=2)

    return res

# Private dictionary initialized only once at module level
# See https://en.wikipedia.org/wiki/Robust_measures_of_scale
_scale_conversions = {'normal': special.erfinv(0.5) * 2.0 * math.sqrt(2.0)}


@_axis_nan_policy_factory(
    lambda x: x, result_to_tuple=lambda x, _: (x,), n_outputs=1,
    default_axis=None, override={'nan_propagation': False}
)
def iqr(x, axis=None, rng=(25, 75), scale=1.0, nan_policy='propagate',
        interpolation='linear', keepdims=False):
    r"""
    Compute the interquartile range of the data along the specified axis.

    The interquartile range (IQR) is the difference between the 75th and
    25th percentile of the data. It is a measure of the dispersion
    similar to standard deviation or variance, but is much more robust
    against outliers [2]_.

    The ``rng`` parameter allows this function to compute other
    percentile ranges than the actual IQR. For example, setting
    ``rng=(0, 100)`` is equivalent to `numpy.ptp`.

    The IQR of an empty array is `np.nan`.

    .. versionadded:: 0.18.0

    Parameters
    ----------
    x : array_like
        Input array or object that can be converted to an array.
    axis : int or sequence of int, optional
        Axis along which the range is computed. The default is to
        compute the IQR for the entire array.
    rng : Two-element sequence containing floats in range of [0,100] optional
        Percentiles over which to compute the range. Each must be
        between 0 and 100, inclusive. The default is the true IQR:
        ``(25, 75)``. The order of the elements is not important.
    scale : scalar or str or array_like of reals, optional
        The numerical value of scale will be divided out of the final
        result. The following string value is also recognized:

          * 'normal' : Scale by
            :math:`2 \sqrt{2} erf^{-1}(\frac{1}{2}) \approx 1.349`.

        The default is 1.0.
        Array-like `scale` of real dtype is also allowed, as long
        as it broadcasts correctly to the output such that
        ``out / scale`` is a valid operation. The output dimensions
        depend on the input array, `x`, the `axis` argument, and the
        `keepdims` flag.
    nan_policy : {'propagate', 'raise', 'omit'}, optional
        Defines how to handle when input contains nan.
        The following options are available (default is 'propagate'):

          * 'propagate': returns nan
          * 'raise': throws an error
          * 'omit': performs the calculations ignoring nan values
    interpolation : str, optional

        Specifies the interpolation method to use when the percentile
        boundaries lie between two data points ``i`` and ``j``.
        The following options are available (default is 'linear'):

          * 'linear': ``i + (j - i)*fraction``, where ``fraction`` is the
            fractional part of the index surrounded by ``i`` and ``j``.
          * 'lower': ``i``.
          * 'higher': ``j``.
          * 'nearest': ``i`` or ``j`` whichever is nearest.
          * 'midpoint': ``(i + j)/2``.

        For NumPy >= 1.22.0, the additional options provided by the ``method``
        keyword of `numpy.percentile` are also valid.

    keepdims : bool, optional
        If this is set to True, the reduced axes are left in the
        result as dimensions with size one. With this option, the result
        will broadcast correctly against the original array `x`.

    Returns
    -------
    iqr : scalar or ndarray
        If ``axis=None``, a scalar is returned. If the input contains
        integers or floats of smaller precision than ``np.float64``, then the
        output data-type is ``np.float64``. Otherwise, the output data-type is
        the same as that of the input.

    See Also
    --------
    numpy.std, numpy.var

    References
    ----------
    .. [1] "Interquartile range" https://en.wikipedia.org/wiki/Interquartile_range
    .. [2] "Robust measures of scale" https://en.wikipedia.org/wiki/Robust_measures_of_scale
    .. [3] "Quantile" https://en.wikipedia.org/wiki/Quantile

    Examples
    --------
    >>> import numpy as np
    >>> from scipy.stats import iqr
    >>> x = np.array([[10, 7, 4], [3, 2, 1]])
    >>> x
    array([[10,  7,  4],
           [ 3,  2,  1]])
    >>> iqr(x)
    4.0
    >>> iqr(x, axis=0)
    array([ 3.5,  2.5,  1.5])
    >>> iqr(x, axis=1)
    array([ 3.,  1.])
    >>> iqr(x, axis=1, keepdims=True)
    array([[ 3.],
           [ 1.]])

    """
    x = asarray(x)

    # This check prevents percentile from raising an error later. Also, it is
    # consistent with `np.var` and `np.std`.
    if not x.size:
        return _get_nan(x)

    # An error may be raised here, so fail-fast, before doing lengthy
    # computations, even though `scale` is not used until later
    if isinstance(scale, str):
        scale_key = scale.lower()
        if scale_key not in _scale_conversions:
            raise ValueError(f"{scale} not a valid scale for `iqr`")
        scale = _scale_conversions[scale_key]

    # Select the percentile function to use based on nans and policy
    contains_nan = _contains_nan(x, nan_policy)

    if nan_policy == 'omit' and contains_nan:
        percentile_func = np.nanpercentile
    else:
        percentile_func = np.percentile

    if len(rng) != 2:
        raise TypeError("quantile range must be two element sequence")

    if np.isnan(rng).any():
        raise ValueError("range must not contain NaNs")

    rng = sorted(rng)
    pct = percentile_func(x, rng, axis=axis, method=interpolation,
                          keepdims=keepdims)
    out = np.subtract(pct[1], pct[0])

    if scale != 1.0:
        out /= scale

    return out


def _mad_1d(x, center, nan_policy):
    # Median absolute deviation for 1-d array x.
    # This is a helper function for `median_abs_deviation`; it assumes its
    # arguments have been validated already.  In particular,  x must be a
    # 1-d numpy array, center must be callable, and if nan_policy is not
    # 'propagate', it is assumed to be 'omit', because 'raise' is handled
    # in `median_abs_deviation`.
    # No warning is generated if x is empty or all nan.
    isnan = np.isnan(x)
    if isnan.any():
        if nan_policy == 'propagate':
            return np.nan
        x = x[~isnan]
    if x.size == 0:
        # MAD of an empty array is nan.
        return np.nan
    # Edge cases have been handled, so do the basic MAD calculation.
    med = center(x)
    mad = np.median(np.abs(x - med))
    return mad


def median_abs_deviation(x, axis=0, center=np.median, scale=1.0,
                         nan_policy='propagate'):
    r"""
    Compute the median absolute deviation of the data along the given axis.

    The median absolute deviation (MAD, [1]_) computes the median over the
    absolute deviations from the median. It is a measure of dispersion
    similar to the standard deviation but more robust to outliers [2]_.

    The MAD of an empty array is ``np.nan``.

    .. versionadded:: 1.5.0

    Parameters
    ----------
    x : array_like
        Input array or object that can be converted to an array.
    axis : int or None, optional
        Axis along which the range is computed. Default is 0. If None, compute
        the MAD over the entire array.
    center : callable, optional
        A function that will return the central value. The default is to use
        np.median. Any user defined function used will need to have the
        function signature ``func(arr, axis)``.
    scale : scalar or str, optional
        The numerical value of scale will be divided out of the final
        result. The default is 1.0. The string "normal" is also accepted,
        and results in `scale` being the inverse of the standard normal
        quantile function at 0.75, which is approximately 0.67449.
        Array-like scale is also allowed, as long as it broadcasts correctly
        to the output such that ``out / scale`` is a valid operation. The
        output dimensions depend on the input array, `x`, and the `axis`
        argument.
    nan_policy : {'propagate', 'raise', 'omit'}, optional
        Defines how to handle when input contains nan.
        The following options are available (default is 'propagate'):

        * 'propagate': returns nan
        * 'raise': throws an error
        * 'omit': performs the calculations ignoring nan values

    Returns
    -------
    mad : scalar or ndarray
        If ``axis=None``, a scalar is returned. If the input contains
        integers or floats of smaller precision than ``np.float64``, then the
        output data-type is ``np.float64``. Otherwise, the output data-type is
        the same as that of the input.

    See Also
    --------
    numpy.std, numpy.var, numpy.median, scipy.stats.iqr, scipy.stats.tmean,
    scipy.stats.tstd, scipy.stats.tvar

    Notes
    -----
    The `center` argument only affects the calculation of the central value
    around which the MAD is calculated. That is, passing in ``center=np.mean``
    will calculate the MAD around the mean - it will not calculate the *mean*
    absolute deviation.

    The input array may contain `inf`, but if `center` returns `inf`, the
    corresponding MAD for that data will be `nan`.

    References
    ----------
    .. [1] "Median absolute deviation",
           https://en.wikipedia.org/wiki/Median_absolute_deviation
    .. [2] "Robust measures of scale",
           https://en.wikipedia.org/wiki/Robust_measures_of_scale

    Examples
    --------
    When comparing the behavior of `median_abs_deviation` with ``np.std``,
    the latter is affected when we change a single value of an array to have an
    outlier value while the MAD hardly changes:

    >>> import numpy as np
    >>> from scipy import stats
    >>> x = stats.norm.rvs(size=100, scale=1, random_state=123456)
    >>> x.std()
    0.9973906394005013
    >>> stats.median_abs_deviation(x)
    0.82832610097857
    >>> x[0] = 345.6
    >>> x.std()
    34.42304872314415
    >>> stats.median_abs_deviation(x)
    0.8323442311590675

    Axis handling example:

    >>> x = np.array([[10, 7, 4], [3, 2, 1]])
    >>> x
    array([[10,  7,  4],
           [ 3,  2,  1]])
    >>> stats.median_abs_deviation(x)
    array([3.5, 2.5, 1.5])
    >>> stats.median_abs_deviation(x, axis=None)
    2.0

    Scale normal example:

    >>> x = stats.norm.rvs(size=1000000, scale=2, random_state=123456)
    >>> stats.median_abs_deviation(x)
    1.3487398527041636
    >>> stats.median_abs_deviation(x, scale='normal')
    1.9996446978061115

    """
    if not callable(center):
        raise TypeError("The argument 'center' must be callable. The given "
                        f"value {repr(center)} is not callable.")

    # An error may be raised here, so fail-fast, before doing lengthy
    # computations, even though `scale` is not used until later
    if isinstance(scale, str):
        if scale.lower() == 'normal':
            scale = 0.6744897501960817  # special.ndtri(0.75)
        else:
            raise ValueError(f"{scale} is not a valid scale value.")

    x = asarray(x)

    # Consistent with `np.var` and `np.std`.
    if not x.size:
        if axis is None:
            return np.nan
        nan_shape = tuple(item for i, item in enumerate(x.shape) if i != axis)
        if nan_shape == ():
            # Return nan, not array(nan)
            return np.nan
        return np.full(nan_shape, np.nan)

    contains_nan = _contains_nan(x, nan_policy)

    if contains_nan:
        if axis is None:
            mad = _mad_1d(x.ravel(), center, nan_policy)
        else:
            mad = np.apply_along_axis(_mad_1d, axis, x, center, nan_policy)
    else:
        if axis is None:
            med = center(x, axis=None)
            mad = np.median(np.abs(x - med))
        else:
            # Wrap the call to center() in expand_dims() so it acts like
            # keepdims=True was used.
            med = np.expand_dims(center(x, axis=axis), axis)
            mad = np.median(np.abs(x - med), axis=axis)

    return mad / scale


#####################################
#         TRIMMING FUNCTIONS        #
#####################################


SigmaclipResult = namedtuple('SigmaclipResult', ('clipped', 'lower', 'upper'))


def sigmaclip(a, low=4., high=4.):
    """Perform iterative sigma-clipping of array elements.

    Starting from the full sample, all elements outside the critical range are
    removed, i.e. all elements of the input array `c` that satisfy either of
    the following conditions::

        c < mean(c) - std(c)*low
        c > mean(c) + std(c)*high

    The iteration continues with the updated sample until no
    elements are outside the (updated) range.

    Parameters
    ----------
    a : array_like
        Data array, will be raveled if not 1-D.
    low : float, optional
        Lower bound factor of sigma clipping. Default is 4.
    high : float, optional
        Upper bound factor of sigma clipping. Default is 4.

    Returns
    -------
    clipped : ndarray
        Input array with clipped elements removed.
    lower : float
        Lower threshold value use for clipping.
    upper : float
        Upper threshold value use for clipping.

    Examples
    --------
    >>> import numpy as np
    >>> from scipy.stats import sigmaclip
    >>> a = np.concatenate((np.linspace(9.5, 10.5, 31),
    ...                     np.linspace(0, 20, 5)))
    >>> fact = 1.5
    >>> c, low, upp = sigmaclip(a, fact, fact)
    >>> c
    array([  9.96666667,  10.        ,  10.03333333,  10.        ])
    >>> c.var(), c.std()
    (0.00055555555555555165, 0.023570226039551501)
    >>> low, c.mean() - fact*c.std(), c.min()
    (9.9646446609406727, 9.9646446609406727, 9.9666666666666668)
    >>> upp, c.mean() + fact*c.std(), c.max()
    (10.035355339059327, 10.035355339059327, 10.033333333333333)

    >>> a = np.concatenate((np.linspace(9.5, 10.5, 11),
    ...                     np.linspace(-100, -50, 3)))
    >>> c, low, upp = sigmaclip(a, 1.8, 1.8)
    >>> (c == np.linspace(9.5, 10.5, 11)).all()
    True

    """
    c = np.asarray(a).ravel()
    delta = 1
    while delta:
        c_std = c.std()
        c_mean = c.mean()
        size = c.size
        critlower = c_mean - c_std * low
        critupper = c_mean + c_std * high
        c = c[(c >= critlower) & (c <= critupper)]
        delta = size - c.size

    return SigmaclipResult(c, critlower, critupper)


def trimboth(a, proportiontocut, axis=0):
    """Slice off a proportion of items from both ends of an array.

    Slice off the passed proportion of items from both ends of the passed
    array (i.e., with `proportiontocut` = 0.1, slices leftmost 10% **and**
    rightmost 10% of scores). The trimmed values are the lowest and
    highest ones.
    Slice off less if proportion results in a non-integer slice index (i.e.
    conservatively slices off `proportiontocut`).

    Parameters
    ----------
    a : array_like
        Data to trim.
    proportiontocut : float
        Proportion (in range 0-1) of total data set to trim of each end.
    axis : int or None, optional
        Axis along which to trim data. Default is 0. If None, compute over
        the whole array `a`.

    Returns
    -------
    out : ndarray
        Trimmed version of array `a`. The order of the trimmed content
        is undefined.

    See Also
    --------
    trim_mean

    Examples
    --------
    Create an array of 10 values and trim 10% of those values from each end:

    >>> import numpy as np
    >>> from scipy import stats
    >>> a = [0, 1, 2, 3, 4, 5, 6, 7, 8, 9]
    >>> stats.trimboth(a, 0.1)
    array([1, 3, 2, 4, 5, 6, 7, 8])

    Note that the elements of the input array are trimmed by value, but the
    output array is not necessarily sorted.

    The proportion to trim is rounded down to the nearest integer. For
    instance, trimming 25% of the values from each end of an array of 10
    values will return an array of 6 values:

    >>> b = np.arange(10)
    >>> stats.trimboth(b, 1/4).shape
    (6,)

    Multidimensional arrays can be trimmed along any axis or across the entire
    array:

    >>> c = [2, 4, 6, 8, 0, 1, 3, 5, 7, 9]
    >>> d = np.array([a, b, c])
    >>> stats.trimboth(d, 0.4, axis=0).shape
    (1, 10)
    >>> stats.trimboth(d, 0.4, axis=1).shape
    (3, 2)
    >>> stats.trimboth(d, 0.4, axis=None).shape
    (6,)

    """
    a = np.asarray(a)

    if a.size == 0:
        return a

    if axis is None:
        a = a.ravel()
        axis = 0

    nobs = a.shape[axis]
    lowercut = int(proportiontocut * nobs)
    uppercut = nobs - lowercut
    if (lowercut >= uppercut):
        raise ValueError("Proportion too big.")

    atmp = np.partition(a, (lowercut, uppercut - 1), axis)

    sl = [slice(None)] * atmp.ndim
    sl[axis] = slice(lowercut, uppercut)
    return atmp[tuple(sl)]


def trim1(a, proportiontocut, tail='right', axis=0):
    """Slice off a proportion from ONE end of the passed array distribution.

    If `proportiontocut` = 0.1, slices off 'leftmost' or 'rightmost'
    10% of scores. The lowest or highest values are trimmed (depending on
    the tail).
    Slice off less if proportion results in a non-integer slice index
    (i.e. conservatively slices off `proportiontocut` ).

    Parameters
    ----------
    a : array_like
        Input array.
    proportiontocut : float
        Fraction to cut off of 'left' or 'right' of distribution.
    tail : {'left', 'right'}, optional
        Defaults to 'right'.
    axis : int or None, optional
        Axis along which to trim data. Default is 0. If None, compute over
        the whole array `a`.

    Returns
    -------
    trim1 : ndarray
        Trimmed version of array `a`. The order of the trimmed content is
        undefined.

    Examples
    --------
    Create an array of 10 values and trim 20% of its lowest values:

    >>> import numpy as np
    >>> from scipy import stats
    >>> a = [0, 1, 2, 3, 4, 5, 6, 7, 8, 9]
    >>> stats.trim1(a, 0.2, 'left')
    array([2, 4, 3, 5, 6, 7, 8, 9])

    Note that the elements of the input array are trimmed by value, but the
    output array is not necessarily sorted.

    The proportion to trim is rounded down to the nearest integer. For
    instance, trimming 25% of the values from an array of 10 values will
    return an array of 8 values:

    >>> b = np.arange(10)
    >>> stats.trim1(b, 1/4).shape
    (8,)

    Multidimensional arrays can be trimmed along any axis or across the entire
    array:

    >>> c = [2, 4, 6, 8, 0, 1, 3, 5, 7, 9]
    >>> d = np.array([a, b, c])
    >>> stats.trim1(d, 0.8, axis=0).shape
    (1, 10)
    >>> stats.trim1(d, 0.8, axis=1).shape
    (3, 2)
    >>> stats.trim1(d, 0.8, axis=None).shape
    (6,)

    """
    a = np.asarray(a)
    if axis is None:
        a = a.ravel()
        axis = 0

    nobs = a.shape[axis]

    # avoid possible corner case
    if proportiontocut >= 1:
        return []

    if tail.lower() == 'right':
        lowercut = 0
        uppercut = nobs - int(proportiontocut * nobs)

    elif tail.lower() == 'left':
        lowercut = int(proportiontocut * nobs)
        uppercut = nobs

    atmp = np.partition(a, (lowercut, uppercut - 1), axis)

    sl = [slice(None)] * atmp.ndim
    sl[axis] = slice(lowercut, uppercut)
    return atmp[tuple(sl)]


def trim_mean(a, proportiontocut, axis=0):
    """Return mean of array after trimming a specified fraction of extreme values

    Removes the specified proportion of elements from *each* end of the
    sorted array, then computes the mean of the remaining elements.

    Parameters
    ----------
    a : array_like
        Input array.
    proportiontocut : float
        Fraction of the most positive and most negative elements to remove.
        When the specified proportion does not result in an integer number of
        elements, the number of elements to trim is rounded down.
    axis : int or None, default: 0
        Axis along which the trimmed means are computed.
        If None, compute over the raveled array.

    Returns
    -------
    trim_mean : ndarray
        Mean of trimmed array.

    See Also
    --------
    trimboth : Remove a proportion of elements from each end of an array.
    tmean : Compute the mean after trimming values outside specified limits.

    Notes
    -----
    For 1-D array `a`, `trim_mean` is approximately equivalent to the following
    calculation::

        import numpy as np
        a = np.sort(a)
        m = int(proportiontocut * len(a))
        np.mean(a[m: len(a) - m])

    Examples
    --------
    >>> import numpy as np
    >>> from scipy import stats
    >>> x = [1, 2, 3, 5]
    >>> stats.trim_mean(x, 0.25)
    2.5

    When the specified proportion does not result in an integer number of
    elements, the number of elements to trim is rounded down.

    >>> stats.trim_mean(x, 0.24999) == np.mean(x)
    True

    Use `axis` to specify the axis along which the calculation is performed.

    >>> x2 = [[1, 2, 3, 5],
    ...       [10, 20, 30, 50]]
    >>> stats.trim_mean(x2, 0.25)
    array([ 5.5, 11. , 16.5, 27.5])
    >>> stats.trim_mean(x2, 0.25, axis=1)
    array([ 2.5, 25. ])

    """
    a = np.asarray(a)

    if a.size == 0:
        return np.nan

    if axis is None:
        a = a.ravel()
        axis = 0

    nobs = a.shape[axis]
    lowercut = int(proportiontocut * nobs)
    uppercut = nobs - lowercut
    if (lowercut > uppercut):
        raise ValueError("Proportion too big.")

    atmp = np.partition(a, (lowercut, uppercut - 1), axis)

    sl = [slice(None)] * atmp.ndim
    sl[axis] = slice(lowercut, uppercut)
    return np.mean(atmp[tuple(sl)], axis=axis)


F_onewayResult = namedtuple('F_onewayResult', ('statistic', 'pvalue'))


def _create_f_oneway_nan_result(shape, axis, samples):
    """
    This is a helper function for f_oneway for creating the return values
    in certain degenerate conditions.  It creates return values that are
    all nan with the appropriate shape for the given `shape` and `axis`.
    """
    axis = normalize_axis_index(axis, len(shape))
    shp = shape[:axis] + shape[axis+1:]
    f = np.full(shp, fill_value=_get_nan(*samples))
    prob = f.copy()
    return F_onewayResult(f[()], prob[()])


def _first(arr, axis):
    """Return arr[..., 0:1, ...] where 0:1 is in the `axis` position."""
    return np.take_along_axis(arr, np.array(0, ndmin=arr.ndim), axis)


def _f_oneway_is_too_small(samples, kwargs=None, axis=-1):
    message = f"At least two samples are required; got {len(samples)}."
    if len(samples) < 2:
        raise TypeError(message)

    # Check this after forming alldata, so shape errors are detected
    # and reported before checking for 0 length inputs.
    if any(sample.shape[axis] == 0 for sample in samples):
        return True

    # Must have at least one group with length greater than 1.
    if all(sample.shape[axis] == 1 for sample in samples):
        msg = ('all input arrays have length 1.  f_oneway requires that at '
               'least one input has length greater than 1.')
        warnings.warn(SmallSampleWarning(msg), stacklevel=2)
        return True

    return False


@_axis_nan_policy_factory(
    F_onewayResult, n_samples=None, too_small=_f_oneway_is_too_small)
def f_oneway(*samples, axis=0, equal_var=True):
    """Perform one-way ANOVA.

    The one-way ANOVA tests the null hypothesis that two or more groups have
    the same population mean.  The test is applied to samples from two or
    more groups, possibly with differing sizes.

    Parameters
    ----------
    sample1, sample2, ... : array_like
        The sample measurements for each group.  There must be at least
        two arguments.  If the arrays are multidimensional, then all the
        dimensions of the array must be the same except for `axis`.
    axis : int, optional
        Axis of the input arrays along which the test is applied.
        Default is 0.
    equal_var: bool, optional
        If True (default), perform a standard one-way ANOVA test that
        assumes equal population variances [2]_.
        If False, perform Welch's ANOVA test, which does not assume
        equal population variances [4]_.

        .. versionadded:: 1.15.0

    Returns
    -------
    statistic : float
        The computed F statistic of the test.
    pvalue : float
        The associated p-value from the F distribution.

    Warns
    -----
    `~scipy.stats.ConstantInputWarning`
        Emitted if all values within each of the input arrays are identical.
        In this case the F statistic is either infinite or isn't defined,
        so ``np.inf`` or ``np.nan`` is returned.

    RuntimeWarning
        Emitted if the length of any input array is 0, or if all the input
        arrays have length 1.  ``np.nan`` is returned for the F statistic
        and the p-value in these cases.

    Notes
    -----
    The ANOVA test has important assumptions that must be satisfied in order
    for the associated p-value to be valid.

    1. The samples are independent.
    2. Each sample is from a normally distributed population.
    3. The population standard deviations of the groups are all equal.  This
       property is known as homoscedasticity.

    If these assumptions are not true for a given set of data, it may still
    be possible to use the Kruskal-Wallis H-test (`scipy.stats.kruskal`) or
    the Alexander-Govern test (`scipy.stats.alexandergovern`) although with
    some loss of power.

    The length of each group must be at least one, and there must be at
    least one group with length greater than one.  If these conditions
    are not satisfied, a warning is generated and (``np.nan``, ``np.nan``)
    is returned.

    If all values in each group are identical, and there exist at least two
    groups with different values, the function generates a warning and
    returns (``np.inf``, 0).

    If all values in all groups are the same, function generates a warning
    and returns (``np.nan``, ``np.nan``).

    The algorithm is from Heiman [2]_, pp.394-7.

    References
    ----------
    .. [1] R. Lowry, "Concepts and Applications of Inferential Statistics",
           Chapter 14, 2014, http://vassarstats.net/textbook/

    .. [2] G.W. Heiman, "Understanding research methods and statistics: An
           integrated introduction for psychology", Houghton, Mifflin and
           Company, 2001.

    .. [3] G.H. McDonald, "Handbook of Biological Statistics", One-way ANOVA.
           http://www.biostathandbook.com/onewayanova.html

    .. [4] B. L. Welch, "On the Comparison of Several Mean Values:
           An Alternative Approach", Biometrika, vol. 38, no. 3/4,
           pp. 330-336, 1951, doi: 10.2307/2332579.

    Examples
    --------
    >>> import numpy as np
    >>> from scipy.stats import f_oneway

    Here are some data [3]_ on a shell measurement (the length of the anterior
    adductor muscle scar, standardized by dividing by length) in the mussel
    Mytilus trossulus from five locations: Tillamook, Oregon; Newport, Oregon;
    Petersburg, Alaska; Magadan, Russia; and Tvarminne, Finland, taken from a
    much larger data set used in McDonald et al. (1991).

    >>> tillamook = [0.0571, 0.0813, 0.0831, 0.0976, 0.0817, 0.0859, 0.0735,
    ...              0.0659, 0.0923, 0.0836]
    >>> newport = [0.0873, 0.0662, 0.0672, 0.0819, 0.0749, 0.0649, 0.0835,
    ...            0.0725]
    >>> petersburg = [0.0974, 0.1352, 0.0817, 0.1016, 0.0968, 0.1064, 0.105]
    >>> magadan = [0.1033, 0.0915, 0.0781, 0.0685, 0.0677, 0.0697, 0.0764,
    ...            0.0689]
    >>> tvarminne = [0.0703, 0.1026, 0.0956, 0.0973, 0.1039, 0.1045]
    >>> f_oneway(tillamook, newport, petersburg, magadan, tvarminne)
    F_onewayResult(statistic=7.121019471642447, pvalue=0.0002812242314534544)

    `f_oneway` accepts multidimensional input arrays.  When the inputs
    are multidimensional and `axis` is not given, the test is performed
    along the first axis of the input arrays.  For the following data, the
    test is performed three times, once for each column.

    >>> a = np.array([[9.87, 9.03, 6.81],
    ...               [7.18, 8.35, 7.00],
    ...               [8.39, 7.58, 7.68],
    ...               [7.45, 6.33, 9.35],
    ...               [6.41, 7.10, 9.33],
    ...               [8.00, 8.24, 8.44]])
    >>> b = np.array([[6.35, 7.30, 7.16],
    ...               [6.65, 6.68, 7.63],
    ...               [5.72, 7.73, 6.72],
    ...               [7.01, 9.19, 7.41],
    ...               [7.75, 7.87, 8.30],
    ...               [6.90, 7.97, 6.97]])
    >>> c = np.array([[3.31, 8.77, 1.01],
    ...               [8.25, 3.24, 3.62],
    ...               [6.32, 8.81, 5.19],
    ...               [7.48, 8.83, 8.91],
    ...               [8.59, 6.01, 6.07],
    ...               [3.07, 9.72, 7.48]])
    >>> F = f_oneway(a, b, c)
    >>> F.statistic
    array([1.75676344, 0.03701228, 3.76439349])
    >>> F.pvalue
    array([0.20630784, 0.96375203, 0.04733157])

    Welch ANOVA will be performed if `equal_var` is False.

    """
    if len(samples) < 2:
        raise TypeError('at least two inputs are required;'
                        f' got {len(samples)}.')

    # ANOVA on N groups, each in its own array
    num_groups = len(samples)

    # We haven't explicitly validated axis, but if it is bad, this call of
    # np.concatenate will raise np.exceptions.AxisError. The call will raise
    # ValueError if the dimensions of all the arrays, except the axis
    # dimension, are not the same.
    alldata = np.concatenate(samples, axis=axis)
    bign = alldata.shape[axis]

    # Check if the inputs are too small
    if _f_oneway_is_too_small(samples):
        return _create_f_oneway_nan_result(alldata.shape, axis, samples)

    # Check if all values within each group are identical, and if the common
    # value in at least one group is different from that in another group.
    # Based on https://github.com/scipy/scipy/issues/11669

    # If axis=0, say, and the groups have shape (n0, ...), (n1, ...), ...,
    # then is_const is a boolean array with shape (num_groups, ...).
    # It is True if the values within the groups along the axis slice are
    # identical. In the typical case where each input array is 1-d, is_const is
    # a 1-d array with length num_groups.
    is_const = np.concatenate(
        [(_first(sample, axis) == sample).all(axis=axis,
                                              keepdims=True)
         for sample in samples],
        axis=axis
    )

    # all_const is a boolean array with shape (...) (see previous comment).
    # It is True if the values within each group along the axis slice are
    # the same (e.g. [[3, 3, 3], [5, 5, 5, 5], [4, 4, 4]]).
    all_const = is_const.all(axis=axis)
    if all_const.any():
        msg = ("Each of the input arrays is constant; "
               "the F statistic is not defined or infinite")
        warnings.warn(stats.ConstantInputWarning(msg), stacklevel=2)

    # all_same_const is True if all the values in the groups along the axis=0
    # slice are the same (e.g. [[3, 3, 3], [3, 3, 3, 3], [3, 3, 3]]).
    all_same_const = (_first(alldata, axis) == alldata).all(axis=axis)

    if not isinstance(equal_var, bool):
        raise TypeError("Expected a boolean value for 'equal_var'")

    if equal_var:
        # Determine the mean of the data, and subtract that from all inputs to a
        # variance (via sum_of_sq / sq_of_sum) calculation.  Variance is invariant
        # to a shift in location, and centering all data around zero vastly
        # improves numerical stability.
        offset = alldata.mean(axis=axis, keepdims=True)
        alldata = alldata - offset

        normalized_ss = _square_of_sums(alldata, axis=axis) / bign

        sstot = _sum_of_squares(alldata, axis=axis) - normalized_ss

        ssbn = 0
        for sample in samples:
            smo_ss = _square_of_sums(sample - offset, axis=axis)
            ssbn = ssbn + smo_ss / sample.shape[axis]

        # Naming: variables ending in bn/b are for "between treatments", wn/w are
        # for "within treatments"
        ssbn = ssbn - normalized_ss
        sswn = sstot - ssbn
        dfbn = num_groups - 1
        dfwn = bign - num_groups
        msb = ssbn / dfbn
        msw = sswn / dfwn
        with np.errstate(divide='ignore', invalid='ignore'):
            f = msb / msw

        prob = special.fdtrc(dfbn, dfwn, f)   # equivalent to stats.f.sf

    else:
        # calculate basic statistics for each sample
        # Beginning of second paragraph [4] page 1:
        # "As a particular case $y_t$ may be the means ... of samples
        y_t = np.asarray([np.mean(sample, axis=axis) for sample in samples])
        # "... of $n_t$ observations..."
        n_t = np.asarray([sample.shape[axis] for sample in samples])
        n_t = np.reshape(n_t, (-1,) + (1,) * (y_t.ndim - 1))
        # "... from $k$ different normal populations..."
        k = len(samples)
        # "The separate samples provide estimates $s_t^2$ of the $\sigma_t^2$."
        s_t2= np.asarray([np.var(sample, axis=axis, ddof=1) for sample in samples])

        # calculate weight by number of data and variance
        # "we have $\lambda_t = 1 / n_t$ ... where w_t = 1 / {\lambda_t s_t^2}$"
        w_t = n_t / s_t2
        # sum of w_t
        s_w_t = np.sum(w_t, axis=0)

        # calculate adjusted grand mean
        # "... and $\hat{y} = \sum w_t y_t / \sum w_t$. When all..."
        y_hat = np_vecdot(w_t, y_t, axis=0) / np.sum(w_t, axis=0)

        # adjust f statistic
        # ref.[4] p.334 eq.29
        numerator =  np_vecdot(w_t, (y_t - y_hat)**2, axis=0) / (k - 1)
        denominator = (
                1 + 2 * (k - 2) / (k**2 - 1) *
                np_vecdot(1 / (n_t - 1), (1 - w_t / s_w_t)**2, axis=0)
        )
        f = numerator / denominator

        # degree of freedom 1
        # ref.[4] p.334 eq.30
        hat_f1 = k - 1

        # adjusted degree of freedom 2
        # ref.[4] p.334 eq.30
        hat_f2 = (
                (k**2 - 1) /
                (3 * np_vecdot(1 / (n_t - 1), (1 - w_t / s_w_t)**2, axis=0))
        )

        # calculate p value
        # ref.[4] p.334 eq.28
        prob = stats.f.sf(f, hat_f1, hat_f2)

    # Fix any f values that should be inf or nan because the corresponding
    # inputs were constant.
    if np.isscalar(f):
        if all_same_const:
            f = np.nan
            prob = np.nan
        elif all_const:
            f = np.inf
            prob = 0.0
    else:
        f[all_const] = np.inf
        prob[all_const] = 0.0
        f[all_same_const] = np.nan
        prob[all_same_const] = np.nan

    return F_onewayResult(f, prob)


@dataclass
class AlexanderGovernResult:
    statistic: float
    pvalue: float


@_axis_nan_policy_factory(
    AlexanderGovernResult, n_samples=None,
    result_to_tuple=lambda x, _: (x.statistic, x.pvalue),
    too_small=1
)
def alexandergovern(*samples, nan_policy='propagate', axis=0):
    """Performs the Alexander Govern test.

    The Alexander-Govern approximation tests the equality of k independent
    means in the face of heterogeneity of variance. The test is applied to
    samples from two or more groups, possibly with differing sizes.

    Parameters
    ----------
    sample1, sample2, ... : array_like
        The sample measurements for each group.  There must be at least
        two samples, and each sample must contain at least two observations.
    nan_policy : {'propagate', 'raise', 'omit'}, optional
        Defines how to handle when input contains nan.
        The following options are available (default is 'propagate'):

        * 'propagate': returns nan
        * 'raise': throws an error
        * 'omit': performs the calculations ignoring nan values

    Returns
    -------
    res : AlexanderGovernResult
        An object with attributes:

        statistic : float
            The computed A statistic of the test.
        pvalue : float
            The associated p-value from the chi-squared distribution.

    Warns
    -----
    `~scipy.stats.ConstantInputWarning`
        Raised if an input is a constant array.  The statistic is not defined
        in this case, so ``np.nan`` is returned.

    See Also
    --------
    f_oneway : one-way ANOVA

    Notes
    -----
    The use of this test relies on several assumptions.

    1. The samples are independent.
    2. Each sample is from a normally distributed population.
    3. Unlike `f_oneway`, this test does not assume on homoscedasticity,
       instead relaxing the assumption of equal variances.

    Input samples must be finite, one dimensional, and with size greater than
    one.

    References
    ----------
    .. [1] Alexander, Ralph A., and Diane M. Govern. "A New and Simpler
           Approximation for ANOVA under Variance Heterogeneity." Journal
           of Educational Statistics, vol. 19, no. 2, 1994, pp. 91-101.
           JSTOR, www.jstor.org/stable/1165140. Accessed 12 Sept. 2020.

    Examples
    --------
    >>> from scipy.stats import alexandergovern

    Here are some data on annual percentage rate of interest charged on
    new car loans at nine of the largest banks in four American cities
    taken from the National Institute of Standards and Technology's
    ANOVA dataset.

    We use `alexandergovern` to test the null hypothesis that all cities
    have the same mean APR against the alternative that the cities do not
    all have the same mean APR. We decide that a significance level of 5%
    is required to reject the null hypothesis in favor of the alternative.

    >>> atlanta = [13.75, 13.75, 13.5, 13.5, 13.0, 13.0, 13.0, 12.75, 12.5]
    >>> chicago = [14.25, 13.0, 12.75, 12.5, 12.5, 12.4, 12.3, 11.9, 11.9]
    >>> houston = [14.0, 14.0, 13.51, 13.5, 13.5, 13.25, 13.0, 12.5, 12.5]
    >>> memphis = [15.0, 14.0, 13.75, 13.59, 13.25, 12.97, 12.5, 12.25,
    ...           11.89]
    >>> alexandergovern(atlanta, chicago, houston, memphis)
    AlexanderGovernResult(statistic=4.65087071883494,
                          pvalue=0.19922132490385214)

    The p-value is 0.1992, indicating a nearly 20% chance of observing
    such an extreme value of the test statistic under the null hypothesis.
    This exceeds 5%, so we do not reject the null hypothesis in favor of
    the alternative.

    """
    samples = _alexandergovern_input_validation(samples, nan_policy, axis)

    # The following formula numbers reference the equation described on
    # page 92 by Alexander, Govern. Formulas 5, 6, and 7 describe other
    # tests that serve as the basis for equation (8) but are not needed
    # to perform the test.

    # precalculate mean and length of each sample
    lengths = [sample.shape[-1] for sample in samples]
    means = np.asarray([_xp_mean(sample, axis=-1) for sample in samples])

    # (1) determine standard error of the mean for each sample
    se2 = [(_xp_var(sample, correction=1, axis=-1) / length)
           for sample, length in zip(samples, lengths)]
    standard_errors_squared = np.asarray(se2)
    standard_errors = standard_errors_squared**0.5

    # Special case: statistic is NaN when variance is zero
    eps = np.finfo(standard_errors.dtype).eps
    zero = standard_errors <= np.abs(eps * means)
    NaN = np.asarray(np.nan, dtype=standard_errors.dtype)
    standard_errors = np.where(zero, NaN, standard_errors)

    # (2) define a weight for each sample
    inv_sq_se = 1 / standard_errors_squared
    weights = inv_sq_se / np.sum(inv_sq_se, axis=0, keepdims=True)

    # (3) determine variance-weighted estimate of the common mean
    # Consider replacing with vecdot when data-apis/array-api#910 is resolved
    var_w = np.sum(weights * means, axis=0, keepdims=True)

    # (4) determine one-sample t statistic for each group
    t_stats = _demean(means, var_w, axis=0, xp=np) / standard_errors

    # calculate parameters to be used in transformation
    v = np.asarray(lengths) - 1
    # align along 0th axis, which corresponds with separate samples
    v = np.reshape(v, (-1,) + (1,)*(t_stats.ndim-1))
    a = v - .5
    b = 48 * a**2
    c = (a * np.log(1 + (t_stats ** 2)/v))**.5

    # (8) perform a normalizing transformation on t statistic
    z = (c + ((c**3 + 3*c)/b) -
         ((4*c**7 + 33*c**5 + 240*c**3 + 855*c) /
          (b**2*10 + 8*b*c**4 + 1000*b)))

    # (9) calculate statistic
    A = np_vecdot(z, z, axis=0)

    # "[the p value is determined from] central chi-square random deviates
    # with k - 1 degrees of freedom". Alexander, Govern (94)
    df = len(samples) - 1
    chi2 = _SimpleChi2(df)
    p = _get_pvalue(A, chi2, alternative='greater', symmetric=False, xp=np)
    return AlexanderGovernResult(A, p)


def _alexandergovern_input_validation(samples, nan_policy, axis):
    if len(samples) < 2:
        raise TypeError(f"2 or more inputs required, got {len(samples)}")

    for sample in samples:
        if sample.shape[axis] <= 1:
            raise ValueError("Input sample size must be greater than one.")

    samples = [np.moveaxis(sample, axis, -1) for sample in samples]

    return samples


def _pearsonr_fisher_ci(r, n, confidence_level, alternative):
    """
    Compute the confidence interval for Pearson's R.

    Fisher's transformation is used to compute the confidence interval
    (https://en.wikipedia.org/wiki/Fisher_transformation).
    """
    xp = array_namespace(r)

    ones = xp.ones_like(r)
<<<<<<< HEAD
    n = xp.asarray(n, dtype=r.dtype, device=xp_device(r))
    confidence_level = xp.asarray(confidence_level, dtype=r.dtype, device=xp_device(r))
    if n > 3:
=======
    n = xp.asarray(n, dtype=r.dtype)
    confidence_level = xp.asarray(confidence_level, dtype=r.dtype)

    with np.errstate(divide='ignore', invalid='ignore'):
        zr = xp.atanh(r)
>>>>>>> 918e9bf1
        se = xp.sqrt(1 / (n - 3))

    if alternative == "two-sided":
        h = special.ndtri(0.5 + confidence_level/2)
        zlo = zr - h*se
        zhi = zr + h*se
        rlo = xp.tanh(zlo)
        rhi = xp.tanh(zhi)
    elif alternative == "less":
        h = special.ndtri(confidence_level)
        zhi = zr + h*se
        rhi = xp.tanh(zhi)
        rlo = -ones
    else:
        # alternative == "greater":
        h = special.ndtri(confidence_level)
        zlo = zr - h*se
        rlo = xp.tanh(zlo)
        rhi = ones

    mask = (n <= 3)
    rlo = xpx.at(rlo)[mask].set(-1)
    rhi = xpx.at(rhi)[mask].set(1)

    rlo = rlo[()] if rlo.ndim == 0 else rlo
    rhi = rhi[()] if rhi.ndim == 0 else rhi
    return ConfidenceInterval(low=rlo, high=rhi)


def _pearsonr_bootstrap_ci(confidence_level, method, x, y, alternative, axis):
    """
    Compute the confidence interval for Pearson's R using the bootstrap.
    """
    def statistic(x, y, axis):
        statistic, _ = pearsonr(x, y, axis=axis)
        return statistic

    res = bootstrap((x, y), statistic, confidence_level=confidence_level, axis=axis,
                    paired=True, alternative=alternative, **method._asdict())
    # for one-sided confidence intervals, bootstrap gives +/- inf on one side
    res.confidence_interval = np.clip(res.confidence_interval, -1, 1)

    return ConfidenceInterval(*res.confidence_interval)


ConfidenceInterval = namedtuple('ConfidenceInterval', ['low', 'high'])

PearsonRResultBase = _make_tuple_bunch('PearsonRResultBase',
                                       ['statistic', 'pvalue'], [])


class PearsonRResult(PearsonRResultBase):
    """
    Result of `scipy.stats.pearsonr`

    Attributes
    ----------
    statistic : float
        Pearson product-moment correlation coefficient.
    pvalue : float
        The p-value associated with the chosen alternative.

    Methods
    -------
    confidence_interval
        Computes the confidence interval of the correlation
        coefficient `statistic` for the given confidence level.

    """
    def __init__(self, statistic, pvalue, alternative, n, x, y, axis):
        super().__init__(statistic, pvalue)
        self._alternative = alternative
        self._n = n
        self._x = x
        self._y = y
        self._axis = axis

        # add alias for consistency with other correlation functions
        self.correlation = statistic

    def confidence_interval(self, confidence_level=0.95, method=None):
        """
        The confidence interval for the correlation coefficient.

        Compute the confidence interval for the correlation coefficient
        ``statistic`` with the given confidence level.

        If `method` is not provided,
        The confidence interval is computed using the Fisher transformation
        F(r) = arctanh(r) [1]_.  When the sample pairs are drawn from a
        bivariate normal distribution, F(r) approximately follows a normal
        distribution with standard error ``1/sqrt(n - 3)``, where ``n`` is the
        length of the original samples along the calculation axis. When
        ``n <= 3``, this approximation does not yield a finite, real standard
        error, so we define the confidence interval to be -1 to 1.

        If `method` is an instance of `BootstrapMethod`, the confidence
        interval is computed using `scipy.stats.bootstrap` with the provided
        configuration options and other appropriate settings. In some cases,
        confidence limits may be NaN due to a degenerate resample, and this is
        typical for very small samples (~6 observations).

        Parameters
        ----------
        confidence_level : float
            The confidence level for the calculation of the correlation
            coefficient confidence interval. Default is 0.95.

        method : BootstrapMethod, optional
            Defines the method used to compute the confidence interval. See
            method description for details.

            .. versionadded:: 1.11.0

        Returns
        -------
        ci : namedtuple
            The confidence interval is returned in a ``namedtuple`` with
            fields `low` and `high`.

        References
        ----------
        .. [1] "Pearson correlation coefficient", Wikipedia,
               https://en.wikipedia.org/wiki/Pearson_correlation_coefficient
        """
        if isinstance(method, BootstrapMethod):
            xp = array_namespace(self._x)
            message = ('`method` must be `None` if `pearsonr` '
                       'arguments were not NumPy arrays.')
            if not is_numpy(xp):
                raise ValueError(message)

            ci = _pearsonr_bootstrap_ci(confidence_level, method, self._x, self._y,
                                        self._alternative, self._axis)
        elif method is None:
            ci = _pearsonr_fisher_ci(self.statistic, self._n, confidence_level,
                                     self._alternative)
        else:
            message = ('`method` must be an instance of `BootstrapMethod` '
                       'or None.')
            raise ValueError(message)
        return ci


@xp_capabilities(skip_backends = [('dask.array', 'data-apis/array-api-extra#196')],
                 cpu_only=True, exceptions=['cupy'],
                 jax_jit=False, allow_dask_compute=True)
def pearsonr(x, y, *, alternative='two-sided', method=None, axis=0):
    r"""
    Pearson correlation coefficient and p-value for testing non-correlation.

    The Pearson correlation coefficient [1]_ measures the linear relationship
    between two datasets. Like other correlation
    coefficients, this one varies between -1 and +1 with 0 implying no
    correlation. Correlations of -1 or +1 imply an exact linear relationship.
    Positive correlations imply that as x increases, so does y. Negative
    correlations imply that as x increases, y decreases.

    This function also performs a test of the null hypothesis that the
    distributions underlying the samples are uncorrelated and normally
    distributed. (See Kowalski [3]_
    for a discussion of the effects of non-normality of the input on the
    distribution of the correlation coefficient.)
    The p-value roughly indicates the probability of an uncorrelated system
    producing datasets that have a Pearson correlation at least as extreme
    as the one computed from these datasets.

    Parameters
    ----------
    x : array_like
        Input array.
    y : array_like
        Input array.
    axis : int or None, default
        Axis along which to perform the calculation. Default is 0.
        If None, ravel both arrays before performing the calculation.

        .. versionadded:: 1.14.0
    alternative : {'two-sided', 'greater', 'less'}, optional
        Defines the alternative hypothesis. Default is 'two-sided'.
        The following options are available:

        * 'two-sided': the correlation is nonzero
        * 'less': the correlation is negative (less than zero)
        * 'greater':  the correlation is positive (greater than zero)

        .. versionadded:: 1.9.0
    method : ResamplingMethod, optional
        Defines the method used to compute the p-value. If `method` is an
        instance of `PermutationMethod`/`MonteCarloMethod`, the p-value is
        computed using
        `scipy.stats.permutation_test`/`scipy.stats.monte_carlo_test` with the
        provided configuration options and other appropriate settings.
        Otherwise, the p-value is computed as documented in the notes.

        .. versionadded:: 1.11.0

    Returns
    -------
    result : `~scipy.stats._result_classes.PearsonRResult`
        An object with the following attributes:

        statistic : float
            Pearson product-moment correlation coefficient.
        pvalue : float
            The p-value associated with the chosen alternative.

        The object has the following method:

        confidence_interval(confidence_level, method)
            This computes the confidence interval of the correlation
            coefficient `statistic` for the given confidence level.
            The confidence interval is returned in a ``namedtuple`` with
            fields `low` and `high`. If `method` is not provided, the
            confidence interval is computed using the Fisher transformation
            [1]_. If `method` is an instance of `BootstrapMethod`, the
            confidence interval is computed using `scipy.stats.bootstrap` with
            the provided configuration options and other appropriate settings.
            In some cases, confidence limits may be NaN due to a degenerate
            resample, and this is typical for very small samples (~6
            observations).

    Raises
    ------
    ValueError
        If `x` and `y` do not have length at least 2.

    Warns
    -----
    `~scipy.stats.ConstantInputWarning`
        Raised if an input is a constant array.  The correlation coefficient
        is not defined in this case, so ``np.nan`` is returned.

    `~scipy.stats.NearConstantInputWarning`
        Raised if an input is "nearly" constant.  The array ``x`` is considered
        nearly constant if ``norm(x - mean(x)) < 1e-13 * abs(mean(x))``.
        Numerical errors in the calculation ``x - mean(x)`` in this case might
        result in an inaccurate calculation of r.

    See Also
    --------
    spearmanr : Spearman rank-order correlation coefficient.
    kendalltau : Kendall's tau, a correlation measure for ordinal data.
    :ref:`hypothesis_pearsonr` : Extended example

    Notes
    -----
    The correlation coefficient is calculated as follows:

    .. math::

        r = \frac{\sum (x - m_x) (y - m_y)}
                 {\sqrt{\sum (x - m_x)^2 \sum (y - m_y)^2}}

    where :math:`m_x` is the mean of the vector x and :math:`m_y` is
    the mean of the vector y.

    Under the assumption that x and y are drawn from
    independent normal distributions (so the population correlation coefficient
    is 0), the probability density function of the sample correlation
    coefficient r is ([1]_, [2]_):

    .. math::
        f(r) = \frac{{(1-r^2)}^{n/2-2}}{\mathrm{B}(\frac{1}{2},\frac{n}{2}-1)}

    where n is the number of samples, and B is the beta function.  This
    is sometimes referred to as the exact distribution of r.  This is
    the distribution that is used in `pearsonr` to compute the p-value when
    the `method` parameter is left at its default value (None).
    The distribution is a beta distribution on the interval [-1, 1],
    with equal shape parameters a = b = n/2 - 1.  In terms of SciPy's
    implementation of the beta distribution, the distribution of r is::

        dist = scipy.stats.beta(n/2 - 1, n/2 - 1, loc=-1, scale=2)

    The default p-value returned by `pearsonr` is a two-sided p-value. For a
    given sample with correlation coefficient r, the p-value is
    the probability that abs(r') of a random sample x' and y' drawn from
    the population with zero correlation would be greater than or equal
    to abs(r). In terms of the object ``dist`` shown above, the p-value
    for a given r and length n can be computed as::

        p = 2*dist.cdf(-abs(r))

    When n is 2, the above continuous distribution is not well-defined.
    One can interpret the limit of the beta distribution as the shape
    parameters a and b approach a = b = 0 as a discrete distribution with
    equal probability masses at r = 1 and r = -1.  More directly, one
    can observe that, given the data x = [x1, x2] and y = [y1, y2], and
    assuming x1 != x2 and y1 != y2, the only possible values for r are 1
    and -1.  Because abs(r') for any sample x' and y' with length 2 will
    be 1, the two-sided p-value for a sample of length 2 is always 1.

    For backwards compatibility, the object that is returned also behaves
    like a tuple of length two that holds the statistic and the p-value.

    References
    ----------
    .. [1] "Pearson correlation coefficient", Wikipedia,
           https://en.wikipedia.org/wiki/Pearson_correlation_coefficient
    .. [2] Student, "Probable error of a correlation coefficient",
           Biometrika, Volume 6, Issue 2-3, 1 September 1908, pp. 302-310.
    .. [3] C. J. Kowalski, "On the Effects of Non-Normality on the Distribution
           of the Sample Product-Moment Correlation Coefficient"
           Journal of the Royal Statistical Society. Series C (Applied
           Statistics), Vol. 21, No. 1 (1972), pp. 1-12.

    Examples
    --------
    >>> import numpy as np
    >>> from scipy import stats
    >>> x, y = [1, 2, 3, 4, 5, 6, 7], [10, 9, 2.5, 6, 4, 3, 2]
    >>> res = stats.pearsonr(x, y)
    >>> res
    PearsonRResult(statistic=-0.828503883588428, pvalue=0.021280260007523286)

    To perform an exact permutation version of the test:

    >>> rng = np.random.default_rng(7796654889291491997)
    >>> method = stats.PermutationMethod(n_resamples=np.inf, random_state=rng)
    >>> stats.pearsonr(x, y, method=method)
    PearsonRResult(statistic=-0.828503883588428, pvalue=0.028174603174603175)

    To perform the test under the null hypothesis that the data were drawn from
    *uniform* distributions:

    >>> method = stats.MonteCarloMethod(rvs=(rng.uniform, rng.uniform))
    >>> stats.pearsonr(x, y, method=method)
    PearsonRResult(statistic=-0.828503883588428, pvalue=0.0188)

    To produce an asymptotic 90% confidence interval:

    >>> res.confidence_interval(confidence_level=0.9)
    ConfidenceInterval(low=-0.9644331982722841, high=-0.3460237473272273)

    And for a bootstrap confidence interval:

    >>> method = stats.BootstrapMethod(method='BCa', rng=rng)
    >>> res.confidence_interval(confidence_level=0.9, method=method)
    ConfidenceInterval(low=-0.9983163756488651, high=-0.22771001702132443)  # may vary

    If N-dimensional arrays are provided, multiple tests are performed in a
    single call according to the same conventions as most `scipy.stats` functions:

    >>> rng = np.random.default_rng(2348246935601934321)
    >>> x = rng.standard_normal((8, 15))
    >>> y = rng.standard_normal((8, 15))
    >>> stats.pearsonr(x, y, axis=0).statistic.shape  # between corresponding columns
    (15,)
    >>> stats.pearsonr(x, y, axis=1).statistic.shape  # between corresponding rows
    (8,)

    To perform all pairwise comparisons between slices of the arrays,
    use standard NumPy broadcasting techniques. For instance, to compute the
    correlation between all pairs of rows:

    >>> stats.pearsonr(x[:, np.newaxis, :], y, axis=-1).statistic.shape
    (8, 8)

    There is a linear dependence between x and y if y = a + b*x + e, where
    a,b are constants and e is a random error term, assumed to be independent
    of x. For simplicity, assume that x is standard normal, a=0, b=1 and let
    e follow a normal distribution with mean zero and standard deviation s>0.

    >>> rng = np.random.default_rng()
    >>> s = 0.5
    >>> x = stats.norm.rvs(size=500, random_state=rng)
    >>> e = stats.norm.rvs(scale=s, size=500, random_state=rng)
    >>> y = x + e
    >>> stats.pearsonr(x, y).statistic
    0.9001942438244763

    This should be close to the exact value given by

    >>> 1/np.sqrt(1 + s**2)
    0.8944271909999159

    For s=0.5, we observe a high level of correlation. In general, a large
    variance of the noise reduces the correlation, while the correlation
    approaches one as the variance of the error goes to zero.

    It is important to keep in mind that no correlation does not imply
    independence unless (x, y) is jointly normal. Correlation can even be zero
    when there is a very simple dependence structure: if X follows a
    standard normal distribution, let y = abs(x). Note that the correlation
    between x and y is zero. Indeed, since the expectation of x is zero,
    cov(x, y) = E[x*y]. By definition, this equals E[x*abs(x)] which is zero
    by symmetry. The following lines of code illustrate this observation:

    >>> y = np.abs(x)
    >>> stats.pearsonr(x, y)
    PearsonRResult(statistic=-0.05444919272687482, pvalue=0.22422294836207743)

    A non-zero correlation coefficient can be misleading. For example, if X has
    a standard normal distribution, define y = x if x < 0 and y = 0 otherwise.
    A simple calculation shows that corr(x, y) = sqrt(2/Pi) = 0.797...,
    implying a high level of correlation:

    >>> y = np.where(x < 0, x, 0)
    >>> stats.pearsonr(x, y)
    PearsonRResult(statistic=0.861985781588, pvalue=4.813432002751103e-149)

    This is unintuitive since there is no dependence of x and y if x is larger
    than zero which happens in about half of the cases if we sample x and y.

    For a more detailed example, see :ref:`hypothesis_pearsonr`.

    """
    xp = array_namespace(x, y)
    x, y = xp_promote(x, y, force_floating=True, xp=xp)
    dtype = x.dtype

    if not is_numpy(xp) and method is not None:
        method = 'invalid'

    if axis is None:
        x = xp.reshape(x, (-1,))
        y = xp.reshape(y, (-1,))
        axis = -1

    axis_int = int(axis)
    if axis_int != axis:
        raise ValueError('`axis` must be an integer.')
    axis = axis_int

    try:
        np.broadcast_shapes(x.shape, y.shape)
        # For consistency with other `stats` functions, we need to
        # match the dimensionalities before looking at `axis`.
        # (Note: this is not the NEP 5 / gufunc order of operations;
        #  see TestPearsonr::test_different_dimensionality for more information.)
        ndim = max(x.ndim, y.ndim)
        x = xp.reshape(x, (1,) * (ndim - x.ndim) + x.shape)
        y = xp.reshape(y, (1,) * (ndim - y.ndim) + y.shape)

    except (ValueError, RuntimeError) as e:
        message = '`x` and `y` must be broadcastable.'
        raise ValueError(message) from e

    if x.shape[axis] != y.shape[axis]:
        raise ValueError('`x` and `y` must have the same length along `axis`.')

    if x.shape[axis] < 2:
        raise ValueError('`x` and `y` must have length at least 2.')

    x, y = _share_masks(x, y, xp=xp)
    n = xp.asarray(_length_nonmasked(x, axis=axis), dtype=x.dtype)

    x = xp.moveaxis(x, axis, -1)
    y = xp.moveaxis(y, axis, -1)
    axis = -1

    if xp.isdtype(dtype, "complex floating"):
        raise ValueError('This function does not support complex data')

    x = xp.astype(x, dtype, copy=False)
    y = xp.astype(y, dtype, copy=False)
    threshold = xp.finfo(dtype).eps ** 0.75

    # If an input is constant, the correlation coefficient is not defined.
    const_x = xp.all(x == x[..., 0:1], axis=-1)
    const_y = xp.all(y == y[..., 0:1], axis=-1)
    const_xy = const_x | const_y
    if xp.any(const_xy):
        msg = ("An input array is constant; the correlation coefficient "
               "is not defined.")
        warnings.warn(stats.ConstantInputWarning(msg), stacklevel=2)
        x = xp.where(const_x[..., xp.newaxis], xp.nan, x)
        y = xp.where(const_y[..., xp.newaxis], xp.nan, y)

    if isinstance(method, PermutationMethod):
        def statistic(y, axis):
            statistic, _ = pearsonr(x, y, axis=axis, alternative=alternative)
            return statistic

        res = permutation_test((y,), statistic, permutation_type='pairings',
                               axis=axis, alternative=alternative, **method._asdict())

        return PearsonRResult(statistic=res.statistic, pvalue=res.pvalue, n=n,
                              alternative=alternative, x=x, y=y, axis=axis)
    elif isinstance(method, MonteCarloMethod):
        def statistic(x, y, axis):
            statistic, _ = pearsonr(x, y, axis=axis, alternative=alternative)
            return statistic

        # `monte_carlo_test` accepts an `rvs` tuple of callables, not an `rng`
        # If the user specified an `rng`, replace it with the appropriate callables
        method = method._asdict()
        if (rng := method.pop('rng', None)) is not None:  # goo-goo g'joob
            rng = np.random.default_rng(rng)
            method['rvs'] = rng.normal, rng.normal

        res = monte_carlo_test((x, y,), statistic=statistic, axis=axis,
                               alternative=alternative, **method)

        return PearsonRResult(statistic=res.statistic, pvalue=res.pvalue, n=n,
                              alternative=alternative, x=x, y=y, axis=axis)
    elif method == 'invalid':
        message = '`method` must be `None` if arguments are not NumPy arrays.'
        raise ValueError(message)
    elif method is not None:
        message = ('`method` must be an instance of `PermutationMethod`,'
                   '`MonteCarloMethod`, or None.')
        raise ValueError(message)

    xmean = xp.mean(x, axis=axis, keepdims=True)
    ymean = xp.mean(y, axis=axis, keepdims=True)
    xm = x - xmean
    ym = y - ymean

    # scipy.linalg.norm(xm) avoids premature overflow when xm is e.g.
    # [-5e210, 5e210, 3e200, -3e200]
    # but not when `axis` is provided, so scale manually. scipy.linalg.norm
    # also raises an error with NaN input rather than returning NaN, so
    # use np.linalg.norm.
    xmax = xp.max(xp.abs(xm), axis=axis, keepdims=True)
    ymax = xp.max(xp.abs(ym), axis=axis, keepdims=True)
    with np.errstate(invalid='ignore', divide='ignore'):
        normxm = xmax * xp_vector_norm(xm/xmax, axis=axis, keepdims=True)
        normym = ymax * xp_vector_norm(ym/ymax, axis=axis, keepdims=True)

    nconst_x = xp.any(normxm < threshold*xp.abs(xmean), axis=axis)
    nconst_y = xp.any(normym < threshold*xp.abs(ymean), axis=axis)
    nconst_xy = nconst_x | nconst_y
    if xp.any(nconst_xy & (~const_xy)):
        # If all the values in x (likewise y) are very close to the mean,
        # the loss of precision that occurs in the subtraction xm = x - xmean
        # might result in large errors in r.
        msg = ("An input array is nearly constant; the computed "
               "correlation coefficient may be inaccurate.")
        warnings.warn(stats.NearConstantInputWarning(msg), stacklevel=2)

    with np.errstate(invalid='ignore', divide='ignore'):
        r = xp.vecdot(xm / normxm, ym / normym, axis=axis)

    # Presumably, if abs(r) > 1, then it is only some small artifact of
    # floating point arithmetic.
    r = xp.clip(r, -1., 1.)
    r = xpx.at(r, const_xy).set(xp.nan)

<<<<<<< HEAD
    # Make sure we return exact 1.0 or -1.0 values for n == 2 case as promised
    # in the docs.
    if n == 2:
        r = xp.round(r)
        one = xp.asarray(1, dtype=dtype, device=xp_device(r))
        pvalue = xp.where(xp.asarray(xp.isnan(r)), xp.nan*one, one)
    else:
        # As explained in the docstring, the distribution of `r` under the null
        # hypothesis is the beta distribution on (-1, 1) with a = b = n/2 - 1.
        ab = xp.asarray(n/2 - 1, dtype=dtype, device=xp_device(x))
        dist = _SimpleBeta(ab, ab, loc=-1, scale=2)
        pvalue = _get_pvalue(r, dist, alternative, xp=xp)
=======
    # As explained in the docstring, the distribution of `r` under the null
    # hypothesis is the beta distribution on (-1, 1) with a = b = n/2 - 1.
    ab = xp.asarray(n/2 - 1)
    dist = _SimpleBeta(ab, ab, loc=-1, scale=2)
    pvalue = _get_pvalue(r, dist, alternative, xp=xp)

    mask = (n == 2)   #  return exactly 1.0 or -1.0 values for n == 2 case as promised
    def special_case(r): return xp.where(xp.isnan(r), xp.nan, xp.ones_like(r))
    r = xpx.apply_where(mask, (r,), xp.round, fill_value=r)
    pvalue = xpx.apply_where(mask, (r,), special_case, fill_value=pvalue)
>>>>>>> 918e9bf1

    r = r[()] if r.ndim == 0 else r
    pvalue = pvalue[()] if pvalue.ndim == 0 else pvalue
    return PearsonRResult(statistic=r, pvalue=pvalue, n=n,
                          alternative=alternative, x=x, y=y, axis=axis)


def fisher_exact(table, alternative=None, *, method=None):
    """Perform a Fisher exact test on a contingency table.

    For a 2x2 table,
    the null hypothesis is that the true odds ratio of the populations
    underlying the observations is one, and the observations were sampled
    from these populations under a condition: the marginals of the
    resulting table must equal those of the observed table.
    The statistic is the unconditional maximum likelihood estimate of the odds
    ratio, and the p-value is the probability under the null hypothesis of
    obtaining a table at least as extreme as the one that was actually
    observed.

    For other table sizes, or if `method` is provided, the null hypothesis
    is that the rows and columns of the tables have fixed sums and are
    independent; i.e., the table was sampled from a `scipy.stats.random_table`
    distribution with the observed marginals. The statistic is the
    probability mass of this distribution evaluated at `table`, and the
    p-value is the percentage of the population of tables with statistic at
    least as extreme (small) as that of `table`. There is only one alternative
    hypothesis available: the rows and columns are not independent.

    There are other possible choices of statistic and two-sided
    p-value definition associated with Fisher's exact test; please see the
    Notes for more information.

    Parameters
    ----------
    table : array_like of ints
        A contingency table.  Elements must be non-negative integers.
    alternative : {'two-sided', 'less', 'greater'}, optional
        Defines the alternative hypothesis for 2x2 tables; unused for other
        table sizes.
        The following options are available (default is 'two-sided'):

        * 'two-sided': the odds ratio of the underlying population is not one
        * 'less': the odds ratio of the underlying population is less than one
        * 'greater': the odds ratio of the underlying population is greater
          than one

        See the Notes for more details.

    method : ResamplingMethod, optional
        Defines the method used to compute the p-value.
        If `method` is an instance of `PermutationMethod`/`MonteCarloMethod`,
        the p-value is computed using
        `scipy.stats.permutation_test`/`scipy.stats.monte_carlo_test` with the
        provided configuration options and other appropriate settings.
        Note that if `method` is an instance of `MonteCarloMethod`, the ``rvs``
        attribute must be left unspecified; Monte Carlo samples are always drawn
        using the ``rvs`` method of `scipy.stats.random_table`.
        Otherwise, the p-value is computed as documented in the notes.

        .. versionadded:: 1.15.0

    Returns
    -------
    res : SignificanceResult
        An object containing attributes:

        statistic : float
            For a 2x2 table with default `method`, this is the odds ratio - the
            prior odds ratio not a posterior estimate. In all other cases, this
            is the probability density of obtaining the observed table under the
            null hypothesis of independence with marginals fixed.
        pvalue : float
            The probability under the null hypothesis of obtaining a
            table at least as extreme as the one that was actually observed.

    Raises
    ------
    ValueError
        If `table` is not two-dimensional or has negative entries.

    See Also
    --------
    chi2_contingency : Chi-square test of independence of variables in a
        contingency table.  This can be used as an alternative to
        `fisher_exact` when the numbers in the table are large.
    contingency.odds_ratio : Compute the odds ratio (sample or conditional
        MLE) for a 2x2 contingency table.
    barnard_exact : Barnard's exact test, which is a more powerful alternative
        than Fisher's exact test for 2x2 contingency tables.
    boschloo_exact : Boschloo's exact test, which is a more powerful
        alternative than Fisher's exact test for 2x2 contingency tables.
    :ref:`hypothesis_fisher_exact` : Extended example

    Notes
    -----
    *Null hypothesis and p-values*

    The null hypothesis is that the true odds ratio of the populations
    underlying the observations is one, and the observations were sampled at
    random from these populations under a condition: the marginals of the
    resulting table must equal those of the observed table. Equivalently,
    the null hypothesis is that the input table is from the hypergeometric
    distribution with parameters (as used in `hypergeom`)
    ``M = a + b + c + d``, ``n = a + b`` and ``N = a + c``, where the
    input table is ``[[a, b], [c, d]]``.  This distribution has support
    ``max(0, N + n - M) <= x <= min(N, n)``, or, in terms of the values
    in the input table, ``min(0, a - d) <= x <= a + min(b, c)``.  ``x``
    can be interpreted as the upper-left element of a 2x2 table, so the
    tables in the distribution have form::

        [  x           n - x     ]
        [N - x    M - (n + N) + x]

    For example, if::

        table = [6  2]
                [1  4]

    then the support is ``2 <= x <= 7``, and the tables in the distribution
    are::

        [2 6]   [3 5]   [4 4]   [5 3]   [6 2]  [7 1]
        [5 0]   [4 1]   [3 2]   [2 3]   [1 4]  [0 5]

    The probability of each table is given by the hypergeometric distribution
    ``hypergeom.pmf(x, M, n, N)``.  For this example, these are (rounded to
    three significant digits)::

        x       2      3      4      5       6        7
        p  0.0163  0.163  0.408  0.326  0.0816  0.00466

    These can be computed with::

        >>> import numpy as np
        >>> from scipy.stats import hypergeom
        >>> table = np.array([[6, 2], [1, 4]])
        >>> M = table.sum()
        >>> n = table[0].sum()
        >>> N = table[:, 0].sum()
        >>> start, end = hypergeom.support(M, n, N)
        >>> hypergeom.pmf(np.arange(start, end+1), M, n, N)
        array([0.01631702, 0.16317016, 0.40792541, 0.32634033, 0.08158508,
               0.004662  ])

    The two-sided p-value is the probability that, under the null hypothesis,
    a random table would have a probability equal to or less than the
    probability of the input table.  For our example, the probability of
    the input table (where ``x = 6``) is 0.0816.  The x values where the
    probability does not exceed this are 2, 6 and 7, so the two-sided p-value
    is ``0.0163 + 0.0816 + 0.00466 ~= 0.10256``::

        >>> from scipy.stats import fisher_exact
        >>> res = fisher_exact(table, alternative='two-sided')
        >>> res.pvalue
        0.10256410256410257

    The one-sided p-value for ``alternative='greater'`` is the probability
    that a random table has ``x >= a``, which in our example is ``x >= 6``,
    or ``0.0816 + 0.00466 ~= 0.08626``::

        >>> res = fisher_exact(table, alternative='greater')
        >>> res.pvalue
        0.08624708624708627

    This is equivalent to computing the survival function of the
    distribution at ``x = 5`` (one less than ``x`` from the input table,
    because we want to include the probability of ``x = 6`` in the sum)::

        >>> hypergeom.sf(5, M, n, N)
        0.08624708624708627

    For ``alternative='less'``, the one-sided p-value is the probability
    that a random table has ``x <= a``, (i.e. ``x <= 6`` in our example),
    or ``0.0163 + 0.163 + 0.408 + 0.326 + 0.0816 ~= 0.9949``::

        >>> res = fisher_exact(table, alternative='less')
        >>> res.pvalue
        0.9953379953379957

    This is equivalent to computing the cumulative distribution function
    of the distribution at ``x = 6``:

        >>> hypergeom.cdf(6, M, n, N)
        0.9953379953379957

    *Odds ratio*

    The calculated odds ratio is different from the value computed by the
    R function ``fisher.test``.  This implementation returns the "sample"
    or "unconditional" maximum likelihood estimate, while ``fisher.test``
    in R uses the conditional maximum likelihood estimate.  To compute the
    conditional maximum likelihood estimate of the odds ratio, use
    `scipy.stats.contingency.odds_ratio`.

    References
    ----------
    .. [1] Fisher, Sir Ronald A, "The Design of Experiments:
           Mathematics of a Lady Tasting Tea." ISBN 978-0-486-41151-4, 1935.
    .. [2] "Fisher's exact test",
           https://en.wikipedia.org/wiki/Fisher's_exact_test

    Examples
    --------

    >>> from scipy.stats import fisher_exact
    >>> res = fisher_exact([[8, 2], [1, 5]])
    >>> res.statistic
    20.0
    >>> res.pvalue
    0.034965034965034975

    For tables with shape other than ``(2, 2)``, provide an instance of
    `scipy.stats.MonteCarloMethod` or `scipy.stats.PermutationMethod` for the
    `method` parameter:

    >>> import numpy as np
    >>> from scipy.stats import MonteCarloMethod
    >>> rng = np.random.default_rng(4507195762371367)
    >>> method = MonteCarloMethod(rng=rng)
    >>> fisher_exact([[8, 2, 3], [1, 5, 4]], method=method)
    SignificanceResult(statistic=np.float64(0.005782), pvalue=np.float64(0.0603))

    For a more detailed example, see :ref:`hypothesis_fisher_exact`.
    """
    hypergeom = distributions.hypergeom
    # int32 is not enough for the algorithm
    c = np.asarray(table, dtype=np.int64)
    if not c.ndim == 2:
        raise ValueError("The input `table` must have two dimensions.")

    if np.any(c < 0):
        raise ValueError("All values in `table` must be nonnegative.")

    if not c.shape == (2, 2) or method is not None:
        return _fisher_exact_rxc(c, alternative, method)
    alternative = 'two-sided' if alternative is None else alternative

    if 0 in c.sum(axis=0) or 0 in c.sum(axis=1):
        # If both values in a row or column are zero, the p-value is 1 and
        # the odds ratio is NaN.
        return SignificanceResult(np.nan, 1.0)

    if c[1, 0] > 0 and c[0, 1] > 0:
        oddsratio = c[0, 0] * c[1, 1] / (c[1, 0] * c[0, 1])
    else:
        oddsratio = np.inf

    n1 = c[0, 0] + c[0, 1]
    n2 = c[1, 0] + c[1, 1]
    n = c[0, 0] + c[1, 0]

    def pmf(x):
        return hypergeom.pmf(x, n1 + n2, n1, n)

    if alternative == 'less':
        pvalue = hypergeom.cdf(c[0, 0], n1 + n2, n1, n)
    elif alternative == 'greater':
        # Same formula as the 'less' case, but with the second column.
        pvalue = hypergeom.cdf(c[0, 1], n1 + n2, n1, c[0, 1] + c[1, 1])
    elif alternative == 'two-sided':
        mode = int((n + 1) * (n1 + 1) / (n1 + n2 + 2))
        pexact = hypergeom.pmf(c[0, 0], n1 + n2, n1, n)
        pmode = hypergeom.pmf(mode, n1 + n2, n1, n)

        epsilon = 1e-14
        gamma = 1 + epsilon

        if np.abs(pexact - pmode) / np.maximum(pexact, pmode) <= epsilon:
            return SignificanceResult(oddsratio, 1.)

        elif c[0, 0] < mode:
            plower = hypergeom.cdf(c[0, 0], n1 + n2, n1, n)
            if hypergeom.pmf(n, n1 + n2, n1, n) > pexact * gamma:
                return SignificanceResult(oddsratio, plower)

            guess = _binary_search(lambda x: -pmf(x), -pexact * gamma, mode, n)
            pvalue = plower + hypergeom.sf(guess, n1 + n2, n1, n)
        else:
            pupper = hypergeom.sf(c[0, 0] - 1, n1 + n2, n1, n)
            if hypergeom.pmf(0, n1 + n2, n1, n) > pexact * gamma:
                return SignificanceResult(oddsratio, pupper)

            guess = _binary_search(pmf, pexact * gamma, 0, mode)
            pvalue = pupper + hypergeom.cdf(guess, n1 + n2, n1, n)
    else:
        msg = "`alternative` should be one of {'two-sided', 'less', 'greater'}"
        raise ValueError(msg)

    pvalue = min(pvalue, 1.0)

    return SignificanceResult(oddsratio, pvalue)


def _fisher_exact_rxc(table, alternative, method):
    if alternative is not None:
        message = ('`alternative` must be the default (None) unless '
                  '`table` has shape `(2, 2)` and `method is None`.')
        raise ValueError(message)

    if table.size == 0:
        raise ValueError("`table` must have at least one row and one column.")

    if table.shape[0] == 1 or table.shape[1] == 1 or np.all(table == 0):
        # Only one such table with those marginals
        return SignificanceResult(1.0, 1.0)

    if method is None:
        method = stats.MonteCarloMethod()

    if isinstance(method, stats.PermutationMethod):
        res = _fisher_exact_permutation_method(table, method)
    elif isinstance(method, stats.MonteCarloMethod):
        res = _fisher_exact_monte_carlo_method(table, method)
    else:
        message = (f'`{method=}` not recognized; if provided, `method` must be an '
                   'instance of `PermutationMethod` or `MonteCarloMethod`.')
        raise ValueError(message)

    return SignificanceResult(np.clip(res.statistic, None, 1.0), res.pvalue)


def _fisher_exact_permutation_method(table, method):
    x, y = _untabulate(table)
    colsums = np.sum(table, axis=0)
    rowsums = np.sum(table, axis=1)
    X = stats.random_table(rowsums, colsums)

    # `permutation_test` with `permutation_type='pairings' permutes the order of `x`,
    # which pairs observations in `x` with different observations in `y`.
    def statistic(x):
        # crosstab the resample and compute the statistic
        table = stats.contingency.crosstab(x, y)[1]
        return X.pmf(table)

    # tables with *smaller* probability mass are considered to be more extreme
    return stats.permutation_test((x,), statistic, permutation_type='pairings',
                                  alternative='less', **method._asdict())


def _fisher_exact_monte_carlo_method(table, method):
    method = method._asdict()

    if method.pop('rvs', None) is not None:
        message = ('If the `method` argument of `fisher_exact` is an '
                   'instance of `MonteCarloMethod`, its `rvs` attribute '
                   'must be unspecified. Use the `MonteCarloMethod` `rng` argument '
                   'to control the random state.')
        raise ValueError(message)
    rng = np.random.default_rng(method.pop('rng', None))

    # `random_table.rvs` produces random contingency tables with the given marginals
    # under the null hypothesis of independence
    shape = table.shape
    colsums = np.sum(table, axis=0)
    rowsums = np.sum(table, axis=1)
    totsum = np.sum(table)
    X = stats.random_table(rowsums, colsums, seed=rng)

    def rvs(size):
        n_resamples = size[0]
        return X.rvs(size=n_resamples).reshape(size)

    # axis signals to `monte_carlo_test` that statistic is vectorized, but we know
    # how it will pass the table(s), so we don't need to use `axis` explicitly.
    def statistic(table, axis):
        shape_ = (-1,) + shape if table.size > totsum else shape
        return X.pmf(table.reshape(shape_))

    # tables with *smaller* probability mass are considered to be more extreme
    return stats.monte_carlo_test(table.ravel(), rvs, statistic,
                                  alternative='less', **method)


def _untabulate(table):
    # converts a contingency table to paired samples indicating the
    # correspondence between row and column indices
    r, c = table.shape
    x, y = [], []
    for i in range(r):
        for j in range(c):
            x.append([i] * table[i, j])
            y.append([j] * table[i, j])
    return np.concatenate(x), np.concatenate(y)


def spearmanr(a, b=None, axis=0, nan_policy='propagate',
              alternative='two-sided'):
    r"""Calculate a Spearman correlation coefficient with associated p-value.

    The Spearman rank-order correlation coefficient is a nonparametric measure
    of the monotonicity of the relationship between two datasets.
    Like other correlation coefficients,
    this one varies between -1 and +1 with 0 implying no correlation.
    Correlations of -1 or +1 imply an exact monotonic relationship. Positive
    correlations imply that as x increases, so does y. Negative correlations
    imply that as x increases, y decreases.

    The p-value roughly indicates the probability of an uncorrelated system
    producing datasets that have a Spearman correlation at least as extreme
    as the one computed from these datasets. Although calculation of the
    p-value does not make strong assumptions about the distributions underlying
    the samples, it is only accurate for very large samples (>500
    observations). For smaller sample sizes, consider a permutation test (see
    Examples section below).

    Parameters
    ----------
    a, b : 1D or 2D array_like, b is optional
        One or two 1-D or 2-D arrays containing multiple variables and
        observations. When these are 1-D, each represents a vector of
        observations of a single variable. For the behavior in the 2-D case,
        see under ``axis``, below.
        Both arrays need to have the same length in the ``axis`` dimension.
    axis : int or None, optional
        If axis=0 (default), then each column represents a variable, with
        observations in the rows. If axis=1, the relationship is transposed:
        each row represents a variable, while the columns contain observations.
        If axis=None, then both arrays will be raveled.
    nan_policy : {'propagate', 'raise', 'omit'}, optional
        Defines how to handle when input contains nan.
        The following options are available (default is 'propagate'):

        * 'propagate': returns nan
        * 'raise': throws an error
        * 'omit': performs the calculations ignoring nan values

    alternative : {'two-sided', 'less', 'greater'}, optional
        Defines the alternative hypothesis. Default is 'two-sided'.
        The following options are available:

        * 'two-sided': the correlation is nonzero
        * 'less': the correlation is negative (less than zero)
        * 'greater':  the correlation is positive (greater than zero)

        .. versionadded:: 1.7.0

    Returns
    -------
    res : SignificanceResult
        An object containing attributes:

        statistic : float or ndarray (2-D square)
            Spearman correlation matrix or correlation coefficient (if only 2
            variables are given as parameters). Correlation matrix is square
            with length equal to total number of variables (columns or rows) in
            ``a`` and ``b`` combined.
        pvalue : float
            The p-value for a hypothesis test whose null hypothesis
            is that two samples have no ordinal correlation. See
            `alternative` above for alternative hypotheses. `pvalue` has the
            same shape as `statistic`.

    Raises
    ------
    ValueError
        If `axis` is not 0, 1 or None, or if the number of dimensions of `a`
        is greater than 2, or if `b` is None and the number of dimensions of
        `a` is less than 2.

    Warns
    -----
    `~scipy.stats.ConstantInputWarning`
        Raised if an input is a constant array.  The correlation coefficient
        is not defined in this case, so ``np.nan`` is returned.

    See Also
    --------
    :ref:`hypothesis_spearmanr` : Extended example

    References
    ----------
    .. [1] Zwillinger, D. and Kokoska, S. (2000). CRC Standard
       Probability and Statistics Tables and Formulae. Chapman & Hall: New
       York. 2000.
       Section  14.7
    .. [2] Kendall, M. G. and Stuart, A. (1973).
       The Advanced Theory of Statistics, Volume 2: Inference and Relationship.
       Griffin. 1973.
       Section 31.18

    Examples
    --------

    >>> import numpy as np
    >>> from scipy import stats
    >>> res = stats.spearmanr([1, 2, 3, 4, 5], [5, 6, 7, 8, 7])
    >>> res.statistic
    0.8207826816681233
    >>> res.pvalue
    0.08858700531354381

    >>> rng = np.random.default_rng()
    >>> x2n = rng.standard_normal((100, 2))
    >>> y2n = rng.standard_normal((100, 2))
    >>> res = stats.spearmanr(x2n)
    >>> res.statistic, res.pvalue
    (-0.07960396039603959, 0.4311168705769747)

    >>> res = stats.spearmanr(x2n[:, 0], x2n[:, 1])
    >>> res.statistic, res.pvalue
    (-0.07960396039603959, 0.4311168705769747)

    >>> res = stats.spearmanr(x2n, y2n)
    >>> res.statistic
    array([[ 1. , -0.07960396, -0.08314431, 0.09662166],
           [-0.07960396, 1. , -0.14448245, 0.16738074],
           [-0.08314431, -0.14448245, 1. , 0.03234323],
           [ 0.09662166, 0.16738074, 0.03234323, 1. ]])
    >>> res.pvalue
    array([[0. , 0.43111687, 0.41084066, 0.33891628],
           [0.43111687, 0. , 0.15151618, 0.09600687],
           [0.41084066, 0.15151618, 0. , 0.74938561],
           [0.33891628, 0.09600687, 0.74938561, 0. ]])

    >>> res = stats.spearmanr(x2n.T, y2n.T, axis=1)
    >>> res.statistic
    array([[ 1. , -0.07960396, -0.08314431, 0.09662166],
           [-0.07960396, 1. , -0.14448245, 0.16738074],
           [-0.08314431, -0.14448245, 1. , 0.03234323],
           [ 0.09662166, 0.16738074, 0.03234323, 1. ]])

    >>> res = stats.spearmanr(x2n, y2n, axis=None)
    >>> res.statistic, res.pvalue
    (0.044981624540613524, 0.5270803651336189)

    >>> res = stats.spearmanr(x2n.ravel(), y2n.ravel())
    >>> res.statistic, res.pvalue
    (0.044981624540613524, 0.5270803651336189)

    >>> rng = np.random.default_rng()
    >>> xint = rng.integers(10, size=(100, 2))
    >>> res = stats.spearmanr(xint)
    >>> res.statistic, res.pvalue
    (0.09800224850707953, 0.3320271757932076)

    For small samples, consider performing a permutation test instead of
    relying on the asymptotic p-value. Note that to calculate the null
    distribution of the statistic (for all possibly pairings between
    observations in sample ``x`` and ``y``), only one of the two inputs needs
    to be permuted.

    >>> x = [1.76405235, 0.40015721, 0.97873798,
    ... 2.2408932, 1.86755799, -0.97727788]
    >>> y = [2.71414076, 0.2488, 0.87551913,
    ... 2.6514917, 2.01160156, 0.47699563]

    >>> def statistic(x): # permute only `x`
    ...     return stats.spearmanr(x, y).statistic
    >>> res_exact = stats.permutation_test((x,), statistic,
    ...     permutation_type='pairings')
    >>> res_asymptotic = stats.spearmanr(x, y)
    >>> res_exact.pvalue, res_asymptotic.pvalue # asymptotic pvalue is too low
    (0.10277777777777777, 0.07239650145772594)

    For a more detailed example, see :ref:`hypothesis_spearmanr`.
    """
    if axis is not None and axis > 1:
        raise ValueError("spearmanr only handles 1-D or 2-D arrays, "
                         f"supplied axis argument {axis}, please use only "
                         "values 0, 1 or None for axis")

    a, axisout = _chk_asarray(a, axis)
    if a.ndim > 2:
        raise ValueError("spearmanr only handles 1-D or 2-D arrays")

    if b is None:
        if a.ndim < 2:
            raise ValueError("`spearmanr` needs at least 2 "
                             "variables to compare")
    else:
        # Concatenate a and b, so that we now only have to handle the case
        # of a 2-D `a`.
        b, _ = _chk_asarray(b, axis)
        if axisout == 0:
            a = np.column_stack((a, b))
        else:
            a = np.vstack((a, b))

    n_vars = a.shape[1 - axisout]
    n_obs = a.shape[axisout]
    if n_obs <= 1:
        # Handle empty arrays or single observations.
        res = SignificanceResult(np.nan, np.nan)
        res.correlation = np.nan
        return res

    warn_msg = ("An input array is constant; the correlation coefficient "
                "is not defined.")
    if axisout == 0:
        if (a[:, 0][0] == a[:, 0]).all() or (a[:, 1][0] == a[:, 1]).all():
            # If an input is constant, the correlation coefficient
            # is not defined.
            warnings.warn(stats.ConstantInputWarning(warn_msg), stacklevel=2)
            res = SignificanceResult(np.nan, np.nan)
            res.correlation = np.nan
            return res
    else:  # case when axisout == 1 b/c a is 2 dim only
        if (a[0, :][0] == a[0, :]).all() or (a[1, :][0] == a[1, :]).all():
            # If an input is constant, the correlation coefficient
            # is not defined.
            warnings.warn(stats.ConstantInputWarning(warn_msg), stacklevel=2)
            res = SignificanceResult(np.nan, np.nan)
            res.correlation = np.nan
            return res

    a_contains_nan = _contains_nan(a, nan_policy)
    variable_has_nan = np.zeros(n_vars, dtype=bool)
    if a_contains_nan:
        if nan_policy == 'omit':
            return mstats_basic.spearmanr(a, axis=axis, nan_policy=nan_policy,
                                          alternative=alternative)
        elif nan_policy == 'propagate':
            if a.ndim == 1 or n_vars <= 2:
                res = SignificanceResult(np.nan, np.nan)
                res.correlation = np.nan
                return res
            else:
                # Keep track of variables with NaNs, set the outputs to NaN
                # only for those variables
                variable_has_nan = np.isnan(a).any(axis=axisout)

    a_ranked = np.apply_along_axis(rankdata, axisout, a)
    rs = np.corrcoef(a_ranked, rowvar=axisout)
    dof = n_obs - 2  # degrees of freedom

    # rs can have elements equal to 1, so avoid zero division warnings
    with np.errstate(divide='ignore'):
        # clip the small negative values possibly caused by rounding
        # errors before taking the square root
        t = rs * np.sqrt((dof/((rs+1.0)*(1.0-rs))).clip(0))

    dist = _SimpleStudentT(dof)
    prob = _get_pvalue(t, dist, alternative, xp=np)

    # For backwards compatibility, return scalars when comparing 2 columns
    if rs.shape == (2, 2):
        res = SignificanceResult(rs[1, 0], prob[1, 0])
        res.correlation = rs[1, 0]
        return res
    else:
        rs[variable_has_nan, :] = np.nan
        rs[:, variable_has_nan] = np.nan
        res = SignificanceResult(rs[()], prob[()])
        res.correlation = rs
        return res


@_axis_nan_policy_factory(_pack_CorrelationResult, n_samples=2,
                          result_to_tuple=_unpack_CorrelationResult, paired=True,
                          too_small=1, n_outputs=3)
def pointbiserialr(x, y):
    r"""Calculate a point biserial correlation coefficient and its p-value.

    The point biserial correlation is used to measure the relationship
    between a binary variable, x, and a continuous variable, y. Like other
    correlation coefficients, this one varies between -1 and +1 with 0
    implying no correlation. Correlations of -1 or +1 imply a determinative
    relationship.

    This function may be computed using a shortcut formula but produces the
    same result as `pearsonr`.

    Parameters
    ----------
    x : array_like of bools
        Input array.
    y : array_like
        Input array.

    Returns
    -------
    res: SignificanceResult
        An object containing attributes:

        statistic : float
            The R value.
        pvalue : float
            The two-sided p-value.

    Notes
    -----
    `pointbiserialr` uses a t-test with ``n-1`` degrees of freedom.
    It is equivalent to `pearsonr`.

    The value of the point-biserial correlation can be calculated from:

    .. math::

        r_{pb} = \frac{\overline{Y_1} - \overline{Y_0}}
                      {s_y}
                 \sqrt{\frac{N_0 N_1}
                            {N (N - 1)}}

    Where :math:`\overline{Y_{0}}` and :math:`\overline{Y_{1}}` are means
    of the metric observations coded 0 and 1 respectively; :math:`N_{0}` and
    :math:`N_{1}` are number of observations coded 0 and 1 respectively;
    :math:`N` is the total number of observations and :math:`s_{y}` is the
    standard deviation of all the metric observations.

    A value of :math:`r_{pb}` that is significantly different from zero is
    completely equivalent to a significant difference in means between the two
    groups. Thus, an independent groups t Test with :math:`N-2` degrees of
    freedom may be used to test whether :math:`r_{pb}` is nonzero. The
    relation between the t-statistic for comparing two independent groups and
    :math:`r_{pb}` is given by:

    .. math::

        t = \sqrt{N - 2}\frac{r_{pb}}{\sqrt{1 - r^{2}_{pb}}}

    References
    ----------
    .. [1] J. Lev, "The Point Biserial Coefficient of Correlation", Ann. Math.
           Statist., Vol. 20, no.1, pp. 125-126, 1949.

    .. [2] R.F. Tate, "Correlation Between a Discrete and a Continuous
           Variable. Point-Biserial Correlation.", Ann. Math. Statist., Vol. 25,
           np. 3, pp. 603-607, 1954.

    .. [3] D. Kornbrot "Point Biserial Correlation", In Wiley StatsRef:
           Statistics Reference Online (eds N. Balakrishnan, et al.), 2014.
           :doi:`10.1002/9781118445112.stat06227`

    Examples
    --------
    >>> import numpy as np
    >>> from scipy import stats
    >>> a = np.array([0, 0, 0, 1, 1, 1, 1])
    >>> b = np.arange(7)
    >>> stats.pointbiserialr(a, b)
    (0.8660254037844386, 0.011724811003954652)
    >>> stats.pearsonr(a, b)
    (0.86602540378443871, 0.011724811003954626)
    >>> np.corrcoef(a, b)
    array([[ 1.       ,  0.8660254],
           [ 0.8660254,  1.       ]])

    """
    rpb, prob = pearsonr(x, y)
    # create result object with alias for backward compatibility
    res = SignificanceResult(rpb, prob)
    res.correlation = rpb
    return res


@_axis_nan_policy_factory(_pack_CorrelationResult, default_axis=None, n_samples=2,
                          result_to_tuple=_unpack_CorrelationResult, paired=True,
                          too_small=1, n_outputs=3)
def kendalltau(x, y, *, nan_policy='propagate',
               method='auto', variant='b', alternative='two-sided'):
    r"""Calculate Kendall's tau, a correlation measure for ordinal data.

    Kendall's tau is a measure of the correspondence between two rankings.
    Values close to 1 indicate strong agreement, and values close to -1
    indicate strong disagreement. This implements two variants of Kendall's
    tau: tau-b (the default) and tau-c (also known as Stuart's tau-c). These
    differ only in how they are normalized to lie within the range -1 to 1;
    the hypothesis tests (their p-values) are identical. Kendall's original
    tau-a is not implemented separately because both tau-b and tau-c reduce
    to tau-a in the absence of ties.

    Parameters
    ----------
    x, y : array_like
        Arrays of rankings, of the same shape. If arrays are not 1-D, they
        will be flattened to 1-D.
    nan_policy : {'propagate', 'raise', 'omit'}, optional
        Defines how to handle when input contains nan.
        The following options are available (default is 'propagate'):

        * 'propagate': returns nan
        * 'raise': throws an error
        * 'omit': performs the calculations ignoring nan values

    method : {'auto', 'asymptotic', 'exact'}, optional
        Defines which method is used to calculate the p-value [5]_.
        The following options are available (default is 'auto'):

        * 'auto': selects the appropriate method based on a trade-off
          between speed and accuracy
        * 'asymptotic': uses a normal approximation valid for large samples
        * 'exact': computes the exact p-value, but can only be used if no ties
          are present. As the sample size increases, the 'exact' computation
          time may grow and the result may lose some precision.

    variant : {'b', 'c'}, optional
        Defines which variant of Kendall's tau is returned. Default is 'b'.
    alternative : {'two-sided', 'less', 'greater'}, optional
        Defines the alternative hypothesis. Default is 'two-sided'.
        The following options are available:

        * 'two-sided': the rank correlation is nonzero
        * 'less': the rank correlation is negative (less than zero)
        * 'greater': the rank correlation is positive (greater than zero)

    Returns
    -------
    res : SignificanceResult
        An object containing attributes:

        statistic : float
           The tau statistic.
        pvalue : float
           The p-value for a hypothesis test whose null hypothesis is
           an absence of association, tau = 0.

    Raises
    ------
    ValueError
        If `nan_policy` is 'omit' and `variant` is not 'b' or
        if `method` is 'exact' and there are ties between `x` and `y`.

    See Also
    --------
    spearmanr : Calculates a Spearman rank-order correlation coefficient.
    theilslopes : Computes the Theil-Sen estimator for a set of points (x, y).
    weightedtau : Computes a weighted version of Kendall's tau.
    :ref:`hypothesis_kendalltau` : Extended example

    Notes
    -----
    The definition of Kendall's tau that is used is [2]_::

      tau_b = (P - Q) / sqrt((P + Q + T) * (P + Q + U))

      tau_c = 2 (P - Q) / (n**2 * (m - 1) / m)

    where P is the number of concordant pairs, Q the number of discordant
    pairs, T the number of tied pairs only in `x`, and U the number of tied pairs only
    in `y`.  If a tie occurs for the same pair in both `x` and `y`, it is not
    added to either T or U. n is the total number of samples, and m is the
    number of unique values in either `x` or `y`, whichever is smaller.

    References
    ----------
    .. [1] Maurice G. Kendall, "A New Measure of Rank Correlation", Biometrika
           Vol. 30, No. 1/2, pp. 81-93, 1938.
    .. [2] Maurice G. Kendall, "The treatment of ties in ranking problems",
           Biometrika Vol. 33, No. 3, pp. 239-251. 1945.
    .. [3] Gottfried E. Noether, "Elements of Nonparametric Statistics", John
           Wiley & Sons, 1967.
    .. [4] Peter M. Fenwick, "A new data structure for cumulative frequency
           tables", Software: Practice and Experience, Vol. 24, No. 3,
           pp. 327-336, 1994.
    .. [5] Maurice G. Kendall, "Rank Correlation Methods" (4th Edition),
           Charles Griffin & Co., 1970.

    Examples
    --------

    >>> from scipy import stats
    >>> x1 = [12, 2, 1, 12, 2]
    >>> x2 = [1, 4, 7, 1, 0]
    >>> res = stats.kendalltau(x1, x2)
    >>> res.statistic
    -0.47140452079103173
    >>> res.pvalue
    0.2827454599327748

    For a more detailed example, see :ref:`hypothesis_kendalltau`.
    """
    x = np.asarray(x).ravel()
    y = np.asarray(y).ravel()

    if x.size != y.size:
        raise ValueError("Array shapes are incompatible for broadcasting.")
    elif not x.size or not y.size:
        # Return NaN if arrays are empty
        NaN = _get_nan(x, y)
        res = SignificanceResult(NaN, NaN)
        res.correlation = NaN
        return res

    def count_rank_tie(ranks):
        cnt = np.bincount(ranks).astype('int64', copy=False)
        cnt = cnt[cnt > 1]
        # Python ints to avoid overflow down the line
        return (int((cnt * (cnt - 1) // 2).sum()),
                int((cnt * (cnt - 1.) * (cnt - 2)).sum()),
                int((cnt * (cnt - 1.) * (2*cnt + 5)).sum()))

    size = x.size
    perm = np.argsort(y)  # sort on y and convert y to dense ranks
    x, y = x[perm], y[perm]
    y = np.r_[True, y[1:] != y[:-1]].cumsum(dtype=np.intp)

    # stable sort on x and convert x to dense ranks
    perm = np.argsort(x, kind='mergesort')
    x, y = x[perm], y[perm]
    x = np.r_[True, x[1:] != x[:-1]].cumsum(dtype=np.intp)

    dis = _kendall_dis(x, y)  # discordant pairs

    obs = np.r_[True, (x[1:] != x[:-1]) | (y[1:] != y[:-1]), True]
    cnt = np.diff(np.nonzero(obs)[0]).astype('int64', copy=False)

    ntie = int((cnt * (cnt - 1) // 2).sum())  # joint ties
    xtie, x0, x1 = count_rank_tie(x)     # ties in x, stats
    ytie, y0, y1 = count_rank_tie(y)     # ties in y, stats

    tot = (size * (size - 1)) // 2

    if xtie == tot or ytie == tot:
        NaN = _get_nan(x, y)
        res = SignificanceResult(NaN, NaN)
        res.correlation = NaN
        return res

    # Note that tot = con + dis + (xtie - ntie) + (ytie - ntie) + ntie
    #               = con + dis + xtie + ytie - ntie
    con_minus_dis = tot - xtie - ytie + ntie - 2 * dis
    if variant == 'b':
        tau = con_minus_dis / np.sqrt(tot - xtie) / np.sqrt(tot - ytie)
    elif variant == 'c':
        minclasses = min(len(set(x)), len(set(y)))
        tau = 2*con_minus_dis / (size**2 * (minclasses-1)/minclasses)
    else:
        raise ValueError(f"Unknown variant of the method chosen: {variant}. "
                         "variant must be 'b' or 'c'.")

    # Limit range to fix computational errors
    tau = np.minimum(1., max(-1., tau))

    # The p-value calculation is the same for all variants since the p-value
    # depends only on con_minus_dis.
    if method == 'exact' and (xtie != 0 or ytie != 0):
        raise ValueError("Ties found, exact method cannot be used.")

    if method == 'auto':
        if (xtie == 0 and ytie == 0) and (size <= 33 or
                                          min(dis, tot-dis) <= 1):
            method = 'exact'
        else:
            method = 'asymptotic'

    if xtie == 0 and ytie == 0 and method == 'exact':
        pvalue = mstats_basic._kendall_p_exact(size, tot-dis, alternative)
    elif method == 'asymptotic':
        # con_minus_dis is approx normally distributed with this variance [3]_
        m = size * (size - 1.)
        var = ((m * (2*size + 5) - x1 - y1) / 18 +
               (2 * xtie * ytie) / m + x0 * y0 / (9 * m * (size - 2)))
        z = con_minus_dis / np.sqrt(var)
        pvalue = _get_pvalue(z, _SimpleNormal(), alternative, xp=np)
    else:
        raise ValueError(f"Unknown method {method} specified.  Use 'auto', "
                         "'exact' or 'asymptotic'.")

    # create result object with alias for backward compatibility
    res = SignificanceResult(tau[()], pvalue[()])
    res.correlation = tau[()]
    return res


def _weightedtau_n_samples(kwargs):
    rank = kwargs.get('rank', False)
    return 2 if (isinstance(rank, bool) or rank is None) else 3


@_axis_nan_policy_factory(_pack_CorrelationResult, default_axis=None,
                          n_samples=_weightedtau_n_samples,
                          result_to_tuple=_unpack_CorrelationResult, paired=True,
                          too_small=1, n_outputs=3, override={'nan_propagation': False})
def weightedtau(x, y, rank=True, weigher=None, additive=True):
    r"""Compute a weighted version of Kendall's :math:`\tau`.

    The weighted :math:`\tau` is a weighted version of Kendall's
    :math:`\tau` in which exchanges of high weight are more influential than
    exchanges of low weight. The default parameters compute the additive
    hyperbolic version of the index, :math:`\tau_\mathrm h`, which has
    been shown to provide the best balance between important and
    unimportant elements [1]_.

    The weighting is defined by means of a rank array, which assigns a
    nonnegative rank to each element (higher importance ranks being
    associated with smaller values, e.g., 0 is the highest possible rank),
    and a weigher function, which assigns a weight based on the rank to
    each element. The weight of an exchange is then the sum or the product
    of the weights of the ranks of the exchanged elements. The default
    parameters compute :math:`\tau_\mathrm h`: an exchange between
    elements with rank :math:`r` and :math:`s` (starting from zero) has
    weight :math:`1/(r+1) + 1/(s+1)`.

    Specifying a rank array is meaningful only if you have in mind an
    external criterion of importance. If, as it usually happens, you do
    not have in mind a specific rank, the weighted :math:`\tau` is
    defined by averaging the values obtained using the decreasing
    lexicographical rank by (`x`, `y`) and by (`y`, `x`). This is the
    behavior with default parameters. Note that the convention used
    here for ranking (lower values imply higher importance) is opposite
    to that used by other SciPy statistical functions.

    Parameters
    ----------
    x, y : array_like
        Arrays of scores, of the same shape. If arrays are not 1-D, they will
        be flattened to 1-D.
    rank : array_like of ints or bool, optional
        A nonnegative rank assigned to each element. If it is None, the
        decreasing lexicographical rank by (`x`, `y`) will be used: elements of
        higher rank will be those with larger `x`-values, using `y`-values to
        break ties (in particular, swapping `x` and `y` will give a different
        result). If it is False, the element indices will be used
        directly as ranks. The default is True, in which case this
        function returns the average of the values obtained using the
        decreasing lexicographical rank by (`x`, `y`) and by (`y`, `x`).
    weigher : callable, optional
        The weigher function. Must map nonnegative integers (zero
        representing the most important element) to a nonnegative weight.
        The default, None, provides hyperbolic weighing, that is,
        rank :math:`r` is mapped to weight :math:`1/(r+1)`.
    additive : bool, optional
        If True, the weight of an exchange is computed by adding the
        weights of the ranks of the exchanged elements; otherwise, the weights
        are multiplied. The default is True.

    Returns
    -------
    res: SignificanceResult
        An object containing attributes:

        statistic : float
           The weighted :math:`\tau` correlation index.
        pvalue : float
           Presently ``np.nan``, as the null distribution of the statistic is
           unknown (even in the additive hyperbolic case).

    See Also
    --------
    kendalltau : Calculates Kendall's tau.
    spearmanr : Calculates a Spearman rank-order correlation coefficient.
    theilslopes : Computes the Theil-Sen estimator for a set of points (x, y).

    Notes
    -----
    This function uses an :math:`O(n \log n)`, mergesort-based algorithm
    [1]_ that is a weighted extension of Knight's algorithm for Kendall's
    :math:`\tau` [2]_. It can compute Shieh's weighted :math:`\tau` [3]_
    between rankings without ties (i.e., permutations) by setting
    `additive` and `rank` to False, as the definition given in [1]_ is a
    generalization of Shieh's.

    NaNs are considered the smallest possible score.

    .. versionadded:: 0.19.0

    References
    ----------
    .. [1] Sebastiano Vigna, "A weighted correlation index for rankings with
           ties", Proceedings of the 24th international conference on World
           Wide Web, pp. 1166-1176, ACM, 2015.
    .. [2] W.R. Knight, "A Computer Method for Calculating Kendall's Tau with
           Ungrouped Data", Journal of the American Statistical Association,
           Vol. 61, No. 314, Part 1, pp. 436-439, 1966.
    .. [3] Grace S. Shieh. "A weighted Kendall's tau statistic", Statistics &
           Probability Letters, Vol. 39, No. 1, pp. 17-24, 1998.

    Examples
    --------
    >>> import numpy as np
    >>> from scipy import stats
    >>> x = [12, 2, 1, 12, 2]
    >>> y = [1, 4, 7, 1, 0]
    >>> res = stats.weightedtau(x, y)
    >>> res.statistic
    -0.56694968153682723
    >>> res.pvalue
    nan
    >>> res = stats.weightedtau(x, y, additive=False)
    >>> res.statistic
    -0.62205716951801038

    NaNs are considered the smallest possible score:

    >>> x = [12, 2, 1, 12, 2]
    >>> y = [1, 4, 7, 1, np.nan]
    >>> res = stats.weightedtau(x, y)
    >>> res.statistic
    -0.56694968153682723

    This is exactly Kendall's tau:

    >>> x = [12, 2, 1, 12, 2]
    >>> y = [1, 4, 7, 1, 0]
    >>> res = stats.weightedtau(x, y, weigher=lambda x: 1)
    >>> res.statistic
    -0.47140452079103173

    >>> x = [12, 2, 1, 12, 2]
    >>> y = [1, 4, 7, 1, 0]
    >>> stats.weightedtau(x, y, rank=None)
    SignificanceResult(statistic=-0.4157652301037516, pvalue=nan)
    >>> stats.weightedtau(y, x, rank=None)
    SignificanceResult(statistic=-0.7181341329699028, pvalue=nan)

    """
    x = np.asarray(x).ravel()
    y = np.asarray(y).ravel()
    NaN = _get_nan(x, y)

    if x.size != y.size:
        raise ValueError("Array shapes are incompatible for broadcasting.")
    if not x.size:
        # Return NaN if arrays are empty
        res = SignificanceResult(NaN, NaN)
        res.correlation = NaN
        return res

    # If there are NaNs we apply _toint64()
    if np.isnan(np.sum(x)):
        x = _toint64(x)
    if np.isnan(np.sum(y)):
        y = _toint64(y)

    # Reduce to ranks unsupported types
    if x.dtype != y.dtype:
        if x.dtype != np.int64:
            x = _toint64(x)
        if y.dtype != np.int64:
            y = _toint64(y)
    else:
        if x.dtype not in (np.int32, np.int64, np.float32, np.float64):
            x = _toint64(x)
            y = _toint64(y)

    if rank is True:
        tau = np.asarray(
            _weightedrankedtau(x, y, None, weigher, additive) +
            _weightedrankedtau(y, x, None, weigher, additive)
        )[()] / 2
        res = SignificanceResult(tau, NaN)
        res.correlation = tau
        return res

    if rank is False:
        rank = np.arange(x.size, dtype=np.intp)
    elif rank is not None:
        rank = np.asarray(rank).ravel()
        rank = _toint64(rank).astype(np.intp)
        if rank.size != x.size:
            raise ValueError(
                "All inputs to `weightedtau` must be of the same size, "
                f"found x-size {x.size} and rank-size {rank.size}"
            )

    tau = np.asarray(_weightedrankedtau(x, y, rank, weigher, additive))[()]
    res = SignificanceResult(tau, NaN)
    res.correlation = tau
    return res


#####################################
#       INFERENTIAL STATISTICS      #
#####################################

TtestResultBase = _make_tuple_bunch('TtestResultBase',
                                    ['statistic', 'pvalue'], ['df'])


class TtestResult(TtestResultBase):
    """
    Result of a t-test.

    See the documentation of the particular t-test function for more
    information about the definition of the statistic and meaning of
    the confidence interval.

    Attributes
    ----------
    statistic : float or array
        The t-statistic of the sample.
    pvalue : float or array
        The p-value associated with the given alternative.
    df : float or array
        The number of degrees of freedom used in calculation of the
        t-statistic; this is one less than the size of the sample
        (``a.shape[axis]-1`` if there are no masked elements or omitted NaNs).

    Methods
    -------
    confidence_interval
        Computes a confidence interval around the population statistic
        for the given confidence level.
        The confidence interval is returned in a ``namedtuple`` with
        fields `low` and `high`.

    """

    def __init__(self, statistic, pvalue, df,  # public
                 alternative, standard_error, estimate,  # private
                 statistic_np=None, xp=None):  # private
        super().__init__(statistic, pvalue, df=df)
        self._alternative = alternative
        self._standard_error = standard_error  # denominator of t-statistic
        self._estimate = estimate  # point estimate of sample mean
        self._statistic_np = statistic if statistic_np is None else statistic_np
        self._dtype = statistic.dtype
        self._xp = array_namespace(statistic, pvalue) if xp is None else xp


    def confidence_interval(self, confidence_level=0.95):
        """
        Parameters
        ----------
        confidence_level : float
            The confidence level for the calculation of the population mean
            confidence interval. Default is 0.95.

        Returns
        -------
        ci : namedtuple
            The confidence interval is returned in a ``namedtuple`` with
            fields `low` and `high`.

        """
        low, high = _t_confidence_interval(self.df, self._statistic_np,
                                           confidence_level, self._alternative,
                                           self._dtype, self._xp)
        low = low * self._standard_error + self._estimate
        high = high * self._standard_error + self._estimate
        return ConfidenceInterval(low=low, high=high)


def pack_TtestResult(statistic, pvalue, df, alternative, standard_error,
                     estimate):
    # this could be any number of dimensions (including 0d), but there is
    # at most one unique non-NaN value
    alternative = np.atleast_1d(alternative)  # can't index 0D object
    alternative = alternative[np.isfinite(alternative)]
    alternative = alternative[0] if alternative.size else np.nan
    return TtestResult(statistic, pvalue, df=df, alternative=alternative,
                       standard_error=standard_error, estimate=estimate)


def unpack_TtestResult(res, _):
    return (res.statistic, res.pvalue, res.df, res._alternative,
            res._standard_error, res._estimate)


@xp_capabilities(cpu_only=True, exceptions=["cupy", "jax.numpy"],
                 jax_jit=False, allow_dask_compute=True)
@_axis_nan_policy_factory(pack_TtestResult, default_axis=0, n_samples=2,
                          result_to_tuple=unpack_TtestResult, n_outputs=6)
# nan_policy handled by `_axis_nan_policy`, but needs to be left
# in signature to preserve use as a positional argument
def ttest_1samp(a, popmean, axis=0, nan_policy="propagate", alternative="two-sided"):
    """Calculate the T-test for the mean of ONE group of scores.

    This is a test for the null hypothesis that the expected value
    (mean) of a sample of independent observations `a` is equal to the given
    population mean, `popmean`.

    Parameters
    ----------
    a : array_like
        Sample observations.
    popmean : float or array_like
        Expected value in null hypothesis. If array_like, then its length along
        `axis` must equal 1, and it must otherwise be broadcastable with `a`.
    axis : int or None, optional
        Axis along which to compute test; default is 0. If None, compute over
        the whole array `a`.
    nan_policy : {'propagate', 'raise', 'omit'}, optional
        Defines how to handle when input contains nan.
        The following options are available (default is 'propagate'):

          * 'propagate': returns nan
          * 'raise': throws an error
          * 'omit': performs the calculations ignoring nan values

    alternative : {'two-sided', 'less', 'greater'}, optional
        Defines the alternative hypothesis.
        The following options are available (default is 'two-sided'):

        * 'two-sided': the mean of the underlying distribution of the sample
          is different than the given population mean (`popmean`)
        * 'less': the mean of the underlying distribution of the sample is
          less than the given population mean (`popmean`)
        * 'greater': the mean of the underlying distribution of the sample is
          greater than the given population mean (`popmean`)

    Returns
    -------
    result : `~scipy.stats._result_classes.TtestResult`
        An object with the following attributes:

        statistic : float or array
            The t-statistic.
        pvalue : float or array
            The p-value associated with the given alternative.
        df : float or array
            The number of degrees of freedom used in calculation of the
            t-statistic; this is one less than the size of the sample
            (``a.shape[axis]``).

            .. versionadded:: 1.10.0

        The object also has the following method:

        confidence_interval(confidence_level=0.95)
            Computes a confidence interval around the population
            mean for the given confidence level.
            The confidence interval is returned in a ``namedtuple`` with
            fields `low` and `high`.

            .. versionadded:: 1.10.0

    Notes
    -----
    The statistic is calculated as ``(np.mean(a) - popmean)/se``, where
    ``se`` is the standard error. Therefore, the statistic will be positive
    when the sample mean is greater than the population mean and negative when
    the sample mean is less than the population mean.

    Examples
    --------
    Suppose we wish to test the null hypothesis that the mean of a population
    is equal to 0.5. We choose a confidence level of 99%; that is, we will
    reject the null hypothesis in favor of the alternative if the p-value is
    less than 0.01.

    When testing random variates from the standard uniform distribution, which
    has a mean of 0.5, we expect the data to be consistent with the null
    hypothesis most of the time.

    >>> import numpy as np
    >>> from scipy import stats
    >>> rng = np.random.default_rng()
    >>> rvs = stats.uniform.rvs(size=50, random_state=rng)
    >>> stats.ttest_1samp(rvs, popmean=0.5)
    TtestResult(statistic=2.456308468440, pvalue=0.017628209047638, df=49)

    As expected, the p-value of 0.017 is not below our threshold of 0.01, so
    we cannot reject the null hypothesis.

    When testing data from the standard *normal* distribution, which has a mean
    of 0, we would expect the null hypothesis to be rejected.

    >>> rvs = stats.norm.rvs(size=50, random_state=rng)
    >>> stats.ttest_1samp(rvs, popmean=0.5)
    TtestResult(statistic=-7.433605518875, pvalue=1.416760157221e-09, df=49)

    Indeed, the p-value is lower than our threshold of 0.01, so we reject the
    null hypothesis in favor of the default "two-sided" alternative: the mean
    of the population is *not* equal to 0.5.

    However, suppose we were to test the null hypothesis against the
    one-sided alternative that the mean of the population is *greater* than
    0.5. Since the mean of the standard normal is less than 0.5, we would not
    expect the null hypothesis to be rejected.

    >>> stats.ttest_1samp(rvs, popmean=0.5, alternative='greater')
    TtestResult(statistic=-7.433605518875, pvalue=0.99999999929, df=49)

    Unsurprisingly, with a p-value greater than our threshold, we would not
    reject the null hypothesis.

    Note that when working with a confidence level of 99%, a true null
    hypothesis will be rejected approximately 1% of the time.

    >>> rvs = stats.uniform.rvs(size=(100, 50), random_state=rng)
    >>> res = stats.ttest_1samp(rvs, popmean=0.5, axis=1)
    >>> np.sum(res.pvalue < 0.01)
    1

    Indeed, even though all 100 samples above were drawn from the standard
    uniform distribution, which *does* have a population mean of 0.5, we would
    mistakenly reject the null hypothesis for one of them.

    `ttest_1samp` can also compute a confidence interval around the population
    mean.

    >>> rvs = stats.norm.rvs(size=50, random_state=rng)
    >>> res = stats.ttest_1samp(rvs, popmean=0)
    >>> ci = res.confidence_interval(confidence_level=0.95)
    >>> ci
    ConfidenceInterval(low=-0.3193887540880017, high=0.2898583388980972)

    The bounds of the 95% confidence interval are the
    minimum and maximum values of the parameter `popmean` for which the
    p-value of the test would be 0.05.

    >>> res = stats.ttest_1samp(rvs, popmean=ci.low)
    >>> np.testing.assert_allclose(res.pvalue, 0.05)
    >>> res = stats.ttest_1samp(rvs, popmean=ci.high)
    >>> np.testing.assert_allclose(res.pvalue, 0.05)

    Under certain assumptions about the population from which a sample
    is drawn, the confidence interval with confidence level 95% is expected
    to contain the true population mean in 95% of sample replications.

    >>> rvs = stats.norm.rvs(size=(50, 1000), loc=1, random_state=rng)
    >>> res = stats.ttest_1samp(rvs, popmean=0)
    >>> ci = res.confidence_interval()
    >>> contains_pop_mean = (ci.low < 1) & (ci.high > 1)
    >>> contains_pop_mean.sum()
    953

    """
    xp = array_namespace(a)
    a, popmean = xp_promote(a, popmean, force_floating=True, xp=xp)
    a, axis = _chk_asarray(a, axis, xp=xp)

    n = _length_nonmasked(a, axis)
    df = n - 1

    if a.shape[axis] == 0:
        # This is really only needed for *testing* _axis_nan_policy decorator
        # It won't happen when the decorator is used.
        NaN = _get_nan(a)
        return TtestResult(NaN, NaN, df=NaN, alternative=NaN,
                           standard_error=NaN, estimate=NaN)

    mean = xp.mean(a, axis=axis)
    try:
        popmean = xp.asarray(popmean)
        popmean = xp.squeeze(popmean, axis=axis) if popmean.ndim > 0 else popmean
    except ValueError as e:
        raise ValueError("`popmean.shape[axis]` must equal 1.") from e
    d = mean - popmean
    v = _var(a, axis=axis, ddof=1)
    denom = xp.sqrt(v / n)

    with np.errstate(divide='ignore', invalid='ignore'):
        t = xp.divide(d, denom)
        t = t[()] if t.ndim == 0 else t

    dist = _SimpleStudentT(xp.asarray(df, dtype=t.dtype, device=xp_device(a)))
    prob = _get_pvalue(t, dist, alternative, xp=xp)
    prob = prob[()] if prob.ndim == 0 else prob

    # when nan_policy='omit', `df` can be different for different axis-slices
    df = xp.broadcast_to(xp.asarray(df, device=xp_device(a)), t.shape)
    df = df[()] if df.ndim == 0 else df
    # _axis_nan_policy decorator doesn't play well with strings
    alternative_num = {"less": -1, "two-sided": 0, "greater": 1}[alternative]
    return TtestResult(t, prob, df=df, alternative=alternative_num,
                       standard_error=denom, estimate=mean,
                       statistic_np=xp.asarray(t), xp=xp)


def _t_confidence_interval(df, t, confidence_level, alternative, dtype=None, xp=None):
    # Input validation on `alternative` is already done
    # We just need IV on confidence_level
    dtype = t.dtype if dtype is None else dtype
    xp = array_namespace(t) if xp is None else xp

    if confidence_level < 0 or confidence_level > 1:
        message = "`confidence_level` must be a number between 0 and 1."
        raise ValueError(message)

    confidence_level = xp.asarray(confidence_level, dtype=dtype, device=xp_device(t))
    inf = xp.asarray(xp.inf, dtype=dtype)

    if alternative < 0:  # 'less'
        p = confidence_level
        low, high = xp.broadcast_arrays(-inf, special.stdtrit(df, p))
    elif alternative > 0:  # 'greater'
        p = 1 - confidence_level
        low, high = xp.broadcast_arrays(special.stdtrit(df, p), inf)
    elif alternative == 0:  # 'two-sided'
        tail_probability = (1 - confidence_level)/2
        p = xp.stack((tail_probability, 1-tail_probability))
        # axis of p must be the zeroth and orthogonal to all the rest
        p = xp.reshape(p, tuple([2] + [1]*xp.asarray(df, device=xp_device(t)).ndim))
        ci = special.stdtrit(df, p)
        low, high = ci[0, ...], ci[1, ...]
    else:  # alternative is NaN when input is empty (see _axis_nan_policy)
        nan = xp.asarray(xp.nan, device=xp_device(t))
        p, nans = xp.broadcast_arrays(t, nan)
        low, high = nans, nans

    low = xp.asarray(low, dtype=dtype)
    low = low[()] if low.ndim == 0 else low
    high = xp.asarray(high, dtype=dtype)
    high = high[()] if high.ndim == 0 else high
    return low, high


def _ttest_ind_from_stats(mean1, mean2, denom, df, alternative, xp=None):
    xp = array_namespace(mean1, mean2, denom) if xp is None else xp

    d = mean1 - mean2
    with np.errstate(divide='ignore', invalid='ignore'):
        t = xp.divide(d, denom)

    dist = _SimpleStudentT(xp.asarray(df, dtype=t.dtype, device=xp_device(t)))
    prob = _get_pvalue(t, dist, alternative, xp=xp)
    prob = prob[()] if prob.ndim == 0 else prob

    t = t[()] if t.ndim == 0 else t
    prob = prob[()] if prob.ndim == 0 else prob
    return t, prob


def _unequal_var_ttest_denom(v1, n1, v2, n2, xp=None):
    xp = array_namespace(v1, v2) if xp is None else xp
    vn1 = v1 / n1
    vn2 = v2 / n2
    with np.errstate(divide='ignore', invalid='ignore'):
        df = (vn1 + vn2)**2 / (vn1**2 / (n1 - 1) + vn2**2 / (n2 - 1))

    # If df is undefined, variances are zero (assumes n1 > 0 & n2 > 0).
    # Hence it doesn't matter what df is as long as it's not NaN.
    df = xp.where(xp.isnan(df), 1., df)
    denom = xp.sqrt(vn1 + vn2)
    return df, denom


def _equal_var_ttest_denom(v1, n1, v2, n2, xp=None):
    xp = array_namespace(v1, v2) if xp is None else xp

    # If there is a single observation in one sample, this formula for pooled
    # variance breaks down because the variance of that sample is undefined.
    # The pooled variance is still defined, though, because the (n-1) in the
    # numerator should cancel with the (n-1) in the denominator, leaving only
    # the sum of squared differences from the mean: zero.
    v1 = xp.where(xp.asarray(n1 == 1), 0., v1)
    v2 = xp.where(xp.asarray(n2 == 1), 0., v2)

    df = n1 + n2 - 2.0
    svar = ((n1 - 1) * v1 + (n2 - 1) * v2) / df
    denom = xp.sqrt(svar * (1.0 / n1 + 1.0 / n2))
    df = xp.asarray(df, dtype=denom.dtype)
    return df, denom


Ttest_indResult = namedtuple('Ttest_indResult', ('statistic', 'pvalue'))


@xp_capabilities(cpu_only=True, exceptions=["cupy", "jax.numpy"])
def ttest_ind_from_stats(mean1, std1, nobs1, mean2, std2, nobs2,
                         equal_var=True, alternative="two-sided"):
    r"""
    T-test for means of two independent samples from descriptive statistics.

    This is a test for the null hypothesis that two independent
    samples have identical average (expected) values.

    Parameters
    ----------
    mean1 : array_like
        The mean(s) of sample 1.
    std1 : array_like
        The corrected sample standard deviation of sample 1 (i.e. ``ddof=1``).
    nobs1 : array_like
        The number(s) of observations of sample 1.
    mean2 : array_like
        The mean(s) of sample 2.
    std2 : array_like
        The corrected sample standard deviation of sample 2 (i.e. ``ddof=1``).
    nobs2 : array_like
        The number(s) of observations of sample 2.
    equal_var : bool, optional
        If True (default), perform a standard independent 2 sample test
        that assumes equal population variances [1]_.
        If False, perform Welch's t-test, which does not assume equal
        population variance [2]_.
    alternative : {'two-sided', 'less', 'greater'}, optional
        Defines the alternative hypothesis.
        The following options are available (default is 'two-sided'):

        * 'two-sided': the means of the distributions are unequal.
        * 'less': the mean of the first distribution is less than the
          mean of the second distribution.
        * 'greater': the mean of the first distribution is greater than the
          mean of the second distribution.

        .. versionadded:: 1.6.0

    Returns
    -------
    statistic : float or array
        The calculated t-statistics.
    pvalue : float or array
        The two-tailed p-value.

    See Also
    --------
    scipy.stats.ttest_ind

    Notes
    -----
    The statistic is calculated as ``(mean1 - mean2)/se``, where ``se`` is the
    standard error. Therefore, the statistic will be positive when `mean1` is
    greater than `mean2` and negative when `mean1` is less than `mean2`.

    This method does not check whether any of the elements of `std1` or `std2`
    are negative. If any elements of the `std1` or `std2` parameters are
    negative in a call to this method, this method will return the same result
    as if it were passed ``numpy.abs(std1)`` and ``numpy.abs(std2)``,
    respectively, instead; no exceptions or warnings will be emitted.

    References
    ----------
    .. [1] https://en.wikipedia.org/wiki/T-test#Independent_two-sample_t-test

    .. [2] https://en.wikipedia.org/wiki/Welch%27s_t-test

    Examples
    --------
    Suppose we have the summary data for two samples, as follows (with the
    Sample Variance being the corrected sample variance)::

                         Sample   Sample
                   Size   Mean   Variance
        Sample 1    13    15.0     87.5
        Sample 2    11    12.0     39.0

    Apply the t-test to this data (with the assumption that the population
    variances are equal):

    >>> import numpy as np
    >>> from scipy.stats import ttest_ind_from_stats
    >>> ttest_ind_from_stats(mean1=15.0, std1=np.sqrt(87.5), nobs1=13,
    ...                      mean2=12.0, std2=np.sqrt(39.0), nobs2=11)
    Ttest_indResult(statistic=0.9051358093310269, pvalue=0.3751996797581487)

    For comparison, here is the data from which those summary statistics
    were taken.  With this data, we can compute the same result using
    `scipy.stats.ttest_ind`:

    >>> a = np.array([1, 3, 4, 6, 11, 13, 15, 19, 22, 24, 25, 26, 26])
    >>> b = np.array([2, 4, 6, 9, 11, 13, 14, 15, 18, 19, 21])
    >>> from scipy.stats import ttest_ind
    >>> ttest_ind(a, b)
    TtestResult(statistic=0.905135809331027,
                pvalue=0.3751996797581486,
                df=22.0)

    Suppose we instead have binary data and would like to apply a t-test to
    compare the proportion of 1s in two independent groups::

                          Number of    Sample     Sample
                    Size    ones        Mean     Variance
        Sample 1    150      30         0.2        0.161073
        Sample 2    200      45         0.225      0.175251

    The sample mean :math:`\hat{p}` is the proportion of ones in the sample
    and the variance for a binary observation is estimated by
    :math:`\hat{p}(1-\hat{p})`.

    >>> ttest_ind_from_stats(mean1=0.2, std1=np.sqrt(0.161073), nobs1=150,
    ...                      mean2=0.225, std2=np.sqrt(0.175251), nobs2=200)
    Ttest_indResult(statistic=-0.5627187905196761, pvalue=0.5739887114209541)

    For comparison, we could compute the t statistic and p-value using
    arrays of 0s and 1s and `scipy.stat.ttest_ind`, as above.

    >>> group1 = np.array([1]*30 + [0]*(150-30))
    >>> group2 = np.array([1]*45 + [0]*(200-45))
    >>> ttest_ind(group1, group2)
    TtestResult(statistic=-0.5627179589855622,
                pvalue=0.573989277115258,
                df=348.0)

    """
    xp = array_namespace(mean1, std1, mean2, std2)

    mean1 = xp.asarray(mean1)
    std1 = xp.asarray(std1)
    mean2 = xp.asarray(mean2)
    std2 = xp.asarray(std2)

    if equal_var:
        df, denom = _equal_var_ttest_denom(std1**2, nobs1, std2**2, nobs2, xp=xp)
    else:
        df, denom = _unequal_var_ttest_denom(std1**2, nobs1, std2**2, nobs2, xp=xp)

    res = _ttest_ind_from_stats(mean1, mean2, denom, df, alternative)
    return Ttest_indResult(*res)


_ttest_ind_dep_msg = "Use ``method`` to perform a permutation test."


@xp_capabilities(cpu_only=True, exceptions=["cupy", "jax.numpy"])
@_deprecate_positional_args(version='1.17.0',
                            deprecated_args={'permutations', 'random_state'},
                            custom_message=_ttest_ind_dep_msg)
@_axis_nan_policy_factory(pack_TtestResult, default_axis=0, n_samples=2,
                          result_to_tuple=unpack_TtestResult, n_outputs=6)
def ttest_ind(a, b, *, axis=0, equal_var=True, nan_policy='propagate',
              permutations=None, random_state=None, alternative="two-sided",
              trim=0, method=None):
    """
    Calculate the T-test for the means of *two independent* samples of scores.

    This is a test for the null hypothesis that 2 independent samples
    have identical average (expected) values. This test assumes that the
    populations have identical variances by default.

    Parameters
    ----------
    a, b : array_like
        The arrays must have the same shape, except in the dimension
        corresponding to `axis` (the first, by default).
    axis : int or None, optional
        Axis along which to compute test. If None, compute over the whole
        arrays, `a`, and `b`.
    equal_var : bool, optional
        If True (default), perform a standard independent 2 sample test
        that assumes equal population variances [1]_.
        If False, perform Welch's t-test, which does not assume equal
        population variance [2]_.

        .. versionadded:: 0.11.0

    nan_policy : {'propagate', 'raise', 'omit'}, optional
        Defines how to handle when input contains nan.
        The following options are available (default is 'propagate'):

          * 'propagate': returns nan
          * 'raise': throws an error
          * 'omit': performs the calculations ignoring nan values

        The 'omit' option is not currently available for permutation tests or
        one-sided asymptotic tests.

    permutations : non-negative int, np.inf, or None (default), optional
        If 0 or None (default), use the t-distribution to calculate p-values.
        Otherwise, `permutations` is  the number of random permutations that
        will be used to estimate p-values using a permutation test. If
        `permutations` equals or exceeds the number of distinct partitions of
        the pooled data, an exact test is performed instead (i.e. each
        distinct partition is used exactly once). See Notes for details.

        .. deprecated:: 1.17.0
            `permutations` is deprecated and will be removed in SciPy 1.7.0.
            Use the `n_resamples` argument of `PermutationMethod`, instead,
            and pass the instance as the `method` argument.

    random_state : {None, int, `numpy.random.Generator`,
            `numpy.random.RandomState`}, optional

        If `seed` is None (or `np.random`), the `numpy.random.RandomState`
        singleton is used.
        If `seed` is an int, a new ``RandomState`` instance is used,
        seeded with `seed`.
        If `seed` is already a ``Generator`` or ``RandomState`` instance then
        that instance is used.

        Pseudorandom number generator state used to generate permutations
        (used only when `permutations` is not None).

        .. deprecated:: 1.17.0
            `random_state` is deprecated and will be removed in SciPy 1.7.0.
            Use the `rng` argument of `PermutationMethod`, instead,
            and pass the instance as the `method` argument.

    alternative : {'two-sided', 'less', 'greater'}, optional
        Defines the alternative hypothesis.
        The following options are available (default is 'two-sided'):

        * 'two-sided': the means of the distributions underlying the samples
          are unequal.
        * 'less': the mean of the distribution underlying the first sample
          is less than the mean of the distribution underlying the second
          sample.
        * 'greater': the mean of the distribution underlying the first
          sample is greater than the mean of the distribution underlying
          the second sample.

    trim : float, optional
        If nonzero, performs a trimmed (Yuen's) t-test.
        Defines the fraction of elements to be trimmed from each end of the
        input samples. If 0 (default), no elements will be trimmed from either
        side. The number of trimmed elements from each tail is the floor of the
        trim times the number of elements. Valid range is [0, .5).
    method : ResamplingMethod, optional
        Defines the method used to compute the p-value. If `method` is an
        instance of `PermutationMethod`/`MonteCarloMethod`, the p-value is
        computed using
        `scipy.stats.permutation_test`/`scipy.stats.monte_carlo_test` with the
        provided configuration options and other appropriate settings.
        Otherwise, the p-value is computed by comparing the test statistic
        against a theoretical t-distribution.

        .. versionadded:: 1.15.0

    Returns
    -------
    result : `~scipy.stats._result_classes.TtestResult`
        An object with the following attributes:

        statistic : float or ndarray
            The t-statistic.
        pvalue : float or ndarray
            The p-value associated with the given alternative.
        df : float or ndarray
            The number of degrees of freedom used in calculation of the
            t-statistic. This is always NaN for a permutation t-test.

            .. versionadded:: 1.11.0

        The object also has the following method:

        confidence_interval(confidence_level=0.95)
            Computes a confidence interval around the difference in
            population means for the given confidence level.
            The confidence interval is returned in a ``namedtuple`` with
            fields ``low`` and ``high``.
            When a permutation t-test is performed, the confidence interval
            is not computed, and fields ``low`` and ``high`` contain NaN.

            .. versionadded:: 1.11.0

    Notes
    -----
    Suppose we observe two independent samples, e.g. flower petal lengths, and
    we are considering whether the two samples were drawn from the same
    population (e.g. the same species of flower or two species with similar
    petal characteristics) or two different populations.

    The t-test quantifies the difference between the arithmetic means
    of the two samples. The p-value quantifies the probability of observing
    as or more extreme values assuming the null hypothesis, that the
    samples are drawn from populations with the same population means, is true.
    A p-value larger than a chosen threshold (e.g. 5% or 1%) indicates that
    our observation is not so unlikely to have occurred by chance. Therefore,
    we do not reject the null hypothesis of equal population means.
    If the p-value is smaller than our threshold, then we have evidence
    against the null hypothesis of equal population means.

    By default, the p-value is determined by comparing the t-statistic of the
    observed data against a theoretical t-distribution.

    (In the following, note that the argument `permutations` itself is
    deprecated, but a nearly identical test may be performed by creating
    an instance of `scipy.stats.PermutationMethod` with ``n_resamples=permutuations``
    and passing it as the `method` argument.)
    When ``1 < permutations < binom(n, k)``, where

    * ``k`` is the number of observations in `a`,
    * ``n`` is the total number of observations in `a` and `b`, and
    * ``binom(n, k)`` is the binomial coefficient (``n`` choose ``k``),

    the data are pooled (concatenated), randomly assigned to either group `a`
    or `b`, and the t-statistic is calculated. This process is performed
    repeatedly (`permutation` times), generating a distribution of the
    t-statistic under the null hypothesis, and the t-statistic of the observed
    data is compared to this distribution to determine the p-value.
    Specifically, the p-value reported is the "achieved significance level"
    (ASL) as defined in 4.4 of [3]_. Note that there are other ways of
    estimating p-values using randomized permutation tests; for other
    options, see the more general `permutation_test`.

    When ``permutations >= binom(n, k)``, an exact test is performed: the data
    are partitioned between the groups in each distinct way exactly once.

    The permutation test can be computationally expensive and not necessarily
    more accurate than the analytical test, but it does not make strong
    assumptions about the shape of the underlying distribution.

    Use of trimming is commonly referred to as the trimmed t-test. At times
    called Yuen's t-test, this is an extension of Welch's t-test, with the
    difference being the use of winsorized means in calculation of the variance
    and the trimmed sample size in calculation of the statistic. Trimming is
    recommended if the underlying distribution is long-tailed or contaminated
    with outliers [4]_.

    The statistic is calculated as ``(np.mean(a) - np.mean(b))/se``, where
    ``se`` is the standard error. Therefore, the statistic will be positive
    when the sample mean of `a` is greater than the sample mean of `b` and
    negative when the sample mean of `a` is less than the sample mean of
    `b`.

    References
    ----------
    .. [1] https://en.wikipedia.org/wiki/T-test#Independent_two-sample_t-test

    .. [2] https://en.wikipedia.org/wiki/Welch%27s_t-test

    .. [3] B. Efron and T. Hastie. Computer Age Statistical Inference. (2016).

    .. [4] Yuen, Karen K. "The Two-Sample Trimmed t for Unequal Population
           Variances." Biometrika, vol. 61, no. 1, 1974, pp. 165-170. JSTOR,
           www.jstor.org/stable/2334299. Accessed 30 Mar. 2021.

    .. [5] Yuen, Karen K., and W. J. Dixon. "The Approximate Behaviour and
           Performance of the Two-Sample Trimmed t." Biometrika, vol. 60,
           no. 2, 1973, pp. 369-374. JSTOR, www.jstor.org/stable/2334550.
           Accessed 30 Mar. 2021.

    Examples
    --------
    >>> import numpy as np
    >>> from scipy import stats
    >>> rng = np.random.default_rng()

    Test with sample with identical means:

    >>> rvs1 = stats.norm.rvs(loc=5, scale=10, size=500, random_state=rng)
    >>> rvs2 = stats.norm.rvs(loc=5, scale=10, size=500, random_state=rng)
    >>> stats.ttest_ind(rvs1, rvs2)
    TtestResult(statistic=-0.4390847099199348,
                pvalue=0.6606952038870015,
                df=998.0)
    >>> stats.ttest_ind(rvs1, rvs2, equal_var=False)
    TtestResult(statistic=-0.4390847099199348,
                pvalue=0.6606952553131064,
                df=997.4602304121448)

    `ttest_ind` underestimates p for unequal variances:

    >>> rvs3 = stats.norm.rvs(loc=5, scale=20, size=500, random_state=rng)
    >>> stats.ttest_ind(rvs1, rvs3)
    TtestResult(statistic=-1.6370984482905417,
                pvalue=0.1019251574705033,
                df=998.0)
    >>> stats.ttest_ind(rvs1, rvs3, equal_var=False)
    TtestResult(statistic=-1.637098448290542,
                pvalue=0.10202110497954867,
                df=765.1098655246868)

    When ``n1 != n2``, the equal variance t-statistic is no longer equal to the
    unequal variance t-statistic:

    >>> rvs4 = stats.norm.rvs(loc=5, scale=20, size=100, random_state=rng)
    >>> stats.ttest_ind(rvs1, rvs4)
    TtestResult(statistic=-1.9481646859513422,
                pvalue=0.05186270935842703,
                df=598.0)
    >>> stats.ttest_ind(rvs1, rvs4, equal_var=False)
    TtestResult(statistic=-1.3146566100751664,
                pvalue=0.1913495266513811,
                df=110.41349083985212)

    T-test with different means, variance, and n:

    >>> rvs5 = stats.norm.rvs(loc=8, scale=20, size=100, random_state=rng)
    >>> stats.ttest_ind(rvs1, rvs5)
    TtestResult(statistic=-2.8415950600298774,
                pvalue=0.0046418707568707885,
                df=598.0)
    >>> stats.ttest_ind(rvs1, rvs5, equal_var=False)
    TtestResult(statistic=-1.8686598649188084,
                pvalue=0.06434714193919686,
                df=109.32167496550137)

    Take these two samples, one of which has an extreme tail.

    >>> a = (56, 128.6, 12, 123.8, 64.34, 78, 763.3)
    >>> b = (1.1, 2.9, 4.2)

    Use the `trim` keyword to perform a trimmed (Yuen) t-test. For example,
    using 20% trimming, ``trim=.2``, the test will reduce the impact of one
    (``np.floor(trim*len(a))``) element from each tail of sample `a`. It will
    have no effect on sample `b` because ``np.floor(trim*len(b))`` is 0.

    >>> stats.ttest_ind(a, b, trim=.2)
    TtestResult(statistic=3.4463884028073513,
                pvalue=0.01369338726499547,
                df=6.0)
    """
    xp = array_namespace(a, b)

    a, b = xp_promote(a, b, force_floating=True, xp=xp)

    if axis is None:
        a, b, axis = xp_ravel(a), xp_ravel(b), 0

    if not (0 <= trim < .5):
        raise ValueError("Trimming percentage should be 0 <= `trim` < .5.")

    if not isinstance(method, PermutationMethod | MonteCarloMethod | None):
        message = ("`method` must be an instance of `PermutationMethod`, an instance "
                   "of `MonteCarloMethod`, or None (default).")
        raise ValueError(message)

    if not is_numpy(xp) and method is not None:
        message = "Use of resampling methods is compatible only with NumPy arrays."
        raise NotImplementedError(message)

    result_shape = _broadcast_array_shapes_remove_axis((a, b), axis=axis)
    NaN = _get_nan(a, b, shape=result_shape, xp=xp)
    if xp_size(a) == 0 or xp_size(b) == 0:
        return TtestResult(NaN, NaN, df=NaN, alternative=NaN,
                           standard_error=NaN, estimate=NaN)

    alternative_nums = {"less": -1, "two-sided": 0, "greater": 1}

    # This probably should be deprecated and replaced with a `method` argument
    if permutations is not None and permutations != 0:
        message = "Use of `permutations` is compatible only with NumPy arrays."
        if not is_numpy(xp):
            raise NotImplementedError(message)

        message = "Use of `permutations` is incompatible with with use of `trim`."
        if trim != 0:
            raise NotImplementedError(message)

        t, prob = _permutation_ttest(a, b, permutations=permutations,
                                     axis=axis, equal_var=equal_var,
                                     nan_policy=nan_policy,
                                     random_state=random_state,
                                     alternative=alternative)
        df, denom, estimate = NaN, NaN, NaN

        # _axis_nan_policy decorator doesn't play well with strings
        return TtestResult(t, prob, df=df, alternative=alternative_nums[alternative],
                           standard_error=denom, estimate=estimate)

    n1 = _length_nonmasked(a, axis)
    n2 = _length_nonmasked(b, axis)

    if trim == 0:
        with np.errstate(divide='ignore', invalid='ignore'):
            v1 = _var(a, axis, ddof=1, xp=xp)
            v2 = _var(b, axis, ddof=1, xp=xp)

        m1 = xp.mean(a, axis=axis)
        m2 = xp.mean(b, axis=axis)
    else:
        message = "Use of `trim` is compatible only with NumPy arrays."
        if not is_numpy(xp):
            raise NotImplementedError(message)

        v1, m1, n1 = _ttest_trim_var_mean_len(a, trim, axis)
        v2, m2, n2 = _ttest_trim_var_mean_len(b, trim, axis)

    if equal_var:
        df, denom = _equal_var_ttest_denom(v1, n1, v2, n2, xp=xp)
    else:
        df, denom = _unequal_var_ttest_denom(v1, n1, v2, n2, xp=xp)

    if method is None:
        t, prob = _ttest_ind_from_stats(m1, m2, denom, df, alternative)
    else:
        # nan_policy is taken care of by axis_nan_policy decorator
        ttest_kwargs = dict(equal_var=equal_var, trim=trim)
        t, prob = _ttest_resampling(a, b, axis, alternative, ttest_kwargs, method)

    # when nan_policy='omit', `df` can be different for different axis-slices
    df = xp.broadcast_to(df, t.shape)
    df = df[()] if df.ndim ==0 else df
    estimate = m1 - m2

    return TtestResult(t, prob, df=df, alternative=alternative_nums[alternative],
                       standard_error=denom, estimate=estimate)


def _ttest_resampling(x, y, axis, alternative, ttest_kwargs, method):
    def statistic(x, y, axis):
        return ttest_ind(x, y, axis=axis, **ttest_kwargs).statistic

    test = (permutation_test if isinstance(method, PermutationMethod)
            else monte_carlo_test)
    method = method._asdict()

    if test is monte_carlo_test:
        # `monte_carlo_test` accepts an `rvs` tuple of callables, not an `rng`
        # If the user specified an `rng`, replace it with the default callables
        if (rng := method.pop('rng', None)) is not None:
            rng = np.random.default_rng(rng)
            method['rvs'] = rng.normal, rng.normal

    res = test((x, y,), statistic=statistic, axis=axis,
               alternative=alternative, **method)

    return res.statistic, res.pvalue


def _ttest_trim_var_mean_len(a, trim, axis):
    """Variance, mean, and length of winsorized input along specified axis"""
    # for use with `ttest_ind` when trimming.
    # further calculations in this test assume that the inputs are sorted.
    # From [4] Section 1 "Let x_1, ..., x_n be n ordered observations..."
    a = np.sort(a, axis=axis)

    # `g` is the number of elements to be replaced on each tail, converted
    # from a percentage amount of trimming
    n = a.shape[axis]
    g = int(n * trim)

    # Calculate the Winsorized variance of the input samples according to
    # specified `g`
    v = _calculate_winsorized_variance(a, g, axis)

    # the total number of elements in the trimmed samples
    n -= 2 * g

    # calculate the g-times trimmed mean, as defined in [4] (1-1)
    m = trim_mean(a, trim, axis=axis)
    return v, m, n


def _calculate_winsorized_variance(a, g, axis):
    """Calculates g-times winsorized variance along specified axis"""
    # it is expected that the input `a` is sorted along the correct axis
    if g == 0:
        return _var(a, ddof=1, axis=axis)
    # move the intended axis to the end that way it is easier to manipulate
    a_win = np.moveaxis(a, axis, -1)

    # save where NaNs are for later use.
    nans_indices = np.any(np.isnan(a_win), axis=-1)

    # Winsorization and variance calculation are done in one step in [4]
    # (1-3), but here winsorization is done first; replace the left and
    # right sides with the repeating value. This can be see in effect in (
    # 1-3) in [4], where the leftmost and rightmost tails are replaced with
    # `(g + 1) * x_{g + 1}` on the left and `(g + 1) * x_{n - g}` on the
    # right. Zero-indexing turns `g + 1` to `g`, and `n - g` to `- g - 1` in
    # array indexing.
    a_win[..., :g] = a_win[..., [g]]
    a_win[..., -g:] = a_win[..., [-g - 1]]

    # Determine the variance. In [4], the degrees of freedom is expressed as
    # `h - 1`, where `h = n - 2g` (unnumbered equations in Section 1, end of
    # page 369, beginning of page 370). This is converted to NumPy's format,
    # `n - ddof` for use with `np.var`. The result is converted to an
    # array to accommodate indexing later.
    var_win = np.asarray(_var(a_win, ddof=(2 * g + 1), axis=-1))

    # with `nan_policy='propagate'`, NaNs may be completely trimmed out
    # because they were sorted into the tail of the array. In these cases,
    # replace computed variances with `np.nan`.
    var_win[nans_indices] = np.nan
    return var_win


def _permutation_distribution_t(data, permutations, size_a, equal_var,
                                random_state=None):
    """Generation permutation distribution of t statistic"""

    random_state = check_random_state(random_state)

    # prepare permutation indices
    size = data.shape[-1]
    # number of distinct combinations
    n_max = special.comb(size, size_a)

    if permutations < n_max:
        perm_generator = (random_state.permutation(size)
                          for i in range(permutations))
    else:
        permutations = n_max
        perm_generator = (np.concatenate(z)
                          for z in _all_partitions(size_a, size-size_a))

    t_stat = []
    for indices in _batch_generator(perm_generator, batch=50):
        # get one batch from perm_generator at a time as a list
        indices = np.array(indices)
        # generate permutations
        data_perm = data[..., indices]
        # move axis indexing permutations to position 0 to broadcast
        # nicely with t_stat_observed, which doesn't have this dimension
        data_perm = np.moveaxis(data_perm, -2, 0)

        a = data_perm[..., :size_a]
        b = data_perm[..., size_a:]
        t_stat.append(_calc_t_stat(a, b, equal_var))

    t_stat = np.concatenate(t_stat, axis=0)

    return t_stat, permutations, n_max


def _calc_t_stat(a, b, equal_var, axis=-1):
    """Calculate the t statistic along the given dimension."""
    na = a.shape[axis]
    nb = b.shape[axis]
    avg_a = np.mean(a, axis=axis)
    avg_b = np.mean(b, axis=axis)
    var_a = _var(a, axis=axis, ddof=1)
    var_b = _var(b, axis=axis, ddof=1)

    if not equal_var:
        _, denom = _unequal_var_ttest_denom(var_a, na, var_b, nb)
    else:
        _, denom = _equal_var_ttest_denom(var_a, na, var_b, nb)

    return (avg_a-avg_b)/denom


def _permutation_ttest(a, b, permutations, axis=0, equal_var=True,
                       nan_policy='propagate', random_state=None,
                       alternative="two-sided"):
    """
    Calculates the T-test for the means of TWO INDEPENDENT samples of scores
    using permutation methods.

    This test is similar to `stats.ttest_ind`, except it doesn't rely on an
    approximate normality assumption since it uses a permutation test.
    This function is only called from ttest_ind when permutations is not None.

    Parameters
    ----------
    a, b : array_like
        The arrays must be broadcastable, except along the dimension
        corresponding to `axis` (the zeroth, by default).
    axis : int, optional
        The axis over which to operate on a and b.
    permutations : int, optional
        Number of permutations used to calculate p-value. If greater than or
        equal to the number of distinct permutations, perform an exact test.
    equal_var : bool, optional
        If False, an equal variance (Welch's) t-test is conducted.  Otherwise,
        an ordinary t-test is conducted.
    random_state : {None, int, `numpy.random.Generator`}, optional
        If `seed` is None the `numpy.random.Generator` singleton is used.
        If `seed` is an int, a new ``Generator`` instance is used,
        seeded with `seed`.
        If `seed` is already a ``Generator`` instance then that instance is
        used.
        Pseudorandom number generator state used for generating random
        permutations.

    Returns
    -------
    statistic : float or array
        The calculated t-statistic.
    pvalue : float or array
        The p-value.

    """
    if permutations < 0 or (np.isfinite(permutations) and
                            int(permutations) != permutations):
        raise ValueError("Permutations must be a non-negative integer.")

    random_state = check_random_state(random_state)

    t_stat_observed = _calc_t_stat(a, b, equal_var, axis=axis)

    na = a.shape[axis]
    mat = _broadcast_concatenate((a, b), axis=axis)
    mat = np.moveaxis(mat, axis, -1)

    t_stat, permutations, n_max = _permutation_distribution_t(
        mat, permutations, size_a=na, equal_var=equal_var,
        random_state=random_state)

    compare = {"less": np.less_equal,
               "greater": np.greater_equal,
               "two-sided": lambda x, y: (x <= -np.abs(y)) | (x >= np.abs(y))}

    # Calculate the p-values
    cmps = compare[alternative](t_stat, t_stat_observed)
    # Randomized test p-value calculation should use biased estimate; see e.g.
    # https://www.degruyter.com/document/doi/10.2202/1544-6115.1585/
    adjustment = 1 if n_max > permutations else 0
    pvalues = (cmps.sum(axis=0) + adjustment) / (permutations + adjustment)

    # nans propagate naturally in statistic calculation, but need to be
    # propagated manually into pvalues
    if nan_policy == 'propagate' and np.isnan(t_stat_observed).any():
        if np.ndim(pvalues) == 0:
            pvalues = np.float64(np.nan)
        else:
            pvalues[np.isnan(t_stat_observed)] = np.nan

    return (t_stat_observed, pvalues)


def _get_len(a, axis, msg):
    try:
        n = a.shape[axis]
    except IndexError:
        raise AxisError(axis, a.ndim, msg) from None
    return n


@xp_capabilities(cpu_only=True, exceptions=["cupy", "jax.numpy"],
                 jax_jit=False, allow_dask_compute=True)
@_axis_nan_policy_factory(pack_TtestResult, default_axis=0, n_samples=2,
                          result_to_tuple=unpack_TtestResult, n_outputs=6,
                          paired=True)
def ttest_rel(a, b, axis=0, nan_policy='propagate', alternative="two-sided"):
    """Calculate the t-test on TWO RELATED samples of scores, a and b.

    This is a test for the null hypothesis that two related or
    repeated samples have identical average (expected) values.

    Parameters
    ----------
    a, b : array_like
        The arrays must have the same shape.
    axis : int or None, optional
        Axis along which to compute test. If None, compute over the whole
        arrays, `a`, and `b`.
    nan_policy : {'propagate', 'raise', 'omit'}, optional
        Defines how to handle when input contains nan.
        The following options are available (default is 'propagate'):

          * 'propagate': returns nan
          * 'raise': throws an error
          * 'omit': performs the calculations ignoring nan values
    alternative : {'two-sided', 'less', 'greater'}, optional
        Defines the alternative hypothesis.
        The following options are available (default is 'two-sided'):

        * 'two-sided': the means of the distributions underlying the samples
          are unequal.
        * 'less': the mean of the distribution underlying the first sample
          is less than the mean of the distribution underlying the second
          sample.
        * 'greater': the mean of the distribution underlying the first
          sample is greater than the mean of the distribution underlying
          the second sample.

        .. versionadded:: 1.6.0

    Returns
    -------
    result : `~scipy.stats._result_classes.TtestResult`
        An object with the following attributes:

        statistic : float or array
            The t-statistic.
        pvalue : float or array
            The p-value associated with the given alternative.
        df : float or array
            The number of degrees of freedom used in calculation of the
            t-statistic; this is one less than the size of the sample
            (``a.shape[axis]``).

            .. versionadded:: 1.10.0

        The object also has the following method:

        confidence_interval(confidence_level=0.95)
            Computes a confidence interval around the difference in
            population means for the given confidence level.
            The confidence interval is returned in a ``namedtuple`` with
            fields `low` and `high`.

            .. versionadded:: 1.10.0

    Notes
    -----
    Examples for use are scores of the same set of student in
    different exams, or repeated sampling from the same units. The
    test measures whether the average score differs significantly
    across samples (e.g. exams). If we observe a large p-value, for
    example greater than 0.05 or 0.1 then we cannot reject the null
    hypothesis of identical average scores. If the p-value is smaller
    than the threshold, e.g. 1%, 5% or 10%, then we reject the null
    hypothesis of equal averages. Small p-values are associated with
    large t-statistics.

    The t-statistic is calculated as ``np.mean(a - b)/se``, where ``se`` is the
    standard error. Therefore, the t-statistic will be positive when the sample
    mean of ``a - b`` is greater than zero and negative when the sample mean of
    ``a - b`` is less than zero.

    References
    ----------
    https://en.wikipedia.org/wiki/T-test#Dependent_t-test_for_paired_samples

    Examples
    --------
    >>> import numpy as np
    >>> from scipy import stats
    >>> rng = np.random.default_rng()

    >>> rvs1 = stats.norm.rvs(loc=5, scale=10, size=500, random_state=rng)
    >>> rvs2 = (stats.norm.rvs(loc=5, scale=10, size=500, random_state=rng)
    ...         + stats.norm.rvs(scale=0.2, size=500, random_state=rng))
    >>> stats.ttest_rel(rvs1, rvs2)
    TtestResult(statistic=-0.4549717054410304, pvalue=0.6493274702088672, df=499)
    >>> rvs3 = (stats.norm.rvs(loc=8, scale=10, size=500, random_state=rng)
    ...         + stats.norm.rvs(scale=0.2, size=500, random_state=rng))
    >>> stats.ttest_rel(rvs1, rvs3)
    TtestResult(statistic=-5.879467544540889, pvalue=7.540777129099917e-09, df=499)

    """
    return ttest_1samp(a - b, popmean=0., axis=axis, alternative=alternative,
                       _no_deco=True)


# Map from names to lambda_ values used in power_divergence().
_power_div_lambda_names = {
    "pearson": 1,
    "log-likelihood": 0,
    "freeman-tukey": -0.5,
    "mod-log-likelihood": -1,
    "neyman": -2,
    "cressie-read": 2/3,
}


Power_divergenceResult = namedtuple('Power_divergenceResult',
                                    ('statistic', 'pvalue'))


def _pd_nsamples(kwargs):
    return 2 if kwargs.get('f_exp', None) is not None else 1


@xp_capabilities(jax_jit=False, allow_dask_compute=True)
@_axis_nan_policy_factory(Power_divergenceResult, paired=True, n_samples=_pd_nsamples,
                          too_small=-1)
def power_divergence(f_obs, f_exp=None, ddof=0, axis=0, lambda_=None):
    """Cressie-Read power divergence statistic and goodness of fit test.

    This function tests the null hypothesis that the categorical data
    has the given frequencies, using the Cressie-Read power divergence
    statistic.

    Parameters
    ----------
    f_obs : array_like
        Observed frequencies in each category.
    f_exp : array_like, optional
        Expected frequencies in each category.  By default the categories are
        assumed to be equally likely.
    ddof : int, optional
        "Delta degrees of freedom": adjustment to the degrees of freedom
        for the p-value.  The p-value is computed using a chi-squared
        distribution with ``k - 1 - ddof`` degrees of freedom, where `k`
        is the number of observed frequencies.  The default value of `ddof`
        is 0.
    axis : int or None, optional
        The axis of the broadcast result of `f_obs` and `f_exp` along which to
        apply the test.  If axis is None, all values in `f_obs` are treated
        as a single data set.  Default is 0.
    lambda_ : float or str, optional
        The power in the Cressie-Read power divergence statistic.  The default
        is 1.  For convenience, `lambda_` may be assigned one of the following
        strings, in which case the corresponding numerical value is used:

        * ``"pearson"`` (value 1)
            Pearson's chi-squared statistic. In this case, the function is
            equivalent to `chisquare`.
        * ``"log-likelihood"`` (value 0)
            Log-likelihood ratio. Also known as the G-test [3]_.
        * ``"freeman-tukey"`` (value -1/2)
            Freeman-Tukey statistic.
        * ``"mod-log-likelihood"`` (value -1)
            Modified log-likelihood ratio.
        * ``"neyman"`` (value -2)
            Neyman's statistic.
        * ``"cressie-read"`` (value 2/3)
            The power recommended in [5]_.

    Returns
    -------
    res: Power_divergenceResult
        An object containing attributes:

        statistic : float or ndarray
            The Cressie-Read power divergence test statistic.  The value is
            a float if `axis` is None or if` `f_obs` and `f_exp` are 1-D.
        pvalue : float or ndarray
            The p-value of the test.  The value is a float if `ddof` and the
            return value `stat` are scalars.

    See Also
    --------
    chisquare

    Notes
    -----
    This test is invalid when the observed or expected frequencies in each
    category are too small.  A typical rule is that all of the observed
    and expected frequencies should be at least 5.

    Also, the sum of the observed and expected frequencies must be the same
    for the test to be valid; `power_divergence` raises an error if the sums
    do not agree within a relative tolerance of ``eps**0.5``, where ``eps``
    is the precision of the input dtype.

    When `lambda_` is less than zero, the formula for the statistic involves
    dividing by `f_obs`, so a warning or error may be generated if any value
    in `f_obs` is 0.

    Similarly, a warning or error may be generated if any value in `f_exp` is
    zero when `lambda_` >= 0.

    The default degrees of freedom, k-1, are for the case when no parameters
    of the distribution are estimated. If p parameters are estimated by
    efficient maximum likelihood then the correct degrees of freedom are
    k-1-p. If the parameters are estimated in a different way, then the
    dof can be between k-1-p and k-1. However, it is also possible that
    the asymptotic distribution is not a chisquare, in which case this
    test is not appropriate.

    References
    ----------
    .. [1] Lowry, Richard.  "Concepts and Applications of Inferential
           Statistics". Chapter 8.
           https://web.archive.org/web/20171015035606/http://faculty.vassar.edu/lowry/ch8pt1.html
    .. [2] "Chi-squared test", https://en.wikipedia.org/wiki/Chi-squared_test
    .. [3] "G-test", https://en.wikipedia.org/wiki/G-test
    .. [4] Sokal, R. R. and Rohlf, F. J. "Biometry: the principles and
           practice of statistics in biological research", New York: Freeman
           (1981)
    .. [5] Cressie, N. and Read, T. R. C., "Multinomial Goodness-of-Fit
           Tests", J. Royal Stat. Soc. Series B, Vol. 46, No. 3 (1984),
           pp. 440-464.

    Examples
    --------
    (See `chisquare` for more examples.)

    When just `f_obs` is given, it is assumed that the expected frequencies
    are uniform and given by the mean of the observed frequencies.  Here we
    perform a G-test (i.e. use the log-likelihood ratio statistic):

    >>> import numpy as np
    >>> from scipy.stats import power_divergence
    >>> power_divergence([16, 18, 16, 14, 12, 12], lambda_='log-likelihood')
    (2.006573162632538, 0.84823476779463769)

    The expected frequencies can be given with the `f_exp` argument:

    >>> power_divergence([16, 18, 16, 14, 12, 12],
    ...                  f_exp=[16, 16, 16, 16, 16, 8],
    ...                  lambda_='log-likelihood')
    (3.3281031458963746, 0.6495419288047497)

    When `f_obs` is 2-D, by default the test is applied to each column.

    >>> obs = np.array([[16, 18, 16, 14, 12, 12], [32, 24, 16, 28, 20, 24]]).T
    >>> obs.shape
    (6, 2)
    >>> power_divergence(obs, lambda_="log-likelihood")
    (array([ 2.00657316,  6.77634498]), array([ 0.84823477,  0.23781225]))

    By setting ``axis=None``, the test is applied to all data in the array,
    which is equivalent to applying the test to the flattened array.

    >>> power_divergence(obs, axis=None)
    (23.31034482758621, 0.015975692534127565)
    >>> power_divergence(obs.ravel())
    (23.31034482758621, 0.015975692534127565)

    `ddof` is the change to make to the default degrees of freedom.

    >>> power_divergence([16, 18, 16, 14, 12, 12], ddof=1)
    (2.0, 0.73575888234288467)

    The calculation of the p-values is done by broadcasting the
    test statistic with `ddof`.

    >>> power_divergence([16, 18, 16, 14, 12, 12], ddof=[0,1,2])
    (2.0, array([ 0.84914504,  0.73575888,  0.5724067 ]))

    `f_obs` and `f_exp` are also broadcast.  In the following, `f_obs` has
    shape (6,) and `f_exp` has shape (2, 6), so the result of broadcasting
    `f_obs` and `f_exp` has shape (2, 6).  To compute the desired chi-squared
    statistics, we must use ``axis=1``:

    >>> power_divergence([16, 18, 16, 14, 12, 12],
    ...                  f_exp=[[16, 16, 16, 16, 16, 8],
    ...                         [8, 20, 20, 16, 12, 12]],
    ...                  axis=1)
    (array([ 3.5 ,  9.25]), array([ 0.62338763,  0.09949846]))

    """
    return _power_divergence(f_obs, f_exp=f_exp, ddof=ddof, axis=axis, lambda_=lambda_)


def _power_divergence(f_obs, f_exp, ddof, axis, lambda_, sum_check=True):
    xp = array_namespace(f_obs, f_exp, ddof)
    f_obs, f_exp, ddof = xp_promote(f_obs, f_exp, ddof,
                                    force_floating=True, xp=xp)

    # Convert the input argument `lambda_` to a numerical value.
    if isinstance(lambda_, str):
        if lambda_ not in _power_div_lambda_names:
            names = repr(list(_power_div_lambda_names.keys()))[1:-1]
            raise ValueError(f"invalid string for lambda_: {lambda_!r}. "
                             f"Valid strings are {names}")
        lambda_ = _power_div_lambda_names[lambda_]
    elif lambda_ is None:
        lambda_ = 1

    if f_exp is not None:
        # not sure why we force to float64, but not going to touch it
        f_obs_float = xp.asarray(f_obs, dtype=xp.float64)
        bshape = _broadcast_shapes((f_obs_float.shape, f_exp.shape))
        f_obs_float = xp.broadcast_to(f_obs_float, bshape)
        f_exp = xp.broadcast_to(f_exp, bshape)
        f_obs_float, f_exp = _share_masks(f_obs_float, f_exp, xp=xp)

        if sum_check:
            dtype_res = xp.result_type(f_obs.dtype, f_exp.dtype)
            rtol = xp.finfo(dtype_res).eps**0.5  # to pass existing tests
            with np.errstate(invalid='ignore'):
                f_obs_sum = xp.sum(f_obs_float, axis=axis)
                f_exp_sum = xp.sum(f_exp, axis=axis)
                relative_diff = (xp.abs(f_obs_sum - f_exp_sum) /
                                 xp.minimum(f_obs_sum, f_exp_sum))
                diff_gt_tol = xp.any(relative_diff > rtol, axis=None)
            if diff_gt_tol:
                msg = (f"For each axis slice, the sum of the observed "
                       f"frequencies must agree with the sum of the "
                       f"expected frequencies to a relative tolerance "
                       f"of {rtol}, but the percent differences are:\n"
                       f"{relative_diff}")
                raise ValueError(msg)

    else:
        # Avoid warnings with the edge case of a data set with length 0
        with warnings.catch_warnings():
            warnings.simplefilter("ignore")
            f_exp = xp.mean(f_obs, axis=axis, keepdims=True)

    # `terms` is the array of terms that are summed along `axis` to create
    # the test statistic.  We use some specialized code for a few special
    # cases of lambda_.
    if lambda_ == 1:
        # Pearson's chi-squared statistic
        terms = (f_obs - f_exp)**2 / f_exp
    elif lambda_ == 0:
        # Log-likelihood ratio (i.e. G-test)
        terms = 2.0 * special.xlogy(f_obs, f_obs / f_exp)
    elif lambda_ == -1:
        # Modified log-likelihood ratio
        terms = 2.0 * special.xlogy(f_exp, f_exp / f_obs)
    else:
        # General Cressie-Read power divergence.
        terms = f_obs * ((f_obs / f_exp)**lambda_ - 1)
        terms /= 0.5 * lambda_ * (lambda_ + 1)

    stat = xp.sum(terms, axis=axis)

    num_obs = xp.asarray(_length_nonmasked(terms, axis), device=xp_device(terms),
                         dtype=f_obs.dtype)

    df = num_obs - 1 - ddof
    chi2 = _SimpleChi2(df)
    pvalue = _get_pvalue(stat, chi2 , alternative='greater', symmetric=False, xp=xp)

    stat = stat[()] if stat.ndim == 0 else stat
    pvalue = pvalue[()] if pvalue.ndim == 0 else pvalue

    return Power_divergenceResult(stat, pvalue)



@xp_capabilities(jax_jit=False, allow_dask_compute=True)
@_axis_nan_policy_factory(Power_divergenceResult, paired=True, n_samples=_pd_nsamples,
                          too_small=-1)
def chisquare(f_obs, f_exp=None, ddof=0, axis=0, *, sum_check=True):
    """Perform Pearson's chi-squared test.

    Pearson's chi-squared test [1]_ is a goodness-of-fit test for a multinomial
    distribution with given probabilities; that is, it assesses the null hypothesis
    that the observed frequencies (counts) are obtained by independent
    sampling of *N* observations from a categorical distribution with given
    expected frequencies.

    Parameters
    ----------
    f_obs : array_like
        Observed frequencies in each category.
    f_exp : array_like, optional
        Expected frequencies in each category. By default, the categories are
        assumed to be equally likely.
    ddof : int, optional
        "Delta degrees of freedom": adjustment to the degrees of freedom
        for the p-value.  The p-value is computed using a chi-squared
        distribution with ``k - 1 - ddof`` degrees of freedom, where ``k``
        is the number of categories.  The default value of `ddof` is 0.
    axis : int or None, optional
        The axis of the broadcast result of `f_obs` and `f_exp` along which to
        apply the test.  If axis is None, all values in `f_obs` are treated
        as a single data set.  Default is 0.
    sum_check : bool, optional
        Whether to perform a check that ``sum(f_obs) - sum(f_exp) == 0``. If True,
        (default) raise an error when the relative difference exceeds the square root
        of the precision of the data type. See Notes for rationale and possible
        exceptions.

    Returns
    -------
    res: Power_divergenceResult
        An object containing attributes:

        statistic : float or ndarray
            The chi-squared test statistic.  The value is a float if `axis` is
            None or `f_obs` and `f_exp` are 1-D.
        pvalue : float or ndarray
            The p-value of the test.  The value is a float if `ddof` and the
            result attribute `statistic` are scalars.

    See Also
    --------
    scipy.stats.power_divergence
    scipy.stats.fisher_exact : Fisher exact test on a 2x2 contingency table.
    scipy.stats.barnard_exact : An unconditional exact test. An alternative
        to chi-squared test for small sample sizes.
    :ref:`hypothesis_chisquare` : Extended example

    Notes
    -----
    This test is invalid when the observed or expected frequencies in each
    category are too small.  A typical rule is that all of the observed
    and expected frequencies should be at least 5. According to [2]_, the
    total number of observations is recommended to be greater than 13,
    otherwise exact tests (such as Barnard's Exact test) should be used
    because they do not overreject.

    The default degrees of freedom, k-1, are for the case when no parameters
    of the distribution are estimated. If p parameters are estimated by
    efficient maximum likelihood then the correct degrees of freedom are
    k-1-p. If the parameters are estimated in a different way, then the
    dof can be between k-1-p and k-1. However, it is also possible that
    the asymptotic distribution is not chi-square, in which case this test
    is not appropriate.

    For Pearson's chi-squared test, the total observed and expected counts must match
    for the p-value to accurately reflect the probability of observing such an extreme
    value of the statistic under the null hypothesis.
    This function may be used to perform other statistical tests that do not require
    the total counts to be equal. For instance, to test the null hypothesis that
    ``f_obs[i]`` is Poisson-distributed with expectation ``f_exp[i]``, set ``ddof=-1``
    and ``sum_check=False``. This test follows from the fact that a Poisson random
    variable with mean and variance ``f_exp[i]`` is approximately normal with the
    same mean and variance; the chi-squared statistic standardizes, squares, and sums
    the observations; and the sum of ``n`` squared standard normal variables follows
    the chi-squared distribution with ``n`` degrees of freedom.

    References
    ----------
    .. [1] "Pearson's chi-squared test".
           *Wikipedia*. https://en.wikipedia.org/wiki/Pearson%27s_chi-squared_test
    .. [2] Pearson, Karl. "On the criterion that a given system of deviations from the probable
           in the case of a correlated system of variables is such that it can be reasonably
           supposed to have arisen from random sampling", Philosophical Magazine. Series 5. 50
           (1900), pp. 157-175.

    Examples
    --------
    When only the mandatory `f_obs` argument is given, it is assumed that the
    expected frequencies are uniform and given by the mean of the observed
    frequencies:

    >>> import numpy as np
    >>> from scipy.stats import chisquare
    >>> chisquare([16, 18, 16, 14, 12, 12])
    Power_divergenceResult(statistic=2.0, pvalue=0.84914503608460956)

    The optional `f_exp` argument gives the expected frequencies.

    >>> chisquare([16, 18, 16, 14, 12, 12], f_exp=[16, 16, 16, 16, 16, 8])
    Power_divergenceResult(statistic=3.5, pvalue=0.62338762774958223)

    When `f_obs` is 2-D, by default the test is applied to each column.

    >>> obs = np.array([[16, 18, 16, 14, 12, 12], [32, 24, 16, 28, 20, 24]]).T
    >>> obs.shape
    (6, 2)
    >>> chisquare(obs)
    Power_divergenceResult(statistic=array([2.        , 6.66666667]), pvalue=array([0.84914504, 0.24663415]))

    By setting ``axis=None``, the test is applied to all data in the array,
    which is equivalent to applying the test to the flattened array.

    >>> chisquare(obs, axis=None)
    Power_divergenceResult(statistic=23.31034482758621, pvalue=0.015975692534127565)
    >>> chisquare(obs.ravel())
    Power_divergenceResult(statistic=23.310344827586206, pvalue=0.01597569253412758)

    `ddof` is the change to make to the default degrees of freedom.

    >>> chisquare([16, 18, 16, 14, 12, 12], ddof=1)
    Power_divergenceResult(statistic=2.0, pvalue=0.7357588823428847)

    The calculation of the p-values is done by broadcasting the
    chi-squared statistic with `ddof`.

    >>> chisquare([16, 18, 16, 14, 12, 12], ddof=[0, 1, 2])
    Power_divergenceResult(statistic=2.0, pvalue=array([0.84914504, 0.73575888, 0.5724067 ]))

    `f_obs` and `f_exp` are also broadcast.  In the following, `f_obs` has
    shape (6,) and `f_exp` has shape (2, 6), so the result of broadcasting
    `f_obs` and `f_exp` has shape (2, 6).  To compute the desired chi-squared
    statistics, we use ``axis=1``:

    >>> chisquare([16, 18, 16, 14, 12, 12],
    ...           f_exp=[[16, 16, 16, 16, 16, 8], [8, 20, 20, 16, 12, 12]],
    ...           axis=1)
    Power_divergenceResult(statistic=array([3.5 , 9.25]), pvalue=array([0.62338763, 0.09949846]))

    For a more detailed example, see :ref:`hypothesis_chisquare`.
    """  # noqa: E501
    return _power_divergence(f_obs, f_exp=f_exp, ddof=ddof, axis=axis,
                             lambda_="pearson", sum_check=sum_check)


KstestResult = _make_tuple_bunch('KstestResult', ['statistic', 'pvalue'],
                                 ['statistic_location', 'statistic_sign'])


def _compute_dplus(cdfvals, x):
    """Computes D+ as used in the Kolmogorov-Smirnov test.

    Parameters
    ----------
    cdfvals : array_like
        Sorted array of CDF values between 0 and 1
    x: array_like
        Sorted array of the stochastic variable itself

    Returns
    -------
    res: Pair with the following elements:
        - The maximum distance of the CDF values below Uniform(0, 1).
        - The location at which the maximum is reached.

    """
    n = len(cdfvals)
    dplus = (np.arange(1.0, n + 1) / n - cdfvals)
    amax = dplus.argmax()
    loc_max = x[amax]
    return (dplus[amax], loc_max)


def _compute_dminus(cdfvals, x):
    """Computes D- as used in the Kolmogorov-Smirnov test.

    Parameters
    ----------
    cdfvals : array_like
        Sorted array of CDF values between 0 and 1
    x: array_like
        Sorted array of the stochastic variable itself

    Returns
    -------
    res: Pair with the following elements:
        - Maximum distance of the CDF values above Uniform(0, 1)
        - The location at which the maximum is reached.
    """
    n = len(cdfvals)
    dminus = (cdfvals - np.arange(0.0, n)/n)
    amax = dminus.argmax()
    loc_max = x[amax]
    return (dminus[amax], loc_max)


def _tuple_to_KstestResult(statistic, pvalue,
                           statistic_location, statistic_sign):
    return KstestResult(statistic, pvalue,
                        statistic_location=statistic_location,
                        statistic_sign=statistic_sign)


def _KstestResult_to_tuple(res, _):
    return *res, res.statistic_location, res.statistic_sign


@_axis_nan_policy_factory(_tuple_to_KstestResult, n_samples=1, n_outputs=4,
                          result_to_tuple=_KstestResult_to_tuple)
@_rename_parameter("mode", "method")
def ks_1samp(x, cdf, args=(), alternative='two-sided', method='auto'):
    """
    Performs the one-sample Kolmogorov-Smirnov test for goodness of fit.

    This test compares the underlying distribution F(x) of a sample
    against a given continuous distribution G(x). See Notes for a description
    of the available null and alternative hypotheses.

    Parameters
    ----------
    x : array_like
        a 1-D array of observations of iid random variables.
    cdf : callable
        callable used to calculate the cdf.
    args : tuple, sequence, optional
        Distribution parameters, used with `cdf`.
    alternative : {'two-sided', 'less', 'greater'}, optional
        Defines the null and alternative hypotheses. Default is 'two-sided'.
        Please see explanations in the Notes below.
    method : {'auto', 'exact', 'approx', 'asymp'}, optional
        Defines the distribution used for calculating the p-value.
        The following options are available (default is 'auto'):

          * 'auto' : selects one of the other options.
          * 'exact' : uses the exact distribution of test statistic.
          * 'approx' : approximates the two-sided probability with twice
            the one-sided probability
          * 'asymp': uses asymptotic distribution of test statistic

    Returns
    -------
    res: KstestResult
        An object containing attributes:

        statistic : float
            KS test statistic, either D+, D-, or D (the maximum of the two)
        pvalue : float
            One-tailed or two-tailed p-value.
        statistic_location : float
            Value of `x` corresponding with the KS statistic; i.e., the
            distance between the empirical distribution function and the
            hypothesized cumulative distribution function is measured at this
            observation.
        statistic_sign : int
            +1 if the KS statistic is the maximum positive difference between
            the empirical distribution function and the hypothesized cumulative
            distribution function (D+); -1 if the KS statistic is the maximum
            negative difference (D-).


    See Also
    --------
    ks_2samp, kstest

    Notes
    -----
    There are three options for the null and corresponding alternative
    hypothesis that can be selected using the `alternative` parameter.

    - `two-sided`: The null hypothesis is that the two distributions are
      identical, F(x)=G(x) for all x; the alternative is that they are not
      identical.

    - `less`: The null hypothesis is that F(x) >= G(x) for all x; the
      alternative is that F(x) < G(x) for at least one x.

    - `greater`: The null hypothesis is that F(x) <= G(x) for all x; the
      alternative is that F(x) > G(x) for at least one x.

    Note that the alternative hypotheses describe the *CDFs* of the
    underlying distributions, not the observed values. For example,
    suppose x1 ~ F and x2 ~ G. If F(x) > G(x) for all x, the values in
    x1 tend to be less than those in x2.

    Examples
    --------
    Suppose we wish to test the null hypothesis that a sample is distributed
    according to the standard normal.
    We choose a confidence level of 95%; that is, we will reject the null
    hypothesis in favor of the alternative if the p-value is less than 0.05.

    When testing uniformly distributed data, we would expect the
    null hypothesis to be rejected.

    >>> import numpy as np
    >>> from scipy import stats
    >>> rng = np.random.default_rng()
    >>> stats.ks_1samp(stats.uniform.rvs(size=100, random_state=rng),
    ...                stats.norm.cdf)
    KstestResult(statistic=0.5001899973268688,
                 pvalue=1.1616392184763533e-23,
                 statistic_location=0.00047625268963724654,
                 statistic_sign=-1)

    Indeed, the p-value is lower than our threshold of 0.05, so we reject the
    null hypothesis in favor of the default "two-sided" alternative: the data
    are *not* distributed according to the standard normal.

    When testing random variates from the standard normal distribution, we
    expect the data to be consistent with the null hypothesis most of the time.

    >>> x = stats.norm.rvs(size=100, random_state=rng)
    >>> stats.ks_1samp(x, stats.norm.cdf)
    KstestResult(statistic=0.05345882212970396,
                 pvalue=0.9227159037744717,
                 statistic_location=-1.2451343873745018,
                 statistic_sign=1)

    As expected, the p-value of 0.92 is not below our threshold of 0.05, so
    we cannot reject the null hypothesis.

    Suppose, however, that the random variates are distributed according to
    a normal distribution that is shifted toward greater values. In this case,
    the cumulative density function (CDF) of the underlying distribution tends
    to be *less* than the CDF of the standard normal. Therefore, we would
    expect the null hypothesis to be rejected with ``alternative='less'``:

    >>> x = stats.norm.rvs(size=100, loc=0.5, random_state=rng)
    >>> stats.ks_1samp(x, stats.norm.cdf, alternative='less')
    KstestResult(statistic=0.17482387821055168,
                 pvalue=0.001913921057766743,
                 statistic_location=0.3713830565352756,
                 statistic_sign=-1)

    and indeed, with p-value smaller than our threshold, we reject the null
    hypothesis in favor of the alternative.

    """
    mode = method

    alternative = {'t': 'two-sided', 'g': 'greater', 'l': 'less'}.get(
        alternative.lower()[0], alternative)
    if alternative not in ['two-sided', 'greater', 'less']:
        raise ValueError(f"Unexpected value {alternative=}")

    N = len(x)
    x = np.sort(x)
    cdfvals = cdf(x, *args)
    np_one = np.int8(1)

    if alternative == 'greater':
        Dplus, d_location = _compute_dplus(cdfvals, x)
        return KstestResult(Dplus, distributions.ksone.sf(Dplus, N),
                            statistic_location=d_location,
                            statistic_sign=np_one)

    if alternative == 'less':
        Dminus, d_location = _compute_dminus(cdfvals, x)
        return KstestResult(Dminus, distributions.ksone.sf(Dminus, N),
                            statistic_location=d_location,
                            statistic_sign=-np_one)

    # alternative == 'two-sided':
    Dplus, dplus_location = _compute_dplus(cdfvals, x)
    Dminus, dminus_location = _compute_dminus(cdfvals, x)
    if Dplus > Dminus:
        D = Dplus
        d_location = dplus_location
        d_sign = np_one
    else:
        D = Dminus
        d_location = dminus_location
        d_sign = -np_one

    if mode == 'auto':  # Always select exact
        mode = 'exact'
    if mode == 'exact':
        prob = distributions.kstwo.sf(D, N)
    elif mode == 'asymp':
        prob = distributions.kstwobign.sf(D * np.sqrt(N))
    else:
        # mode == 'approx'
        prob = 2 * distributions.ksone.sf(D, N)
    prob = np.clip(prob, 0, 1)
    return KstestResult(D, prob,
                        statistic_location=d_location,
                        statistic_sign=d_sign)


Ks_2sampResult = KstestResult


def _compute_prob_outside_square(n, h):
    """
    Compute the proportion of paths that pass outside the two diagonal lines.

    Parameters
    ----------
    n : integer
        n > 0
    h : integer
        0 <= h <= n

    Returns
    -------
    p : float
        The proportion of paths that pass outside the lines x-y = +/-h.

    """
    # Compute Pr(D_{n,n} >= h/n)
    # Prob = 2 * ( binom(2n, n-h) - binom(2n, n-2a) + binom(2n, n-3a) - ... )
    # / binom(2n, n)
    # This formulation exhibits subtractive cancellation.
    # Instead divide each term by binom(2n, n), then factor common terms
    # and use a Horner-like algorithm
    # P = 2 * A0 * (1 - A1*(1 - A2*(1 - A3*(1 - A4*(...)))))

    P = 0.0
    k = int(np.floor(n / h))
    while k >= 0:
        p1 = 1.0
        # Each of the Ai terms has numerator and denominator with
        # h simple terms.
        for j in range(h):
            p1 = (n - k * h - j) * p1 / (n + k * h + j + 1)
        P = p1 * (1.0 - P)
        k -= 1
    return 2 * P


def _count_paths_outside_method(m, n, g, h):
    """Count the number of paths that pass outside the specified diagonal.

    Parameters
    ----------
    m : integer
        m > 0
    n : integer
        n > 0
    g : integer
        g is greatest common divisor of m and n
    h : integer
        0 <= h <= lcm(m,n)

    Returns
    -------
    p : float
        The number of paths that go low.
        The calculation may overflow - check for a finite answer.

    Notes
    -----
    Count the integer lattice paths from (0, 0) to (m, n), which at some
    point (x, y) along the path, satisfy:
      m*y <= n*x - h*g
    The paths make steps of size +1 in either positive x or positive y
    directions.

    We generally follow Hodges' treatment of Drion/Gnedenko/Korolyuk.
    Hodges, J.L. Jr.,
    "The Significance Probability of the Smirnov Two-Sample Test,"
    Arkiv fiur Matematik, 3, No. 43 (1958), 469-86.

    """
    # Compute #paths which stay lower than x/m-y/n = h/lcm(m,n)
    # B(x, y) = #{paths from (0,0) to (x,y) without
    #             previously crossing the boundary}
    #         = binom(x, y) - #{paths which already reached the boundary}
    # Multiply by the number of path extensions going from (x, y) to (m, n)
    # Sum.

    # Probability is symmetrical in m, n.  Computation below assumes m >= n.
    if m < n:
        m, n = n, m
    mg = m // g
    ng = n // g

    # Not every x needs to be considered.
    # xj holds the list of x values to be checked.
    # Wherever n*x/m + ng*h crosses an integer
    lxj = n + (mg-h)//mg
    xj = [(h + mg * j + ng-1)//ng for j in range(lxj)]
    # B is an array just holding a few values of B(x,y), the ones needed.
    # B[j] == B(x_j, j)
    if lxj == 0:
        return special.binom(m + n, n)
    B = np.zeros(lxj)
    B[0] = 1
    # Compute the B(x, y) terms
    for j in range(1, lxj):
        Bj = special.binom(xj[j] + j, j)
        for i in range(j):
            bin = special.binom(xj[j] - xj[i] + j - i, j-i)
            Bj -= bin * B[i]
        B[j] = Bj
    # Compute the number of path extensions...
    num_paths = 0
    for j in range(lxj):
        bin = special.binom((m-xj[j]) + (n - j), n-j)
        term = B[j] * bin
        num_paths += term
    return num_paths


def _attempt_exact_2kssamp(n1, n2, g, d, alternative):
    """Attempts to compute the exact 2sample probability.

    n1, n2 are the sample sizes
    g is the gcd(n1, n2)
    d is the computed max difference in ECDFs

    Returns (success, d, probability)
    """
    lcm = (n1 // g) * n2
    h = int(np.round(d * lcm))
    d = h * 1.0 / lcm
    if h == 0:
        return True, d, 1.0
    saw_fp_error, prob = False, np.nan
    try:
        with np.errstate(invalid="raise", over="raise"):
            if alternative == 'two-sided':
                if n1 == n2:
                    prob = _compute_prob_outside_square(n1, h)
                else:
                    prob = _compute_outer_prob_inside_method(n1, n2, g, h)
            else:
                if n1 == n2:
                    # prob = binom(2n, n-h) / binom(2n, n)
                    # Evaluating in that form incurs roundoff errors
                    # from special.binom. Instead calculate directly
                    jrange = np.arange(h)
                    prob = np.prod((n1 - jrange) / (n1 + jrange + 1.0))
                else:
                    with np.errstate(over='raise'):
                        num_paths = _count_paths_outside_method(n1, n2, g, h)
                    bin = special.binom(n1 + n2, n1)
                    if num_paths > bin or np.isinf(bin):
                        saw_fp_error = True
                    else:
                        prob = num_paths / bin

    except (FloatingPointError, OverflowError):
        saw_fp_error = True

    if saw_fp_error:
        return False, d, np.nan
    if not (0 <= prob <= 1):
        return False, d, prob
    return True, d, prob


@_axis_nan_policy_factory(_tuple_to_KstestResult, n_samples=2, n_outputs=4,
                          result_to_tuple=_KstestResult_to_tuple)
@_rename_parameter("mode", "method")
def ks_2samp(data1, data2, alternative='two-sided', method='auto'):
    """
    Performs the two-sample Kolmogorov-Smirnov test for goodness of fit.

    This test compares the underlying continuous distributions F(x) and G(x)
    of two independent samples.  See Notes for a description of the available
    null and alternative hypotheses.

    Parameters
    ----------
    data1, data2 : array_like, 1-Dimensional
        Two arrays of sample observations assumed to be drawn from a continuous
        distribution, sample sizes can be different.
    alternative : {'two-sided', 'less', 'greater'}, optional
        Defines the null and alternative hypotheses. Default is 'two-sided'.
        Please see explanations in the Notes below.
    method : {'auto', 'exact', 'asymp'}, optional
        Defines the method used for calculating the p-value.
        The following options are available (default is 'auto'):

          * 'auto' : use 'exact' for small size arrays, 'asymp' for large
          * 'exact' : use exact distribution of test statistic
          * 'asymp' : use asymptotic distribution of test statistic

    Returns
    -------
    res: KstestResult
        An object containing attributes:

        statistic : float
            KS test statistic.
        pvalue : float
            One-tailed or two-tailed p-value.
        statistic_location : float
            Value from `data1` or `data2` corresponding with the KS statistic;
            i.e., the distance between the empirical distribution functions is
            measured at this observation.
        statistic_sign : int
            +1 if the empirical distribution function of `data1` exceeds
            the empirical distribution function of `data2` at
            `statistic_location`, otherwise -1.

    See Also
    --------
    kstest, ks_1samp, epps_singleton_2samp, anderson_ksamp

    Notes
    -----
    There are three options for the null and corresponding alternative
    hypothesis that can be selected using the `alternative` parameter.

    - `less`: The null hypothesis is that F(x) >= G(x) for all x; the
      alternative is that F(x) < G(x) for at least one x. The statistic
      is the magnitude of the minimum (most negative) difference between the
      empirical distribution functions of the samples.

    - `greater`: The null hypothesis is that F(x) <= G(x) for all x; the
      alternative is that F(x) > G(x) for at least one x. The statistic
      is the maximum (most positive) difference between the empirical
      distribution functions of the samples.

    - `two-sided`: The null hypothesis is that the two distributions are
      identical, F(x)=G(x) for all x; the alternative is that they are not
      identical. The statistic is the maximum absolute difference between the
      empirical distribution functions of the samples.

    Note that the alternative hypotheses describe the *CDFs* of the
    underlying distributions, not the observed values of the data. For example,
    suppose x1 ~ F and x2 ~ G. If F(x) > G(x) for all x, the values in
    x1 tend to be less than those in x2.

    If the KS statistic is large, then the p-value will be small, and this may
    be taken as evidence against the null hypothesis in favor of the
    alternative.

    If ``method='exact'``, `ks_2samp` attempts to compute an exact p-value,
    that is, the probability under the null hypothesis of obtaining a test
    statistic value as extreme as the value computed from the data.
    If ``method='asymp'``, the asymptotic Kolmogorov-Smirnov distribution is
    used to compute an approximate p-value.
    If ``method='auto'``, an exact p-value computation is attempted if both
    sample sizes are less than 10000; otherwise, the asymptotic method is used.
    In any case, if an exact p-value calculation is attempted and fails, a
    warning will be emitted, and the asymptotic p-value will be returned.

    The 'two-sided' 'exact' computation computes the complementary probability
    and then subtracts from 1.  As such, the minimum probability it can return
    is about 1e-16.  While the algorithm itself is exact, numerical
    errors may accumulate for large sample sizes.   It is most suited to
    situations in which one of the sample sizes is only a few thousand.

    We generally follow Hodges' treatment of Drion/Gnedenko/Korolyuk [1]_.

    References
    ----------
    .. [1] Hodges, J.L. Jr.,  "The Significance Probability of the Smirnov
           Two-Sample Test," Arkiv fiur Matematik, 3, No. 43 (1958), 469-486.

    Examples
    --------
    Suppose we wish to test the null hypothesis that two samples were drawn
    from the same distribution.
    We choose a confidence level of 95%; that is, we will reject the null
    hypothesis in favor of the alternative if the p-value is less than 0.05.

    If the first sample were drawn from a uniform distribution and the second
    were drawn from the standard normal, we would expect the null hypothesis
    to be rejected.

    >>> import numpy as np
    >>> from scipy import stats
    >>> rng = np.random.default_rng()
    >>> sample1 = stats.uniform.rvs(size=100, random_state=rng)
    >>> sample2 = stats.norm.rvs(size=110, random_state=rng)
    >>> stats.ks_2samp(sample1, sample2)
    KstestResult(statistic=0.5454545454545454,
                 pvalue=7.37417839555191e-15,
                 statistic_location=-0.014071496412861274,
                 statistic_sign=-1)


    Indeed, the p-value is lower than our threshold of 0.05, so we reject the
    null hypothesis in favor of the default "two-sided" alternative: the data
    were *not* drawn from the same distribution.

    When both samples are drawn from the same distribution, we expect the data
    to be consistent with the null hypothesis most of the time.

    >>> sample1 = stats.norm.rvs(size=105, random_state=rng)
    >>> sample2 = stats.norm.rvs(size=95, random_state=rng)
    >>> stats.ks_2samp(sample1, sample2)
    KstestResult(statistic=0.10927318295739348,
                 pvalue=0.5438289009927495,
                 statistic_location=-0.1670157701848795,
                 statistic_sign=-1)

    As expected, the p-value of 0.54 is not below our threshold of 0.05, so
    we cannot reject the null hypothesis.

    Suppose, however, that the first sample were drawn from
    a normal distribution shifted toward greater values. In this case,
    the cumulative density function (CDF) of the underlying distribution tends
    to be *less* than the CDF underlying the second sample. Therefore, we would
    expect the null hypothesis to be rejected with ``alternative='less'``:

    >>> sample1 = stats.norm.rvs(size=105, loc=0.5, random_state=rng)
    >>> stats.ks_2samp(sample1, sample2, alternative='less')
    KstestResult(statistic=0.4055137844611529,
                 pvalue=3.5474563068855554e-08,
                 statistic_location=-0.13249370614972575,
                 statistic_sign=-1)

    and indeed, with p-value smaller than our threshold, we reject the null
    hypothesis in favor of the alternative.

    """
    mode = method

    if mode not in ['auto', 'exact', 'asymp']:
        raise ValueError(f'Invalid value for mode: {mode}')
    alternative = {'t': 'two-sided', 'g': 'greater', 'l': 'less'}.get(
        alternative.lower()[0], alternative)
    if alternative not in ['two-sided', 'less', 'greater']:
        raise ValueError(f'Invalid value for alternative: {alternative}')
    MAX_AUTO_N = 10000  # 'auto' will attempt to be exact if n1,n2 <= MAX_AUTO_N
    if np.ma.is_masked(data1):
        data1 = data1.compressed()
    if np.ma.is_masked(data2):
        data2 = data2.compressed()
    data1 = np.sort(data1)
    data2 = np.sort(data2)
    n1 = data1.shape[0]
    n2 = data2.shape[0]
    if min(n1, n2) == 0:
        raise ValueError('Data passed to ks_2samp must not be empty')

    data_all = np.concatenate([data1, data2])
    # using searchsorted solves equal data problem
    cdf1 = np.searchsorted(data1, data_all, side='right') / n1
    cdf2 = np.searchsorted(data2, data_all, side='right') / n2
    cddiffs = cdf1 - cdf2

    # Identify the location of the statistic
    argminS = np.argmin(cddiffs)
    argmaxS = np.argmax(cddiffs)
    loc_minS = data_all[argminS]
    loc_maxS = data_all[argmaxS]

    # Ensure sign of minS is not negative.
    minS = np.clip(-cddiffs[argminS], 0, 1)
    maxS = cddiffs[argmaxS]

    if alternative == 'less' or (alternative == 'two-sided' and minS > maxS):
        d = minS
        d_location = loc_minS
        d_sign = -1
    else:
        d = maxS
        d_location = loc_maxS
        d_sign = 1
    g = math.gcd(n1, n2)
    n1g = n1 // g
    n2g = n2 // g
    prob = -np.inf
    if mode == 'auto':
        mode = 'exact' if max(n1, n2) <= MAX_AUTO_N else 'asymp'
    elif mode == 'exact':
        # If lcm(n1, n2) is too big, switch from exact to asymp
        if n1g >= np.iinfo(np.int32).max / n2g:
            mode = 'asymp'
            warnings.warn(
                f"Exact ks_2samp calculation not possible with samples sizes "
                f"{n1} and {n2}. Switching to 'asymp'.", RuntimeWarning,
                stacklevel=3)

    if mode == 'exact':
        success, d, prob = _attempt_exact_2kssamp(n1, n2, g, d, alternative)
        if not success:
            mode = 'asymp'
            warnings.warn(f"ks_2samp: Exact calculation unsuccessful. "
                          f"Switching to method={mode}.", RuntimeWarning,
                          stacklevel=3)

    if mode == 'asymp':
        # The product n1*n2 is large.  Use Smirnov's asymptotic formula.
        # Ensure float to avoid overflow in multiplication
        # sorted because the one-sided formula is not symmetric in n1, n2
        m, n = sorted([float(n1), float(n2)], reverse=True)
        en = m * n / (m + n)
        if alternative == 'two-sided':
            prob = distributions.kstwo.sf(d, np.round(en))
        else:
            z = np.sqrt(en) * d
            # Use Hodges' suggested approximation Eqn 5.3
            # Requires m to be the larger of (n1, n2)
            expt = -2 * z**2 - 2 * z * (m + 2*n)/np.sqrt(m*n*(m+n))/3.0
            prob = np.exp(expt)

    prob = np.clip(prob, 0, 1)
    # Currently, `d` is a Python float. We want it to be a NumPy type, so
    # float64 is appropriate. An enhancement would be for `d` to respect the
    # dtype of the input.
    return KstestResult(np.float64(d), prob, statistic_location=d_location,
                        statistic_sign=np.int8(d_sign))


def _parse_kstest_args(data1, data2, args, N):
    # kstest allows many different variations of arguments.
    # Pull out the parsing into a separate function
    # (xvals, yvals, )  # 2sample
    # (xvals, cdf function,..)
    # (xvals, name of distribution, ...)
    # (name of distribution, name of distribution, ...)

    # Returns xvals, yvals, cdf
    # where cdf is a cdf function, or None
    # and yvals is either an array_like of values, or None
    # and xvals is array_like.
    rvsfunc, cdf = None, None
    if isinstance(data1, str):
        rvsfunc = getattr(distributions, data1).rvs
    elif callable(data1):
        rvsfunc = data1

    if isinstance(data2, str):
        cdf = getattr(distributions, data2).cdf
        data2 = None
    elif callable(data2):
        cdf = data2
        data2 = None

    data1 = np.sort(rvsfunc(*args, size=N) if rvsfunc else data1)
    return data1, data2, cdf


def _kstest_n_samples(kwargs):
    cdf = kwargs['cdf']
    return 1 if (isinstance(cdf, str) or callable(cdf)) else 2


@_axis_nan_policy_factory(_tuple_to_KstestResult, n_samples=_kstest_n_samples,
                          n_outputs=4, result_to_tuple=_KstestResult_to_tuple)
@_rename_parameter("mode", "method")
def kstest(rvs, cdf, args=(), N=20, alternative='two-sided', method='auto'):
    """
    Performs the (one-sample or two-sample) Kolmogorov-Smirnov test for
    goodness of fit.

    The one-sample test compares the underlying distribution F(x) of a sample
    against a given distribution G(x). The two-sample test compares the
    underlying distributions of two independent samples. Both tests are valid
    only for continuous distributions.

    Parameters
    ----------
    rvs : str, array_like, or callable
        If an array, it should be a 1-D array of observations of random
        variables.
        If a callable, it should be a function to generate random variables;
        it is required to have a keyword argument `size`.
        If a string, it should be the name of a distribution in `scipy.stats`,
        which will be used to generate random variables.
    cdf : str, array_like or callable
        If array_like, it should be a 1-D array of observations of random
        variables, and the two-sample test is performed
        (and rvs must be array_like).
        If a callable, that callable is used to calculate the cdf.
        If a string, it should be the name of a distribution in `scipy.stats`,
        which will be used as the cdf function.
    args : tuple, sequence, optional
        Distribution parameters, used if `rvs` or `cdf` are strings or
        callables.
    N : int, optional
        Sample size if `rvs` is string or callable.  Default is 20.
    alternative : {'two-sided', 'less', 'greater'}, optional
        Defines the null and alternative hypotheses. Default is 'two-sided'.
        Please see explanations in the Notes below.
    method : {'auto', 'exact', 'approx', 'asymp'}, optional
        Defines the distribution used for calculating the p-value.
        The following options are available (default is 'auto'):

          * 'auto' : selects one of the other options.
          * 'exact' : uses the exact distribution of test statistic.
          * 'approx' : approximates the two-sided probability with twice the
            one-sided probability
          * 'asymp': uses asymptotic distribution of test statistic

    Returns
    -------
    res: KstestResult
        An object containing attributes:

        statistic : float
            KS test statistic, either D+, D-, or D (the maximum of the two)
        pvalue : float
            One-tailed or two-tailed p-value.
        statistic_location : float
            In a one-sample test, this is the value of `rvs`
            corresponding with the KS statistic; i.e., the distance between
            the empirical distribution function and the hypothesized cumulative
            distribution function is measured at this observation.

            In a two-sample test, this is the value from `rvs` or `cdf`
            corresponding with the KS statistic; i.e., the distance between
            the empirical distribution functions is measured at this
            observation.
        statistic_sign : int
            In a one-sample test, this is +1 if the KS statistic is the
            maximum positive difference between the empirical distribution
            function and the hypothesized cumulative distribution function
            (D+); it is -1 if the KS statistic is the maximum negative
            difference (D-).

            In a two-sample test, this is +1 if the empirical distribution
            function of `rvs` exceeds the empirical distribution
            function of `cdf` at `statistic_location`, otherwise -1.

    See Also
    --------
    ks_1samp, ks_2samp

    Notes
    -----
    There are three options for the null and corresponding alternative
    hypothesis that can be selected using the `alternative` parameter.

    - `two-sided`: The null hypothesis is that the two distributions are
      identical, F(x)=G(x) for all x; the alternative is that they are not
      identical.

    - `less`: The null hypothesis is that F(x) >= G(x) for all x; the
      alternative is that F(x) < G(x) for at least one x.

    - `greater`: The null hypothesis is that F(x) <= G(x) for all x; the
      alternative is that F(x) > G(x) for at least one x.

    Note that the alternative hypotheses describe the *CDFs* of the
    underlying distributions, not the observed values. For example,
    suppose x1 ~ F and x2 ~ G. If F(x) > G(x) for all x, the values in
    x1 tend to be less than those in x2.


    Examples
    --------
    Suppose we wish to test the null hypothesis that a sample is distributed
    according to the standard normal.
    We choose a confidence level of 95%; that is, we will reject the null
    hypothesis in favor of the alternative if the p-value is less than 0.05.

    When testing uniformly distributed data, we would expect the
    null hypothesis to be rejected.

    >>> import numpy as np
    >>> from scipy import stats
    >>> rng = np.random.default_rng()
    >>> stats.kstest(stats.uniform.rvs(size=100, random_state=rng),
    ...              stats.norm.cdf)
    KstestResult(statistic=0.5001899973268688,
                 pvalue=1.1616392184763533e-23,
                 statistic_location=0.00047625268963724654,
                 statistic_sign=-1)

    Indeed, the p-value is lower than our threshold of 0.05, so we reject the
    null hypothesis in favor of the default "two-sided" alternative: the data
    are *not* distributed according to the standard normal.

    When testing random variates from the standard normal distribution, we
    expect the data to be consistent with the null hypothesis most of the time.

    >>> x = stats.norm.rvs(size=100, random_state=rng)
    >>> stats.kstest(x, stats.norm.cdf)
    KstestResult(statistic=0.05345882212970396,
                 pvalue=0.9227159037744717,
                 statistic_location=-1.2451343873745018,
                 statistic_sign=1)


    As expected, the p-value of 0.92 is not below our threshold of 0.05, so
    we cannot reject the null hypothesis.

    Suppose, however, that the random variates are distributed according to
    a normal distribution that is shifted toward greater values. In this case,
    the cumulative density function (CDF) of the underlying distribution tends
    to be *less* than the CDF of the standard normal. Therefore, we would
    expect the null hypothesis to be rejected with ``alternative='less'``:

    >>> x = stats.norm.rvs(size=100, loc=0.5, random_state=rng)
    >>> stats.kstest(x, stats.norm.cdf, alternative='less')
    KstestResult(statistic=0.17482387821055168,
                 pvalue=0.001913921057766743,
                 statistic_location=0.3713830565352756,
                 statistic_sign=-1)

    and indeed, with p-value smaller than our threshold, we reject the null
    hypothesis in favor of the alternative.

    For convenience, the previous test can be performed using the name of the
    distribution as the second argument.

    >>> stats.kstest(x, "norm", alternative='less')
    KstestResult(statistic=0.17482387821055168,
                 pvalue=0.001913921057766743,
                 statistic_location=0.3713830565352756,
                 statistic_sign=-1)

    The examples above have all been one-sample tests identical to those
    performed by `ks_1samp`. Note that `kstest` can also perform two-sample
    tests identical to those performed by `ks_2samp`. For example, when two
    samples are drawn from the same distribution, we expect the data to be
    consistent with the null hypothesis most of the time.

    >>> sample1 = stats.laplace.rvs(size=105, random_state=rng)
    >>> sample2 = stats.laplace.rvs(size=95, random_state=rng)
    >>> stats.kstest(sample1, sample2)
    KstestResult(statistic=0.11779448621553884,
                 pvalue=0.4494256912629795,
                 statistic_location=0.6138814275424155,
                 statistic_sign=1)

    As expected, the p-value of 0.45 is not below our threshold of 0.05, so
    we cannot reject the null hypothesis.

    """
    # to not break compatibility with existing code
    if alternative == 'two_sided':
        alternative = 'two-sided'
    if alternative not in ['two-sided', 'greater', 'less']:
        raise ValueError(f"Unexpected alternative: {alternative}")
    xvals, yvals, cdf = _parse_kstest_args(rvs, cdf, args, N)
    if cdf:
        return ks_1samp(xvals, cdf, args=args, alternative=alternative,
                        method=method, _no_deco=True)
    return ks_2samp(xvals, yvals, alternative=alternative, method=method,
                    _no_deco=True)


def tiecorrect(rankvals):
    """Tie correction factor for Mann-Whitney U and Kruskal-Wallis H tests.

    Parameters
    ----------
    rankvals : array_like
        A 1-D sequence of ranks.  Typically this will be the array
        returned by `~scipy.stats.rankdata`.

    Returns
    -------
    factor : float
        Correction factor for U or H.

    See Also
    --------
    rankdata : Assign ranks to the data
    mannwhitneyu : Mann-Whitney rank test
    kruskal : Kruskal-Wallis H test

    References
    ----------
    .. [1] Siegel, S. (1956) Nonparametric Statistics for the Behavioral
           Sciences.  New York: McGraw-Hill.

    Examples
    --------
    >>> from scipy.stats import tiecorrect, rankdata
    >>> tiecorrect([1, 2.5, 2.5, 4])
    0.9
    >>> ranks = rankdata([1, 3, 2, 4, 5, 7, 2, 8, 4])
    >>> ranks
    array([ 1. ,  4. ,  2.5,  5.5,  7. ,  8. ,  2.5,  9. ,  5.5])
    >>> tiecorrect(ranks)
    0.9833333333333333

    """
    arr = np.sort(rankvals)
    idx = np.nonzero(np.r_[True, arr[1:] != arr[:-1], True])[0]
    cnt = np.diff(idx).astype(np.float64)

    size = np.float64(arr.size)
    return 1.0 if size < 2 else 1.0 - (cnt**3 - cnt).sum() / (size**3 - size)


RanksumsResult = namedtuple('RanksumsResult', ('statistic', 'pvalue'))


@_axis_nan_policy_factory(RanksumsResult, n_samples=2)
def ranksums(x, y, alternative='two-sided'):
    """Compute the Wilcoxon rank-sum statistic for two samples.

    The Wilcoxon rank-sum test tests the null hypothesis that two sets
    of measurements are drawn from the same distribution.  The alternative
    hypothesis is that values in one sample are more likely to be
    larger than the values in the other sample.

    This test should be used to compare two samples from continuous
    distributions.  It does not handle ties between measurements
    in x and y.  For tie-handling and an optional continuity correction
    see `scipy.stats.mannwhitneyu`.

    Parameters
    ----------
    x,y : array_like
        The data from the two samples.
    alternative : {'two-sided', 'less', 'greater'}, optional
        Defines the alternative hypothesis. Default is 'two-sided'.
        The following options are available:

        * 'two-sided': one of the distributions (underlying `x` or `y`) is
          stochastically greater than the other.
        * 'less': the distribution underlying `x` is stochastically less
          than the distribution underlying `y`.
        * 'greater': the distribution underlying `x` is stochastically greater
          than the distribution underlying `y`.

        .. versionadded:: 1.7.0

    Returns
    -------
    statistic : float
        The test statistic under the large-sample approximation that the
        rank sum statistic is normally distributed.
    pvalue : float
        The p-value of the test.

    References
    ----------
    .. [1] https://en.wikipedia.org/wiki/Wilcoxon_rank-sum_test

    Examples
    --------
    We can test the hypothesis that two independent unequal-sized samples are
    drawn from the same distribution with computing the Wilcoxon rank-sum
    statistic.

    >>> import numpy as np
    >>> from scipy.stats import ranksums
    >>> rng = np.random.default_rng()
    >>> sample1 = rng.uniform(-1, 1, 200)
    >>> sample2 = rng.uniform(-0.5, 1.5, 300) # a shifted distribution
    >>> ranksums(sample1, sample2)
    RanksumsResult(statistic=-7.887059,
                   pvalue=3.09390448e-15) # may vary
    >>> ranksums(sample1, sample2, alternative='less')
    RanksumsResult(statistic=-7.750585297581713,
                   pvalue=4.573497606342543e-15) # may vary
    >>> ranksums(sample1, sample2, alternative='greater')
    RanksumsResult(statistic=-7.750585297581713,
                   pvalue=0.9999999999999954) # may vary

    The p-value of less than ``0.05`` indicates that this test rejects the
    hypothesis at the 5% significance level.

    """
    x, y = map(np.asarray, (x, y))
    n1 = len(x)
    n2 = len(y)
    alldata = np.concatenate((x, y))
    ranked = rankdata(alldata)
    x = ranked[:n1]
    s = np.sum(x, axis=0)
    expected = n1 * (n1+n2+1) / 2.0
    z = (s - expected) / np.sqrt(n1*n2*(n1+n2+1)/12.0)
    pvalue = _get_pvalue(z, _SimpleNormal(), alternative, xp=np)

    return RanksumsResult(z[()], pvalue[()])


KruskalResult = namedtuple('KruskalResult', ('statistic', 'pvalue'))


@_axis_nan_policy_factory(KruskalResult, n_samples=None)
def kruskal(*samples, nan_policy='propagate'):
    """Compute the Kruskal-Wallis H-test for independent samples.

    The Kruskal-Wallis H-test tests the null hypothesis that the population
    median of all of the groups are equal.  It is a non-parametric version of
    ANOVA.  The test works on 2 or more independent samples, which may have
    different sizes.  Note that rejecting the null hypothesis does not
    indicate which of the groups differs.  Post hoc comparisons between
    groups are required to determine which groups are different.

    Parameters
    ----------
    sample1, sample2, ... : array_like
       Two or more arrays with the sample measurements can be given as
       arguments. Samples must be one-dimensional.
    nan_policy : {'propagate', 'raise', 'omit'}, optional
        Defines how to handle when input contains nan.
        The following options are available (default is 'propagate'):

          * 'propagate': returns nan
          * 'raise': throws an error
          * 'omit': performs the calculations ignoring nan values

    Returns
    -------
    statistic : float
       The Kruskal-Wallis H statistic, corrected for ties.
    pvalue : float
       The p-value for the test using the assumption that H has a chi
       square distribution. The p-value returned is the survival function of
       the chi square distribution evaluated at H.

    See Also
    --------
    f_oneway : 1-way ANOVA.
    mannwhitneyu : Mann-Whitney rank test on two samples.
    friedmanchisquare : Friedman test for repeated measurements.

    Notes
    -----
    Due to the assumption that H has a chi square distribution, the number
    of samples in each group must not be too small.  A typical rule is
    that each sample must have at least 5 measurements.

    References
    ----------
    .. [1] W. H. Kruskal & W. W. Wallis, "Use of Ranks in
       One-Criterion Variance Analysis", Journal of the American Statistical
       Association, Vol. 47, Issue 260, pp. 583-621, 1952.
    .. [2] https://en.wikipedia.org/wiki/Kruskal-Wallis_one-way_analysis_of_variance

    Examples
    --------
    >>> from scipy import stats
    >>> x = [1, 3, 5, 7, 9]
    >>> y = [2, 4, 6, 8, 10]
    >>> stats.kruskal(x, y)
    KruskalResult(statistic=0.2727272727272734, pvalue=0.6015081344405895)

    >>> x = [1, 1, 1]
    >>> y = [2, 2, 2]
    >>> z = [2, 2]
    >>> stats.kruskal(x, y, z)
    KruskalResult(statistic=7.0, pvalue=0.0301973834223185)

    """
    samples = list(map(np.asarray, samples))

    num_groups = len(samples)
    if num_groups < 2:
        raise ValueError("Need at least two groups in stats.kruskal()")

    n = np.asarray(list(map(len, samples)))

    alldata = np.concatenate(samples)
    ranked = rankdata(alldata)
    ties = tiecorrect(ranked)
    if ties == 0:
        raise ValueError('All numbers are identical in kruskal')

    # Compute sum^2/n for each group and sum
    j = np.insert(np.cumsum(n), 0, 0)
    ssbn = 0
    for i in range(num_groups):
        ssbn += _square_of_sums(ranked[j[i]:j[i+1]]) / n[i]

    totaln = np.sum(n, dtype=float)
    h = 12.0 / (totaln * (totaln + 1)) * ssbn - 3 * (totaln + 1)
    df = num_groups - 1
    h /= ties

    chi2 = _SimpleChi2(df)
    pvalue = _get_pvalue(h, chi2, alternative='greater', symmetric=False, xp=np)
    return KruskalResult(h, pvalue)


FriedmanchisquareResult = namedtuple('FriedmanchisquareResult',
                                     ('statistic', 'pvalue'))


@_axis_nan_policy_factory(FriedmanchisquareResult, n_samples=None, paired=True)
def friedmanchisquare(*samples):
    """Compute the Friedman test for repeated samples.

    The Friedman test tests the null hypothesis that repeated samples of
    the same individuals have the same distribution.  It is often used
    to test for consistency among samples obtained in different ways.
    For example, if two sampling techniques are used on the same set of
    individuals, the Friedman test can be used to determine if the two
    sampling techniques are consistent.

    Parameters
    ----------
    sample1, sample2, sample3... : array_like
        Arrays of observations.  All of the arrays must have the same number
        of elements.  At least three samples must be given.

    Returns
    -------
    statistic : float
        The test statistic, correcting for ties.
    pvalue : float
        The associated p-value assuming that the test statistic has a chi
        squared distribution.

    See Also
    --------
    :ref:`hypothesis_friedmanchisquare` : Extended example

    Notes
    -----
    Due to the assumption that the test statistic has a chi squared
    distribution, the p-value is only reliable for n > 10 and more than
    6 repeated samples.

    References
    ----------
    .. [1] https://en.wikipedia.org/wiki/Friedman_test
    .. [2] Demsar, J. (2006). Statistical comparisons of classifiers over
           multiple data sets. Journal of Machine Learning Research, 7, 1-30.

    Examples
    --------

    >>> import numpy as np
    >>> rng = np.random.default_rng(seed=18)
    >>> x = rng.random((6, 10))
    >>> from scipy.stats import friedmanchisquare
    >>> res = friedmanchisquare(x[0], x[1], x[2], x[3], x[4], x[5])
    >>> res.statistic, res.pvalue
    (11.428571428571416, 0.043514520866727614)

    The p-value is less than 0.05; however, as noted above, the results may not
    be reliable since we have a small number of repeated samples.

    For a more detailed example, see :ref:`hypothesis_friedmanchisquare`.
    """
    k = len(samples)
    if k < 3:
        raise ValueError('At least 3 sets of samples must be given '
                         f'for Friedman test, got {k}.')

    n = len(samples[0])
    for i in range(1, k):
        if len(samples[i]) != n:
            raise ValueError('Unequal N in friedmanchisquare.  Aborting.')

    # Rank data
    data = np.vstack(samples).T
    data = data.astype(float)
    for i in range(len(data)):
        data[i] = rankdata(data[i])

    # Handle ties
    ties = 0
    for d in data:
        _, repnum = _find_repeats(np.array(d, dtype=np.float64))
        for t in repnum:
            ties += t * (t*t - 1)
    c = 1 - ties / (k*(k*k - 1)*n)

    ssbn = np.sum(data.sum(axis=0)**2)
    statistic = (12.0 / (k*n*(k+1)) * ssbn - 3*n*(k+1)) / c

    chi2 = _SimpleChi2(k - 1)
    pvalue = _get_pvalue(statistic, chi2, alternative='greater', symmetric=False, xp=np)
    return FriedmanchisquareResult(statistic, pvalue)


BrunnerMunzelResult = namedtuple('BrunnerMunzelResult',
                                 ('statistic', 'pvalue'))


@_axis_nan_policy_factory(BrunnerMunzelResult, n_samples=2)
def brunnermunzel(x, y, alternative="two-sided", distribution="t",
                  nan_policy='propagate'):
    """Compute the Brunner-Munzel test on samples x and y.

    The Brunner-Munzel test is a nonparametric test of the null hypothesis that
    when values are taken one by one from each group, the probabilities of
    getting large values in both groups are equal.
    Unlike the Wilcoxon-Mann-Whitney's U test, this does not require the
    assumption of equivariance of two groups. Note that this does not assume
    the distributions are same. This test works on two independent samples,
    which may have different sizes.

    Parameters
    ----------
    x, y : array_like
        Array of samples, should be one-dimensional.
    alternative : {'two-sided', 'less', 'greater'}, optional
        Defines the alternative hypothesis.
        The following options are available (default is 'two-sided'):

          * 'two-sided'
          * 'less': one-sided
          * 'greater': one-sided
    distribution : {'t', 'normal'}, optional
        Defines how to get the p-value.
        The following options are available (default is 't'):

          * 't': get the p-value by t-distribution
          * 'normal': get the p-value by standard normal distribution.
    nan_policy : {'propagate', 'raise', 'omit'}, optional
        Defines how to handle when input contains nan.
        The following options are available (default is 'propagate'):

          * 'propagate': returns nan
          * 'raise': throws an error
          * 'omit': performs the calculations ignoring nan values

    Returns
    -------
    statistic : float
        The Brunner-Munzer W statistic.
    pvalue : float
        p-value assuming an t distribution. One-sided or
        two-sided, depending on the choice of `alternative` and `distribution`.

    See Also
    --------
    mannwhitneyu : Mann-Whitney rank test on two samples.

    Notes
    -----
    Brunner and Munzel recommended to estimate the p-value by t-distribution
    when the size of data is 50 or less. If the size is lower than 10, it would
    be better to use permuted Brunner Munzel test (see [2]_).

    References
    ----------
    .. [1] Brunner, E. and Munzel, U. "The nonparametric Benhrens-Fisher
           problem: Asymptotic theory and a small-sample approximation".
           Biometrical Journal. Vol. 42(2000): 17-25.
    .. [2] Neubert, K. and Brunner, E. "A studentized permutation test for the
           non-parametric Behrens-Fisher problem". Computational Statistics and
           Data Analysis. Vol. 51(2007): 5192-5204.

    Examples
    --------
    >>> from scipy import stats
    >>> x1 = [1,2,1,1,1,1,1,1,1,1,2,4,1,1]
    >>> x2 = [3,3,4,3,1,2,3,1,1,5,4]
    >>> w, p_value = stats.brunnermunzel(x1, x2)
    >>> w
    3.1374674823029505
    >>> p_value
    0.0057862086661515377

    """
    nx = len(x)
    ny = len(y)

    rankc = rankdata(np.concatenate((x, y)))
    rankcx = rankc[0:nx]
    rankcy = rankc[nx:nx+ny]
    rankcx_mean = np.mean(rankcx)
    rankcy_mean = np.mean(rankcy)
    rankx = rankdata(x)
    ranky = rankdata(y)
    rankx_mean = np.mean(rankx)
    ranky_mean = np.mean(ranky)

    temp_x = rankcx - rankx - rankcx_mean + rankx_mean
    Sx = np_vecdot(temp_x, temp_x)
    Sx /= nx - 1
    temp_y = rankcy - ranky - rankcy_mean + ranky_mean
    Sy = np_vecdot(temp_y, temp_y)
    Sy /= ny - 1

    wbfn = nx * ny * (rankcy_mean - rankcx_mean)
    wbfn /= (nx + ny) * np.sqrt(nx * Sx + ny * Sy)

    if distribution == "t":
        df_numer = np.power(nx * Sx + ny * Sy, 2.0)
        df_denom = np.power(nx * Sx, 2.0) / (nx - 1)
        df_denom += np.power(ny * Sy, 2.0) / (ny - 1)
        df = df_numer / df_denom

        if (df_numer == 0) and (df_denom == 0):
            message = ("p-value cannot be estimated with `distribution='t' "
                       "because degrees of freedom parameter is undefined "
                       "(0/0). Try using `distribution='normal'")
            warnings.warn(message, RuntimeWarning, stacklevel=2)

        distribution = _SimpleStudentT(df)
    elif distribution == "normal":
        distribution = _SimpleNormal()
    else:
        raise ValueError(
            "distribution should be 't' or 'normal'")

    p = _get_pvalue(-wbfn, distribution, alternative, xp=np)

    return BrunnerMunzelResult(wbfn, p)


@xp_capabilities(cpu_only=True, exceptions=['cupy', 'jax.numpy'],
    reason='Delegation for `special.stdtr` only implemented for CuPy and JAX.',
    jax_jit=False, allow_dask_compute=True)
@_axis_nan_policy_factory(SignificanceResult, kwd_samples=['weights'], paired=True)
def combine_pvalues(pvalues, method='fisher', weights=None, *, axis=0):
    """
    Combine p-values from independent tests that bear upon the same hypothesis.

    These methods are intended only for combining p-values from hypothesis
    tests based upon continuous distributions.

    Each method assumes that under the null hypothesis, the p-values are
    sampled independently and uniformly from the interval [0, 1]. A test
    statistic (different for each method) is computed and a combined
    p-value is calculated based upon the distribution of this test statistic
    under the null hypothesis.

    Parameters
    ----------
    pvalues : array_like
        Array of p-values assumed to come from independent tests based on
        continuous distributions.
    method : {'fisher', 'pearson', 'tippett', 'stouffer', 'mudholkar_george'}

        Name of method to use to combine p-values.

        The available methods are (see Notes for details):

        * 'fisher': Fisher's method (Fisher's combined probability test)
        * 'pearson': Pearson's method
        * 'mudholkar_george': Mudholkar's and George's method
        * 'tippett': Tippett's method
        * 'stouffer': Stouffer's Z-score method
    weights : array_like, optional
        Optional array of weights used only for Stouffer's Z-score method.
        Ignored by other methods.

    Returns
    -------
    res : SignificanceResult
        An object containing attributes:

        statistic : float
            The statistic calculated by the specified method.
        pvalue : float
            The combined p-value.

    Examples
    --------
    Suppose we wish to combine p-values from four independent tests
    of the same null hypothesis using Fisher's method (default).

    >>> from scipy.stats import combine_pvalues
    >>> pvalues = [0.1, 0.05, 0.02, 0.3]
    >>> combine_pvalues(pvalues)
    SignificanceResult(statistic=20.828626352604235, pvalue=0.007616871850449092)

    When the individual p-values carry different weights, consider Stouffer's
    method.

    >>> weights = [1, 2, 3, 4]
    >>> res = combine_pvalues(pvalues, method='stouffer', weights=weights)
    >>> res.pvalue
    0.009578891494533616

    Notes
    -----
    If this function is applied to tests with a discrete statistics such as
    any rank test or contingency-table test, it will yield systematically
    wrong results, e.g. Fisher's method will systematically overestimate the
    p-value [1]_. This problem becomes less severe for large sample sizes
    when the discrete distributions become approximately continuous.

    The differences between the methods can be best illustrated by their
    statistics and what aspects of a combination of p-values they emphasise
    when considering significance [2]_. For example, methods emphasising large
    p-values are more sensitive to strong false and true negatives; conversely
    methods focussing on small p-values are sensitive to positives.

    * The statistics of Fisher's method (also known as Fisher's combined
      probability test) [3]_ is :math:`-2\\sum_i \\log(p_i)`, which is
      equivalent (as a test statistics) to the product of individual p-values:
      :math:`\\prod_i p_i`. Under the null hypothesis, this statistics follows
      a :math:`\\chi^2` distribution. This method emphasises small p-values.
    * Pearson's method uses :math:`-2\\sum_i\\log(1-p_i)`, which is equivalent
      to :math:`\\prod_i \\frac{1}{1-p_i}` [2]_.
      It thus emphasises large p-values.
    * Mudholkar and George compromise between Fisher's and Pearson's method by
      averaging their statistics [4]_. Their method emphasises extreme
      p-values, both close to 1 and 0.
    * Stouffer's method [5]_ uses Z-scores and the statistic:
      :math:`\\sum_i \\Phi^{-1} (p_i)`, where :math:`\\Phi` is the CDF of the
      standard normal distribution. The advantage of this method is that it is
      straightforward to introduce weights, which can make Stouffer's method
      more powerful than Fisher's method when the p-values are from studies
      of different size [6]_ [7]_.
    * Tippett's method uses the smallest p-value as a statistic.
      (Mind that this minimum is not the combined p-value.)

    Fisher's method may be extended to combine p-values from dependent tests
    [8]_. Extensions such as Brown's method and Kost's method are not currently
    implemented.

    .. versionadded:: 0.15.0

    References
    ----------
    .. [1] Kincaid, W. M., "The Combination of Tests Based on Discrete
           Distributions." Journal of the American Statistical Association 57,
           no. 297 (1962), 10-19.
    .. [2] Heard, N. and Rubin-Delanchey, P. "Choosing between methods of
           combining p-values."  Biometrika 105.1 (2018): 239-246.
    .. [3] https://en.wikipedia.org/wiki/Fisher%27s_method
    .. [4] George, E. O., and G. S. Mudholkar. "On the convolution of logistic
           random variables." Metrika 30.1 (1983): 1-13.
    .. [5] https://en.wikipedia.org/wiki/Fisher%27s_method#Relation_to_Stouffer.27s_Z-score_method
    .. [6] Whitlock, M. C. "Combining probability from independent tests: the
           weighted Z-method is superior to Fisher's approach." Journal of
           Evolutionary Biology 18, no. 5 (2005): 1368-1373.
    .. [7] Zaykin, Dmitri V. "Optimally weighted Z-test is a powerful method
           for combining probabilities in meta-analysis." Journal of
           Evolutionary Biology 24, no. 8 (2011): 1836-1841.
    .. [8] https://en.wikipedia.org/wiki/Extensions_of_Fisher%27s_method

    """
    xp = array_namespace(pvalues, weights)
    pvalues, weights = xp_promote(pvalues, weights, broadcast=True,
                                  force_floating=True, xp=xp)

    if xp_size(pvalues) == 0:
        # This is really only needed for *testing* _axis_nan_policy decorator
        # It won't happen when the decorator is used.
        NaN = _get_nan(pvalues)
        return SignificanceResult(NaN, NaN)

    n = _length_nonmasked(pvalues, axis)
    n = xp.asarray(n, dtype=pvalues.dtype, device=xp_device(pvalues))

    if method == 'fisher':
        statistic = -2 * xp.sum(xp.log(pvalues), axis=axis)
        chi2 = _SimpleChi2(2*n)
        pval = _get_pvalue(statistic, chi2, alternative='greater',
                           symmetric=False, xp=xp)
    elif method == 'pearson':
        statistic = 2 * xp.sum(xp.log1p(-pvalues), axis=axis)
        chi2 = _SimpleChi2(2*n)
        pval = _get_pvalue(-statistic, chi2, alternative='less', symmetric=False, xp=xp)
    elif method == 'mudholkar_george':
        normalizing_factor = xp.sqrt(3/n)/xp.pi
        statistic = (-xp.sum(xp.log(pvalues), axis=axis)
                     + xp.sum(xp.log1p(-pvalues), axis=axis))
        nu = 5*n + 4
        approx_factor = xp.sqrt(nu / (nu - 2))
        t = _SimpleStudentT(nu)
        pval = _get_pvalue(statistic * normalizing_factor * approx_factor, t,
                           alternative="greater", xp=xp)
    elif method == 'tippett':
        statistic = xp.min(pvalues, axis=axis)
        beta = _SimpleBeta(xp.ones_like(n), n)
        pval = _get_pvalue(statistic, beta, alternative='less', symmetric=False, xp=xp)
    elif method == 'stouffer':
        if weights is None:
            weights = xp.ones_like(pvalues, dtype=pvalues.dtype)
        pvalues, weights = _share_masks(pvalues, weights, xp=xp)

        norm = _SimpleNormal()
        Zi = norm.isf(pvalues)
        # Consider `vecdot` when data-apis/array-api#910 is resolved
        statistic = (xp.sum(weights * Zi, axis=axis)
                     / xp_vector_norm(weights, axis=axis))
        pval = _get_pvalue(statistic, norm, alternative="greater", xp=xp)

    else:
        raise ValueError(
            f"Invalid method {method!r}. Valid methods are 'fisher', "
            "'pearson', 'mudholkar_george', 'tippett', and 'stouffer'"
        )

    return SignificanceResult(statistic, pval)


@dataclass
class QuantileTestResult:
    r"""
    Result of `scipy.stats.quantile_test`.

    Attributes
    ----------
    statistic: float
        The statistic used to calculate the p-value; either ``T1``, the
        number of observations less than or equal to the hypothesized quantile,
        or ``T2``, the number of observations strictly less than the
        hypothesized quantile. Two test statistics are required to handle the
        possibility the data was generated from a discrete or mixed
        distribution.

    statistic_type : int
        ``1`` or ``2`` depending on which of ``T1`` or ``T2`` was used to
        calculate the p-value respectively. ``T1`` corresponds to the
        ``"greater"`` alternative hypothesis and ``T2`` to the ``"less"``.  For
        the ``"two-sided"`` case, the statistic type that leads to smallest
        p-value is used.  For significant tests, ``statistic_type = 1`` means
        there is evidence that the population quantile is significantly greater
        than the hypothesized value and ``statistic_type = 2`` means there is
        evidence that it is significantly less than the hypothesized value.

    pvalue : float
        The p-value of the hypothesis test.
    """
    statistic: float
    statistic_type: int
    pvalue: float
    _alternative: list[str] = field(repr=False)
    _x : np.ndarray = field(repr=False)
    _p : float = field(repr=False)

    def confidence_interval(self, confidence_level=0.95):
        """
        Compute the confidence interval of the quantile.

        Parameters
        ----------
        confidence_level : float, default: 0.95
            Confidence level for the computed confidence interval
            of the quantile. Default is 0.95.

        Returns
        -------
        ci : ``ConfidenceInterval`` object
            The object has attributes ``low`` and ``high`` that hold the
            lower and upper bounds of the confidence interval.

        Examples
        --------
        >>> import numpy as np
        >>> import scipy.stats as stats
        >>> p = 0.75  # quantile of interest
        >>> q = 0  # hypothesized value of the quantile
        >>> x = np.exp(np.arange(0, 1.01, 0.01))
        >>> res = stats.quantile_test(x, q=q, p=p, alternative='less')
        >>> lb, ub = res.confidence_interval()
        >>> lb, ub
        (-inf, 2.293318740264183)
        >>> res = stats.quantile_test(x, q=q, p=p, alternative='two-sided')
        >>> lb, ub = res.confidence_interval(0.9)
        >>> lb, ub
        (1.9542373206359396, 2.293318740264183)
        """

        alternative = self._alternative
        p = self._p
        x = np.sort(self._x)
        n = len(x)
        bd = stats.binom(n, p)

        if confidence_level <= 0 or confidence_level >= 1:
            message = "`confidence_level` must be a number between 0 and 1."
            raise ValueError(message)

        low_index = np.nan
        high_index = np.nan

        if alternative == 'less':
            p = 1 - confidence_level
            low = -np.inf
            high_index = int(bd.isf(p))
            high = x[high_index] if high_index < n else np.nan
        elif alternative == 'greater':
            p = 1 - confidence_level
            low_index = int(bd.ppf(p)) - 1
            low = x[low_index] if low_index >= 0 else np.nan
            high = np.inf
        elif alternative == 'two-sided':
            p = (1 - confidence_level) / 2
            low_index = int(bd.ppf(p)) - 1
            low = x[low_index] if low_index >= 0 else np.nan
            high_index = int(bd.isf(p))
            high = x[high_index] if high_index < n else np.nan

        return ConfidenceInterval(low, high)


def quantile_test_iv(x, q, p, alternative):

    x = np.atleast_1d(x)
    message = '`x` must be a one-dimensional array of numbers.'
    if x.ndim != 1 or not np.issubdtype(x.dtype, np.number):
        raise ValueError(message)

    q = np.array(q)[()]
    message = "`q` must be a scalar."
    if q.ndim != 0 or not np.issubdtype(q.dtype, np.number):
        raise ValueError(message)

    p = np.array(p)[()]
    message = "`p` must be a float strictly between 0 and 1."
    if p.ndim != 0 or p >= 1 or p <= 0:
        raise ValueError(message)

    alternatives = {'two-sided', 'less', 'greater'}
    message = f"`alternative` must be one of {alternatives}"
    if alternative not in alternatives:
        raise ValueError(message)

    return x, q, p, alternative


def quantile_test(x, *, q=0, p=0.5, alternative='two-sided'):
    r"""
    Perform a quantile test and compute a confidence interval of the quantile.

    This function tests the null hypothesis that `q` is the value of the
    quantile associated with probability `p` of the population underlying
    sample `x`. For example, with default parameters, it tests that the
    median of the population underlying `x` is zero. The function returns an
    object including the test statistic, a p-value, and a method for computing
    the confidence interval around the quantile.

    Parameters
    ----------
    x : array_like
        A one-dimensional sample.
    q : float, default: 0
        The hypothesized value of the quantile.
    p : float, default: 0.5
        The probability associated with the quantile; i.e. the proportion of
        the population less than `q` is `p`. Must be strictly between 0 and
        1.
    alternative : {'two-sided', 'less', 'greater'}, optional
        Defines the alternative hypothesis.
        The following options are available (default is 'two-sided'):

        * 'two-sided': the quantile associated with the probability `p`
          is not `q`.
        * 'less': the quantile associated with the probability `p` is less
          than `q`.
        * 'greater': the quantile associated with the probability `p` is
          greater than `q`.

    Returns
    -------
    result : QuantileTestResult
        An object with the following attributes:

        statistic : float
            One of two test statistics that may be used in the quantile test.
            The first test statistic, ``T1``, is the proportion of samples in
            `x` that are less than or equal to the hypothesized quantile
            `q`. The second test statistic, ``T2``, is the proportion of
            samples in `x` that are strictly less than the hypothesized
            quantile `q`.

            When ``alternative = 'greater'``, ``T1`` is used to calculate the
            p-value and ``statistic`` is set to ``T1``.

            When ``alternative = 'less'``, ``T2`` is used to calculate the
            p-value and ``statistic`` is set to ``T2``.

            When ``alternative = 'two-sided'``, both ``T1`` and ``T2`` are
            considered, and the one that leads to the smallest p-value is used.

        statistic_type : int
            Either `1` or `2` depending on which of ``T1`` or ``T2`` was
            used to calculate the p-value.

        pvalue : float
            The p-value associated with the given alternative.

        The object also has the following method:

        confidence_interval(confidence_level=0.95)
            Computes a confidence interval around the the
            population quantile associated with the probability `p`. The
            confidence interval is returned in a ``namedtuple`` with
            fields `low` and `high`.  Values are `nan` when there are
            not enough observations to compute the confidence interval at
            the desired confidence.

    Notes
    -----
    This test and its method for computing confidence intervals are
    non-parametric. They are valid if and only if the observations are i.i.d.

    The implementation of the test follows Conover [1]_. Two test statistics
    are considered.

    ``T1``: The number of observations in `x` less than or equal to `q`.

        ``T1 = (x <= q).sum()``

    ``T2``: The number of observations in `x` strictly less than `q`.

        ``T2 = (x < q).sum()``

    The use of two test statistics is necessary to handle the possibility that
    `x` was generated from a discrete or mixed distribution.

    The null hypothesis for the test is:

        H0: The :math:`p^{\mathrm{th}}` population quantile is `q`.

    and the null distribution for each test statistic is
    :math:`\mathrm{binom}\left(n, p\right)`. When ``alternative='less'``,
    the alternative hypothesis is:

        H1: The :math:`p^{\mathrm{th}}` population quantile is less than `q`.

    and the p-value is the probability that the binomial random variable

    .. math::
        Y \sim \mathrm{binom}\left(n, p\right)

    is greater than or equal to the observed value ``T2``.

    When ``alternative='greater'``, the alternative hypothesis is:

        H1: The :math:`p^{\mathrm{th}}` population quantile is greater than `q`

    and the p-value is the probability that the binomial random variable Y
    is less than or equal to the observed value ``T1``.

    When ``alternative='two-sided'``, the alternative hypothesis is

        H1: `q` is not the :math:`p^{\mathrm{th}}` population quantile.

    and the p-value is twice the smaller of the p-values for the ``'less'``
    and ``'greater'`` cases. Both of these p-values can exceed 0.5 for the same
    data, so the value is clipped into the interval :math:`[0, 1]`.

    The approach for confidence intervals is attributed to Thompson [2]_ and
    later proven to be applicable to any set of i.i.d. samples [3]_. The
    computation is based on the observation that the probability of a quantile
    :math:`q` to be larger than any observations :math:`x_m (1\leq m \leq N)`
    can be computed as

    .. math::

        \mathbb{P}(x_m \leq q) = 1 - \sum_{k=0}^{m-1} \binom{N}{k}
        q^k(1-q)^{N-k}

    By default, confidence intervals are computed for a 95% confidence level.
    A common interpretation of a 95% confidence intervals is that if i.i.d.
    samples are drawn repeatedly from the same population and confidence
    intervals are formed each time, the confidence interval will contain the
    true value of the specified quantile in approximately 95% of trials.

    A similar function is available in the QuantileNPCI R package [4]_. The
    foundation is the same, but it computes the confidence interval bounds by
    doing interpolations between the sample values, whereas this function uses
    only sample values as bounds. Thus, ``quantile_test.confidence_interval``
    returns more conservative intervals (i.e., larger).

    The same computation of confidence intervals for quantiles is included in
    the confintr package [5]_.

    Two-sided confidence intervals are not guaranteed to be optimal; i.e.,
    there may exist a tighter interval that may contain the quantile of
    interest with probability larger than the confidence level.
    Without further assumption on the samples (e.g., the nature of the
    underlying distribution), the one-sided intervals are optimally tight.

    References
    ----------
    .. [1] W. J. Conover. Practical Nonparametric Statistics, 3rd Ed. 1999.
    .. [2] W. R. Thompson, "On Confidence Ranges for the Median and Other
       Expectation Distributions for Populations of Unknown Distribution
       Form," The Annals of Mathematical Statistics, vol. 7, no. 3,
       pp. 122-128, 1936, Accessed: Sep. 18, 2019. [Online]. Available:
       https://www.jstor.org/stable/2957563.
    .. [3] H. A. David and H. N. Nagaraja, "Order Statistics in Nonparametric
       Inference" in Order Statistics, John Wiley & Sons, Ltd, 2005, pp.
       159-170. Available:
       https://onlinelibrary.wiley.com/doi/10.1002/0471722162.ch7.
    .. [4] N. Hutson, A. Hutson, L. Yan, "QuantileNPCI: Nonparametric
       Confidence Intervals for Quantiles," R package,
       https://cran.r-project.org/package=QuantileNPCI
    .. [5] M. Mayer, "confintr: Confidence Intervals," R package,
       https://cran.r-project.org/package=confintr


    Examples
    --------

    Suppose we wish to test the null hypothesis that the median of a population
    is equal to 0.5. We choose a confidence level of 99%; that is, we will
    reject the null hypothesis in favor of the alternative if the p-value is
    less than 0.01.

    When testing random variates from the standard uniform distribution, which
    has a median of 0.5, we expect the data to be consistent with the null
    hypothesis most of the time.

    >>> import numpy as np
    >>> from scipy import stats
    >>> rng = np.random.default_rng(6981396440634228121)
    >>> rvs = stats.uniform.rvs(size=100, random_state=rng)
    >>> stats.quantile_test(rvs, q=0.5, p=0.5)
    QuantileTestResult(statistic=45, statistic_type=1, pvalue=0.36820161732669576)

    As expected, the p-value is not below our threshold of 0.01, so
    we cannot reject the null hypothesis.

    When testing data from the standard *normal* distribution, which has a
    median of 0, we would expect the null hypothesis to be rejected.

    >>> rvs = stats.norm.rvs(size=100, random_state=rng)
    >>> stats.quantile_test(rvs, q=0.5, p=0.5)
    QuantileTestResult(statistic=67, statistic_type=2, pvalue=0.0008737198369123724)

    Indeed, the p-value is lower than our threshold of 0.01, so we reject the
    null hypothesis in favor of the default "two-sided" alternative: the median
    of the population is *not* equal to 0.5.

    However, suppose we were to test the null hypothesis against the
    one-sided alternative that the median of the population is *greater* than
    0.5. Since the median of the standard normal is less than 0.5, we would not
    expect the null hypothesis to be rejected.

    >>> stats.quantile_test(rvs, q=0.5, p=0.5, alternative='greater')
    QuantileTestResult(statistic=67, statistic_type=1, pvalue=0.9997956114162866)

    Unsurprisingly, with a p-value greater than our threshold, we would not
    reject the null hypothesis in favor of the chosen alternative.

    The quantile test can be used for any quantile, not only the median. For
    example, we can test whether the third quartile of the distribution
    underlying the sample is greater than 0.6.

    >>> rvs = stats.uniform.rvs(size=100, random_state=rng)
    >>> stats.quantile_test(rvs, q=0.6, p=0.75, alternative='greater')
    QuantileTestResult(statistic=64, statistic_type=1, pvalue=0.00940696592998271)

    The p-value is lower than the threshold. We reject the null hypothesis in
    favor of the alternative: the third quartile of the distribution underlying
    our sample is greater than 0.6.

    `quantile_test` can also compute confidence intervals for any quantile.

    >>> rvs = stats.norm.rvs(size=100, random_state=rng)
    >>> res = stats.quantile_test(rvs, q=0.6, p=0.75)
    >>> ci = res.confidence_interval(confidence_level=0.95)
    >>> ci
    ConfidenceInterval(low=0.284491604437432, high=0.8912531024914844)

    When testing a one-sided alternative, the confidence interval contains
    all observations such that if passed as `q`, the p-value of the
    test would be greater than 0.05, and therefore the null hypothesis
    would not be rejected. For example:

    >>> rvs.sort()
    >>> q, p, alpha = 0.6, 0.75, 0.95
    >>> res = stats.quantile_test(rvs, q=q, p=p, alternative='less')
    >>> ci = res.confidence_interval(confidence_level=alpha)
    >>> for x in rvs[rvs <= ci.high]:
    ...     res = stats.quantile_test(rvs, q=x, p=p, alternative='less')
    ...     assert res.pvalue > 1-alpha
    >>> for x in rvs[rvs > ci.high]:
    ...     res = stats.quantile_test(rvs, q=x, p=p, alternative='less')
    ...     assert res.pvalue < 1-alpha

    Also, if a 95% confidence interval is repeatedly generated for random
    samples, the confidence interval will contain the true quantile value in
    approximately 95% of replications.

    >>> dist = stats.rayleigh() # our "unknown" distribution
    >>> p = 0.2
    >>> true_stat = dist.ppf(p) # the true value of the statistic
    >>> n_trials = 1000
    >>> quantile_ci_contains_true_stat = 0
    >>> for i in range(n_trials):
    ...     data = dist.rvs(size=100, random_state=rng)
    ...     res = stats.quantile_test(data, p=p)
    ...     ci = res.confidence_interval(0.95)
    ...     if ci[0] < true_stat < ci[1]:
    ...         quantile_ci_contains_true_stat += 1
    >>> quantile_ci_contains_true_stat >= 950
    True

    This works with any distribution and any quantile, as long as the samples
    are i.i.d.
    """
    # Implementation carefully follows [1] 3.2
    # "H0: the p*th quantile of X is x*"
    # To facilitate comparison with [1], we'll use variable names that
    # best match Conover's notation
    X, x_star, p_star, H1 = quantile_test_iv(x, q, p, alternative)

    # "We will use two test statistics in this test. Let T1 equal "
    # "the number of observations less than or equal to x*, and "
    # "let T2 equal the number of observations less than x*."
    T1 = np.count_nonzero(X <= x_star)
    T2 = np.count_nonzero(X < x_star)

    # "The null distribution of the test statistics T1 and T2 is "
    # "the binomial distribution, with parameters n = sample size, and "
    # "p = p* as given in the null hypothesis.... Y has the binomial "
    # "distribution with parameters n and p*."
    n = len(X)
    Y = stats.binom(n=n, p=p_star)

    # "H1: the p* population quantile is less than x*"
    if H1 == 'less':
        # "The p-value is the probability that a binomial random variable Y "
        # "is greater than *or equal to* the observed value of T2...using p=p*"
        pvalue = Y.sf(T2-1)  # Y.pmf(T2) + Y.sf(T2)
        statistic = T2
        statistic_type = 2
    # "H1: the p* population quantile is greater than x*"
    elif H1 == 'greater':
        # "The p-value is the probability that a binomial random variable Y "
        # "is less than or equal to the observed value of T1... using p = p*"
        pvalue = Y.cdf(T1)
        statistic = T1
        statistic_type = 1
    # "H1: x* is not the p*th population quantile"
    elif H1 == 'two-sided':
        # "The p-value is twice the smaller of the probabilities that a
        # binomial random variable Y is less than or equal to the observed
        # value of T1 or greater than or equal to the observed value of T2
        # using p=p*."
        # Note: both one-sided p-values can exceed 0.5 for the same data, so
        # `clip`
        pvalues = [Y.cdf(T1), Y.sf(T2 - 1)]  # [greater, less]
        sorted_idx = np.argsort(pvalues)
        pvalue = np.clip(2*pvalues[sorted_idx[0]], 0, 1)
        if sorted_idx[0]:
            statistic, statistic_type = T2, 2
        else:
            statistic, statistic_type = T1, 1

    return QuantileTestResult(
        statistic=statistic,
        statistic_type=statistic_type,
        pvalue=pvalue,
        _alternative=H1,
        _x=X,
        _p=p_star
    )


#####################################
#       STATISTICAL DISTANCES       #
#####################################


def wasserstein_distance_nd(u_values, v_values, u_weights=None, v_weights=None):
    r"""
    Compute the Wasserstein-1 distance between two N-D discrete distributions.

    The Wasserstein distance, also called the Earth mover's distance or the
    optimal transport distance, is a similarity metric between two probability
    distributions [1]_. In the discrete case, the Wasserstein distance can be
    understood as the cost of an optimal transport plan to convert one
    distribution into the other. The cost is calculated as the product of the
    amount of probability mass being moved and the distance it is being moved.
    A brief and intuitive introduction can be found at [2]_.

    .. versionadded:: 1.13.0

    Parameters
    ----------
    u_values : 2d array_like
        A sample from a probability distribution or the support (set of all
        possible values) of a probability distribution. Each element along
        axis 0 is an observation or possible value, and axis 1 represents the
        dimensionality of the distribution; i.e., each row is a vector
        observation or possible value.

    v_values : 2d array_like
        A sample from or the support of a second distribution.

    u_weights, v_weights : 1d array_like, optional
        Weights or counts corresponding with the sample or probability masses
        corresponding with the support values. Sum of elements must be positive
        and finite. If unspecified, each value is assigned the same weight.

    Returns
    -------
    distance : float
        The computed distance between the distributions.

    Notes
    -----
    Given two probability mass functions, :math:`u`
    and :math:`v`, the first Wasserstein distance between the distributions
    using the Euclidean norm is:

    .. math::

        l_1 (u, v) = \inf_{\pi \in \Gamma (u, v)} \int \| x-y \|_2 \mathrm{d} \pi (x, y)

    where :math:`\Gamma (u, v)` is the set of (probability) distributions on
    :math:`\mathbb{R}^n \times \mathbb{R}^n` whose marginals are :math:`u` and
    :math:`v` on the first and second factors respectively. For a given value
    :math:`x`, :math:`u(x)` gives the probability of :math:`u` at position
    :math:`x`, and the same for :math:`v(x)`.

    This is also called the optimal transport problem or the Monge problem.
    Let the finite point sets :math:`\{x_i\}` and :math:`\{y_j\}` denote
    the support set of probability mass function :math:`u` and :math:`v`
    respectively. The Monge problem can be expressed as follows,

    Let :math:`\Gamma` denote the transport plan, :math:`D` denote the
    distance matrix and,

    .. math::

        x = \text{vec}(\Gamma)          \\
        c = \text{vec}(D)               \\
        b = \begin{bmatrix}
                u\\
                v\\
            \end{bmatrix}

    The :math:`\text{vec}()` function denotes the Vectorization function
    that transforms a matrix into a column vector by vertically stacking
    the columns of the matrix.
    The transport plan :math:`\Gamma` is a matrix :math:`[\gamma_{ij}]` in
    which :math:`\gamma_{ij}` is a positive value representing the amount of
    probability mass transported from :math:`u(x_i)` to :math:`v(y_i)`.
    Summing over the rows of :math:`\Gamma` should give the source distribution
    :math:`u` : :math:`\sum_j \gamma_{ij} = u(x_i)` holds for all :math:`i`
    and summing over the columns of :math:`\Gamma` should give the target
    distribution :math:`v`: :math:`\sum_i \gamma_{ij} = v(y_j)` holds for all
    :math:`j`.
    The distance matrix :math:`D` is a matrix :math:`[d_{ij}]`, in which
    :math:`d_{ij} = d(x_i, y_j)`.

    Given :math:`\Gamma`, :math:`D`, :math:`b`, the Monge problem can be
    transformed into a linear programming problem by
    taking :math:`A x = b` as constraints and :math:`z = c^T x` as minimization
    target (sum of costs) , where matrix :math:`A` has the form

    .. math::

        \begin{array} {rrrr|rrrr|r|rrrr}
            1 & 1 & \dots & 1 & 0 & 0 & \dots & 0 & \dots & 0 & 0 & \dots &
                0 \cr
            0 & 0 & \dots & 0 & 1 & 1 & \dots & 1 & \dots & 0 & 0 &\dots &
                0 \cr
            \vdots & \vdots & \ddots & \vdots & \vdots & \vdots & \ddots
                & \vdots & \vdots & \vdots & \vdots & \ddots & \vdots  \cr
            0 & 0 & \dots & 0 & 0 & 0 & \dots & 0 & \dots & 1 & 1 & \dots &
                1 \cr \hline

            1 & 0 & \dots & 0 & 1 & 0 & \dots & \dots & \dots & 1 & 0 & \dots &
                0 \cr
            0 & 1 & \dots & 0 & 0 & 1 & \dots & \dots & \dots & 0 & 1 & \dots &
                0 \cr
            \vdots & \vdots & \ddots & \vdots & \vdots & \vdots & \ddots &
                \vdots & \vdots & \vdots & \vdots & \ddots & \vdots \cr
            0 & 0 & \dots & 1 & 0 & 0 & \dots & 1 & \dots & 0 & 0 & \dots & 1
        \end{array}

    By solving the dual form of the above linear programming problem (with
    solution :math:`y^*`), the Wasserstein distance :math:`l_1 (u, v)` can
    be computed as :math:`b^T y^*`.

    The above solution is inspired by Vincent Herrmann's blog [3]_ . For a
    more thorough explanation, see [4]_ .

    The input distributions can be empirical, therefore coming from samples
    whose values are effectively inputs of the function, or they can be seen as
    generalized functions, in which case they are weighted sums of Dirac delta
    functions located at the specified values.

    References
    ----------
    .. [1] "Wasserstein metric",
           https://en.wikipedia.org/wiki/Wasserstein_metric
    .. [2] Lili Weng, "What is Wasserstein distance?", Lil'log,
           https://lilianweng.github.io/posts/2017-08-20-gan/#what-is-wasserstein-distance.
    .. [3] Hermann, Vincent. "Wasserstein GAN and the Kantorovich-Rubinstein
           Duality". https://vincentherrmann.github.io/blog/wasserstein/.
    .. [4] Peyré, Gabriel, and Marco Cuturi. "Computational optimal
           transport." Center for Research in Economics and Statistics
           Working Papers 2017-86 (2017).

    See Also
    --------
    wasserstein_distance: Compute the Wasserstein-1 distance between two
        1D discrete distributions.

    Examples
    --------
    Compute the Wasserstein distance between two three-dimensional samples,
    each with two observations.

    >>> from scipy.stats import wasserstein_distance_nd
    >>> wasserstein_distance_nd([[0, 2, 3], [1, 2, 5]], [[3, 2, 3], [4, 2, 5]])
    3.0

    Compute the Wasserstein distance between two two-dimensional distributions
    with three and two weighted observations, respectively.

    >>> wasserstein_distance_nd([[0, 2.75], [2, 209.3], [0, 0]],
    ...                      [[0.2, 0.322], [4.5, 25.1808]],
    ...                      [0.4, 5.2, 0.114], [0.8, 1.5])
    174.15840245217169
    """
    m, n = len(u_values), len(v_values)
    u_values = asarray(u_values)
    v_values = asarray(v_values)

    if u_values.ndim > 2 or v_values.ndim > 2:
        raise ValueError('Invalid input values. The inputs must have either '
                         'one or two dimensions.')
    # if dimensions are not equal throw error
    if u_values.ndim != v_values.ndim:
        raise ValueError('Invalid input values. Dimensions of inputs must be '
                         'equal.')
    # if data is 1D then call the cdf_distance function
    if u_values.ndim == 1 and v_values.ndim == 1:
        return _cdf_distance(1, u_values, v_values, u_weights, v_weights)

    u_values, u_weights = _validate_distribution(u_values, u_weights)
    v_values, v_weights = _validate_distribution(v_values, v_weights)
    # if number of columns is not equal throw error
    if u_values.shape[1] != v_values.shape[1]:
        raise ValueError('Invalid input values. If two-dimensional, '
                         '`u_values` and `v_values` must have the same '
                         'number of columns.')

    # if data contains np.inf then return inf or nan
    if np.any(np.isinf(u_values)) ^ np.any(np.isinf(v_values)):
        return np.inf
    elif np.any(np.isinf(u_values)) and np.any(np.isinf(v_values)):
        return np.nan

    # create constraints
    A_upper_part = sparse.block_diag((np.ones((1, n)), ) * m)
    A_lower_part = sparse.hstack((sparse.eye(n), ) * m)
    # sparse constraint matrix of size (m + n)*(m * n)
    A = sparse.vstack((A_upper_part, A_lower_part))
    A = sparse.coo_array(A)

    # get cost matrix
    D = distance_matrix(u_values, v_values, p=2)
    cost = D.ravel()

    # create the minimization target
    p_u = np.full(m, 1/m) if u_weights is None else u_weights/np.sum(u_weights)
    p_v = np.full(n, 1/n) if v_weights is None else v_weights/np.sum(v_weights)
    b = np.concatenate((p_u, p_v), axis=0)

    # solving LP
    constraints = LinearConstraint(A=A.T, ub=cost)
    opt_res = milp(c=-b, constraints=constraints, bounds=(-np.inf, np.inf))
    return -opt_res.fun


def wasserstein_distance(u_values, v_values, u_weights=None, v_weights=None):
    r"""
    Compute the Wasserstein-1 distance between two 1D discrete distributions.

    The Wasserstein distance, also called the Earth mover's distance or the
    optimal transport distance, is a similarity metric between two probability
    distributions [1]_. In the discrete case, the Wasserstein distance can be
    understood as the cost of an optimal transport plan to convert one
    distribution into the other. The cost is calculated as the product of the
    amount of probability mass being moved and the distance it is being moved.
    A brief and intuitive introduction can be found at [2]_.

    .. versionadded:: 1.0.0

    Parameters
    ----------
    u_values : 1d array_like
        A sample from a probability distribution or the support (set of all
        possible values) of a probability distribution. Each element is an
        observation or possible value.

    v_values : 1d array_like
        A sample from or the support of a second distribution.

    u_weights, v_weights : 1d array_like, optional
        Weights or counts corresponding with the sample or probability masses
        corresponding with the support values. Sum of elements must be positive
        and finite. If unspecified, each value is assigned the same weight.

    Returns
    -------
    distance : float
        The computed distance between the distributions.

    Notes
    -----
    Given two 1D probability mass functions, :math:`u` and :math:`v`, the first
    Wasserstein distance between the distributions is:

    .. math::

        l_1 (u, v) = \inf_{\pi \in \Gamma (u, v)} \int_{\mathbb{R} \times
        \mathbb{R}} |x-y| \mathrm{d} \pi (x, y)

    where :math:`\Gamma (u, v)` is the set of (probability) distributions on
    :math:`\mathbb{R} \times \mathbb{R}` whose marginals are :math:`u` and
    :math:`v` on the first and second factors respectively. For a given value
    :math:`x`, :math:`u(x)` gives the probability of :math:`u` at position
    :math:`x`, and the same for :math:`v(x)`.

    If :math:`U` and :math:`V` are the respective CDFs of :math:`u` and
    :math:`v`, this distance also equals to:

    .. math::

        l_1(u, v) = \int_{-\infty}^{+\infty} |U-V|

    See [3]_ for a proof of the equivalence of both definitions.

    The input distributions can be empirical, therefore coming from samples
    whose values are effectively inputs of the function, or they can be seen as
    generalized functions, in which case they are weighted sums of Dirac delta
    functions located at the specified values.

    References
    ----------
    .. [1] "Wasserstein metric", https://en.wikipedia.org/wiki/Wasserstein_metric
    .. [2] Lili Weng, "What is Wasserstein distance?", Lil'log,
           https://lilianweng.github.io/posts/2017-08-20-gan/#what-is-wasserstein-distance.
    .. [3] Ramdas, Garcia, Cuturi "On Wasserstein Two Sample Testing and Related
           Families of Nonparametric Tests" (2015). :arXiv:`1509.02237`.

    See Also
    --------
    wasserstein_distance_nd: Compute the Wasserstein-1 distance between two N-D
        discrete distributions.

    Examples
    --------
    >>> from scipy.stats import wasserstein_distance
    >>> wasserstein_distance([0, 1, 3], [5, 6, 8])
    5.0
    >>> wasserstein_distance([0, 1], [0, 1], [3, 1], [2, 2])
    0.25
    >>> wasserstein_distance([3.4, 3.9, 7.5, 7.8], [4.5, 1.4],
    ...                      [1.4, 0.9, 3.1, 7.2], [3.2, 3.5])
    4.0781331438047861

    """
    return _cdf_distance(1, u_values, v_values, u_weights, v_weights)


def energy_distance(u_values, v_values, u_weights=None, v_weights=None):
    r"""Compute the energy distance between two 1D distributions.

    .. versionadded:: 1.0.0

    Parameters
    ----------
    u_values, v_values : array_like
        Values observed in the (empirical) distribution.
    u_weights, v_weights : array_like, optional
        Weight for each value. If unspecified, each value is assigned the same
        weight.
        `u_weights` (resp. `v_weights`) must have the same length as
        `u_values` (resp. `v_values`). If the weight sum differs from 1, it
        must still be positive and finite so that the weights can be normalized
        to sum to 1.

    Returns
    -------
    distance : float
        The computed distance between the distributions.

    Notes
    -----
    The energy distance between two distributions :math:`u` and :math:`v`, whose
    respective CDFs are :math:`U` and :math:`V`, equals to:

    .. math::

        D(u, v) = \left( 2\mathbb E|X - Y| - \mathbb E|X - X'| -
        \mathbb E|Y - Y'| \right)^{1/2}

    where :math:`X` and :math:`X'` (resp. :math:`Y` and :math:`Y'`) are
    independent random variables whose probability distribution is :math:`u`
    (resp. :math:`v`).

    Sometimes the square of this quantity is referred to as the "energy
    distance" (e.g. in [2]_, [4]_), but as noted in [1]_ and [3]_, only the
    definition above satisfies the axioms of a distance function (metric).

    As shown in [2]_, for one-dimensional real-valued variables, the energy
    distance is linked to the non-distribution-free version of the Cramér-von
    Mises distance:

    .. math::

        D(u, v) = \sqrt{2} l_2(u, v) = \left( 2 \int_{-\infty}^{+\infty} (U-V)^2
        \right)^{1/2}

    Note that the common Cramér-von Mises criterion uses the distribution-free
    version of the distance. See [2]_ (section 2), for more details about both
    versions of the distance.

    The input distributions can be empirical, therefore coming from samples
    whose values are effectively inputs of the function, or they can be seen as
    generalized functions, in which case they are weighted sums of Dirac delta
    functions located at the specified values.

    References
    ----------
    .. [1] Rizzo, Szekely "Energy distance." Wiley Interdisciplinary Reviews:
           Computational Statistics, 8(1):27-38 (2015).
    .. [2] Szekely "E-statistics: The energy of statistical samples." Bowling
           Green State University, Department of Mathematics and Statistics,
           Technical Report 02-16 (2002).
    .. [3] "Energy distance", https://en.wikipedia.org/wiki/Energy_distance
    .. [4] Bellemare, Danihelka, Dabney, Mohamed, Lakshminarayanan, Hoyer,
           Munos "The Cramer Distance as a Solution to Biased Wasserstein
           Gradients" (2017). :arXiv:`1705.10743`.

    Examples
    --------
    >>> from scipy.stats import energy_distance
    >>> energy_distance([0], [2])
    2.0000000000000004
    >>> energy_distance([0, 8], [0, 8], [3, 1], [2, 2])
    1.0000000000000002
    >>> energy_distance([0.7, 7.4, 2.4, 6.8], [1.4, 8. ],
    ...                 [2.1, 4.2, 7.4, 8. ], [7.6, 8.8])
    0.88003340976158217

    """
    return np.sqrt(2) * _cdf_distance(2, u_values, v_values,
                                      u_weights, v_weights)


def _cdf_distance(p, u_values, v_values, u_weights=None, v_weights=None):
    r"""
    Compute, between two one-dimensional distributions :math:`u` and
    :math:`v`, whose respective CDFs are :math:`U` and :math:`V`, the
    statistical distance that is defined as:

    .. math::

        l_p(u, v) = \left( \int_{-\infty}^{+\infty} |U-V|^p \right)^{1/p}

    p is a positive parameter; p = 1 gives the Wasserstein distance, p = 2
    gives the energy distance.

    Parameters
    ----------
    u_values, v_values : array_like
        Values observed in the (empirical) distribution.
    u_weights, v_weights : array_like, optional
        Weight for each value. If unspecified, each value is assigned the same
        weight.
        `u_weights` (resp. `v_weights`) must have the same length as
        `u_values` (resp. `v_values`). If the weight sum differs from 1, it
        must still be positive and finite so that the weights can be normalized
        to sum to 1.

    Returns
    -------
    distance : float
        The computed distance between the distributions.

    Notes
    -----
    The input distributions can be empirical, therefore coming from samples
    whose values are effectively inputs of the function, or they can be seen as
    generalized functions, in which case they are weighted sums of Dirac delta
    functions located at the specified values.

    References
    ----------
    .. [1] Bellemare, Danihelka, Dabney, Mohamed, Lakshminarayanan, Hoyer,
           Munos "The Cramer Distance as a Solution to Biased Wasserstein
           Gradients" (2017). :arXiv:`1705.10743`.

    """
    u_values, u_weights = _validate_distribution(u_values, u_weights)
    v_values, v_weights = _validate_distribution(v_values, v_weights)

    u_sorter = np.argsort(u_values)
    v_sorter = np.argsort(v_values)

    all_values = np.concatenate((u_values, v_values))
    all_values.sort(kind='mergesort')

    # Compute the differences between pairs of successive values of u and v.
    deltas = np.diff(all_values)

    # Get the respective positions of the values of u and v among the values of
    # both distributions.
    u_cdf_indices = u_values[u_sorter].searchsorted(all_values[:-1], 'right')
    v_cdf_indices = v_values[v_sorter].searchsorted(all_values[:-1], 'right')

    # Calculate the CDFs of u and v using their weights, if specified.
    if u_weights is None:
        u_cdf = u_cdf_indices / u_values.size
    else:
        u_sorted_cumweights = np.concatenate(([0],
                                              np.cumsum(u_weights[u_sorter])))
        u_cdf = u_sorted_cumweights[u_cdf_indices] / u_sorted_cumweights[-1]

    if v_weights is None:
        v_cdf = v_cdf_indices / v_values.size
    else:
        v_sorted_cumweights = np.concatenate(([0],
                                              np.cumsum(v_weights[v_sorter])))
        v_cdf = v_sorted_cumweights[v_cdf_indices] / v_sorted_cumweights[-1]

    # Compute the value of the integral based on the CDFs.
    # If p = 1 or p = 2, we avoid using np.power, which introduces an overhead
    # of about 15%.
    if p == 1:
        return np_vecdot(np.abs(u_cdf - v_cdf), deltas)
    if p == 2:
        return np.sqrt(np_vecdot(np.square(u_cdf - v_cdf), deltas))
    return np.power(np_vecdot(np.power(np.abs(u_cdf - v_cdf), p), deltas), 1/p)


def _validate_distribution(values, weights):
    """
    Validate the values and weights from a distribution input of `cdf_distance`
    and return them as ndarray objects.

    Parameters
    ----------
    values : array_like
        Values observed in the (empirical) distribution.
    weights : array_like
        Weight for each value.

    Returns
    -------
    values : ndarray
        Values as ndarray.
    weights : ndarray
        Weights as ndarray.

    """
    # Validate the value array.
    values = np.asarray(values, dtype=float)
    if len(values) == 0:
        raise ValueError("Distribution can't be empty.")

    # Validate the weight array, if specified.
    if weights is not None:
        weights = np.asarray(weights, dtype=float)
        if len(weights) != len(values):
            raise ValueError('Value and weight array-likes for the same '
                             'empirical distribution must be of the same size.')
        if np.any(weights < 0):
            raise ValueError('All weights must be non-negative.')
        if not 0 < np.sum(weights) < np.inf:
            raise ValueError('Weight array-like sum must be positive and '
                             'finite. Set as None for an equal distribution of '
                             'weight.')

        return values, weights

    return values, None


#####################################
#         SUPPORT FUNCTIONS         #
#####################################


def _sum_of_squares(a, axis=0):
    """Square each element of the input array, and return the sum(s) of that.

    Parameters
    ----------
    a : array_like
        Input array.
    axis : int or None, optional
        Axis along which to calculate. Default is 0. If None, compute over
        the whole array `a`.

    Returns
    -------
    sum_of_squares : ndarray
        The sum along the given axis for (a**2).

    See Also
    --------
    _square_of_sums : The square(s) of the sum(s) (the opposite of
        `_sum_of_squares`).

    """
    a, axis = _chk_asarray(a, axis)
    return np_vecdot(a, a, axis=axis)


def _square_of_sums(a, axis=0):
    """Sum elements of the input array, and return the square(s) of that sum.

    Parameters
    ----------
    a : array_like
        Input array.
    axis : int or None, optional
        Axis along which to calculate. Default is 0. If None, compute over
        the whole array `a`.

    Returns
    -------
    square_of_sums : float or ndarray
        The square of the sum over `axis`.

    See Also
    --------
    _sum_of_squares : The sum of squares (the opposite of `square_of_sums`).

    """
    a, axis = _chk_asarray(a, axis)
    s = np.sum(a, axis)
    if not np.isscalar(s):
        return s.astype(float) * s
    else:
        return float(s) * s


@xp_capabilities(skip_backends=[("torch", "no `repeat`"),
                                ("cupy", "`repeat` can't handle array second arg"),
                                ("dask.array", "no `take_along_axis`")],
                 jax_jit=False, allow_dask_compute=True)
def rankdata(a, method='average', *, axis=None, nan_policy='propagate'):
    """Assign ranks to data, dealing with ties appropriately.

    By default (``axis=None``), the data array is first flattened, and a flat
    array of ranks is returned. Separately reshape the rank array to the
    shape of the data array if desired (see Examples).

    Ranks begin at 1.  The `method` argument controls how ranks are assigned
    to equal values.  See [1]_ for further discussion of ranking methods.

    Parameters
    ----------
    a : array_like
        The array of values to be ranked.
    method : {'average', 'min', 'max', 'dense', 'ordinal'}, optional
        The method used to assign ranks to tied elements.
        The following methods are available (default is 'average'):

          * 'average': The average of the ranks that would have been assigned to
            all the tied values is assigned to each value.
          * 'min': The minimum of the ranks that would have been assigned to all
            the tied values is assigned to each value.  (This is also
            referred to as "competition" ranking.)
          * 'max': The maximum of the ranks that would have been assigned to all
            the tied values is assigned to each value.
          * 'dense': Like 'min', but the rank of the next highest element is
            assigned the rank immediately after those assigned to the tied
            elements.
          * 'ordinal': All values are given a distinct rank, corresponding to
            the order that the values occur in `a`.
    axis : {None, int}, optional
        Axis along which to perform the ranking. If ``None``, the data array
        is first flattened.
    nan_policy : {'propagate', 'omit', 'raise'}, optional
        Defines how to handle when input contains nan.
        The following options are available (default is 'propagate'):

          * 'propagate': propagates nans through the rank calculation
          * 'omit': performs the calculations ignoring nan values
          * 'raise': raises an error

        .. note::

            When `nan_policy` is 'propagate', the output is an array of *all*
            nans because ranks relative to nans in the input are undefined.
            When `nan_policy` is 'omit', nans in `a` are ignored when ranking
            the other values, and the corresponding locations of the output
            are nan.

        .. versionadded:: 1.10

    Returns
    -------
    ranks : ndarray
         An array of size equal to the size of `a`, containing rank
         scores.

    References
    ----------
    .. [1] "Ranking", https://en.wikipedia.org/wiki/Ranking

    Examples
    --------
    >>> import numpy as np
    >>> from scipy.stats import rankdata
    >>> rankdata([0, 2, 3, 2])
    array([ 1. ,  2.5,  4. ,  2.5])
    >>> rankdata([0, 2, 3, 2], method='min')
    array([ 1,  2,  4,  2])
    >>> rankdata([0, 2, 3, 2], method='max')
    array([ 1,  3,  4,  3])
    >>> rankdata([0, 2, 3, 2], method='dense')
    array([ 1,  2,  3,  2])
    >>> rankdata([0, 2, 3, 2], method='ordinal')
    array([ 1,  2,  4,  3])
    >>> rankdata([[0, 2], [3, 2]]).reshape(2,2)
    array([[1. , 2.5],
          [4. , 2.5]])
    >>> rankdata([[0, 2, 2], [3, 2, 5]], axis=1)
    array([[1. , 2.5, 2.5],
           [2. , 1. , 3. ]])
    >>> rankdata([0, 2, 3, np.nan, -2, np.nan], nan_policy="propagate")
    array([nan, nan, nan, nan, nan, nan])
    >>> rankdata([0, 2, 3, np.nan, -2, np.nan], nan_policy="omit")
    array([ 2.,  3.,  4., nan,  1., nan])

    """
    methods = ('average', 'min', 'max', 'dense', 'ordinal')
    if method not in methods:
        raise ValueError(f'unknown method "{method}"')

    xp = array_namespace(a)
    x = xp.asarray(a)

    if axis is None:
        x = xp_ravel(x)
        axis = -1

    if xp_size(x) == 0:
        dtype = xp.asarray(1.).dtype if method == 'average' else xp.asarray(1).dtype
        return xp.empty(x.shape, dtype=dtype)

    contains_nan = _contains_nan(x, nan_policy)

    x = xp_swapaxes(x, axis, -1, xp=xp)
    ranks = _rankdata(x, method, xp=xp)

    if contains_nan:
        default_float = xp_default_dtype(xp)
        i_nan = (xp.isnan(x) if nan_policy == 'omit'
                 else xp.any(xp.isnan(x), axis=-1))
        ranks = xp.asarray(ranks, dtype=default_float)  # copy=False when implemented
        ranks[i_nan] = xp.nan

    ranks = xp_swapaxes(ranks, axis, -1, xp=xp)
    return ranks


def _order_ranks(ranks, j, *, xp):
    # Reorder ascending order `ranks` according to `j`
    xp = array_namespace(ranks) if xp is None else xp
    if is_numpy(xp) or is_cupy(xp):
        ordered_ranks = xp.empty(j.shape, dtype=ranks.dtype)
        xp.put_along_axis(ordered_ranks, j, ranks, axis=-1)
    else:
        # `put_along_axis` not in array API (data-apis/array-api#177)
        #  so argsort the argsort and take_along_axis...
        j_inv = xp.argsort(j, axis=-1)
        ordered_ranks = xp.take_along_axis(ranks, j_inv, axis=-1)
    return ordered_ranks


def _rankdata(x, method, return_ties=False, xp=None):
    # Rank data `x` by desired `method`; `return_ties` if desired
    xp = array_namespace(x) if xp is None else xp
    shape = x.shape
    dtype = xp.asarray(1.).dtype if method == 'average' else xp.asarray(1).dtype

    # Get sort order
    j = xp.argsort(x, axis=-1)
    ordinal_ranks = xp.broadcast_to(xp.arange(1, shape[-1]+1, dtype=dtype), shape)

    # Ordinal ranks is very easy because ties don't matter. We're done.
    if method == 'ordinal':
        return _order_ranks(ordinal_ranks, j, xp=xp)  # never return ties

    # Sort array
    y = xp.take_along_axis(x, j, axis=-1)
    # Logical indices of unique elements
    i = xp.concat([xp.ones(shape[:-1] + (1,), dtype=xp.bool),
                   y[..., :-1] != y[..., 1:]], axis=-1)

    # Integer indices of unique elements
    indices = xp.arange(xp_size(y))[xp.reshape(i, (-1,))]  # i gets raveled
    # Counts of unique elements
    counts = xp.diff(indices, append=xp.asarray([xp_size(y)], dtype=indices.dtype))

    # Compute `'min'`, `'max'`, and `'mid'` ranks of unique elements
    if method == 'min':
        ranks = ordinal_ranks[i]
    elif method == 'max':
        ranks = ordinal_ranks[i] + counts - 1
    elif method == 'average':
        # array API doesn't promote integers to floats
        ranks = ordinal_ranks[i] + (xp.asarray(counts, dtype=dtype) - 1)/2
    elif method == 'dense':
        ranks = xp.cumulative_sum(xp.astype(i, dtype, copy=False), axis=-1)[i]

    ranks = xp.reshape(xp.repeat(ranks, counts), shape)
    ranks = _order_ranks(ranks, j, xp=xp)

    if return_ties:
        # Tie information is returned in a format that is useful to functions that
        # rely on this (private) function. Example:
        # >>> x = np.asarray([3, 2, 1, 2, 2, 2, 1])
        # >>> _, t = _rankdata(x, 'average', return_ties=True)
        # >>> t  # array([2., 0., 4., 0., 0., 0., 1.])  # two 1s, four 2s, and one 3
        # Unlike ranks, tie counts are *not* reordered to correspond with the order of
        # the input; e.g. the number of appearances of the lowest rank element comes
        # first. This is a useful format because:
        # - The shape of the result is the shape of the input. Different slices can
        #   have different numbers of tied elements but not result in a ragged array.
        # - Functions that use `t` usually don't need to which each element of the
        #   original array is associated with each tie count; they perform a reduction
        #   over the tie counts onnly. The tie counts are naturally computed in a
        #   sorted order, so this does not unnecessarily reorder them.
        # - One exception is `wilcoxon`, which needs the number of zeros. Zeros always
        #   have the lowest rank, so it is easy to find them at the zeroth index.
        t = xp.zeros(shape, dtype=xp.float64)
        t[i] = counts
        return ranks, t
    return ranks


def expectile(a, alpha=0.5, *, weights=None):
    r"""Compute the expectile at the specified level.

    Expectiles are a generalization of the expectation in the same way as
    quantiles are a generalization of the median. The expectile at level
    `alpha = 0.5` is the mean (average). See Notes for more details.

    Parameters
    ----------
    a : array_like
        Array containing numbers whose expectile is desired.
    alpha : float, default: 0.5
        The level of the expectile; e.g., ``alpha=0.5`` gives the mean.
    weights : array_like, optional
        An array of weights associated with the values in `a`.
        The `weights` must be broadcastable to the same shape as `a`.
        Default is None, which gives each value a weight of 1.0.
        An integer valued weight element acts like repeating the corresponding
        observation in `a` that many times. See Notes for more details.

    Returns
    -------
    expectile : ndarray
        The empirical expectile at level `alpha`.

    See Also
    --------
    numpy.mean : Arithmetic average
    numpy.quantile : Quantile

    Notes
    -----
    In general, the expectile at level :math:`\alpha` of a random variable
    :math:`X` with cumulative distribution function (CDF) :math:`F` is given
    by the unique solution :math:`t` of:

    .. math::

        \alpha E((X - t)_+) = (1 - \alpha) E((t - X)_+) \,.

    Here, :math:`(x)_+ = \max(0, x)` is the positive part of :math:`x`.
    This equation can be equivalently written as:

    .. math::

        \alpha \int_t^\infty (x - t)\mathrm{d}F(x)
        = (1 - \alpha) \int_{-\infty}^t (t - x)\mathrm{d}F(x) \,.

    The empirical expectile at level :math:`\alpha` (`alpha`) of a sample
    :math:`a_i` (the array `a`) is defined by plugging in the empirical CDF of
    `a`. Given sample or case weights :math:`w` (the array `weights`), it
    reads :math:`F_a(x) = \frac{1}{\sum_i w_i} \sum_i w_i 1_{a_i \leq x}`
    with indicator function :math:`1_{A}`. This leads to the definition of the
    empirical expectile at level `alpha` as the unique solution :math:`t` of:

    .. math::

        \alpha \sum_{i=1}^n w_i (a_i - t)_+ =
            (1 - \alpha) \sum_{i=1}^n w_i (t - a_i)_+ \,.

    For :math:`\alpha=0.5`, this simplifies to the weighted average.
    Furthermore, the larger :math:`\alpha`, the larger the value of the
    expectile.

    As a final remark, the expectile at level :math:`\alpha` can also be
    written as a minimization problem. One often used choice is

    .. math::

        \operatorname{argmin}_t
        E(\lvert 1_{t\geq X} - \alpha\rvert(t - X)^2) \,.

    References
    ----------
    .. [1] W. K. Newey and J. L. Powell (1987), "Asymmetric Least Squares
           Estimation and Testing," Econometrica, 55, 819-847.
    .. [2] T. Gneiting (2009). "Making and Evaluating Point Forecasts,"
           Journal of the American Statistical Association, 106, 746 - 762.
           :doi:`10.48550/arXiv.0912.0902`

    Examples
    --------
    >>> import numpy as np
    >>> from scipy.stats import expectile
    >>> a = [1, 4, 2, -1]
    >>> expectile(a, alpha=0.5) == np.mean(a)
    True
    >>> expectile(a, alpha=0.2)
    0.42857142857142855
    >>> expectile(a, alpha=0.8)
    2.5714285714285716
    >>> weights = [1, 3, 1, 1]
    >>> expectile(a, alpha=0.8, weights=weights)
    3.3333333333333335
    """
    if alpha < 0 or alpha > 1:
        raise ValueError(
            "The expectile level alpha must be in the range [0, 1]."
        )
    a = np.asarray(a)

    if weights is not None:
        weights = np.broadcast_to(weights, a.shape)

    # This is the empirical equivalent of Eq. (13) with identification
    # function from Table 9 (omitting a factor of 2) in [2] (their y is our
    # data a, their x is our t)
    def first_order(t):
        return np.average(np.abs((a <= t) - alpha) * (t - a), weights=weights)

    if alpha >= 0.5:
        x0 = np.average(a, weights=weights)
        x1 = np.amax(a)
    else:
        x1 = np.average(a, weights=weights)
        x0 = np.amin(a)

    if x0 == x1:
        # a has a single unique element
        return x0

    # Note that the expectile is the unique solution, so no worries about
    # finding a wrong root.
    res = root_scalar(first_order, x0=x0, x1=x1)
    return res.root


def _lmoment_iv(sample, order, axis, sorted, standardize):
    # input validation/standardization for `lmoment`
    sample = np.asarray(sample)
    message = "`sample` must be an array of real numbers."
    if np.issubdtype(sample.dtype, np.integer):
        sample = sample.astype(np.float64)
    if not np.issubdtype(sample.dtype, np.floating):
        raise ValueError(message)

    message = "`order` must be a scalar or a non-empty array of positive integers."
    order = np.arange(1, 5) if order is None else np.asarray(order)
    if not np.issubdtype(order.dtype, np.integer) or np.any(order <= 0):
        raise ValueError(message)

    axis = np.asarray(axis)[()]
    message = "`axis` must be an integer."
    if not np.issubdtype(axis.dtype, np.integer) or axis.ndim != 0:
        raise ValueError(message)

    sorted = np.asarray(sorted)[()]
    message = "`sorted` must be True or False."
    if not np.issubdtype(sorted.dtype, np.bool_) or sorted.ndim != 0:
        raise ValueError(message)

    standardize = np.asarray(standardize)[()]
    message = "`standardize` must be True or False."
    if not np.issubdtype(standardize.dtype, np.bool_) or standardize.ndim != 0:
        raise ValueError(message)

    sample = np.moveaxis(sample, axis, -1)
    sample = np.sort(sample, axis=-1) if not sorted else sample

    return sample, order, axis, sorted, standardize


def _br(x, *, r=0):
    n = x.shape[-1]
    x = np.expand_dims(x, axis=-2)
    x = np.broadcast_to(x, x.shape[:-2] + (len(r), n))
    x = np.triu(x)
    j = np.arange(n, dtype=x.dtype)
    n = np.asarray(n, dtype=x.dtype)[()]
    return (np_vecdot(special.binom(j, r[:, np.newaxis]), x, axis=-1)
            / special.binom(n-1, r) / n)


def _prk(r, k):
    # Writen to match [1] Equation 27 closely to facilitate review.
    # This does not protect against overflow, so improvements to
    # robustness would be a welcome follow-up.
    return (-1)**(r-k)*special.binom(r, k)*special.binom(r+k, k)


@_axis_nan_policy_factory(  # noqa: E302
    _moment_result_object, n_samples=1, result_to_tuple=_moment_tuple,
    n_outputs=lambda kwds: _moment_outputs(kwds, [1, 2, 3, 4])
)
def lmoment(sample, order=None, *, axis=0, sorted=False, standardize=True):
    r"""Compute L-moments of a sample from a continuous distribution

    The L-moments of a probability distribution are summary statistics with
    uses similar to those of conventional moments, but they are defined in
    terms of the expected values of order statistics.
    Sample L-moments are defined analogously to population L-moments, and
    they can serve as estimators of population L-moments. They tend to be less
    sensitive to extreme observations than conventional moments.

    Parameters
    ----------
    sample : array_like
        The real-valued sample whose L-moments are desired.
    order : array_like, optional
        The (positive integer) orders of the desired L-moments.
        Must be a scalar or non-empty 1D array. Default is [1, 2, 3, 4].
    axis : int or None, default=0
        If an int, the axis of the input along which to compute the statistic.
        The statistic of each axis-slice (e.g. row) of the input will appear
        in a corresponding element of the output. If None, the input will be
        raveled before computing the statistic.
    sorted : bool, default=False
        Whether `sample` is already sorted in increasing order along `axis`.
        If False (default), `sample` will be sorted.
    standardize : bool, default=True
        Whether to return L-moment ratios for orders 3 and higher.
        L-moment ratios are analogous to standardized conventional
        moments: they are the non-standardized L-moments divided
        by the L-moment of order 2.

    Returns
    -------
    lmoments : ndarray
        The sample L-moments of order `order`.

    See Also
    --------
    moment

    References
    ----------
    .. [1] D. Bilkova. "L-Moments and TL-Moments as an Alternative Tool of
           Statistical Data Analysis". Journal of Applied Mathematics and
           Physics. 2014. :doi:`10.4236/jamp.2014.210104`
    .. [2] J. R. M. Hosking. "L-Moments: Analysis and Estimation of Distributions
           Using Linear Combinations of Order Statistics". Journal of the Royal
           Statistical Society. 1990. :doi:`10.1111/j.2517-6161.1990.tb01775.x`
    .. [3] "L-moment". *Wikipedia*. https://en.wikipedia.org/wiki/L-moment.

    Examples
    --------
    >>> import numpy as np
    >>> from scipy import stats
    >>> rng = np.random.default_rng(328458568356392)
    >>> sample = rng.exponential(size=100000)
    >>> stats.lmoment(sample)
    array([1.00124272, 0.50111437, 0.3340092 , 0.16755338])

    Note that the first four standardized population L-moments of the standard
    exponential distribution are 1, 1/2, 1/3, and 1/6; the sample L-moments
    provide reasonable estimates.

    """
    args = _lmoment_iv(sample, order, axis, sorted, standardize)
    sample, order, axis, sorted, standardize = args

    n_moments = np.max(order)
    k = np.arange(n_moments, dtype=sample.dtype)
    prk = _prk(np.expand_dims(k, tuple(range(1, sample.ndim+1))), k)
    bk = _br(sample, r=k)

    n = sample.shape[-1]
    bk[..., n:] = 0  # remove NaNs due to n_moments > n

    lmoms = np_vecdot(prk, bk, axis=-1)
    if standardize and n_moments > 2:
        lmoms[2:] /= lmoms[1]

    lmoms[n:] = np.nan  # add NaNs where appropriate
    return lmoms[order-1]


LinregressResult = _make_tuple_bunch('LinregressResult',
                                     ['slope', 'intercept', 'rvalue',
                                      'pvalue', 'stderr'],
                                     extra_field_names=['intercept_stderr'])


def _pack_LinregressResult(slope, intercept, rvalue, pvalue, stderr, intercept_stderr):
    return LinregressResult(slope, intercept, rvalue, pvalue, stderr,
                            intercept_stderr=intercept_stderr)


def _unpack_LinregressResult(res, _):
    return tuple(res) + (res.intercept_stderr,)


@_axis_nan_policy_factory(_pack_LinregressResult, n_samples=2,
                          result_to_tuple=_unpack_LinregressResult, paired=True,
                          too_small=1, n_outputs=6)
def linregress(x, y, alternative='two-sided'):
    """
    Calculate a linear least-squares regression for two sets of measurements.

    Parameters
    ----------
    x, y : array_like
        Two sets of measurements.  Both arrays should have the same length N.
    alternative : {'two-sided', 'less', 'greater'}, optional
        Defines the alternative hypothesis. Default is 'two-sided'.
        The following options are available:

        * 'two-sided': the slope of the regression line is nonzero
        * 'less': the slope of the regression line is less than zero
        * 'greater':  the slope of the regression line is greater than zero

        .. versionadded:: 1.7.0

    Returns
    -------
    result : ``LinregressResult`` instance
        The return value is an object with the following attributes:

        slope : float
            Slope of the regression line.
        intercept : float
            Intercept of the regression line.
        rvalue : float
            The Pearson correlation coefficient. The square of ``rvalue``
            is equal to the coefficient of determination.
        pvalue : float
            The p-value for a hypothesis test whose null hypothesis is
            that the slope is zero, using Wald Test with t-distribution of
            the test statistic. See `alternative` above for alternative
            hypotheses.
        stderr : float
            Standard error of the estimated slope (gradient), under the
            assumption of residual normality.
        intercept_stderr : float
            Standard error of the estimated intercept, under the assumption
            of residual normality.

    See Also
    --------
    scipy.optimize.curve_fit :
        Use non-linear least squares to fit a function to data.
    scipy.optimize.leastsq :
        Minimize the sum of squares of a set of equations.

    Notes
    -----
    For compatibility with older versions of SciPy, the return value acts
    like a ``namedtuple`` of length 5, with fields ``slope``, ``intercept``,
    ``rvalue``, ``pvalue`` and ``stderr``, so one can continue to write::

        slope, intercept, r, p, se = linregress(x, y)

    With that style, however, the standard error of the intercept is not
    available.  To have access to all the computed values, including the
    standard error of the intercept, use the return value as an object
    with attributes, e.g.::

        result = linregress(x, y)
        print(result.intercept, result.intercept_stderr)

    Examples
    --------
    >>> import numpy as np
    >>> import matplotlib.pyplot as plt
    >>> from scipy import stats
    >>> rng = np.random.default_rng()

    Generate some data:

    >>> x = rng.random(10)
    >>> y = 1.6*x + rng.random(10)

    Perform the linear regression:

    >>> res = stats.linregress(x, y)

    Coefficient of determination (R-squared):

    >>> print(f"R-squared: {res.rvalue**2:.6f}")
    R-squared: 0.717533

    Plot the data along with the fitted line:

    >>> plt.plot(x, y, 'o', label='original data')
    >>> plt.plot(x, res.intercept + res.slope*x, 'r', label='fitted line')
    >>> plt.legend()
    >>> plt.show()

    Calculate 95% confidence interval on slope and intercept:

    >>> # Two-sided inverse Students t-distribution
    >>> # p - probability, df - degrees of freedom
    >>> from scipy.stats import t
    >>> tinv = lambda p, df: abs(t.ppf(p/2, df))

    >>> ts = tinv(0.05, len(x)-2)
    >>> print(f"slope (95%): {res.slope:.6f} +/- {ts*res.stderr:.6f}")
    slope (95%): 1.453392 +/- 0.743465
    >>> print(f"intercept (95%): {res.intercept:.6f}"
    ...       f" +/- {ts*res.intercept_stderr:.6f}")
    intercept (95%): 0.616950 +/- 0.544475

    """
    TINY = 1.0e-20
    x = np.asarray(x)
    y = np.asarray(y)

    if x.size == 0 or y.size == 0:
        raise ValueError("Inputs must not be empty.")

    if np.amax(x) == np.amin(x) and len(x) > 1:
        raise ValueError("Cannot calculate a linear regression "
                         "if all x values are identical")

    n = len(x)
    xmean = np.mean(x, None)
    ymean = np.mean(y, None)

    # Average sums of square differences from the mean
    #   ssxm = mean( (x-mean(x))^2 )
    #   ssxym = mean( (x-mean(x)) * (y-mean(y)) )
    ssxm, ssxym, _, ssym = np.cov(x, y, bias=1).flat

    # R-value
    #   r = ssxym / sqrt( ssxm * ssym )
    if ssxm == 0.0 or ssym == 0.0:
        # If the denominator was going to be 0
        r = np.asarray(np.nan if ssxym == 0 else 0.0)[()]
    else:
        r = ssxym / np.sqrt(ssxm * ssym)
        # Test for numerical error propagation (make sure -1 < r < 1)
        if r > 1.0:
            r = 1.0
        elif r < -1.0:
            r = -1.0

    slope = ssxym / ssxm
    intercept = ymean - slope*xmean
    if n == 2:
        # handle case when only two points are passed in
        if y[0] == y[1]:
            prob = 1.0
        else:
            prob = 0.0
        slope_stderr = 0.0
        intercept_stderr = 0.0
    else:
        df = n - 2  # Number of degrees of freedom
        # n-2 degrees of freedom because 2 has been used up
        # to estimate the mean and standard deviation
        t = r * np.sqrt(df / ((1.0 - r + TINY)*(1.0 + r + TINY)))

        dist = _SimpleStudentT(df)
        prob = _get_pvalue(t, dist, alternative, xp=np)
        prob = prob[()] if prob.ndim == 0 else prob

        slope_stderr = np.sqrt((1 - r**2) * ssym / ssxm / df)

        # Also calculate the standard error of the intercept
        # The following relationship is used:
        #   ssxm = mean( (x-mean(x))^2 )
        #        = ssx - sx*sx
        #        = mean( x^2 ) - mean(x)^2
        intercept_stderr = slope_stderr * np.sqrt(ssxm + xmean**2)

    return LinregressResult(slope=slope, intercept=intercept, rvalue=r,
                            pvalue=prob, stderr=slope_stderr,
                            intercept_stderr=intercept_stderr)


def _xp_mean(x, /, *, axis=None, weights=None, keepdims=False, nan_policy='propagate',
             dtype=None, xp=None):
    r"""Compute the arithmetic mean along the specified axis.

    Parameters
    ----------
    x : real array
        Array containing real numbers whose mean is desired.
    axis : int or tuple of ints, default: None
        If an int or tuple of ints, the axis or axes of the input along which
        to compute the statistic. The statistic of each axis-slice (e.g. row)
        of the input will appear in a corresponding element of the output.
        If ``None``, the input will be raveled before computing the statistic.
    weights : real array, optional
        If specified, an array of weights associated with the values in `x`;
        otherwise ``1``. If `weights` and `x` do not have the same shape, the
        arrays will be broadcasted before performing the calculation. See
        Notes for details.
    keepdims : boolean, optional
        If this is set to ``True``, the axes which are reduced are left
        in the result as dimensions with length one. With this option,
        the result will broadcast correctly against the input array.
    nan_policy : {'propagate', 'omit', 'raise'}, default: 'propagate'
        Defines how to handle input NaNs.

        - ``propagate``: if a NaN is present in the axis slice (e.g. row) along
          which the statistic is computed, the corresponding entry of the output
          will be NaN.
        - ``omit``: NaNs will be omitted when performing the calculation.
          If insufficient data remains in the axis slice along which the
          statistic is computed, the corresponding entry of the output will be
          NaN.
        - ``raise``: if a NaN is present, a ``ValueError`` will be raised.

    dtype : dtype, optional
        Type to use in computing the mean. For integer inputs, the default is
        the default float type of the array library; for floating point inputs,
        the dtype is that of the input.

    Returns
    -------
    out : array
        The mean of each slice

    Notes
    -----
    Let :math:`x_i` represent element :math:`i` of data `x` and let :math:`w_i`
    represent the corresponding element of `weights` after broadcasting. Then the
    (weighted) mean :math:`\bar{x}_w` is given by:

    .. math::

        \bar{x}_w = \frac{ \sum_{i=0}^{n-1} w_i x_i }
                         { \sum_{i=0}^{n-1} w_i }

    where :math:`n` is the number of elements along a slice. Note that this simplifies
    to the familiar :math:`(\sum_i x_i) / n` when the weights are all ``1`` (default).

    The behavior of this function with respect to weights is somewhat different
    from that of `np.average`. For instance,
    `np.average` raises an error when `axis` is not specified and the shapes of `x`
    and the `weights` array are not the same; `xp_mean` simply broadcasts the two.
    Also, `np.average` raises an error when weights sum to zero along a slice;
    `xp_mean` computes the appropriate result. The intent is for this function's
    interface to be consistent with the rest of `scipy.stats`.

    Note that according to the formula, including NaNs with zero weights is not
    the same as *omitting* NaNs with ``nan_policy='omit'``; in the former case,
    the NaNs will continue to propagate through the calculation whereas in the
    latter case, the NaNs are excluded entirely.

    """
    # ensure that `x` and `weights` are array-API compatible arrays of identical shape
    xp = array_namespace(x) if xp is None else xp
    x = _asarray(x, dtype=dtype, subok=True)
    weights = xp.asarray(weights, dtype=dtype) if weights is not None else weights

    # to ensure that this matches the behavior of decorated functions when one of the
    # arguments has size zero, it's easiest to call a similar decorated function.
    if is_numpy(xp) and (xp_size(x) == 0
                         or (weights is not None and xp_size(weights) == 0)):
        return gmean(x, weights=weights, axis=axis, keepdims=keepdims)

    x, weights = xp_promote(x, weights, broadcast=True, force_floating=True, xp=xp)
    if weights is not None:
        x, weights = _share_masks(x, weights, xp=xp)

    # handle the special case of zero-sized arrays
    message = (too_small_1d_not_omit if (x.ndim == 1 or axis is None)
               else too_small_nd_not_omit)
    if xp_size(x) == 0:
        with warnings.catch_warnings():
            warnings.simplefilter("ignore")
            res = xp.mean(x, axis=axis, keepdims=keepdims)
        if xp_size(res) != 0:
            warnings.warn(message, SmallSampleWarning, stacklevel=2)
        return res

    contains_nan = _contains_nan(x, nan_policy, xp_omit_okay=True, xp=xp)
    if weights is not None:
        contains_nan_w = _contains_nan(weights, nan_policy, xp_omit_okay=True, xp=xp)
        contains_nan = contains_nan | contains_nan_w

    # Handle `nan_policy='omit'` by giving zero weight to NaNs, whether they
    # appear in `x` or `weights`. Emit warning if there is an all-NaN slice.
    # Test nan_policy before the implicit call to bool(contains_nan)
    # to avoid raising on lazy xps on the default nan_policy='propagate'
    lazy = is_lazy_array(x)
    if nan_policy == 'omit' and (lazy or contains_nan):
        nan_mask = xp.isnan(x)
        if weights is not None:
            nan_mask |= xp.isnan(weights)
        if not lazy and xp.any(xp.all(nan_mask, axis=axis)):
            message = (too_small_1d_omit if (x.ndim == 1 or axis is None)
                       else too_small_nd_omit)
            warnings.warn(message, SmallSampleWarning, stacklevel=2)
        weights = xp.ones_like(x) if weights is None else weights
        x = xp.where(nan_mask, 0., x)
        weights = xp.where(nan_mask, 0., weights)

    # Perform the mean calculation itself
    if weights is None:
        return xp.mean(x, axis=axis, keepdims=keepdims)

    # consider using `vecdot` if `axis` tuple support is added (data-apis/array-api#910)
    norm = xp.sum(weights, axis=axis)
    wsum = xp.sum(x * weights, axis=axis)
    with np.errstate(divide='ignore', invalid='ignore'):
        res = wsum/norm

    # Respect `keepdims` and convert NumPy 0-D arrays to scalars
    if keepdims:

        if axis is None:
            final_shape = (1,) * len(x.shape)
        else:
            # axis can be a scalar or sequence
            axes = (axis,) if not isinstance(axis, Sequence) else axis
            final_shape = list(x.shape)
            for i in axes:
                final_shape[i] = 1

        res = xp.reshape(res, final_shape)

    return res[()] if res.ndim == 0 else res


def _xp_var(x, /, *, axis=None, correction=0, keepdims=False, nan_policy='propagate',
            dtype=None, xp=None):
    # an array-api compatible function for variance with scipy.stats interface
    # and features (e.g. `nan_policy`).
    xp = array_namespace(x) if xp is None else xp
    x = _asarray(x, subok=True)

    # use `_xp_mean` instead of `xp.var` for desired warning behavior
    # it would be nice to combine this with `_var`, which uses `_moment`
    # and therefore warns when precision is lost, but that does not support
    # `axis` tuples or keepdims. Eventually, `_axis_nan_policy` will simplify
    # `axis` tuples and implement `keepdims` for non-NumPy arrays; then it will
    # be easy.
    kwargs = dict(axis=axis, nan_policy=nan_policy, dtype=dtype, xp=xp)
    mean = _xp_mean(x, keepdims=True, **kwargs)
    x = _asarray(x, dtype=mean.dtype, subok=True)
    x_mean = _demean(x, mean, axis, xp=xp)
    x_mean_conj = (xp.conj(x_mean) if xp.isdtype(x_mean.dtype, 'complex floating')
                   else x_mean)  # crossref data-apis/array-api#824
    var = _xp_mean(x_mean * x_mean_conj, keepdims=keepdims, **kwargs)

    if correction != 0:
        n = _length_nonmasked(x, axis, xp=xp)
        # Or two lines with ternaries : )
        # axis = range(x.ndim) if axis is None else axis
        # n = math.prod(x.shape[i] for i in axis) if iterable(axis) else x.shape[axis]

        n = xp.asarray(n, dtype=var.dtype, device=xp_device(x))

        if nan_policy == 'omit':
            nan_mask = xp.astype(xp.isnan(x), var.dtype)
            n = n - xp.sum(nan_mask, axis=axis, keepdims=keepdims)

        # Produce NaNs silently when n - correction <= 0
        nc = n - correction
        factor = xpx.apply_where(nc > 0, (n, nc), operator.truediv, fill_value=xp.nan)
        var *= factor

    return var[()] if var.ndim == 0 else var


class _SimpleNormal:
    # A very simple, array-API compatible normal distribution for use in
    # hypothesis tests. May be replaced by new infrastructure Normal
    # distribution in due time.

    def cdf(self, x):
        return special.ndtr(x)

    def sf(self, x):
        return special.ndtr(-x)

    def isf(self, x):
        return -special.ndtri(x)


class _SimpleChi2:
    # A very simple, array-API compatible chi-squared distribution for use in
    # hypothesis tests. May be replaced by new infrastructure chi-squared
    # distribution in due time.
    def __init__(self, df):
        self.df = df

    def cdf(self, x):
        return special.chdtr(self.df, x)

    def sf(self, x):
        return special.chdtrc(self.df, x)


class _SimpleBeta:
    # A very simple, array-API compatible beta distribution for use in
    # hypothesis tests. May be replaced by new infrastructure beta
    # distribution in due time.
    def __init__(self, a, b, *, loc=None, scale=None):
        self.a = a
        self.b = b
        self.loc = loc
        self.scale = scale

    def cdf(self, x):
        if self.loc is not None or self.scale is not None:
            loc = 0 if self.loc is None else self.loc
            scale = 1 if self.scale is None else self.scale
            return special.betainc(self.a, self.b, (x - loc)/scale)
        return special.betainc(self.a, self.b, x)

    def sf(self, x):
        if self.loc is not None or self.scale is not None:
            loc = 0 if self.loc is None else self.loc
            scale = 1 if self.scale is None else self.scale
            return special.betaincc(self.a, self.b, (x - loc)/scale)
        return special.betaincc(self.a, self.b, x)


class _SimpleStudentT:
    # A very simple, array-API compatible t distribution for use in
    # hypothesis tests. May be replaced by new infrastructure t
    # distribution in due time.
    def __init__(self, df):
        self.df = df

    def cdf(self, t):
        return special.stdtr(self.df, t)

    def sf(self, t):
        return special.stdtr(self.df, -t)<|MERGE_RESOLUTION|>--- conflicted
+++ resolved
@@ -4228,17 +4228,11 @@
     xp = array_namespace(r)
 
     ones = xp.ones_like(r)
-<<<<<<< HEAD
     n = xp.asarray(n, dtype=r.dtype, device=xp_device(r))
     confidence_level = xp.asarray(confidence_level, dtype=r.dtype, device=xp_device(r))
-    if n > 3:
-=======
-    n = xp.asarray(n, dtype=r.dtype)
-    confidence_level = xp.asarray(confidence_level, dtype=r.dtype)
 
     with np.errstate(divide='ignore', invalid='ignore'):
         zr = xp.atanh(r)
->>>>>>> 918e9bf1
         se = xp.sqrt(1 / (n - 3))
 
     if alternative == "two-sided":
@@ -4779,23 +4773,9 @@
     r = xp.clip(r, -1., 1.)
     r = xpx.at(r, const_xy).set(xp.nan)
 
-<<<<<<< HEAD
-    # Make sure we return exact 1.0 or -1.0 values for n == 2 case as promised
-    # in the docs.
-    if n == 2:
-        r = xp.round(r)
-        one = xp.asarray(1, dtype=dtype, device=xp_device(r))
-        pvalue = xp.where(xp.asarray(xp.isnan(r)), xp.nan*one, one)
-    else:
-        # As explained in the docstring, the distribution of `r` under the null
-        # hypothesis is the beta distribution on (-1, 1) with a = b = n/2 - 1.
-        ab = xp.asarray(n/2 - 1, dtype=dtype, device=xp_device(x))
-        dist = _SimpleBeta(ab, ab, loc=-1, scale=2)
-        pvalue = _get_pvalue(r, dist, alternative, xp=xp)
-=======
     # As explained in the docstring, the distribution of `r` under the null
     # hypothesis is the beta distribution on (-1, 1) with a = b = n/2 - 1.
-    ab = xp.asarray(n/2 - 1)
+    ab = xp.asarray(n/2 - 1, dtype=dtype, device=xp_device(x))
     dist = _SimpleBeta(ab, ab, loc=-1, scale=2)
     pvalue = _get_pvalue(r, dist, alternative, xp=xp)
 
@@ -4803,7 +4783,6 @@
     def special_case(r): return xp.where(xp.isnan(r), xp.nan, xp.ones_like(r))
     r = xpx.apply_where(mask, (r,), xp.round, fill_value=r)
     pvalue = xpx.apply_where(mask, (r,), special_case, fill_value=pvalue)
->>>>>>> 918e9bf1
 
     r = r[()] if r.ndim == 0 else r
     pvalue = pvalue[()] if pvalue.ndim == 0 else pvalue
