# Copyright 2002 Gary Strangman.  All rights reserved
# Copyright 2002-2016 The SciPy Developers
#
# The original code from Gary Strangman was heavily adapted for
# use in SciPy by Travis Oliphant.  The original code came with the
# following disclaimer:
#
# This software is provided "as-is".  There are no expressed or implied
# warranties of any kind, including, but not limited to, the warranties
# of merchantability and fitness for a given application.  In no event
# shall Gary Strangman be liable for any direct, indirect, incidental,
# special, exemplary or consequential damages (including, but not limited
# to, loss of use, data or profits, or business interruption) however
# caused and on any theory of liability, whether in contract, strict
# liability or tort (including negligence or otherwise) arising in any way
# out of the use of this software, even if advised of the possibility of
# such damage.

"""
A collection of basic statistical functions for Python.

References
----------
.. [CRCProbStat2000] Zwillinger, D. and Kokoska, S. (2000). CRC Standard
   Probability and Statistics Tables and Formulae. Chapman & Hall: New
   York. 2000.

"""
import warnings
import math
import functools
import operator
from math import gcd
from collections import namedtuple
from collections.abc import Sequence

import numpy as np
from numpy import array, asarray, ma

from scipy import sparse
from scipy.spatial import distance_matrix

from scipy.optimize import milp, LinearConstraint
<<<<<<< HEAD
from scipy._lib._array_api import is_lazy_array, xp_capabilities, xp_capabilities_table
=======
from scipy._lib._array_api import is_lazy_array, xp_ravel
>>>>>>> 748446b6
from scipy._lib._util import (check_random_state, _get_nan,
                              _rename_parameter, _contains_nan,
                              AxisError, _lazywhere, np_vecdot)
from scipy._lib.deprecation import _deprecate_positional_args

import scipy.special as special
# Import unused here but needs to stay until end of deprecation periode
# See https://github.com/scipy/scipy/issues/15765#issuecomment-1875564522
from scipy import linalg  # noqa: F401
from . import distributions
from . import _mstats_basic as mstats_basic

from ._stats_mstats_common import _find_repeats, theilslopes, siegelslopes
from ._stats import _kendall_dis, _toint64, _weightedrankedtau

from dataclasses import dataclass, field
from ._hypotests import _all_partitions
from ._stats_pythran import _compute_outer_prob_inside_method
from ._resampling import (MonteCarloMethod, PermutationMethod, BootstrapMethod,
                          monte_carlo_test, permutation_test, bootstrap,
                          _batch_generator)
from ._axis_nan_policy import (_axis_nan_policy_factory,
                               _broadcast_concatenate, _broadcast_shapes,
                               _broadcast_array_shapes_remove_axis, SmallSampleWarning,
                               too_small_1d_not_omit, too_small_1d_omit,
                               too_small_nd_not_omit, too_small_nd_omit)
from ._binomtest import _binary_search_for_binom_tst as _binary_search
from scipy._lib._bunch import _make_tuple_bunch
from scipy import stats
from scipy.optimize import root_scalar
from scipy._lib._util import normalize_axis_index
from scipy._lib._array_api import (
    _asarray,
    array_namespace,
    is_numpy,
    is_marray,
    xp_size,
    xp_moveaxis_to_end,
    xp_sign,
    xp_vector_norm,
    xp_broadcast_promote,
)
from scipy._lib import array_api_extra as xpx
from scipy._lib.deprecation import _deprecated


# Functions/classes in other files should be added in `__init__.py`, not here
__all__ = ['find_repeats', 'gmean', 'hmean', 'pmean', 'mode', 'tmean', 'tvar',
           'tmin', 'tmax', 'tstd', 'tsem', 'moment',
           'skew', 'kurtosis', 'describe', 'skewtest', 'kurtosistest',
           'normaltest', 'jarque_bera',
           'scoreatpercentile', 'percentileofscore',
           'cumfreq', 'relfreq', 'obrientransform',
           'sem', 'zmap', 'zscore', 'gzscore', 'iqr', 'gstd',
           'median_abs_deviation',
           'sigmaclip', 'trimboth', 'trim1', 'trim_mean',
           'f_oneway', 'pearsonr', 'fisher_exact',
           'spearmanr', 'pointbiserialr',
           'kendalltau', 'weightedtau',
           'linregress', 'siegelslopes', 'theilslopes', 'ttest_1samp',
           'ttest_ind', 'ttest_ind_from_stats', 'ttest_rel',
           'kstest', 'ks_1samp', 'ks_2samp',
           'chisquare', 'power_divergence',
           'tiecorrect', 'ranksums', 'kruskal', 'friedmanchisquare',
           'rankdata', 'combine_pvalues', 'quantile_test',
           'wasserstein_distance', 'wasserstein_distance_nd', 'energy_distance',
           'brunnermunzel', 'alexandergovern',
           'expectile', 'lmoment']


def _chk_asarray(a, axis, *, xp=None):
    if xp is None:
        xp = array_namespace(a)

    if axis is None:
        a = xp.reshape(a, (-1,))
        outaxis = 0
    else:
        a = xp.asarray(a)
        outaxis = axis

    if a.ndim == 0:
        a = xp.reshape(a, (-1,))

    return a, outaxis


def _chk2_asarray(a, b, axis):
    if axis is None:
        a = np.ravel(a)
        b = np.ravel(b)
        outaxis = 0
    else:
        a = np.asarray(a)
        b = np.asarray(b)
        outaxis = axis

    if a.ndim == 0:
        a = np.atleast_1d(a)
    if b.ndim == 0:
        b = np.atleast_1d(b)

    return a, b, outaxis


def _convert_common_float(*arrays, xp=None):
    xp = array_namespace(*arrays) if xp is None else xp
    arrays = [_asarray(array, subok=True) for array in arrays]
    dtypes = [(xp.asarray(1.).dtype if xp.isdtype(array.dtype, 'integral')
               else array.dtype) for array in arrays]
    dtype = xp.result_type(*dtypes)
    arrays = [xp.astype(array, dtype, copy=False) for array in arrays]
    return arrays[0] if len(arrays)==1 else tuple(arrays)


SignificanceResult = _make_tuple_bunch('SignificanceResult',
                                       ['statistic', 'pvalue'], [])
# Let's call a SignificanceResult with legacy :correlation" attribute a
# "CorrelationResult". Don't add to `extra_field_names`- shouldn't be in repr.


def _pack_CorrelationResult(statistic, pvalue, correlation):
    res = SignificanceResult(statistic, pvalue)
    res.correlation = correlation
    return res


def _unpack_CorrelationResult(res):
    return res.statistic, res.pvalue, res.correlation


# note that `weights` are paired with `x`
@_axis_nan_policy_factory(
        lambda x: x, n_samples=1, n_outputs=1, too_small=0, paired=True,
        result_to_tuple=lambda x: (x,), kwd_samples=['weights'])
def gmean(a, axis=0, dtype=None, weights=None):
    r"""Compute the weighted geometric mean along the specified axis.

    The weighted geometric mean of the array :math:`a_i` associated to weights
    :math:`w_i` is:

    .. math::

        \exp \left( \frac{ \sum_{i=1}^n w_i \ln a_i }{ \sum_{i=1}^n w_i }
                   \right) \, ,

    and, with equal weights, it gives:

    .. math::

        \sqrt[n]{ \prod_{i=1}^n a_i } \, .

    Parameters
    ----------
    a : array_like
        Input array or object that can be converted to an array.
    axis : int or None, optional
        Axis along which the geometric mean is computed. Default is 0.
        If None, compute over the whole array `a`.
    dtype : dtype, optional
        Type to which the input arrays are cast before the calculation is
        performed.
    weights : array_like, optional
        The `weights` array must be broadcastable to the same shape as `a`.
        Default is None, which gives each value a weight of 1.0.

    Returns
    -------
    gmean : ndarray
        See `dtype` parameter above.

    See Also
    --------
    numpy.mean : Arithmetic average
    numpy.average : Weighted average
    hmean : Harmonic mean

    Notes
    -----
    The sample geometric mean is the exponential of the mean of the natural
    logarithms of the observations.
    Negative observations will produce NaNs in the output because the *natural*
    logarithm (as opposed to the *complex* logarithm) is defined only for
    non-negative reals.

    References
    ----------
    .. [1] "Weighted Geometric Mean", *Wikipedia*,
           https://en.wikipedia.org/wiki/Weighted_geometric_mean.
    .. [2] Grossman, J., Grossman, M., Katz, R., "Averages: A New Approach",
           Archimedes Foundation, 1983

    Examples
    --------
    >>> from scipy.stats import gmean
    >>> gmean([1, 4])
    2.0
    >>> gmean([1, 2, 3, 4, 5, 6, 7])
    3.3800151591412964
    >>> gmean([1, 4, 7], weights=[3, 1, 3])
    2.80668351922014

    """
    xp = array_namespace(a, weights)
    a = xp.asarray(a, dtype=dtype)

    if weights is not None:
        weights = xp.asarray(weights, dtype=dtype)

    with np.errstate(divide='ignore'):
        log_a = xp.log(a)

    return xp.exp(_xp_mean(log_a, axis=axis, weights=weights))


@_axis_nan_policy_factory(
        lambda x: x, n_samples=1, n_outputs=1, too_small=0, paired=True,
        result_to_tuple=lambda x: (x,), kwd_samples=['weights'])
def hmean(a, axis=0, dtype=None, *, weights=None):
    r"""Calculate the weighted harmonic mean along the specified axis.

    The weighted harmonic mean of the array :math:`a_i` associated to weights
    :math:`w_i` is:

    .. math::

        \frac{ \sum_{i=1}^n w_i }{ \sum_{i=1}^n \frac{w_i}{a_i} } \, ,

    and, with equal weights, it gives:

    .. math::

        \frac{ n }{ \sum_{i=1}^n \frac{1}{a_i} } \, .

    Parameters
    ----------
    a : array_like
        Input array, masked array or object that can be converted to an array.
    axis : int or None, optional
        Axis along which the harmonic mean is computed. Default is 0.
        If None, compute over the whole array `a`.
    dtype : dtype, optional
        Type of the returned array and of the accumulator in which the
        elements are summed. If `dtype` is not specified, it defaults to the
        dtype of `a`, unless `a` has an integer `dtype` with a precision less
        than that of the default platform integer. In that case, the default
        platform integer is used.
    weights : array_like, optional
        The weights array can either be 1-D (in which case its length must be
        the size of `a` along the given `axis`) or of the same shape as `a`.
        Default is None, which gives each value a weight of 1.0.

        .. versionadded:: 1.9

    Returns
    -------
    hmean : ndarray
        See `dtype` parameter above.

    See Also
    --------
    numpy.mean : Arithmetic average
    numpy.average : Weighted average
    gmean : Geometric mean

    Notes
    -----
    The sample harmonic mean is the reciprocal of the mean of the reciprocals
    of the observations.

    The harmonic mean is computed over a single dimension of the input
    array, axis=0 by default, or all values in the array if axis=None.
    float64 intermediate and return values are used for integer inputs.

    The harmonic mean is only defined if all observations are non-negative;
    otherwise, the result is NaN.

    References
    ----------
    .. [1] "Weighted Harmonic Mean", *Wikipedia*,
           https://en.wikipedia.org/wiki/Harmonic_mean#Weighted_harmonic_mean
    .. [2] Ferger, F., "The nature and use of the harmonic mean", Journal of
           the American Statistical Association, vol. 26, pp. 36-40, 1931

    Examples
    --------
    >>> from scipy.stats import hmean
    >>> hmean([1, 4])
    1.6000000000000001
    >>> hmean([1, 2, 3, 4, 5, 6, 7])
    2.6997245179063363
    >>> hmean([1, 4, 7], weights=[3, 1, 3])
    1.9029126213592233

    """
    xp = array_namespace(a, weights)
    a = xp.asarray(a, dtype=dtype)

    if weights is not None:
        weights = xp.asarray(weights, dtype=dtype)

    negative_mask = a < 0
    if xp.any(negative_mask):
        # `where` avoids having to be careful about dtypes and will work with
        # JAX. This is the exceptional case, so it's OK to be a little slower.
        # Won't work for array_api_strict for now, but see data-apis/array-api#807
        a = xp.where(negative_mask, xp.nan, a)
        message = ("The harmonic mean is only defined if all elements are "
                   "non-negative; otherwise, the result is NaN.")
        warnings.warn(message, RuntimeWarning, stacklevel=2)

    with np.errstate(divide='ignore'):
        return 1.0 / _xp_mean(1.0 / a, axis=axis, weights=weights)


@_axis_nan_policy_factory(
        lambda x: x, n_samples=1, n_outputs=1, too_small=0, paired=True,
        result_to_tuple=lambda x: (x,), kwd_samples=['weights'])
def pmean(a, p, *, axis=0, dtype=None, weights=None):
    r"""Calculate the weighted power mean along the specified axis.

    The weighted power mean of the array :math:`a_i` associated to weights
    :math:`w_i` is:

    .. math::

        \left( \frac{ \sum_{i=1}^n w_i a_i^p }{ \sum_{i=1}^n w_i }
              \right)^{ 1 / p } \, ,

    and, with equal weights, it gives:

    .. math::

        \left( \frac{ 1 }{ n } \sum_{i=1}^n a_i^p \right)^{ 1 / p }  \, .

    When ``p=0``, it returns the geometric mean.

    This mean is also called generalized mean or Hölder mean, and must not be
    confused with the Kolmogorov generalized mean, also called
    quasi-arithmetic mean or generalized f-mean [3]_.

    Parameters
    ----------
    a : array_like
        Input array, masked array or object that can be converted to an array.
    p : int or float
        Exponent.
    axis : int or None, optional
        Axis along which the power mean is computed. Default is 0.
        If None, compute over the whole array `a`.
    dtype : dtype, optional
        Type of the returned array and of the accumulator in which the
        elements are summed. If `dtype` is not specified, it defaults to the
        dtype of `a`, unless `a` has an integer `dtype` with a precision less
        than that of the default platform integer. In that case, the default
        platform integer is used.
    weights : array_like, optional
        The weights array can either be 1-D (in which case its length must be
        the size of `a` along the given `axis`) or of the same shape as `a`.
        Default is None, which gives each value a weight of 1.0.

    Returns
    -------
    pmean : ndarray, see `dtype` parameter above.
        Output array containing the power mean values.

    See Also
    --------
    numpy.average : Weighted average
    gmean : Geometric mean
    hmean : Harmonic mean

    Notes
    -----
    The power mean is computed over a single dimension of the input
    array, ``axis=0`` by default, or all values in the array if ``axis=None``.
    float64 intermediate and return values are used for integer inputs.

    The power mean is only defined if all observations are non-negative;
    otherwise, the result is NaN.

    .. versionadded:: 1.9

    References
    ----------
    .. [1] "Generalized Mean", *Wikipedia*,
           https://en.wikipedia.org/wiki/Generalized_mean
    .. [2] Norris, N., "Convexity properties of generalized mean value
           functions", The Annals of Mathematical Statistics, vol. 8,
           pp. 118-120, 1937
    .. [3] Bullen, P.S., Handbook of Means and Their Inequalities, 2003

    Examples
    --------
    >>> from scipy.stats import pmean, hmean, gmean
    >>> pmean([1, 4], 1.3)
    2.639372938300652
    >>> pmean([1, 2, 3, 4, 5, 6, 7], 1.3)
    4.157111214492084
    >>> pmean([1, 4, 7], -2, weights=[3, 1, 3])
    1.4969684896631954

    For p=-1, power mean is equal to harmonic mean:

    >>> pmean([1, 4, 7], -1, weights=[3, 1, 3])
    1.9029126213592233
    >>> hmean([1, 4, 7], weights=[3, 1, 3])
    1.9029126213592233

    For p=0, power mean is defined as the geometric mean:

    >>> pmean([1, 4, 7], 0, weights=[3, 1, 3])
    2.80668351922014
    >>> gmean([1, 4, 7], weights=[3, 1, 3])
    2.80668351922014

    """
    if not isinstance(p, int | float):
        raise ValueError("Power mean only defined for exponent of type int or "
                         "float.")
    if p == 0:
        return gmean(a, axis=axis, dtype=dtype, weights=weights)

    xp = array_namespace(a, weights)
    a = xp.asarray(a, dtype=dtype)

    if weights is not None:
        weights = xp.asarray(weights, dtype=dtype)

    negative_mask = a < 0
    if xp.any(negative_mask):
        # `where` avoids having to be careful about dtypes and will work with
        # JAX. This is the exceptional case, so it's OK to be a little slower.
        # Won't work for array_api_strict for now, but see data-apis/array-api#807
        a = xp.where(negative_mask, np.nan, a)
        message = ("The power mean is only defined if all elements are "
                   "non-negative; otherwise, the result is NaN.")
        warnings.warn(message, RuntimeWarning, stacklevel=2)

    with np.errstate(divide='ignore', invalid='ignore'):
        return _xp_mean(a**float(p), axis=axis, weights=weights)**(1/p)


ModeResult = namedtuple('ModeResult', ('mode', 'count'))


def _mode_result(mode, count):
    # When a slice is empty, `_axis_nan_policy` automatically produces
    # NaN for `mode` and `count`. This is a reasonable convention for `mode`,
    # but `count` should not be NaN; it should be zero.
    i = np.isnan(count)
    if i.shape == ():
        count = np.asarray(0, dtype=count.dtype)[()] if i else count
    else:
        count[i] = 0
    return ModeResult(mode, count)


@_axis_nan_policy_factory(_mode_result, override={'vectorization': True,
                                                  'nan_propagation': False})
def mode(a, axis=0, nan_policy='propagate', keepdims=False):
    r"""Return an array of the modal (most common) value in the passed array.

    If there is more than one such value, only one is returned.
    The bin-count for the modal bins is also returned.

    Parameters
    ----------
    a : array_like
        Numeric, n-dimensional array of which to find mode(s).
    axis : int or None, optional
        Axis along which to operate. Default is 0. If None, compute over
        the whole array `a`.
    nan_policy : {'propagate', 'raise', 'omit'}, optional
        Defines how to handle when input contains nan.
        The following options are available (default is 'propagate'):

          * 'propagate': treats nan as it would treat any other value
          * 'raise': throws an error
          * 'omit': performs the calculations ignoring nan values
    keepdims : bool, optional
        If set to ``False``, the `axis` over which the statistic is taken
        is consumed (eliminated from the output array). If set to ``True``,
        the `axis` is retained with size one, and the result will broadcast
        correctly against the input array.

    Returns
    -------
    mode : ndarray
        Array of modal values.
    count : ndarray
        Array of counts for each mode.

    Notes
    -----
    The mode  is calculated using `numpy.unique`.
    In NumPy versions 1.21 and after, all NaNs - even those with different
    binary representations - are treated as equivalent and counted as separate
    instances of the same value.

    By convention, the mode of an empty array is NaN, and the associated count
    is zero.

    Examples
    --------
    >>> import numpy as np
    >>> a = np.array([[3, 0, 3, 7],
    ...               [3, 2, 6, 2],
    ...               [1, 7, 2, 8],
    ...               [3, 0, 6, 1],
    ...               [3, 2, 5, 5]])
    >>> from scipy import stats
    >>> stats.mode(a, keepdims=True)
    ModeResult(mode=array([[3, 0, 6, 1]]), count=array([[4, 2, 2, 1]]))

    To get mode of whole array, specify ``axis=None``:

    >>> stats.mode(a, axis=None, keepdims=True)
    ModeResult(mode=[[3]], count=[[5]])
    >>> stats.mode(a, axis=None, keepdims=False)
    ModeResult(mode=3, count=5)

    """
    # `axis`, `nan_policy`, and `keepdims` are handled by `_axis_nan_policy`
    if not np.issubdtype(a.dtype, np.number):
        message = ("Argument `a` is not recognized as numeric. "
                   "Support for input that cannot be coerced to a numeric "
                   "array was deprecated in SciPy 1.9.0 and removed in SciPy "
                   "1.11.0. Please consider `np.unique`.")
        raise TypeError(message)

    if a.size == 0:
        NaN = _get_nan(a)
        return ModeResult(*np.array([NaN, 0], dtype=NaN.dtype))

    vals, cnts = np.unique(a, return_counts=True)
    modes, counts = vals[cnts.argmax()], cnts.max()
    return ModeResult(modes[()], counts[()])


def _put_val_to_limits(a, limits, inclusive, val=np.nan, xp=None):
    """Replace elements outside limits with a value.

    This is primarily a utility function.

    Parameters
    ----------
    a : array
    limits : (float or None, float or None)
        A tuple consisting of the (lower limit, upper limit).  Elements in the
        input array less than the lower limit or greater than the upper limit
        will be replaced with `val`. None implies no limit.
    inclusive : (bool, bool)
        A tuple consisting of the (lower flag, upper flag).  These flags
        determine whether values exactly equal to lower or upper are allowed.
    val : float, default: NaN
        The value with which extreme elements of the array are replaced.

    """
    xp = array_namespace(a) if xp is None else xp
    mask = xp.zeros_like(a, dtype=xp.bool)
    if limits is None:
        return a, mask
    lower_limit, upper_limit = limits
    lower_include, upper_include = inclusive
    if lower_limit is not None:
        mask |= (a < lower_limit) if lower_include else a <= lower_limit
    if upper_limit is not None:
        mask |= (a > upper_limit) if upper_include else a >= upper_limit
    if xp.all(mask):
        raise ValueError("No array values within given limits")
    if xp.any(mask):
        a = xp.where(mask, val, a)
    return a, mask


@_axis_nan_policy_factory(
    lambda x: x, n_outputs=1, default_axis=None,
    result_to_tuple=lambda x: (x,)
)
def tmean(a, limits=None, inclusive=(True, True), axis=None):
    """Compute the trimmed mean.

    This function finds the arithmetic mean of given values, ignoring values
    outside the given `limits`.

    Parameters
    ----------
    a : array_like
        Array of values.
    limits : None or (lower limit, upper limit), optional
        Values in the input array less than the lower limit or greater than the
        upper limit will be ignored.  When limits is None (default), then all
        values are used.  Either of the limit values in the tuple can also be
        None representing a half-open interval.
    inclusive : (bool, bool), optional
        A tuple consisting of the (lower flag, upper flag).  These flags
        determine whether values exactly equal to the lower or upper limits
        are included.  The default value is (True, True).
    axis : int or None, optional
        Axis along which to compute test. Default is None.

    Returns
    -------
    tmean : ndarray
        Trimmed mean.

    See Also
    --------
    trim_mean : Returns mean after trimming a proportion from both tails.

    Examples
    --------
    >>> import numpy as np
    >>> from scipy import stats
    >>> x = np.arange(20)
    >>> stats.tmean(x)
    9.5
    >>> stats.tmean(x, (3,17))
    10.0

    """
    xp = array_namespace(a)
    a, mask = _put_val_to_limits(a, limits, inclusive, val=0., xp=xp)
    # explicit dtype specification required due to data-apis/array-api-compat#152
    sum = xp.sum(a, axis=axis, dtype=a.dtype)
    n = xp.sum(xp.asarray(~mask, dtype=a.dtype), axis=axis, dtype=a.dtype)
    mean = _lazywhere(n != 0, (sum, n), xp.divide, xp.nan)
    return mean[()] if mean.ndim == 0 else mean


@_axis_nan_policy_factory(
    lambda x: x, n_outputs=1, result_to_tuple=lambda x: (x,)
)
def tvar(a, limits=None, inclusive=(True, True), axis=0, ddof=1):
    """Compute the trimmed variance.

    This function computes the sample variance of an array of values,
    while ignoring values which are outside of given `limits`.

    Parameters
    ----------
    a : array_like
        Array of values.
    limits : None or (lower limit, upper limit), optional
        Values in the input array less than the lower limit or greater than the
        upper limit will be ignored. When limits is None, then all values are
        used. Either of the limit values in the tuple can also be None
        representing a half-open interval.  The default value is None.
    inclusive : (bool, bool), optional
        A tuple consisting of the (lower flag, upper flag).  These flags
        determine whether values exactly equal to the lower or upper limits
        are included.  The default value is (True, True).
    axis : int or None, optional
        Axis along which to operate. Default is 0. If None, compute over the
        whole array `a`.
    ddof : int, optional
        Delta degrees of freedom.  Default is 1.

    Returns
    -------
    tvar : float
        Trimmed variance.

    Notes
    -----
    `tvar` computes the unbiased sample variance, i.e. it uses a correction
    factor ``n / (n - 1)``.

    Examples
    --------
    >>> import numpy as np
    >>> from scipy import stats
    >>> x = np.arange(20)
    >>> stats.tvar(x)
    35.0
    >>> stats.tvar(x, (3,17))
    20.0

    """
    xp = array_namespace(a)
    a, _ = _put_val_to_limits(a, limits, inclusive, xp=xp)
    with warnings.catch_warnings():
        warnings.simplefilter("ignore", SmallSampleWarning)
        # Currently, this behaves like nan_policy='omit' for alternative array
        # backends, but nan_policy='propagate' will be handled for other backends
        # by the axis_nan_policy decorator shortly.
        return _xp_var(a, correction=ddof, axis=axis, nan_policy='omit', xp=xp)

@_axis_nan_policy_factory(
    lambda x: x, n_outputs=1, result_to_tuple=lambda x: (x,)
)
def tmin(a, lowerlimit=None, axis=0, inclusive=True, nan_policy='propagate'):
    """Compute the trimmed minimum.

    This function finds the minimum value of an array `a` along the
    specified axis, but only considering values greater than a specified
    lower limit.

    Parameters
    ----------
    a : array_like
        Array of values.
    lowerlimit : None or float, optional
        Values in the input array less than the given limit will be ignored.
        When lowerlimit is None, then all values are used. The default value
        is None.
    axis : int or None, optional
        Axis along which to operate. Default is 0. If None, compute over the
        whole array `a`.
    inclusive : {True, False}, optional
        This flag determines whether values exactly equal to the lower limit
        are included.  The default value is True.

    Returns
    -------
    tmin : float, int or ndarray
        Trimmed minimum.

    Examples
    --------
    >>> import numpy as np
    >>> from scipy import stats
    >>> x = np.arange(20)
    >>> stats.tmin(x)
    0

    >>> stats.tmin(x, 13)
    13

    >>> stats.tmin(x, 13, inclusive=False)
    14

    """
    xp = array_namespace(a)

    max_ = xp.iinfo(a.dtype).max if xp.isdtype(a.dtype, 'integral') else xp.inf
    a, mask = _put_val_to_limits(a, (lowerlimit, None), (inclusive, None),
                                 val=max_, xp=xp)

    min_ = xp.min(a, axis=axis)
    valid = ~xp.all(mask, axis=axis)  # At least one element above lowerlimit
    # Output dtype is data-dependent
    # Possible loss of precision for int types
    res = min_ if xp.all(valid) else xp.where(valid, min_, xp.nan)
    return res[()] if res.ndim == 0 else res


@_axis_nan_policy_factory(
    lambda x: x, n_outputs=1, result_to_tuple=lambda x: (x,)
)
def tmax(a, upperlimit=None, axis=0, inclusive=True, nan_policy='propagate'):
    """Compute the trimmed maximum.

    This function computes the maximum value of an array along a given axis,
    while ignoring values larger than a specified upper limit.

    Parameters
    ----------
    a : array_like
        Array of values.
    upperlimit : None or float, optional
        Values in the input array greater than the given limit will be ignored.
        When upperlimit is None, then all values are used. The default value
        is None.
    axis : int or None, optional
        Axis along which to operate. Default is 0. If None, compute over the
        whole array `a`.
    inclusive : {True, False}, optional
        This flag determines whether values exactly equal to the upper limit
        are included.  The default value is True.

    Returns
    -------
    tmax : float, int or ndarray
        Trimmed maximum.

    Examples
    --------
    >>> import numpy as np
    >>> from scipy import stats
    >>> x = np.arange(20)
    >>> stats.tmax(x)
    19

    >>> stats.tmax(x, 13)
    13

    >>> stats.tmax(x, 13, inclusive=False)
    12

    """
    xp = array_namespace(a)

    min_ = xp.iinfo(a.dtype).min if xp.isdtype(a.dtype, 'integral') else -xp.inf
    a, mask = _put_val_to_limits(a, (None, upperlimit), (None, inclusive),
                                 val=min_, xp=xp)

    max_ = xp.max(a, axis=axis)
    valid = ~xp.all(mask, axis=axis)  # At least one element below upperlimit
    # Output dtype is data-dependent
    # Possible loss of precision for int types
    res = max_ if xp.all(valid) else xp.where(valid, max_, xp.nan)
    return res[()] if res.ndim == 0 else res


@_axis_nan_policy_factory(
    lambda x: x, n_outputs=1, result_to_tuple=lambda x: (x,)
)
def tstd(a, limits=None, inclusive=(True, True), axis=0, ddof=1):
    """Compute the trimmed sample standard deviation.

    This function finds the sample standard deviation of given values,
    ignoring values outside the given `limits`.

    Parameters
    ----------
    a : array_like
        Array of values.
    limits : None or (lower limit, upper limit), optional
        Values in the input array less than the lower limit or greater than the
        upper limit will be ignored. When limits is None, then all values are
        used. Either of the limit values in the tuple can also be None
        representing a half-open interval.  The default value is None.
    inclusive : (bool, bool), optional
        A tuple consisting of the (lower flag, upper flag).  These flags
        determine whether values exactly equal to the lower or upper limits
        are included.  The default value is (True, True).
    axis : int or None, optional
        Axis along which to operate. Default is 0. If None, compute over the
        whole array `a`.
    ddof : int, optional
        Delta degrees of freedom.  Default is 1.

    Returns
    -------
    tstd : float
        Trimmed sample standard deviation.

    Notes
    -----
    `tstd` computes the unbiased sample standard deviation, i.e. it uses a
    correction factor ``n / (n - 1)``.

    Examples
    --------
    >>> import numpy as np
    >>> from scipy import stats
    >>> x = np.arange(20)
    >>> stats.tstd(x)
    5.9160797830996161
    >>> stats.tstd(x, (3,17))
    4.4721359549995796

    """
    return tvar(a, limits, inclusive, axis, ddof, _no_deco=True)**0.5


@_axis_nan_policy_factory(
    lambda x: x, n_outputs=1, result_to_tuple=lambda x: (x,)
)
def tsem(a, limits=None, inclusive=(True, True), axis=0, ddof=1):
    """Compute the trimmed standard error of the mean.

    This function finds the standard error of the mean for given
    values, ignoring values outside the given `limits`.

    Parameters
    ----------
    a : array_like
        Array of values.
    limits : None or (lower limit, upper limit), optional
        Values in the input array less than the lower limit or greater than the
        upper limit will be ignored. When limits is None, then all values are
        used. Either of the limit values in the tuple can also be None
        representing a half-open interval.  The default value is None.
    inclusive : (bool, bool), optional
        A tuple consisting of the (lower flag, upper flag).  These flags
        determine whether values exactly equal to the lower or upper limits
        are included.  The default value is (True, True).
    axis : int or None, optional
        Axis along which to operate. Default is 0. If None, compute over the
        whole array `a`.
    ddof : int, optional
        Delta degrees of freedom.  Default is 1.

    Returns
    -------
    tsem : float
        Trimmed standard error of the mean.

    Notes
    -----
    `tsem` uses unbiased sample standard deviation, i.e. it uses a
    correction factor ``n / (n - 1)``.

    Examples
    --------
    >>> import numpy as np
    >>> from scipy import stats
    >>> x = np.arange(20)
    >>> stats.tsem(x)
    1.3228756555322954
    >>> stats.tsem(x, (3,17))
    1.1547005383792515

    """
    xp = array_namespace(a)
    a, _ = _put_val_to_limits(a, limits, inclusive, xp=xp)

    with warnings.catch_warnings():
        warnings.simplefilter("ignore", SmallSampleWarning)
        # Currently, this behaves like nan_policy='omit' for alternative array
        # backends, but nan_policy='propagate' will be handled for other backends
        # by the axis_nan_policy decorator shortly.
        sd = _xp_var(a, correction=ddof, axis=axis, nan_policy='omit', xp=xp)**0.5

    not_nan = xp.astype(~xp.isnan(a), a.dtype)
    n_obs = xp.sum(not_nan, axis=axis, dtype=sd.dtype)
    return sd / n_obs**0.5


#####################################
#              MOMENTS              #
#####################################


def _moment_outputs(kwds, default_order=1):
    order = np.atleast_1d(kwds.get('order', default_order))
    message = "`order` must be a scalar or a non-empty 1D array."
    if order.size == 0 or order.ndim > 1:
        raise ValueError(message)
    return len(order)


def _moment_result_object(*args):
    if len(args) == 1:
        return args[0]
    return np.asarray(args)


# When `order` is array-like with size > 1, moment produces an *array*
# rather than a tuple, but the zeroth dimension is to be treated like
# separate outputs. It is important to make the distinction between
# separate outputs when adding the reduced axes back (`keepdims=True`).
def _moment_tuple(x, n_out):
    return tuple(x) if n_out > 1 else (x,)


# `moment` fits into the `_axis_nan_policy` pattern, but it is a bit unusual
# because the number of outputs is variable. Specifically,
# `result_to_tuple=lambda x: (x,)` may be surprising for a function that
# can produce more than one output, but it is intended here.
# When `moment is called to produce the output:
# - `result_to_tuple` packs the returned array into a single-element tuple,
# - `_moment_result_object` extracts and returns that single element.
# However, when the input array is empty, `moment` is never called. Instead,
# - `_check_empty_inputs` is used to produce an empty array with the
#   appropriate dimensions.
# - A list comprehension creates the appropriate number of copies of this
#   array, depending on `n_outputs`.
# - This list - which may have multiple elements - is passed into
#   `_moment_result_object`.
# - If there is a single output, `_moment_result_object` extracts and returns
#   the single output from the list.
# - If there are multiple outputs, and therefore multiple elements in the list,
#   `_moment_result_object` converts the list of arrays to a single array and
#   returns it.
# Currently, this leads to a slight inconsistency: when the input array is
# empty, there is no distinction between the `moment` function being called
# with parameter `order=1` and `order=[1]`; the latter *should* produce
# the same as the former but with a singleton zeroth dimension.
@_rename_parameter('moment', 'order')
@_axis_nan_policy_factory(  # noqa: E302
    _moment_result_object, n_samples=1, result_to_tuple=_moment_tuple,
    n_outputs=_moment_outputs
)
def moment(a, order=1, axis=0, nan_policy='propagate', *, center=None):
    r"""Calculate the nth moment about the mean for a sample.

    A moment is a specific quantitative measure of the shape of a set of
    points. It is often used to calculate coefficients of skewness and kurtosis
    due to its close relationship with them.

    Parameters
    ----------
    a : array_like
       Input array.
    order : int or 1-D array_like of ints, optional
       Order of central moment that is returned. Default is 1.
    axis : int or None, optional
       Axis along which the central moment is computed. Default is 0.
       If None, compute over the whole array `a`.
    nan_policy : {'propagate', 'raise', 'omit'}, optional
        Defines how to handle when input contains nan.
        The following options are available (default is 'propagate'):

          * 'propagate': returns nan
          * 'raise': throws an error
          * 'omit': performs the calculations ignoring nan values

    center : float or None, optional
       The point about which moments are taken. This can be the sample mean,
       the origin, or any other be point. If `None` (default) compute the
       center as the sample mean.

    Returns
    -------
    n-th moment about the `center` : ndarray or float
       The appropriate moment along the given axis or over all values if axis
       is None. The denominator for the moment calculation is the number of
       observations, no degrees of freedom correction is done.

    See Also
    --------
    kurtosis, skew, describe

    Notes
    -----
    The k-th moment of a data sample is:

    .. math::

        m_k = \frac{1}{n} \sum_{i = 1}^n (x_i - c)^k

    Where `n` is the number of samples, and `c` is the center around which the
    moment is calculated. This function uses exponentiation by squares [1]_ for
    efficiency.

    Note that, if `a` is an empty array (``a.size == 0``), array `moment` with
    one element (`moment.size == 1`) is treated the same as scalar `moment`
    (``np.isscalar(moment)``). This might produce arrays of unexpected shape.

    References
    ----------
    .. [1] https://eli.thegreenplace.net/2009/03/21/efficient-integer-exponentiation-algorithms

    Examples
    --------
    >>> from scipy.stats import moment
    >>> moment([1, 2, 3, 4, 5], order=1)
    0.0
    >>> moment([1, 2, 3, 4, 5], order=2)
    2.0

    """
    xp = array_namespace(a)
    a, axis = _chk_asarray(a, axis, xp=xp)

    if xp.isdtype(a.dtype, 'integral'):
        a = xp.asarray(a, dtype=xp.float64)
    else:
        a = xp.asarray(a)

    order = xp.asarray(order, dtype=a.dtype)
    if xp_size(order) == 0:
        # This is tested by `_moment_outputs`, which is run by the `_axis_nan_policy`
        # decorator. Currently, the `_axis_nan_policy` decorator is skipped when `a`
        # is a non-NumPy array, so we need to check again. When the decorator is
        # updated for array API compatibility, we can remove this second check.
        raise ValueError("`order` must be a scalar or a non-empty 1D array.")
    if xp.any(order != xp.round(order)):
        raise ValueError("All elements of `order` must be integral.")
    order = order[()] if order.ndim == 0 else order

    # for array_like order input, return a value for each.
    if order.ndim > 0:
        # Calculated the mean once at most, and only if it will be used
        calculate_mean = center is None and xp.any(order > 1)
        mean = xp.mean(a, axis=axis, keepdims=True) if calculate_mean else None
        mmnt = []
        for i in range(order.shape[0]):
            order_i = order[i]
            if center is None and order_i > 1:
                mmnt.append(_moment(a, order_i, axis, mean=mean)[np.newaxis, ...])
            else:
                mmnt.append(_moment(a, order_i, axis, mean=center)[np.newaxis, ...])
        return xp.concat(mmnt, axis=0)
    else:
        return _moment(a, order, axis, mean=center)


def _demean(a, mean, axis, *, xp, precision_warning=True):
    # subtracts `mean` from `a` and returns the result,
    # warning if there is catastrophic cancellation. `mean`
    # must be the mean of `a` along axis with `keepdims=True`.
    # Used in e.g. `_moment`, `_zscore`, `_xp_var`. See gh-15905.
    a_zero_mean = a - mean

    if xp_size(a_zero_mean) == 0:
        return a_zero_mean

    eps = xp.finfo(mean.dtype).eps * 10

    with np.errstate(divide='ignore', invalid='ignore'):
        rel_diff = xp.max(xp.abs(a_zero_mean), axis=axis,
                          keepdims=True) / xp.abs(mean)

    n = _length_nonmasked(a, axis, xp=xp)
    with np.errstate(invalid='ignore'):
        precision_loss = xp.any(xp.asarray(rel_diff < eps) & xp.asarray(n > 1))

    if precision_loss and precision_warning:
        message = ("Precision loss occurred in moment calculation due to "
                   "catastrophic cancellation. This occurs when the data "
                   "are nearly identical. Results may be unreliable.")
        warnings.warn(message, RuntimeWarning, stacklevel=5)
    return a_zero_mean


def _moment(a, order, axis, *, mean=None, xp=None):
    """Vectorized calculation of raw moment about specified center

    When `mean` is None, the mean is computed and used as the center;
    otherwise, the provided value is used as the center.

    """
    xp = array_namespace(a) if xp is None else xp

    if xp.isdtype(a.dtype, 'integral'):
        a = xp.asarray(a, dtype=xp.float64)

    dtype = a.dtype

    # moment of empty array is the same regardless of order
    if xp_size(a) == 0:
        return xp.mean(a, axis=axis)

    if order == 0 or (order == 1 and mean is None):
        # By definition the zeroth moment is always 1, and the first *central*
        # moment is 0.
        shape = list(a.shape)
        del shape[axis]

        temp = (xp.ones(shape, dtype=dtype) if order == 0
                else xp.zeros(shape, dtype=dtype))
        return temp[()] if temp.ndim == 0 else temp

    # Exponentiation by squares: form exponent sequence
    n_list = [order]
    current_n = order
    while current_n > 2:
        if current_n % 2:
            current_n = (current_n - 1) / 2
        else:
            current_n /= 2
        n_list.append(current_n)

    # Starting point for exponentiation by squares
    mean = (xp.mean(a, axis=axis, keepdims=True) if mean is None
            else xp.asarray(mean, dtype=dtype))
    mean = mean[()] if mean.ndim == 0 else mean
    a_zero_mean = _demean(a, mean, axis, xp=xp)

    if n_list[-1] == 1:
        s = xp.asarray(a_zero_mean, copy=True)
    else:
        s = a_zero_mean**2

    # Perform multiplications
    for n in n_list[-2::-1]:
        s = s**2
        if n % 2:
            s *= a_zero_mean
    return xp.mean(s, axis=axis)


def _var(x, axis=0, ddof=0, mean=None, xp=None):
    # Calculate variance of sample, warning if precision is lost
    xp = array_namespace(x) if xp is None else xp
    var = _moment(x, 2, axis, mean=mean, xp=xp)
    if ddof != 0:
        n = _length_nonmasked(x, axis, xp=xp)
        var *= np.divide(n, n-ddof)  # to avoid error on division by zero
    return var


def _length_nonmasked(x, axis, keepdims=False, xp=None):
    xp = array_namespace(x) if xp is None else xp
    if is_marray(xp):
        if np.iterable(axis):
            message = '`axis` must be an integer or None for use with `MArray`.'
            raise NotImplementedError(message)
        return xp.astype(xp.count(x, axis=axis, keepdims=keepdims), x.dtype)
    return (xp_size(x) if axis is None else
            # compact way to deal with axis tuples or ints
            int(np.prod(np.asarray(x.shape)[np.asarray(axis)])))


def _share_masks(*args, xp):
    if is_marray(xp):
        mask = functools.reduce(operator.or_, (arg.mask for arg in args))
        args = [xp.asarray(arg.data, mask=mask) for arg in args]
    return args[0] if len(args) == 1 else args


@_axis_nan_policy_factory(
    lambda x: x, result_to_tuple=lambda x: (x,), n_outputs=1
)
# nan_policy handled by `_axis_nan_policy`, but needs to be left
# in signature to preserve use as a positional argument
def skew(a, axis=0, bias=True, nan_policy='propagate'):
    r"""Compute the sample skewness of a data set.

    For normally distributed data, the skewness should be about zero. For
    unimodal continuous distributions, a skewness value greater than zero means
    that there is more weight in the right tail of the distribution. The
    function `skewtest` can be used to determine if the skewness value
    is close enough to zero, statistically speaking.

    Parameters
    ----------
    a : ndarray
        Input array.
    axis : int or None, optional
        Axis along which skewness is calculated. Default is 0.
        If None, compute over the whole array `a`.
    bias : bool, optional
        If False, then the calculations are corrected for statistical bias.
    nan_policy : {'propagate', 'raise', 'omit'}, optional
        Defines how to handle when input contains nan.
        The following options are available (default is 'propagate'):

          * 'propagate': returns nan
          * 'raise': throws an error
          * 'omit': performs the calculations ignoring nan values

    Returns
    -------
    skewness : ndarray
        The skewness of values along an axis, returning NaN where all values
        are equal.

    Notes
    -----
    The sample skewness is computed as the Fisher-Pearson coefficient
    of skewness, i.e.

    .. math::

        g_1=\frac{m_3}{m_2^{3/2}}

    where

    .. math::

        m_i=\frac{1}{N}\sum_{n=1}^N(x[n]-\bar{x})^i

    is the biased sample :math:`i\texttt{th}` central moment, and
    :math:`\bar{x}` is
    the sample mean.  If ``bias`` is False, the calculations are
    corrected for bias and the value computed is the adjusted
    Fisher-Pearson standardized moment coefficient, i.e.

    .. math::

        G_1=\frac{k_3}{k_2^{3/2}}=
            \frac{\sqrt{N(N-1)}}{N-2}\frac{m_3}{m_2^{3/2}}.

    References
    ----------
    .. [1] Zwillinger, D. and Kokoska, S. (2000). CRC Standard
       Probability and Statistics Tables and Formulae. Chapman & Hall: New
       York. 2000.
       Section 2.2.24.1

    Examples
    --------
    >>> from scipy.stats import skew
    >>> skew([1, 2, 3, 4, 5])
    0.0
    >>> skew([2, 8, 0, 4, 1, 9, 9, 0])
    0.2650554122698573

    """
    xp = array_namespace(a)
    a, axis = _chk_asarray(a, axis, xp=xp)
    n = _length_nonmasked(a, axis, xp=xp)

    mean = xp.mean(a, axis=axis, keepdims=True)
    mean_reduced = xp.squeeze(mean, axis=axis)  # needed later
    m2 = _moment(a, 2, axis, mean=mean, xp=xp)
    m3 = _moment(a, 3, axis, mean=mean, xp=xp)
    with np.errstate(all='ignore'):
        eps = xp.finfo(m2.dtype).eps
        zero = m2 <= (eps * mean_reduced)**2
        vals = xp.where(zero, xp.asarray(xp.nan, dtype=m2.dtype), m3 / m2**1.5)
    if not bias:
        can_correct = ~zero & (n > 2)
        if is_lazy_array(can_correct) or xp.any(can_correct):
            nval = ((n - 1.0) * n)**0.5 / (n - 2.0) * m3 / m2**1.5
            vals = xp.where(can_correct, nval, vals)

    return vals[()] if vals.ndim == 0 else vals


@_axis_nan_policy_factory(
    lambda x: x, result_to_tuple=lambda x: (x,), n_outputs=1
)
# nan_policy handled by `_axis_nan_policy`, but needs to be left
# in signature to preserve use as a positional argument
def kurtosis(a, axis=0, fisher=True, bias=True, nan_policy='propagate'):
    """Compute the kurtosis (Fisher or Pearson) of a dataset.

    Kurtosis is the fourth central moment divided by the square of the
    variance. If Fisher's definition is used, then 3.0 is subtracted from
    the result to give 0.0 for a normal distribution.

    If bias is False then the kurtosis is calculated using k statistics to
    eliminate bias coming from biased moment estimators

    Use `kurtosistest` to see if result is close enough to normal.

    Parameters
    ----------
    a : array
        Data for which the kurtosis is calculated.
    axis : int or None, optional
        Axis along which the kurtosis is calculated. Default is 0.
        If None, compute over the whole array `a`.
    fisher : bool, optional
        If True, Fisher's definition is used (normal ==> 0.0). If False,
        Pearson's definition is used (normal ==> 3.0).
    bias : bool, optional
        If False, then the calculations are corrected for statistical bias.
    nan_policy : {'propagate', 'raise', 'omit'}, optional
        Defines how to handle when input contains nan. 'propagate' returns nan,
        'raise' throws an error, 'omit' performs the calculations ignoring nan
        values. Default is 'propagate'.

    Returns
    -------
    kurtosis : array
        The kurtosis of values along an axis, returning NaN where all values
        are equal.

    References
    ----------
    .. [1] Zwillinger, D. and Kokoska, S. (2000). CRC Standard
       Probability and Statistics Tables and Formulae. Chapman & Hall: New
       York. 2000.

    Examples
    --------
    In Fisher's definition, the kurtosis of the normal distribution is zero.
    In the following example, the kurtosis is close to zero, because it was
    calculated from the dataset, not from the continuous distribution.

    >>> import numpy as np
    >>> from scipy.stats import norm, kurtosis
    >>> data = norm.rvs(size=1000, random_state=3)
    >>> kurtosis(data)
    -0.06928694200380558

    The distribution with a higher kurtosis has a heavier tail.
    The zero valued kurtosis of the normal distribution in Fisher's definition
    can serve as a reference point.

    >>> import matplotlib.pyplot as plt
    >>> import scipy.stats as stats
    >>> from scipy.stats import kurtosis

    >>> x = np.linspace(-5, 5, 100)
    >>> ax = plt.subplot()
    >>> distnames = ['laplace', 'norm', 'uniform']

    >>> for distname in distnames:
    ...     if distname == 'uniform':
    ...         dist = getattr(stats, distname)(loc=-2, scale=4)
    ...     else:
    ...         dist = getattr(stats, distname)
    ...     data = dist.rvs(size=1000)
    ...     kur = kurtosis(data, fisher=True)
    ...     y = dist.pdf(x)
    ...     ax.plot(x, y, label="{}, {}".format(distname, round(kur, 3)))
    ...     ax.legend()

    The Laplace distribution has a heavier tail than the normal distribution.
    The uniform distribution (which has negative kurtosis) has the thinnest
    tail.

    """
    xp = array_namespace(a)
    a, axis = _chk_asarray(a, axis, xp=xp)

    n = _length_nonmasked(a, axis, xp=xp)
    mean = xp.mean(a, axis=axis, keepdims=True)
    mean_reduced = xp.squeeze(mean, axis=axis)  # needed later
    m2 = _moment(a, 2, axis, mean=mean, xp=xp)
    m4 = _moment(a, 4, axis, mean=mean, xp=xp)
    with np.errstate(all='ignore'):
        zero = m2 <= (xp.finfo(m2.dtype).eps * mean_reduced)**2
        NaN = _get_nan(m4, xp=xp)
        vals = xp.where(zero, NaN, m4 / m2**2.0)

    if not bias:
        can_correct = ~zero & (n > 3)
        if is_lazy_array(can_correct) or xp.any(can_correct):
            nval = 1.0/(n-2)/(n-3) * ((n**2-1.0)*m4/m2**2.0 - 3*(n-1)**2.0)
            vals = xp.where(can_correct, nval + 3.0, vals)

    vals = vals - 3 if fisher else vals
    return vals[()] if vals.ndim == 0 else vals


DescribeResult = namedtuple('DescribeResult',
                            ('nobs', 'minmax', 'mean', 'variance', 'skewness',
                             'kurtosis'))


def describe(a, axis=0, ddof=1, bias=True, nan_policy='propagate'):
    """Compute several descriptive statistics of the passed array.

    Parameters
    ----------
    a : array_like
        Input data.
    axis : int or None, optional
        Axis along which statistics are calculated. Default is 0.
        If None, compute over the whole array `a`.
    ddof : int, optional
        Delta degrees of freedom (only for variance).  Default is 1.
    bias : bool, optional
        If False, then the skewness and kurtosis calculations are corrected
        for statistical bias.
    nan_policy : {'propagate', 'raise', 'omit'}, optional
        Defines how to handle when input contains nan.
        The following options are available (default is 'propagate'):

        * 'propagate': returns nan
        * 'raise': throws an error
        * 'omit': performs the calculations ignoring nan values

    Returns
    -------
    nobs : int or ndarray of ints
        Number of observations (length of data along `axis`).
        When 'omit' is chosen as nan_policy, the length along each axis
        slice is counted separately.
    minmax: tuple of ndarrays or floats
        Minimum and maximum value of `a` along the given axis.
    mean : ndarray or float
        Arithmetic mean of `a` along the given axis.
    variance : ndarray or float
        Unbiased variance of `a` along the given axis; denominator is number
        of observations minus one.
    skewness : ndarray or float
        Skewness of `a` along the given axis, based on moment calculations
        with denominator equal to the number of observations, i.e. no degrees
        of freedom correction.
    kurtosis : ndarray or float
        Kurtosis (Fisher) of `a` along the given axis.  The kurtosis is
        normalized so that it is zero for the normal distribution.  No
        degrees of freedom are used.

    Raises
    ------
    ValueError
        If size of `a` is 0.

    See Also
    --------
    skew, kurtosis

    Examples
    --------
    >>> import numpy as np
    >>> from scipy import stats
    >>> a = np.arange(10)
    >>> stats.describe(a)
    DescribeResult(nobs=10, minmax=(0, 9), mean=4.5,
                   variance=9.166666666666666, skewness=0.0,
                   kurtosis=-1.2242424242424244)
    >>> b = [[1, 2], [3, 4]]
    >>> stats.describe(b)
    DescribeResult(nobs=2, minmax=(array([1, 2]), array([3, 4])),
                   mean=array([2., 3.]), variance=array([2., 2.]),
                   skewness=array([0., 0.]), kurtosis=array([-2., -2.]))

    """
    xp = array_namespace(a)
    a, axis = _chk_asarray(a, axis, xp=xp)

    contains_nan = _contains_nan(a, nan_policy)

    # Test nan_policy before the implicit call to bool(contains_nan)
    # to avoid raising on lazy xps on the default nan_policy='propagate'
    if nan_policy == 'omit' and contains_nan:
        # only NumPy gets here; `_contains_nan` raises error for the rest
        a = ma.masked_invalid(a)
        return mstats_basic.describe(a, axis, ddof, bias)

    if xp_size(a) == 0:
        raise ValueError("The input must not be empty.")

    # use xp.astype when data-apis/array-api-compat#226 is resolved
    n = xp.asarray(_length_nonmasked(a, axis, xp=xp), dtype=xp.int64)
    n = n[()] if n.ndim == 0 else n
    mm = (xp.min(a, axis=axis), xp.max(a, axis=axis))
    m = xp.mean(a, axis=axis)
    v = _var(a, axis=axis, ddof=ddof, xp=xp)
    sk = skew(a, axis, bias=bias)
    kurt = kurtosis(a, axis, bias=bias)

    return DescribeResult(n, mm, m, v, sk, kurt)

#####################################
#         NORMALITY TESTS           #
#####################################


def _get_pvalue(statistic, distribution, alternative, symmetric=True, xp=None):
    """Get p-value given the statistic, (continuous) distribution, and alternative"""
    xp = array_namespace(statistic) if xp is None else xp

    if alternative == 'less':
        pvalue = distribution.cdf(statistic)
    elif alternative == 'greater':
        pvalue = distribution.sf(statistic)
    elif alternative == 'two-sided':
        pvalue = 2 * (distribution.sf(xp.abs(statistic)) if symmetric
                      else xp.minimum(distribution.cdf(statistic),
                                      distribution.sf(statistic)))
    else:
        message = "`alternative` must be 'less', 'greater', or 'two-sided'."
        raise ValueError(message)

    return pvalue


SkewtestResult = namedtuple('SkewtestResult', ('statistic', 'pvalue'))


@_axis_nan_policy_factory(SkewtestResult, n_samples=1, too_small=7)
# nan_policy handled by `_axis_nan_policy`, but needs to be left
# in signature to preserve use as a positional argument
def skewtest(a, axis=0, nan_policy='propagate', alternative='two-sided'):
    r"""Test whether the skew is different from the normal distribution.

    This function tests the null hypothesis that the skewness of
    the population that the sample was drawn from is the same
    as that of a corresponding normal distribution.

    Parameters
    ----------
    a : array
        The data to be tested. Must contain at least eight observations.
    axis : int or None, optional
       Axis along which statistics are calculated. Default is 0.
       If None, compute over the whole array `a`.
    nan_policy : {'propagate', 'raise', 'omit'}, optional
        Defines how to handle when input contains nan.
        The following options are available (default is 'propagate'):

        * 'propagate': returns nan
        * 'raise': throws an error
        * 'omit': performs the calculations ignoring nan values

    alternative : {'two-sided', 'less', 'greater'}, optional
        Defines the alternative hypothesis. Default is 'two-sided'.
        The following options are available:

        * 'two-sided': the skewness of the distribution underlying the sample
          is different from that of the normal distribution (i.e. 0)
        * 'less': the skewness of the distribution underlying the sample
          is less than that of the normal distribution
        * 'greater': the skewness of the distribution underlying the sample
          is greater than that of the normal distribution

        .. versionadded:: 1.7.0

    Returns
    -------
    statistic : float
        The computed z-score for this test.
    pvalue : float
        The p-value for the hypothesis test.

    See Also
    --------
    :ref:`hypothesis_skewtest` : Extended example

    Notes
    -----
    The sample size must be at least 8.

    References
    ----------
    .. [1] R. B. D'Agostino, A. J. Belanger and R. B. D'Agostino Jr.,
            "A suggestion for using powerful and informative tests of
            normality", American Statistician 44, pp. 316-321, 1990.

    Examples
    --------

    >>> from scipy.stats import skewtest
    >>> skewtest([1, 2, 3, 4, 5, 6, 7, 8])
    SkewtestResult(statistic=1.0108048609177787, pvalue=0.3121098361421897)
    >>> skewtest([2, 8, 0, 4, 1, 9, 9, 0])
    SkewtestResult(statistic=0.44626385374196975, pvalue=0.6554066631275459)
    >>> skewtest([1, 2, 3, 4, 5, 6, 7, 8000])
    SkewtestResult(statistic=3.571773510360407, pvalue=0.0003545719905823133)
    >>> skewtest([100, 100, 100, 100, 100, 100, 100, 101])
    SkewtestResult(statistic=3.5717766638478072, pvalue=0.000354567720281634)
    >>> skewtest([1, 2, 3, 4, 5, 6, 7, 8], alternative='less')
    SkewtestResult(statistic=1.0108048609177787, pvalue=0.8439450819289052)
    >>> skewtest([1, 2, 3, 4, 5, 6, 7, 8], alternative='greater')
    SkewtestResult(statistic=1.0108048609177787, pvalue=0.15605491807109484)

    For a more detailed example, see :ref:`hypothesis_skewtest`.
    """
    xp = array_namespace(a)
    a, axis = _chk_asarray(a, axis, xp=xp)

    b2 = skew(a, axis, _no_deco=True)

    n = xp.asarray(_length_nonmasked(a, axis), dtype=b2.dtype)
    n = xpx.at(n, n < 8).set(xp.nan)
    if xp.any(xp.isnan(n)):
        message = ("`skewtest` requires at least 8 valid observations;"
                   "slices with fewer observations will produce NaNs.")
        warnings.warn(message, SmallSampleWarning, stacklevel=2)

    with np.errstate(divide='ignore', invalid='ignore'):
        y = b2 * xp.sqrt(((n + 1) * (n + 3)) / (6.0 * (n - 2)))
        beta2 = (3.0 * (n**2 + 27*n - 70) * (n+1) * (n+3) /
                 ((n-2.0) * (n+5) * (n+7) * (n+9)))
        W2 = -1 + xp.sqrt(2 * (beta2 - 1))
        delta = 1 / xp.sqrt(0.5 * xp.log(W2))
        alpha = xp.sqrt(2.0 / (W2 - 1))
        y = xp.where(y == 0, xp.asarray(1, dtype=y.dtype), y)
        Z = delta * xp.log(y / alpha + xp.sqrt((y / alpha)**2 + 1))
        pvalue = _get_pvalue(Z, _SimpleNormal(), alternative, xp=xp)

    Z = Z[()] if Z.ndim == 0 else Z
    pvalue = pvalue[()] if pvalue.ndim == 0 else pvalue
    return SkewtestResult(Z, pvalue)


KurtosistestResult = namedtuple('KurtosistestResult', ('statistic', 'pvalue'))


@_axis_nan_policy_factory(KurtosistestResult, n_samples=1, too_small=4)
def kurtosistest(a, axis=0, nan_policy='propagate', alternative='two-sided'):
    r"""Test whether a dataset has normal kurtosis.

    This function tests the null hypothesis that the kurtosis
    of the population from which the sample was drawn is that
    of the normal distribution.

    Parameters
    ----------
    a : array
        Array of the sample data. Must contain at least five observations.
    axis : int or None, optional
       Axis along which to compute test. Default is 0. If None,
       compute over the whole array `a`.
    nan_policy : {'propagate', 'raise', 'omit'}, optional
        Defines how to handle when input contains nan.
        The following options are available (default is 'propagate'):

        * 'propagate': returns nan
        * 'raise': throws an error
        * 'omit': performs the calculations ignoring nan values
    alternative : {'two-sided', 'less', 'greater'}, optional
        Defines the alternative hypothesis.
        The following options are available (default is 'two-sided'):

        * 'two-sided': the kurtosis of the distribution underlying the sample
          is different from that of the normal distribution
        * 'less': the kurtosis of the distribution underlying the sample
          is less than that of the normal distribution
        * 'greater': the kurtosis of the distribution underlying the sample
          is greater than that of the normal distribution

        .. versionadded:: 1.7.0

    Returns
    -------
    statistic : float
        The computed z-score for this test.
    pvalue : float
        The p-value for the hypothesis test.

    See Also
    --------
    :ref:`hypothesis_kurtosistest` : Extended example

    Notes
    -----
    Valid only for n>20. This function uses the method described in [1]_.

    References
    ----------
    .. [1] F. J. Anscombe, W. J. Glynn, "Distribution of the kurtosis
       statistic b2 for normal samples", Biometrika, vol. 70, pp. 227-234, 1983.

    Examples
    --------

    >>> import numpy as np
    >>> from scipy.stats import kurtosistest
    >>> kurtosistest(list(range(20)))
    KurtosistestResult(statistic=-1.7058104152122062, pvalue=0.08804338332528348)
    >>> kurtosistest(list(range(20)), alternative='less')
    KurtosistestResult(statistic=-1.7058104152122062, pvalue=0.04402169166264174)
    >>> kurtosistest(list(range(20)), alternative='greater')
    KurtosistestResult(statistic=-1.7058104152122062, pvalue=0.9559783083373583)
    >>> rng = np.random.default_rng()
    >>> s = rng.normal(0, 1, 1000)
    >>> kurtosistest(s)
    KurtosistestResult(statistic=-1.475047944490622, pvalue=0.14019965402996987)

    For a more detailed example, see :ref:`hypothesis_kurtosistest`.
    """
    xp = array_namespace(a)
    a, axis = _chk_asarray(a, axis, xp=xp)

    b2 = kurtosis(a, axis, fisher=False, _no_deco=True)

    n = xp.asarray(_length_nonmasked(a, axis), dtype=b2.dtype)
    n = xpx.at(n, n < 5).set(xp.nan)
    if xp.any(xp.isnan(n)):
        message = ("`kurtosistest` requires at least 5 valid observations; "
                   "slices with fewer observations will produce NaNs.")
        warnings.warn(message, SmallSampleWarning, stacklevel=2)

    E = 3.0*(n-1) / (n+1)
    varb2 = 24.0*n*(n-2)*(n-3) / ((n+1)*(n+1.)*(n+3)*(n+5))  # [1]_ Eq. 1
    x = (b2-E) / varb2**0.5  # [1]_ Eq. 4
    # [1]_ Eq. 2:
    sqrtbeta1 = 6.0*(n*n-5*n+2)/((n+7)*(n+9)) * ((6.0*(n+3)*(n+5))
                                                 / (n*(n-2)*(n-3)))**0.5
    # [1]_ Eq. 3:
    A = 6.0 + 8.0/sqrtbeta1 * (2.0/sqrtbeta1 + (1+4.0/(sqrtbeta1**2))**0.5)
    term1 = 1 - 2/(9.0*A)
    denom = 1 + x * (2/(A-4.0))**0.5
    NaN = _get_nan(x, xp=xp)
    term2 = xp_sign(denom) * xp.where(denom == 0.0, NaN,
                                      ((1-2.0/A)/xp.abs(denom))**(1/3))
    if xp.any(denom == 0):
        msg = ("Test statistic not defined in some cases due to division by "
               "zero. Return nan in that case...")
        warnings.warn(msg, RuntimeWarning, stacklevel=2)

    Z = (term1 - term2) / (2/(9.0*A))**0.5  # [1]_ Eq. 5
    pvalue = _get_pvalue(Z, _SimpleNormal(), alternative, xp=xp)

    Z = Z[()] if Z.ndim == 0 else Z
    pvalue = pvalue[()] if pvalue.ndim == 0 else pvalue
    return KurtosistestResult(Z, pvalue)


NormaltestResult = namedtuple('NormaltestResult', ('statistic', 'pvalue'))


@_axis_nan_policy_factory(NormaltestResult, n_samples=1, too_small=7)
def normaltest(a, axis=0, nan_policy='propagate'):
    r"""Test whether a sample differs from a normal distribution.

    This function tests the null hypothesis that a sample comes
    from a normal distribution.  It is based on D'Agostino and
    Pearson's [1]_, [2]_ test that combines skew and kurtosis to
    produce an omnibus test of normality.

    Parameters
    ----------
    a : array_like
        The array containing the sample to be tested. Must contain
        at least eight observations.
    axis : int or None, optional
        Axis along which to compute test. Default is 0. If None,
        compute over the whole array `a`.
    nan_policy : {'propagate', 'raise', 'omit'}, optional
        Defines how to handle when input contains nan.
        The following options are available (default is 'propagate'):

            * 'propagate': returns nan
            * 'raise': throws an error
            * 'omit': performs the calculations ignoring nan values

    Returns
    -------
    statistic : float or array
        ``s^2 + k^2``, where ``s`` is the z-score returned by `skewtest` and
        ``k`` is the z-score returned by `kurtosistest`.
    pvalue : float or array
        A 2-sided chi squared probability for the hypothesis test.

    See Also
    --------
    :ref:`hypothesis_normaltest` : Extended example

    References
    ----------
    .. [1] D'Agostino, R. B. (1971), "An omnibus test of normality for
            moderate and large sample size", Biometrika, 58, 341-348
    .. [2] D'Agostino, R. and Pearson, E. S. (1973), "Tests for departure from
            normality", Biometrika, 60, 613-622

    Examples
    --------

    >>> import numpy as np
    >>> from scipy import stats
    >>> rng = np.random.default_rng()
    >>> pts = 1000
    >>> a = rng.normal(0, 1, size=pts)
    >>> b = rng.normal(2, 1, size=pts)
    >>> x = np.concatenate((a, b))
    >>> res = stats.normaltest(x)
    >>> res.statistic
    53.619...  # random
    >>> res.pvalue
    2.273917413209226e-12  # random

    For a more detailed example, see :ref:`hypothesis_normaltest`.
    """
    xp = array_namespace(a)

    s, _ = skewtest(a, axis, _no_deco=True)
    k, _ = kurtosistest(a, axis, _no_deco=True)
    statistic = s*s + k*k

    chi2 = _SimpleChi2(xp.asarray(2., dtype=statistic.dtype))
    pvalue = _get_pvalue(statistic, chi2, alternative='greater', symmetric=False, xp=xp)

    statistic = statistic[()] if statistic.ndim == 0 else statistic
    pvalue = pvalue[()] if pvalue.ndim == 0 else pvalue

    return NormaltestResult(statistic, pvalue)


@_axis_nan_policy_factory(SignificanceResult, default_axis=None)
def jarque_bera(x, *, axis=None):
    r"""Perform the Jarque-Bera goodness of fit test on sample data.

    The Jarque-Bera test tests whether the sample data has the skewness and
    kurtosis matching a normal distribution.

    Note that this test only works for a large enough number of data samples
    (>2000) as the test statistic asymptotically has a Chi-squared distribution
    with 2 degrees of freedom.

    Parameters
    ----------
    x : array_like
        Observations of a random variable.
    axis : int or None, default: 0
        If an int, the axis of the input along which to compute the statistic.
        The statistic of each axis-slice (e.g. row) of the input will appear in
        a corresponding element of the output.
        If ``None``, the input will be raveled before computing the statistic.

    Returns
    -------
    result : SignificanceResult
        An object with the following attributes:

        statistic : float
            The test statistic.
        pvalue : float
            The p-value for the hypothesis test.

    See Also
    --------
    :ref:`hypothesis_jarque_bera` : Extended example

    References
    ----------
    .. [1] Jarque, C. and Bera, A. (1980) "Efficient tests for normality,
           homoscedasticity and serial independence of regression residuals",
           6 Econometric Letters 255-259.

    Examples
    --------

    >>> import numpy as np
    >>> from scipy import stats
    >>> rng = np.random.default_rng()
    >>> x = rng.normal(0, 1, 100000)
    >>> jarque_bera_test = stats.jarque_bera(x)
    >>> jarque_bera_test
    Jarque_beraResult(statistic=3.3415184718131554, pvalue=0.18810419594996775)
    >>> jarque_bera_test.statistic
    3.3415184718131554
    >>> jarque_bera_test.pvalue
    0.18810419594996775

    For a more detailed example, see :ref:`hypothesis_jarque_bera`.
    """
    xp = array_namespace(x)
    x, axis = _chk_asarray(x, axis, xp=xp)

    mu = _xp_mean(x, axis=axis, keepdims=True)
    diffx = x - mu
    s = skew(diffx, axis=axis, _no_deco=True)
    k = kurtosis(diffx, axis=axis, _no_deco=True)

    n = xp.asarray(_length_nonmasked(x, axis), dtype=mu.dtype)
    statistic = n / 6 * (s**2 + k**2 / 4)

    chi2 = _SimpleChi2(xp.asarray(2., dtype=mu.dtype))
    pvalue = _get_pvalue(statistic, chi2, alternative='greater', symmetric=False, xp=xp)

    statistic = statistic[()] if statistic.ndim == 0 else statistic
    pvalue = pvalue[()] if pvalue.ndim == 0 else pvalue

    return SignificanceResult(statistic, pvalue)


#####################################
#        FREQUENCY FUNCTIONS        #
#####################################


def scoreatpercentile(a, per, limit=(), interpolation_method='fraction',
                      axis=None):
    """Calculate the score at a given percentile of the input sequence.

    For example, the score at ``per=50`` is the median. If the desired quantile
    lies between two data points, we interpolate between them, according to
    the value of `interpolation`. If the parameter `limit` is provided, it
    should be a tuple (lower, upper) of two values.

    Parameters
    ----------
    a : array_like
        A 1-D array of values from which to extract score.
    per : array_like
        Percentile(s) at which to extract score.  Values should be in range
        [0,100].
    limit : tuple, optional
        Tuple of two scalars, the lower and upper limits within which to
        compute the percentile. Values of `a` outside
        this (closed) interval will be ignored.
    interpolation_method : {'fraction', 'lower', 'higher'}, optional
        Specifies the interpolation method to use,
        when the desired quantile lies between two data points `i` and `j`
        The following options are available (default is 'fraction'):

          * 'fraction': ``i + (j - i) * fraction`` where ``fraction`` is the
            fractional part of the index surrounded by ``i`` and ``j``
          * 'lower': ``i``
          * 'higher': ``j``

    axis : int, optional
        Axis along which the percentiles are computed. Default is None. If
        None, compute over the whole array `a`.

    Returns
    -------
    score : float or ndarray
        Score at percentile(s).

    See Also
    --------
    percentileofscore, numpy.percentile

    Notes
    -----
    This function will become obsolete in the future.
    For NumPy 1.9 and higher, `numpy.percentile` provides all the functionality
    that `scoreatpercentile` provides.  And it's significantly faster.
    Therefore it's recommended to use `numpy.percentile` for users that have
    numpy >= 1.9.

    Examples
    --------
    >>> import numpy as np
    >>> from scipy import stats
    >>> a = np.arange(100)
    >>> stats.scoreatpercentile(a, 50)
    49.5

    """
    # adapted from NumPy's percentile function.  When we require numpy >= 1.8,
    # the implementation of this function can be replaced by np.percentile.
    a = np.asarray(a)
    if a.size == 0:
        # empty array, return nan(s) with shape matching `per`
        if np.isscalar(per):
            return np.nan
        else:
            return np.full(np.asarray(per).shape, np.nan, dtype=np.float64)

    if limit:
        a = a[(limit[0] <= a) & (a <= limit[1])]

    sorted_ = np.sort(a, axis=axis)
    if axis is None:
        axis = 0

    return _compute_qth_percentile(sorted_, per, interpolation_method, axis)


# handle sequence of per's without calling sort multiple times
def _compute_qth_percentile(sorted_, per, interpolation_method, axis):
    if not np.isscalar(per):
        score = [_compute_qth_percentile(sorted_, i,
                                         interpolation_method, axis)
                 for i in per]
        return np.array(score)

    if not (0 <= per <= 100):
        raise ValueError("percentile must be in the range [0, 100]")

    indexer = [slice(None)] * sorted_.ndim
    idx = per / 100. * (sorted_.shape[axis] - 1)

    if int(idx) != idx:
        # round fractional indices according to interpolation method
        if interpolation_method == 'lower':
            idx = int(np.floor(idx))
        elif interpolation_method == 'higher':
            idx = int(np.ceil(idx))
        elif interpolation_method == 'fraction':
            pass  # keep idx as fraction and interpolate
        else:
            raise ValueError("interpolation_method can only be 'fraction', "
                             "'lower' or 'higher'")

    i = int(idx)
    if i == idx:
        indexer[axis] = slice(i, i + 1)
        weights = array(1)
        sumval = 1.0
    else:
        indexer[axis] = slice(i, i + 2)
        j = i + 1
        weights = array([(j - idx), (idx - i)], float)
        wshape = [1] * sorted_.ndim
        wshape[axis] = 2
        weights.shape = wshape
        sumval = weights.sum()

    # Use np.add.reduce (== np.sum but a little faster) to coerce data type
    return np.add.reduce(sorted_[tuple(indexer)] * weights, axis=axis) / sumval


def percentileofscore(a, score, kind='rank', nan_policy='propagate'):
    """Compute the percentile rank of a score relative to a list of scores.

    A `percentileofscore` of, for example, 80% means that 80% of the
    scores in `a` are below the given score. In the case of gaps or
    ties, the exact definition depends on the optional keyword, `kind`.

    Parameters
    ----------
    a : array_like
        A 1-D array to which `score` is compared.
    score : array_like
        Scores to compute percentiles for.
    kind : {'rank', 'weak', 'strict', 'mean'}, optional
        Specifies the interpretation of the resulting score.
        The following options are available (default is 'rank'):

          * 'rank': Average percentage ranking of score.  In case of multiple
            matches, average the percentage rankings of all matching scores.
          * 'weak': This kind corresponds to the definition of a cumulative
            distribution function.  A percentileofscore of 80% means that 80%
            of values are less than or equal to the provided score.
          * 'strict': Similar to "weak", except that only values that are
            strictly less than the given score are counted.
          * 'mean': The average of the "weak" and "strict" scores, often used
            in testing.  See https://en.wikipedia.org/wiki/Percentile_rank
    nan_policy : {'propagate', 'raise', 'omit'}, optional
        Specifies how to treat `nan` values in `a`.
        The following options are available (default is 'propagate'):

          * 'propagate': returns nan (for each value in `score`).
          * 'raise': throws an error
          * 'omit': performs the calculations ignoring nan values

    Returns
    -------
    pcos : float
        Percentile-position of score (0-100) relative to `a`.

    See Also
    --------
    numpy.percentile
    scipy.stats.scoreatpercentile, scipy.stats.rankdata

    Examples
    --------
    Three-quarters of the given values lie below a given score:

    >>> import numpy as np
    >>> from scipy import stats
    >>> stats.percentileofscore([1, 2, 3, 4], 3)
    75.0

    With multiple matches, note how the scores of the two matches, 0.6
    and 0.8 respectively, are averaged:

    >>> stats.percentileofscore([1, 2, 3, 3, 4], 3)
    70.0

    Only 2/5 values are strictly less than 3:

    >>> stats.percentileofscore([1, 2, 3, 3, 4], 3, kind='strict')
    40.0

    But 4/5 values are less than or equal to 3:

    >>> stats.percentileofscore([1, 2, 3, 3, 4], 3, kind='weak')
    80.0

    The average between the weak and the strict scores is:

    >>> stats.percentileofscore([1, 2, 3, 3, 4], 3, kind='mean')
    60.0

    Score arrays (of any dimensionality) are supported:

    >>> stats.percentileofscore([1, 2, 3, 3, 4], [2, 3])
    array([40., 70.])

    The inputs can be infinite:

    >>> stats.percentileofscore([-np.inf, 0, 1, np.inf], [1, 2, np.inf])
    array([75., 75., 100.])

    If `a` is empty, then the resulting percentiles are all `nan`:

    >>> stats.percentileofscore([], [1, 2])
    array([nan, nan])
    """

    a = np.asarray(a)
    n = len(a)
    score = np.asarray(score)

    # Nan treatment
    cna = _contains_nan(a, nan_policy)
    cns = _contains_nan(score, nan_policy)

    if cns:
        # If a score is nan, then the output should be nan
        # (also if nan_policy is "omit", because it only applies to `a`)
        score = ma.masked_where(np.isnan(score), score)

    if cna:
        if nan_policy == "omit":
            # Don't count nans
            a = ma.masked_where(np.isnan(a), a)
            n = a.count()

        if nan_policy == "propagate":
            # All outputs should be nans
            n = 0

    # Cannot compare to empty list ==> nan
    if n == 0:
        perct = np.full_like(score, np.nan, dtype=np.float64)

    else:
        # Prepare broadcasting
        score = score[..., None]

        def count(x):
            return np.count_nonzero(x, -1)

        # Main computations/logic
        if kind == 'rank':
            left = count(a < score)
            right = count(a <= score)
            plus1 = left < right
            perct = (left + right + plus1) * (50.0 / n)
        elif kind == 'strict':
            perct = count(a < score) * (100.0 / n)
        elif kind == 'weak':
            perct = count(a <= score) * (100.0 / n)
        elif kind == 'mean':
            left = count(a < score)
            right = count(a <= score)
            perct = (left + right) * (50.0 / n)
        else:
            raise ValueError(
                "kind can only be 'rank', 'strict', 'weak' or 'mean'")

    # Re-insert nan values
    perct = ma.filled(perct, np.nan)

    if perct.ndim == 0:
        return perct[()]
    return perct


HistogramResult = namedtuple('HistogramResult',
                             ('count', 'lowerlimit', 'binsize', 'extrapoints'))


def _histogram(a, numbins=10, defaultlimits=None, weights=None,
               printextras=False):
    """Create a histogram.

    Separate the range into several bins and return the number of instances
    in each bin.

    Parameters
    ----------
    a : array_like
        Array of scores which will be put into bins.
    numbins : int, optional
        The number of bins to use for the histogram. Default is 10.
    defaultlimits : tuple (lower, upper), optional
        The lower and upper values for the range of the histogram.
        If no value is given, a range slightly larger than the range of the
        values in a is used. Specifically ``(a.min() - s, a.max() + s)``,
        where ``s = (1/2)(a.max() - a.min()) / (numbins - 1)``.
    weights : array_like, optional
        The weights for each value in `a`. Default is None, which gives each
        value a weight of 1.0
    printextras : bool, optional
        If True, if there are extra points (i.e. the points that fall outside
        the bin limits) a warning is raised saying how many of those points
        there are.  Default is False.

    Returns
    -------
    count : ndarray
        Number of points (or sum of weights) in each bin.
    lowerlimit : float
        Lowest value of histogram, the lower limit of the first bin.
    binsize : float
        The size of the bins (all bins have the same size).
    extrapoints : int
        The number of points outside the range of the histogram.

    See Also
    --------
    numpy.histogram

    Notes
    -----
    This histogram is based on numpy's histogram but has a larger range by
    default if default limits is not set.

    """
    a = np.ravel(a)
    if defaultlimits is None:
        if a.size == 0:
            # handle empty arrays. Undetermined range, so use 0-1.
            defaultlimits = (0, 1)
        else:
            # no range given, so use values in `a`
            data_min = a.min()
            data_max = a.max()
            # Have bins extend past min and max values slightly
            s = (data_max - data_min) / (2. * (numbins - 1.))
            defaultlimits = (data_min - s, data_max + s)

    # use numpy's histogram method to compute bins
    hist, bin_edges = np.histogram(a, bins=numbins, range=defaultlimits,
                                   weights=weights)
    # hist are not always floats, convert to keep with old output
    hist = np.array(hist, dtype=float)
    # fixed width for bins is assumed, as numpy's histogram gives
    # fixed width bins for int values for 'bins'
    binsize = bin_edges[1] - bin_edges[0]
    # calculate number of extra points
    extrapoints = len([v for v in a
                       if defaultlimits[0] > v or v > defaultlimits[1]])
    if extrapoints > 0 and printextras:
        warnings.warn(f"Points outside given histogram range = {extrapoints}",
                      stacklevel=3,)

    return HistogramResult(hist, defaultlimits[0], binsize, extrapoints)


CumfreqResult = namedtuple('CumfreqResult',
                           ('cumcount', 'lowerlimit', 'binsize',
                            'extrapoints'))


def cumfreq(a, numbins=10, defaultreallimits=None, weights=None):
    """Return a cumulative frequency histogram, using the histogram function.

    A cumulative histogram is a mapping that counts the cumulative number of
    observations in all of the bins up to the specified bin.

    Parameters
    ----------
    a : array_like
        Input array.
    numbins : int, optional
        The number of bins to use for the histogram. Default is 10.
    defaultreallimits : tuple (lower, upper), optional
        The lower and upper values for the range of the histogram.
        If no value is given, a range slightly larger than the range of the
        values in `a` is used. Specifically ``(a.min() - s, a.max() + s)``,
        where ``s = (1/2)(a.max() - a.min()) / (numbins - 1)``.
    weights : array_like, optional
        The weights for each value in `a`. Default is None, which gives each
        value a weight of 1.0

    Returns
    -------
    cumcount : ndarray
        Binned values of cumulative frequency.
    lowerlimit : float
        Lower real limit
    binsize : float
        Width of each bin.
    extrapoints : int
        Extra points.

    Examples
    --------
    >>> import numpy as np
    >>> import matplotlib.pyplot as plt
    >>> from scipy import stats
    >>> rng = np.random.default_rng()
    >>> x = [1, 4, 2, 1, 3, 1]
    >>> res = stats.cumfreq(x, numbins=4, defaultreallimits=(1.5, 5))
    >>> res.cumcount
    array([ 1.,  2.,  3.,  3.])
    >>> res.extrapoints
    3

    Create a normal distribution with 1000 random values

    >>> samples = stats.norm.rvs(size=1000, random_state=rng)

    Calculate cumulative frequencies

    >>> res = stats.cumfreq(samples, numbins=25)

    Calculate space of values for x

    >>> x = res.lowerlimit + np.linspace(0, res.binsize*res.cumcount.size,
    ...                                  res.cumcount.size)

    Plot histogram and cumulative histogram

    >>> fig = plt.figure(figsize=(10, 4))
    >>> ax1 = fig.add_subplot(1, 2, 1)
    >>> ax2 = fig.add_subplot(1, 2, 2)
    >>> ax1.hist(samples, bins=25)
    >>> ax1.set_title('Histogram')
    >>> ax2.bar(x, res.cumcount, width=res.binsize)
    >>> ax2.set_title('Cumulative histogram')
    >>> ax2.set_xlim([x.min(), x.max()])

    >>> plt.show()

    """
    h, l, b, e = _histogram(a, numbins, defaultreallimits, weights=weights)
    cumhist = np.cumsum(h * 1, axis=0)
    return CumfreqResult(cumhist, l, b, e)


RelfreqResult = namedtuple('RelfreqResult',
                           ('frequency', 'lowerlimit', 'binsize',
                            'extrapoints'))


def relfreq(a, numbins=10, defaultreallimits=None, weights=None):
    """Return a relative frequency histogram, using the histogram function.

    A relative frequency  histogram is a mapping of the number of
    observations in each of the bins relative to the total of observations.

    Parameters
    ----------
    a : array_like
        Input array.
    numbins : int, optional
        The number of bins to use for the histogram. Default is 10.
    defaultreallimits : tuple (lower, upper), optional
        The lower and upper values for the range of the histogram.
        If no value is given, a range slightly larger than the range of the
        values in a is used. Specifically ``(a.min() - s, a.max() + s)``,
        where ``s = (1/2)(a.max() - a.min()) / (numbins - 1)``.
    weights : array_like, optional
        The weights for each value in `a`. Default is None, which gives each
        value a weight of 1.0

    Returns
    -------
    frequency : ndarray
        Binned values of relative frequency.
    lowerlimit : float
        Lower real limit.
    binsize : float
        Width of each bin.
    extrapoints : int
        Extra points.

    Examples
    --------
    >>> import numpy as np
    >>> import matplotlib.pyplot as plt
    >>> from scipy import stats
    >>> rng = np.random.default_rng()
    >>> a = np.array([2, 4, 1, 2, 3, 2])
    >>> res = stats.relfreq(a, numbins=4)
    >>> res.frequency
    array([ 0.16666667, 0.5       , 0.16666667,  0.16666667])
    >>> np.sum(res.frequency)  # relative frequencies should add up to 1
    1.0

    Create a normal distribution with 1000 random values

    >>> samples = stats.norm.rvs(size=1000, random_state=rng)

    Calculate relative frequencies

    >>> res = stats.relfreq(samples, numbins=25)

    Calculate space of values for x

    >>> x = res.lowerlimit + np.linspace(0, res.binsize*res.frequency.size,
    ...                                  res.frequency.size)

    Plot relative frequency histogram

    >>> fig = plt.figure(figsize=(5, 4))
    >>> ax = fig.add_subplot(1, 1, 1)
    >>> ax.bar(x, res.frequency, width=res.binsize)
    >>> ax.set_title('Relative frequency histogram')
    >>> ax.set_xlim([x.min(), x.max()])

    >>> plt.show()

    """
    a = np.asanyarray(a)
    h, l, b, e = _histogram(a, numbins, defaultreallimits, weights=weights)
    h = h / a.shape[0]

    return RelfreqResult(h, l, b, e)


#####################################
#        VARIABILITY FUNCTIONS      #
#####################################

def obrientransform(*samples):
    """Compute the O'Brien transform on input data (any number of arrays).

    Used to test for homogeneity of variance prior to running one-way stats.
    Each array in ``*samples`` is one level of a factor.
    If `f_oneway` is run on the transformed data and found significant,
    the variances are unequal.  From Maxwell and Delaney [1]_, p.112.

    Parameters
    ----------
    sample1, sample2, ... : array_like
        Any number of arrays.

    Returns
    -------
    obrientransform : ndarray
        Transformed data for use in an ANOVA.  The first dimension
        of the result corresponds to the sequence of transformed
        arrays.  If the arrays given are all 1-D of the same length,
        the return value is a 2-D array; otherwise it is a 1-D array
        of type object, with each element being an ndarray.

    Raises
    ------
    ValueError
        If the mean of the transformed data is not equal to the original
        variance, indicating a lack of convergence in the O'Brien transform.

    References
    ----------
    .. [1] S. E. Maxwell and H. D. Delaney, "Designing Experiments and
           Analyzing Data: A Model Comparison Perspective", Wadsworth, 1990.

    Examples
    --------
    We'll test the following data sets for differences in their variance.

    >>> x = [10, 11, 13, 9, 7, 12, 12, 9, 10]
    >>> y = [13, 21, 5, 10, 8, 14, 10, 12, 7, 15]

    Apply the O'Brien transform to the data.

    >>> from scipy.stats import obrientransform
    >>> tx, ty = obrientransform(x, y)

    Use `scipy.stats.f_oneway` to apply a one-way ANOVA test to the
    transformed data.

    >>> from scipy.stats import f_oneway
    >>> F, p = f_oneway(tx, ty)
    >>> p
    0.1314139477040335

    If we require that ``p < 0.05`` for significance, we cannot conclude
    that the variances are different.

    """
    TINY = np.sqrt(np.finfo(float).eps)

    # `arrays` will hold the transformed arguments.
    arrays = []
    sLast = None

    for sample in samples:
        a = np.asarray(sample)
        n = len(a)
        mu = np.mean(a)
        sq = (a - mu)**2
        sumsq = sq.sum()

        # The O'Brien transform.
        t = ((n - 1.5) * n * sq - 0.5 * sumsq) / ((n - 1) * (n - 2))

        # Check that the mean of the transformed data is equal to the
        # original variance.
        var = sumsq / (n - 1)
        if abs(var - np.mean(t)) > TINY:
            raise ValueError('Lack of convergence in obrientransform.')

        arrays.append(t)
        sLast = a.shape

    if sLast:
        for arr in arrays[:-1]:
            if sLast != arr.shape:
                return np.array(arrays, dtype=object)
    return np.array(arrays)


@_axis_nan_policy_factory(
    lambda x: x, result_to_tuple=lambda x: (x,), n_outputs=1, too_small=1
)
def sem(a, axis=0, ddof=1, nan_policy='propagate'):
    """Compute standard error of the mean.

    Calculate the standard error of the mean (or standard error of
    measurement) of the values in the input array.

    Parameters
    ----------
    a : array_like
        An array containing the values for which the standard error is
        returned. Must contain at least two observations.
    axis : int or None, optional
        Axis along which to operate. Default is 0. If None, compute over
        the whole array `a`.
    ddof : int, optional
        Delta degrees-of-freedom. How many degrees of freedom to adjust
        for bias in limited samples relative to the population estimate
        of variance. Defaults to 1.
    nan_policy : {'propagate', 'raise', 'omit'}, optional
        Defines how to handle when input contains nan.
        The following options are available (default is 'propagate'):

          * 'propagate': returns nan
          * 'raise': throws an error
          * 'omit': performs the calculations ignoring nan values

    Returns
    -------
    s : ndarray or float
        The standard error of the mean in the sample(s), along the input axis.

    Notes
    -----
    The default value for `ddof` is different to the default (0) used by other
    ddof containing routines, such as np.std and np.nanstd.

    Examples
    --------
    Find standard error along the first axis:

    >>> import numpy as np
    >>> from scipy import stats
    >>> a = np.arange(20).reshape(5,4)
    >>> stats.sem(a)
    array([ 2.8284,  2.8284,  2.8284,  2.8284])

    Find standard error across the whole array, using n degrees of freedom:

    >>> stats.sem(a, axis=None, ddof=0)
    1.2893796958227628

    """
    xp = array_namespace(a)
    if axis is None:
        a = xp.reshape(a, (-1,))
        axis = 0
    a = xpx.atleast_nd(xp.asarray(a), ndim=1, xp=xp)
    n = _length_nonmasked(a, axis, xp=xp)
    s = xp.std(a, axis=axis, correction=ddof) / n**0.5
    return s


def _isconst(x):
    """
    Check if all values in x are the same.  nans are ignored.

    x must be a 1d array.

    The return value is a 1d array with length 1, so it can be used
    in np.apply_along_axis.
    """
    y = x[~np.isnan(x)]
    if y.size == 0:
        return np.array([True])
    else:
        return (y[0] == y).all(keepdims=True)


xp_capabilities_table['zmap_zscore'] = dict(skip_backends=[
    ("dask", "lazywhere doesn't work for dask.array"),
    ("jax", "JAX can't do item assignment"),
])


@xp_capabilities('zmap_zscore')
def zscore(a, axis=0, ddof=0, nan_policy='propagate'):
    """
    Compute the z score.

    Compute the z score of each value in the sample, relative to the
    sample mean and standard deviation.

    Parameters
    ----------
    a : array_like
        An array like object containing the sample data.
    axis : int or None, optional
        Axis along which to operate. Default is 0. If None, compute over
        the whole array `a`.
    ddof : int, optional
        Degrees of freedom correction in the calculation of the
        standard deviation. Default is 0.
    nan_policy : {'propagate', 'raise', 'omit'}, optional
        Defines how to handle when input contains nan. 'propagate' returns nan,
        'raise' throws an error, 'omit' performs the calculations ignoring nan
        values. Default is 'propagate'.  Note that when the value is 'omit',
        nans in the input also propagate to the output, but they do not affect
        the z-scores computed for the non-nan values.

    Returns
    -------
    zscore : array_like
        The z-scores, standardized by mean and standard deviation of
        input array `a`.

    See Also
    --------
    numpy.mean : Arithmetic average
    numpy.std : Arithmetic standard deviation
    scipy.stats.gzscore : Geometric standard score

    Notes
    -----
    This function preserves ndarray subclasses, and works also with
    matrices and masked arrays (it uses `asanyarray` instead of
    `asarray` for parameters).

    References
    ----------
    .. [1] "Standard score", *Wikipedia*,
           https://en.wikipedia.org/wiki/Standard_score.
    .. [2] Huck, S. W., Cross, T. L., Clark, S. B, "Overcoming misconceptions
           about Z-scores", Teaching Statistics, vol. 8, pp. 38-40, 1986

    Examples
    --------
    >>> import numpy as np
    >>> a = np.array([ 0.7972,  0.0767,  0.4383,  0.7866,  0.8091,
    ...                0.1954,  0.6307,  0.6599,  0.1065,  0.0508])
    >>> from scipy import stats
    >>> stats.zscore(a)
    array([ 1.1273, -1.247 , -0.0552,  1.0923,  1.1664, -0.8559,  0.5786,
            0.6748, -1.1488, -1.3324])

    Computing along a specified axis, using n-1 degrees of freedom
    (``ddof=1``) to calculate the standard deviation:

    >>> b = np.array([[ 0.3148,  0.0478,  0.6243,  0.4608],
    ...               [ 0.7149,  0.0775,  0.6072,  0.9656],
    ...               [ 0.6341,  0.1403,  0.9759,  0.4064],
    ...               [ 0.5918,  0.6948,  0.904 ,  0.3721],
    ...               [ 0.0921,  0.2481,  0.1188,  0.1366]])
    >>> stats.zscore(b, axis=1, ddof=1)
    array([[-0.19264823, -1.28415119,  1.07259584,  0.40420358],
           [ 0.33048416, -1.37380874,  0.04251374,  1.00081084],
           [ 0.26796377, -1.12598418,  1.23283094, -0.37481053],
           [-0.22095197,  0.24468594,  1.19042819, -1.21416216],
           [-0.82780366,  1.4457416 , -0.43867764, -0.1792603 ]])

    An example with ``nan_policy='omit'``:

    >>> x = np.array([[25.11, 30.10, np.nan, 32.02, 43.15],
    ...               [14.95, 16.06, 121.25, 94.35, 29.81]])
    >>> stats.zscore(x, axis=1, nan_policy='omit')
    array([[-1.13490897, -0.37830299,         nan, -0.08718406,  1.60039602],
           [-0.91611681, -0.89090508,  1.4983032 ,  0.88731639, -0.5785977 ]])
    """
    return zmap(a, a, axis=axis, ddof=ddof, nan_policy=nan_policy)


def gzscore(a, *, axis=0, ddof=0, nan_policy='propagate'):
    """
    Compute the geometric standard score.

    Compute the geometric z score of each strictly positive value in the
    sample, relative to the geometric mean and standard deviation.
    Mathematically the geometric z score can be evaluated as::

        gzscore = log(a/gmu) / log(gsigma)

    where ``gmu`` (resp. ``gsigma``) is the geometric mean (resp. standard
    deviation).

    Parameters
    ----------
    a : array_like
        Sample data.
    axis : int or None, optional
        Axis along which to operate. Default is 0. If None, compute over
        the whole array `a`.
    ddof : int, optional
        Degrees of freedom correction in the calculation of the
        standard deviation. Default is 0.
    nan_policy : {'propagate', 'raise', 'omit'}, optional
        Defines how to handle when input contains nan. 'propagate' returns nan,
        'raise' throws an error, 'omit' performs the calculations ignoring nan
        values. Default is 'propagate'.  Note that when the value is 'omit',
        nans in the input also propagate to the output, but they do not affect
        the geometric z scores computed for the non-nan values.

    Returns
    -------
    gzscore : array_like
        The geometric z scores, standardized by geometric mean and geometric
        standard deviation of input array `a`.

    See Also
    --------
    gmean : Geometric mean
    gstd : Geometric standard deviation
    zscore : Standard score

    Notes
    -----
    This function preserves ndarray subclasses, and works also with
    matrices and masked arrays (it uses ``asanyarray`` instead of
    ``asarray`` for parameters).

    .. versionadded:: 1.8

    References
    ----------
    .. [1] "Geometric standard score", *Wikipedia*,
           https://en.wikipedia.org/wiki/Geometric_standard_deviation#Geometric_standard_score.

    Examples
    --------
    Draw samples from a log-normal distribution:

    >>> import numpy as np
    >>> from scipy.stats import zscore, gzscore
    >>> import matplotlib.pyplot as plt

    >>> rng = np.random.default_rng()
    >>> mu, sigma = 3., 1.  # mean and standard deviation
    >>> x = rng.lognormal(mu, sigma, size=500)

    Display the histogram of the samples:

    >>> fig, ax = plt.subplots()
    >>> ax.hist(x, 50)
    >>> plt.show()

    Display the histogram of the samples standardized by the classical zscore.
    Distribution is rescaled but its shape is unchanged.

    >>> fig, ax = plt.subplots()
    >>> ax.hist(zscore(x), 50)
    >>> plt.show()

    Demonstrate that the distribution of geometric zscores is rescaled and
    quasinormal:

    >>> fig, ax = plt.subplots()
    >>> ax.hist(gzscore(x), 50)
    >>> plt.show()

    """
    xp = array_namespace(a)
    a = _convert_common_float(a, xp=xp)
    log = ma.log if isinstance(a, ma.MaskedArray) else xp.log
    return zscore(log(a), axis=axis, ddof=ddof, nan_policy=nan_policy)


@xp_capabilities('zmap_zscore')
def zmap(scores, compare, axis=0, ddof=0, nan_policy='propagate'):
    """
    Calculate the relative z-scores.

    Return an array of z-scores, i.e., scores that are standardized to
    zero mean and unit variance, where mean and variance are calculated
    from the comparison array.

    Parameters
    ----------
    scores : array_like
        The input for which z-scores are calculated.
    compare : array_like
        The input from which the mean and standard deviation of the
        normalization are taken; assumed to have the same dimension as
        `scores`.
    axis : int or None, optional
        Axis over which mean and variance of `compare` are calculated.
        Default is 0. If None, compute over the whole array `scores`.
    ddof : int, optional
        Degrees of freedom correction in the calculation of the
        standard deviation. Default is 0.
    nan_policy : {'propagate', 'raise', 'omit'}, optional
        Defines how to handle the occurrence of nans in `compare`.
        'propagate' returns nan, 'raise' raises an exception, 'omit'
        performs the calculations ignoring nan values. Default is
        'propagate'. Note that when the value is 'omit', nans in `scores`
        also propagate to the output, but they do not affect the z-scores
        computed for the non-nan values.

    Returns
    -------
    zscore : array_like
        Z-scores, in the same shape as `scores`.

    Notes
    -----
    This function preserves ndarray subclasses, and works also with
    matrices and masked arrays (it uses `asanyarray` instead of
    `asarray` for parameters).

    Examples
    --------
    >>> from scipy.stats import zmap
    >>> a = [0.5, 2.0, 2.5, 3]
    >>> b = [0, 1, 2, 3, 4]
    >>> zmap(a, b)
    array([-1.06066017,  0.        ,  0.35355339,  0.70710678])

    """
    # The docstring explicitly states that it preserves subclasses.
    # Let's table deprecating that and just get the array API version
    # working.

    like_zscore = (scores is compare)
    xp = array_namespace(scores, compare)
    scores, compare = _convert_common_float(scores, compare, xp=xp)

    with warnings.catch_warnings():
        if like_zscore:  # zscore should not emit SmallSampleWarning
            warnings.simplefilter('ignore', SmallSampleWarning)

        mn = _xp_mean(compare, axis=axis, keepdims=True, nan_policy=nan_policy)
        std = _xp_var(compare, axis=axis, correction=ddof,
                      keepdims=True, nan_policy=nan_policy)**0.5

    with np.errstate(invalid='ignore', divide='ignore'):
        z = _demean(scores, mn, axis, xp=xp, precision_warning=False) / std

    # If we know that scores and compare are identical, we can infer that
    # some slices should have NaNs.
    if like_zscore:
        eps = xp.finfo(z.dtype).eps
        zero = std <= xp.abs(eps * mn)
        zero = xp.broadcast_to(zero, z.shape)
        z[zero] = xp.nan

    return z


def gstd(a, axis=0, ddof=1, *, keepdims=False, nan_policy='propagate'):
    r"""
    Calculate the geometric standard deviation of an array.

    The geometric standard deviation describes the spread of a set of numbers
    where the geometric mean is preferred. It is a multiplicative factor, and
    so a dimensionless quantity.

    It is defined as the exponential of the standard deviation of the
    natural logarithms of the observations.

    Parameters
    ----------
    a : array_like
        An array containing finite, strictly positive, real numbers.
    axis : int, tuple or None, optional
        Axis along which to operate. Default is 0. If None, compute over
        the whole array `a`.
    ddof : int, optional
        Degree of freedom correction in the calculation of the
        geometric standard deviation. Default is 1.
    keepdims : boolean, optional
        If this is set to ``True``, the axes which are reduced are left
        in the result as dimensions with length one. With this option,
        the result will broadcast correctly against the input array.
    nan_policy : {'propagate', 'omit', 'raise'}, default: 'propagate'
        Defines how to handle input NaNs.

        - ``propagate``: if a NaN is present in the axis slice (e.g. row) along
          which the statistic is computed, the corresponding entry of the output
          will be NaN.
        - ``omit``: NaNs will be omitted when performing the calculation.
          If insufficient data remains in the axis slice along which the
          statistic is computed, the corresponding entry of the output will be
          NaN.
        - ``raise``: if a NaN is present, a ``ValueError`` will be raised.

    Returns
    -------
    gstd : ndarray or float
        An array of the geometric standard deviation. If `axis` is None or `a`
        is a 1d array a float is returned.

    See Also
    --------
    gmean : Geometric mean
    numpy.std : Standard deviation
    gzscore : Geometric standard score

    Notes
    -----
    Mathematically, the sample geometric standard deviation :math:`s_G` can be
    defined in terms of the natural logarithms of the observations
    :math:`y_i = \log(x_i)`:

    .. math::

        s_G = \exp(s), \quad s = \sqrt{\frac{1}{n - d} \sum_{i=1}^n (y_i - \bar y)^2}

    where :math:`n` is the number of observations, :math:`d` is the adjustment `ddof`
    to the degrees of freedom, and :math:`\bar y` denotes the mean of the natural
    logarithms of the observations. Note that the default ``ddof=1`` is different from
    the default value used by similar functions, such as `numpy.std` and `numpy.var`.

    When an observation is infinite, the geometric standard deviation is
    NaN (undefined). Non-positive observations will also produce NaNs in the
    output because the *natural* logarithm (as opposed to the *complex*
    logarithm) is defined and finite only for positive reals.
    The geometric standard deviation is sometimes confused with the exponential
    of the standard deviation, ``exp(std(a))``. Instead, the geometric standard
    deviation is ``exp(std(log(a)))``.

    References
    ----------
    .. [1] "Geometric standard deviation", *Wikipedia*,
           https://en.wikipedia.org/wiki/Geometric_standard_deviation.
    .. [2] Kirkwood, T. B., "Geometric means and measures of dispersion",
           Biometrics, vol. 35, pp. 908-909, 1979

    Examples
    --------
    Find the geometric standard deviation of a log-normally distributed sample.
    Note that the standard deviation of the distribution is one; on a
    log scale this evaluates to approximately ``exp(1)``.

    >>> import numpy as np
    >>> from scipy.stats import gstd
    >>> rng = np.random.default_rng()
    >>> sample = rng.lognormal(mean=0, sigma=1, size=1000)
    >>> gstd(sample)
    2.810010162475324

    Compute the geometric standard deviation of a multidimensional array and
    of a given axis.

    >>> a = np.arange(1, 25).reshape(2, 3, 4)
    >>> gstd(a, axis=None)
    2.2944076136018947
    >>> gstd(a, axis=2)
    array([[1.82424757, 1.22436866, 1.13183117],
           [1.09348306, 1.07244798, 1.05914985]])
    >>> gstd(a, axis=(1,2))
    array([2.12939215, 1.22120169])

    """
    xp = array_namespace(a)
    a = xp_broadcast_promote(a, force_floating=True)[0]  # just promote to correct float

    kwargs = dict(axis=axis, correction=ddof, keepdims=keepdims, nan_policy=nan_policy)
    with np.errstate(invalid='ignore', divide='ignore'):
        res = xp.exp(_xp_var(xp.log(a), **kwargs)**0.5)

    if xp.any(a <= 0):
        message = ("The geometric standard deviation is only defined if all elements "
                   "are greater than or equal to zero; otherwise, the result is NaN.")
        warnings.warn(message, RuntimeWarning, stacklevel=2)

    return res

# Private dictionary initialized only once at module level
# See https://en.wikipedia.org/wiki/Robust_measures_of_scale
_scale_conversions = {'normal': special.erfinv(0.5) * 2.0 * math.sqrt(2.0)}


@_axis_nan_policy_factory(
    lambda x: x, result_to_tuple=lambda x: (x,), n_outputs=1,
    default_axis=None, override={'nan_propagation': False}
)
def iqr(x, axis=None, rng=(25, 75), scale=1.0, nan_policy='propagate',
        interpolation='linear', keepdims=False):
    r"""
    Compute the interquartile range of the data along the specified axis.

    The interquartile range (IQR) is the difference between the 75th and
    25th percentile of the data. It is a measure of the dispersion
    similar to standard deviation or variance, but is much more robust
    against outliers [2]_.

    The ``rng`` parameter allows this function to compute other
    percentile ranges than the actual IQR. For example, setting
    ``rng=(0, 100)`` is equivalent to `numpy.ptp`.

    The IQR of an empty array is `np.nan`.

    .. versionadded:: 0.18.0

    Parameters
    ----------
    x : array_like
        Input array or object that can be converted to an array.
    axis : int or sequence of int, optional
        Axis along which the range is computed. The default is to
        compute the IQR for the entire array.
    rng : Two-element sequence containing floats in range of [0,100] optional
        Percentiles over which to compute the range. Each must be
        between 0 and 100, inclusive. The default is the true IQR:
        ``(25, 75)``. The order of the elements is not important.
    scale : scalar or str or array_like of reals, optional
        The numerical value of scale will be divided out of the final
        result. The following string value is also recognized:

          * 'normal' : Scale by
            :math:`2 \sqrt{2} erf^{-1}(\frac{1}{2}) \approx 1.349`.

        The default is 1.0.
        Array-like `scale` of real dtype is also allowed, as long
        as it broadcasts correctly to the output such that
        ``out / scale`` is a valid operation. The output dimensions
        depend on the input array, `x`, the `axis` argument, and the
        `keepdims` flag.
    nan_policy : {'propagate', 'raise', 'omit'}, optional
        Defines how to handle when input contains nan.
        The following options are available (default is 'propagate'):

          * 'propagate': returns nan
          * 'raise': throws an error
          * 'omit': performs the calculations ignoring nan values
    interpolation : str, optional

        Specifies the interpolation method to use when the percentile
        boundaries lie between two data points ``i`` and ``j``.
        The following options are available (default is 'linear'):

          * 'linear': ``i + (j - i)*fraction``, where ``fraction`` is the
            fractional part of the index surrounded by ``i`` and ``j``.
          * 'lower': ``i``.
          * 'higher': ``j``.
          * 'nearest': ``i`` or ``j`` whichever is nearest.
          * 'midpoint': ``(i + j)/2``.

        For NumPy >= 1.22.0, the additional options provided by the ``method``
        keyword of `numpy.percentile` are also valid.

    keepdims : bool, optional
        If this is set to True, the reduced axes are left in the
        result as dimensions with size one. With this option, the result
        will broadcast correctly against the original array `x`.

    Returns
    -------
    iqr : scalar or ndarray
        If ``axis=None``, a scalar is returned. If the input contains
        integers or floats of smaller precision than ``np.float64``, then the
        output data-type is ``np.float64``. Otherwise, the output data-type is
        the same as that of the input.

    See Also
    --------
    numpy.std, numpy.var

    References
    ----------
    .. [1] "Interquartile range" https://en.wikipedia.org/wiki/Interquartile_range
    .. [2] "Robust measures of scale" https://en.wikipedia.org/wiki/Robust_measures_of_scale
    .. [3] "Quantile" https://en.wikipedia.org/wiki/Quantile

    Examples
    --------
    >>> import numpy as np
    >>> from scipy.stats import iqr
    >>> x = np.array([[10, 7, 4], [3, 2, 1]])
    >>> x
    array([[10,  7,  4],
           [ 3,  2,  1]])
    >>> iqr(x)
    4.0
    >>> iqr(x, axis=0)
    array([ 3.5,  2.5,  1.5])
    >>> iqr(x, axis=1)
    array([ 3.,  1.])
    >>> iqr(x, axis=1, keepdims=True)
    array([[ 3.],
           [ 1.]])

    """
    x = asarray(x)

    # This check prevents percentile from raising an error later. Also, it is
    # consistent with `np.var` and `np.std`.
    if not x.size:
        return _get_nan(x)

    # An error may be raised here, so fail-fast, before doing lengthy
    # computations, even though `scale` is not used until later
    if isinstance(scale, str):
        scale_key = scale.lower()
        if scale_key not in _scale_conversions:
            raise ValueError(f"{scale} not a valid scale for `iqr`")
        scale = _scale_conversions[scale_key]

    # Select the percentile function to use based on nans and policy
    contains_nan = _contains_nan(x, nan_policy)

    if nan_policy == 'omit' and contains_nan:
        percentile_func = np.nanpercentile
    else:
        percentile_func = np.percentile

    if len(rng) != 2:
        raise TypeError("quantile range must be two element sequence")

    if np.isnan(rng).any():
        raise ValueError("range must not contain NaNs")

    rng = sorted(rng)
    pct = percentile_func(x, rng, axis=axis, method=interpolation,
                          keepdims=keepdims)
    out = np.subtract(pct[1], pct[0])

    if scale != 1.0:
        out /= scale

    return out


def _mad_1d(x, center, nan_policy):
    # Median absolute deviation for 1-d array x.
    # This is a helper function for `median_abs_deviation`; it assumes its
    # arguments have been validated already.  In particular,  x must be a
    # 1-d numpy array, center must be callable, and if nan_policy is not
    # 'propagate', it is assumed to be 'omit', because 'raise' is handled
    # in `median_abs_deviation`.
    # No warning is generated if x is empty or all nan.
    isnan = np.isnan(x)
    if isnan.any():
        if nan_policy == 'propagate':
            return np.nan
        x = x[~isnan]
    if x.size == 0:
        # MAD of an empty array is nan.
        return np.nan
    # Edge cases have been handled, so do the basic MAD calculation.
    med = center(x)
    mad = np.median(np.abs(x - med))
    return mad


def median_abs_deviation(x, axis=0, center=np.median, scale=1.0,
                         nan_policy='propagate'):
    r"""
    Compute the median absolute deviation of the data along the given axis.

    The median absolute deviation (MAD, [1]_) computes the median over the
    absolute deviations from the median. It is a measure of dispersion
    similar to the standard deviation but more robust to outliers [2]_.

    The MAD of an empty array is ``np.nan``.

    .. versionadded:: 1.5.0

    Parameters
    ----------
    x : array_like
        Input array or object that can be converted to an array.
    axis : int or None, optional
        Axis along which the range is computed. Default is 0. If None, compute
        the MAD over the entire array.
    center : callable, optional
        A function that will return the central value. The default is to use
        np.median. Any user defined function used will need to have the
        function signature ``func(arr, axis)``.
    scale : scalar or str, optional
        The numerical value of scale will be divided out of the final
        result. The default is 1.0. The string "normal" is also accepted,
        and results in `scale` being the inverse of the standard normal
        quantile function at 0.75, which is approximately 0.67449.
        Array-like scale is also allowed, as long as it broadcasts correctly
        to the output such that ``out / scale`` is a valid operation. The
        output dimensions depend on the input array, `x`, and the `axis`
        argument.
    nan_policy : {'propagate', 'raise', 'omit'}, optional
        Defines how to handle when input contains nan.
        The following options are available (default is 'propagate'):

        * 'propagate': returns nan
        * 'raise': throws an error
        * 'omit': performs the calculations ignoring nan values

    Returns
    -------
    mad : scalar or ndarray
        If ``axis=None``, a scalar is returned. If the input contains
        integers or floats of smaller precision than ``np.float64``, then the
        output data-type is ``np.float64``. Otherwise, the output data-type is
        the same as that of the input.

    See Also
    --------
    numpy.std, numpy.var, numpy.median, scipy.stats.iqr, scipy.stats.tmean,
    scipy.stats.tstd, scipy.stats.tvar

    Notes
    -----
    The `center` argument only affects the calculation of the central value
    around which the MAD is calculated. That is, passing in ``center=np.mean``
    will calculate the MAD around the mean - it will not calculate the *mean*
    absolute deviation.

    The input array may contain `inf`, but if `center` returns `inf`, the
    corresponding MAD for that data will be `nan`.

    References
    ----------
    .. [1] "Median absolute deviation",
           https://en.wikipedia.org/wiki/Median_absolute_deviation
    .. [2] "Robust measures of scale",
           https://en.wikipedia.org/wiki/Robust_measures_of_scale

    Examples
    --------
    When comparing the behavior of `median_abs_deviation` with ``np.std``,
    the latter is affected when we change a single value of an array to have an
    outlier value while the MAD hardly changes:

    >>> import numpy as np
    >>> from scipy import stats
    >>> x = stats.norm.rvs(size=100, scale=1, random_state=123456)
    >>> x.std()
    0.9973906394005013
    >>> stats.median_abs_deviation(x)
    0.82832610097857
    >>> x[0] = 345.6
    >>> x.std()
    34.42304872314415
    >>> stats.median_abs_deviation(x)
    0.8323442311590675

    Axis handling example:

    >>> x = np.array([[10, 7, 4], [3, 2, 1]])
    >>> x
    array([[10,  7,  4],
           [ 3,  2,  1]])
    >>> stats.median_abs_deviation(x)
    array([3.5, 2.5, 1.5])
    >>> stats.median_abs_deviation(x, axis=None)
    2.0

    Scale normal example:

    >>> x = stats.norm.rvs(size=1000000, scale=2, random_state=123456)
    >>> stats.median_abs_deviation(x)
    1.3487398527041636
    >>> stats.median_abs_deviation(x, scale='normal')
    1.9996446978061115

    """
    if not callable(center):
        raise TypeError("The argument 'center' must be callable. The given "
                        f"value {repr(center)} is not callable.")

    # An error may be raised here, so fail-fast, before doing lengthy
    # computations, even though `scale` is not used until later
    if isinstance(scale, str):
        if scale.lower() == 'normal':
            scale = 0.6744897501960817  # special.ndtri(0.75)
        else:
            raise ValueError(f"{scale} is not a valid scale value.")

    x = asarray(x)

    # Consistent with `np.var` and `np.std`.
    if not x.size:
        if axis is None:
            return np.nan
        nan_shape = tuple(item for i, item in enumerate(x.shape) if i != axis)
        if nan_shape == ():
            # Return nan, not array(nan)
            return np.nan
        return np.full(nan_shape, np.nan)

    contains_nan = _contains_nan(x, nan_policy)

    if contains_nan:
        if axis is None:
            mad = _mad_1d(x.ravel(), center, nan_policy)
        else:
            mad = np.apply_along_axis(_mad_1d, axis, x, center, nan_policy)
    else:
        if axis is None:
            med = center(x, axis=None)
            mad = np.median(np.abs(x - med))
        else:
            # Wrap the call to center() in expand_dims() so it acts like
            # keepdims=True was used.
            med = np.expand_dims(center(x, axis=axis), axis)
            mad = np.median(np.abs(x - med), axis=axis)

    return mad / scale


#####################################
#         TRIMMING FUNCTIONS        #
#####################################


SigmaclipResult = namedtuple('SigmaclipResult', ('clipped', 'lower', 'upper'))


def sigmaclip(a, low=4., high=4.):
    """Perform iterative sigma-clipping of array elements.

    Starting from the full sample, all elements outside the critical range are
    removed, i.e. all elements of the input array `c` that satisfy either of
    the following conditions::

        c < mean(c) - std(c)*low
        c > mean(c) + std(c)*high

    The iteration continues with the updated sample until no
    elements are outside the (updated) range.

    Parameters
    ----------
    a : array_like
        Data array, will be raveled if not 1-D.
    low : float, optional
        Lower bound factor of sigma clipping. Default is 4.
    high : float, optional
        Upper bound factor of sigma clipping. Default is 4.

    Returns
    -------
    clipped : ndarray
        Input array with clipped elements removed.
    lower : float
        Lower threshold value use for clipping.
    upper : float
        Upper threshold value use for clipping.

    Examples
    --------
    >>> import numpy as np
    >>> from scipy.stats import sigmaclip
    >>> a = np.concatenate((np.linspace(9.5, 10.5, 31),
    ...                     np.linspace(0, 20, 5)))
    >>> fact = 1.5
    >>> c, low, upp = sigmaclip(a, fact, fact)
    >>> c
    array([  9.96666667,  10.        ,  10.03333333,  10.        ])
    >>> c.var(), c.std()
    (0.00055555555555555165, 0.023570226039551501)
    >>> low, c.mean() - fact*c.std(), c.min()
    (9.9646446609406727, 9.9646446609406727, 9.9666666666666668)
    >>> upp, c.mean() + fact*c.std(), c.max()
    (10.035355339059327, 10.035355339059327, 10.033333333333333)

    >>> a = np.concatenate((np.linspace(9.5, 10.5, 11),
    ...                     np.linspace(-100, -50, 3)))
    >>> c, low, upp = sigmaclip(a, 1.8, 1.8)
    >>> (c == np.linspace(9.5, 10.5, 11)).all()
    True

    """
    c = np.asarray(a).ravel()
    delta = 1
    while delta:
        c_std = c.std()
        c_mean = c.mean()
        size = c.size
        critlower = c_mean - c_std * low
        critupper = c_mean + c_std * high
        c = c[(c >= critlower) & (c <= critupper)]
        delta = size - c.size

    return SigmaclipResult(c, critlower, critupper)


def trimboth(a, proportiontocut, axis=0):
    """Slice off a proportion of items from both ends of an array.

    Slice off the passed proportion of items from both ends of the passed
    array (i.e., with `proportiontocut` = 0.1, slices leftmost 10% **and**
    rightmost 10% of scores). The trimmed values are the lowest and
    highest ones.
    Slice off less if proportion results in a non-integer slice index (i.e.
    conservatively slices off `proportiontocut`).

    Parameters
    ----------
    a : array_like
        Data to trim.
    proportiontocut : float
        Proportion (in range 0-1) of total data set to trim of each end.
    axis : int or None, optional
        Axis along which to trim data. Default is 0. If None, compute over
        the whole array `a`.

    Returns
    -------
    out : ndarray
        Trimmed version of array `a`. The order of the trimmed content
        is undefined.

    See Also
    --------
    trim_mean

    Examples
    --------
    Create an array of 10 values and trim 10% of those values from each end:

    >>> import numpy as np
    >>> from scipy import stats
    >>> a = [0, 1, 2, 3, 4, 5, 6, 7, 8, 9]
    >>> stats.trimboth(a, 0.1)
    array([1, 3, 2, 4, 5, 6, 7, 8])

    Note that the elements of the input array are trimmed by value, but the
    output array is not necessarily sorted.

    The proportion to trim is rounded down to the nearest integer. For
    instance, trimming 25% of the values from each end of an array of 10
    values will return an array of 6 values:

    >>> b = np.arange(10)
    >>> stats.trimboth(b, 1/4).shape
    (6,)

    Multidimensional arrays can be trimmed along any axis or across the entire
    array:

    >>> c = [2, 4, 6, 8, 0, 1, 3, 5, 7, 9]
    >>> d = np.array([a, b, c])
    >>> stats.trimboth(d, 0.4, axis=0).shape
    (1, 10)
    >>> stats.trimboth(d, 0.4, axis=1).shape
    (3, 2)
    >>> stats.trimboth(d, 0.4, axis=None).shape
    (6,)

    """
    a = np.asarray(a)

    if a.size == 0:
        return a

    if axis is None:
        a = a.ravel()
        axis = 0

    nobs = a.shape[axis]
    lowercut = int(proportiontocut * nobs)
    uppercut = nobs - lowercut
    if (lowercut >= uppercut):
        raise ValueError("Proportion too big.")

    atmp = np.partition(a, (lowercut, uppercut - 1), axis)

    sl = [slice(None)] * atmp.ndim
    sl[axis] = slice(lowercut, uppercut)
    return atmp[tuple(sl)]


def trim1(a, proportiontocut, tail='right', axis=0):
    """Slice off a proportion from ONE end of the passed array distribution.

    If `proportiontocut` = 0.1, slices off 'leftmost' or 'rightmost'
    10% of scores. The lowest or highest values are trimmed (depending on
    the tail).
    Slice off less if proportion results in a non-integer slice index
    (i.e. conservatively slices off `proportiontocut` ).

    Parameters
    ----------
    a : array_like
        Input array.
    proportiontocut : float
        Fraction to cut off of 'left' or 'right' of distribution.
    tail : {'left', 'right'}, optional
        Defaults to 'right'.
    axis : int or None, optional
        Axis along which to trim data. Default is 0. If None, compute over
        the whole array `a`.

    Returns
    -------
    trim1 : ndarray
        Trimmed version of array `a`. The order of the trimmed content is
        undefined.

    Examples
    --------
    Create an array of 10 values and trim 20% of its lowest values:

    >>> import numpy as np
    >>> from scipy import stats
    >>> a = [0, 1, 2, 3, 4, 5, 6, 7, 8, 9]
    >>> stats.trim1(a, 0.2, 'left')
    array([2, 4, 3, 5, 6, 7, 8, 9])

    Note that the elements of the input array are trimmed by value, but the
    output array is not necessarily sorted.

    The proportion to trim is rounded down to the nearest integer. For
    instance, trimming 25% of the values from an array of 10 values will
    return an array of 8 values:

    >>> b = np.arange(10)
    >>> stats.trim1(b, 1/4).shape
    (8,)

    Multidimensional arrays can be trimmed along any axis or across the entire
    array:

    >>> c = [2, 4, 6, 8, 0, 1, 3, 5, 7, 9]
    >>> d = np.array([a, b, c])
    >>> stats.trim1(d, 0.8, axis=0).shape
    (1, 10)
    >>> stats.trim1(d, 0.8, axis=1).shape
    (3, 2)
    >>> stats.trim1(d, 0.8, axis=None).shape
    (6,)

    """
    a = np.asarray(a)
    if axis is None:
        a = a.ravel()
        axis = 0

    nobs = a.shape[axis]

    # avoid possible corner case
    if proportiontocut >= 1:
        return []

    if tail.lower() == 'right':
        lowercut = 0
        uppercut = nobs - int(proportiontocut * nobs)

    elif tail.lower() == 'left':
        lowercut = int(proportiontocut * nobs)
        uppercut = nobs

    atmp = np.partition(a, (lowercut, uppercut - 1), axis)

    sl = [slice(None)] * atmp.ndim
    sl[axis] = slice(lowercut, uppercut)
    return atmp[tuple(sl)]


def trim_mean(a, proportiontocut, axis=0):
    """Return mean of array after trimming a specified fraction of extreme values

    Removes the specified proportion of elements from *each* end of the
    sorted array, then computes the mean of the remaining elements.

    Parameters
    ----------
    a : array_like
        Input array.
    proportiontocut : float
        Fraction of the most positive and most negative elements to remove.
        When the specified proportion does not result in an integer number of
        elements, the number of elements to trim is rounded down.
    axis : int or None, default: 0
        Axis along which the trimmed means are computed.
        If None, compute over the raveled array.

    Returns
    -------
    trim_mean : ndarray
        Mean of trimmed array.

    See Also
    --------
    trimboth : Remove a proportion of elements from each end of an array.
    tmean : Compute the mean after trimming values outside specified limits.

    Notes
    -----
    For 1-D array `a`, `trim_mean` is approximately equivalent to the following
    calculation::

        import numpy as np
        a = np.sort(a)
        m = int(proportiontocut * len(a))
        np.mean(a[m: len(a) - m])

    Examples
    --------
    >>> import numpy as np
    >>> from scipy import stats
    >>> x = [1, 2, 3, 5]
    >>> stats.trim_mean(x, 0.25)
    2.5

    When the specified proportion does not result in an integer number of
    elements, the number of elements to trim is rounded down.

    >>> stats.trim_mean(x, 0.24999) == np.mean(x)
    True

    Use `axis` to specify the axis along which the calculation is performed.

    >>> x2 = [[1, 2, 3, 5],
    ...       [10, 20, 30, 50]]
    >>> stats.trim_mean(x2, 0.25)
    array([ 5.5, 11. , 16.5, 27.5])
    >>> stats.trim_mean(x2, 0.25, axis=1)
    array([ 2.5, 25. ])

    """
    a = np.asarray(a)

    if a.size == 0:
        return np.nan

    if axis is None:
        a = a.ravel()
        axis = 0

    nobs = a.shape[axis]
    lowercut = int(proportiontocut * nobs)
    uppercut = nobs - lowercut
    if (lowercut > uppercut):
        raise ValueError("Proportion too big.")

    atmp = np.partition(a, (lowercut, uppercut - 1), axis)

    sl = [slice(None)] * atmp.ndim
    sl[axis] = slice(lowercut, uppercut)
    return np.mean(atmp[tuple(sl)], axis=axis)


F_onewayResult = namedtuple('F_onewayResult', ('statistic', 'pvalue'))


def _create_f_oneway_nan_result(shape, axis, samples):
    """
    This is a helper function for f_oneway for creating the return values
    in certain degenerate conditions.  It creates return values that are
    all nan with the appropriate shape for the given `shape` and `axis`.
    """
    axis = normalize_axis_index(axis, len(shape))
    shp = shape[:axis] + shape[axis+1:]
    f = np.full(shp, fill_value=_get_nan(*samples))
    prob = f.copy()
    return F_onewayResult(f[()], prob[()])


def _first(arr, axis):
    """Return arr[..., 0:1, ...] where 0:1 is in the `axis` position."""
    return np.take_along_axis(arr, np.array(0, ndmin=arr.ndim), axis)


def _f_oneway_is_too_small(samples, kwargs=None, axis=-1):
    message = f"At least two samples are required; got {len(samples)}."
    if len(samples) < 2:
        raise TypeError(message)

    # Check this after forming alldata, so shape errors are detected
    # and reported before checking for 0 length inputs.
    if any(sample.shape[axis] == 0 for sample in samples):
        return True

    # Must have at least one group with length greater than 1.
    if all(sample.shape[axis] == 1 for sample in samples):
        msg = ('all input arrays have length 1.  f_oneway requires that at '
               'least one input has length greater than 1.')
        warnings.warn(SmallSampleWarning(msg), stacklevel=2)
        return True

    return False


@_axis_nan_policy_factory(
    F_onewayResult, n_samples=None, too_small=_f_oneway_is_too_small)
def f_oneway(*samples, axis=0, equal_var=True):
    """Perform one-way ANOVA.

    The one-way ANOVA tests the null hypothesis that two or more groups have
    the same population mean.  The test is applied to samples from two or
    more groups, possibly with differing sizes.

    Parameters
    ----------
    sample1, sample2, ... : array_like
        The sample measurements for each group.  There must be at least
        two arguments.  If the arrays are multidimensional, then all the
        dimensions of the array must be the same except for `axis`.
    axis : int, optional
        Axis of the input arrays along which the test is applied.
        Default is 0.
    equal_var: bool, optional
        If True (default), perform a standard one-way ANOVA test that
        assumes equal population variances [2]_.
        If False, perform Welch's ANOVA test, which does not assume
        equal population variances [4]_.

        .. versionadded:: 1.15.0

    Returns
    -------
    statistic : float
        The computed F statistic of the test.
    pvalue : float
        The associated p-value from the F distribution.

    Warns
    -----
    `~scipy.stats.ConstantInputWarning`
        Emitted if all values within each of the input arrays are identical.
        In this case the F statistic is either infinite or isn't defined,
        so ``np.inf`` or ``np.nan`` is returned.

    RuntimeWarning
        Emitted if the length of any input array is 0, or if all the input
        arrays have length 1.  ``np.nan`` is returned for the F statistic
        and the p-value in these cases.

    Notes
    -----
    The ANOVA test has important assumptions that must be satisfied in order
    for the associated p-value to be valid.

    1. The samples are independent.
    2. Each sample is from a normally distributed population.
    3. The population standard deviations of the groups are all equal.  This
       property is known as homoscedasticity.

    If these assumptions are not true for a given set of data, it may still
    be possible to use the Kruskal-Wallis H-test (`scipy.stats.kruskal`) or
    the Alexander-Govern test (`scipy.stats.alexandergovern`) although with
    some loss of power.

    The length of each group must be at least one, and there must be at
    least one group with length greater than one.  If these conditions
    are not satisfied, a warning is generated and (``np.nan``, ``np.nan``)
    is returned.

    If all values in each group are identical, and there exist at least two
    groups with different values, the function generates a warning and
    returns (``np.inf``, 0).

    If all values in all groups are the same, function generates a warning
    and returns (``np.nan``, ``np.nan``).

    The algorithm is from Heiman [2]_, pp.394-7.

    References
    ----------
    .. [1] R. Lowry, "Concepts and Applications of Inferential Statistics",
           Chapter 14, 2014, http://vassarstats.net/textbook/

    .. [2] G.W. Heiman, "Understanding research methods and statistics: An
           integrated introduction for psychology", Houghton, Mifflin and
           Company, 2001.

    .. [3] G.H. McDonald, "Handbook of Biological Statistics", One-way ANOVA.
           http://www.biostathandbook.com/onewayanova.html

    .. [4] B. L. Welch, "On the Comparison of Several Mean Values:
           An Alternative Approach", Biometrika, vol. 38, no. 3/4,
           pp. 330-336, 1951, doi: 10.2307/2332579.

    Examples
    --------
    >>> import numpy as np
    >>> from scipy.stats import f_oneway

    Here are some data [3]_ on a shell measurement (the length of the anterior
    adductor muscle scar, standardized by dividing by length) in the mussel
    Mytilus trossulus from five locations: Tillamook, Oregon; Newport, Oregon;
    Petersburg, Alaska; Magadan, Russia; and Tvarminne, Finland, taken from a
    much larger data set used in McDonald et al. (1991).

    >>> tillamook = [0.0571, 0.0813, 0.0831, 0.0976, 0.0817, 0.0859, 0.0735,
    ...              0.0659, 0.0923, 0.0836]
    >>> newport = [0.0873, 0.0662, 0.0672, 0.0819, 0.0749, 0.0649, 0.0835,
    ...            0.0725]
    >>> petersburg = [0.0974, 0.1352, 0.0817, 0.1016, 0.0968, 0.1064, 0.105]
    >>> magadan = [0.1033, 0.0915, 0.0781, 0.0685, 0.0677, 0.0697, 0.0764,
    ...            0.0689]
    >>> tvarminne = [0.0703, 0.1026, 0.0956, 0.0973, 0.1039, 0.1045]
    >>> f_oneway(tillamook, newport, petersburg, magadan, tvarminne)
    F_onewayResult(statistic=7.121019471642447, pvalue=0.0002812242314534544)

    `f_oneway` accepts multidimensional input arrays.  When the inputs
    are multidimensional and `axis` is not given, the test is performed
    along the first axis of the input arrays.  For the following data, the
    test is performed three times, once for each column.

    >>> a = np.array([[9.87, 9.03, 6.81],
    ...               [7.18, 8.35, 7.00],
    ...               [8.39, 7.58, 7.68],
    ...               [7.45, 6.33, 9.35],
    ...               [6.41, 7.10, 9.33],
    ...               [8.00, 8.24, 8.44]])
    >>> b = np.array([[6.35, 7.30, 7.16],
    ...               [6.65, 6.68, 7.63],
    ...               [5.72, 7.73, 6.72],
    ...               [7.01, 9.19, 7.41],
    ...               [7.75, 7.87, 8.30],
    ...               [6.90, 7.97, 6.97]])
    >>> c = np.array([[3.31, 8.77, 1.01],
    ...               [8.25, 3.24, 3.62],
    ...               [6.32, 8.81, 5.19],
    ...               [7.48, 8.83, 8.91],
    ...               [8.59, 6.01, 6.07],
    ...               [3.07, 9.72, 7.48]])
    >>> F = f_oneway(a, b, c)
    >>> F.statistic
    array([1.75676344, 0.03701228, 3.76439349])
    >>> F.pvalue
    array([0.20630784, 0.96375203, 0.04733157])

    Welch ANOVA will be performed if `equal_var` is False.

    """
    if len(samples) < 2:
        raise TypeError('at least two inputs are required;'
                        f' got {len(samples)}.')

    # ANOVA on N groups, each in its own array
    num_groups = len(samples)

    # We haven't explicitly validated axis, but if it is bad, this call of
    # np.concatenate will raise np.exceptions.AxisError. The call will raise
    # ValueError if the dimensions of all the arrays, except the axis
    # dimension, are not the same.
    alldata = np.concatenate(samples, axis=axis)
    bign = alldata.shape[axis]

    # Check if the inputs are too small
    if _f_oneway_is_too_small(samples):
        return _create_f_oneway_nan_result(alldata.shape, axis, samples)

    # Check if all values within each group are identical, and if the common
    # value in at least one group is different from that in another group.
    # Based on https://github.com/scipy/scipy/issues/11669

    # If axis=0, say, and the groups have shape (n0, ...), (n1, ...), ...,
    # then is_const is a boolean array with shape (num_groups, ...).
    # It is True if the values within the groups along the axis slice are
    # identical. In the typical case where each input array is 1-d, is_const is
    # a 1-d array with length num_groups.
    is_const = np.concatenate(
        [(_first(sample, axis) == sample).all(axis=axis,
                                              keepdims=True)
         for sample in samples],
        axis=axis
    )

    # all_const is a boolean array with shape (...) (see previous comment).
    # It is True if the values within each group along the axis slice are
    # the same (e.g. [[3, 3, 3], [5, 5, 5, 5], [4, 4, 4]]).
    all_const = is_const.all(axis=axis)
    if all_const.any():
        msg = ("Each of the input arrays is constant; "
               "the F statistic is not defined or infinite")
        warnings.warn(stats.ConstantInputWarning(msg), stacklevel=2)

    # all_same_const is True if all the values in the groups along the axis=0
    # slice are the same (e.g. [[3, 3, 3], [3, 3, 3, 3], [3, 3, 3]]).
    all_same_const = (_first(alldata, axis) == alldata).all(axis=axis)

    if not isinstance(equal_var, bool):
        raise TypeError("Expected a boolean value for 'equal_var'")

    if equal_var:
        # Determine the mean of the data, and subtract that from all inputs to a
        # variance (via sum_of_sq / sq_of_sum) calculation.  Variance is invariant
        # to a shift in location, and centering all data around zero vastly
        # improves numerical stability.
        offset = alldata.mean(axis=axis, keepdims=True)
        alldata = alldata - offset

        normalized_ss = _square_of_sums(alldata, axis=axis) / bign

        sstot = _sum_of_squares(alldata, axis=axis) - normalized_ss

        ssbn = 0
        for sample in samples:
            smo_ss = _square_of_sums(sample - offset, axis=axis)
            ssbn = ssbn + smo_ss / sample.shape[axis]

        # Naming: variables ending in bn/b are for "between treatments", wn/w are
        # for "within treatments"
        ssbn = ssbn - normalized_ss
        sswn = sstot - ssbn
        dfbn = num_groups - 1
        dfwn = bign - num_groups
        msb = ssbn / dfbn
        msw = sswn / dfwn
        with np.errstate(divide='ignore', invalid='ignore'):
            f = msb / msw

        prob = special.fdtrc(dfbn, dfwn, f)   # equivalent to stats.f.sf

    else:
        # calculate basic statistics for each sample
        # Beginning of second paragraph [4] page 1:
        # "As a particular case $y_t$ may be the means ... of samples
        y_t = np.asarray([np.mean(sample, axis=axis) for sample in samples])
        # "... of $n_t$ observations..."
        n_t = np.asarray([sample.shape[axis] for sample in samples])
        n_t = np.reshape(n_t, (-1,) + (1,) * (y_t.ndim - 1))
        # "... from $k$ different normal populations..."
        k = len(samples)
        # "The separate samples provide estimates $s_t^2$ of the $\sigma_t^2$."
        s_t2= np.asarray([np.var(sample, axis=axis, ddof=1) for sample in samples])

        # calculate weight by number of data and variance
        # "we have $\lambda_t = 1 / n_t$ ... where w_t = 1 / {\lambda_t s_t^2}$"
        w_t = n_t / s_t2
        # sum of w_t
        s_w_t = np.sum(w_t, axis=0)

        # calculate adjusted grand mean
        # "... and $\hat{y} = \sum w_t y_t / \sum w_t$. When all..."
        y_hat = np_vecdot(w_t, y_t, axis=0) / np.sum(w_t, axis=0)

        # adjust f statistic
        # ref.[4] p.334 eq.29
        numerator =  np_vecdot(w_t, (y_t - y_hat)**2, axis=0) / (k - 1)
        denominator = (
                1 + 2 * (k - 2) / (k**2 - 1) *
                np_vecdot(1 / (n_t - 1), (1 - w_t / s_w_t)**2, axis=0)
        )
        f = numerator / denominator

        # degree of freedom 1
        # ref.[4] p.334 eq.30
        hat_f1 = k - 1

        # adjusted degree of freedom 2
        # ref.[4] p.334 eq.30
        hat_f2 = (
                (k**2 - 1) /
                (3 * np_vecdot(1 / (n_t - 1), (1 - w_t / s_w_t)**2, axis=0))
        )

        # calculate p value
        # ref.[4] p.334 eq.28
        prob = stats.f.sf(f, hat_f1, hat_f2)

    # Fix any f values that should be inf or nan because the corresponding
    # inputs were constant.
    if np.isscalar(f):
        if all_same_const:
            f = np.nan
            prob = np.nan
        elif all_const:
            f = np.inf
            prob = 0.0
    else:
        f[all_const] = np.inf
        prob[all_const] = 0.0
        f[all_same_const] = np.nan
        prob[all_same_const] = np.nan

    return F_onewayResult(f, prob)


@dataclass
class AlexanderGovernResult:
    statistic: float
    pvalue: float


@_axis_nan_policy_factory(
    AlexanderGovernResult, n_samples=None,
    result_to_tuple=lambda x: (x.statistic, x.pvalue),
    too_small=1
)
def alexandergovern(*samples, nan_policy='propagate', axis=0):
    """Performs the Alexander Govern test.

    The Alexander-Govern approximation tests the equality of k independent
    means in the face of heterogeneity of variance. The test is applied to
    samples from two or more groups, possibly with differing sizes.

    Parameters
    ----------
    sample1, sample2, ... : array_like
        The sample measurements for each group.  There must be at least
        two samples, and each sample must contain at least two observations.
    nan_policy : {'propagate', 'raise', 'omit'}, optional
        Defines how to handle when input contains nan.
        The following options are available (default is 'propagate'):

        * 'propagate': returns nan
        * 'raise': throws an error
        * 'omit': performs the calculations ignoring nan values

    Returns
    -------
    res : AlexanderGovernResult
        An object with attributes:

        statistic : float
            The computed A statistic of the test.
        pvalue : float
            The associated p-value from the chi-squared distribution.

    Warns
    -----
    `~scipy.stats.ConstantInputWarning`
        Raised if an input is a constant array.  The statistic is not defined
        in this case, so ``np.nan`` is returned.

    See Also
    --------
    f_oneway : one-way ANOVA

    Notes
    -----
    The use of this test relies on several assumptions.

    1. The samples are independent.
    2. Each sample is from a normally distributed population.
    3. Unlike `f_oneway`, this test does not assume on homoscedasticity,
       instead relaxing the assumption of equal variances.

    Input samples must be finite, one dimensional, and with size greater than
    one.

    References
    ----------
    .. [1] Alexander, Ralph A., and Diane M. Govern. "A New and Simpler
           Approximation for ANOVA under Variance Heterogeneity." Journal
           of Educational Statistics, vol. 19, no. 2, 1994, pp. 91-101.
           JSTOR, www.jstor.org/stable/1165140. Accessed 12 Sept. 2020.

    Examples
    --------
    >>> from scipy.stats import alexandergovern

    Here are some data on annual percentage rate of interest charged on
    new car loans at nine of the largest banks in four American cities
    taken from the National Institute of Standards and Technology's
    ANOVA dataset.

    We use `alexandergovern` to test the null hypothesis that all cities
    have the same mean APR against the alternative that the cities do not
    all have the same mean APR. We decide that a significance level of 5%
    is required to reject the null hypothesis in favor of the alternative.

    >>> atlanta = [13.75, 13.75, 13.5, 13.5, 13.0, 13.0, 13.0, 12.75, 12.5]
    >>> chicago = [14.25, 13.0, 12.75, 12.5, 12.5, 12.4, 12.3, 11.9, 11.9]
    >>> houston = [14.0, 14.0, 13.51, 13.5, 13.5, 13.25, 13.0, 12.5, 12.5]
    >>> memphis = [15.0, 14.0, 13.75, 13.59, 13.25, 12.97, 12.5, 12.25,
    ...           11.89]
    >>> alexandergovern(atlanta, chicago, houston, memphis)
    AlexanderGovernResult(statistic=4.65087071883494,
                          pvalue=0.19922132490385214)

    The p-value is 0.1992, indicating a nearly 20% chance of observing
    such an extreme value of the test statistic under the null hypothesis.
    This exceeds 5%, so we do not reject the null hypothesis in favor of
    the alternative.

    """
    samples = _alexandergovern_input_validation(samples, nan_policy, axis)

    # The following formula numbers reference the equation described on
    # page 92 by Alexander, Govern. Formulas 5, 6, and 7 describe other
    # tests that serve as the basis for equation (8) but are not needed
    # to perform the test.

    # precalculate mean and length of each sample
    lengths = [sample.shape[-1] for sample in samples]
    means = np.asarray([_xp_mean(sample, axis=-1) for sample in samples])

    # (1) determine standard error of the mean for each sample
    se2 = [(_xp_var(sample, correction=1, axis=-1) / length)
           for sample, length in zip(samples, lengths)]
    standard_errors_squared = np.asarray(se2)
    standard_errors = standard_errors_squared**0.5

    # Special case: statistic is NaN when variance is zero
    eps = np.finfo(standard_errors.dtype).eps
    zero = standard_errors <= np.abs(eps * means)
    NaN = np.asarray(np.nan, dtype=standard_errors.dtype)
    standard_errors = np.where(zero, NaN, standard_errors)

    # (2) define a weight for each sample
    inv_sq_se = 1 / standard_errors_squared
    weights = inv_sq_se / np.sum(inv_sq_se, axis=0, keepdims=True)

    # (3) determine variance-weighted estimate of the common mean
    # Consider replacing with vecdot when data-apis/array-api#910 is resolved
    var_w = np.sum(weights * means, axis=0, keepdims=True)

    # (4) determine one-sample t statistic for each group
    t_stats = _demean(means, var_w, axis=0, xp=np) / standard_errors

    # calculate parameters to be used in transformation
    v = np.asarray(lengths) - 1
    # align along 0th axis, which corresponds with separate samples
    v = np.reshape(v, (-1,) + (1,)*(t_stats.ndim-1))
    a = v - .5
    b = 48 * a**2
    c = (a * np.log(1 + (t_stats ** 2)/v))**.5

    # (8) perform a normalizing transformation on t statistic
    z = (c + ((c**3 + 3*c)/b) -
         ((4*c**7 + 33*c**5 + 240*c**3 + 855*c) /
          (b**2*10 + 8*b*c**4 + 1000*b)))

    # (9) calculate statistic
    A = np_vecdot(z, z, axis=0)

    # "[the p value is determined from] central chi-square random deviates
    # with k - 1 degrees of freedom". Alexander, Govern (94)
    df = len(samples) - 1
    chi2 = _SimpleChi2(df)
    p = _get_pvalue(A, chi2, alternative='greater', symmetric=False, xp=np)
    return AlexanderGovernResult(A, p)


def _alexandergovern_input_validation(samples, nan_policy, axis):
    if len(samples) < 2:
        raise TypeError(f"2 or more inputs required, got {len(samples)}")

    for sample in samples:
        if sample.shape[axis] <= 1:
            raise ValueError("Input sample size must be greater than one.")

    samples = [np.moveaxis(sample, axis, -1) for sample in samples]

    return samples


def _pearsonr_fisher_ci(r, n, confidence_level, alternative):
    """
    Compute the confidence interval for Pearson's R.

    Fisher's transformation is used to compute the confidence interval
    (https://en.wikipedia.org/wiki/Fisher_transformation).
    """
    xp = array_namespace(r)

    with np.errstate(divide='ignore'):
        zr = xp.atanh(r)

    ones = xp.ones_like(r)
    n = xp.asarray(n, dtype=r.dtype)
    confidence_level = xp.asarray(confidence_level, dtype=r.dtype)
    if n > 3:
        se = xp.sqrt(1 / (n - 3))
        if alternative == "two-sided":
            h = special.ndtri(0.5 + confidence_level/2)
            zlo = zr - h*se
            zhi = zr + h*se
            rlo = xp.tanh(zlo)
            rhi = xp.tanh(zhi)
        elif alternative == "less":
            h = special.ndtri(confidence_level)
            zhi = zr + h*se
            rhi = xp.tanh(zhi)
            rlo = -ones
        else:
            # alternative == "greater":
            h = special.ndtri(confidence_level)
            zlo = zr - h*se
            rlo = xp.tanh(zlo)
            rhi = ones
    else:
        rlo, rhi = -ones, ones

    rlo = rlo[()] if rlo.ndim == 0 else rlo
    rhi = rhi[()] if rhi.ndim == 0 else rhi
    return ConfidenceInterval(low=rlo, high=rhi)


def _pearsonr_bootstrap_ci(confidence_level, method, x, y, alternative, axis):
    """
    Compute the confidence interval for Pearson's R using the bootstrap.
    """
    def statistic(x, y, axis):
        statistic, _ = pearsonr(x, y, axis=axis)
        return statistic

    res = bootstrap((x, y), statistic, confidence_level=confidence_level, axis=axis,
                    paired=True, alternative=alternative, **method._asdict())
    # for one-sided confidence intervals, bootstrap gives +/- inf on one side
    res.confidence_interval = np.clip(res.confidence_interval, -1, 1)

    return ConfidenceInterval(*res.confidence_interval)


ConfidenceInterval = namedtuple('ConfidenceInterval', ['low', 'high'])

PearsonRResultBase = _make_tuple_bunch('PearsonRResultBase',
                                       ['statistic', 'pvalue'], [])


class PearsonRResult(PearsonRResultBase):
    """
    Result of `scipy.stats.pearsonr`

    Attributes
    ----------
    statistic : float
        Pearson product-moment correlation coefficient.
    pvalue : float
        The p-value associated with the chosen alternative.

    Methods
    -------
    confidence_interval
        Computes the confidence interval of the correlation
        coefficient `statistic` for the given confidence level.

    """
    def __init__(self, statistic, pvalue, alternative, n, x, y, axis):
        super().__init__(statistic, pvalue)
        self._alternative = alternative
        self._n = n
        self._x = x
        self._y = y
        self._axis = axis

        # add alias for consistency with other correlation functions
        self.correlation = statistic

    def confidence_interval(self, confidence_level=0.95, method=None):
        """
        The confidence interval for the correlation coefficient.

        Compute the confidence interval for the correlation coefficient
        ``statistic`` with the given confidence level.

        If `method` is not provided,
        The confidence interval is computed using the Fisher transformation
        F(r) = arctanh(r) [1]_.  When the sample pairs are drawn from a
        bivariate normal distribution, F(r) approximately follows a normal
        distribution with standard error ``1/sqrt(n - 3)``, where ``n`` is the
        length of the original samples along the calculation axis. When
        ``n <= 3``, this approximation does not yield a finite, real standard
        error, so we define the confidence interval to be -1 to 1.

        If `method` is an instance of `BootstrapMethod`, the confidence
        interval is computed using `scipy.stats.bootstrap` with the provided
        configuration options and other appropriate settings. In some cases,
        confidence limits may be NaN due to a degenerate resample, and this is
        typical for very small samples (~6 observations).

        Parameters
        ----------
        confidence_level : float
            The confidence level for the calculation of the correlation
            coefficient confidence interval. Default is 0.95.

        method : BootstrapMethod, optional
            Defines the method used to compute the confidence interval. See
            method description for details.

            .. versionadded:: 1.11.0

        Returns
        -------
        ci : namedtuple
            The confidence interval is returned in a ``namedtuple`` with
            fields `low` and `high`.

        References
        ----------
        .. [1] "Pearson correlation coefficient", Wikipedia,
               https://en.wikipedia.org/wiki/Pearson_correlation_coefficient
        """
        if isinstance(method, BootstrapMethod):
            xp = array_namespace(self._x)
            message = ('`method` must be `None` if `pearsonr` '
                       'arguments were not NumPy arrays.')
            if not is_numpy(xp):
                raise ValueError(message)

            ci = _pearsonr_bootstrap_ci(confidence_level, method, self._x, self._y,
                                        self._alternative, self._axis)
        elif method is None:
            ci = _pearsonr_fisher_ci(self.statistic, self._n, confidence_level,
                                     self._alternative)
        else:
            message = ('`method` must be an instance of `BootstrapMethod` '
                       'or None.')
            raise ValueError(message)
        return ci


xp_capabilities_table['pearsonr'] = dict(cpu_only=True, exceptions=['cupy'])


@xp_capabilities()
def pearsonr(x, y, *, alternative='two-sided', method=None, axis=0):
    r"""
    Pearson correlation coefficient and p-value for testing non-correlation.

    The Pearson correlation coefficient [1]_ measures the linear relationship
    between two datasets. Like other correlation
    coefficients, this one varies between -1 and +1 with 0 implying no
    correlation. Correlations of -1 or +1 imply an exact linear relationship.
    Positive correlations imply that as x increases, so does y. Negative
    correlations imply that as x increases, y decreases.

    This function also performs a test of the null hypothesis that the
    distributions underlying the samples are uncorrelated and normally
    distributed. (See Kowalski [3]_
    for a discussion of the effects of non-normality of the input on the
    distribution of the correlation coefficient.)
    The p-value roughly indicates the probability of an uncorrelated system
    producing datasets that have a Pearson correlation at least as extreme
    as the one computed from these datasets.

    Parameters
    ----------
    x : array_like
        Input array.
    y : array_like
        Input array.
    axis : int or None, default
        Axis along which to perform the calculation. Default is 0.
        If None, ravel both arrays before performing the calculation.

        .. versionadded:: 1.14.0
    alternative : {'two-sided', 'greater', 'less'}, optional
        Defines the alternative hypothesis. Default is 'two-sided'.
        The following options are available:

        * 'two-sided': the correlation is nonzero
        * 'less': the correlation is negative (less than zero)
        * 'greater':  the correlation is positive (greater than zero)

        .. versionadded:: 1.9.0
    method : ResamplingMethod, optional
        Defines the method used to compute the p-value. If `method` is an
        instance of `PermutationMethod`/`MonteCarloMethod`, the p-value is
        computed using
        `scipy.stats.permutation_test`/`scipy.stats.monte_carlo_test` with the
        provided configuration options and other appropriate settings.
        Otherwise, the p-value is computed as documented in the notes.

        .. versionadded:: 1.11.0

    Returns
    -------
    result : `~scipy.stats._result_classes.PearsonRResult`
        An object with the following attributes:

        statistic : float
            Pearson product-moment correlation coefficient.
        pvalue : float
            The p-value associated with the chosen alternative.

        The object has the following method:

        confidence_interval(confidence_level, method)
            This computes the confidence interval of the correlation
            coefficient `statistic` for the given confidence level.
            The confidence interval is returned in a ``namedtuple`` with
            fields `low` and `high`. If `method` is not provided, the
            confidence interval is computed using the Fisher transformation
            [1]_. If `method` is an instance of `BootstrapMethod`, the
            confidence interval is computed using `scipy.stats.bootstrap` with
            the provided configuration options and other appropriate settings.
            In some cases, confidence limits may be NaN due to a degenerate
            resample, and this is typical for very small samples (~6
            observations).

    Raises
    ------
    ValueError
        If `x` and `y` do not have length at least 2.

    Warns
    -----
    `~scipy.stats.ConstantInputWarning`
        Raised if an input is a constant array.  The correlation coefficient
        is not defined in this case, so ``np.nan`` is returned.

    `~scipy.stats.NearConstantInputWarning`
        Raised if an input is "nearly" constant.  The array ``x`` is considered
        nearly constant if ``norm(x - mean(x)) < 1e-13 * abs(mean(x))``.
        Numerical errors in the calculation ``x - mean(x)`` in this case might
        result in an inaccurate calculation of r.

    See Also
    --------
    spearmanr : Spearman rank-order correlation coefficient.
    kendalltau : Kendall's tau, a correlation measure for ordinal data.
    :ref:`hypothesis_pearsonr` : Extended example

    Notes
    -----
    The correlation coefficient is calculated as follows:

    .. math::

        r = \frac{\sum (x - m_x) (y - m_y)}
                 {\sqrt{\sum (x - m_x)^2 \sum (y - m_y)^2}}

    where :math:`m_x` is the mean of the vector x and :math:`m_y` is
    the mean of the vector y.

    Under the assumption that x and y are drawn from
    independent normal distributions (so the population correlation coefficient
    is 0), the probability density function of the sample correlation
    coefficient r is ([1]_, [2]_):

    .. math::
        f(r) = \frac{{(1-r^2)}^{n/2-2}}{\mathrm{B}(\frac{1}{2},\frac{n}{2}-1)}

    where n is the number of samples, and B is the beta function.  This
    is sometimes referred to as the exact distribution of r.  This is
    the distribution that is used in `pearsonr` to compute the p-value when
    the `method` parameter is left at its default value (None).
    The distribution is a beta distribution on the interval [-1, 1],
    with equal shape parameters a = b = n/2 - 1.  In terms of SciPy's
    implementation of the beta distribution, the distribution of r is::

        dist = scipy.stats.beta(n/2 - 1, n/2 - 1, loc=-1, scale=2)

    The default p-value returned by `pearsonr` is a two-sided p-value. For a
    given sample with correlation coefficient r, the p-value is
    the probability that abs(r') of a random sample x' and y' drawn from
    the population with zero correlation would be greater than or equal
    to abs(r). In terms of the object ``dist`` shown above, the p-value
    for a given r and length n can be computed as::

        p = 2*dist.cdf(-abs(r))

    When n is 2, the above continuous distribution is not well-defined.
    One can interpret the limit of the beta distribution as the shape
    parameters a and b approach a = b = 0 as a discrete distribution with
    equal probability masses at r = 1 and r = -1.  More directly, one
    can observe that, given the data x = [x1, x2] and y = [y1, y2], and
    assuming x1 != x2 and y1 != y2, the only possible values for r are 1
    and -1.  Because abs(r') for any sample x' and y' with length 2 will
    be 1, the two-sided p-value for a sample of length 2 is always 1.

    For backwards compatibility, the object that is returned also behaves
    like a tuple of length two that holds the statistic and the p-value.

    References
    ----------
    .. [1] "Pearson correlation coefficient", Wikipedia,
           https://en.wikipedia.org/wiki/Pearson_correlation_coefficient
    .. [2] Student, "Probable error of a correlation coefficient",
           Biometrika, Volume 6, Issue 2-3, 1 September 1908, pp. 302-310.
    .. [3] C. J. Kowalski, "On the Effects of Non-Normality on the Distribution
           of the Sample Product-Moment Correlation Coefficient"
           Journal of the Royal Statistical Society. Series C (Applied
           Statistics), Vol. 21, No. 1 (1972), pp. 1-12.

    Examples
    --------
    >>> import numpy as np
    >>> from scipy import stats
    >>> x, y = [1, 2, 3, 4, 5, 6, 7], [10, 9, 2.5, 6, 4, 3, 2]
    >>> res = stats.pearsonr(x, y)
    >>> res
    PearsonRResult(statistic=-0.828503883588428, pvalue=0.021280260007523286)

    To perform an exact permutation version of the test:

    >>> rng = np.random.default_rng(7796654889291491997)
    >>> method = stats.PermutationMethod(n_resamples=np.inf, random_state=rng)
    >>> stats.pearsonr(x, y, method=method)
    PearsonRResult(statistic=-0.828503883588428, pvalue=0.028174603174603175)

    To perform the test under the null hypothesis that the data were drawn from
    *uniform* distributions:

    >>> method = stats.MonteCarloMethod(rvs=(rng.uniform, rng.uniform))
    >>> stats.pearsonr(x, y, method=method)
    PearsonRResult(statistic=-0.828503883588428, pvalue=0.0188)

    To produce an asymptotic 90% confidence interval:

    >>> res.confidence_interval(confidence_level=0.9)
    ConfidenceInterval(low=-0.9644331982722841, high=-0.3460237473272273)

    And for a bootstrap confidence interval:

    >>> method = stats.BootstrapMethod(method='BCa', rng=rng)
    >>> res.confidence_interval(confidence_level=0.9, method=method)
    ConfidenceInterval(low=-0.9983163756488651, high=-0.22771001702132443)  # may vary

    If N-dimensional arrays are provided, multiple tests are performed in a
    single call according to the same conventions as most `scipy.stats` functions:

    >>> rng = np.random.default_rng(2348246935601934321)
    >>> x = rng.standard_normal((8, 15))
    >>> y = rng.standard_normal((8, 15))
    >>> stats.pearsonr(x, y, axis=0).statistic.shape  # between corresponding columns
    (15,)
    >>> stats.pearsonr(x, y, axis=1).statistic.shape  # between corresponding rows
    (8,)

    To perform all pairwise comparisons between slices of the arrays,
    use standard NumPy broadcasting techniques. For instance, to compute the
    correlation between all pairs of rows:

    >>> stats.pearsonr(x[:, np.newaxis, :], y, axis=-1).statistic.shape
    (8, 8)

    There is a linear dependence between x and y if y = a + b*x + e, where
    a,b are constants and e is a random error term, assumed to be independent
    of x. For simplicity, assume that x is standard normal, a=0, b=1 and let
    e follow a normal distribution with mean zero and standard deviation s>0.

    >>> rng = np.random.default_rng()
    >>> s = 0.5
    >>> x = stats.norm.rvs(size=500, random_state=rng)
    >>> e = stats.norm.rvs(scale=s, size=500, random_state=rng)
    >>> y = x + e
    >>> stats.pearsonr(x, y).statistic
    0.9001942438244763

    This should be close to the exact value given by

    >>> 1/np.sqrt(1 + s**2)
    0.8944271909999159

    For s=0.5, we observe a high level of correlation. In general, a large
    variance of the noise reduces the correlation, while the correlation
    approaches one as the variance of the error goes to zero.

    It is important to keep in mind that no correlation does not imply
    independence unless (x, y) is jointly normal. Correlation can even be zero
    when there is a very simple dependence structure: if X follows a
    standard normal distribution, let y = abs(x). Note that the correlation
    between x and y is zero. Indeed, since the expectation of x is zero,
    cov(x, y) = E[x*y]. By definition, this equals E[x*abs(x)] which is zero
    by symmetry. The following lines of code illustrate this observation:

    >>> y = np.abs(x)
    >>> stats.pearsonr(x, y)
    PearsonRResult(statistic=-0.05444919272687482, pvalue=0.22422294836207743)

    A non-zero correlation coefficient can be misleading. For example, if X has
    a standard normal distribution, define y = x if x < 0 and y = 0 otherwise.
    A simple calculation shows that corr(x, y) = sqrt(2/Pi) = 0.797...,
    implying a high level of correlation:

    >>> y = np.where(x < 0, x, 0)
    >>> stats.pearsonr(x, y)
    PearsonRResult(statistic=0.861985781588, pvalue=4.813432002751103e-149)

    This is unintuitive since there is no dependence of x and y if x is larger
    than zero which happens in about half of the cases if we sample x and y.

    For a more detailed example, see :ref:`hypothesis_pearsonr`.

    """
    xp = array_namespace(x, y)
    x = xp.asarray(x)
    y = xp.asarray(y)

    if not is_numpy(xp) and method is not None:
        method = 'invalid'

    if axis is None:
        x = xp.reshape(x, (-1,))
        y = xp.reshape(y, (-1,))
        axis = -1

    axis_int = int(axis)
    if axis_int != axis:
        raise ValueError('`axis` must be an integer.')
    axis = axis_int

    try:
        np.broadcast_shapes(x.shape, y.shape)
        # For consistency with other `stats` functions, we need to
        # match the dimensionalities before looking at `axis`.
        # (Note: this is not the NEP 5 / gufunc order of operations;
        #  see TestPearsonr::test_different_dimensionality for more information.)
        ndim = max(x.ndim, y.ndim)
        x = xp.reshape(x, (1,) * (ndim - x.ndim) + x.shape)
        y = xp.reshape(y, (1,) * (ndim - y.ndim) + y.shape)

    except (ValueError, RuntimeError) as e:
        message = '`x` and `y` must be broadcastable.'
        raise ValueError(message) from e

    n = x.shape[axis]
    if n != y.shape[axis]:
        raise ValueError('`x` and `y` must have the same length along `axis`.')

    if n < 2:
        raise ValueError('`x` and `y` must have length at least 2.')

    # `moveaxis` only recently added to array API, so it's not yey available in
    # array_api_strict. Replace with e.g. `xp.moveaxis(x, axis, -1)` when available.
    x = xp_moveaxis_to_end(x, axis, xp=xp)
    y = xp_moveaxis_to_end(y, axis, xp=xp)
    axis = -1

    dtype = xp.result_type(x.dtype, y.dtype)
    if xp.isdtype(dtype, "integral"):
        dtype = xp.asarray(1.).dtype

    if xp.isdtype(dtype, "complex floating"):
        raise ValueError('This function does not support complex data')

    x = xp.astype(x, dtype, copy=False)
    y = xp.astype(y, dtype, copy=False)
    threshold = xp.finfo(dtype).eps ** 0.75

    # If an input is constant, the correlation coefficient is not defined.
    const_x = xp.all(x == x[..., 0:1], axis=-1)
    const_y = xp.all(y == y[..., 0:1], axis=-1)
    const_xy = const_x | const_y
    if xp.any(const_xy):
        msg = ("An input array is constant; the correlation coefficient "
               "is not defined.")
        warnings.warn(stats.ConstantInputWarning(msg), stacklevel=2)

    if isinstance(method, PermutationMethod):
        def statistic(y, axis):
            statistic, _ = pearsonr(x, y, axis=axis, alternative=alternative)
            return statistic

        res = permutation_test((y,), statistic, permutation_type='pairings',
                               axis=axis, alternative=alternative, **method._asdict())

        return PearsonRResult(statistic=res.statistic, pvalue=res.pvalue, n=n,
                              alternative=alternative, x=x, y=y, axis=axis)
    elif isinstance(method, MonteCarloMethod):
        def statistic(x, y, axis):
            statistic, _ = pearsonr(x, y, axis=axis, alternative=alternative)
            return statistic

        # `monte_carlo_test` accepts an `rvs` tuple of callables, not an `rng`
        # If the user specified an `rng`, replace it with the appropriate callables
        method = method._asdict()
        if (rng := method.pop('rng', None)) is not None:  # goo-goo g'joob
            rng = np.random.default_rng(rng)
            method['rvs'] = rng.normal, rng.normal

        res = monte_carlo_test((x, y,), statistic=statistic, axis=axis,
                               alternative=alternative, **method)

        return PearsonRResult(statistic=res.statistic, pvalue=res.pvalue, n=n,
                              alternative=alternative, x=x, y=y, axis=axis)
    elif method == 'invalid':
        message = '`method` must be `None` if arguments are not NumPy arrays.'
        raise ValueError(message)
    elif method is not None:
        message = ('`method` must be an instance of `PermutationMethod`,'
                   '`MonteCarloMethod`, or None.')
        raise ValueError(message)

    xmean = xp.mean(x, axis=axis, keepdims=True)
    ymean = xp.mean(y, axis=axis, keepdims=True)
    xm = x - xmean
    ym = y - ymean

    # scipy.linalg.norm(xm) avoids premature overflow when xm is e.g.
    # [-5e210, 5e210, 3e200, -3e200]
    # but not when `axis` is provided, so scale manually. scipy.linalg.norm
    # also raises an error with NaN input rather than returning NaN, so
    # use np.linalg.norm.
    xmax = xp.max(xp.abs(xm), axis=axis, keepdims=True)
    ymax = xp.max(xp.abs(ym), axis=axis, keepdims=True)
    with np.errstate(invalid='ignore', divide='ignore'):
        normxm = xmax * xp_vector_norm(xm/xmax, axis=axis, keepdims=True)
        normym = ymax * xp_vector_norm(ym/ymax, axis=axis, keepdims=True)

    nconst_x = xp.any(normxm < threshold*xp.abs(xmean), axis=axis)
    nconst_y = xp.any(normym < threshold*xp.abs(ymean), axis=axis)
    nconst_xy = nconst_x | nconst_y
    if xp.any(nconst_xy & (~const_xy)):
        # If all the values in x (likewise y) are very close to the mean,
        # the loss of precision that occurs in the subtraction xm = x - xmean
        # might result in large errors in r.
        msg = ("An input array is nearly constant; the computed "
               "correlation coefficient may be inaccurate.")
        warnings.warn(stats.NearConstantInputWarning(msg), stacklevel=2)

    with np.errstate(invalid='ignore', divide='ignore'):
        r = xp.vecdot(xm / normxm, ym / normym, axis=axis)

    # Presumably, if abs(r) > 1, then it is only some small artifact of
    # floating point arithmetic.
    one = xp.asarray(1, dtype=dtype)
    r = xp.asarray(xp.clip(r, -one, one))
    r[const_xy] = xp.nan

    # Make sure we return exact 1.0 or -1.0 values for n == 2 case as promised
    # in the docs.
    if n == 2:
        r = xp.round(r)
        one = xp.asarray(1, dtype=dtype)
        pvalue = xp.where(xp.asarray(xp.isnan(r)), xp.nan*one, one)
    else:
        # As explained in the docstring, the distribution of `r` under the null
        # hypothesis is the beta distribution on (-1, 1) with a = b = n/2 - 1.
        ab = xp.asarray(n/2 - 1)
        dist = _SimpleBeta(ab, ab, loc=-1, scale=2)
        pvalue = _get_pvalue(r, dist, alternative, xp=xp)

    r = r[()] if r.ndim == 0 else r
    pvalue = pvalue[()] if pvalue.ndim == 0 else pvalue
    return PearsonRResult(statistic=r, pvalue=pvalue, n=n,
                          alternative=alternative, x=x, y=y, axis=axis)


def fisher_exact(table, alternative=None, *, method=None):
    """Perform a Fisher exact test on a contingency table.

    For a 2x2 table,
    the null hypothesis is that the true odds ratio of the populations
    underlying the observations is one, and the observations were sampled
    from these populations under a condition: the marginals of the
    resulting table must equal those of the observed table.
    The statistic is the unconditional maximum likelihood estimate of the odds
    ratio, and the p-value is the probability under the null hypothesis of
    obtaining a table at least as extreme as the one that was actually
    observed.

    For other table sizes, or if `method` is provided, the null hypothesis
    is that the rows and columns of the tables have fixed sums and are
    independent; i.e., the table was sampled from a `scipy.stats.random_table`
    distribution with the observed marginals. The statistic is the
    probability mass of this distribution evaluated at `table`, and the
    p-value is the percentage of the population of tables with statistic at
    least as extreme (small) as that of `table`. There is only one alternative
    hypothesis available: the rows and columns are not independent.

    There are other possible choices of statistic and two-sided
    p-value definition associated with Fisher's exact test; please see the
    Notes for more information.

    Parameters
    ----------
    table : array_like of ints
        A contingency table.  Elements must be non-negative integers.
    alternative : {'two-sided', 'less', 'greater'}, optional
        Defines the alternative hypothesis for 2x2 tables; unused for other
        table sizes.
        The following options are available (default is 'two-sided'):

        * 'two-sided': the odds ratio of the underlying population is not one
        * 'less': the odds ratio of the underlying population is less than one
        * 'greater': the odds ratio of the underlying population is greater
          than one

        See the Notes for more details.

    method : ResamplingMethod, optional
        Defines the method used to compute the p-value.
        If `method` is an instance of `PermutationMethod`/`MonteCarloMethod`,
        the p-value is computed using
        `scipy.stats.permutation_test`/`scipy.stats.monte_carlo_test` with the
        provided configuration options and other appropriate settings.
        Note that if `method` is an instance of `MonteCarloMethod`, the ``rvs``
        attribute must be left unspecified; Monte Carlo samples are always drawn
        using the ``rvs`` method of `scipy.stats.random_table`.
        Otherwise, the p-value is computed as documented in the notes.

        .. versionadded:: 1.15.0

    Returns
    -------
    res : SignificanceResult
        An object containing attributes:

        statistic : float
            For a 2x2 table with default `method`, this is the odds ratio - the
            prior odds ratio not a posterior estimate. In all other cases, this
            is the probability density of obtaining the observed table under the
            null hypothesis of independence with marginals fixed.
        pvalue : float
            The probability under the null hypothesis of obtaining a
            table at least as extreme as the one that was actually observed.

    Raises
    ------
    ValueError
        If `table` is not two-dimensional or has negative entries.

    See Also
    --------
    chi2_contingency : Chi-square test of independence of variables in a
        contingency table.  This can be used as an alternative to
        `fisher_exact` when the numbers in the table are large.
    contingency.odds_ratio : Compute the odds ratio (sample or conditional
        MLE) for a 2x2 contingency table.
    barnard_exact : Barnard's exact test, which is a more powerful alternative
        than Fisher's exact test for 2x2 contingency tables.
    boschloo_exact : Boschloo's exact test, which is a more powerful
        alternative than Fisher's exact test for 2x2 contingency tables.
    :ref:`hypothesis_fisher_exact` : Extended example

    Notes
    -----
    *Null hypothesis and p-values*

    The null hypothesis is that the true odds ratio of the populations
    underlying the observations is one, and the observations were sampled at
    random from these populations under a condition: the marginals of the
    resulting table must equal those of the observed table. Equivalently,
    the null hypothesis is that the input table is from the hypergeometric
    distribution with parameters (as used in `hypergeom`)
    ``M = a + b + c + d``, ``n = a + b`` and ``N = a + c``, where the
    input table is ``[[a, b], [c, d]]``.  This distribution has support
    ``max(0, N + n - M) <= x <= min(N, n)``, or, in terms of the values
    in the input table, ``min(0, a - d) <= x <= a + min(b, c)``.  ``x``
    can be interpreted as the upper-left element of a 2x2 table, so the
    tables in the distribution have form::

        [  x           n - x     ]
        [N - x    M - (n + N) + x]

    For example, if::

        table = [6  2]
                [1  4]

    then the support is ``2 <= x <= 7``, and the tables in the distribution
    are::

        [2 6]   [3 5]   [4 4]   [5 3]   [6 2]  [7 1]
        [5 0]   [4 1]   [3 2]   [2 3]   [1 4]  [0 5]

    The probability of each table is given by the hypergeometric distribution
    ``hypergeom.pmf(x, M, n, N)``.  For this example, these are (rounded to
    three significant digits)::

        x       2      3      4      5       6        7
        p  0.0163  0.163  0.408  0.326  0.0816  0.00466

    These can be computed with::

        >>> import numpy as np
        >>> from scipy.stats import hypergeom
        >>> table = np.array([[6, 2], [1, 4]])
        >>> M = table.sum()
        >>> n = table[0].sum()
        >>> N = table[:, 0].sum()
        >>> start, end = hypergeom.support(M, n, N)
        >>> hypergeom.pmf(np.arange(start, end+1), M, n, N)
        array([0.01631702, 0.16317016, 0.40792541, 0.32634033, 0.08158508,
               0.004662  ])

    The two-sided p-value is the probability that, under the null hypothesis,
    a random table would have a probability equal to or less than the
    probability of the input table.  For our example, the probability of
    the input table (where ``x = 6``) is 0.0816.  The x values where the
    probability does not exceed this are 2, 6 and 7, so the two-sided p-value
    is ``0.0163 + 0.0816 + 0.00466 ~= 0.10256``::

        >>> from scipy.stats import fisher_exact
        >>> res = fisher_exact(table, alternative='two-sided')
        >>> res.pvalue
        0.10256410256410257

    The one-sided p-value for ``alternative='greater'`` is the probability
    that a random table has ``x >= a``, which in our example is ``x >= 6``,
    or ``0.0816 + 0.00466 ~= 0.08626``::

        >>> res = fisher_exact(table, alternative='greater')
        >>> res.pvalue
        0.08624708624708627

    This is equivalent to computing the survival function of the
    distribution at ``x = 5`` (one less than ``x`` from the input table,
    because we want to include the probability of ``x = 6`` in the sum)::

        >>> hypergeom.sf(5, M, n, N)
        0.08624708624708627

    For ``alternative='less'``, the one-sided p-value is the probability
    that a random table has ``x <= a``, (i.e. ``x <= 6`` in our example),
    or ``0.0163 + 0.163 + 0.408 + 0.326 + 0.0816 ~= 0.9949``::

        >>> res = fisher_exact(table, alternative='less')
        >>> res.pvalue
        0.9953379953379957

    This is equivalent to computing the cumulative distribution function
    of the distribution at ``x = 6``:

        >>> hypergeom.cdf(6, M, n, N)
        0.9953379953379957

    *Odds ratio*

    The calculated odds ratio is different from the value computed by the
    R function ``fisher.test``.  This implementation returns the "sample"
    or "unconditional" maximum likelihood estimate, while ``fisher.test``
    in R uses the conditional maximum likelihood estimate.  To compute the
    conditional maximum likelihood estimate of the odds ratio, use
    `scipy.stats.contingency.odds_ratio`.

    References
    ----------
    .. [1] Fisher, Sir Ronald A, "The Design of Experiments:
           Mathematics of a Lady Tasting Tea." ISBN 978-0-486-41151-4, 1935.
    .. [2] "Fisher's exact test",
           https://en.wikipedia.org/wiki/Fisher's_exact_test

    Examples
    --------

    >>> from scipy.stats import fisher_exact
    >>> res = fisher_exact([[8, 2], [1, 5]])
    >>> res.statistic
    20.0
    >>> res.pvalue
    0.034965034965034975

    For tables with shape other than ``(2, 2)``, provide an instance of
    `scipy.stats.MonteCarloMethod` or `scipy.stats.PermutationMethod` for the
    `method` parameter:

    >>> import numpy as np
    >>> from scipy.stats import MonteCarloMethod
    >>> rng = np.random.default_rng(4507195762371367)
    >>> method = MonteCarloMethod(rng=rng)
    >>> fisher_exact([[8, 2, 3], [1, 5, 4]], method=method)
    SignificanceResult(statistic=np.float64(0.005782), pvalue=np.float64(0.0603))

    For a more detailed example, see :ref:`hypothesis_fisher_exact`.
    """
    hypergeom = distributions.hypergeom
    # int32 is not enough for the algorithm
    c = np.asarray(table, dtype=np.int64)
    if not c.ndim == 2:
        raise ValueError("The input `table` must have two dimensions.")

    if np.any(c < 0):
        raise ValueError("All values in `table` must be nonnegative.")

    if not c.shape == (2, 2) or method is not None:
        return _fisher_exact_rxc(c, alternative, method)
    alternative = 'two-sided' if alternative is None else alternative

    if 0 in c.sum(axis=0) or 0 in c.sum(axis=1):
        # If both values in a row or column are zero, the p-value is 1 and
        # the odds ratio is NaN.
        return SignificanceResult(np.nan, 1.0)

    if c[1, 0] > 0 and c[0, 1] > 0:
        oddsratio = c[0, 0] * c[1, 1] / (c[1, 0] * c[0, 1])
    else:
        oddsratio = np.inf

    n1 = c[0, 0] + c[0, 1]
    n2 = c[1, 0] + c[1, 1]
    n = c[0, 0] + c[1, 0]

    def pmf(x):
        return hypergeom.pmf(x, n1 + n2, n1, n)

    if alternative == 'less':
        pvalue = hypergeom.cdf(c[0, 0], n1 + n2, n1, n)
    elif alternative == 'greater':
        # Same formula as the 'less' case, but with the second column.
        pvalue = hypergeom.cdf(c[0, 1], n1 + n2, n1, c[0, 1] + c[1, 1])
    elif alternative == 'two-sided':
        mode = int((n + 1) * (n1 + 1) / (n1 + n2 + 2))
        pexact = hypergeom.pmf(c[0, 0], n1 + n2, n1, n)
        pmode = hypergeom.pmf(mode, n1 + n2, n1, n)

        epsilon = 1e-14
        gamma = 1 + epsilon

        if np.abs(pexact - pmode) / np.maximum(pexact, pmode) <= epsilon:
            return SignificanceResult(oddsratio, 1.)

        elif c[0, 0] < mode:
            plower = hypergeom.cdf(c[0, 0], n1 + n2, n1, n)
            if hypergeom.pmf(n, n1 + n2, n1, n) > pexact * gamma:
                return SignificanceResult(oddsratio, plower)

            guess = _binary_search(lambda x: -pmf(x), -pexact * gamma, mode, n)
            pvalue = plower + hypergeom.sf(guess, n1 + n2, n1, n)
        else:
            pupper = hypergeom.sf(c[0, 0] - 1, n1 + n2, n1, n)
            if hypergeom.pmf(0, n1 + n2, n1, n) > pexact * gamma:
                return SignificanceResult(oddsratio, pupper)

            guess = _binary_search(pmf, pexact * gamma, 0, mode)
            pvalue = pupper + hypergeom.cdf(guess, n1 + n2, n1, n)
    else:
        msg = "`alternative` should be one of {'two-sided', 'less', 'greater'}"
        raise ValueError(msg)

    pvalue = min(pvalue, 1.0)

    return SignificanceResult(oddsratio, pvalue)


def _fisher_exact_rxc(table, alternative, method):
    if alternative is not None:
        message = ('`alternative` must be the default (None) unless '
                  '`table` has shape `(2, 2)` and `method is None`.')
        raise ValueError(message)

    if table.size == 0:
        raise ValueError("`table` must have at least one row and one column.")

    if table.shape[0] == 1 or table.shape[1] == 1 or np.all(table == 0):
        # Only one such table with those marginals
        return SignificanceResult(1.0, 1.0)

    if method is None:
        method = stats.MonteCarloMethod()

    if isinstance(method, stats.PermutationMethod):
        res = _fisher_exact_permutation_method(table, method)
    elif isinstance(method, stats.MonteCarloMethod):
        res = _fisher_exact_monte_carlo_method(table, method)
    else:
        message = (f'`{method=}` not recognized; if provided, `method` must be an '
                   'instance of `PermutationMethod` or `MonteCarloMethod`.')
        raise ValueError(message)

    return SignificanceResult(np.clip(res.statistic, None, 1.0), res.pvalue)


def _fisher_exact_permutation_method(table, method):
    x, y = _untabulate(table)
    colsums = np.sum(table, axis=0)
    rowsums = np.sum(table, axis=1)
    X = stats.random_table(rowsums, colsums)

    # `permutation_test` with `permutation_type='pairings' permutes the order of `x`,
    # which pairs observations in `x` with different observations in `y`.
    def statistic(x):
        # crosstab the resample and compute the statistic
        table = stats.contingency.crosstab(x, y)[1]
        return X.pmf(table)

    # tables with *smaller* probability mass are considered to be more extreme
    return stats.permutation_test((x,), statistic, permutation_type='pairings',
                                  alternative='less', **method._asdict())


def _fisher_exact_monte_carlo_method(table, method):
    method = method._asdict()

    if method.pop('rvs', None) is not None:
        message = ('If the `method` argument of `fisher_exact` is an '
                   'instance of `MonteCarloMethod`, its `rvs` attribute '
                   'must be unspecified. Use the `MonteCarloMethod` `rng` argument '
                   'to control the random state.')
        raise ValueError(message)
    rng = np.random.default_rng(method.pop('rng', None))

    # `random_table.rvs` produces random contingency tables with the given marginals
    # under the null hypothesis of independence
    shape = table.shape
    colsums = np.sum(table, axis=0)
    rowsums = np.sum(table, axis=1)
    totsum = np.sum(table)
    X = stats.random_table(rowsums, colsums, seed=rng)

    def rvs(size):
        n_resamples = size[0]
        return X.rvs(size=n_resamples).reshape(size)

    # axis signals to `monte_carlo_test` that statistic is vectorized, but we know
    # how it will pass the table(s), so we don't need to use `axis` explicitly.
    def statistic(table, axis):
        shape_ = (-1,) + shape if table.size > totsum else shape
        return X.pmf(table.reshape(shape_))

    # tables with *smaller* probability mass are considered to be more extreme
    return stats.monte_carlo_test(table.ravel(), rvs, statistic,
                                  alternative='less', **method)


def _untabulate(table):
    # converts a contingency table to paired samples indicating the
    # correspondence between row and column indices
    r, c = table.shape
    x, y = [], []
    for i in range(r):
        for j in range(c):
            x.append([i] * table[i, j])
            y.append([j] * table[i, j])
    return np.concatenate(x), np.concatenate(y)


def spearmanr(a, b=None, axis=0, nan_policy='propagate',
              alternative='two-sided'):
    r"""Calculate a Spearman correlation coefficient with associated p-value.

    The Spearman rank-order correlation coefficient is a nonparametric measure
    of the monotonicity of the relationship between two datasets.
    Like other correlation coefficients,
    this one varies between -1 and +1 with 0 implying no correlation.
    Correlations of -1 or +1 imply an exact monotonic relationship. Positive
    correlations imply that as x increases, so does y. Negative correlations
    imply that as x increases, y decreases.

    The p-value roughly indicates the probability of an uncorrelated system
    producing datasets that have a Spearman correlation at least as extreme
    as the one computed from these datasets. Although calculation of the
    p-value does not make strong assumptions about the distributions underlying
    the samples, it is only accurate for very large samples (>500
    observations). For smaller sample sizes, consider a permutation test (see
    Examples section below).

    Parameters
    ----------
    a, b : 1D or 2D array_like, b is optional
        One or two 1-D or 2-D arrays containing multiple variables and
        observations. When these are 1-D, each represents a vector of
        observations of a single variable. For the behavior in the 2-D case,
        see under ``axis``, below.
        Both arrays need to have the same length in the ``axis`` dimension.
    axis : int or None, optional
        If axis=0 (default), then each column represents a variable, with
        observations in the rows. If axis=1, the relationship is transposed:
        each row represents a variable, while the columns contain observations.
        If axis=None, then both arrays will be raveled.
    nan_policy : {'propagate', 'raise', 'omit'}, optional
        Defines how to handle when input contains nan.
        The following options are available (default is 'propagate'):

        * 'propagate': returns nan
        * 'raise': throws an error
        * 'omit': performs the calculations ignoring nan values

    alternative : {'two-sided', 'less', 'greater'}, optional
        Defines the alternative hypothesis. Default is 'two-sided'.
        The following options are available:

        * 'two-sided': the correlation is nonzero
        * 'less': the correlation is negative (less than zero)
        * 'greater':  the correlation is positive (greater than zero)

        .. versionadded:: 1.7.0

    Returns
    -------
    res : SignificanceResult
        An object containing attributes:

        statistic : float or ndarray (2-D square)
            Spearman correlation matrix or correlation coefficient (if only 2
            variables are given as parameters). Correlation matrix is square
            with length equal to total number of variables (columns or rows) in
            ``a`` and ``b`` combined.
        pvalue : float
            The p-value for a hypothesis test whose null hypothesis
            is that two samples have no ordinal correlation. See
            `alternative` above for alternative hypotheses. `pvalue` has the
            same shape as `statistic`.

    Raises
    ------
    ValueError
        If `axis` is not 0, 1 or None, or if the number of dimensions of `a`
        is greater than 2, or if `b` is None and the number of dimensions of
        `a` is less than 2.

    Warns
    -----
    `~scipy.stats.ConstantInputWarning`
        Raised if an input is a constant array.  The correlation coefficient
        is not defined in this case, so ``np.nan`` is returned.

    See Also
    --------
    :ref:`hypothesis_spearmanr` : Extended example

    References
    ----------
    .. [1] Zwillinger, D. and Kokoska, S. (2000). CRC Standard
       Probability and Statistics Tables and Formulae. Chapman & Hall: New
       York. 2000.
       Section  14.7
    .. [2] Kendall, M. G. and Stuart, A. (1973).
       The Advanced Theory of Statistics, Volume 2: Inference and Relationship.
       Griffin. 1973.
       Section 31.18

    Examples
    --------

    >>> import numpy as np
    >>> from scipy import stats
    >>> res = stats.spearmanr([1, 2, 3, 4, 5], [5, 6, 7, 8, 7])
    >>> res.statistic
    0.8207826816681233
    >>> res.pvalue
    0.08858700531354381

    >>> rng = np.random.default_rng()
    >>> x2n = rng.standard_normal((100, 2))
    >>> y2n = rng.standard_normal((100, 2))
    >>> res = stats.spearmanr(x2n)
    >>> res.statistic, res.pvalue
    (-0.07960396039603959, 0.4311168705769747)

    >>> res = stats.spearmanr(x2n[:, 0], x2n[:, 1])
    >>> res.statistic, res.pvalue
    (-0.07960396039603959, 0.4311168705769747)

    >>> res = stats.spearmanr(x2n, y2n)
    >>> res.statistic
    array([[ 1. , -0.07960396, -0.08314431, 0.09662166],
           [-0.07960396, 1. , -0.14448245, 0.16738074],
           [-0.08314431, -0.14448245, 1. , 0.03234323],
           [ 0.09662166, 0.16738074, 0.03234323, 1. ]])
    >>> res.pvalue
    array([[0. , 0.43111687, 0.41084066, 0.33891628],
           [0.43111687, 0. , 0.15151618, 0.09600687],
           [0.41084066, 0.15151618, 0. , 0.74938561],
           [0.33891628, 0.09600687, 0.74938561, 0. ]])

    >>> res = stats.spearmanr(x2n.T, y2n.T, axis=1)
    >>> res.statistic
    array([[ 1. , -0.07960396, -0.08314431, 0.09662166],
           [-0.07960396, 1. , -0.14448245, 0.16738074],
           [-0.08314431, -0.14448245, 1. , 0.03234323],
           [ 0.09662166, 0.16738074, 0.03234323, 1. ]])

    >>> res = stats.spearmanr(x2n, y2n, axis=None)
    >>> res.statistic, res.pvalue
    (0.044981624540613524, 0.5270803651336189)

    >>> res = stats.spearmanr(x2n.ravel(), y2n.ravel())
    >>> res.statistic, res.pvalue
    (0.044981624540613524, 0.5270803651336189)

    >>> rng = np.random.default_rng()
    >>> xint = rng.integers(10, size=(100, 2))
    >>> res = stats.spearmanr(xint)
    >>> res.statistic, res.pvalue
    (0.09800224850707953, 0.3320271757932076)

    For small samples, consider performing a permutation test instead of
    relying on the asymptotic p-value. Note that to calculate the null
    distribution of the statistic (for all possibly pairings between
    observations in sample ``x`` and ``y``), only one of the two inputs needs
    to be permuted.

    >>> x = [1.76405235, 0.40015721, 0.97873798,
    ... 2.2408932, 1.86755799, -0.97727788]
    >>> y = [2.71414076, 0.2488, 0.87551913,
    ... 2.6514917, 2.01160156, 0.47699563]

    >>> def statistic(x): # permute only `x`
    ...     return stats.spearmanr(x, y).statistic
    >>> res_exact = stats.permutation_test((x,), statistic,
    ...     permutation_type='pairings')
    >>> res_asymptotic = stats.spearmanr(x, y)
    >>> res_exact.pvalue, res_asymptotic.pvalue # asymptotic pvalue is too low
    (0.10277777777777777, 0.07239650145772594)

    For a more detailed example, see :ref:`hypothesis_spearmanr`.
    """
    if axis is not None and axis > 1:
        raise ValueError("spearmanr only handles 1-D or 2-D arrays, "
                         f"supplied axis argument {axis}, please use only "
                         "values 0, 1 or None for axis")

    a, axisout = _chk_asarray(a, axis)
    if a.ndim > 2:
        raise ValueError("spearmanr only handles 1-D or 2-D arrays")

    if b is None:
        if a.ndim < 2:
            raise ValueError("`spearmanr` needs at least 2 "
                             "variables to compare")
    else:
        # Concatenate a and b, so that we now only have to handle the case
        # of a 2-D `a`.
        b, _ = _chk_asarray(b, axis)
        if axisout == 0:
            a = np.column_stack((a, b))
        else:
            a = np.vstack((a, b))

    n_vars = a.shape[1 - axisout]
    n_obs = a.shape[axisout]
    if n_obs <= 1:
        # Handle empty arrays or single observations.
        res = SignificanceResult(np.nan, np.nan)
        res.correlation = np.nan
        return res

    warn_msg = ("An input array is constant; the correlation coefficient "
                "is not defined.")
    if axisout == 0:
        if (a[:, 0][0] == a[:, 0]).all() or (a[:, 1][0] == a[:, 1]).all():
            # If an input is constant, the correlation coefficient
            # is not defined.
            warnings.warn(stats.ConstantInputWarning(warn_msg), stacklevel=2)
            res = SignificanceResult(np.nan, np.nan)
            res.correlation = np.nan
            return res
    else:  # case when axisout == 1 b/c a is 2 dim only
        if (a[0, :][0] == a[0, :]).all() or (a[1, :][0] == a[1, :]).all():
            # If an input is constant, the correlation coefficient
            # is not defined.
            warnings.warn(stats.ConstantInputWarning(warn_msg), stacklevel=2)
            res = SignificanceResult(np.nan, np.nan)
            res.correlation = np.nan
            return res

    a_contains_nan = _contains_nan(a, nan_policy)
    variable_has_nan = np.zeros(n_vars, dtype=bool)
    if a_contains_nan:
        if nan_policy == 'omit':
            return mstats_basic.spearmanr(a, axis=axis, nan_policy=nan_policy,
                                          alternative=alternative)
        elif nan_policy == 'propagate':
            if a.ndim == 1 or n_vars <= 2:
                res = SignificanceResult(np.nan, np.nan)
                res.correlation = np.nan
                return res
            else:
                # Keep track of variables with NaNs, set the outputs to NaN
                # only for those variables
                variable_has_nan = np.isnan(a).any(axis=axisout)

    a_ranked = np.apply_along_axis(rankdata, axisout, a)
    rs = np.corrcoef(a_ranked, rowvar=axisout)
    dof = n_obs - 2  # degrees of freedom

    # rs can have elements equal to 1, so avoid zero division warnings
    with np.errstate(divide='ignore'):
        # clip the small negative values possibly caused by rounding
        # errors before taking the square root
        t = rs * np.sqrt((dof/((rs+1.0)*(1.0-rs))).clip(0))

    dist = _SimpleStudentT(dof)
    prob = _get_pvalue(t, dist, alternative, xp=np)

    # For backwards compatibility, return scalars when comparing 2 columns
    if rs.shape == (2, 2):
        res = SignificanceResult(rs[1, 0], prob[1, 0])
        res.correlation = rs[1, 0]
        return res
    else:
        rs[variable_has_nan, :] = np.nan
        rs[:, variable_has_nan] = np.nan
        res = SignificanceResult(rs[()], prob[()])
        res.correlation = rs
        return res


@_axis_nan_policy_factory(_pack_CorrelationResult, n_samples=2,
                          result_to_tuple=_unpack_CorrelationResult, paired=True,
                          too_small=1, n_outputs=3)
def pointbiserialr(x, y):
    r"""Calculate a point biserial correlation coefficient and its p-value.

    The point biserial correlation is used to measure the relationship
    between a binary variable, x, and a continuous variable, y. Like other
    correlation coefficients, this one varies between -1 and +1 with 0
    implying no correlation. Correlations of -1 or +1 imply a determinative
    relationship.

    This function may be computed using a shortcut formula but produces the
    same result as `pearsonr`.

    Parameters
    ----------
    x : array_like of bools
        Input array.
    y : array_like
        Input array.

    Returns
    -------
    res: SignificanceResult
        An object containing attributes:

        statistic : float
            The R value.
        pvalue : float
            The two-sided p-value.

    Notes
    -----
    `pointbiserialr` uses a t-test with ``n-1`` degrees of freedom.
    It is equivalent to `pearsonr`.

    The value of the point-biserial correlation can be calculated from:

    .. math::

        r_{pb} = \frac{\overline{Y_1} - \overline{Y_0}}
                      {s_y}
                 \sqrt{\frac{N_0 N_1}
                            {N (N - 1)}}

    Where :math:`\overline{Y_{0}}` and :math:`\overline{Y_{1}}` are means
    of the metric observations coded 0 and 1 respectively; :math:`N_{0}` and
    :math:`N_{1}` are number of observations coded 0 and 1 respectively;
    :math:`N` is the total number of observations and :math:`s_{y}` is the
    standard deviation of all the metric observations.

    A value of :math:`r_{pb}` that is significantly different from zero is
    completely equivalent to a significant difference in means between the two
    groups. Thus, an independent groups t Test with :math:`N-2` degrees of
    freedom may be used to test whether :math:`r_{pb}` is nonzero. The
    relation between the t-statistic for comparing two independent groups and
    :math:`r_{pb}` is given by:

    .. math::

        t = \sqrt{N - 2}\frac{r_{pb}}{\sqrt{1 - r^{2}_{pb}}}

    References
    ----------
    .. [1] J. Lev, "The Point Biserial Coefficient of Correlation", Ann. Math.
           Statist., Vol. 20, no.1, pp. 125-126, 1949.

    .. [2] R.F. Tate, "Correlation Between a Discrete and a Continuous
           Variable. Point-Biserial Correlation.", Ann. Math. Statist., Vol. 25,
           np. 3, pp. 603-607, 1954.

    .. [3] D. Kornbrot "Point Biserial Correlation", In Wiley StatsRef:
           Statistics Reference Online (eds N. Balakrishnan, et al.), 2014.
           :doi:`10.1002/9781118445112.stat06227`

    Examples
    --------
    >>> import numpy as np
    >>> from scipy import stats
    >>> a = np.array([0, 0, 0, 1, 1, 1, 1])
    >>> b = np.arange(7)
    >>> stats.pointbiserialr(a, b)
    (0.8660254037844386, 0.011724811003954652)
    >>> stats.pearsonr(a, b)
    (0.86602540378443871, 0.011724811003954626)
    >>> np.corrcoef(a, b)
    array([[ 1.       ,  0.8660254],
           [ 0.8660254,  1.       ]])

    """
    rpb, prob = pearsonr(x, y)
    # create result object with alias for backward compatibility
    res = SignificanceResult(rpb, prob)
    res.correlation = rpb
    return res


@_axis_nan_policy_factory(_pack_CorrelationResult, default_axis=None, n_samples=2,
                          result_to_tuple=_unpack_CorrelationResult, paired=True,
                          too_small=1, n_outputs=3)
def kendalltau(x, y, *, nan_policy='propagate',
               method='auto', variant='b', alternative='two-sided'):
    r"""Calculate Kendall's tau, a correlation measure for ordinal data.

    Kendall's tau is a measure of the correspondence between two rankings.
    Values close to 1 indicate strong agreement, and values close to -1
    indicate strong disagreement. This implements two variants of Kendall's
    tau: tau-b (the default) and tau-c (also known as Stuart's tau-c). These
    differ only in how they are normalized to lie within the range -1 to 1;
    the hypothesis tests (their p-values) are identical. Kendall's original
    tau-a is not implemented separately because both tau-b and tau-c reduce
    to tau-a in the absence of ties.

    Parameters
    ----------
    x, y : array_like
        Arrays of rankings, of the same shape. If arrays are not 1-D, they
        will be flattened to 1-D.
    nan_policy : {'propagate', 'raise', 'omit'}, optional
        Defines how to handle when input contains nan.
        The following options are available (default is 'propagate'):

        * 'propagate': returns nan
        * 'raise': throws an error
        * 'omit': performs the calculations ignoring nan values

    method : {'auto', 'asymptotic', 'exact'}, optional
        Defines which method is used to calculate the p-value [5]_.
        The following options are available (default is 'auto'):

        * 'auto': selects the appropriate method based on a trade-off
          between speed and accuracy
        * 'asymptotic': uses a normal approximation valid for large samples
        * 'exact': computes the exact p-value, but can only be used if no ties
          are present. As the sample size increases, the 'exact' computation
          time may grow and the result may lose some precision.

    variant : {'b', 'c'}, optional
        Defines which variant of Kendall's tau is returned. Default is 'b'.
    alternative : {'two-sided', 'less', 'greater'}, optional
        Defines the alternative hypothesis. Default is 'two-sided'.
        The following options are available:

        * 'two-sided': the rank correlation is nonzero
        * 'less': the rank correlation is negative (less than zero)
        * 'greater': the rank correlation is positive (greater than zero)

    Returns
    -------
    res : SignificanceResult
        An object containing attributes:

        statistic : float
           The tau statistic.
        pvalue : float
           The p-value for a hypothesis test whose null hypothesis is
           an absence of association, tau = 0.

    Raises
    ------
    ValueError
        If `nan_policy` is 'omit' and `variant` is not 'b' or
        if `method` is 'exact' and there are ties between `x` and `y`.

    See Also
    --------
    spearmanr : Calculates a Spearman rank-order correlation coefficient.
    theilslopes : Computes the Theil-Sen estimator for a set of points (x, y).
    weightedtau : Computes a weighted version of Kendall's tau.
    :ref:`hypothesis_kendalltau` : Extended example

    Notes
    -----
    The definition of Kendall's tau that is used is [2]_::

      tau_b = (P - Q) / sqrt((P + Q + T) * (P + Q + U))

      tau_c = 2 (P - Q) / (n**2 * (m - 1) / m)

    where P is the number of concordant pairs, Q the number of discordant
    pairs, T the number of ties only in `x`, and U the number of ties only in
    `y`.  If a tie occurs for the same pair in both `x` and `y`, it is not
    added to either T or U. n is the total number of samples, and m is the
    number of unique values in either `x` or `y`, whichever is smaller.

    References
    ----------
    .. [1] Maurice G. Kendall, "A New Measure of Rank Correlation", Biometrika
           Vol. 30, No. 1/2, pp. 81-93, 1938.
    .. [2] Maurice G. Kendall, "The treatment of ties in ranking problems",
           Biometrika Vol. 33, No. 3, pp. 239-251. 1945.
    .. [3] Gottfried E. Noether, "Elements of Nonparametric Statistics", John
           Wiley & Sons, 1967.
    .. [4] Peter M. Fenwick, "A new data structure for cumulative frequency
           tables", Software: Practice and Experience, Vol. 24, No. 3,
           pp. 327-336, 1994.
    .. [5] Maurice G. Kendall, "Rank Correlation Methods" (4th Edition),
           Charles Griffin & Co., 1970.

    Examples
    --------

    >>> from scipy import stats
    >>> x1 = [12, 2, 1, 12, 2]
    >>> x2 = [1, 4, 7, 1, 0]
    >>> res = stats.kendalltau(x1, x2)
    >>> res.statistic
    -0.47140452079103173
    >>> res.pvalue
    0.2827454599327748

    For a more detailed example, see :ref:`hypothesis_kendalltau`.
    """
    x = np.asarray(x).ravel()
    y = np.asarray(y).ravel()

    if x.size != y.size:
        raise ValueError("Array shapes are incompatible for broadcasting.")
    elif not x.size or not y.size:
        # Return NaN if arrays are empty
        NaN = _get_nan(x, y)
        res = SignificanceResult(NaN, NaN)
        res.correlation = NaN
        return res

    def count_rank_tie(ranks):
        cnt = np.bincount(ranks).astype('int64', copy=False)
        cnt = cnt[cnt > 1]
        # Python ints to avoid overflow down the line
        return (int((cnt * (cnt - 1) // 2).sum()),
                int((cnt * (cnt - 1.) * (cnt - 2)).sum()),
                int((cnt * (cnt - 1.) * (2*cnt + 5)).sum()))

    size = x.size
    perm = np.argsort(y)  # sort on y and convert y to dense ranks
    x, y = x[perm], y[perm]
    y = np.r_[True, y[1:] != y[:-1]].cumsum(dtype=np.intp)

    # stable sort on x and convert x to dense ranks
    perm = np.argsort(x, kind='mergesort')
    x, y = x[perm], y[perm]
    x = np.r_[True, x[1:] != x[:-1]].cumsum(dtype=np.intp)

    dis = _kendall_dis(x, y)  # discordant pairs

    obs = np.r_[True, (x[1:] != x[:-1]) | (y[1:] != y[:-1]), True]
    cnt = np.diff(np.nonzero(obs)[0]).astype('int64', copy=False)

    ntie = int((cnt * (cnt - 1) // 2).sum())  # joint ties
    xtie, x0, x1 = count_rank_tie(x)     # ties in x, stats
    ytie, y0, y1 = count_rank_tie(y)     # ties in y, stats

    tot = (size * (size - 1)) // 2

    if xtie == tot or ytie == tot:
        NaN = _get_nan(x, y)
        res = SignificanceResult(NaN, NaN)
        res.correlation = NaN
        return res

    # Note that tot = con + dis + (xtie - ntie) + (ytie - ntie) + ntie
    #               = con + dis + xtie + ytie - ntie
    con_minus_dis = tot - xtie - ytie + ntie - 2 * dis
    if variant == 'b':
        tau = con_minus_dis / np.sqrt(tot - xtie) / np.sqrt(tot - ytie)
    elif variant == 'c':
        minclasses = min(len(set(x)), len(set(y)))
        tau = 2*con_minus_dis / (size**2 * (minclasses-1)/minclasses)
    else:
        raise ValueError(f"Unknown variant of the method chosen: {variant}. "
                         "variant must be 'b' or 'c'.")

    # Limit range to fix computational errors
    tau = np.minimum(1., max(-1., tau))

    # The p-value calculation is the same for all variants since the p-value
    # depends only on con_minus_dis.
    if method == 'exact' and (xtie != 0 or ytie != 0):
        raise ValueError("Ties found, exact method cannot be used.")

    if method == 'auto':
        if (xtie == 0 and ytie == 0) and (size <= 33 or
                                          min(dis, tot-dis) <= 1):
            method = 'exact'
        else:
            method = 'asymptotic'

    if xtie == 0 and ytie == 0 and method == 'exact':
        pvalue = mstats_basic._kendall_p_exact(size, tot-dis, alternative)
    elif method == 'asymptotic':
        # con_minus_dis is approx normally distributed with this variance [3]_
        m = size * (size - 1.)
        var = ((m * (2*size + 5) - x1 - y1) / 18 +
               (2 * xtie * ytie) / m + x0 * y0 / (9 * m * (size - 2)))
        z = con_minus_dis / np.sqrt(var)
        pvalue = _get_pvalue(z, _SimpleNormal(), alternative, xp=np)
    else:
        raise ValueError(f"Unknown method {method} specified.  Use 'auto', "
                         "'exact' or 'asymptotic'.")

    # create result object with alias for backward compatibility
    res = SignificanceResult(tau[()], pvalue[()])
    res.correlation = tau[()]
    return res


def _weightedtau_n_samples(kwargs):
    rank = kwargs.get('rank', False)
    return 2 if (isinstance(rank, bool) or rank is None) else 3


@_axis_nan_policy_factory(_pack_CorrelationResult, default_axis=None,
                          n_samples=_weightedtau_n_samples,
                          result_to_tuple=_unpack_CorrelationResult, paired=True,
                          too_small=1, n_outputs=3, override={'nan_propagation': False})
def weightedtau(x, y, rank=True, weigher=None, additive=True):
    r"""Compute a weighted version of Kendall's :math:`\tau`.

    The weighted :math:`\tau` is a weighted version of Kendall's
    :math:`\tau` in which exchanges of high weight are more influential than
    exchanges of low weight. The default parameters compute the additive
    hyperbolic version of the index, :math:`\tau_\mathrm h`, which has
    been shown to provide the best balance between important and
    unimportant elements [1]_.

    The weighting is defined by means of a rank array, which assigns a
    nonnegative rank to each element (higher importance ranks being
    associated with smaller values, e.g., 0 is the highest possible rank),
    and a weigher function, which assigns a weight based on the rank to
    each element. The weight of an exchange is then the sum or the product
    of the weights of the ranks of the exchanged elements. The default
    parameters compute :math:`\tau_\mathrm h`: an exchange between
    elements with rank :math:`r` and :math:`s` (starting from zero) has
    weight :math:`1/(r+1) + 1/(s+1)`.

    Specifying a rank array is meaningful only if you have in mind an
    external criterion of importance. If, as it usually happens, you do
    not have in mind a specific rank, the weighted :math:`\tau` is
    defined by averaging the values obtained using the decreasing
    lexicographical rank by (`x`, `y`) and by (`y`, `x`). This is the
    behavior with default parameters. Note that the convention used
    here for ranking (lower values imply higher importance) is opposite
    to that used by other SciPy statistical functions.

    Parameters
    ----------
    x, y : array_like
        Arrays of scores, of the same shape. If arrays are not 1-D, they will
        be flattened to 1-D.
    rank : array_like of ints or bool, optional
        A nonnegative rank assigned to each element. If it is None, the
        decreasing lexicographical rank by (`x`, `y`) will be used: elements of
        higher rank will be those with larger `x`-values, using `y`-values to
        break ties (in particular, swapping `x` and `y` will give a different
        result). If it is False, the element indices will be used
        directly as ranks. The default is True, in which case this
        function returns the average of the values obtained using the
        decreasing lexicographical rank by (`x`, `y`) and by (`y`, `x`).
    weigher : callable, optional
        The weigher function. Must map nonnegative integers (zero
        representing the most important element) to a nonnegative weight.
        The default, None, provides hyperbolic weighing, that is,
        rank :math:`r` is mapped to weight :math:`1/(r+1)`.
    additive : bool, optional
        If True, the weight of an exchange is computed by adding the
        weights of the ranks of the exchanged elements; otherwise, the weights
        are multiplied. The default is True.

    Returns
    -------
    res: SignificanceResult
        An object containing attributes:

        statistic : float
           The weighted :math:`\tau` correlation index.
        pvalue : float
           Presently ``np.nan``, as the null distribution of the statistic is
           unknown (even in the additive hyperbolic case).

    See Also
    --------
    kendalltau : Calculates Kendall's tau.
    spearmanr : Calculates a Spearman rank-order correlation coefficient.
    theilslopes : Computes the Theil-Sen estimator for a set of points (x, y).

    Notes
    -----
    This function uses an :math:`O(n \log n)`, mergesort-based algorithm
    [1]_ that is a weighted extension of Knight's algorithm for Kendall's
    :math:`\tau` [2]_. It can compute Shieh's weighted :math:`\tau` [3]_
    between rankings without ties (i.e., permutations) by setting
    `additive` and `rank` to False, as the definition given in [1]_ is a
    generalization of Shieh's.

    NaNs are considered the smallest possible score.

    .. versionadded:: 0.19.0

    References
    ----------
    .. [1] Sebastiano Vigna, "A weighted correlation index for rankings with
           ties", Proceedings of the 24th international conference on World
           Wide Web, pp. 1166-1176, ACM, 2015.
    .. [2] W.R. Knight, "A Computer Method for Calculating Kendall's Tau with
           Ungrouped Data", Journal of the American Statistical Association,
           Vol. 61, No. 314, Part 1, pp. 436-439, 1966.
    .. [3] Grace S. Shieh. "A weighted Kendall's tau statistic", Statistics &
           Probability Letters, Vol. 39, No. 1, pp. 17-24, 1998.

    Examples
    --------
    >>> import numpy as np
    >>> from scipy import stats
    >>> x = [12, 2, 1, 12, 2]
    >>> y = [1, 4, 7, 1, 0]
    >>> res = stats.weightedtau(x, y)
    >>> res.statistic
    -0.56694968153682723
    >>> res.pvalue
    nan
    >>> res = stats.weightedtau(x, y, additive=False)
    >>> res.statistic
    -0.62205716951801038

    NaNs are considered the smallest possible score:

    >>> x = [12, 2, 1, 12, 2]
    >>> y = [1, 4, 7, 1, np.nan]
    >>> res = stats.weightedtau(x, y)
    >>> res.statistic
    -0.56694968153682723

    This is exactly Kendall's tau:

    >>> x = [12, 2, 1, 12, 2]
    >>> y = [1, 4, 7, 1, 0]
    >>> res = stats.weightedtau(x, y, weigher=lambda x: 1)
    >>> res.statistic
    -0.47140452079103173

    >>> x = [12, 2, 1, 12, 2]
    >>> y = [1, 4, 7, 1, 0]
    >>> stats.weightedtau(x, y, rank=None)
    SignificanceResult(statistic=-0.4157652301037516, pvalue=nan)
    >>> stats.weightedtau(y, x, rank=None)
    SignificanceResult(statistic=-0.7181341329699028, pvalue=nan)

    """
    x = np.asarray(x).ravel()
    y = np.asarray(y).ravel()
    NaN = _get_nan(x, y)

    if x.size != y.size:
        raise ValueError("Array shapes are incompatible for broadcasting.")
    if not x.size:
        # Return NaN if arrays are empty
        res = SignificanceResult(NaN, NaN)
        res.correlation = NaN
        return res

    # If there are NaNs we apply _toint64()
    if np.isnan(np.sum(x)):
        x = _toint64(x)
    if np.isnan(np.sum(y)):
        y = _toint64(y)

    # Reduce to ranks unsupported types
    if x.dtype != y.dtype:
        if x.dtype != np.int64:
            x = _toint64(x)
        if y.dtype != np.int64:
            y = _toint64(y)
    else:
        if x.dtype not in (np.int32, np.int64, np.float32, np.float64):
            x = _toint64(x)
            y = _toint64(y)

    if rank is True:
        tau = np.asarray(
            _weightedrankedtau(x, y, None, weigher, additive) +
            _weightedrankedtau(y, x, None, weigher, additive)
        )[()] / 2
        res = SignificanceResult(tau, NaN)
        res.correlation = tau
        return res

    if rank is False:
        rank = np.arange(x.size, dtype=np.intp)
    elif rank is not None:
        rank = np.asarray(rank).ravel()
        rank = _toint64(rank).astype(np.intp)
        if rank.size != x.size:
            raise ValueError(
                "All inputs to `weightedtau` must be of the same size, "
                f"found x-size {x.size} and rank-size {rank.size}"
            )

    tau = np.asarray(_weightedrankedtau(x, y, rank, weigher, additive))[()]
    res = SignificanceResult(tau, NaN)
    res.correlation = tau
    return res


#####################################
#       INFERENTIAL STATISTICS      #
#####################################

TtestResultBase = _make_tuple_bunch('TtestResultBase',
                                    ['statistic', 'pvalue'], ['df'])


class TtestResult(TtestResultBase):
    """
    Result of a t-test.

    See the documentation of the particular t-test function for more
    information about the definition of the statistic and meaning of
    the confidence interval.

    Attributes
    ----------
    statistic : float or array
        The t-statistic of the sample.
    pvalue : float or array
        The p-value associated with the given alternative.
    df : float or array
        The number of degrees of freedom used in calculation of the
        t-statistic; this is one less than the size of the sample
        (``a.shape[axis]-1`` if there are no masked elements or omitted NaNs).

    Methods
    -------
    confidence_interval
        Computes a confidence interval around the population statistic
        for the given confidence level.
        The confidence interval is returned in a ``namedtuple`` with
        fields `low` and `high`.

    """

    def __init__(self, statistic, pvalue, df,  # public
                 alternative, standard_error, estimate,  # private
                 statistic_np=None, xp=None):  # private
        super().__init__(statistic, pvalue, df=df)
        self._alternative = alternative
        self._standard_error = standard_error  # denominator of t-statistic
        self._estimate = estimate  # point estimate of sample mean
        self._statistic_np = statistic if statistic_np is None else statistic_np
        self._dtype = statistic.dtype
        self._xp = array_namespace(statistic, pvalue) if xp is None else xp


    def confidence_interval(self, confidence_level=0.95):
        """
        Parameters
        ----------
        confidence_level : float
            The confidence level for the calculation of the population mean
            confidence interval. Default is 0.95.

        Returns
        -------
        ci : namedtuple
            The confidence interval is returned in a ``namedtuple`` with
            fields `low` and `high`.

        """
        low, high = _t_confidence_interval(self.df, self._statistic_np,
                                           confidence_level, self._alternative,
                                           self._dtype, self._xp)
        low = low * self._standard_error + self._estimate
        high = high * self._standard_error + self._estimate
        return ConfidenceInterval(low=low, high=high)


def pack_TtestResult(statistic, pvalue, df, alternative, standard_error,
                     estimate):
    # this could be any number of dimensions (including 0d), but there is
    # at most one unique non-NaN value
    alternative = np.atleast_1d(alternative)  # can't index 0D object
    alternative = alternative[np.isfinite(alternative)]
    alternative = alternative[0] if alternative.size else np.nan
    return TtestResult(statistic, pvalue, df=df, alternative=alternative,
                       standard_error=standard_error, estimate=estimate)


def unpack_TtestResult(res):
    return (res.statistic, res.pvalue, res.df, res._alternative,
            res._standard_error, res._estimate)


@_axis_nan_policy_factory(pack_TtestResult, default_axis=0, n_samples=2,
                          result_to_tuple=unpack_TtestResult, n_outputs=6)
# nan_policy handled by `_axis_nan_policy`, but needs to be left
# in signature to preserve use as a positional argument
def ttest_1samp(a, popmean, axis=0, nan_policy="propagate", alternative="two-sided"):
    """Calculate the T-test for the mean of ONE group of scores.

    This is a test for the null hypothesis that the expected value
    (mean) of a sample of independent observations `a` is equal to the given
    population mean, `popmean`.

    Parameters
    ----------
    a : array_like
        Sample observations.
    popmean : float or array_like
        Expected value in null hypothesis. If array_like, then its length along
        `axis` must equal 1, and it must otherwise be broadcastable with `a`.
    axis : int or None, optional
        Axis along which to compute test; default is 0. If None, compute over
        the whole array `a`.
    nan_policy : {'propagate', 'raise', 'omit'}, optional
        Defines how to handle when input contains nan.
        The following options are available (default is 'propagate'):

          * 'propagate': returns nan
          * 'raise': throws an error
          * 'omit': performs the calculations ignoring nan values

    alternative : {'two-sided', 'less', 'greater'}, optional
        Defines the alternative hypothesis.
        The following options are available (default is 'two-sided'):

        * 'two-sided': the mean of the underlying distribution of the sample
          is different than the given population mean (`popmean`)
        * 'less': the mean of the underlying distribution of the sample is
          less than the given population mean (`popmean`)
        * 'greater': the mean of the underlying distribution of the sample is
          greater than the given population mean (`popmean`)

    Returns
    -------
    result : `~scipy.stats._result_classes.TtestResult`
        An object with the following attributes:

        statistic : float or array
            The t-statistic.
        pvalue : float or array
            The p-value associated with the given alternative.
        df : float or array
            The number of degrees of freedom used in calculation of the
            t-statistic; this is one less than the size of the sample
            (``a.shape[axis]``).

            .. versionadded:: 1.10.0

        The object also has the following method:

        confidence_interval(confidence_level=0.95)
            Computes a confidence interval around the population
            mean for the given confidence level.
            The confidence interval is returned in a ``namedtuple`` with
            fields `low` and `high`.

            .. versionadded:: 1.10.0

    Notes
    -----
    The statistic is calculated as ``(np.mean(a) - popmean)/se``, where
    ``se`` is the standard error. Therefore, the statistic will be positive
    when the sample mean is greater than the population mean and negative when
    the sample mean is less than the population mean.

    Examples
    --------
    Suppose we wish to test the null hypothesis that the mean of a population
    is equal to 0.5. We choose a confidence level of 99%; that is, we will
    reject the null hypothesis in favor of the alternative if the p-value is
    less than 0.01.

    When testing random variates from the standard uniform distribution, which
    has a mean of 0.5, we expect the data to be consistent with the null
    hypothesis most of the time.

    >>> import numpy as np
    >>> from scipy import stats
    >>> rng = np.random.default_rng()
    >>> rvs = stats.uniform.rvs(size=50, random_state=rng)
    >>> stats.ttest_1samp(rvs, popmean=0.5)
    TtestResult(statistic=2.456308468440, pvalue=0.017628209047638, df=49)

    As expected, the p-value of 0.017 is not below our threshold of 0.01, so
    we cannot reject the null hypothesis.

    When testing data from the standard *normal* distribution, which has a mean
    of 0, we would expect the null hypothesis to be rejected.

    >>> rvs = stats.norm.rvs(size=50, random_state=rng)
    >>> stats.ttest_1samp(rvs, popmean=0.5)
    TtestResult(statistic=-7.433605518875, pvalue=1.416760157221e-09, df=49)

    Indeed, the p-value is lower than our threshold of 0.01, so we reject the
    null hypothesis in favor of the default "two-sided" alternative: the mean
    of the population is *not* equal to 0.5.

    However, suppose we were to test the null hypothesis against the
    one-sided alternative that the mean of the population is *greater* than
    0.5. Since the mean of the standard normal is less than 0.5, we would not
    expect the null hypothesis to be rejected.

    >>> stats.ttest_1samp(rvs, popmean=0.5, alternative='greater')
    TtestResult(statistic=-7.433605518875, pvalue=0.99999999929, df=49)

    Unsurprisingly, with a p-value greater than our threshold, we would not
    reject the null hypothesis.

    Note that when working with a confidence level of 99%, a true null
    hypothesis will be rejected approximately 1% of the time.

    >>> rvs = stats.uniform.rvs(size=(100, 50), random_state=rng)
    >>> res = stats.ttest_1samp(rvs, popmean=0.5, axis=1)
    >>> np.sum(res.pvalue < 0.01)
    1

    Indeed, even though all 100 samples above were drawn from the standard
    uniform distribution, which *does* have a population mean of 0.5, we would
    mistakenly reject the null hypothesis for one of them.

    `ttest_1samp` can also compute a confidence interval around the population
    mean.

    >>> rvs = stats.norm.rvs(size=50, random_state=rng)
    >>> res = stats.ttest_1samp(rvs, popmean=0)
    >>> ci = res.confidence_interval(confidence_level=0.95)
    >>> ci
    ConfidenceInterval(low=-0.3193887540880017, high=0.2898583388980972)

    The bounds of the 95% confidence interval are the
    minimum and maximum values of the parameter `popmean` for which the
    p-value of the test would be 0.05.

    >>> res = stats.ttest_1samp(rvs, popmean=ci.low)
    >>> np.testing.assert_allclose(res.pvalue, 0.05)
    >>> res = stats.ttest_1samp(rvs, popmean=ci.high)
    >>> np.testing.assert_allclose(res.pvalue, 0.05)

    Under certain assumptions about the population from which a sample
    is drawn, the confidence interval with confidence level 95% is expected
    to contain the true population mean in 95% of sample replications.

    >>> rvs = stats.norm.rvs(size=(50, 1000), loc=1, random_state=rng)
    >>> res = stats.ttest_1samp(rvs, popmean=0)
    >>> ci = res.confidence_interval()
    >>> contains_pop_mean = (ci.low < 1) & (ci.high > 1)
    >>> contains_pop_mean.sum()
    953

    """
    xp = array_namespace(a)
    a, axis = _chk_asarray(a, axis, xp=xp)

    n = _length_nonmasked(a, axis)
    df = n - 1

    if a.shape[axis] == 0:
        # This is really only needed for *testing* _axis_nan_policy decorator
        # It won't happen when the decorator is used.
        NaN = _get_nan(a)
        return TtestResult(NaN, NaN, df=NaN, alternative=NaN,
                           standard_error=NaN, estimate=NaN)

    mean = xp.mean(a, axis=axis)
    try:
        popmean = xp.asarray(popmean)
        popmean = xp.squeeze(popmean, axis=axis) if popmean.ndim > 0 else popmean
    except ValueError as e:
        raise ValueError("`popmean.shape[axis]` must equal 1.") from e
    d = mean - popmean
    v = _var(a, axis=axis, ddof=1)
    denom = xp.sqrt(v / n)

    with np.errstate(divide='ignore', invalid='ignore'):
        t = xp.divide(d, denom)
        t = t[()] if t.ndim == 0 else t

    dist = _SimpleStudentT(xp.asarray(df, dtype=t.dtype))
    prob = _get_pvalue(t, dist, alternative, xp=xp)
    prob = prob[()] if prob.ndim == 0 else prob

    # when nan_policy='omit', `df` can be different for different axis-slices
    df = xp.broadcast_to(xp.asarray(df), t.shape)
    df = df[()] if df.ndim == 0 else df
    # _axis_nan_policy decorator doesn't play well with strings
    alternative_num = {"less": -1, "two-sided": 0, "greater": 1}[alternative]
    return TtestResult(t, prob, df=df, alternative=alternative_num,
                       standard_error=denom, estimate=mean,
                       statistic_np=xp.asarray(t), xp=xp)


def _t_confidence_interval(df, t, confidence_level, alternative, dtype=None, xp=None):
    # Input validation on `alternative` is already done
    # We just need IV on confidence_level
    dtype = t.dtype if dtype is None else dtype
    xp = array_namespace(t) if xp is None else xp

    if confidence_level < 0 or confidence_level > 1:
        message = "`confidence_level` must be a number between 0 and 1."
        raise ValueError(message)

    confidence_level = xp.asarray(confidence_level, dtype=dtype)
    inf = xp.asarray(xp.inf, dtype=dtype)

    if alternative < 0:  # 'less'
        p = confidence_level
        low, high = xp.broadcast_arrays(-inf, special.stdtrit(df, p))
    elif alternative > 0:  # 'greater'
        p = 1 - confidence_level
        low, high = xp.broadcast_arrays(special.stdtrit(df, p), inf)
    elif alternative == 0:  # 'two-sided'
        tail_probability = (1 - confidence_level)/2
        p = xp.stack((tail_probability, 1-tail_probability))
        # axis of p must be the zeroth and orthogonal to all the rest
        p = xp.reshape(p, tuple([2] + [1]*xp.asarray(df).ndim))
        ci = special.stdtrit(df, p)
        low, high = ci[0, ...], ci[1, ...]
    else:  # alternative is NaN when input is empty (see _axis_nan_policy)
        nan = xp.asarray(xp.nan)
        p, nans = xp.broadcast_arrays(t, nan)
        low, high = nans, nans

    low = xp.asarray(low, dtype=dtype)
    low = low[()] if low.ndim == 0 else low
    high = xp.asarray(high, dtype=dtype)
    high = high[()] if high.ndim == 0 else high
    return low, high


def _ttest_ind_from_stats(mean1, mean2, denom, df, alternative, xp=None):
    xp = array_namespace(mean1, mean2, denom) if xp is None else xp

    d = mean1 - mean2
    with np.errstate(divide='ignore', invalid='ignore'):
        t = xp.divide(d, denom)

    dist = _SimpleStudentT(xp.asarray(df, dtype=t.dtype))
    prob = _get_pvalue(t, dist, alternative, xp=xp)
    prob = prob[()] if prob.ndim == 0 else prob

    t = t[()] if t.ndim == 0 else t
    prob = prob[()] if prob.ndim == 0 else prob
    return t, prob


def _unequal_var_ttest_denom(v1, n1, v2, n2, xp=None):
    xp = array_namespace(v1, v2) if xp is None else xp
    vn1 = v1 / n1
    vn2 = v2 / n2
    with np.errstate(divide='ignore', invalid='ignore'):
        df = (vn1 + vn2)**2 / (vn1**2 / (n1 - 1) + vn2**2 / (n2 - 1))

    # If df is undefined, variances are zero (assumes n1 > 0 & n2 > 0).
    # Hence it doesn't matter what df is as long as it's not NaN.
    df = xp.where(xp.isnan(df), xp.asarray(1.), df)
    denom = xp.sqrt(vn1 + vn2)
    return df, denom


def _equal_var_ttest_denom(v1, n1, v2, n2, xp=None):
    xp = array_namespace(v1, v2) if xp is None else xp

    # If there is a single observation in one sample, this formula for pooled
    # variance breaks down because the variance of that sample is undefined.
    # The pooled variance is still defined, though, because the (n-1) in the
    # numerator should cancel with the (n-1) in the denominator, leaving only
    # the sum of squared differences from the mean: zero.
    zero = xp.asarray(0.)
    v1 = xp.where(xp.asarray(n1 == 1), zero, v1)
    v2 = xp.where(xp.asarray(n2 == 1), zero, v2)

    df = n1 + n2 - 2.0
    svar = ((n1 - 1) * v1 + (n2 - 1) * v2) / df
    denom = xp.sqrt(svar * (1.0 / n1 + 1.0 / n2))
    df = xp.asarray(df, dtype=denom.dtype)
    return df, denom


Ttest_indResult = namedtuple('Ttest_indResult', ('statistic', 'pvalue'))


def ttest_ind_from_stats(mean1, std1, nobs1, mean2, std2, nobs2,
                         equal_var=True, alternative="two-sided"):
    r"""
    T-test for means of two independent samples from descriptive statistics.

    This is a test for the null hypothesis that two independent
    samples have identical average (expected) values.

    Parameters
    ----------
    mean1 : array_like
        The mean(s) of sample 1.
    std1 : array_like
        The corrected sample standard deviation of sample 1 (i.e. ``ddof=1``).
    nobs1 : array_like
        The number(s) of observations of sample 1.
    mean2 : array_like
        The mean(s) of sample 2.
    std2 : array_like
        The corrected sample standard deviation of sample 2 (i.e. ``ddof=1``).
    nobs2 : array_like
        The number(s) of observations of sample 2.
    equal_var : bool, optional
        If True (default), perform a standard independent 2 sample test
        that assumes equal population variances [1]_.
        If False, perform Welch's t-test, which does not assume equal
        population variance [2]_.
    alternative : {'two-sided', 'less', 'greater'}, optional
        Defines the alternative hypothesis.
        The following options are available (default is 'two-sided'):

        * 'two-sided': the means of the distributions are unequal.
        * 'less': the mean of the first distribution is less than the
          mean of the second distribution.
        * 'greater': the mean of the first distribution is greater than the
          mean of the second distribution.

        .. versionadded:: 1.6.0

    Returns
    -------
    statistic : float or array
        The calculated t-statistics.
    pvalue : float or array
        The two-tailed p-value.

    See Also
    --------
    scipy.stats.ttest_ind

    Notes
    -----
    The statistic is calculated as ``(mean1 - mean2)/se``, where ``se`` is the
    standard error. Therefore, the statistic will be positive when `mean1` is
    greater than `mean2` and negative when `mean1` is less than `mean2`.

    This method does not check whether any of the elements of `std1` or `std2`
    are negative. If any elements of the `std1` or `std2` parameters are
    negative in a call to this method, this method will return the same result
    as if it were passed ``numpy.abs(std1)`` and ``numpy.abs(std2)``,
    respectively, instead; no exceptions or warnings will be emitted.

    References
    ----------
    .. [1] https://en.wikipedia.org/wiki/T-test#Independent_two-sample_t-test

    .. [2] https://en.wikipedia.org/wiki/Welch%27s_t-test

    Examples
    --------
    Suppose we have the summary data for two samples, as follows (with the
    Sample Variance being the corrected sample variance)::

                         Sample   Sample
                   Size   Mean   Variance
        Sample 1    13    15.0     87.5
        Sample 2    11    12.0     39.0

    Apply the t-test to this data (with the assumption that the population
    variances are equal):

    >>> import numpy as np
    >>> from scipy.stats import ttest_ind_from_stats
    >>> ttest_ind_from_stats(mean1=15.0, std1=np.sqrt(87.5), nobs1=13,
    ...                      mean2=12.0, std2=np.sqrt(39.0), nobs2=11)
    Ttest_indResult(statistic=0.9051358093310269, pvalue=0.3751996797581487)

    For comparison, here is the data from which those summary statistics
    were taken.  With this data, we can compute the same result using
    `scipy.stats.ttest_ind`:

    >>> a = np.array([1, 3, 4, 6, 11, 13, 15, 19, 22, 24, 25, 26, 26])
    >>> b = np.array([2, 4, 6, 9, 11, 13, 14, 15, 18, 19, 21])
    >>> from scipy.stats import ttest_ind
    >>> ttest_ind(a, b)
    TtestResult(statistic=0.905135809331027,
                pvalue=0.3751996797581486,
                df=22.0)

    Suppose we instead have binary data and would like to apply a t-test to
    compare the proportion of 1s in two independent groups::

                          Number of    Sample     Sample
                    Size    ones        Mean     Variance
        Sample 1    150      30         0.2        0.161073
        Sample 2    200      45         0.225      0.175251

    The sample mean :math:`\hat{p}` is the proportion of ones in the sample
    and the variance for a binary observation is estimated by
    :math:`\hat{p}(1-\hat{p})`.

    >>> ttest_ind_from_stats(mean1=0.2, std1=np.sqrt(0.161073), nobs1=150,
    ...                      mean2=0.225, std2=np.sqrt(0.175251), nobs2=200)
    Ttest_indResult(statistic=-0.5627187905196761, pvalue=0.5739887114209541)

    For comparison, we could compute the t statistic and p-value using
    arrays of 0s and 1s and `scipy.stat.ttest_ind`, as above.

    >>> group1 = np.array([1]*30 + [0]*(150-30))
    >>> group2 = np.array([1]*45 + [0]*(200-45))
    >>> ttest_ind(group1, group2)
    TtestResult(statistic=-0.5627179589855622,
                pvalue=0.573989277115258,
                df=348.0)

    """
    xp = array_namespace(mean1, std1, mean2, std2)

    mean1 = xp.asarray(mean1)
    std1 = xp.asarray(std1)
    mean2 = xp.asarray(mean2)
    std2 = xp.asarray(std2)

    if equal_var:
        df, denom = _equal_var_ttest_denom(std1**2, nobs1, std2**2, nobs2, xp=xp)
    else:
        df, denom = _unequal_var_ttest_denom(std1**2, nobs1, std2**2, nobs2, xp=xp)

    res = _ttest_ind_from_stats(mean1, mean2, denom, df, alternative)
    return Ttest_indResult(*res)


_ttest_ind_dep_msg = "Use ``method`` to perform a permutation test."
@_deprecate_positional_args(version='1.17.0',
                            deprecated_args={'permutations', 'random_state'},
                            custom_message=_ttest_ind_dep_msg)
@_axis_nan_policy_factory(pack_TtestResult, default_axis=0, n_samples=2,
                          result_to_tuple=unpack_TtestResult, n_outputs=6)
def ttest_ind(a, b, *, axis=0, equal_var=True, nan_policy='propagate',
              permutations=None, random_state=None, alternative="two-sided",
              trim=0, method=None):
    """
    Calculate the T-test for the means of *two independent* samples of scores.

    This is a test for the null hypothesis that 2 independent samples
    have identical average (expected) values. This test assumes that the
    populations have identical variances by default.

    Parameters
    ----------
    a, b : array_like
        The arrays must have the same shape, except in the dimension
        corresponding to `axis` (the first, by default).
    axis : int or None, optional
        Axis along which to compute test. If None, compute over the whole
        arrays, `a`, and `b`.
    equal_var : bool, optional
        If True (default), perform a standard independent 2 sample test
        that assumes equal population variances [1]_.
        If False, perform Welch's t-test, which does not assume equal
        population variance [2]_.

        .. versionadded:: 0.11.0

    nan_policy : {'propagate', 'raise', 'omit'}, optional
        Defines how to handle when input contains nan.
        The following options are available (default is 'propagate'):

          * 'propagate': returns nan
          * 'raise': throws an error
          * 'omit': performs the calculations ignoring nan values

        The 'omit' option is not currently available for permutation tests or
        one-sided asymptotic tests.

    permutations : non-negative int, np.inf, or None (default), optional
        If 0 or None (default), use the t-distribution to calculate p-values.
        Otherwise, `permutations` is  the number of random permutations that
        will be used to estimate p-values using a permutation test. If
        `permutations` equals or exceeds the number of distinct partitions of
        the pooled data, an exact test is performed instead (i.e. each
        distinct partition is used exactly once). See Notes for details.

        .. deprecated:: 1.17.0
            `permutations` is deprecated and will be removed in SciPy 1.7.0.
            Use the `n_resamples` argument of `PermutationMethod`, instead,
            and pass the instance as the `method` argument.

    random_state : {None, int, `numpy.random.Generator`,
            `numpy.random.RandomState`}, optional

        If `seed` is None (or `np.random`), the `numpy.random.RandomState`
        singleton is used.
        If `seed` is an int, a new ``RandomState`` instance is used,
        seeded with `seed`.
        If `seed` is already a ``Generator`` or ``RandomState`` instance then
        that instance is used.

        Pseudorandom number generator state used to generate permutations
        (used only when `permutations` is not None).

        .. deprecated:: 1.17.0
            `random_state` is deprecated and will be removed in SciPy 1.7.0.
            Use the `rng` argument of `PermutationMethod`, instead,
            and pass the instance as the `method` argument.

    alternative : {'two-sided', 'less', 'greater'}, optional
        Defines the alternative hypothesis.
        The following options are available (default is 'two-sided'):

        * 'two-sided': the means of the distributions underlying the samples
          are unequal.
        * 'less': the mean of the distribution underlying the first sample
          is less than the mean of the distribution underlying the second
          sample.
        * 'greater': the mean of the distribution underlying the first
          sample is greater than the mean of the distribution underlying
          the second sample.

    trim : float, optional
        If nonzero, performs a trimmed (Yuen's) t-test.
        Defines the fraction of elements to be trimmed from each end of the
        input samples. If 0 (default), no elements will be trimmed from either
        side. The number of trimmed elements from each tail is the floor of the
        trim times the number of elements. Valid range is [0, .5).
    method : ResamplingMethod, optional
        Defines the method used to compute the p-value. If `method` is an
        instance of `PermutationMethod`/`MonteCarloMethod`, the p-value is
        computed using
        `scipy.stats.permutation_test`/`scipy.stats.monte_carlo_test` with the
        provided configuration options and other appropriate settings.
        Otherwise, the p-value is computed by comparing the test statistic
        against a theoretical t-distribution.

        .. versionadded:: 1.15.0

    Returns
    -------
    result : `~scipy.stats._result_classes.TtestResult`
        An object with the following attributes:

        statistic : float or ndarray
            The t-statistic.
        pvalue : float or ndarray
            The p-value associated with the given alternative.
        df : float or ndarray
            The number of degrees of freedom used in calculation of the
            t-statistic. This is always NaN for a permutation t-test.

            .. versionadded:: 1.11.0

        The object also has the following method:

        confidence_interval(confidence_level=0.95)
            Computes a confidence interval around the difference in
            population means for the given confidence level.
            The confidence interval is returned in a ``namedtuple`` with
            fields ``low`` and ``high``.
            When a permutation t-test is performed, the confidence interval
            is not computed, and fields ``low`` and ``high`` contain NaN.

            .. versionadded:: 1.11.0

    Notes
    -----
    Suppose we observe two independent samples, e.g. flower petal lengths, and
    we are considering whether the two samples were drawn from the same
    population (e.g. the same species of flower or two species with similar
    petal characteristics) or two different populations.

    The t-test quantifies the difference between the arithmetic means
    of the two samples. The p-value quantifies the probability of observing
    as or more extreme values assuming the null hypothesis, that the
    samples are drawn from populations with the same population means, is true.
    A p-value larger than a chosen threshold (e.g. 5% or 1%) indicates that
    our observation is not so unlikely to have occurred by chance. Therefore,
    we do not reject the null hypothesis of equal population means.
    If the p-value is smaller than our threshold, then we have evidence
    against the null hypothesis of equal population means.

    By default, the p-value is determined by comparing the t-statistic of the
    observed data against a theoretical t-distribution.

    (In the following, note that the argument `permutations` itself is
    deprecated, but a nearly identical test may be performed by creating
    an instance of `scipy.stats.PermutationMethod` with ``n_resamples=permutuations``
    and passing it as the `method` argument.)
    When ``1 < permutations < binom(n, k)``, where

    * ``k`` is the number of observations in `a`,
    * ``n`` is the total number of observations in `a` and `b`, and
    * ``binom(n, k)`` is the binomial coefficient (``n`` choose ``k``),

    the data are pooled (concatenated), randomly assigned to either group `a`
    or `b`, and the t-statistic is calculated. This process is performed
    repeatedly (`permutation` times), generating a distribution of the
    t-statistic under the null hypothesis, and the t-statistic of the observed
    data is compared to this distribution to determine the p-value.
    Specifically, the p-value reported is the "achieved significance level"
    (ASL) as defined in 4.4 of [3]_. Note that there are other ways of
    estimating p-values using randomized permutation tests; for other
    options, see the more general `permutation_test`.

    When ``permutations >= binom(n, k)``, an exact test is performed: the data
    are partitioned between the groups in each distinct way exactly once.

    The permutation test can be computationally expensive and not necessarily
    more accurate than the analytical test, but it does not make strong
    assumptions about the shape of the underlying distribution.

    Use of trimming is commonly referred to as the trimmed t-test. At times
    called Yuen's t-test, this is an extension of Welch's t-test, with the
    difference being the use of winsorized means in calculation of the variance
    and the trimmed sample size in calculation of the statistic. Trimming is
    recommended if the underlying distribution is long-tailed or contaminated
    with outliers [4]_.

    The statistic is calculated as ``(np.mean(a) - np.mean(b))/se``, where
    ``se`` is the standard error. Therefore, the statistic will be positive
    when the sample mean of `a` is greater than the sample mean of `b` and
    negative when the sample mean of `a` is less than the sample mean of
    `b`.

    References
    ----------
    .. [1] https://en.wikipedia.org/wiki/T-test#Independent_two-sample_t-test

    .. [2] https://en.wikipedia.org/wiki/Welch%27s_t-test

    .. [3] B. Efron and T. Hastie. Computer Age Statistical Inference. (2016).

    .. [4] Yuen, Karen K. "The Two-Sample Trimmed t for Unequal Population
           Variances." Biometrika, vol. 61, no. 1, 1974, pp. 165-170. JSTOR,
           www.jstor.org/stable/2334299. Accessed 30 Mar. 2021.

    .. [5] Yuen, Karen K., and W. J. Dixon. "The Approximate Behaviour and
           Performance of the Two-Sample Trimmed t." Biometrika, vol. 60,
           no. 2, 1973, pp. 369-374. JSTOR, www.jstor.org/stable/2334550.
           Accessed 30 Mar. 2021.

    Examples
    --------
    >>> import numpy as np
    >>> from scipy import stats
    >>> rng = np.random.default_rng()

    Test with sample with identical means:

    >>> rvs1 = stats.norm.rvs(loc=5, scale=10, size=500, random_state=rng)
    >>> rvs2 = stats.norm.rvs(loc=5, scale=10, size=500, random_state=rng)
    >>> stats.ttest_ind(rvs1, rvs2)
    TtestResult(statistic=-0.4390847099199348,
                pvalue=0.6606952038870015,
                df=998.0)
    >>> stats.ttest_ind(rvs1, rvs2, equal_var=False)
    TtestResult(statistic=-0.4390847099199348,
                pvalue=0.6606952553131064,
                df=997.4602304121448)

    `ttest_ind` underestimates p for unequal variances:

    >>> rvs3 = stats.norm.rvs(loc=5, scale=20, size=500, random_state=rng)
    >>> stats.ttest_ind(rvs1, rvs3)
    TtestResult(statistic=-1.6370984482905417,
                pvalue=0.1019251574705033,
                df=998.0)
    >>> stats.ttest_ind(rvs1, rvs3, equal_var=False)
    TtestResult(statistic=-1.637098448290542,
                pvalue=0.10202110497954867,
                df=765.1098655246868)

    When ``n1 != n2``, the equal variance t-statistic is no longer equal to the
    unequal variance t-statistic:

    >>> rvs4 = stats.norm.rvs(loc=5, scale=20, size=100, random_state=rng)
    >>> stats.ttest_ind(rvs1, rvs4)
    TtestResult(statistic=-1.9481646859513422,
                pvalue=0.05186270935842703,
                df=598.0)
    >>> stats.ttest_ind(rvs1, rvs4, equal_var=False)
    TtestResult(statistic=-1.3146566100751664,
                pvalue=0.1913495266513811,
                df=110.41349083985212)

    T-test with different means, variance, and n:

    >>> rvs5 = stats.norm.rvs(loc=8, scale=20, size=100, random_state=rng)
    >>> stats.ttest_ind(rvs1, rvs5)
    TtestResult(statistic=-2.8415950600298774,
                pvalue=0.0046418707568707885,
                df=598.0)
    >>> stats.ttest_ind(rvs1, rvs5, equal_var=False)
    TtestResult(statistic=-1.8686598649188084,
                pvalue=0.06434714193919686,
                df=109.32167496550137)

    Take these two samples, one of which has an extreme tail.

    >>> a = (56, 128.6, 12, 123.8, 64.34, 78, 763.3)
    >>> b = (1.1, 2.9, 4.2)

    Use the `trim` keyword to perform a trimmed (Yuen) t-test. For example,
    using 20% trimming, ``trim=.2``, the test will reduce the impact of one
    (``np.floor(trim*len(a))``) element from each tail of sample `a`. It will
    have no effect on sample `b` because ``np.floor(trim*len(b))`` is 0.

    >>> stats.ttest_ind(a, b, trim=.2)
    TtestResult(statistic=3.4463884028073513,
                pvalue=0.01369338726499547,
                df=6.0)
    """
    xp = array_namespace(a, b)

    default_float = xp.asarray(1.).dtype
    if xp.isdtype(a.dtype, 'integral'):
        a = xp.astype(a, default_float)
    if xp.isdtype(b.dtype, 'integral'):
        b = xp.astype(b, default_float)

    if axis is None:
        a, b, axis = xp_ravel(a), xp_ravel(b), 0

    if not (0 <= trim < .5):
        raise ValueError("Trimming percentage should be 0 <= `trim` < .5.")

    if not isinstance(method, PermutationMethod | MonteCarloMethod | None):
        message = ("`method` must be an instance of `PermutationMethod`, an instance "
                   "of `MonteCarloMethod`, or None (default).")
        raise ValueError(message)

    if not is_numpy(xp) and method is not None:
        message = "Use of resampling methods is compatible only with NumPy arrays."
        raise NotImplementedError(message)

    result_shape = _broadcast_array_shapes_remove_axis((a, b), axis=axis)
    NaN = xp.full(result_shape, _get_nan(a, b, xp=xp))
    NaN = NaN[()] if NaN.ndim == 0 else NaN
    if xp_size(a) == 0 or xp_size(b) == 0:
        return TtestResult(NaN, NaN, df=NaN, alternative=NaN,
                           standard_error=NaN, estimate=NaN)

    alternative_nums = {"less": -1, "two-sided": 0, "greater": 1}

    # This probably should be deprecated and replaced with a `method` argument
    if permutations is not None and permutations != 0:
        message = "Use of `permutations` is compatible only with NumPy arrays."
        if not is_numpy(xp):
            raise NotImplementedError(message)

        message = "Use of `permutations` is incompatible with with use of `trim`."
        if trim != 0:
            raise NotImplementedError(message)

        t, prob = _permutation_ttest(a, b, permutations=permutations,
                                     axis=axis, equal_var=equal_var,
                                     nan_policy=nan_policy,
                                     random_state=random_state,
                                     alternative=alternative)
        df, denom, estimate = NaN, NaN, NaN

        # _axis_nan_policy decorator doesn't play well with strings
        return TtestResult(t, prob, df=df, alternative=alternative_nums[alternative],
                           standard_error=denom, estimate=estimate)

    n1 = _length_nonmasked(a, axis)
    n2 = _length_nonmasked(b, axis)

    if trim == 0:
        with np.errstate(divide='ignore', invalid='ignore'):
            v1 = _var(a, axis, ddof=1, xp=xp)
            v2 = _var(b, axis, ddof=1, xp=xp)

        m1 = xp.mean(a, axis=axis)
        m2 = xp.mean(b, axis=axis)
    else:
        message = "Use of `trim` is compatible only with NumPy arrays."
        if not is_numpy(xp):
            raise NotImplementedError(message)

        v1, m1, n1 = _ttest_trim_var_mean_len(a, trim, axis)
        v2, m2, n2 = _ttest_trim_var_mean_len(b, trim, axis)

    if equal_var:
        df, denom = _equal_var_ttest_denom(v1, n1, v2, n2, xp=xp)
    else:
        df, denom = _unequal_var_ttest_denom(v1, n1, v2, n2, xp=xp)

    if method is None:
        t, prob = _ttest_ind_from_stats(m1, m2, denom, df, alternative)
    else:
        # nan_policy is taken care of by axis_nan_policy decorator
        ttest_kwargs = dict(equal_var=equal_var, trim=trim)
        t, prob = _ttest_resampling(a, b, axis, alternative, ttest_kwargs, method)

    # when nan_policy='omit', `df` can be different for different axis-slices
    df = xp.broadcast_to(df, t.shape)
    df = df[()] if df.ndim ==0 else df
    estimate = m1 - m2

    return TtestResult(t, prob, df=df, alternative=alternative_nums[alternative],
                       standard_error=denom, estimate=estimate)


def _ttest_resampling(x, y, axis, alternative, ttest_kwargs, method):
    def statistic(x, y, axis):
        return ttest_ind(x, y, axis=axis, **ttest_kwargs).statistic

    test = (permutation_test if isinstance(method, PermutationMethod)
            else monte_carlo_test)
    method = method._asdict()

    if test is monte_carlo_test:
        # `monte_carlo_test` accepts an `rvs` tuple of callables, not an `rng`
        # If the user specified an `rng`, replace it with the default callables
        if (rng := method.pop('rng', None)) is not None:
            rng = np.random.default_rng(rng)
            method['rvs'] = rng.normal, rng.normal

    res = test((x, y,), statistic=statistic, axis=axis,
               alternative=alternative, **method)

    return res.statistic, res.pvalue


def _ttest_trim_var_mean_len(a, trim, axis):
    """Variance, mean, and length of winsorized input along specified axis"""
    # for use with `ttest_ind` when trimming.
    # further calculations in this test assume that the inputs are sorted.
    # From [4] Section 1 "Let x_1, ..., x_n be n ordered observations..."
    a = np.sort(a, axis=axis)

    # `g` is the number of elements to be replaced on each tail, converted
    # from a percentage amount of trimming
    n = a.shape[axis]
    g = int(n * trim)

    # Calculate the Winsorized variance of the input samples according to
    # specified `g`
    v = _calculate_winsorized_variance(a, g, axis)

    # the total number of elements in the trimmed samples
    n -= 2 * g

    # calculate the g-times trimmed mean, as defined in [4] (1-1)
    m = trim_mean(a, trim, axis=axis)
    return v, m, n


def _calculate_winsorized_variance(a, g, axis):
    """Calculates g-times winsorized variance along specified axis"""
    # it is expected that the input `a` is sorted along the correct axis
    if g == 0:
        return _var(a, ddof=1, axis=axis)
    # move the intended axis to the end that way it is easier to manipulate
    a_win = np.moveaxis(a, axis, -1)

    # save where NaNs are for later use.
    nans_indices = np.any(np.isnan(a_win), axis=-1)

    # Winsorization and variance calculation are done in one step in [4]
    # (1-3), but here winsorization is done first; replace the left and
    # right sides with the repeating value. This can be see in effect in (
    # 1-3) in [4], where the leftmost and rightmost tails are replaced with
    # `(g + 1) * x_{g + 1}` on the left and `(g + 1) * x_{n - g}` on the
    # right. Zero-indexing turns `g + 1` to `g`, and `n - g` to `- g - 1` in
    # array indexing.
    a_win[..., :g] = a_win[..., [g]]
    a_win[..., -g:] = a_win[..., [-g - 1]]

    # Determine the variance. In [4], the degrees of freedom is expressed as
    # `h - 1`, where `h = n - 2g` (unnumbered equations in Section 1, end of
    # page 369, beginning of page 370). This is converted to NumPy's format,
    # `n - ddof` for use with `np.var`. The result is converted to an
    # array to accommodate indexing later.
    var_win = np.asarray(_var(a_win, ddof=(2 * g + 1), axis=-1))

    # with `nan_policy='propagate'`, NaNs may be completely trimmed out
    # because they were sorted into the tail of the array. In these cases,
    # replace computed variances with `np.nan`.
    var_win[nans_indices] = np.nan
    return var_win


def _permutation_distribution_t(data, permutations, size_a, equal_var,
                                random_state=None):
    """Generation permutation distribution of t statistic"""

    random_state = check_random_state(random_state)

    # prepare permutation indices
    size = data.shape[-1]
    # number of distinct combinations
    n_max = special.comb(size, size_a)

    if permutations < n_max:
        perm_generator = (random_state.permutation(size)
                          for i in range(permutations))
    else:
        permutations = n_max
        perm_generator = (np.concatenate(z)
                          for z in _all_partitions(size_a, size-size_a))

    t_stat = []
    for indices in _batch_generator(perm_generator, batch=50):
        # get one batch from perm_generator at a time as a list
        indices = np.array(indices)
        # generate permutations
        data_perm = data[..., indices]
        # move axis indexing permutations to position 0 to broadcast
        # nicely with t_stat_observed, which doesn't have this dimension
        data_perm = np.moveaxis(data_perm, -2, 0)

        a = data_perm[..., :size_a]
        b = data_perm[..., size_a:]
        t_stat.append(_calc_t_stat(a, b, equal_var))

    t_stat = np.concatenate(t_stat, axis=0)

    return t_stat, permutations, n_max


def _calc_t_stat(a, b, equal_var, axis=-1):
    """Calculate the t statistic along the given dimension."""
    na = a.shape[axis]
    nb = b.shape[axis]
    avg_a = np.mean(a, axis=axis)
    avg_b = np.mean(b, axis=axis)
    var_a = _var(a, axis=axis, ddof=1)
    var_b = _var(b, axis=axis, ddof=1)

    if not equal_var:
        _, denom = _unequal_var_ttest_denom(var_a, na, var_b, nb)
    else:
        _, denom = _equal_var_ttest_denom(var_a, na, var_b, nb)

    return (avg_a-avg_b)/denom


def _permutation_ttest(a, b, permutations, axis=0, equal_var=True,
                       nan_policy='propagate', random_state=None,
                       alternative="two-sided"):
    """
    Calculates the T-test for the means of TWO INDEPENDENT samples of scores
    using permutation methods.

    This test is similar to `stats.ttest_ind`, except it doesn't rely on an
    approximate normality assumption since it uses a permutation test.
    This function is only called from ttest_ind when permutations is not None.

    Parameters
    ----------
    a, b : array_like
        The arrays must be broadcastable, except along the dimension
        corresponding to `axis` (the zeroth, by default).
    axis : int, optional
        The axis over which to operate on a and b.
    permutations : int, optional
        Number of permutations used to calculate p-value. If greater than or
        equal to the number of distinct permutations, perform an exact test.
    equal_var : bool, optional
        If False, an equal variance (Welch's) t-test is conducted.  Otherwise,
        an ordinary t-test is conducted.
    random_state : {None, int, `numpy.random.Generator`}, optional
        If `seed` is None the `numpy.random.Generator` singleton is used.
        If `seed` is an int, a new ``Generator`` instance is used,
        seeded with `seed`.
        If `seed` is already a ``Generator`` instance then that instance is
        used.
        Pseudorandom number generator state used for generating random
        permutations.

    Returns
    -------
    statistic : float or array
        The calculated t-statistic.
    pvalue : float or array
        The p-value.

    """
    if permutations < 0 or (np.isfinite(permutations) and
                            int(permutations) != permutations):
        raise ValueError("Permutations must be a non-negative integer.")

    random_state = check_random_state(random_state)

    t_stat_observed = _calc_t_stat(a, b, equal_var, axis=axis)

    na = a.shape[axis]
    mat = _broadcast_concatenate((a, b), axis=axis)
    mat = np.moveaxis(mat, axis, -1)

    t_stat, permutations, n_max = _permutation_distribution_t(
        mat, permutations, size_a=na, equal_var=equal_var,
        random_state=random_state)

    compare = {"less": np.less_equal,
               "greater": np.greater_equal,
               "two-sided": lambda x, y: (x <= -np.abs(y)) | (x >= np.abs(y))}

    # Calculate the p-values
    cmps = compare[alternative](t_stat, t_stat_observed)
    # Randomized test p-value calculation should use biased estimate; see e.g.
    # https://www.degruyter.com/document/doi/10.2202/1544-6115.1585/
    adjustment = 1 if n_max > permutations else 0
    pvalues = (cmps.sum(axis=0) + adjustment) / (permutations + adjustment)

    # nans propagate naturally in statistic calculation, but need to be
    # propagated manually into pvalues
    if nan_policy == 'propagate' and np.isnan(t_stat_observed).any():
        if np.ndim(pvalues) == 0:
            pvalues = np.float64(np.nan)
        else:
            pvalues[np.isnan(t_stat_observed)] = np.nan

    return (t_stat_observed, pvalues)


def _get_len(a, axis, msg):
    try:
        n = a.shape[axis]
    except IndexError:
        raise AxisError(axis, a.ndim, msg) from None
    return n


@_axis_nan_policy_factory(pack_TtestResult, default_axis=0, n_samples=2,
                          result_to_tuple=unpack_TtestResult, n_outputs=6,
                          paired=True)
def ttest_rel(a, b, axis=0, nan_policy='propagate', alternative="two-sided"):
    """Calculate the t-test on TWO RELATED samples of scores, a and b.

    This is a test for the null hypothesis that two related or
    repeated samples have identical average (expected) values.

    Parameters
    ----------
    a, b : array_like
        The arrays must have the same shape.
    axis : int or None, optional
        Axis along which to compute test. If None, compute over the whole
        arrays, `a`, and `b`.
    nan_policy : {'propagate', 'raise', 'omit'}, optional
        Defines how to handle when input contains nan.
        The following options are available (default is 'propagate'):

          * 'propagate': returns nan
          * 'raise': throws an error
          * 'omit': performs the calculations ignoring nan values
    alternative : {'two-sided', 'less', 'greater'}, optional
        Defines the alternative hypothesis.
        The following options are available (default is 'two-sided'):

        * 'two-sided': the means of the distributions underlying the samples
          are unequal.
        * 'less': the mean of the distribution underlying the first sample
          is less than the mean of the distribution underlying the second
          sample.
        * 'greater': the mean of the distribution underlying the first
          sample is greater than the mean of the distribution underlying
          the second sample.

        .. versionadded:: 1.6.0

    Returns
    -------
    result : `~scipy.stats._result_classes.TtestResult`
        An object with the following attributes:

        statistic : float or array
            The t-statistic.
        pvalue : float or array
            The p-value associated with the given alternative.
        df : float or array
            The number of degrees of freedom used in calculation of the
            t-statistic; this is one less than the size of the sample
            (``a.shape[axis]``).

            .. versionadded:: 1.10.0

        The object also has the following method:

        confidence_interval(confidence_level=0.95)
            Computes a confidence interval around the difference in
            population means for the given confidence level.
            The confidence interval is returned in a ``namedtuple`` with
            fields `low` and `high`.

            .. versionadded:: 1.10.0

    Notes
    -----
    Examples for use are scores of the same set of student in
    different exams, or repeated sampling from the same units. The
    test measures whether the average score differs significantly
    across samples (e.g. exams). If we observe a large p-value, for
    example greater than 0.05 or 0.1 then we cannot reject the null
    hypothesis of identical average scores. If the p-value is smaller
    than the threshold, e.g. 1%, 5% or 10%, then we reject the null
    hypothesis of equal averages. Small p-values are associated with
    large t-statistics.

    The t-statistic is calculated as ``np.mean(a - b)/se``, where ``se`` is the
    standard error. Therefore, the t-statistic will be positive when the sample
    mean of ``a - b`` is greater than zero and negative when the sample mean of
    ``a - b`` is less than zero.

    References
    ----------
    https://en.wikipedia.org/wiki/T-test#Dependent_t-test_for_paired_samples

    Examples
    --------
    >>> import numpy as np
    >>> from scipy import stats
    >>> rng = np.random.default_rng()

    >>> rvs1 = stats.norm.rvs(loc=5, scale=10, size=500, random_state=rng)
    >>> rvs2 = (stats.norm.rvs(loc=5, scale=10, size=500, random_state=rng)
    ...         + stats.norm.rvs(scale=0.2, size=500, random_state=rng))
    >>> stats.ttest_rel(rvs1, rvs2)
    TtestResult(statistic=-0.4549717054410304, pvalue=0.6493274702088672, df=499)
    >>> rvs3 = (stats.norm.rvs(loc=8, scale=10, size=500, random_state=rng)
    ...         + stats.norm.rvs(scale=0.2, size=500, random_state=rng))
    >>> stats.ttest_rel(rvs1, rvs3)
    TtestResult(statistic=-5.879467544540889, pvalue=7.540777129099917e-09, df=499)

    """
    return ttest_1samp(a - b, popmean=0., axis=axis, alternative=alternative,
                       _no_deco=True)


# Map from names to lambda_ values used in power_divergence().
_power_div_lambda_names = {
    "pearson": 1,
    "log-likelihood": 0,
    "freeman-tukey": -0.5,
    "mod-log-likelihood": -1,
    "neyman": -2,
    "cressie-read": 2/3,
}


Power_divergenceResult = namedtuple('Power_divergenceResult',
                                    ('statistic', 'pvalue'))


def _pd_nsamples(kwargs):
    return 2 if kwargs.get('f_exp', None) is not None else 1


@_axis_nan_policy_factory(Power_divergenceResult, paired=True, n_samples=_pd_nsamples,
                          too_small=-1)
def power_divergence(f_obs, f_exp=None, ddof=0, axis=0, lambda_=None):
    """Cressie-Read power divergence statistic and goodness of fit test.

    This function tests the null hypothesis that the categorical data
    has the given frequencies, using the Cressie-Read power divergence
    statistic.

    Parameters
    ----------
    f_obs : array_like
        Observed frequencies in each category.
    f_exp : array_like, optional
        Expected frequencies in each category.  By default the categories are
        assumed to be equally likely.
    ddof : int, optional
        "Delta degrees of freedom": adjustment to the degrees of freedom
        for the p-value.  The p-value is computed using a chi-squared
        distribution with ``k - 1 - ddof`` degrees of freedom, where `k`
        is the number of observed frequencies.  The default value of `ddof`
        is 0.
    axis : int or None, optional
        The axis of the broadcast result of `f_obs` and `f_exp` along which to
        apply the test.  If axis is None, all values in `f_obs` are treated
        as a single data set.  Default is 0.
    lambda_ : float or str, optional
        The power in the Cressie-Read power divergence statistic.  The default
        is 1.  For convenience, `lambda_` may be assigned one of the following
        strings, in which case the corresponding numerical value is used:

        * ``"pearson"`` (value 1)
            Pearson's chi-squared statistic. In this case, the function is
            equivalent to `chisquare`.
        * ``"log-likelihood"`` (value 0)
            Log-likelihood ratio. Also known as the G-test [3]_.
        * ``"freeman-tukey"`` (value -1/2)
            Freeman-Tukey statistic.
        * ``"mod-log-likelihood"`` (value -1)
            Modified log-likelihood ratio.
        * ``"neyman"`` (value -2)
            Neyman's statistic.
        * ``"cressie-read"`` (value 2/3)
            The power recommended in [5]_.

    Returns
    -------
    res: Power_divergenceResult
        An object containing attributes:

        statistic : float or ndarray
            The Cressie-Read power divergence test statistic.  The value is
            a float if `axis` is None or if` `f_obs` and `f_exp` are 1-D.
        pvalue : float or ndarray
            The p-value of the test.  The value is a float if `ddof` and the
            return value `stat` are scalars.

    See Also
    --------
    chisquare

    Notes
    -----
    This test is invalid when the observed or expected frequencies in each
    category are too small.  A typical rule is that all of the observed
    and expected frequencies should be at least 5.

    Also, the sum of the observed and expected frequencies must be the same
    for the test to be valid; `power_divergence` raises an error if the sums
    do not agree within a relative tolerance of ``eps**0.5``, where ``eps``
    is the precision of the input dtype.

    When `lambda_` is less than zero, the formula for the statistic involves
    dividing by `f_obs`, so a warning or error may be generated if any value
    in `f_obs` is 0.

    Similarly, a warning or error may be generated if any value in `f_exp` is
    zero when `lambda_` >= 0.

    The default degrees of freedom, k-1, are for the case when no parameters
    of the distribution are estimated. If p parameters are estimated by
    efficient maximum likelihood then the correct degrees of freedom are
    k-1-p. If the parameters are estimated in a different way, then the
    dof can be between k-1-p and k-1. However, it is also possible that
    the asymptotic distribution is not a chisquare, in which case this
    test is not appropriate.

    References
    ----------
    .. [1] Lowry, Richard.  "Concepts and Applications of Inferential
           Statistics". Chapter 8.
           https://web.archive.org/web/20171015035606/http://faculty.vassar.edu/lowry/ch8pt1.html
    .. [2] "Chi-squared test", https://en.wikipedia.org/wiki/Chi-squared_test
    .. [3] "G-test", https://en.wikipedia.org/wiki/G-test
    .. [4] Sokal, R. R. and Rohlf, F. J. "Biometry: the principles and
           practice of statistics in biological research", New York: Freeman
           (1981)
    .. [5] Cressie, N. and Read, T. R. C., "Multinomial Goodness-of-Fit
           Tests", J. Royal Stat. Soc. Series B, Vol. 46, No. 3 (1984),
           pp. 440-464.

    Examples
    --------
    (See `chisquare` for more examples.)

    When just `f_obs` is given, it is assumed that the expected frequencies
    are uniform and given by the mean of the observed frequencies.  Here we
    perform a G-test (i.e. use the log-likelihood ratio statistic):

    >>> import numpy as np
    >>> from scipy.stats import power_divergence
    >>> power_divergence([16, 18, 16, 14, 12, 12], lambda_='log-likelihood')
    (2.006573162632538, 0.84823476779463769)

    The expected frequencies can be given with the `f_exp` argument:

    >>> power_divergence([16, 18, 16, 14, 12, 12],
    ...                  f_exp=[16, 16, 16, 16, 16, 8],
    ...                  lambda_='log-likelihood')
    (3.3281031458963746, 0.6495419288047497)

    When `f_obs` is 2-D, by default the test is applied to each column.

    >>> obs = np.array([[16, 18, 16, 14, 12, 12], [32, 24, 16, 28, 20, 24]]).T
    >>> obs.shape
    (6, 2)
    >>> power_divergence(obs, lambda_="log-likelihood")
    (array([ 2.00657316,  6.77634498]), array([ 0.84823477,  0.23781225]))

    By setting ``axis=None``, the test is applied to all data in the array,
    which is equivalent to applying the test to the flattened array.

    >>> power_divergence(obs, axis=None)
    (23.31034482758621, 0.015975692534127565)
    >>> power_divergence(obs.ravel())
    (23.31034482758621, 0.015975692534127565)

    `ddof` is the change to make to the default degrees of freedom.

    >>> power_divergence([16, 18, 16, 14, 12, 12], ddof=1)
    (2.0, 0.73575888234288467)

    The calculation of the p-values is done by broadcasting the
    test statistic with `ddof`.

    >>> power_divergence([16, 18, 16, 14, 12, 12], ddof=[0,1,2])
    (2.0, array([ 0.84914504,  0.73575888,  0.5724067 ]))

    `f_obs` and `f_exp` are also broadcast.  In the following, `f_obs` has
    shape (6,) and `f_exp` has shape (2, 6), so the result of broadcasting
    `f_obs` and `f_exp` has shape (2, 6).  To compute the desired chi-squared
    statistics, we must use ``axis=1``:

    >>> power_divergence([16, 18, 16, 14, 12, 12],
    ...                  f_exp=[[16, 16, 16, 16, 16, 8],
    ...                         [8, 20, 20, 16, 12, 12]],
    ...                  axis=1)
    (array([ 3.5 ,  9.25]), array([ 0.62338763,  0.09949846]))

    """
    return _power_divergence(f_obs, f_exp=f_exp, ddof=ddof, axis=axis, lambda_=lambda_)


def _power_divergence(f_obs, f_exp, ddof, axis, lambda_, sum_check=True):
    xp = array_namespace(f_obs)
    default_float = xp.asarray(1.).dtype

    # Convert the input argument `lambda_` to a numerical value.
    if isinstance(lambda_, str):
        if lambda_ not in _power_div_lambda_names:
            names = repr(list(_power_div_lambda_names.keys()))[1:-1]
            raise ValueError(f"invalid string for lambda_: {lambda_!r}. "
                             f"Valid strings are {names}")
        lambda_ = _power_div_lambda_names[lambda_]
    elif lambda_ is None:
        lambda_ = 1

    f_obs = xp.asarray(f_obs)
    dtype = default_float if xp.isdtype(f_obs.dtype, 'integral') else f_obs.dtype
    f_obs = xp.asarray(f_obs, dtype=dtype)
    f_obs_float = xp.asarray(f_obs, dtype=xp.float64)

    if f_exp is not None:
        f_exp = xp.asarray(f_exp)
        dtype = default_float if xp.isdtype(f_exp.dtype, 'integral') else f_exp.dtype
        f_exp = xp.asarray(f_exp, dtype=dtype)

        bshape = _broadcast_shapes((f_obs_float.shape, f_exp.shape))
        f_obs_float = xp.broadcast_to(f_obs_float, bshape)
        f_exp = xp.broadcast_to(f_exp, bshape)
        f_obs_float, f_exp = _share_masks(f_obs_float, f_exp, xp=xp)

        if sum_check:
            dtype_res = xp.result_type(f_obs.dtype, f_exp.dtype)
            rtol = xp.finfo(dtype_res).eps**0.5  # to pass existing tests
            with np.errstate(invalid='ignore'):
                f_obs_sum = xp.sum(f_obs_float, axis=axis)
                f_exp_sum = xp.sum(f_exp, axis=axis)
                relative_diff = (xp.abs(f_obs_sum - f_exp_sum) /
                                 xp.minimum(f_obs_sum, f_exp_sum))
                diff_gt_tol = xp.any(relative_diff > rtol, axis=None)
            if diff_gt_tol:
                msg = (f"For each axis slice, the sum of the observed "
                       f"frequencies must agree with the sum of the "
                       f"expected frequencies to a relative tolerance "
                       f"of {rtol}, but the percent differences are:\n"
                       f"{relative_diff}")
                raise ValueError(msg)

    else:
        # Avoid warnings with the edge case of a data set with length 0
        with warnings.catch_warnings():
            warnings.simplefilter("ignore")
            f_exp = xp.mean(f_obs, axis=axis, keepdims=True)

    # `terms` is the array of terms that are summed along `axis` to create
    # the test statistic.  We use some specialized code for a few special
    # cases of lambda_.
    if lambda_ == 1:
        # Pearson's chi-squared statistic
        terms = (f_obs - f_exp)**2 / f_exp
    elif lambda_ == 0:
        # Log-likelihood ratio (i.e. G-test)
        terms = 2.0 * special.xlogy(f_obs, f_obs / f_exp)
    elif lambda_ == -1:
        # Modified log-likelihood ratio
        terms = 2.0 * special.xlogy(f_exp, f_exp / f_obs)
    else:
        # General Cressie-Read power divergence.
        terms = f_obs * ((f_obs / f_exp)**lambda_ - 1)
        terms /= 0.5 * lambda_ * (lambda_ + 1)

    stat = xp.sum(terms, axis=axis)

    num_obs = xp.asarray(_length_nonmasked(terms, axis))

    df = num_obs - 1 - ddof
    chi2 = _SimpleChi2(df)
    pvalue = _get_pvalue(stat, chi2 , alternative='greater', symmetric=False, xp=xp)

    stat = stat[()] if stat.ndim == 0 else stat
    pvalue = pvalue[()] if pvalue.ndim == 0 else pvalue

    return Power_divergenceResult(stat, pvalue)


@_axis_nan_policy_factory(Power_divergenceResult, paired=True, n_samples=_pd_nsamples,
                          too_small=-1)
def chisquare(f_obs, f_exp=None, ddof=0, axis=0, *, sum_check=True):
    """Perform Pearson's chi-squared test.

    Pearson's chi-squared test [1]_ is a goodness-of-fit test for a multinomial
    distribution with given probabilities; that is, it assesses the null hypothesis
    that the observed frequencies (counts) are obtained by independent
    sampling of *N* observations from a categorical distribution with given
    expected frequencies.

    Parameters
    ----------
    f_obs : array_like
        Observed frequencies in each category.
    f_exp : array_like, optional
        Expected frequencies in each category. By default, the categories are
        assumed to be equally likely.
    ddof : int, optional
        "Delta degrees of freedom": adjustment to the degrees of freedom
        for the p-value.  The p-value is computed using a chi-squared
        distribution with ``k - 1 - ddof`` degrees of freedom, where ``k``
        is the number of categories.  The default value of `ddof` is 0.
    axis : int or None, optional
        The axis of the broadcast result of `f_obs` and `f_exp` along which to
        apply the test.  If axis is None, all values in `f_obs` are treated
        as a single data set.  Default is 0.
    sum_check : bool, optional
        Whether to perform a check that ``sum(f_obs) - sum(f_exp) == 0``. If True,
        (default) raise an error when the relative difference exceeds the square root
        of the precision of the data type. See Notes for rationale and possible
        exceptions.

    Returns
    -------
    res: Power_divergenceResult
        An object containing attributes:

        statistic : float or ndarray
            The chi-squared test statistic.  The value is a float if `axis` is
            None or `f_obs` and `f_exp` are 1-D.
        pvalue : float or ndarray
            The p-value of the test.  The value is a float if `ddof` and the
            result attribute `statistic` are scalars.

    See Also
    --------
    scipy.stats.power_divergence
    scipy.stats.fisher_exact : Fisher exact test on a 2x2 contingency table.
    scipy.stats.barnard_exact : An unconditional exact test. An alternative
        to chi-squared test for small sample sizes.
    :ref:`hypothesis_chisquare` : Extended example

    Notes
    -----
    This test is invalid when the observed or expected frequencies in each
    category are too small.  A typical rule is that all of the observed
    and expected frequencies should be at least 5. According to [2]_, the
    total number of observations is recommended to be greater than 13,
    otherwise exact tests (such as Barnard's Exact test) should be used
    because they do not overreject.

    The default degrees of freedom, k-1, are for the case when no parameters
    of the distribution are estimated. If p parameters are estimated by
    efficient maximum likelihood then the correct degrees of freedom are
    k-1-p. If the parameters are estimated in a different way, then the
    dof can be between k-1-p and k-1. However, it is also possible that
    the asymptotic distribution is not chi-square, in which case this test
    is not appropriate.

    For Pearson's chi-squared test, the total observed and expected counts must match
    for the p-value to accurately reflect the probability of observing such an extreme
    value of the statistic under the null hypothesis.
    This function may be used to perform other statistical tests that do not require
    the total counts to be equal. For instance, to test the null hypothesis that
    ``f_obs[i]`` is Poisson-distributed with expectation ``f_exp[i]``, set ``ddof=-1``
    and ``sum_check=False``. This test follows from the fact that a Poisson random
    variable with mean and variance ``f_exp[i]`` is approximately normal with the
    same mean and variance; the chi-squared statistic standardizes, squares, and sums
    the observations; and the sum of ``n`` squared standard normal variables follows
    the chi-squared distribution with ``n`` degrees of freedom.

    References
    ----------
    .. [1] "Pearson's chi-squared test".
           *Wikipedia*. https://en.wikipedia.org/wiki/Pearson%27s_chi-squared_test
    .. [2] Pearson, Karl. "On the criterion that a given system of deviations from the probable
           in the case of a correlated system of variables is such that it can be reasonably
           supposed to have arisen from random sampling", Philosophical Magazine. Series 5. 50
           (1900), pp. 157-175.

    Examples
    --------
    When only the mandatory `f_obs` argument is given, it is assumed that the
    expected frequencies are uniform and given by the mean of the observed
    frequencies:

    >>> import numpy as np
    >>> from scipy.stats import chisquare
    >>> chisquare([16, 18, 16, 14, 12, 12])
    Power_divergenceResult(statistic=2.0, pvalue=0.84914503608460956)

    The optional `f_exp` argument gives the expected frequencies.

    >>> chisquare([16, 18, 16, 14, 12, 12], f_exp=[16, 16, 16, 16, 16, 8])
    Power_divergenceResult(statistic=3.5, pvalue=0.62338762774958223)

    When `f_obs` is 2-D, by default the test is applied to each column.

    >>> obs = np.array([[16, 18, 16, 14, 12, 12], [32, 24, 16, 28, 20, 24]]).T
    >>> obs.shape
    (6, 2)
    >>> chisquare(obs)
    Power_divergenceResult(statistic=array([2.        , 6.66666667]), pvalue=array([0.84914504, 0.24663415]))

    By setting ``axis=None``, the test is applied to all data in the array,
    which is equivalent to applying the test to the flattened array.

    >>> chisquare(obs, axis=None)
    Power_divergenceResult(statistic=23.31034482758621, pvalue=0.015975692534127565)
    >>> chisquare(obs.ravel())
    Power_divergenceResult(statistic=23.310344827586206, pvalue=0.01597569253412758)

    `ddof` is the change to make to the default degrees of freedom.

    >>> chisquare([16, 18, 16, 14, 12, 12], ddof=1)
    Power_divergenceResult(statistic=2.0, pvalue=0.7357588823428847)

    The calculation of the p-values is done by broadcasting the
    chi-squared statistic with `ddof`.

    >>> chisquare([16, 18, 16, 14, 12, 12], ddof=[0, 1, 2])
    Power_divergenceResult(statistic=2.0, pvalue=array([0.84914504, 0.73575888, 0.5724067 ]))

    `f_obs` and `f_exp` are also broadcast.  In the following, `f_obs` has
    shape (6,) and `f_exp` has shape (2, 6), so the result of broadcasting
    `f_obs` and `f_exp` has shape (2, 6).  To compute the desired chi-squared
    statistics, we use ``axis=1``:

    >>> chisquare([16, 18, 16, 14, 12, 12],
    ...           f_exp=[[16, 16, 16, 16, 16, 8], [8, 20, 20, 16, 12, 12]],
    ...           axis=1)
    Power_divergenceResult(statistic=array([3.5 , 9.25]), pvalue=array([0.62338763, 0.09949846]))

    For a more detailed example, see :ref:`hypothesis_chisquare`.
    """  # noqa: E501
    return _power_divergence(f_obs, f_exp=f_exp, ddof=ddof, axis=axis,
                             lambda_="pearson", sum_check=sum_check)


KstestResult = _make_tuple_bunch('KstestResult', ['statistic', 'pvalue'],
                                 ['statistic_location', 'statistic_sign'])


def _compute_dplus(cdfvals, x):
    """Computes D+ as used in the Kolmogorov-Smirnov test.

    Parameters
    ----------
    cdfvals : array_like
        Sorted array of CDF values between 0 and 1
    x: array_like
        Sorted array of the stochastic variable itself

    Returns
    -------
    res: Pair with the following elements:
        - The maximum distance of the CDF values below Uniform(0, 1).
        - The location at which the maximum is reached.

    """
    n = len(cdfvals)
    dplus = (np.arange(1.0, n + 1) / n - cdfvals)
    amax = dplus.argmax()
    loc_max = x[amax]
    return (dplus[amax], loc_max)


def _compute_dminus(cdfvals, x):
    """Computes D- as used in the Kolmogorov-Smirnov test.

    Parameters
    ----------
    cdfvals : array_like
        Sorted array of CDF values between 0 and 1
    x: array_like
        Sorted array of the stochastic variable itself

    Returns
    -------
    res: Pair with the following elements:
        - Maximum distance of the CDF values above Uniform(0, 1)
        - The location at which the maximum is reached.
    """
    n = len(cdfvals)
    dminus = (cdfvals - np.arange(0.0, n)/n)
    amax = dminus.argmax()
    loc_max = x[amax]
    return (dminus[amax], loc_max)


def _tuple_to_KstestResult(statistic, pvalue,
                           statistic_location, statistic_sign):
    return KstestResult(statistic, pvalue,
                        statistic_location=statistic_location,
                        statistic_sign=statistic_sign)


def _KstestResult_to_tuple(res):
    return *res, res.statistic_location, res.statistic_sign


@_axis_nan_policy_factory(_tuple_to_KstestResult, n_samples=1, n_outputs=4,
                          result_to_tuple=_KstestResult_to_tuple)
@_rename_parameter("mode", "method")
def ks_1samp(x, cdf, args=(), alternative='two-sided', method='auto'):
    """
    Performs the one-sample Kolmogorov-Smirnov test for goodness of fit.

    This test compares the underlying distribution F(x) of a sample
    against a given continuous distribution G(x). See Notes for a description
    of the available null and alternative hypotheses.

    Parameters
    ----------
    x : array_like
        a 1-D array of observations of iid random variables.
    cdf : callable
        callable used to calculate the cdf.
    args : tuple, sequence, optional
        Distribution parameters, used with `cdf`.
    alternative : {'two-sided', 'less', 'greater'}, optional
        Defines the null and alternative hypotheses. Default is 'two-sided'.
        Please see explanations in the Notes below.
    method : {'auto', 'exact', 'approx', 'asymp'}, optional
        Defines the distribution used for calculating the p-value.
        The following options are available (default is 'auto'):

          * 'auto' : selects one of the other options.
          * 'exact' : uses the exact distribution of test statistic.
          * 'approx' : approximates the two-sided probability with twice
            the one-sided probability
          * 'asymp': uses asymptotic distribution of test statistic

    Returns
    -------
    res: KstestResult
        An object containing attributes:

        statistic : float
            KS test statistic, either D+, D-, or D (the maximum of the two)
        pvalue : float
            One-tailed or two-tailed p-value.
        statistic_location : float
            Value of `x` corresponding with the KS statistic; i.e., the
            distance between the empirical distribution function and the
            hypothesized cumulative distribution function is measured at this
            observation.
        statistic_sign : int
            +1 if the KS statistic is the maximum positive difference between
            the empirical distribution function and the hypothesized cumulative
            distribution function (D+); -1 if the KS statistic is the maximum
            negative difference (D-).


    See Also
    --------
    ks_2samp, kstest

    Notes
    -----
    There are three options for the null and corresponding alternative
    hypothesis that can be selected using the `alternative` parameter.

    - `two-sided`: The null hypothesis is that the two distributions are
      identical, F(x)=G(x) for all x; the alternative is that they are not
      identical.

    - `less`: The null hypothesis is that F(x) >= G(x) for all x; the
      alternative is that F(x) < G(x) for at least one x.

    - `greater`: The null hypothesis is that F(x) <= G(x) for all x; the
      alternative is that F(x) > G(x) for at least one x.

    Note that the alternative hypotheses describe the *CDFs* of the
    underlying distributions, not the observed values. For example,
    suppose x1 ~ F and x2 ~ G. If F(x) > G(x) for all x, the values in
    x1 tend to be less than those in x2.

    Examples
    --------
    Suppose we wish to test the null hypothesis that a sample is distributed
    according to the standard normal.
    We choose a confidence level of 95%; that is, we will reject the null
    hypothesis in favor of the alternative if the p-value is less than 0.05.

    When testing uniformly distributed data, we would expect the
    null hypothesis to be rejected.

    >>> import numpy as np
    >>> from scipy import stats
    >>> rng = np.random.default_rng()
    >>> stats.ks_1samp(stats.uniform.rvs(size=100, random_state=rng),
    ...                stats.norm.cdf)
    KstestResult(statistic=0.5001899973268688,
                 pvalue=1.1616392184763533e-23,
                 statistic_location=0.00047625268963724654,
                 statistic_sign=-1)

    Indeed, the p-value is lower than our threshold of 0.05, so we reject the
    null hypothesis in favor of the default "two-sided" alternative: the data
    are *not* distributed according to the standard normal.

    When testing random variates from the standard normal distribution, we
    expect the data to be consistent with the null hypothesis most of the time.

    >>> x = stats.norm.rvs(size=100, random_state=rng)
    >>> stats.ks_1samp(x, stats.norm.cdf)
    KstestResult(statistic=0.05345882212970396,
                 pvalue=0.9227159037744717,
                 statistic_location=-1.2451343873745018,
                 statistic_sign=1)

    As expected, the p-value of 0.92 is not below our threshold of 0.05, so
    we cannot reject the null hypothesis.

    Suppose, however, that the random variates are distributed according to
    a normal distribution that is shifted toward greater values. In this case,
    the cumulative density function (CDF) of the underlying distribution tends
    to be *less* than the CDF of the standard normal. Therefore, we would
    expect the null hypothesis to be rejected with ``alternative='less'``:

    >>> x = stats.norm.rvs(size=100, loc=0.5, random_state=rng)
    >>> stats.ks_1samp(x, stats.norm.cdf, alternative='less')
    KstestResult(statistic=0.17482387821055168,
                 pvalue=0.001913921057766743,
                 statistic_location=0.3713830565352756,
                 statistic_sign=-1)

    and indeed, with p-value smaller than our threshold, we reject the null
    hypothesis in favor of the alternative.

    """
    mode = method

    alternative = {'t': 'two-sided', 'g': 'greater', 'l': 'less'}.get(
        alternative.lower()[0], alternative)
    if alternative not in ['two-sided', 'greater', 'less']:
        raise ValueError(f"Unexpected value {alternative=}")

    N = len(x)
    x = np.sort(x)
    cdfvals = cdf(x, *args)
    np_one = np.int8(1)

    if alternative == 'greater':
        Dplus, d_location = _compute_dplus(cdfvals, x)
        return KstestResult(Dplus, distributions.ksone.sf(Dplus, N),
                            statistic_location=d_location,
                            statistic_sign=np_one)

    if alternative == 'less':
        Dminus, d_location = _compute_dminus(cdfvals, x)
        return KstestResult(Dminus, distributions.ksone.sf(Dminus, N),
                            statistic_location=d_location,
                            statistic_sign=-np_one)

    # alternative == 'two-sided':
    Dplus, dplus_location = _compute_dplus(cdfvals, x)
    Dminus, dminus_location = _compute_dminus(cdfvals, x)
    if Dplus > Dminus:
        D = Dplus
        d_location = dplus_location
        d_sign = np_one
    else:
        D = Dminus
        d_location = dminus_location
        d_sign = -np_one

    if mode == 'auto':  # Always select exact
        mode = 'exact'
    if mode == 'exact':
        prob = distributions.kstwo.sf(D, N)
    elif mode == 'asymp':
        prob = distributions.kstwobign.sf(D * np.sqrt(N))
    else:
        # mode == 'approx'
        prob = 2 * distributions.ksone.sf(D, N)
    prob = np.clip(prob, 0, 1)
    return KstestResult(D, prob,
                        statistic_location=d_location,
                        statistic_sign=d_sign)


Ks_2sampResult = KstestResult


def _compute_prob_outside_square(n, h):
    """
    Compute the proportion of paths that pass outside the two diagonal lines.

    Parameters
    ----------
    n : integer
        n > 0
    h : integer
        0 <= h <= n

    Returns
    -------
    p : float
        The proportion of paths that pass outside the lines x-y = +/-h.

    """
    # Compute Pr(D_{n,n} >= h/n)
    # Prob = 2 * ( binom(2n, n-h) - binom(2n, n-2a) + binom(2n, n-3a) - ... )
    # / binom(2n, n)
    # This formulation exhibits subtractive cancellation.
    # Instead divide each term by binom(2n, n), then factor common terms
    # and use a Horner-like algorithm
    # P = 2 * A0 * (1 - A1*(1 - A2*(1 - A3*(1 - A4*(...)))))

    P = 0.0
    k = int(np.floor(n / h))
    while k >= 0:
        p1 = 1.0
        # Each of the Ai terms has numerator and denominator with
        # h simple terms.
        for j in range(h):
            p1 = (n - k * h - j) * p1 / (n + k * h + j + 1)
        P = p1 * (1.0 - P)
        k -= 1
    return 2 * P


def _count_paths_outside_method(m, n, g, h):
    """Count the number of paths that pass outside the specified diagonal.

    Parameters
    ----------
    m : integer
        m > 0
    n : integer
        n > 0
    g : integer
        g is greatest common divisor of m and n
    h : integer
        0 <= h <= lcm(m,n)

    Returns
    -------
    p : float
        The number of paths that go low.
        The calculation may overflow - check for a finite answer.

    Notes
    -----
    Count the integer lattice paths from (0, 0) to (m, n), which at some
    point (x, y) along the path, satisfy:
      m*y <= n*x - h*g
    The paths make steps of size +1 in either positive x or positive y
    directions.

    We generally follow Hodges' treatment of Drion/Gnedenko/Korolyuk.
    Hodges, J.L. Jr.,
    "The Significance Probability of the Smirnov Two-Sample Test,"
    Arkiv fiur Matematik, 3, No. 43 (1958), 469-86.

    """
    # Compute #paths which stay lower than x/m-y/n = h/lcm(m,n)
    # B(x, y) = #{paths from (0,0) to (x,y) without
    #             previously crossing the boundary}
    #         = binom(x, y) - #{paths which already reached the boundary}
    # Multiply by the number of path extensions going from (x, y) to (m, n)
    # Sum.

    # Probability is symmetrical in m, n.  Computation below assumes m >= n.
    if m < n:
        m, n = n, m
    mg = m // g
    ng = n // g

    # Not every x needs to be considered.
    # xj holds the list of x values to be checked.
    # Wherever n*x/m + ng*h crosses an integer
    lxj = n + (mg-h)//mg
    xj = [(h + mg * j + ng-1)//ng for j in range(lxj)]
    # B is an array just holding a few values of B(x,y), the ones needed.
    # B[j] == B(x_j, j)
    if lxj == 0:
        return special.binom(m + n, n)
    B = np.zeros(lxj)
    B[0] = 1
    # Compute the B(x, y) terms
    for j in range(1, lxj):
        Bj = special.binom(xj[j] + j, j)
        for i in range(j):
            bin = special.binom(xj[j] - xj[i] + j - i, j-i)
            Bj -= bin * B[i]
        B[j] = Bj
    # Compute the number of path extensions...
    num_paths = 0
    for j in range(lxj):
        bin = special.binom((m-xj[j]) + (n - j), n-j)
        term = B[j] * bin
        num_paths += term
    return num_paths


def _attempt_exact_2kssamp(n1, n2, g, d, alternative):
    """Attempts to compute the exact 2sample probability.

    n1, n2 are the sample sizes
    g is the gcd(n1, n2)
    d is the computed max difference in ECDFs

    Returns (success, d, probability)
    """
    lcm = (n1 // g) * n2
    h = int(np.round(d * lcm))
    d = h * 1.0 / lcm
    if h == 0:
        return True, d, 1.0
    saw_fp_error, prob = False, np.nan
    try:
        with np.errstate(invalid="raise", over="raise"):
            if alternative == 'two-sided':
                if n1 == n2:
                    prob = _compute_prob_outside_square(n1, h)
                else:
                    prob = _compute_outer_prob_inside_method(n1, n2, g, h)
            else:
                if n1 == n2:
                    # prob = binom(2n, n-h) / binom(2n, n)
                    # Evaluating in that form incurs roundoff errors
                    # from special.binom. Instead calculate directly
                    jrange = np.arange(h)
                    prob = np.prod((n1 - jrange) / (n1 + jrange + 1.0))
                else:
                    with np.errstate(over='raise'):
                        num_paths = _count_paths_outside_method(n1, n2, g, h)
                    bin = special.binom(n1 + n2, n1)
                    if num_paths > bin or np.isinf(bin):
                        saw_fp_error = True
                    else:
                        prob = num_paths / bin

    except (FloatingPointError, OverflowError):
        saw_fp_error = True

    if saw_fp_error:
        return False, d, np.nan
    if not (0 <= prob <= 1):
        return False, d, prob
    return True, d, prob


@_axis_nan_policy_factory(_tuple_to_KstestResult, n_samples=2, n_outputs=4,
                          result_to_tuple=_KstestResult_to_tuple)
@_rename_parameter("mode", "method")
def ks_2samp(data1, data2, alternative='two-sided', method='auto'):
    """
    Performs the two-sample Kolmogorov-Smirnov test for goodness of fit.

    This test compares the underlying continuous distributions F(x) and G(x)
    of two independent samples.  See Notes for a description of the available
    null and alternative hypotheses.

    Parameters
    ----------
    data1, data2 : array_like, 1-Dimensional
        Two arrays of sample observations assumed to be drawn from a continuous
        distribution, sample sizes can be different.
    alternative : {'two-sided', 'less', 'greater'}, optional
        Defines the null and alternative hypotheses. Default is 'two-sided'.
        Please see explanations in the Notes below.
    method : {'auto', 'exact', 'asymp'}, optional
        Defines the method used for calculating the p-value.
        The following options are available (default is 'auto'):

          * 'auto' : use 'exact' for small size arrays, 'asymp' for large
          * 'exact' : use exact distribution of test statistic
          * 'asymp' : use asymptotic distribution of test statistic

    Returns
    -------
    res: KstestResult
        An object containing attributes:

        statistic : float
            KS test statistic.
        pvalue : float
            One-tailed or two-tailed p-value.
        statistic_location : float
            Value from `data1` or `data2` corresponding with the KS statistic;
            i.e., the distance between the empirical distribution functions is
            measured at this observation.
        statistic_sign : int
            +1 if the empirical distribution function of `data1` exceeds
            the empirical distribution function of `data2` at
            `statistic_location`, otherwise -1.

    See Also
    --------
    kstest, ks_1samp, epps_singleton_2samp, anderson_ksamp

    Notes
    -----
    There are three options for the null and corresponding alternative
    hypothesis that can be selected using the `alternative` parameter.

    - `less`: The null hypothesis is that F(x) >= G(x) for all x; the
      alternative is that F(x) < G(x) for at least one x. The statistic
      is the magnitude of the minimum (most negative) difference between the
      empirical distribution functions of the samples.

    - `greater`: The null hypothesis is that F(x) <= G(x) for all x; the
      alternative is that F(x) > G(x) for at least one x. The statistic
      is the maximum (most positive) difference between the empirical
      distribution functions of the samples.

    - `two-sided`: The null hypothesis is that the two distributions are
      identical, F(x)=G(x) for all x; the alternative is that they are not
      identical. The statistic is the maximum absolute difference between the
      empirical distribution functions of the samples.

    Note that the alternative hypotheses describe the *CDFs* of the
    underlying distributions, not the observed values of the data. For example,
    suppose x1 ~ F and x2 ~ G. If F(x) > G(x) for all x, the values in
    x1 tend to be less than those in x2.

    If the KS statistic is large, then the p-value will be small, and this may
    be taken as evidence against the null hypothesis in favor of the
    alternative.

    If ``method='exact'``, `ks_2samp` attempts to compute an exact p-value,
    that is, the probability under the null hypothesis of obtaining a test
    statistic value as extreme as the value computed from the data.
    If ``method='asymp'``, the asymptotic Kolmogorov-Smirnov distribution is
    used to compute an approximate p-value.
    If ``method='auto'``, an exact p-value computation is attempted if both
    sample sizes are less than 10000; otherwise, the asymptotic method is used.
    In any case, if an exact p-value calculation is attempted and fails, a
    warning will be emitted, and the asymptotic p-value will be returned.

    The 'two-sided' 'exact' computation computes the complementary probability
    and then subtracts from 1.  As such, the minimum probability it can return
    is about 1e-16.  While the algorithm itself is exact, numerical
    errors may accumulate for large sample sizes.   It is most suited to
    situations in which one of the sample sizes is only a few thousand.

    We generally follow Hodges' treatment of Drion/Gnedenko/Korolyuk [1]_.

    References
    ----------
    .. [1] Hodges, J.L. Jr.,  "The Significance Probability of the Smirnov
           Two-Sample Test," Arkiv fiur Matematik, 3, No. 43 (1958), 469-486.

    Examples
    --------
    Suppose we wish to test the null hypothesis that two samples were drawn
    from the same distribution.
    We choose a confidence level of 95%; that is, we will reject the null
    hypothesis in favor of the alternative if the p-value is less than 0.05.

    If the first sample were drawn from a uniform distribution and the second
    were drawn from the standard normal, we would expect the null hypothesis
    to be rejected.

    >>> import numpy as np
    >>> from scipy import stats
    >>> rng = np.random.default_rng()
    >>> sample1 = stats.uniform.rvs(size=100, random_state=rng)
    >>> sample2 = stats.norm.rvs(size=110, random_state=rng)
    >>> stats.ks_2samp(sample1, sample2)
    KstestResult(statistic=0.5454545454545454,
                 pvalue=7.37417839555191e-15,
                 statistic_location=-0.014071496412861274,
                 statistic_sign=-1)


    Indeed, the p-value is lower than our threshold of 0.05, so we reject the
    null hypothesis in favor of the default "two-sided" alternative: the data
    were *not* drawn from the same distribution.

    When both samples are drawn from the same distribution, we expect the data
    to be consistent with the null hypothesis most of the time.

    >>> sample1 = stats.norm.rvs(size=105, random_state=rng)
    >>> sample2 = stats.norm.rvs(size=95, random_state=rng)
    >>> stats.ks_2samp(sample1, sample2)
    KstestResult(statistic=0.10927318295739348,
                 pvalue=0.5438289009927495,
                 statistic_location=-0.1670157701848795,
                 statistic_sign=-1)

    As expected, the p-value of 0.54 is not below our threshold of 0.05, so
    we cannot reject the null hypothesis.

    Suppose, however, that the first sample were drawn from
    a normal distribution shifted toward greater values. In this case,
    the cumulative density function (CDF) of the underlying distribution tends
    to be *less* than the CDF underlying the second sample. Therefore, we would
    expect the null hypothesis to be rejected with ``alternative='less'``:

    >>> sample1 = stats.norm.rvs(size=105, loc=0.5, random_state=rng)
    >>> stats.ks_2samp(sample1, sample2, alternative='less')
    KstestResult(statistic=0.4055137844611529,
                 pvalue=3.5474563068855554e-08,
                 statistic_location=-0.13249370614972575,
                 statistic_sign=-1)

    and indeed, with p-value smaller than our threshold, we reject the null
    hypothesis in favor of the alternative.

    """
    mode = method

    if mode not in ['auto', 'exact', 'asymp']:
        raise ValueError(f'Invalid value for mode: {mode}')
    alternative = {'t': 'two-sided', 'g': 'greater', 'l': 'less'}.get(
        alternative.lower()[0], alternative)
    if alternative not in ['two-sided', 'less', 'greater']:
        raise ValueError(f'Invalid value for alternative: {alternative}')
    MAX_AUTO_N = 10000  # 'auto' will attempt to be exact if n1,n2 <= MAX_AUTO_N
    if np.ma.is_masked(data1):
        data1 = data1.compressed()
    if np.ma.is_masked(data2):
        data2 = data2.compressed()
    data1 = np.sort(data1)
    data2 = np.sort(data2)
    n1 = data1.shape[0]
    n2 = data2.shape[0]
    if min(n1, n2) == 0:
        raise ValueError('Data passed to ks_2samp must not be empty')

    data_all = np.concatenate([data1, data2])
    # using searchsorted solves equal data problem
    cdf1 = np.searchsorted(data1, data_all, side='right') / n1
    cdf2 = np.searchsorted(data2, data_all, side='right') / n2
    cddiffs = cdf1 - cdf2

    # Identify the location of the statistic
    argminS = np.argmin(cddiffs)
    argmaxS = np.argmax(cddiffs)
    loc_minS = data_all[argminS]
    loc_maxS = data_all[argmaxS]

    # Ensure sign of minS is not negative.
    minS = np.clip(-cddiffs[argminS], 0, 1)
    maxS = cddiffs[argmaxS]

    if alternative == 'less' or (alternative == 'two-sided' and minS > maxS):
        d = minS
        d_location = loc_minS
        d_sign = -1
    else:
        d = maxS
        d_location = loc_maxS
        d_sign = 1
    g = gcd(n1, n2)
    n1g = n1 // g
    n2g = n2 // g
    prob = -np.inf
    if mode == 'auto':
        mode = 'exact' if max(n1, n2) <= MAX_AUTO_N else 'asymp'
    elif mode == 'exact':
        # If lcm(n1, n2) is too big, switch from exact to asymp
        if n1g >= np.iinfo(np.int32).max / n2g:
            mode = 'asymp'
            warnings.warn(
                f"Exact ks_2samp calculation not possible with samples sizes "
                f"{n1} and {n2}. Switching to 'asymp'.", RuntimeWarning,
                stacklevel=3)

    if mode == 'exact':
        success, d, prob = _attempt_exact_2kssamp(n1, n2, g, d, alternative)
        if not success:
            mode = 'asymp'
            warnings.warn(f"ks_2samp: Exact calculation unsuccessful. "
                          f"Switching to method={mode}.", RuntimeWarning,
                          stacklevel=3)

    if mode == 'asymp':
        # The product n1*n2 is large.  Use Smirnov's asymptotic formula.
        # Ensure float to avoid overflow in multiplication
        # sorted because the one-sided formula is not symmetric in n1, n2
        m, n = sorted([float(n1), float(n2)], reverse=True)
        en = m * n / (m + n)
        if alternative == 'two-sided':
            prob = distributions.kstwo.sf(d, np.round(en))
        else:
            z = np.sqrt(en) * d
            # Use Hodges' suggested approximation Eqn 5.3
            # Requires m to be the larger of (n1, n2)
            expt = -2 * z**2 - 2 * z * (m + 2*n)/np.sqrt(m*n*(m+n))/3.0
            prob = np.exp(expt)

    prob = np.clip(prob, 0, 1)
    # Currently, `d` is a Python float. We want it to be a NumPy type, so
    # float64 is appropriate. An enhancement would be for `d` to respect the
    # dtype of the input.
    return KstestResult(np.float64(d), prob, statistic_location=d_location,
                        statistic_sign=np.int8(d_sign))


def _parse_kstest_args(data1, data2, args, N):
    # kstest allows many different variations of arguments.
    # Pull out the parsing into a separate function
    # (xvals, yvals, )  # 2sample
    # (xvals, cdf function,..)
    # (xvals, name of distribution, ...)
    # (name of distribution, name of distribution, ...)

    # Returns xvals, yvals, cdf
    # where cdf is a cdf function, or None
    # and yvals is either an array_like of values, or None
    # and xvals is array_like.
    rvsfunc, cdf = None, None
    if isinstance(data1, str):
        rvsfunc = getattr(distributions, data1).rvs
    elif callable(data1):
        rvsfunc = data1

    if isinstance(data2, str):
        cdf = getattr(distributions, data2).cdf
        data2 = None
    elif callable(data2):
        cdf = data2
        data2 = None

    data1 = np.sort(rvsfunc(*args, size=N) if rvsfunc else data1)
    return data1, data2, cdf


def _kstest_n_samples(kwargs):
    cdf = kwargs['cdf']
    return 1 if (isinstance(cdf, str) or callable(cdf)) else 2


@_axis_nan_policy_factory(_tuple_to_KstestResult, n_samples=_kstest_n_samples,
                          n_outputs=4, result_to_tuple=_KstestResult_to_tuple)
@_rename_parameter("mode", "method")
def kstest(rvs, cdf, args=(), N=20, alternative='two-sided', method='auto'):
    """
    Performs the (one-sample or two-sample) Kolmogorov-Smirnov test for
    goodness of fit.

    The one-sample test compares the underlying distribution F(x) of a sample
    against a given distribution G(x). The two-sample test compares the
    underlying distributions of two independent samples. Both tests are valid
    only for continuous distributions.

    Parameters
    ----------
    rvs : str, array_like, or callable
        If an array, it should be a 1-D array of observations of random
        variables.
        If a callable, it should be a function to generate random variables;
        it is required to have a keyword argument `size`.
        If a string, it should be the name of a distribution in `scipy.stats`,
        which will be used to generate random variables.
    cdf : str, array_like or callable
        If array_like, it should be a 1-D array of observations of random
        variables, and the two-sample test is performed
        (and rvs must be array_like).
        If a callable, that callable is used to calculate the cdf.
        If a string, it should be the name of a distribution in `scipy.stats`,
        which will be used as the cdf function.
    args : tuple, sequence, optional
        Distribution parameters, used if `rvs` or `cdf` are strings or
        callables.
    N : int, optional
        Sample size if `rvs` is string or callable.  Default is 20.
    alternative : {'two-sided', 'less', 'greater'}, optional
        Defines the null and alternative hypotheses. Default is 'two-sided'.
        Please see explanations in the Notes below.
    method : {'auto', 'exact', 'approx', 'asymp'}, optional
        Defines the distribution used for calculating the p-value.
        The following options are available (default is 'auto'):

          * 'auto' : selects one of the other options.
          * 'exact' : uses the exact distribution of test statistic.
          * 'approx' : approximates the two-sided probability with twice the
            one-sided probability
          * 'asymp': uses asymptotic distribution of test statistic

    Returns
    -------
    res: KstestResult
        An object containing attributes:

        statistic : float
            KS test statistic, either D+, D-, or D (the maximum of the two)
        pvalue : float
            One-tailed or two-tailed p-value.
        statistic_location : float
            In a one-sample test, this is the value of `rvs`
            corresponding with the KS statistic; i.e., the distance between
            the empirical distribution function and the hypothesized cumulative
            distribution function is measured at this observation.

            In a two-sample test, this is the value from `rvs` or `cdf`
            corresponding with the KS statistic; i.e., the distance between
            the empirical distribution functions is measured at this
            observation.
        statistic_sign : int
            In a one-sample test, this is +1 if the KS statistic is the
            maximum positive difference between the empirical distribution
            function and the hypothesized cumulative distribution function
            (D+); it is -1 if the KS statistic is the maximum negative
            difference (D-).

            In a two-sample test, this is +1 if the empirical distribution
            function of `rvs` exceeds the empirical distribution
            function of `cdf` at `statistic_location`, otherwise -1.

    See Also
    --------
    ks_1samp, ks_2samp

    Notes
    -----
    There are three options for the null and corresponding alternative
    hypothesis that can be selected using the `alternative` parameter.

    - `two-sided`: The null hypothesis is that the two distributions are
      identical, F(x)=G(x) for all x; the alternative is that they are not
      identical.

    - `less`: The null hypothesis is that F(x) >= G(x) for all x; the
      alternative is that F(x) < G(x) for at least one x.

    - `greater`: The null hypothesis is that F(x) <= G(x) for all x; the
      alternative is that F(x) > G(x) for at least one x.

    Note that the alternative hypotheses describe the *CDFs* of the
    underlying distributions, not the observed values. For example,
    suppose x1 ~ F and x2 ~ G. If F(x) > G(x) for all x, the values in
    x1 tend to be less than those in x2.


    Examples
    --------
    Suppose we wish to test the null hypothesis that a sample is distributed
    according to the standard normal.
    We choose a confidence level of 95%; that is, we will reject the null
    hypothesis in favor of the alternative if the p-value is less than 0.05.

    When testing uniformly distributed data, we would expect the
    null hypothesis to be rejected.

    >>> import numpy as np
    >>> from scipy import stats
    >>> rng = np.random.default_rng()
    >>> stats.kstest(stats.uniform.rvs(size=100, random_state=rng),
    ...              stats.norm.cdf)
    KstestResult(statistic=0.5001899973268688,
                 pvalue=1.1616392184763533e-23,
                 statistic_location=0.00047625268963724654,
                 statistic_sign=-1)

    Indeed, the p-value is lower than our threshold of 0.05, so we reject the
    null hypothesis in favor of the default "two-sided" alternative: the data
    are *not* distributed according to the standard normal.

    When testing random variates from the standard normal distribution, we
    expect the data to be consistent with the null hypothesis most of the time.

    >>> x = stats.norm.rvs(size=100, random_state=rng)
    >>> stats.kstest(x, stats.norm.cdf)
    KstestResult(statistic=0.05345882212970396,
                 pvalue=0.9227159037744717,
                 statistic_location=-1.2451343873745018,
                 statistic_sign=1)


    As expected, the p-value of 0.92 is not below our threshold of 0.05, so
    we cannot reject the null hypothesis.

    Suppose, however, that the random variates are distributed according to
    a normal distribution that is shifted toward greater values. In this case,
    the cumulative density function (CDF) of the underlying distribution tends
    to be *less* than the CDF of the standard normal. Therefore, we would
    expect the null hypothesis to be rejected with ``alternative='less'``:

    >>> x = stats.norm.rvs(size=100, loc=0.5, random_state=rng)
    >>> stats.kstest(x, stats.norm.cdf, alternative='less')
    KstestResult(statistic=0.17482387821055168,
                 pvalue=0.001913921057766743,
                 statistic_location=0.3713830565352756,
                 statistic_sign=-1)

    and indeed, with p-value smaller than our threshold, we reject the null
    hypothesis in favor of the alternative.

    For convenience, the previous test can be performed using the name of the
    distribution as the second argument.

    >>> stats.kstest(x, "norm", alternative='less')
    KstestResult(statistic=0.17482387821055168,
                 pvalue=0.001913921057766743,
                 statistic_location=0.3713830565352756,
                 statistic_sign=-1)

    The examples above have all been one-sample tests identical to those
    performed by `ks_1samp`. Note that `kstest` can also perform two-sample
    tests identical to those performed by `ks_2samp`. For example, when two
    samples are drawn from the same distribution, we expect the data to be
    consistent with the null hypothesis most of the time.

    >>> sample1 = stats.laplace.rvs(size=105, random_state=rng)
    >>> sample2 = stats.laplace.rvs(size=95, random_state=rng)
    >>> stats.kstest(sample1, sample2)
    KstestResult(statistic=0.11779448621553884,
                 pvalue=0.4494256912629795,
                 statistic_location=0.6138814275424155,
                 statistic_sign=1)

    As expected, the p-value of 0.45 is not below our threshold of 0.05, so
    we cannot reject the null hypothesis.

    """
    # to not break compatibility with existing code
    if alternative == 'two_sided':
        alternative = 'two-sided'
    if alternative not in ['two-sided', 'greater', 'less']:
        raise ValueError(f"Unexpected alternative: {alternative}")
    xvals, yvals, cdf = _parse_kstest_args(rvs, cdf, args, N)
    if cdf:
        return ks_1samp(xvals, cdf, args=args, alternative=alternative,
                        method=method, _no_deco=True)
    return ks_2samp(xvals, yvals, alternative=alternative, method=method,
                    _no_deco=True)


def tiecorrect(rankvals):
    """Tie correction factor for Mann-Whitney U and Kruskal-Wallis H tests.

    Parameters
    ----------
    rankvals : array_like
        A 1-D sequence of ranks.  Typically this will be the array
        returned by `~scipy.stats.rankdata`.

    Returns
    -------
    factor : float
        Correction factor for U or H.

    See Also
    --------
    rankdata : Assign ranks to the data
    mannwhitneyu : Mann-Whitney rank test
    kruskal : Kruskal-Wallis H test

    References
    ----------
    .. [1] Siegel, S. (1956) Nonparametric Statistics for the Behavioral
           Sciences.  New York: McGraw-Hill.

    Examples
    --------
    >>> from scipy.stats import tiecorrect, rankdata
    >>> tiecorrect([1, 2.5, 2.5, 4])
    0.9
    >>> ranks = rankdata([1, 3, 2, 4, 5, 7, 2, 8, 4])
    >>> ranks
    array([ 1. ,  4. ,  2.5,  5.5,  7. ,  8. ,  2.5,  9. ,  5.5])
    >>> tiecorrect(ranks)
    0.9833333333333333

    """
    arr = np.sort(rankvals)
    idx = np.nonzero(np.r_[True, arr[1:] != arr[:-1], True])[0]
    cnt = np.diff(idx).astype(np.float64)

    size = np.float64(arr.size)
    return 1.0 if size < 2 else 1.0 - (cnt**3 - cnt).sum() / (size**3 - size)


RanksumsResult = namedtuple('RanksumsResult', ('statistic', 'pvalue'))


@_axis_nan_policy_factory(RanksumsResult, n_samples=2)
def ranksums(x, y, alternative='two-sided'):
    """Compute the Wilcoxon rank-sum statistic for two samples.

    The Wilcoxon rank-sum test tests the null hypothesis that two sets
    of measurements are drawn from the same distribution.  The alternative
    hypothesis is that values in one sample are more likely to be
    larger than the values in the other sample.

    This test should be used to compare two samples from continuous
    distributions.  It does not handle ties between measurements
    in x and y.  For tie-handling and an optional continuity correction
    see `scipy.stats.mannwhitneyu`.

    Parameters
    ----------
    x,y : array_like
        The data from the two samples.
    alternative : {'two-sided', 'less', 'greater'}, optional
        Defines the alternative hypothesis. Default is 'two-sided'.
        The following options are available:

        * 'two-sided': one of the distributions (underlying `x` or `y`) is
          stochastically greater than the other.
        * 'less': the distribution underlying `x` is stochastically less
          than the distribution underlying `y`.
        * 'greater': the distribution underlying `x` is stochastically greater
          than the distribution underlying `y`.

        .. versionadded:: 1.7.0

    Returns
    -------
    statistic : float
        The test statistic under the large-sample approximation that the
        rank sum statistic is normally distributed.
    pvalue : float
        The p-value of the test.

    References
    ----------
    .. [1] https://en.wikipedia.org/wiki/Wilcoxon_rank-sum_test

    Examples
    --------
    We can test the hypothesis that two independent unequal-sized samples are
    drawn from the same distribution with computing the Wilcoxon rank-sum
    statistic.

    >>> import numpy as np
    >>> from scipy.stats import ranksums
    >>> rng = np.random.default_rng()
    >>> sample1 = rng.uniform(-1, 1, 200)
    >>> sample2 = rng.uniform(-0.5, 1.5, 300) # a shifted distribution
    >>> ranksums(sample1, sample2)
    RanksumsResult(statistic=-7.887059,
                   pvalue=3.09390448e-15) # may vary
    >>> ranksums(sample1, sample2, alternative='less')
    RanksumsResult(statistic=-7.750585297581713,
                   pvalue=4.573497606342543e-15) # may vary
    >>> ranksums(sample1, sample2, alternative='greater')
    RanksumsResult(statistic=-7.750585297581713,
                   pvalue=0.9999999999999954) # may vary

    The p-value of less than ``0.05`` indicates that this test rejects the
    hypothesis at the 5% significance level.

    """
    x, y = map(np.asarray, (x, y))
    n1 = len(x)
    n2 = len(y)
    alldata = np.concatenate((x, y))
    ranked = rankdata(alldata)
    x = ranked[:n1]
    s = np.sum(x, axis=0)
    expected = n1 * (n1+n2+1) / 2.0
    z = (s - expected) / np.sqrt(n1*n2*(n1+n2+1)/12.0)
    pvalue = _get_pvalue(z, _SimpleNormal(), alternative, xp=np)

    return RanksumsResult(z[()], pvalue[()])


KruskalResult = namedtuple('KruskalResult', ('statistic', 'pvalue'))


@_axis_nan_policy_factory(KruskalResult, n_samples=None)
def kruskal(*samples, nan_policy='propagate'):
    """Compute the Kruskal-Wallis H-test for independent samples.

    The Kruskal-Wallis H-test tests the null hypothesis that the population
    median of all of the groups are equal.  It is a non-parametric version of
    ANOVA.  The test works on 2 or more independent samples, which may have
    different sizes.  Note that rejecting the null hypothesis does not
    indicate which of the groups differs.  Post hoc comparisons between
    groups are required to determine which groups are different.

    Parameters
    ----------
    sample1, sample2, ... : array_like
       Two or more arrays with the sample measurements can be given as
       arguments. Samples must be one-dimensional.
    nan_policy : {'propagate', 'raise', 'omit'}, optional
        Defines how to handle when input contains nan.
        The following options are available (default is 'propagate'):

          * 'propagate': returns nan
          * 'raise': throws an error
          * 'omit': performs the calculations ignoring nan values

    Returns
    -------
    statistic : float
       The Kruskal-Wallis H statistic, corrected for ties.
    pvalue : float
       The p-value for the test using the assumption that H has a chi
       square distribution. The p-value returned is the survival function of
       the chi square distribution evaluated at H.

    See Also
    --------
    f_oneway : 1-way ANOVA.
    mannwhitneyu : Mann-Whitney rank test on two samples.
    friedmanchisquare : Friedman test for repeated measurements.

    Notes
    -----
    Due to the assumption that H has a chi square distribution, the number
    of samples in each group must not be too small.  A typical rule is
    that each sample must have at least 5 measurements.

    References
    ----------
    .. [1] W. H. Kruskal & W. W. Wallis, "Use of Ranks in
       One-Criterion Variance Analysis", Journal of the American Statistical
       Association, Vol. 47, Issue 260, pp. 583-621, 1952.
    .. [2] https://en.wikipedia.org/wiki/Kruskal-Wallis_one-way_analysis_of_variance

    Examples
    --------
    >>> from scipy import stats
    >>> x = [1, 3, 5, 7, 9]
    >>> y = [2, 4, 6, 8, 10]
    >>> stats.kruskal(x, y)
    KruskalResult(statistic=0.2727272727272734, pvalue=0.6015081344405895)

    >>> x = [1, 1, 1]
    >>> y = [2, 2, 2]
    >>> z = [2, 2]
    >>> stats.kruskal(x, y, z)
    KruskalResult(statistic=7.0, pvalue=0.0301973834223185)

    """
    samples = list(map(np.asarray, samples))

    num_groups = len(samples)
    if num_groups < 2:
        raise ValueError("Need at least two groups in stats.kruskal()")

    n = np.asarray(list(map(len, samples)))

    alldata = np.concatenate(samples)
    ranked = rankdata(alldata)
    ties = tiecorrect(ranked)
    if ties == 0:
        raise ValueError('All numbers are identical in kruskal')

    # Compute sum^2/n for each group and sum
    j = np.insert(np.cumsum(n), 0, 0)
    ssbn = 0
    for i in range(num_groups):
        ssbn += _square_of_sums(ranked[j[i]:j[i+1]]) / n[i]

    totaln = np.sum(n, dtype=float)
    h = 12.0 / (totaln * (totaln + 1)) * ssbn - 3 * (totaln + 1)
    df = num_groups - 1
    h /= ties

    chi2 = _SimpleChi2(df)
    pvalue = _get_pvalue(h, chi2, alternative='greater', symmetric=False, xp=np)
    return KruskalResult(h, pvalue)


FriedmanchisquareResult = namedtuple('FriedmanchisquareResult',
                                     ('statistic', 'pvalue'))


@_axis_nan_policy_factory(FriedmanchisquareResult, n_samples=None, paired=True)
def friedmanchisquare(*samples):
    """Compute the Friedman test for repeated samples.

    The Friedman test tests the null hypothesis that repeated samples of
    the same individuals have the same distribution.  It is often used
    to test for consistency among samples obtained in different ways.
    For example, if two sampling techniques are used on the same set of
    individuals, the Friedman test can be used to determine if the two
    sampling techniques are consistent.

    Parameters
    ----------
    sample1, sample2, sample3... : array_like
        Arrays of observations.  All of the arrays must have the same number
        of elements.  At least three samples must be given.

    Returns
    -------
    statistic : float
        The test statistic, correcting for ties.
    pvalue : float
        The associated p-value assuming that the test statistic has a chi
        squared distribution.

    See Also
    --------
    :ref:`hypothesis_friedmanchisquare` : Extended example

    Notes
    -----
    Due to the assumption that the test statistic has a chi squared
    distribution, the p-value is only reliable for n > 10 and more than
    6 repeated samples.

    References
    ----------
    .. [1] https://en.wikipedia.org/wiki/Friedman_test
    .. [2] Demsar, J. (2006). Statistical comparisons of classifiers over
           multiple data sets. Journal of Machine Learning Research, 7, 1-30.

    Examples
    --------

    >>> import numpy as np
    >>> rng = np.random.default_rng(seed=18)
    >>> x = rng.random((6, 10))
    >>> from scipy.stats import friedmanchisquare
    >>> res = friedmanchisquare(x[0], x[1], x[2], x[3], x[4], x[5])
    >>> res.statistic, res.pvalue
    (11.428571428571416, 0.043514520866727614)

    The p-value is less than 0.05; however, as noted above, the results may not
    be reliable since we have a small number of repeated samples.

    For a more detailed example, see :ref:`hypothesis_friedmanchisquare`.
    """
    k = len(samples)
    if k < 3:
        raise ValueError('At least 3 sets of samples must be given '
                         f'for Friedman test, got {k}.')

    n = len(samples[0])
    for i in range(1, k):
        if len(samples[i]) != n:
            raise ValueError('Unequal N in friedmanchisquare.  Aborting.')

    # Rank data
    data = np.vstack(samples).T
    data = data.astype(float)
    for i in range(len(data)):
        data[i] = rankdata(data[i])

    # Handle ties
    ties = 0
    for d in data:
        _, repnum = _find_repeats(np.array(d, dtype=np.float64))
        for t in repnum:
            ties += t * (t*t - 1)
    c = 1 - ties / (k*(k*k - 1)*n)

    ssbn = np.sum(data.sum(axis=0)**2)
    statistic = (12.0 / (k*n*(k+1)) * ssbn - 3*n*(k+1)) / c

    chi2 = _SimpleChi2(k - 1)
    pvalue = _get_pvalue(statistic, chi2, alternative='greater', symmetric=False, xp=np)
    return FriedmanchisquareResult(statistic, pvalue)


BrunnerMunzelResult = namedtuple('BrunnerMunzelResult',
                                 ('statistic', 'pvalue'))


@_axis_nan_policy_factory(BrunnerMunzelResult, n_samples=2)
def brunnermunzel(x, y, alternative="two-sided", distribution="t",
                  nan_policy='propagate'):
    """Compute the Brunner-Munzel test on samples x and y.

    The Brunner-Munzel test is a nonparametric test of the null hypothesis that
    when values are taken one by one from each group, the probabilities of
    getting large values in both groups are equal.
    Unlike the Wilcoxon-Mann-Whitney's U test, this does not require the
    assumption of equivariance of two groups. Note that this does not assume
    the distributions are same. This test works on two independent samples,
    which may have different sizes.

    Parameters
    ----------
    x, y : array_like
        Array of samples, should be one-dimensional.
    alternative : {'two-sided', 'less', 'greater'}, optional
        Defines the alternative hypothesis.
        The following options are available (default is 'two-sided'):

          * 'two-sided'
          * 'less': one-sided
          * 'greater': one-sided
    distribution : {'t', 'normal'}, optional
        Defines how to get the p-value.
        The following options are available (default is 't'):

          * 't': get the p-value by t-distribution
          * 'normal': get the p-value by standard normal distribution.
    nan_policy : {'propagate', 'raise', 'omit'}, optional
        Defines how to handle when input contains nan.
        The following options are available (default is 'propagate'):

          * 'propagate': returns nan
          * 'raise': throws an error
          * 'omit': performs the calculations ignoring nan values

    Returns
    -------
    statistic : float
        The Brunner-Munzer W statistic.
    pvalue : float
        p-value assuming an t distribution. One-sided or
        two-sided, depending on the choice of `alternative` and `distribution`.

    See Also
    --------
    mannwhitneyu : Mann-Whitney rank test on two samples.

    Notes
    -----
    Brunner and Munzel recommended to estimate the p-value by t-distribution
    when the size of data is 50 or less. If the size is lower than 10, it would
    be better to use permuted Brunner Munzel test (see [2]_).

    References
    ----------
    .. [1] Brunner, E. and Munzel, U. "The nonparametric Benhrens-Fisher
           problem: Asymptotic theory and a small-sample approximation".
           Biometrical Journal. Vol. 42(2000): 17-25.
    .. [2] Neubert, K. and Brunner, E. "A studentized permutation test for the
           non-parametric Behrens-Fisher problem". Computational Statistics and
           Data Analysis. Vol. 51(2007): 5192-5204.

    Examples
    --------
    >>> from scipy import stats
    >>> x1 = [1,2,1,1,1,1,1,1,1,1,2,4,1,1]
    >>> x2 = [3,3,4,3,1,2,3,1,1,5,4]
    >>> w, p_value = stats.brunnermunzel(x1, x2)
    >>> w
    3.1374674823029505
    >>> p_value
    0.0057862086661515377

    """
    nx = len(x)
    ny = len(y)

    rankc = rankdata(np.concatenate((x, y)))
    rankcx = rankc[0:nx]
    rankcy = rankc[nx:nx+ny]
    rankcx_mean = np.mean(rankcx)
    rankcy_mean = np.mean(rankcy)
    rankx = rankdata(x)
    ranky = rankdata(y)
    rankx_mean = np.mean(rankx)
    ranky_mean = np.mean(ranky)

    temp_x = rankcx - rankx - rankcx_mean + rankx_mean
    Sx = np_vecdot(temp_x, temp_x)
    Sx /= nx - 1
    temp_y = rankcy - ranky - rankcy_mean + ranky_mean
    Sy = np_vecdot(temp_y, temp_y)
    Sy /= ny - 1

    wbfn = nx * ny * (rankcy_mean - rankcx_mean)
    wbfn /= (nx + ny) * np.sqrt(nx * Sx + ny * Sy)

    if distribution == "t":
        df_numer = np.power(nx * Sx + ny * Sy, 2.0)
        df_denom = np.power(nx * Sx, 2.0) / (nx - 1)
        df_denom += np.power(ny * Sy, 2.0) / (ny - 1)
        df = df_numer / df_denom

        if (df_numer == 0) and (df_denom == 0):
            message = ("p-value cannot be estimated with `distribution='t' "
                       "because degrees of freedom parameter is undefined "
                       "(0/0). Try using `distribution='normal'")
            warnings.warn(message, RuntimeWarning, stacklevel=2)

        distribution = _SimpleStudentT(df)
    elif distribution == "normal":
        distribution = _SimpleNormal()
    else:
        raise ValueError(
            "distribution should be 't' or 'normal'")

    p = _get_pvalue(-wbfn, distribution, alternative, xp=np)

    return BrunnerMunzelResult(wbfn, p)


@_axis_nan_policy_factory(SignificanceResult, kwd_samples=['weights'], paired=True)
def combine_pvalues(pvalues, method='fisher', weights=None, *, axis=0):
    """
    Combine p-values from independent tests that bear upon the same hypothesis.

    These methods are intended only for combining p-values from hypothesis
    tests based upon continuous distributions.

    Each method assumes that under the null hypothesis, the p-values are
    sampled independently and uniformly from the interval [0, 1]. A test
    statistic (different for each method) is computed and a combined
    p-value is calculated based upon the distribution of this test statistic
    under the null hypothesis.

    Parameters
    ----------
    pvalues : array_like
        Array of p-values assumed to come from independent tests based on
        continuous distributions.
    method : {'fisher', 'pearson', 'tippett', 'stouffer', 'mudholkar_george'}

        Name of method to use to combine p-values.

        The available methods are (see Notes for details):

        * 'fisher': Fisher's method (Fisher's combined probability test)
        * 'pearson': Pearson's method
        * 'mudholkar_george': Mudholkar's and George's method
        * 'tippett': Tippett's method
        * 'stouffer': Stouffer's Z-score method
    weights : array_like, optional
        Optional array of weights used only for Stouffer's Z-score method.
        Ignored by other methods.

    Returns
    -------
    res : SignificanceResult
        An object containing attributes:

        statistic : float
            The statistic calculated by the specified method.
        pvalue : float
            The combined p-value.

    Examples
    --------
    Suppose we wish to combine p-values from four independent tests
    of the same null hypothesis using Fisher's method (default).

    >>> from scipy.stats import combine_pvalues
    >>> pvalues = [0.1, 0.05, 0.02, 0.3]
    >>> combine_pvalues(pvalues)
    SignificanceResult(statistic=20.828626352604235, pvalue=0.007616871850449092)

    When the individual p-values carry different weights, consider Stouffer's
    method.

    >>> weights = [1, 2, 3, 4]
    >>> res = combine_pvalues(pvalues, method='stouffer', weights=weights)
    >>> res.pvalue
    0.009578891494533616

    Notes
    -----
    If this function is applied to tests with a discrete statistics such as
    any rank test or contingency-table test, it will yield systematically
    wrong results, e.g. Fisher's method will systematically overestimate the
    p-value [1]_. This problem becomes less severe for large sample sizes
    when the discrete distributions become approximately continuous.

    The differences between the methods can be best illustrated by their
    statistics and what aspects of a combination of p-values they emphasise
    when considering significance [2]_. For example, methods emphasising large
    p-values are more sensitive to strong false and true negatives; conversely
    methods focussing on small p-values are sensitive to positives.

    * The statistics of Fisher's method (also known as Fisher's combined
      probability test) [3]_ is :math:`-2\\sum_i \\log(p_i)`, which is
      equivalent (as a test statistics) to the product of individual p-values:
      :math:`\\prod_i p_i`. Under the null hypothesis, this statistics follows
      a :math:`\\chi^2` distribution. This method emphasises small p-values.
    * Pearson's method uses :math:`-2\\sum_i\\log(1-p_i)`, which is equivalent
      to :math:`\\prod_i \\frac{1}{1-p_i}` [2]_.
      It thus emphasises large p-values.
    * Mudholkar and George compromise between Fisher's and Pearson's method by
      averaging their statistics [4]_. Their method emphasises extreme
      p-values, both close to 1 and 0.
    * Stouffer's method [5]_ uses Z-scores and the statistic:
      :math:`\\sum_i \\Phi^{-1} (p_i)`, where :math:`\\Phi` is the CDF of the
      standard normal distribution. The advantage of this method is that it is
      straightforward to introduce weights, which can make Stouffer's method
      more powerful than Fisher's method when the p-values are from studies
      of different size [6]_ [7]_.
    * Tippett's method uses the smallest p-value as a statistic.
      (Mind that this minimum is not the combined p-value.)

    Fisher's method may be extended to combine p-values from dependent tests
    [8]_. Extensions such as Brown's method and Kost's method are not currently
    implemented.

    .. versionadded:: 0.15.0

    References
    ----------
    .. [1] Kincaid, W. M., "The Combination of Tests Based on Discrete
           Distributions." Journal of the American Statistical Association 57,
           no. 297 (1962), 10-19.
    .. [2] Heard, N. and Rubin-Delanchey, P. "Choosing between methods of
           combining p-values."  Biometrika 105.1 (2018): 239-246.
    .. [3] https://en.wikipedia.org/wiki/Fisher%27s_method
    .. [4] George, E. O., and G. S. Mudholkar. "On the convolution of logistic
           random variables." Metrika 30.1 (1983): 1-13.
    .. [5] https://en.wikipedia.org/wiki/Fisher%27s_method#Relation_to_Stouffer.27s_Z-score_method
    .. [6] Whitlock, M. C. "Combining probability from independent tests: the
           weighted Z-method is superior to Fisher's approach." Journal of
           Evolutionary Biology 18, no. 5 (2005): 1368-1373.
    .. [7] Zaykin, Dmitri V. "Optimally weighted Z-test is a powerful method
           for combining probabilities in meta-analysis." Journal of
           Evolutionary Biology 24, no. 8 (2011): 1836-1841.
    .. [8] https://en.wikipedia.org/wiki/Extensions_of_Fisher%27s_method

    """
    xp = array_namespace(pvalues, weights)
    pvalues, weights = xp_broadcast_promote(pvalues, weights,
                                            force_floating=True, xp=xp)

    if xp_size(pvalues) == 0:
        # This is really only needed for *testing* _axis_nan_policy decorator
        # It won't happen when the decorator is used.
        NaN = _get_nan(pvalues)
        return SignificanceResult(NaN, NaN)

    n = _length_nonmasked(pvalues, axis)
    n = xp.asarray(n, dtype=pvalues.dtype)

    if method == 'fisher':
        statistic = -2 * xp.sum(xp.log(pvalues), axis=axis)
        chi2 = _SimpleChi2(2*n)
        pval = _get_pvalue(statistic, chi2, alternative='greater',
                           symmetric=False, xp=xp)
    elif method == 'pearson':
        statistic = 2 * xp.sum(xp.log1p(-pvalues), axis=axis)
        chi2 = _SimpleChi2(2*n)
        pval = _get_pvalue(-statistic, chi2, alternative='less', symmetric=False, xp=xp)
    elif method == 'mudholkar_george':
        normalizing_factor = xp.sqrt(3/n)/xp.pi
        statistic = (-xp.sum(xp.log(pvalues), axis=axis)
                     + xp.sum(xp.log1p(-pvalues), axis=axis))
        nu = 5*n + 4
        approx_factor = xp.sqrt(nu / (nu - 2))
        t = _SimpleStudentT(nu)
        pval = _get_pvalue(statistic * normalizing_factor * approx_factor, t,
                           alternative="greater", xp=xp)
    elif method == 'tippett':
        statistic = xp.min(pvalues, axis=axis)
        beta = _SimpleBeta(xp.ones_like(n), n)
        pval = _get_pvalue(statistic, beta, alternative='less', symmetric=False, xp=xp)
    elif method == 'stouffer':
        if weights is None:
            weights = xp.ones_like(pvalues, dtype=pvalues.dtype)
        pvalues, weights = _share_masks(pvalues, weights, xp=xp)

        norm = _SimpleNormal()
        Zi = norm.isf(pvalues)
        # Consider `vecdot` when data-apis/array-api#910 is resolved
        statistic = (xp.sum(weights * Zi, axis=axis)
                     / xp_vector_norm(weights, axis=axis))
        pval = _get_pvalue(statistic, norm, alternative="greater", xp=xp)

    else:
        raise ValueError(
            f"Invalid method {method!r}. Valid methods are 'fisher', "
            "'pearson', 'mudholkar_george', 'tippett', and 'stouffer'"
        )

    return SignificanceResult(statistic, pval)


@dataclass
class QuantileTestResult:
    r"""
    Result of `scipy.stats.quantile_test`.

    Attributes
    ----------
    statistic: float
        The statistic used to calculate the p-value; either ``T1``, the
        number of observations less than or equal to the hypothesized quantile,
        or ``T2``, the number of observations strictly less than the
        hypothesized quantile. Two test statistics are required to handle the
        possibility the data was generated from a discrete or mixed
        distribution.

    statistic_type : int
        ``1`` or ``2`` depending on which of ``T1`` or ``T2`` was used to
        calculate the p-value respectively. ``T1`` corresponds to the
        ``"greater"`` alternative hypothesis and ``T2`` to the ``"less"``.  For
        the ``"two-sided"`` case, the statistic type that leads to smallest
        p-value is used.  For significant tests, ``statistic_type = 1`` means
        there is evidence that the population quantile is significantly greater
        than the hypothesized value and ``statistic_type = 2`` means there is
        evidence that it is significantly less than the hypothesized value.

    pvalue : float
        The p-value of the hypothesis test.
    """
    statistic: float
    statistic_type: int
    pvalue: float
    _alternative: list[str] = field(repr=False)
    _x : np.ndarray = field(repr=False)
    _p : float = field(repr=False)

    def confidence_interval(self, confidence_level=0.95):
        """
        Compute the confidence interval of the quantile.

        Parameters
        ----------
        confidence_level : float, default: 0.95
            Confidence level for the computed confidence interval
            of the quantile. Default is 0.95.

        Returns
        -------
        ci : ``ConfidenceInterval`` object
            The object has attributes ``low`` and ``high`` that hold the
            lower and upper bounds of the confidence interval.

        Examples
        --------
        >>> import numpy as np
        >>> import scipy.stats as stats
        >>> p = 0.75  # quantile of interest
        >>> q = 0  # hypothesized value of the quantile
        >>> x = np.exp(np.arange(0, 1.01, 0.01))
        >>> res = stats.quantile_test(x, q=q, p=p, alternative='less')
        >>> lb, ub = res.confidence_interval()
        >>> lb, ub
        (-inf, 2.293318740264183)
        >>> res = stats.quantile_test(x, q=q, p=p, alternative='two-sided')
        >>> lb, ub = res.confidence_interval(0.9)
        >>> lb, ub
        (1.9542373206359396, 2.293318740264183)
        """

        alternative = self._alternative
        p = self._p
        x = np.sort(self._x)
        n = len(x)
        bd = stats.binom(n, p)

        if confidence_level <= 0 or confidence_level >= 1:
            message = "`confidence_level` must be a number between 0 and 1."
            raise ValueError(message)

        low_index = np.nan
        high_index = np.nan

        if alternative == 'less':
            p = 1 - confidence_level
            low = -np.inf
            high_index = int(bd.isf(p))
            high = x[high_index] if high_index < n else np.nan
        elif alternative == 'greater':
            p = 1 - confidence_level
            low_index = int(bd.ppf(p)) - 1
            low = x[low_index] if low_index >= 0 else np.nan
            high = np.inf
        elif alternative == 'two-sided':
            p = (1 - confidence_level) / 2
            low_index = int(bd.ppf(p)) - 1
            low = x[low_index] if low_index >= 0 else np.nan
            high_index = int(bd.isf(p))
            high = x[high_index] if high_index < n else np.nan

        return ConfidenceInterval(low, high)


def quantile_test_iv(x, q, p, alternative):

    x = np.atleast_1d(x)
    message = '`x` must be a one-dimensional array of numbers.'
    if x.ndim != 1 or not np.issubdtype(x.dtype, np.number):
        raise ValueError(message)

    q = np.array(q)[()]
    message = "`q` must be a scalar."
    if q.ndim != 0 or not np.issubdtype(q.dtype, np.number):
        raise ValueError(message)

    p = np.array(p)[()]
    message = "`p` must be a float strictly between 0 and 1."
    if p.ndim != 0 or p >= 1 or p <= 0:
        raise ValueError(message)

    alternatives = {'two-sided', 'less', 'greater'}
    message = f"`alternative` must be one of {alternatives}"
    if alternative not in alternatives:
        raise ValueError(message)

    return x, q, p, alternative


def quantile_test(x, *, q=0, p=0.5, alternative='two-sided'):
    r"""
    Perform a quantile test and compute a confidence interval of the quantile.

    This function tests the null hypothesis that `q` is the value of the
    quantile associated with probability `p` of the population underlying
    sample `x`. For example, with default parameters, it tests that the
    median of the population underlying `x` is zero. The function returns an
    object including the test statistic, a p-value, and a method for computing
    the confidence interval around the quantile.

    Parameters
    ----------
    x : array_like
        A one-dimensional sample.
    q : float, default: 0
        The hypothesized value of the quantile.
    p : float, default: 0.5
        The probability associated with the quantile; i.e. the proportion of
        the population less than `q` is `p`. Must be strictly between 0 and
        1.
    alternative : {'two-sided', 'less', 'greater'}, optional
        Defines the alternative hypothesis.
        The following options are available (default is 'two-sided'):

        * 'two-sided': the quantile associated with the probability `p`
          is not `q`.
        * 'less': the quantile associated with the probability `p` is less
          than `q`.
        * 'greater': the quantile associated with the probability `p` is
          greater than `q`.

    Returns
    -------
    result : QuantileTestResult
        An object with the following attributes:

        statistic : float
            One of two test statistics that may be used in the quantile test.
            The first test statistic, ``T1``, is the proportion of samples in
            `x` that are less than or equal to the hypothesized quantile
            `q`. The second test statistic, ``T2``, is the proportion of
            samples in `x` that are strictly less than the hypothesized
            quantile `q`.

            When ``alternative = 'greater'``, ``T1`` is used to calculate the
            p-value and ``statistic`` is set to ``T1``.

            When ``alternative = 'less'``, ``T2`` is used to calculate the
            p-value and ``statistic`` is set to ``T2``.

            When ``alternative = 'two-sided'``, both ``T1`` and ``T2`` are
            considered, and the one that leads to the smallest p-value is used.

        statistic_type : int
            Either `1` or `2` depending on which of ``T1`` or ``T2`` was
            used to calculate the p-value.

        pvalue : float
            The p-value associated with the given alternative.

        The object also has the following method:

        confidence_interval(confidence_level=0.95)
            Computes a confidence interval around the the
            population quantile associated with the probability `p`. The
            confidence interval is returned in a ``namedtuple`` with
            fields `low` and `high`.  Values are `nan` when there are
            not enough observations to compute the confidence interval at
            the desired confidence.

    Notes
    -----
    This test and its method for computing confidence intervals are
    non-parametric. They are valid if and only if the observations are i.i.d.

    The implementation of the test follows Conover [1]_. Two test statistics
    are considered.

    ``T1``: The number of observations in `x` less than or equal to `q`.

        ``T1 = (x <= q).sum()``

    ``T2``: The number of observations in `x` strictly less than `q`.

        ``T2 = (x < q).sum()``

    The use of two test statistics is necessary to handle the possibility that
    `x` was generated from a discrete or mixed distribution.

    The null hypothesis for the test is:

        H0: The :math:`p^{\mathrm{th}}` population quantile is `q`.

    and the null distribution for each test statistic is
    :math:`\mathrm{binom}\left(n, p\right)`. When ``alternative='less'``,
    the alternative hypothesis is:

        H1: The :math:`p^{\mathrm{th}}` population quantile is less than `q`.

    and the p-value is the probability that the binomial random variable

    .. math::
        Y \sim \mathrm{binom}\left(n, p\right)

    is greater than or equal to the observed value ``T2``.

    When ``alternative='greater'``, the alternative hypothesis is:

        H1: The :math:`p^{\mathrm{th}}` population quantile is greater than `q`

    and the p-value is the probability that the binomial random variable Y
    is less than or equal to the observed value ``T1``.

    When ``alternative='two-sided'``, the alternative hypothesis is

        H1: `q` is not the :math:`p^{\mathrm{th}}` population quantile.

    and the p-value is twice the smaller of the p-values for the ``'less'``
    and ``'greater'`` cases. Both of these p-values can exceed 0.5 for the same
    data, so the value is clipped into the interval :math:`[0, 1]`.

    The approach for confidence intervals is attributed to Thompson [2]_ and
    later proven to be applicable to any set of i.i.d. samples [3]_. The
    computation is based on the observation that the probability of a quantile
    :math:`q` to be larger than any observations :math:`x_m (1\leq m \leq N)`
    can be computed as

    .. math::

        \mathbb{P}(x_m \leq q) = 1 - \sum_{k=0}^{m-1} \binom{N}{k}
        q^k(1-q)^{N-k}

    By default, confidence intervals are computed for a 95% confidence level.
    A common interpretation of a 95% confidence intervals is that if i.i.d.
    samples are drawn repeatedly from the same population and confidence
    intervals are formed each time, the confidence interval will contain the
    true value of the specified quantile in approximately 95% of trials.

    A similar function is available in the QuantileNPCI R package [4]_. The
    foundation is the same, but it computes the confidence interval bounds by
    doing interpolations between the sample values, whereas this function uses
    only sample values as bounds. Thus, ``quantile_test.confidence_interval``
    returns more conservative intervals (i.e., larger).

    The same computation of confidence intervals for quantiles is included in
    the confintr package [5]_.

    Two-sided confidence intervals are not guaranteed to be optimal; i.e.,
    there may exist a tighter interval that may contain the quantile of
    interest with probability larger than the confidence level.
    Without further assumption on the samples (e.g., the nature of the
    underlying distribution), the one-sided intervals are optimally tight.

    References
    ----------
    .. [1] W. J. Conover. Practical Nonparametric Statistics, 3rd Ed. 1999.
    .. [2] W. R. Thompson, "On Confidence Ranges for the Median and Other
       Expectation Distributions for Populations of Unknown Distribution
       Form," The Annals of Mathematical Statistics, vol. 7, no. 3,
       pp. 122-128, 1936, Accessed: Sep. 18, 2019. [Online]. Available:
       https://www.jstor.org/stable/2957563.
    .. [3] H. A. David and H. N. Nagaraja, "Order Statistics in Nonparametric
       Inference" in Order Statistics, John Wiley & Sons, Ltd, 2005, pp.
       159-170. Available:
       https://onlinelibrary.wiley.com/doi/10.1002/0471722162.ch7.
    .. [4] N. Hutson, A. Hutson, L. Yan, "QuantileNPCI: Nonparametric
       Confidence Intervals for Quantiles," R package,
       https://cran.r-project.org/package=QuantileNPCI
    .. [5] M. Mayer, "confintr: Confidence Intervals," R package,
       https://cran.r-project.org/package=confintr


    Examples
    --------

    Suppose we wish to test the null hypothesis that the median of a population
    is equal to 0.5. We choose a confidence level of 99%; that is, we will
    reject the null hypothesis in favor of the alternative if the p-value is
    less than 0.01.

    When testing random variates from the standard uniform distribution, which
    has a median of 0.5, we expect the data to be consistent with the null
    hypothesis most of the time.

    >>> import numpy as np
    >>> from scipy import stats
    >>> rng = np.random.default_rng(6981396440634228121)
    >>> rvs = stats.uniform.rvs(size=100, random_state=rng)
    >>> stats.quantile_test(rvs, q=0.5, p=0.5)
    QuantileTestResult(statistic=45, statistic_type=1, pvalue=0.36820161732669576)

    As expected, the p-value is not below our threshold of 0.01, so
    we cannot reject the null hypothesis.

    When testing data from the standard *normal* distribution, which has a
    median of 0, we would expect the null hypothesis to be rejected.

    >>> rvs = stats.norm.rvs(size=100, random_state=rng)
    >>> stats.quantile_test(rvs, q=0.5, p=0.5)
    QuantileTestResult(statistic=67, statistic_type=2, pvalue=0.0008737198369123724)

    Indeed, the p-value is lower than our threshold of 0.01, so we reject the
    null hypothesis in favor of the default "two-sided" alternative: the median
    of the population is *not* equal to 0.5.

    However, suppose we were to test the null hypothesis against the
    one-sided alternative that the median of the population is *greater* than
    0.5. Since the median of the standard normal is less than 0.5, we would not
    expect the null hypothesis to be rejected.

    >>> stats.quantile_test(rvs, q=0.5, p=0.5, alternative='greater')
    QuantileTestResult(statistic=67, statistic_type=1, pvalue=0.9997956114162866)

    Unsurprisingly, with a p-value greater than our threshold, we would not
    reject the null hypothesis in favor of the chosen alternative.

    The quantile test can be used for any quantile, not only the median. For
    example, we can test whether the third quartile of the distribution
    underlying the sample is greater than 0.6.

    >>> rvs = stats.uniform.rvs(size=100, random_state=rng)
    >>> stats.quantile_test(rvs, q=0.6, p=0.75, alternative='greater')
    QuantileTestResult(statistic=64, statistic_type=1, pvalue=0.00940696592998271)

    The p-value is lower than the threshold. We reject the null hypothesis in
    favor of the alternative: the third quartile of the distribution underlying
    our sample is greater than 0.6.

    `quantile_test` can also compute confidence intervals for any quantile.

    >>> rvs = stats.norm.rvs(size=100, random_state=rng)
    >>> res = stats.quantile_test(rvs, q=0.6, p=0.75)
    >>> ci = res.confidence_interval(confidence_level=0.95)
    >>> ci
    ConfidenceInterval(low=0.284491604437432, high=0.8912531024914844)

    When testing a one-sided alternative, the confidence interval contains
    all observations such that if passed as `q`, the p-value of the
    test would be greater than 0.05, and therefore the null hypothesis
    would not be rejected. For example:

    >>> rvs.sort()
    >>> q, p, alpha = 0.6, 0.75, 0.95
    >>> res = stats.quantile_test(rvs, q=q, p=p, alternative='less')
    >>> ci = res.confidence_interval(confidence_level=alpha)
    >>> for x in rvs[rvs <= ci.high]:
    ...     res = stats.quantile_test(rvs, q=x, p=p, alternative='less')
    ...     assert res.pvalue > 1-alpha
    >>> for x in rvs[rvs > ci.high]:
    ...     res = stats.quantile_test(rvs, q=x, p=p, alternative='less')
    ...     assert res.pvalue < 1-alpha

    Also, if a 95% confidence interval is repeatedly generated for random
    samples, the confidence interval will contain the true quantile value in
    approximately 95% of replications.

    >>> dist = stats.rayleigh() # our "unknown" distribution
    >>> p = 0.2
    >>> true_stat = dist.ppf(p) # the true value of the statistic
    >>> n_trials = 1000
    >>> quantile_ci_contains_true_stat = 0
    >>> for i in range(n_trials):
    ...     data = dist.rvs(size=100, random_state=rng)
    ...     res = stats.quantile_test(data, p=p)
    ...     ci = res.confidence_interval(0.95)
    ...     if ci[0] < true_stat < ci[1]:
    ...         quantile_ci_contains_true_stat += 1
    >>> quantile_ci_contains_true_stat >= 950
    True

    This works with any distribution and any quantile, as long as the samples
    are i.i.d.
    """
    # Implementation carefully follows [1] 3.2
    # "H0: the p*th quantile of X is x*"
    # To facilitate comparison with [1], we'll use variable names that
    # best match Conover's notation
    X, x_star, p_star, H1 = quantile_test_iv(x, q, p, alternative)

    # "We will use two test statistics in this test. Let T1 equal "
    # "the number of observations less than or equal to x*, and "
    # "let T2 equal the number of observations less than x*."
    T1 = np.count_nonzero(X <= x_star)
    T2 = np.count_nonzero(X < x_star)

    # "The null distribution of the test statistics T1 and T2 is "
    # "the binomial distribution, with parameters n = sample size, and "
    # "p = p* as given in the null hypothesis.... Y has the binomial "
    # "distribution with parameters n and p*."
    n = len(X)
    Y = stats.binom(n=n, p=p_star)

    # "H1: the p* population quantile is less than x*"
    if H1 == 'less':
        # "The p-value is the probability that a binomial random variable Y "
        # "is greater than *or equal to* the observed value of T2...using p=p*"
        pvalue = Y.sf(T2-1)  # Y.pmf(T2) + Y.sf(T2)
        statistic = T2
        statistic_type = 2
    # "H1: the p* population quantile is greater than x*"
    elif H1 == 'greater':
        # "The p-value is the probability that a binomial random variable Y "
        # "is less than or equal to the observed value of T1... using p = p*"
        pvalue = Y.cdf(T1)
        statistic = T1
        statistic_type = 1
    # "H1: x* is not the p*th population quantile"
    elif H1 == 'two-sided':
        # "The p-value is twice the smaller of the probabilities that a
        # binomial random variable Y is less than or equal to the observed
        # value of T1 or greater than or equal to the observed value of T2
        # using p=p*."
        # Note: both one-sided p-values can exceed 0.5 for the same data, so
        # `clip`
        pvalues = [Y.cdf(T1), Y.sf(T2 - 1)]  # [greater, less]
        sorted_idx = np.argsort(pvalues)
        pvalue = np.clip(2*pvalues[sorted_idx[0]], 0, 1)
        if sorted_idx[0]:
            statistic, statistic_type = T2, 2
        else:
            statistic, statistic_type = T1, 1

    return QuantileTestResult(
        statistic=statistic,
        statistic_type=statistic_type,
        pvalue=pvalue,
        _alternative=H1,
        _x=X,
        _p=p_star
    )


#####################################
#       STATISTICAL DISTANCES       #
#####################################


def wasserstein_distance_nd(u_values, v_values, u_weights=None, v_weights=None):
    r"""
    Compute the Wasserstein-1 distance between two N-D discrete distributions.

    The Wasserstein distance, also called the Earth mover's distance or the
    optimal transport distance, is a similarity metric between two probability
    distributions [1]_. In the discrete case, the Wasserstein distance can be
    understood as the cost of an optimal transport plan to convert one
    distribution into the other. The cost is calculated as the product of the
    amount of probability mass being moved and the distance it is being moved.
    A brief and intuitive introduction can be found at [2]_.

    .. versionadded:: 1.13.0

    Parameters
    ----------
    u_values : 2d array_like
        A sample from a probability distribution or the support (set of all
        possible values) of a probability distribution. Each element along
        axis 0 is an observation or possible value, and axis 1 represents the
        dimensionality of the distribution; i.e., each row is a vector
        observation or possible value.

    v_values : 2d array_like
        A sample from or the support of a second distribution.

    u_weights, v_weights : 1d array_like, optional
        Weights or counts corresponding with the sample or probability masses
        corresponding with the support values. Sum of elements must be positive
        and finite. If unspecified, each value is assigned the same weight.

    Returns
    -------
    distance : float
        The computed distance between the distributions.

    Notes
    -----
    Given two probability mass functions, :math:`u`
    and :math:`v`, the first Wasserstein distance between the distributions
    using the Euclidean norm is:

    .. math::

        l_1 (u, v) = \inf_{\pi \in \Gamma (u, v)} \int \| x-y \|_2 \mathrm{d} \pi (x, y)

    where :math:`\Gamma (u, v)` is the set of (probability) distributions on
    :math:`\mathbb{R}^n \times \mathbb{R}^n` whose marginals are :math:`u` and
    :math:`v` on the first and second factors respectively. For a given value
    :math:`x`, :math:`u(x)` gives the probability of :math:`u` at position
    :math:`x`, and the same for :math:`v(x)`.

    This is also called the optimal transport problem or the Monge problem.
    Let the finite point sets :math:`\{x_i\}` and :math:`\{y_j\}` denote
    the support set of probability mass function :math:`u` and :math:`v`
    respectively. The Monge problem can be expressed as follows,

    Let :math:`\Gamma` denote the transport plan, :math:`D` denote the
    distance matrix and,

    .. math::

        x = \text{vec}(\Gamma)          \\
        c = \text{vec}(D)               \\
        b = \begin{bmatrix}
                u\\
                v\\
            \end{bmatrix}

    The :math:`\text{vec}()` function denotes the Vectorization function
    that transforms a matrix into a column vector by vertically stacking
    the columns of the matrix.
    The transport plan :math:`\Gamma` is a matrix :math:`[\gamma_{ij}]` in
    which :math:`\gamma_{ij}` is a positive value representing the amount of
    probability mass transported from :math:`u(x_i)` to :math:`v(y_i)`.
    Summing over the rows of :math:`\Gamma` should give the source distribution
    :math:`u` : :math:`\sum_j \gamma_{ij} = u(x_i)` holds for all :math:`i`
    and summing over the columns of :math:`\Gamma` should give the target
    distribution :math:`v`: :math:`\sum_i \gamma_{ij} = v(y_j)` holds for all
    :math:`j`.
    The distance matrix :math:`D` is a matrix :math:`[d_{ij}]`, in which
    :math:`d_{ij} = d(x_i, y_j)`.

    Given :math:`\Gamma`, :math:`D`, :math:`b`, the Monge problem can be
    transformed into a linear programming problem by
    taking :math:`A x = b` as constraints and :math:`z = c^T x` as minimization
    target (sum of costs) , where matrix :math:`A` has the form

    .. math::

        \begin{array} {rrrr|rrrr|r|rrrr}
            1 & 1 & \dots & 1 & 0 & 0 & \dots & 0 & \dots & 0 & 0 & \dots &
                0 \cr
            0 & 0 & \dots & 0 & 1 & 1 & \dots & 1 & \dots & 0 & 0 &\dots &
                0 \cr
            \vdots & \vdots & \ddots & \vdots & \vdots & \vdots & \ddots
                & \vdots & \vdots & \vdots & \vdots & \ddots & \vdots  \cr
            0 & 0 & \dots & 0 & 0 & 0 & \dots & 0 & \dots & 1 & 1 & \dots &
                1 \cr \hline

            1 & 0 & \dots & 0 & 1 & 0 & \dots & \dots & \dots & 1 & 0 & \dots &
                0 \cr
            0 & 1 & \dots & 0 & 0 & 1 & \dots & \dots & \dots & 0 & 1 & \dots &
                0 \cr
            \vdots & \vdots & \ddots & \vdots & \vdots & \vdots & \ddots &
                \vdots & \vdots & \vdots & \vdots & \ddots & \vdots \cr
            0 & 0 & \dots & 1 & 0 & 0 & \dots & 1 & \dots & 0 & 0 & \dots & 1
        \end{array}

    By solving the dual form of the above linear programming problem (with
    solution :math:`y^*`), the Wasserstein distance :math:`l_1 (u, v)` can
    be computed as :math:`b^T y^*`.

    The above solution is inspired by Vincent Herrmann's blog [3]_ . For a
    more thorough explanation, see [4]_ .

    The input distributions can be empirical, therefore coming from samples
    whose values are effectively inputs of the function, or they can be seen as
    generalized functions, in which case they are weighted sums of Dirac delta
    functions located at the specified values.

    References
    ----------
    .. [1] "Wasserstein metric",
           https://en.wikipedia.org/wiki/Wasserstein_metric
    .. [2] Lili Weng, "What is Wasserstein distance?", Lil'log,
           https://lilianweng.github.io/posts/2017-08-20-gan/#what-is-wasserstein-distance.
    .. [3] Hermann, Vincent. "Wasserstein GAN and the Kantorovich-Rubinstein
           Duality". https://vincentherrmann.github.io/blog/wasserstein/.
    .. [4] Peyré, Gabriel, and Marco Cuturi. "Computational optimal
           transport." Center for Research in Economics and Statistics
           Working Papers 2017-86 (2017).

    See Also
    --------
    wasserstein_distance: Compute the Wasserstein-1 distance between two
        1D discrete distributions.

    Examples
    --------
    Compute the Wasserstein distance between two three-dimensional samples,
    each with two observations.

    >>> from scipy.stats import wasserstein_distance_nd
    >>> wasserstein_distance_nd([[0, 2, 3], [1, 2, 5]], [[3, 2, 3], [4, 2, 5]])
    3.0

    Compute the Wasserstein distance between two two-dimensional distributions
    with three and two weighted observations, respectively.

    >>> wasserstein_distance_nd([[0, 2.75], [2, 209.3], [0, 0]],
    ...                      [[0.2, 0.322], [4.5, 25.1808]],
    ...                      [0.4, 5.2, 0.114], [0.8, 1.5])
    174.15840245217169
    """
    m, n = len(u_values), len(v_values)
    u_values = asarray(u_values)
    v_values = asarray(v_values)

    if u_values.ndim > 2 or v_values.ndim > 2:
        raise ValueError('Invalid input values. The inputs must have either '
                         'one or two dimensions.')
    # if dimensions are not equal throw error
    if u_values.ndim != v_values.ndim:
        raise ValueError('Invalid input values. Dimensions of inputs must be '
                         'equal.')
    # if data is 1D then call the cdf_distance function
    if u_values.ndim == 1 and v_values.ndim == 1:
        return _cdf_distance(1, u_values, v_values, u_weights, v_weights)

    u_values, u_weights = _validate_distribution(u_values, u_weights)
    v_values, v_weights = _validate_distribution(v_values, v_weights)
    # if number of columns is not equal throw error
    if u_values.shape[1] != v_values.shape[1]:
        raise ValueError('Invalid input values. If two-dimensional, '
                         '`u_values` and `v_values` must have the same '
                         'number of columns.')

    # if data contains np.inf then return inf or nan
    if np.any(np.isinf(u_values)) ^ np.any(np.isinf(v_values)):
        return np.inf
    elif np.any(np.isinf(u_values)) and np.any(np.isinf(v_values)):
        return np.nan

    # create constraints
    A_upper_part = sparse.block_diag((np.ones((1, n)), ) * m)
    A_lower_part = sparse.hstack((sparse.eye(n), ) * m)
    # sparse constraint matrix of size (m + n)*(m * n)
    A = sparse.vstack((A_upper_part, A_lower_part))
    A = sparse.coo_array(A)

    # get cost matrix
    D = distance_matrix(u_values, v_values, p=2)
    cost = D.ravel()

    # create the minimization target
    p_u = np.full(m, 1/m) if u_weights is None else u_weights/np.sum(u_weights)
    p_v = np.full(n, 1/n) if v_weights is None else v_weights/np.sum(v_weights)
    b = np.concatenate((p_u, p_v), axis=0)

    # solving LP
    constraints = LinearConstraint(A=A.T, ub=cost)
    opt_res = milp(c=-b, constraints=constraints, bounds=(-np.inf, np.inf))
    return -opt_res.fun


def wasserstein_distance(u_values, v_values, u_weights=None, v_weights=None):
    r"""
    Compute the Wasserstein-1 distance between two 1D discrete distributions.

    The Wasserstein distance, also called the Earth mover's distance or the
    optimal transport distance, is a similarity metric between two probability
    distributions [1]_. In the discrete case, the Wasserstein distance can be
    understood as the cost of an optimal transport plan to convert one
    distribution into the other. The cost is calculated as the product of the
    amount of probability mass being moved and the distance it is being moved.
    A brief and intuitive introduction can be found at [2]_.

    .. versionadded:: 1.0.0

    Parameters
    ----------
    u_values : 1d array_like
        A sample from a probability distribution or the support (set of all
        possible values) of a probability distribution. Each element is an
        observation or possible value.

    v_values : 1d array_like
        A sample from or the support of a second distribution.

    u_weights, v_weights : 1d array_like, optional
        Weights or counts corresponding with the sample or probability masses
        corresponding with the support values. Sum of elements must be positive
        and finite. If unspecified, each value is assigned the same weight.

    Returns
    -------
    distance : float
        The computed distance between the distributions.

    Notes
    -----
    Given two 1D probability mass functions, :math:`u` and :math:`v`, the first
    Wasserstein distance between the distributions is:

    .. math::

        l_1 (u, v) = \inf_{\pi \in \Gamma (u, v)} \int_{\mathbb{R} \times
        \mathbb{R}} |x-y| \mathrm{d} \pi (x, y)

    where :math:`\Gamma (u, v)` is the set of (probability) distributions on
    :math:`\mathbb{R} \times \mathbb{R}` whose marginals are :math:`u` and
    :math:`v` on the first and second factors respectively. For a given value
    :math:`x`, :math:`u(x)` gives the probability of :math:`u` at position
    :math:`x`, and the same for :math:`v(x)`.

    If :math:`U` and :math:`V` are the respective CDFs of :math:`u` and
    :math:`v`, this distance also equals to:

    .. math::

        l_1(u, v) = \int_{-\infty}^{+\infty} |U-V|

    See [3]_ for a proof of the equivalence of both definitions.

    The input distributions can be empirical, therefore coming from samples
    whose values are effectively inputs of the function, or they can be seen as
    generalized functions, in which case they are weighted sums of Dirac delta
    functions located at the specified values.

    References
    ----------
    .. [1] "Wasserstein metric", https://en.wikipedia.org/wiki/Wasserstein_metric
    .. [2] Lili Weng, "What is Wasserstein distance?", Lil'log,
           https://lilianweng.github.io/posts/2017-08-20-gan/#what-is-wasserstein-distance.
    .. [3] Ramdas, Garcia, Cuturi "On Wasserstein Two Sample Testing and Related
           Families of Nonparametric Tests" (2015). :arXiv:`1509.02237`.

    See Also
    --------
    wasserstein_distance_nd: Compute the Wasserstein-1 distance between two N-D
        discrete distributions.

    Examples
    --------
    >>> from scipy.stats import wasserstein_distance
    >>> wasserstein_distance([0, 1, 3], [5, 6, 8])
    5.0
    >>> wasserstein_distance([0, 1], [0, 1], [3, 1], [2, 2])
    0.25
    >>> wasserstein_distance([3.4, 3.9, 7.5, 7.8], [4.5, 1.4],
    ...                      [1.4, 0.9, 3.1, 7.2], [3.2, 3.5])
    4.0781331438047861

    """
    return _cdf_distance(1, u_values, v_values, u_weights, v_weights)


def energy_distance(u_values, v_values, u_weights=None, v_weights=None):
    r"""Compute the energy distance between two 1D distributions.

    .. versionadded:: 1.0.0

    Parameters
    ----------
    u_values, v_values : array_like
        Values observed in the (empirical) distribution.
    u_weights, v_weights : array_like, optional
        Weight for each value. If unspecified, each value is assigned the same
        weight.
        `u_weights` (resp. `v_weights`) must have the same length as
        `u_values` (resp. `v_values`). If the weight sum differs from 1, it
        must still be positive and finite so that the weights can be normalized
        to sum to 1.

    Returns
    -------
    distance : float
        The computed distance between the distributions.

    Notes
    -----
    The energy distance between two distributions :math:`u` and :math:`v`, whose
    respective CDFs are :math:`U` and :math:`V`, equals to:

    .. math::

        D(u, v) = \left( 2\mathbb E|X - Y| - \mathbb E|X - X'| -
        \mathbb E|Y - Y'| \right)^{1/2}

    where :math:`X` and :math:`X'` (resp. :math:`Y` and :math:`Y'`) are
    independent random variables whose probability distribution is :math:`u`
    (resp. :math:`v`).

    Sometimes the square of this quantity is referred to as the "energy
    distance" (e.g. in [2]_, [4]_), but as noted in [1]_ and [3]_, only the
    definition above satisfies the axioms of a distance function (metric).

    As shown in [2]_, for one-dimensional real-valued variables, the energy
    distance is linked to the non-distribution-free version of the Cramér-von
    Mises distance:

    .. math::

        D(u, v) = \sqrt{2} l_2(u, v) = \left( 2 \int_{-\infty}^{+\infty} (U-V)^2
        \right)^{1/2}

    Note that the common Cramér-von Mises criterion uses the distribution-free
    version of the distance. See [2]_ (section 2), for more details about both
    versions of the distance.

    The input distributions can be empirical, therefore coming from samples
    whose values are effectively inputs of the function, or they can be seen as
    generalized functions, in which case they are weighted sums of Dirac delta
    functions located at the specified values.

    References
    ----------
    .. [1] Rizzo, Szekely "Energy distance." Wiley Interdisciplinary Reviews:
           Computational Statistics, 8(1):27-38 (2015).
    .. [2] Szekely "E-statistics: The energy of statistical samples." Bowling
           Green State University, Department of Mathematics and Statistics,
           Technical Report 02-16 (2002).
    .. [3] "Energy distance", https://en.wikipedia.org/wiki/Energy_distance
    .. [4] Bellemare, Danihelka, Dabney, Mohamed, Lakshminarayanan, Hoyer,
           Munos "The Cramer Distance as a Solution to Biased Wasserstein
           Gradients" (2017). :arXiv:`1705.10743`.

    Examples
    --------
    >>> from scipy.stats import energy_distance
    >>> energy_distance([0], [2])
    2.0000000000000004
    >>> energy_distance([0, 8], [0, 8], [3, 1], [2, 2])
    1.0000000000000002
    >>> energy_distance([0.7, 7.4, 2.4, 6.8], [1.4, 8. ],
    ...                 [2.1, 4.2, 7.4, 8. ], [7.6, 8.8])
    0.88003340976158217

    """
    return np.sqrt(2) * _cdf_distance(2, u_values, v_values,
                                      u_weights, v_weights)


def _cdf_distance(p, u_values, v_values, u_weights=None, v_weights=None):
    r"""
    Compute, between two one-dimensional distributions :math:`u` and
    :math:`v`, whose respective CDFs are :math:`U` and :math:`V`, the
    statistical distance that is defined as:

    .. math::

        l_p(u, v) = \left( \int_{-\infty}^{+\infty} |U-V|^p \right)^{1/p}

    p is a positive parameter; p = 1 gives the Wasserstein distance, p = 2
    gives the energy distance.

    Parameters
    ----------
    u_values, v_values : array_like
        Values observed in the (empirical) distribution.
    u_weights, v_weights : array_like, optional
        Weight for each value. If unspecified, each value is assigned the same
        weight.
        `u_weights` (resp. `v_weights`) must have the same length as
        `u_values` (resp. `v_values`). If the weight sum differs from 1, it
        must still be positive and finite so that the weights can be normalized
        to sum to 1.

    Returns
    -------
    distance : float
        The computed distance between the distributions.

    Notes
    -----
    The input distributions can be empirical, therefore coming from samples
    whose values are effectively inputs of the function, or they can be seen as
    generalized functions, in which case they are weighted sums of Dirac delta
    functions located at the specified values.

    References
    ----------
    .. [1] Bellemare, Danihelka, Dabney, Mohamed, Lakshminarayanan, Hoyer,
           Munos "The Cramer Distance as a Solution to Biased Wasserstein
           Gradients" (2017). :arXiv:`1705.10743`.

    """
    u_values, u_weights = _validate_distribution(u_values, u_weights)
    v_values, v_weights = _validate_distribution(v_values, v_weights)

    u_sorter = np.argsort(u_values)
    v_sorter = np.argsort(v_values)

    all_values = np.concatenate((u_values, v_values))
    all_values.sort(kind='mergesort')

    # Compute the differences between pairs of successive values of u and v.
    deltas = np.diff(all_values)

    # Get the respective positions of the values of u and v among the values of
    # both distributions.
    u_cdf_indices = u_values[u_sorter].searchsorted(all_values[:-1], 'right')
    v_cdf_indices = v_values[v_sorter].searchsorted(all_values[:-1], 'right')

    # Calculate the CDFs of u and v using their weights, if specified.
    if u_weights is None:
        u_cdf = u_cdf_indices / u_values.size
    else:
        u_sorted_cumweights = np.concatenate(([0],
                                              np.cumsum(u_weights[u_sorter])))
        u_cdf = u_sorted_cumweights[u_cdf_indices] / u_sorted_cumweights[-1]

    if v_weights is None:
        v_cdf = v_cdf_indices / v_values.size
    else:
        v_sorted_cumweights = np.concatenate(([0],
                                              np.cumsum(v_weights[v_sorter])))
        v_cdf = v_sorted_cumweights[v_cdf_indices] / v_sorted_cumweights[-1]

    # Compute the value of the integral based on the CDFs.
    # If p = 1 or p = 2, we avoid using np.power, which introduces an overhead
    # of about 15%.
    if p == 1:
        return np_vecdot(np.abs(u_cdf - v_cdf), deltas)
    if p == 2:
        return np.sqrt(np_vecdot(np.square(u_cdf - v_cdf), deltas))
    return np.power(np_vecdot(np.power(np.abs(u_cdf - v_cdf), p), deltas), 1/p)


def _validate_distribution(values, weights):
    """
    Validate the values and weights from a distribution input of `cdf_distance`
    and return them as ndarray objects.

    Parameters
    ----------
    values : array_like
        Values observed in the (empirical) distribution.
    weights : array_like
        Weight for each value.

    Returns
    -------
    values : ndarray
        Values as ndarray.
    weights : ndarray
        Weights as ndarray.

    """
    # Validate the value array.
    values = np.asarray(values, dtype=float)
    if len(values) == 0:
        raise ValueError("Distribution can't be empty.")

    # Validate the weight array, if specified.
    if weights is not None:
        weights = np.asarray(weights, dtype=float)
        if len(weights) != len(values):
            raise ValueError('Value and weight array-likes for the same '
                             'empirical distribution must be of the same size.')
        if np.any(weights < 0):
            raise ValueError('All weights must be non-negative.')
        if not 0 < np.sum(weights) < np.inf:
            raise ValueError('Weight array-like sum must be positive and '
                             'finite. Set as None for an equal distribution of '
                             'weight.')

        return values, weights

    return values, None


#####################################
#         SUPPORT FUNCTIONS         #
#####################################

RepeatedResults = namedtuple('RepeatedResults', ('values', 'counts'))


@_deprecated("`scipy.stats.find_repeats` is deprecated as of SciPy 1.15.0 "
             "and will be removed in SciPy 1.17.0. Please use "
             "`numpy.unique`/`numpy.unique_counts` instead.")
def find_repeats(arr):
    """Find repeats and repeat counts.

    .. deprecated:: 1.15.0

        This function is deprecated as of SciPy 1.15.0 and will be removed
        in SciPy 1.17.0. Please use `numpy.unique` / `numpy.unique_counts` instead.

    Parameters
    ----------
    arr : array_like
        Input array. This is cast to float64.

    Returns
    -------
    values : ndarray
        The unique values from the (flattened) input that are repeated.

    counts : ndarray
        Number of times the corresponding 'value' is repeated.

    Notes
    -----
    In numpy >= 1.9 `numpy.unique` provides similar functionality. The main
    difference is that `find_repeats` only returns repeated values.

    Examples
    --------
    >>> from scipy import stats
    >>> stats.find_repeats([2, 1, 2, 3, 2, 2, 5])
    RepeatedResults(values=array([2.]), counts=array([4]))

    >>> stats.find_repeats([[10, 20, 1, 2], [5, 5, 4, 4]])
    RepeatedResults(values=array([4.,  5.]), counts=array([2, 2]))

    """
    # Note: always copies.
    return RepeatedResults(*_find_repeats(np.array(arr, dtype=np.float64)))


def _sum_of_squares(a, axis=0):
    """Square each element of the input array, and return the sum(s) of that.

    Parameters
    ----------
    a : array_like
        Input array.
    axis : int or None, optional
        Axis along which to calculate. Default is 0. If None, compute over
        the whole array `a`.

    Returns
    -------
    sum_of_squares : ndarray
        The sum along the given axis for (a**2).

    See Also
    --------
    _square_of_sums : The square(s) of the sum(s) (the opposite of
        `_sum_of_squares`).

    """
    a, axis = _chk_asarray(a, axis)
    return np_vecdot(a, a, axis=axis)


def _square_of_sums(a, axis=0):
    """Sum elements of the input array, and return the square(s) of that sum.

    Parameters
    ----------
    a : array_like
        Input array.
    axis : int or None, optional
        Axis along which to calculate. Default is 0. If None, compute over
        the whole array `a`.

    Returns
    -------
    square_of_sums : float or ndarray
        The square of the sum over `axis`.

    See Also
    --------
    _sum_of_squares : The sum of squares (the opposite of `square_of_sums`).

    """
    a, axis = _chk_asarray(a, axis)
    s = np.sum(a, axis)
    if not np.isscalar(s):
        return s.astype(float) * s
    else:
        return float(s) * s


def rankdata(a, method='average', *, axis=None, nan_policy='propagate'):
    """Assign ranks to data, dealing with ties appropriately.

    By default (``axis=None``), the data array is first flattened, and a flat
    array of ranks is returned. Separately reshape the rank array to the
    shape of the data array if desired (see Examples).

    Ranks begin at 1.  The `method` argument controls how ranks are assigned
    to equal values.  See [1]_ for further discussion of ranking methods.

    Parameters
    ----------
    a : array_like
        The array of values to be ranked.
    method : {'average', 'min', 'max', 'dense', 'ordinal'}, optional
        The method used to assign ranks to tied elements.
        The following methods are available (default is 'average'):

          * 'average': The average of the ranks that would have been assigned to
            all the tied values is assigned to each value.
          * 'min': The minimum of the ranks that would have been assigned to all
            the tied values is assigned to each value.  (This is also
            referred to as "competition" ranking.)
          * 'max': The maximum of the ranks that would have been assigned to all
            the tied values is assigned to each value.
          * 'dense': Like 'min', but the rank of the next highest element is
            assigned the rank immediately after those assigned to the tied
            elements.
          * 'ordinal': All values are given a distinct rank, corresponding to
            the order that the values occur in `a`.
    axis : {None, int}, optional
        Axis along which to perform the ranking. If ``None``, the data array
        is first flattened.
    nan_policy : {'propagate', 'omit', 'raise'}, optional
        Defines how to handle when input contains nan.
        The following options are available (default is 'propagate'):

          * 'propagate': propagates nans through the rank calculation
          * 'omit': performs the calculations ignoring nan values
          * 'raise': raises an error

        .. note::

            When `nan_policy` is 'propagate', the output is an array of *all*
            nans because ranks relative to nans in the input are undefined.
            When `nan_policy` is 'omit', nans in `a` are ignored when ranking
            the other values, and the corresponding locations of the output
            are nan.

        .. versionadded:: 1.10

    Returns
    -------
    ranks : ndarray
         An array of size equal to the size of `a`, containing rank
         scores.

    References
    ----------
    .. [1] "Ranking", https://en.wikipedia.org/wiki/Ranking

    Examples
    --------
    >>> import numpy as np
    >>> from scipy.stats import rankdata
    >>> rankdata([0, 2, 3, 2])
    array([ 1. ,  2.5,  4. ,  2.5])
    >>> rankdata([0, 2, 3, 2], method='min')
    array([ 1,  2,  4,  2])
    >>> rankdata([0, 2, 3, 2], method='max')
    array([ 1,  3,  4,  3])
    >>> rankdata([0, 2, 3, 2], method='dense')
    array([ 1,  2,  3,  2])
    >>> rankdata([0, 2, 3, 2], method='ordinal')
    array([ 1,  2,  4,  3])
    >>> rankdata([[0, 2], [3, 2]]).reshape(2,2)
    array([[1. , 2.5],
          [4. , 2.5]])
    >>> rankdata([[0, 2, 2], [3, 2, 5]], axis=1)
    array([[1. , 2.5, 2.5],
           [2. , 1. , 3. ]])
    >>> rankdata([0, 2, 3, np.nan, -2, np.nan], nan_policy="propagate")
    array([nan, nan, nan, nan, nan, nan])
    >>> rankdata([0, 2, 3, np.nan, -2, np.nan], nan_policy="omit")
    array([ 2.,  3.,  4., nan,  1., nan])

    """
    methods = ('average', 'min', 'max', 'dense', 'ordinal')
    if method not in methods:
        raise ValueError(f'unknown method "{method}"')

    x = np.asarray(a)

    if axis is None:
        x = x.ravel()
        axis = -1

    if x.size == 0:
        dtype = float if method == 'average' else np.dtype("long")
        return np.empty(x.shape, dtype=dtype)

    contains_nan = _contains_nan(x, nan_policy)

    x = np.swapaxes(x, axis, -1)
    ranks = _rankdata(x, method)

    if contains_nan:
        i_nan = (np.isnan(x) if nan_policy == 'omit'
                 else np.isnan(x).any(axis=-1))
        ranks = ranks.astype(float, copy=False)
        ranks[i_nan] = np.nan

    ranks = np.swapaxes(ranks, axis, -1)
    return ranks


def _order_ranks(ranks, j):
    # Reorder ascending order `ranks` according to `j`
    ordered_ranks = np.empty(j.shape, dtype=ranks.dtype)
    np.put_along_axis(ordered_ranks, j, ranks, axis=-1)
    return ordered_ranks


def _rankdata(x, method, return_ties=False):
    # Rank data `x` by desired `method`; `return_ties` if desired
    shape = x.shape

    # Get sort order
    kind = 'mergesort' if method == 'ordinal' else 'quicksort'
    j = np.argsort(x, axis=-1, kind=kind)
    ordinal_ranks = np.broadcast_to(np.arange(1, shape[-1]+1, dtype=int), shape)

    # Ordinal ranks is very easy because ties don't matter. We're done.
    if method == 'ordinal':
        return _order_ranks(ordinal_ranks, j)  # never return ties

    # Sort array
    y = np.take_along_axis(x, j, axis=-1)
    # Logical indices of unique elements
    i = np.concatenate([np.ones(shape[:-1] + (1,), dtype=np.bool_),
                       y[..., :-1] != y[..., 1:]], axis=-1)

    # Integer indices of unique elements
    indices = np.arange(y.size)[i.ravel()]
    # Counts of unique elements
    counts = np.diff(indices, append=y.size)

    # Compute `'min'`, `'max'`, and `'mid'` ranks of unique elements
    if method == 'min':
        ranks = ordinal_ranks[i]
    elif method == 'max':
        ranks = ordinal_ranks[i] + counts - 1
    elif method == 'average':
        ranks = ordinal_ranks[i] + (counts - 1)/2
    elif method == 'dense':
        ranks = np.cumsum(i, axis=-1)[i]

    ranks = np.repeat(ranks, counts).reshape(shape)
    ranks = _order_ranks(ranks, j)

    if return_ties:
        # Tie information is returned in a format that is useful to functions that
        # rely on this (private) function. Example:
        # >>> x = np.asarray([3, 2, 1, 2, 2, 2, 1])
        # >>> _, t = _rankdata(x, 'average', return_ties=True)
        # >>> t  # array([2., 0., 4., 0., 0., 0., 1.])  # two 1s, four 2s, and one 3
        # Unlike ranks, tie counts are *not* reordered to correspond with the order of
        # the input; e.g. the number of appearances of the lowest rank element comes
        # first. This is a useful format because:
        # - The shape of the result is the shape of the input. Different slices can
        #   have different numbers of tied elements but not result in a ragged array.
        # - Functions that use `t` usually don't need to which each element of the
        #   original array is associated with each tie count; they perform a reduction
        #   over the tie counts onnly. The tie counts are naturally computed in a
        #   sorted order, so this does not unnecessarily reorder them.
        # - One exception is `wilcoxon`, which needs the number of zeros. Zeros always
        #   have the lowest rank, so it is easy to find them at the zeroth index.
        t = np.zeros(shape, dtype=float)
        t[i] = counts
        return ranks, t
    return ranks


def expectile(a, alpha=0.5, *, weights=None):
    r"""Compute the expectile at the specified level.

    Expectiles are a generalization of the expectation in the same way as
    quantiles are a generalization of the median. The expectile at level
    `alpha = 0.5` is the mean (average). See Notes for more details.

    Parameters
    ----------
    a : array_like
        Array containing numbers whose expectile is desired.
    alpha : float, default: 0.5
        The level of the expectile; e.g., ``alpha=0.5`` gives the mean.
    weights : array_like, optional
        An array of weights associated with the values in `a`.
        The `weights` must be broadcastable to the same shape as `a`.
        Default is None, which gives each value a weight of 1.0.
        An integer valued weight element acts like repeating the corresponding
        observation in `a` that many times. See Notes for more details.

    Returns
    -------
    expectile : ndarray
        The empirical expectile at level `alpha`.

    See Also
    --------
    numpy.mean : Arithmetic average
    numpy.quantile : Quantile

    Notes
    -----
    In general, the expectile at level :math:`\alpha` of a random variable
    :math:`X` with cumulative distribution function (CDF) :math:`F` is given
    by the unique solution :math:`t` of:

    .. math::

        \alpha E((X - t)_+) = (1 - \alpha) E((t - X)_+) \,.

    Here, :math:`(x)_+ = \max(0, x)` is the positive part of :math:`x`.
    This equation can be equivalently written as:

    .. math::

        \alpha \int_t^\infty (x - t)\mathrm{d}F(x)
        = (1 - \alpha) \int_{-\infty}^t (t - x)\mathrm{d}F(x) \,.

    The empirical expectile at level :math:`\alpha` (`alpha`) of a sample
    :math:`a_i` (the array `a`) is defined by plugging in the empirical CDF of
    `a`. Given sample or case weights :math:`w` (the array `weights`), it
    reads :math:`F_a(x) = \frac{1}{\sum_i w_i} \sum_i w_i 1_{a_i \leq x}`
    with indicator function :math:`1_{A}`. This leads to the definition of the
    empirical expectile at level `alpha` as the unique solution :math:`t` of:

    .. math::

        \alpha \sum_{i=1}^n w_i (a_i - t)_+ =
            (1 - \alpha) \sum_{i=1}^n w_i (t - a_i)_+ \,.

    For :math:`\alpha=0.5`, this simplifies to the weighted average.
    Furthermore, the larger :math:`\alpha`, the larger the value of the
    expectile.

    As a final remark, the expectile at level :math:`\alpha` can also be
    written as a minimization problem. One often used choice is

    .. math::

        \operatorname{argmin}_t
        E(\lvert 1_{t\geq X} - \alpha\rvert(t - X)^2) \,.

    References
    ----------
    .. [1] W. K. Newey and J. L. Powell (1987), "Asymmetric Least Squares
           Estimation and Testing," Econometrica, 55, 819-847.
    .. [2] T. Gneiting (2009). "Making and Evaluating Point Forecasts,"
           Journal of the American Statistical Association, 106, 746 - 762.
           :doi:`10.48550/arXiv.0912.0902`

    Examples
    --------
    >>> import numpy as np
    >>> from scipy.stats import expectile
    >>> a = [1, 4, 2, -1]
    >>> expectile(a, alpha=0.5) == np.mean(a)
    True
    >>> expectile(a, alpha=0.2)
    0.42857142857142855
    >>> expectile(a, alpha=0.8)
    2.5714285714285716
    >>> weights = [1, 3, 1, 1]

    """
    if alpha < 0 or alpha > 1:
        raise ValueError(
            "The expectile level alpha must be in the range [0, 1]."
        )
    a = np.asarray(a)

    if weights is not None:
        weights = np.broadcast_to(weights, a.shape)

    # This is the empirical equivalent of Eq. (13) with identification
    # function from Table 9 (omitting a factor of 2) in [2] (their y is our
    # data a, their x is our t)
    def first_order(t):
        return np.average(np.abs((a <= t) - alpha) * (t - a), weights=weights)

    if alpha >= 0.5:
        x0 = np.average(a, weights=weights)
        x1 = np.amax(a)
    else:
        x1 = np.average(a, weights=weights)
        x0 = np.amin(a)

    if x0 == x1:
        # a has a single unique element
        return x0

    # Note that the expectile is the unique solution, so no worries about
    # finding a wrong root.
    res = root_scalar(first_order, x0=x0, x1=x1)
    return res.root


def _lmoment_iv(sample, order, axis, sorted, standardize):
    # input validation/standardization for `lmoment`
    sample = np.asarray(sample)
    message = "`sample` must be an array of real numbers."
    if np.issubdtype(sample.dtype, np.integer):
        sample = sample.astype(np.float64)
    if not np.issubdtype(sample.dtype, np.floating):
        raise ValueError(message)

    message = "`order` must be a scalar or a non-empty array of positive integers."
    order = np.arange(1, 5) if order is None else np.asarray(order)
    if not np.issubdtype(order.dtype, np.integer) or np.any(order <= 0):
        raise ValueError(message)

    axis = np.asarray(axis)[()]
    message = "`axis` must be an integer."
    if not np.issubdtype(axis.dtype, np.integer) or axis.ndim != 0:
        raise ValueError(message)

    sorted = np.asarray(sorted)[()]
    message = "`sorted` must be True or False."
    if not np.issubdtype(sorted.dtype, np.bool_) or sorted.ndim != 0:
        raise ValueError(message)

    standardize = np.asarray(standardize)[()]
    message = "`standardize` must be True or False."
    if not np.issubdtype(standardize.dtype, np.bool_) or standardize.ndim != 0:
        raise ValueError(message)

    sample = np.moveaxis(sample, axis, -1)
    sample = np.sort(sample, axis=-1) if not sorted else sample

    return sample, order, axis, sorted, standardize


def _br(x, *, r=0):
    n = x.shape[-1]
    x = np.expand_dims(x, axis=-2)
    x = np.broadcast_to(x, x.shape[:-2] + (len(r), n))
    x = np.triu(x)
    j = np.arange(n, dtype=x.dtype)
    n = np.asarray(n, dtype=x.dtype)[()]
    return (np_vecdot(special.binom(j, r[:, np.newaxis]), x, axis=-1)
            / special.binom(n-1, r) / n)


def _prk(r, k):
    # Writen to match [1] Equation 27 closely to facilitate review.
    # This does not protect against overflow, so improvements to
    # robustness would be a welcome follow-up.
    return (-1)**(r-k)*special.binom(r, k)*special.binom(r+k, k)


@_axis_nan_policy_factory(  # noqa: E302
    _moment_result_object, n_samples=1, result_to_tuple=_moment_tuple,
    n_outputs=lambda kwds: _moment_outputs(kwds, [1, 2, 3, 4])
)
def lmoment(sample, order=None, *, axis=0, sorted=False, standardize=True):
    r"""Compute L-moments of a sample from a continuous distribution

    The L-moments of a probability distribution are summary statistics with
    uses similar to those of conventional moments, but they are defined in
    terms of the expected values of order statistics.
    Sample L-moments are defined analogously to population L-moments, and
    they can serve as estimators of population L-moments. They tend to be less
    sensitive to extreme observations than conventional moments.

    Parameters
    ----------
    sample : array_like
        The real-valued sample whose L-moments are desired.
    order : array_like, optional
        The (positive integer) orders of the desired L-moments.
        Must be a scalar or non-empty 1D array. Default is [1, 2, 3, 4].
    axis : int or None, default=0
        If an int, the axis of the input along which to compute the statistic.
        The statistic of each axis-slice (e.g. row) of the input will appear
        in a corresponding element of the output. If None, the input will be
        raveled before computing the statistic.
    sorted : bool, default=False
        Whether `sample` is already sorted in increasing order along `axis`.
        If False (default), `sample` will be sorted.
    standardize : bool, default=True
        Whether to return L-moment ratios for orders 3 and higher.
        L-moment ratios are analogous to standardized conventional
        moments: they are the non-standardized L-moments divided
        by the L-moment of order 2.

    Returns
    -------
    lmoments : ndarray
        The sample L-moments of order `order`.

    See Also
    --------
    moment

    References
    ----------
    .. [1] D. Bilkova. "L-Moments and TL-Moments as an Alternative Tool of
           Statistical Data Analysis". Journal of Applied Mathematics and
           Physics. 2014. :doi:`10.4236/jamp.2014.210104`
    .. [2] J. R. M. Hosking. "L-Moments: Analysis and Estimation of Distributions
           Using Linear Combinations of Order Statistics". Journal of the Royal
           Statistical Society. 1990. :doi:`10.1111/j.2517-6161.1990.tb01775.x`
    .. [3] "L-moment". *Wikipedia*. https://en.wikipedia.org/wiki/L-moment.

    Examples
    --------
    >>> import numpy as np
    >>> from scipy import stats
    >>> rng = np.random.default_rng(328458568356392)
    >>> sample = rng.exponential(size=100000)
    >>> stats.lmoment(sample)
    array([1.00124272, 0.50111437, 0.3340092 , 0.16755338])

    Note that the first four standardized population L-moments of the standard
    exponential distribution are 1, 1/2, 1/3, and 1/6; the sample L-moments
    provide reasonable estimates.

    """
    args = _lmoment_iv(sample, order, axis, sorted, standardize)
    sample, order, axis, sorted, standardize = args

    n_moments = np.max(order)
    k = np.arange(n_moments, dtype=sample.dtype)
    prk = _prk(np.expand_dims(k, tuple(range(1, sample.ndim+1))), k)
    bk = _br(sample, r=k)

    n = sample.shape[-1]
    bk[..., n:] = 0  # remove NaNs due to n_moments > n

    lmoms = np_vecdot(prk, bk, axis=-1)
    if standardize and n_moments > 2:
        lmoms[2:] /= lmoms[1]

    lmoms[n:] = np.nan  # add NaNs where appropriate
    return lmoms[order-1]


LinregressResult = _make_tuple_bunch('LinregressResult',
                                     ['slope', 'intercept', 'rvalue',
                                      'pvalue', 'stderr'],
                                     extra_field_names=['intercept_stderr'])


def _pack_LinregressResult(slope, intercept, rvalue, pvalue, stderr, intercept_stderr):
    return LinregressResult(slope, intercept, rvalue, pvalue, stderr,
                            intercept_stderr=intercept_stderr)


def _unpack_LinregressResult(res):
    return tuple(res) + (res.intercept_stderr,)


@_axis_nan_policy_factory(_pack_LinregressResult, n_samples=2,
                          result_to_tuple=_unpack_LinregressResult, paired=True,
                          too_small=1, n_outputs=6)
def linregress(x, y, alternative='two-sided'):
    """
    Calculate a linear least-squares regression for two sets of measurements.

    Parameters
    ----------
    x, y : array_like
        Two sets of measurements.  Both arrays should have the same length N.
    alternative : {'two-sided', 'less', 'greater'}, optional
        Defines the alternative hypothesis. Default is 'two-sided'.
        The following options are available:

        * 'two-sided': the slope of the regression line is nonzero
        * 'less': the slope of the regression line is less than zero
        * 'greater':  the slope of the regression line is greater than zero

        .. versionadded:: 1.7.0

    Returns
    -------
    result : ``LinregressResult`` instance
        The return value is an object with the following attributes:

        slope : float
            Slope of the regression line.
        intercept : float
            Intercept of the regression line.
        rvalue : float
            The Pearson correlation coefficient. The square of ``rvalue``
            is equal to the coefficient of determination.
        pvalue : float
            The p-value for a hypothesis test whose null hypothesis is
            that the slope is zero, using Wald Test with t-distribution of
            the test statistic. See `alternative` above for alternative
            hypotheses.
        stderr : float
            Standard error of the estimated slope (gradient), under the
            assumption of residual normality.
        intercept_stderr : float
            Standard error of the estimated intercept, under the assumption
            of residual normality.

    See Also
    --------
    scipy.optimize.curve_fit :
        Use non-linear least squares to fit a function to data.
    scipy.optimize.leastsq :
        Minimize the sum of squares of a set of equations.

    Notes
    -----
    For compatibility with older versions of SciPy, the return value acts
    like a ``namedtuple`` of length 5, with fields ``slope``, ``intercept``,
    ``rvalue``, ``pvalue`` and ``stderr``, so one can continue to write::

        slope, intercept, r, p, se = linregress(x, y)

    With that style, however, the standard error of the intercept is not
    available.  To have access to all the computed values, including the
    standard error of the intercept, use the return value as an object
    with attributes, e.g.::

        result = linregress(x, y)
        print(result.intercept, result.intercept_stderr)

    Examples
    --------
    >>> import numpy as np
    >>> import matplotlib.pyplot as plt
    >>> from scipy import stats
    >>> rng = np.random.default_rng()

    Generate some data:

    >>> x = rng.random(10)
    >>> y = 1.6*x + rng.random(10)

    Perform the linear regression:

    >>> res = stats.linregress(x, y)

    Coefficient of determination (R-squared):

    >>> print(f"R-squared: {res.rvalue**2:.6f}")
    R-squared: 0.717533

    Plot the data along with the fitted line:

    >>> plt.plot(x, y, 'o', label='original data')
    >>> plt.plot(x, res.intercept + res.slope*x, 'r', label='fitted line')
    >>> plt.legend()
    >>> plt.show()

    Calculate 95% confidence interval on slope and intercept:

    >>> # Two-sided inverse Students t-distribution
    >>> # p - probability, df - degrees of freedom
    >>> from scipy.stats import t
    >>> tinv = lambda p, df: abs(t.ppf(p/2, df))

    >>> ts = tinv(0.05, len(x)-2)
    >>> print(f"slope (95%): {res.slope:.6f} +/- {ts*res.stderr:.6f}")
    slope (95%): 1.453392 +/- 0.743465
    >>> print(f"intercept (95%): {res.intercept:.6f}"
    ...       f" +/- {ts*res.intercept_stderr:.6f}")
    intercept (95%): 0.616950 +/- 0.544475

    """
    TINY = 1.0e-20
    x = np.asarray(x)
    y = np.asarray(y)

    if x.size == 0 or y.size == 0:
        raise ValueError("Inputs must not be empty.")

    if np.amax(x) == np.amin(x) and len(x) > 1:
        raise ValueError("Cannot calculate a linear regression "
                         "if all x values are identical")

    n = len(x)
    xmean = np.mean(x, None)
    ymean = np.mean(y, None)

    # Average sums of square differences from the mean
    #   ssxm = mean( (x-mean(x))^2 )
    #   ssxym = mean( (x-mean(x)) * (y-mean(y)) )
    ssxm, ssxym, _, ssym = np.cov(x, y, bias=1).flat

    # R-value
    #   r = ssxym / sqrt( ssxm * ssym )
    if ssxm == 0.0 or ssym == 0.0:
        # If the denominator was going to be 0
        r = np.asarray(np.nan if ssxym == 0 else 0.0)[()]
    else:
        r = ssxym / np.sqrt(ssxm * ssym)
        # Test for numerical error propagation (make sure -1 < r < 1)
        if r > 1.0:
            r = 1.0
        elif r < -1.0:
            r = -1.0

    slope = ssxym / ssxm
    intercept = ymean - slope*xmean
    if n == 2:
        # handle case when only two points are passed in
        if y[0] == y[1]:
            prob = 1.0
        else:
            prob = 0.0
        slope_stderr = 0.0
        intercept_stderr = 0.0
    else:
        df = n - 2  # Number of degrees of freedom
        # n-2 degrees of freedom because 2 has been used up
        # to estimate the mean and standard deviation
        t = r * np.sqrt(df / ((1.0 - r + TINY)*(1.0 + r + TINY)))

        dist = _SimpleStudentT(df)
        prob = _get_pvalue(t, dist, alternative, xp=np)
        prob = prob[()] if prob.ndim == 0 else prob

        slope_stderr = np.sqrt((1 - r**2) * ssym / ssxm / df)

        # Also calculate the standard error of the intercept
        # The following relationship is used:
        #   ssxm = mean( (x-mean(x))^2 )
        #        = ssx - sx*sx
        #        = mean( x^2 ) - mean(x)^2
        intercept_stderr = slope_stderr * np.sqrt(ssxm + xmean**2)

    return LinregressResult(slope=slope, intercept=intercept, rvalue=r,
                            pvalue=prob, stderr=slope_stderr,
                            intercept_stderr=intercept_stderr)


def _xp_mean(x, /, *, axis=None, weights=None, keepdims=False, nan_policy='propagate',
             dtype=None, xp=None):
    r"""Compute the arithmetic mean along the specified axis.

    Parameters
    ----------
    x : real array
        Array containing real numbers whose mean is desired.
    axis : int or tuple of ints, default: None
        If an int or tuple of ints, the axis or axes of the input along which
        to compute the statistic. The statistic of each axis-slice (e.g. row)
        of the input will appear in a corresponding element of the output.
        If ``None``, the input will be raveled before computing the statistic.
    weights : real array, optional
        If specified, an array of weights associated with the values in `x`;
        otherwise ``1``. If `weights` and `x` do not have the same shape, the
        arrays will be broadcasted before performing the calculation. See
        Notes for details.
    keepdims : boolean, optional
        If this is set to ``True``, the axes which are reduced are left
        in the result as dimensions with length one. With this option,
        the result will broadcast correctly against the input array.
    nan_policy : {'propagate', 'omit', 'raise'}, default: 'propagate'
        Defines how to handle input NaNs.

        - ``propagate``: if a NaN is present in the axis slice (e.g. row) along
          which the statistic is computed, the corresponding entry of the output
          will be NaN.
        - ``omit``: NaNs will be omitted when performing the calculation.
          If insufficient data remains in the axis slice along which the
          statistic is computed, the corresponding entry of the output will be
          NaN.
        - ``raise``: if a NaN is present, a ``ValueError`` will be raised.

    dtype : dtype, optional
        Type to use in computing the mean. For integer inputs, the default is
        the default float type of the array library; for floating point inputs,
        the dtype is that of the input.

    Returns
    -------
    out : array
        The mean of each slice

    Notes
    -----
    Let :math:`x_i` represent element :math:`i` of data `x` and let :math:`w_i`
    represent the corresponding element of `weights` after broadcasting. Then the
    (weighted) mean :math:`\bar{x}_w` is given by:

    .. math::

        \bar{x}_w = \frac{ \sum_{i=0}^{n-1} w_i x_i }
                         { \sum_{i=0}^{n-1} w_i }

    where :math:`n` is the number of elements along a slice. Note that this simplifies
    to the familiar :math:`(\sum_i x_i) / n` when the weights are all ``1`` (default).

    The behavior of this function with respect to weights is somewhat different
    from that of `np.average`. For instance,
    `np.average` raises an error when `axis` is not specified and the shapes of `x`
    and the `weights` array are not the same; `xp_mean` simply broadcasts the two.
    Also, `np.average` raises an error when weights sum to zero along a slice;
    `xp_mean` computes the appropriate result. The intent is for this function's
    interface to be consistent with the rest of `scipy.stats`.

    Note that according to the formula, including NaNs with zero weights is not
    the same as *omitting* NaNs with ``nan_policy='omit'``; in the former case,
    the NaNs will continue to propagate through the calculation whereas in the
    latter case, the NaNs are excluded entirely.

    """
    # ensure that `x` and `weights` are array-API compatible arrays of identical shape
    xp = array_namespace(x) if xp is None else xp
    x = _asarray(x, dtype=dtype, subok=True)
    weights = xp.asarray(weights, dtype=dtype) if weights is not None else weights

    # to ensure that this matches the behavior of decorated functions when one of the
    # arguments has size zero, it's easiest to call a similar decorated function.
    if is_numpy(xp) and (xp_size(x) == 0
                         or (weights is not None and xp_size(weights) == 0)):
        return gmean(x, weights=weights, axis=axis, keepdims=keepdims)

    x, weights = xp_broadcast_promote(x, weights, force_floating=True)
    if weights is not None:
        x, weights = _share_masks(x, weights, xp=xp)

    # handle the special case of zero-sized arrays
    message = (too_small_1d_not_omit if (x.ndim == 1 or axis is None)
               else too_small_nd_not_omit)
    if xp_size(x) == 0:
        with warnings.catch_warnings():
            warnings.simplefilter("ignore")
            res = xp.mean(x, axis=axis, keepdims=keepdims)
        if xp_size(res) != 0:
            warnings.warn(message, SmallSampleWarning, stacklevel=2)
        return res

    contains_nan = _contains_nan(x, nan_policy, xp_omit_okay=True, xp=xp)
    if weights is not None:
        contains_nan_w = _contains_nan(weights, nan_policy, xp_omit_okay=True, xp=xp)
        contains_nan = contains_nan | contains_nan_w

    # Handle `nan_policy='omit'` by giving zero weight to NaNs, whether they
    # appear in `x` or `weights`. Emit warning if there is an all-NaN slice.
    # Test nan_policy before the implicit call to bool(contains_nan)
    # to avoid raising on lazy xps on the default nan_policy='propagate'
    if nan_policy == 'omit' and contains_nan:
        nan_mask = xp.isnan(x)
        if weights is not None:
            nan_mask |= xp.isnan(weights)
        if xp.any(xp.all(nan_mask, axis=axis)):
            message = (too_small_1d_omit if (x.ndim == 1 or axis is None)
                       else too_small_nd_omit)
            warnings.warn(message, SmallSampleWarning, stacklevel=2)
        weights = xp.ones_like(x) if weights is None else weights
        x = xp.where(nan_mask, xp.asarray(0, dtype=x.dtype), x)
        weights = xp.where(nan_mask, xp.asarray(0, dtype=x.dtype), weights)

    # Perform the mean calculation itself
    if weights is None:
        return xp.mean(x, axis=axis, keepdims=keepdims)

    # consider using `vecdot` if `axis` tuple support is added (data-apis/array-api#910)
    norm = xp.sum(weights, axis=axis)
    wsum = xp.sum(x * weights, axis=axis)
    with np.errstate(divide='ignore', invalid='ignore'):
        res = wsum/norm

    # Respect `keepdims` and convert NumPy 0-D arrays to scalars
    if keepdims:

        if axis is None:
            final_shape = (1,) * len(x.shape)
        else:
            # axis can be a scalar or sequence
            axes = (axis,) if not isinstance(axis, Sequence) else axis
            final_shape = list(x.shape)
            for i in axes:
                final_shape[i] = 1

        res = xp.reshape(res, final_shape)

    return res[()] if res.ndim == 0 else res


def _xp_var(x, /, *, axis=None, correction=0, keepdims=False, nan_policy='propagate',
            dtype=None, xp=None):
    # an array-api compatible function for variance with scipy.stats interface
    # and features (e.g. `nan_policy`).
    xp = array_namespace(x) if xp is None else xp
    x = _asarray(x, subok=True)

    # use `_xp_mean` instead of `xp.var` for desired warning behavior
    # it would be nice to combine this with `_var`, which uses `_moment`
    # and therefore warns when precision is lost, but that does not support
    # `axis` tuples or keepdims. Eventually, `_axis_nan_policy` will simplify
    # `axis` tuples and implement `keepdims` for non-NumPy arrays; then it will
    # be easy.
    kwargs = dict(axis=axis, nan_policy=nan_policy, dtype=dtype, xp=xp)
    mean = _xp_mean(x, keepdims=True, **kwargs)
    x = _asarray(x, dtype=mean.dtype, subok=True)
    x_mean = _demean(x, mean, axis, xp=xp)
    x_mean_conj = (xp.conj(x_mean) if xp.isdtype(x_mean.dtype, 'complex floating')
                   else x_mean)  # crossref data-apis/array-api#824
    var = _xp_mean(x_mean * x_mean_conj, keepdims=keepdims, **kwargs)

    if correction != 0:
        n = _length_nonmasked(x, axis, xp=xp)
        # Or two lines with ternaries : )
        # axis = range(x.ndim) if axis is None else axis
        # n = math.prod(x.shape[i] for i in axis) if iterable(axis) else x.shape[axis]

        n = xp.asarray(n, dtype=var.dtype)

        if nan_policy == 'omit':
            nan_mask = xp.astype(xp.isnan(x), var.dtype)
            n = n - xp.sum(nan_mask, axis=axis, keepdims=keepdims)

        # Produce NaNs silently when n - correction <= 0
        factor = _lazywhere(n-correction > 0, (n, n-correction), xp.divide, xp.nan)
        var *= factor

    return var[()] if var.ndim == 0 else var


class _SimpleNormal:
    # A very simple, array-API compatible normal distribution for use in
    # hypothesis tests. May be replaced by new infrastructure Normal
    # distribution in due time.

    def cdf(self, x):
        return special.ndtr(x)

    def sf(self, x):
        return special.ndtr(-x)

    def isf(self, x):
        return -special.ndtri(x)


class _SimpleChi2:
    # A very simple, array-API compatible chi-squared distribution for use in
    # hypothesis tests. May be replaced by new infrastructure chi-squared
    # distribution in due time.
    def __init__(self, df):
        self.df = df

    def cdf(self, x):
        return special.chdtr(self.df, x)

    def sf(self, x):
        return special.chdtrc(self.df, x)


class _SimpleBeta:
    # A very simple, array-API compatible beta distribution for use in
    # hypothesis tests. May be replaced by new infrastructure beta
    # distribution in due time.
    def __init__(self, a, b, *, loc=None, scale=None):
        self.a = a
        self.b = b
        self.loc = loc
        self.scale = scale

    def cdf(self, x):
        if self.loc is not None or self.scale is not None:
            loc = 0 if self.loc is None else self.loc
            scale = 1 if self.scale is None else self.scale
            return special.betainc(self.a, self.b, (x - loc)/scale)
        return special.betainc(self.a, self.b, x)

    def sf(self, x):
        if self.loc is not None or self.scale is not None:
            loc = 0 if self.loc is None else self.loc
            scale = 1 if self.scale is None else self.scale
            return special.betaincc(self.a, self.b, (x - loc)/scale)
        return special.betaincc(self.a, self.b, x)


class _SimpleStudentT:
    # A very simple, array-API compatible t distribution for use in
    # hypothesis tests. May be replaced by new infrastructure t
    # distribution in due time.
    def __init__(self, df):
        self.df = df

    def cdf(self, t):
        return special.stdtr(self.df, t)

    def sf(self, t):
        return special.stdtr(self.df, -t)<|MERGE_RESOLUTION|>--- conflicted
+++ resolved
@@ -41,11 +41,8 @@
 from scipy.spatial import distance_matrix
 
 from scipy.optimize import milp, LinearConstraint
-<<<<<<< HEAD
-from scipy._lib._array_api import is_lazy_array, xp_capabilities, xp_capabilities_table
-=======
-from scipy._lib._array_api import is_lazy_array, xp_ravel
->>>>>>> 748446b6
+from scipy._lib._array_api import (is_lazy_array, xp_ravel, xp_capabilities,
+                                   xp_capabilities_table)
 from scipy._lib._util import (check_random_state, _get_nan,
                               _rename_parameter, _contains_nan,
                               AxisError, _lazywhere, np_vecdot)
