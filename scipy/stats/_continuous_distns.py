# -*- coding: utf-8 -*-
#
# Author:  Travis Oliphant  2002-2011 with contributions from
#          SciPy Developers 2004-2011
#
import warnings
from collections.abc import Iterable
import ctypes

import numpy as np

from scipy._lib.doccer import (extend_notes_in_docstring,
                               replace_notes_in_docstring)
from scipy._lib._ccallback import LowLevelCallable
from scipy import optimize
from scipy import integrate
from scipy import interpolate
import scipy.special as sc
import scipy.special._ufuncs as scu
from scipy._lib._util import _lazyselect, _lazywhere
from . import _stats
from ._rvs_sampling import rvs_ratio_uniforms
from ._tukeylambda_stats import (tukeylambda_variance as _tlvar,
                                 tukeylambda_kurtosis as _tlkurt)
from ._distn_infrastructure import (
    get_distribution_names, _kurtosis, _ncx2_cdf, _ncx2_log_pdf, _ncx2_pdf,
    rv_continuous, _skew, _get_fixed_fit_value, _check_shape)
from ._ksstats import kolmogn, kolmognp, kolmogni
from ._constants import (_XMIN, _EULER, _ZETA3,
                         _SQRT_2_OVER_PI, _LOG_SQRT_2_OVER_PI)

# In numpy 1.12 and above, np.power refuses to raise integers to negative
# powers, and `np.float_power` is a new replacement.
try:
    float_power = np.float_power
except AttributeError:
    float_power = np.power

def _remove_optimizer_parameters(kwds):
    """
    Remove the optimizer-related keyword arguments 'loc', 'scale' and
    'optimizer' from `kwds`.  Then check that `kwds` is empty, and
    raise `TypeError("Unknown arguments: %s." % kwds)` if it is not.

    This function is used in the fit method of distributions that override
    the default method and do not use the default optimization code.

    `kwds` is modified in-place.
    """
    kwds.pop('loc', None)
    kwds.pop('scale', None)
    kwds.pop('optimizer', None)
    if kwds:
        raise TypeError("Unknown arguments: %s." % kwds)


## Kolmogorov-Smirnov one-sided and two-sided test statistics
class ksone_gen(rv_continuous):
    r"""Kolmogorov-Smirnov one-sided test statistic distribution.

    This is the distribution of the one-sided Kolmogorov-Smirnov (KS)
    statistics :math:`D_n^+` and :math:`D_n^-`
    for a finite sample size ``n`` (the shape parameter).

    %(before_notes)s

    Notes
    -----
    :math:`D_n^+` and :math:`D_n^-` are given by

    .. math::

        D_n^+ &= \text{sup}_x (F_n(x) - F(x)),\\
        D_n^- &= \text{sup}_x (F(x) - F_n(x)),\\

    where :math:`F` is a continuous CDF and :math:`F_n` is an empirical CDF.
    `ksone` describes the distribution under the null hypothesis of the KS test
    that the empirical CDF corresponds to :math:`n` i.i.d. random variates
    with CDF :math:`F`.

    %(after_notes)s

    See Also
    --------
    kstwobign, kstwo, kstest

    References
    ----------
    .. [1] Birnbaum, Z. W. and Tingey, F.H. "One-sided confidence contours
       for probability distribution functions", The Annals of Mathematical
       Statistics, 22(4), pp 592-596 (1951).

    %(example)s

    """
    def _pdf(self, x, n):
        return -scu._smirnovp(n, x)

    def _cdf(self, x, n):
        return scu._smirnovc(n, x)

    def _sf(self, x, n):
        return sc.smirnov(n, x)

    def _ppf(self, q, n):
        return scu._smirnovci(n, q)

    def _isf(self, q, n):
        return sc.smirnovi(n, q)


ksone = ksone_gen(a=0.0, b=1.0, name='ksone')


class kstwo_gen(rv_continuous):
    r"""Kolmogorov-Smirnov two-sided test statistic distribution.

    This is the distribution of the two-sided Kolmogorov-Smirnov (KS)
    statistic :math:`D_n` for a finite sample size ``n``
    (the shape parameter).

    %(before_notes)s

    Notes
    -----
    :math:`D_n` is given by

    .. math::

        D_n &= \text{sup}_x |F_n(x) - F(x)|

    where :math:`F` is a (continuous) CDF and :math:`F_n` is an empirical CDF.
    `kstwo` describes the distribution under the null hypothesis of the KS test
    that the empirical CDF corresponds to :math:`n` i.i.d. random variates
    with CDF :math:`F`.

    %(after_notes)s

    See Also
    --------
    kstwobign, ksone, kstest

    References
    ----------
    .. [1] Simard, R., L'Ecuyer, P. "Computing the Two-Sided
       Kolmogorov-Smirnov Distribution",  Journal of Statistical Software,
       Vol 39, 11, 1-18 (2011).

    %(example)s

    """
    def _get_support(self, n):
        return (0.5/(n if not isinstance(n, Iterable) else np.asanyarray(n)),
                1.0)

    def _pdf(self, x, n):
        return kolmognp(n, x)

    def _cdf(self, x, n):
        return kolmogn(n, x)

    def _sf(self, x, n):
        return kolmogn(n, x, cdf=False)

    def _ppf(self, q, n):
        return kolmogni(n, q, cdf=True)

    def _isf(self, q, n):
        return kolmogni(n, q, cdf=False)


# Use the pdf, (not the ppf) to compute moments
kstwo = kstwo_gen(momtype=0, a=0.0, b=1.0, name='kstwo')


class kstwobign_gen(rv_continuous):
    r"""Limiting distribution of scaled Kolmogorov-Smirnov two-sided test statistic.

    This is the asymptotic distribution of the two-sided Kolmogorov-Smirnov
    statistic :math:`\sqrt{n} D_n` that measures the maximum absolute
    distance of the theoretical (continuous) CDF from the empirical CDF.
    (see `kstest`).

    %(before_notes)s

    Notes
    -----
    :math:`\sqrt{n} D_n` is given by

    .. math::

        D_n = \text{sup}_x |F_n(x) - F(x)|

    where :math:`F` is a continuous CDF and :math:`F_n` is an empirical CDF.
    `kstwobign`  describes the asymptotic distribution (i.e. the limit of
    :math:`\sqrt{n} D_n`) under the null hypothesis of the KS test that the
    empirical CDF corresponds to i.i.d. random variates with CDF :math:`F`.

    %(after_notes)s

    See Also
    --------
    ksone, kstwo, kstest

    References
    ----------
    .. [1] Feller, W. "On the Kolmogorov-Smirnov Limit Theorems for Empirical
       Distributions",  Ann. Math. Statist. Vol 19, 177-189 (1948).

    %(example)s

    """
    def _pdf(self, x):
        return -scu._kolmogp(x)

    def _cdf(self, x):
        return scu._kolmogc(x)

    def _sf(self, x):
        return sc.kolmogorov(x)

    def _ppf(self, q):
        return scu._kolmogci(q)

    def _isf(self, q):
        return sc.kolmogi(q)


kstwobign = kstwobign_gen(a=0.0, name='kstwobign')


## Normal distribution

# loc = mu, scale = std
# Keep these implementations out of the class definition so they can be reused
# by other distributions.
_norm_pdf_C = np.sqrt(2*np.pi)
_norm_pdf_logC = np.log(_norm_pdf_C)


def _norm_pdf(x):
    return np.exp(-x**2/2.0) / _norm_pdf_C


def _norm_logpdf(x):
    return -x**2 / 2.0 - _norm_pdf_logC


def _norm_cdf(x):
    return sc.ndtr(x)


def _norm_logcdf(x):
    return sc.log_ndtr(x)


def _norm_ppf(q):
    return sc.ndtri(q)


def _norm_sf(x):
    return _norm_cdf(-x)


def _norm_logsf(x):
    return _norm_logcdf(-x)


def _norm_isf(q):
    return -_norm_ppf(q)


class norm_gen(rv_continuous):
    r"""A normal continuous random variable.

    The location (``loc``) keyword specifies the mean.
    The scale (``scale``) keyword specifies the standard deviation.

    %(before_notes)s

    Notes
    -----
    The probability density function for `norm` is:

    .. math::

        f(x) = \frac{\exp(-x^2/2)}{\sqrt{2\pi}}

    for a real number :math:`x`.

    %(after_notes)s

    %(example)s

    """
    def _rvs(self, size=None, random_state=None):
        return random_state.standard_normal(size)

    def _pdf(self, x):
        # norm.pdf(x) = exp(-x**2/2)/sqrt(2*pi)
        return _norm_pdf(x)

    def _logpdf(self, x):
        return _norm_logpdf(x)

    def _cdf(self, x):
        return _norm_cdf(x)

    def _logcdf(self, x):
        return _norm_logcdf(x)

    def _sf(self, x):
        return _norm_sf(x)

    def _logsf(self, x):
        return _norm_logsf(x)

    def _ppf(self, q):
        return _norm_ppf(q)

    def _isf(self, q):
        return _norm_isf(q)

    def _stats(self):
        return 0.0, 1.0, 0.0, 0.0

    def _entropy(self):
        return 0.5*(np.log(2*np.pi)+1)

    @replace_notes_in_docstring(rv_continuous, notes="""\
        This function uses explicit formulas for the maximum likelihood
        estimation of the normal distribution parameters, so the
        `optimizer` argument is ignored.\n\n""")
    def fit(self, data, **kwds):
        floc = kwds.pop('floc', None)
        fscale = kwds.pop('fscale', None)

        _remove_optimizer_parameters(kwds)

        if floc is not None and fscale is not None:
            # This check is for consistency with `rv_continuous.fit`.
            # Without this check, this function would just return the
            # parameters that were given.
            raise ValueError("All parameters fixed. There is nothing to "
                             "optimize.")

        data = np.asarray(data)

        if not np.isfinite(data).all():
            raise RuntimeError("The data contains non-finite values.")

        if floc is None:
            loc = data.mean()
        else:
            loc = floc

        if fscale is None:
            scale = np.sqrt(((data - loc)**2).mean())
        else:
            scale = fscale

        return loc, scale

    def _munp(self, n):
        """
        @returns Moments of standard normal distribution for integer n >= 0

        See eq. 16 of https://arxiv.org/abs/1209.4340v2
        """
        if n % 2 == 0:
            return sc.factorial2(n - 1)
        else:
            return 0.


norm = norm_gen(name='norm')


class alpha_gen(rv_continuous):
    r"""An alpha continuous random variable.

    %(before_notes)s

    Notes
    -----
    The probability density function for `alpha` ([1]_, [2]_) is:

    .. math::

        f(x, a) = \frac{1}{x^2 \Phi(a) \sqrt{2\pi}} *
                  \exp(-\frac{1}{2} (a-1/x)^2)

    where :math:`\Phi` is the normal CDF, :math:`x > 0`, and :math:`a > 0`.

    `alpha` takes ``a`` as a shape parameter.

    %(after_notes)s

    References
    ----------
    .. [1] Johnson, Kotz, and Balakrishnan, "Continuous Univariate
           Distributions, Volume 1", Second Edition, John Wiley and Sons,
           p. 173 (1994).
    .. [2] Anthony A. Salvia, "Reliability applications of the Alpha
           Distribution", IEEE Transactions on Reliability, Vol. R-34,
           No. 3, pp. 251-252 (1985).

    %(example)s

    """
    _support_mask = rv_continuous._open_support_mask

    def _pdf(self, x, a):
        # alpha.pdf(x, a) = 1/(x**2*Phi(a)*sqrt(2*pi)) * exp(-1/2 * (a-1/x)**2)
        return 1.0/(x**2)/_norm_cdf(a)*_norm_pdf(a-1.0/x)

    def _logpdf(self, x, a):
        return -2*np.log(x) + _norm_logpdf(a-1.0/x) - np.log(_norm_cdf(a))

    def _cdf(self, x, a):
        return _norm_cdf(a-1.0/x) / _norm_cdf(a)

    def _ppf(self, q, a):
        return 1.0/np.asarray(a-sc.ndtri(q*_norm_cdf(a)))

    def _stats(self, a):
        return [np.inf]*2 + [np.nan]*2


alpha = alpha_gen(a=0.0, name='alpha')


class anglit_gen(rv_continuous):
    r"""An anglit continuous random variable.

    %(before_notes)s

    Notes
    -----
    The probability density function for `anglit` is:

    .. math::

        f(x) = \sin(2x + \pi/2) = \cos(2x)

    for :math:`-\pi/4 \le x \le \pi/4`.

    %(after_notes)s

    %(example)s

    """
    def _pdf(self, x):
        # anglit.pdf(x) = sin(2*x + \pi/2) = cos(2*x)
        return np.cos(2*x)

    def _cdf(self, x):
        return np.sin(x+np.pi/4)**2.0

    def _ppf(self, q):
        return np.arcsin(np.sqrt(q))-np.pi/4

    def _stats(self):
        return 0.0, np.pi*np.pi/16-0.5, 0.0, -2*(np.pi**4 - 96)/(np.pi*np.pi-8)**2

    def _entropy(self):
        return 1-np.log(2)


anglit = anglit_gen(a=-np.pi/4, b=np.pi/4, name='anglit')


class arcsine_gen(rv_continuous):
    r"""An arcsine continuous random variable.

    %(before_notes)s

    Notes
    -----
    The probability density function for `arcsine` is:

    .. math::

        f(x) = \frac{1}{\pi \sqrt{x (1-x)}}

    for :math:`0 < x < 1`.

    %(after_notes)s

    %(example)s

    """
    def _pdf(self, x):
        # arcsine.pdf(x) = 1/(pi*sqrt(x*(1-x)))
        return 1.0/np.pi/np.sqrt(x*(1-x))

    def _cdf(self, x):
        return 2.0/np.pi*np.arcsin(np.sqrt(x))

    def _ppf(self, q):
        return np.sin(np.pi/2.0*q)**2.0

    def _stats(self):
        mu = 0.5
        mu2 = 1.0/8
        g1 = 0
        g2 = -3.0/2.0
        return mu, mu2, g1, g2

    def _entropy(self):
        return -0.24156447527049044468


arcsine = arcsine_gen(a=0.0, b=1.0, name='arcsine')


class FitDataError(ValueError):
    # This exception is raised by, for example, beta_gen.fit when both floc
    # and fscale are fixed and there are values in the data not in the open
    # interval (floc, floc+fscale).
    def __init__(self, distr, lower, upper):
        self.args = (
            "Invalid values in `data`.  Maximum likelihood "
            "estimation with {distr!r} requires that {lower!r} < "
            "(x - loc)/scale  < {upper!r} for each x in `data`.".format(
                distr=distr, lower=lower, upper=upper),
        )


class FitSolverError(RuntimeError):
    # This exception is raised by, for example, beta_gen.fit when
    # optimize.fsolve returns with ier != 1.
    def __init__(self, mesg):
        emsg = "Solver for the MLE equations failed to converge: "
        emsg += mesg.replace('\n', '')
        self.args = (emsg,)


def _beta_mle_a(a, b, n, s1):
    # The zeros of this function give the MLE for `a`, with
    # `b`, `n` and `s1` given.  `s1` is the sum of the logs of
    # the data. `n` is the number of data points.
    psiab = sc.psi(a + b)
    func = s1 - n * (-psiab + sc.psi(a))
    return func


def _beta_mle_ab(theta, n, s1, s2):
    # Zeros of this function are critical points of
    # the maximum likelihood function.  Solving this system
    # for theta (which contains a and b) gives the MLE for a and b
    # given `n`, `s1` and `s2`.  `s1` is the sum of the logs of the data,
    # and `s2` is the sum of the logs of 1 - data.  `n` is the number
    # of data points.
    a, b = theta
    psiab = sc.psi(a + b)
    func = [s1 - n * (-psiab + sc.psi(a)),
            s2 - n * (-psiab + sc.psi(b))]
    return func


class beta_gen(rv_continuous):
    r"""A beta continuous random variable.

    %(before_notes)s

    Notes
    -----
    The probability density function for `beta` is:

    .. math::

        f(x, a, b) = \frac{\Gamma(a+b) x^{a-1} (1-x)^{b-1}}
                          {\Gamma(a) \Gamma(b)}

    for :math:`0 <= x <= 1`, :math:`a > 0`, :math:`b > 0`, where
    :math:`\Gamma` is the gamma function (`scipy.special.gamma`).

    `beta` takes :math:`a` and :math:`b` as shape parameters.

    %(after_notes)s

    %(example)s

    """
    def _rvs(self, a, b, size=None, random_state=None):
        return random_state.beta(a, b, size)

    def _pdf(self, x, a, b):
        #                     gamma(a+b) * x**(a-1) * (1-x)**(b-1)
        # beta.pdf(x, a, b) = ------------------------------------
        #                              gamma(a)*gamma(b)
        return np.exp(self._logpdf(x, a, b))

    def _logpdf(self, x, a, b):
        lPx = sc.xlog1py(b - 1.0, -x) + sc.xlogy(a - 1.0, x)
        lPx -= sc.betaln(a, b)
        return lPx

    def _cdf(self, x, a, b):
        return sc.btdtr(a, b, x)

    def _ppf(self, q, a, b):
        return sc.btdtri(a, b, q)

    def _stats(self, a, b):
        mn = a*1.0 / (a + b)
        var = (a*b*1.0)/(a+b+1.0)/(a+b)**2.0
        g1 = 2.0*(b-a)*np.sqrt((1.0+a+b)/(a*b)) / (2+a+b)
        g2 = 6.0*(a**3 + a**2*(1-2*b) + b**2*(1+b) - 2*a*b*(2+b))
        g2 /= a*b*(a+b+2)*(a+b+3)
        return mn, var, g1, g2

    def _fitstart(self, data):
        g1 = _skew(data)
        g2 = _kurtosis(data)

        def func(x):
            a, b = x
            sk = 2*(b-a)*np.sqrt(a + b + 1) / (a + b + 2) / np.sqrt(a*b)
            ku = a**3 - a**2*(2*b-1) + b**2*(b+1) - 2*a*b*(b+2)
            ku /= a*b*(a+b+2)*(a+b+3)
            ku *= 6
            return [sk-g1, ku-g2]
        a, b = optimize.fsolve(func, (1.0, 1.0))
        return super(beta_gen, self)._fitstart(data, args=(a, b))

    @extend_notes_in_docstring(rv_continuous, notes="""\
        In the special case where both `floc` and `fscale` are given, a
        `ValueError` is raised if any value `x` in `data` does not satisfy
        `floc < x < floc + fscale`.\n\n""")
    def fit(self, data, *args, **kwds):
        # Override rv_continuous.fit, so we can more efficiently handle the
        # case where floc and fscale are given.

        floc = kwds.get('floc', None)
        fscale = kwds.get('fscale', None)

        if floc is None or fscale is None:
            # do general fit
            return super(beta_gen, self).fit(data, *args, **kwds)

        # We already got these from kwds, so just pop them.
        kwds.pop('floc', None)
        kwds.pop('fscale', None)

        f0 = _get_fixed_fit_value(kwds, ['f0', 'fa', 'fix_a'])
        f1 = _get_fixed_fit_value(kwds, ['f1', 'fb', 'fix_b'])

        _remove_optimizer_parameters(kwds)

        if f0 is not None and f1 is not None:
            # This check is for consistency with `rv_continuous.fit`.
            raise ValueError("All parameters fixed. There is nothing to "
                             "optimize.")

        # Special case: loc and scale are constrained, so we are fitting
        # just the shape parameters.  This can be done much more efficiently
        # than the method used in `rv_continuous.fit`.  (See the subsection
        # "Two unknown parameters" in the section "Maximum likelihood" of
        # the Wikipedia article on the Beta distribution for the formulas.)

        if not np.isfinite(data).all():
            raise RuntimeError("The data contains non-finite values.")

        # Normalize the data to the interval [0, 1].
        data = (np.ravel(data) - floc) / fscale
        if np.any(data <= 0) or np.any(data >= 1):
            raise FitDataError("beta", lower=floc, upper=floc + fscale)

        xbar = data.mean()

        if f0 is not None or f1 is not None:
            # One of the shape parameters is fixed.

            if f0 is not None:
                # The shape parameter a is fixed, so swap the parameters
                # and flip the data.  We always solve for `a`.  The result
                # will be swapped back before returning.
                b = f0
                data = 1 - data
                xbar = 1 - xbar
            else:
                b = f1

            # Initial guess for a.  Use the formula for the mean of the beta
            # distribution, E[x] = a / (a + b), to generate a reasonable
            # starting point based on the mean of the data and the given
            # value of b.
            a = b * xbar / (1 - xbar)

            # Compute the MLE for `a` by solving _beta_mle_a.
            theta, info, ier, mesg = optimize.fsolve(
                _beta_mle_a, a,
                args=(b, len(data), np.log(data).sum()),
                full_output=True
            )
            if ier != 1:
                raise FitSolverError(mesg=mesg)
            a = theta[0]

            if f0 is not None:
                # The shape parameter a was fixed, so swap back the
                # parameters.
                a, b = b, a

        else:
            # Neither of the shape parameters is fixed.

            # s1 and s2 are used in the extra arguments passed to _beta_mle_ab
            # by optimize.fsolve.
            s1 = np.log(data).sum()
            s2 = sc.log1p(-data).sum()

            # Use the "method of moments" to estimate the initial
            # guess for a and b.
            fac = xbar * (1 - xbar) / data.var(ddof=0) - 1
            a = xbar * fac
            b = (1 - xbar) * fac

            # Compute the MLE for a and b by solving _beta_mle_ab.
            theta, info, ier, mesg = optimize.fsolve(
                _beta_mle_ab, [a, b],
                args=(len(data), s1, s2),
                full_output=True
            )
            if ier != 1:
                raise FitSolverError(mesg=mesg)
            a, b = theta

        return a, b, floc, fscale


beta = beta_gen(a=0.0, b=1.0, name='beta')


class betaprime_gen(rv_continuous):
    r"""A beta prime continuous random variable.

    %(before_notes)s

    Notes
    -----
    The probability density function for `betaprime` is:

    .. math::

        f(x, a, b) = \frac{x^{a-1} (1+x)^{-a-b}}{\beta(a, b)}

    for :math:`x >= 0`, :math:`a > 0`, :math:`b > 0`, where
    :math:`\beta(a, b)` is the beta function (see `scipy.special.beta`).

    `betaprime` takes ``a`` and ``b`` as shape parameters.

    %(after_notes)s

    %(example)s

    """
    _support_mask = rv_continuous._open_support_mask

    def _rvs(self, a, b, size=None, random_state=None):
        u1 = gamma.rvs(a, size=size, random_state=random_state)
        u2 = gamma.rvs(b, size=size, random_state=random_state)
        return u1 / u2

    def _pdf(self, x, a, b):
        # betaprime.pdf(x, a, b) = x**(a-1) * (1+x)**(-a-b) / beta(a, b)
        return np.exp(self._logpdf(x, a, b))

    def _logpdf(self, x, a, b):
        return sc.xlogy(a - 1.0, x) - sc.xlog1py(a + b, x) - sc.betaln(a, b)

    def _cdf(self, x, a, b):
        return sc.betainc(a, b, x/(1.+x))

    def _munp(self, n, a, b):
        if n == 1.0:
            return np.where(b > 1,
                            a/(b-1.0),
                            np.inf)
        elif n == 2.0:
            return np.where(b > 2,
                            a*(a+1.0)/((b-2.0)*(b-1.0)),
                            np.inf)
        elif n == 3.0:
            return np.where(b > 3,
                            a*(a+1.0)*(a+2.0)/((b-3.0)*(b-2.0)*(b-1.0)),
                            np.inf)
        elif n == 4.0:
            return np.where(b > 4,
                            (a*(a + 1.0)*(a + 2.0)*(a + 3.0) /
                             ((b - 4.0)*(b - 3.0)*(b - 2.0)*(b - 1.0))),
                            np.inf)
        else:
            raise NotImplementedError


betaprime = betaprime_gen(a=0.0, name='betaprime')


class bradford_gen(rv_continuous):
    r"""A Bradford continuous random variable.

    %(before_notes)s

    Notes
    -----
    The probability density function for `bradford` is:

    .. math::

        f(x, c) = \frac{c}{\log(1+c) (1+cx)}

    for :math:`0 <= x <= 1` and :math:`c > 0`.

    `bradford` takes ``c`` as a shape parameter for :math:`c`.

    %(after_notes)s

    %(example)s

    """
    def _pdf(self, x, c):
        # bradford.pdf(x, c) = c / (k * (1+c*x))
        return c / (c*x + 1.0) / sc.log1p(c)

    def _cdf(self, x, c):
        return sc.log1p(c*x) / sc.log1p(c)

    def _ppf(self, q, c):
        return sc.expm1(q * sc.log1p(c)) / c

    def _stats(self, c, moments='mv'):
        k = np.log(1.0+c)
        mu = (c-k)/(c*k)
        mu2 = ((c+2.0)*k-2.0*c)/(2*c*k*k)
        g1 = None
        g2 = None
        if 's' in moments:
            g1 = np.sqrt(2)*(12*c*c-9*c*k*(c+2)+2*k*k*(c*(c+3)+3))
            g1 /= np.sqrt(c*(c*(k-2)+2*k))*(3*c*(k-2)+6*k)
        if 'k' in moments:
            g2 = (c**3*(k-3)*(k*(3*k-16)+24)+12*k*c*c*(k-4)*(k-3) +
                  6*c*k*k*(3*k-14) + 12*k**3)
            g2 /= 3*c*(c*(k-2)+2*k)**2
        return mu, mu2, g1, g2

    def _entropy(self, c):
        k = np.log(1+c)
        return k/2.0 - np.log(c/k)


bradford = bradford_gen(a=0.0, b=1.0, name='bradford')


class burr_gen(rv_continuous):
    r"""A Burr (Type III) continuous random variable.

    %(before_notes)s

    See Also
    --------
    fisk : a special case of either `burr` or `burr12` with ``d=1``
    burr12 : Burr Type XII distribution
    mielke : Mielke Beta-Kappa / Dagum distribution

    Notes
    -----
    The probability density function for `burr` is:

    .. math::

        f(x, c, d) = c d x^{-c - 1} / (1 + x^{-c})^{d + 1}

    for :math:`x >= 0` and :math:`c, d > 0`.

    `burr` takes :math:`c` and :math:`d` as shape parameters.

    This is the PDF corresponding to the third CDF given in Burr's list;
    specifically, it is equation (11) in Burr's paper [1]_. The distribution
    is also commonly referred to as the Dagum distribution [2]_. If the
    parameter :math:`c < 1` then the mean of the distribution does not
    exist and if :math:`c < 2` the variance does not exist [2]_.
    The PDF is finite at the left endpoint :math:`x = 0` if :math:`c * d >= 1`.

    %(after_notes)s

    References
    ----------
    .. [1] Burr, I. W. "Cumulative frequency functions", Annals of
       Mathematical Statistics, 13(2), pp 215-232 (1942).
    .. [2] https://en.wikipedia.org/wiki/Dagum_distribution
    .. [3] Kleiber, Christian. "A guide to the Dagum distributions."
       Modeling Income Distributions and Lorenz Curves  pp 97-117 (2008).

    %(example)s

    """
    # Do not set _support_mask to rv_continuous._open_support_mask
    # Whether the left-hand endpoint is suitable for pdf evaluation is dependent
    # on the values of c and d: if c*d >= 1, the pdf is finite, otherwise infinite.

    def _pdf(self, x, c, d):
        # burr.pdf(x, c, d) = c * d * x**(-c-1) * (1+x**(-c))**(-d-1)
        output = _lazywhere(x == 0, [x, c, d],
                   lambda x_, c_, d_: c_ * d_ * (x_**(c_*d_-1)) / (1 + x_**c_),
                   f2 = lambda x_, c_, d_: (c_ * d_ * (x_ ** (-c_ - 1.0)) /
                                            ((1 + x_ ** (-c_)) ** (d_ + 1.0))))
        if output.ndim == 0:
            return output[()]
        return output

    def _logpdf(self, x, c, d):
        output = _lazywhere(
            x == 0, [x, c, d],
            lambda x_, c_, d_: (np.log(c_) + np.log(d_) + sc.xlogy(c_*d_ - 1, x_)
                                - (d_+1) * sc.log1p(x_**(c_))),
            f2 = lambda x_, c_, d_: (np.log(c_) + np.log(d_)
                                     + sc.xlogy(-c_ - 1, x_)
                                     - sc.xlog1py(d_+1, x_**(-c_))))
        if output.ndim == 0:
            return output[()]
        return output

    def _cdf(self, x, c, d):
        return (1 + x**(-c))**(-d)

    def _logcdf(self, x, c, d):
        return sc.log1p(x**(-c)) * (-d)

    def _sf(self, x, c, d):
        return np.exp(self._logsf(x, c, d))

    def _logsf(self, x, c, d):
        return np.log1p(- (1 + x**(-c))**(-d))

    def _ppf(self, q, c, d):
        return (q**(-1.0/d) - 1)**(-1.0/c)

    def _stats(self, c, d):
        nc = np.arange(1, 5).reshape(4,1) / c
        #ek is the kth raw moment, e1 is the mean e2-e1**2 variance etc.
        e1, e2, e3, e4 = sc.beta(d + nc, 1. - nc) * d
        mu = np.where(c > 1.0, e1, np.nan)
        mu2_if_c = e2 - mu**2
        mu2 = np.where(c > 2.0, mu2_if_c, np.nan)
        g1 = _lazywhere(
            c > 3.0,
            (c, e1, e2, e3, mu2_if_c),
            lambda c, e1, e2, e3, mu2_if_c: (e3 - 3*e2*e1 + 2*e1**3) / np.sqrt((mu2_if_c)**3),
            fillvalue=np.nan)
        g2 = _lazywhere(
            c > 4.0,
            (c, e1, e2, e3, e4, mu2_if_c),
            lambda c, e1, e2, e3, e4, mu2_if_c: (
                ((e4 - 4*e3*e1 + 6*e2*e1**2 - 3*e1**4) / mu2_if_c**2) - 3),
            fillvalue=np.nan)
        return mu, mu2, g1, g2

    def _munp(self, n, c, d):
        def __munp(n, c, d):
            nc = 1. * n / c
            return d * sc.beta(1.0 - nc, d + nc)
        n, c, d = np.asarray(n), np.asarray(c), np.asarray(d)
        return _lazywhere((c > n) & (n == n) & (d == d), (c, d, n),
                          lambda c, d, n: __munp(n, c, d),
                          np.nan)


burr = burr_gen(a=0.0, name='burr')


class burr12_gen(rv_continuous):
    r"""A Burr (Type XII) continuous random variable.

    %(before_notes)s

    See Also
    --------
    fisk : a special case of either `burr` or `burr12` with ``d=1``
    burr : Burr Type III distribution

    Notes
    -----
    The probability density function for `burr` is:

    .. math::

        f(x, c, d) = c d x^{c-1} / (1 + x^c)^{d + 1}

    for :math:`x >= 0` and :math:`c, d > 0`.

    `burr12` takes ``c`` and ``d`` as shape parameters for :math:`c`
    and :math:`d`.

    This is the PDF corresponding to the twelfth CDF given in Burr's list;
    specifically, it is equation (20) in Burr's paper [1]_.

    %(after_notes)s

    The Burr type 12 distribution is also sometimes referred to as
    the Singh-Maddala distribution from NIST [2]_.

    References
    ----------
    .. [1] Burr, I. W. "Cumulative frequency functions", Annals of
       Mathematical Statistics, 13(2), pp 215-232 (1942).

    .. [2] https://www.itl.nist.gov/div898/software/dataplot/refman2/auxillar/b12pdf.htm

    .. [3] "Burr distribution",
       https://en.wikipedia.org/wiki/Burr_distribution

    %(example)s

    """
    def _pdf(self, x, c, d):
        # burr12.pdf(x, c, d) = c * d * x**(c-1) * (1+x**(c))**(-d-1)
        return np.exp(self._logpdf(x, c, d))

    def _logpdf(self, x, c, d):
        return np.log(c) + np.log(d) + sc.xlogy(c - 1, x) + sc.xlog1py(-d-1, x**c)

    def _cdf(self, x, c, d):
        return -sc.expm1(self._logsf(x, c, d))

    def _logcdf(self, x, c, d):
        return sc.log1p(-(1 + x**c)**(-d))

    def _sf(self, x, c, d):
        return np.exp(self._logsf(x, c, d))

    def _logsf(self, x, c, d):
        return sc.xlog1py(-d, x**c)

    def _ppf(self, q, c, d):
        # The following is an implementation of
        #   ((1 - q)**(-1.0/d) - 1)**(1.0/c)
        # that does a better job handling small values of q.
        return sc.expm1(-1/d * sc.log1p(-q))**(1/c)

    def _munp(self, n, c, d):
        nc = 1. * n / c
        return d * sc.beta(1.0 + nc, d - nc)


burr12 = burr12_gen(a=0.0, name='burr12')


class fisk_gen(burr_gen):
    r"""A Fisk continuous random variable.

    The Fisk distribution is also known as the log-logistic distribution.

    %(before_notes)s

    Notes
    -----
    The probability density function for `fisk` is:

    .. math::

        f(x, c) = c x^{-c-1} (1 + x^{-c})^{-2}

    for :math:`x >= 0` and :math:`c > 0`.

    `fisk` takes ``c`` as a shape parameter for :math:`c`.

    `fisk` is a special case of `burr` or `burr12` with ``d=1``.

    %(after_notes)s

    See Also
    --------
    burr

    %(example)s

    """
    def _pdf(self, x, c):
        # fisk.pdf(x, c) = c * x**(-c-1) * (1 + x**(-c))**(-2)
        return burr._pdf(x, c, 1.0)

    def _cdf(self, x, c):
        return burr._cdf(x, c, 1.0)

    def _sf(self, x, c):
        return burr._sf(x, c, 1.0)

    def _logpdf(self, x, c):
        # fisk.pdf(x, c) = c * x**(-c-1) * (1 + x**(-c))**(-2)
        return burr._logpdf(x, c, 1.0)

    def _logcdf(self, x, c):
        return burr._logcdf(x, c, 1.0)

    def _logsf(self, x, c):
        return burr._logsf(x, c, 1.0)

    def _ppf(self, x, c):
        return burr._ppf(x, c, 1.0)

    def _munp(self, n, c):
        return burr._munp(n, c, 1.0)

    def _stats(self, c):
        return burr._stats(c, 1.0)

    def _entropy(self, c):
        return 2 - np.log(c)


fisk = fisk_gen(a=0.0, name='fisk')


# median = loc
class cauchy_gen(rv_continuous):
    r"""A Cauchy continuous random variable.

    %(before_notes)s

    Notes
    -----
    The probability density function for `cauchy` is

    .. math::

        f(x) = \frac{1}{\pi (1 + x^2)}

    for a real number :math:`x`.

    %(after_notes)s

    %(example)s

    """
    def _pdf(self, x):
        # cauchy.pdf(x) = 1 / (pi * (1 + x**2))
        return 1.0/np.pi/(1.0+x*x)

    def _cdf(self, x):
        return 0.5 + 1.0/np.pi*np.arctan(x)

    def _ppf(self, q):
        return np.tan(np.pi*q-np.pi/2.0)

    def _sf(self, x):
        return 0.5 - 1.0/np.pi*np.arctan(x)

    def _isf(self, q):
        return np.tan(np.pi/2.0-np.pi*q)

    def _stats(self):
        return np.nan, np.nan, np.nan, np.nan

    def _entropy(self):
        return np.log(4*np.pi)

    def _fitstart(self, data, args=None):
        # Initialize ML guesses using quartiles instead of moments.
        p25, p50, p75 = np.percentile(data, [25, 50, 75])
        return p50, (p75 - p25)/2


cauchy = cauchy_gen(name='cauchy')


class chi_gen(rv_continuous):
    r"""A chi continuous random variable.

    %(before_notes)s

    Notes
    -----
    The probability density function for `chi` is:

    .. math::

        f(x, k) = \frac{1}{2^{k/2-1} \Gamma \left( k/2 \right)}
                   x^{k-1} \exp \left( -x^2/2 \right)

    for :math:`x >= 0` and :math:`k > 0` (degrees of freedom, denoted ``df``
    in the implementation). :math:`\Gamma` is the gamma function
    (`scipy.special.gamma`).

    Special cases of `chi` are:

        - ``chi(1, loc, scale)`` is equivalent to `halfnorm`
        - ``chi(2, 0, scale)`` is equivalent to `rayleigh`
        - ``chi(3, 0, scale)`` is equivalent to `maxwell`

    `chi` takes ``df`` as a shape parameter.

    %(after_notes)s

    %(example)s

    """

    def _rvs(self, df, size=None, random_state=None):
        return np.sqrt(chi2.rvs(df, size=size, random_state=random_state))

    def _pdf(self, x, df):
        #                   x**(df-1) * exp(-x**2/2)
        # chi.pdf(x, df) =  -------------------------
        #                   2**(df/2-1) * gamma(df/2)
        return np.exp(self._logpdf(x, df))

    def _logpdf(self, x, df):
        l = np.log(2) - .5*np.log(2)*df - sc.gammaln(.5*df)
        return l + sc.xlogy(df - 1., x) - .5*x**2

    def _cdf(self, x, df):
        return sc.gammainc(.5*df, .5*x**2)

    def _ppf(self, q, df):
        return np.sqrt(2*sc.gammaincinv(.5*df, q))

    def _stats(self, df):
        mu = np.sqrt(2)*sc.gamma(df/2.0+0.5)/sc.gamma(df/2.0)
        mu2 = df - mu*mu
        g1 = (2*mu**3.0 + mu*(1-2*df))/np.asarray(np.power(mu2, 1.5))
        g2 = 2*df*(1.0-df)-6*mu**4 + 4*mu**2 * (2*df-1)
        g2 /= np.asarray(mu2**2.0)
        return mu, mu2, g1, g2


chi = chi_gen(a=0.0, name='chi')


## Chi-squared (gamma-distributed with loc=0 and scale=2 and shape=df/2)
class chi2_gen(rv_continuous):
    r"""A chi-squared continuous random variable.

    %(before_notes)s

    Notes
    -----
    The probability density function for `chi2` is:

    .. math::

        f(x, k) = \frac{1}{2^{k/2} \Gamma \left( k/2 \right)}
                   x^{k/2-1} \exp \left( -x/2 \right)

    for :math:`x > 0`  and :math:`k > 0` (degrees of freedom, denoted ``df``
    in the implementation).

    `chi2` takes ``df`` as a shape parameter.

    %(after_notes)s

    %(example)s

    """
    def _rvs(self, df, size=None, random_state=None):
        return random_state.chisquare(df, size)

    def _pdf(self, x, df):
        # chi2.pdf(x, df) = 1 / (2*gamma(df/2)) * (x/2)**(df/2-1) * exp(-x/2)
        return np.exp(self._logpdf(x, df))

    def _logpdf(self, x, df):
        return sc.xlogy(df/2.-1, x) - x/2. - sc.gammaln(df/2.) - (np.log(2)*df)/2.

    def _cdf(self, x, df):
        return sc.chdtr(df, x)

    def _sf(self, x, df):
        return sc.chdtrc(df, x)

    def _isf(self, p, df):
        return sc.chdtri(df, p)

    def _ppf(self, p, df):
        return 2*sc.gammaincinv(df/2, p)

    def _stats(self, df):
        mu = df
        mu2 = 2*df
        g1 = 2*np.sqrt(2.0/df)
        g2 = 12.0/df
        return mu, mu2, g1, g2


chi2 = chi2_gen(a=0.0, name='chi2')


class cosine_gen(rv_continuous):
    r"""A cosine continuous random variable.

    %(before_notes)s

    Notes
    -----
    The cosine distribution is an approximation to the normal distribution.
    The probability density function for `cosine` is:

    .. math::

        f(x) = \frac{1}{2\pi} (1+\cos(x))

    for :math:`-\pi \le x \le \pi`.

    %(after_notes)s

    %(example)s

    """
    def _pdf(self, x):
        # cosine.pdf(x) = 1/(2*pi) * (1+cos(x))
        return 1.0/2/np.pi*(1+np.cos(x))

    def _cdf(self, x):
        return 1.0/2/np.pi*(np.pi + x + np.sin(x))

    def _stats(self):
        return 0.0, np.pi*np.pi/3.0-2.0, 0.0, -6.0*(np.pi**4-90)/(5.0*(np.pi*np.pi-6)**2)

    def _entropy(self):
        return np.log(4*np.pi)-1.0


cosine = cosine_gen(a=-np.pi, b=np.pi, name='cosine')


class dgamma_gen(rv_continuous):
    r"""A double gamma continuous random variable.

    %(before_notes)s

    Notes
    -----
    The probability density function for `dgamma` is:

    .. math::

        f(x, a) = \frac{1}{2\Gamma(a)} |x|^{a-1} \exp(-|x|)

    for a real number :math:`x` and :math:`a > 0`. :math:`\Gamma` is the
    gamma function (`scipy.special.gamma`).

    `dgamma` takes ``a`` as a shape parameter for :math:`a`.

    %(after_notes)s

    %(example)s

    """
    def _rvs(self, a, size=None, random_state=None):
        u = random_state.uniform(size=size)
        gm = gamma.rvs(a, size=size, random_state=random_state)
        return gm * np.where(u >= 0.5, 1, -1)

    def _pdf(self, x, a):
        # dgamma.pdf(x, a) = 1 / (2*gamma(a)) * abs(x)**(a-1) * exp(-abs(x))
        ax = abs(x)
        return 1.0/(2*sc.gamma(a))*ax**(a-1.0) * np.exp(-ax)

    def _logpdf(self, x, a):
        ax = abs(x)
        return sc.xlogy(a - 1.0, ax) - ax - np.log(2) - sc.gammaln(a)

    def _cdf(self, x, a):
        fac = 0.5*sc.gammainc(a, abs(x))
        return np.where(x > 0, 0.5 + fac, 0.5 - fac)

    def _sf(self, x, a):
        fac = 0.5*sc.gammainc(a, abs(x))
        return np.where(x > 0, 0.5-fac, 0.5+fac)

    def _ppf(self, q, a):
        fac = sc.gammainccinv(a, 1-abs(2*q-1))
        return np.where(q > 0.5, fac, -fac)

    def _stats(self, a):
        mu2 = a*(a+1.0)
        return 0.0, mu2, 0.0, (a+2.0)*(a+3.0)/mu2-3.0


dgamma = dgamma_gen(name='dgamma')


class dweibull_gen(rv_continuous):
    r"""A double Weibull continuous random variable.

    %(before_notes)s

    Notes
    -----
    The probability density function for `dweibull` is given by

    .. math::

        f(x, c) = c / 2 |x|^{c-1} \exp(-|x|^c)

    for a real number :math:`x` and :math:`c > 0`.

    `dweibull` takes ``c`` as a shape parameter for :math:`c`.

    %(after_notes)s

    %(example)s

    """
    def _rvs(self, c, size=None, random_state=None):
        u = random_state.uniform(size=size)
        w = weibull_min.rvs(c, size=size, random_state=random_state)
        return w * (np.where(u >= 0.5, 1, -1))

    def _pdf(self, x, c):
        # dweibull.pdf(x, c) = c / 2 * abs(x)**(c-1) * exp(-abs(x)**c)
        ax = abs(x)
        Px = c / 2.0 * ax**(c-1.0) * np.exp(-ax**c)
        return Px

    def _logpdf(self, x, c):
        ax = abs(x)
        return np.log(c) - np.log(2.0) + sc.xlogy(c - 1.0, ax) - ax**c

    def _cdf(self, x, c):
        Cx1 = 0.5 * np.exp(-abs(x)**c)
        return np.where(x > 0, 1 - Cx1, Cx1)

    def _ppf(self, q, c):
        fac = 2. * np.where(q <= 0.5, q, 1. - q)
        fac = np.power(-np.log(fac), 1.0 / c)
        return np.where(q > 0.5, fac, -fac)

    def _munp(self, n, c):
        return (1 - (n % 2)) * sc.gamma(1.0 + 1.0 * n / c)

    # since we know that all odd moments are zeros, return them at once.
    # returning Nones from _stats makes the public stats call _munp
    # so overall we're saving one or two gamma function evaluations here.
    def _stats(self, c):
        return 0, None, 0, None


dweibull = dweibull_gen(name='dweibull')


## Exponential (gamma distributed with a=1.0, loc=loc and scale=scale)
class expon_gen(rv_continuous):
    r"""An exponential continuous random variable.

    %(before_notes)s

    Notes
    -----
    The probability density function for `expon` is:

    .. math::

        f(x) = \exp(-x)

    for :math:`x \ge 0`.

    %(after_notes)s

    A common parameterization for `expon` is in terms of the rate parameter
    ``lambda``, such that ``pdf = lambda * exp(-lambda * x)``. This
    parameterization corresponds to using ``scale = 1 / lambda``.

    %(example)s

    """
    def _rvs(self, size=None, random_state=None):
        return random_state.standard_exponential(size)

    def _pdf(self, x):
        # expon.pdf(x) = exp(-x)
        return np.exp(-x)

    def _logpdf(self, x):
        return -x

    def _cdf(self, x):
        return -sc.expm1(-x)

    def _ppf(self, q):
        return -sc.log1p(-q)

    def _sf(self, x):
        return np.exp(-x)

    def _logsf(self, x):
        return -x

    def _isf(self, q):
        return -np.log(q)

    def _stats(self):
        return 1.0, 1.0, 2.0, 6.0

    def _entropy(self):
        return 1.0

    @replace_notes_in_docstring(rv_continuous, notes="""\
        This function uses explicit formulas for the maximum likelihood
        estimation of the exponential distribution parameters, so the
        `optimizer`, `loc` and `scale` keyword arguments are ignored.\n\n""")
    def fit(self, data, *args, **kwds):
        if len(args) > 0:
            raise TypeError("Too many arguments.")

        floc = kwds.pop('floc', None)
        fscale = kwds.pop('fscale', None)

        _remove_optimizer_parameters(kwds)

        if floc is not None and fscale is not None:
            # This check is for consistency with `rv_continuous.fit`.
            raise ValueError("All parameters fixed. There is nothing to "
                             "optimize.")

        data = np.asarray(data)

        if not np.isfinite(data).all():
            raise RuntimeError("The data contains non-finite values.")

        data_min = data.min()

        if floc is None:
            # ML estimate of the location is the minimum of the data.
            loc = data_min
        else:
            loc = floc
            if data_min < loc:
                # There are values that are less than the specified loc.
                raise FitDataError("expon", lower=floc, upper=np.inf)

        if fscale is None:
            # ML estimate of the scale is the shifted mean.
            scale = data.mean() - loc
        else:
            scale = fscale

        # We expect the return values to be floating point, so ensure it
        # by explicitly converting to float.
        return float(loc), float(scale)


expon = expon_gen(a=0.0, name='expon')


# Exponentially Modified Normal (exponential distribution
# convolved with a Normal).
# This is called an exponentially modified gaussian on wikipedia.
class exponnorm_gen(rv_continuous):
    r"""An exponentially modified Normal continuous random variable.

    %(before_notes)s

    Notes
    -----
    The probability density function for `exponnorm` is:

    .. math::

        f(x, K) = \frac{1}{2K} \exp\left(\frac{1}{2 K^2} - x / K \right)
                  \text{erfc}\left(-\frac{x - 1/K}{\sqrt{2}}\right)

    where :math:`x` is a real number and :math:`K > 0`.

    It can be thought of as the sum of a standard normal random variable
    and an independent exponentially distributed random variable with rate
    ``1/K``.

    %(after_notes)s

    An alternative parameterization of this distribution (for example, in
    `Wikipedia <https://en.wikipedia.org/wiki/Exponentially_modified_Gaussian_distribution>`_)
    involves three parameters, :math:`\mu`, :math:`\lambda` and
    :math:`\sigma`.
    In the present parameterization this corresponds to having ``loc`` and
    ``scale`` equal to :math:`\mu` and :math:`\sigma`, respectively, and
    shape parameter :math:`K = 1/(\sigma\lambda)`.

    .. versionadded:: 0.16.0

    %(example)s

    """
    def _rvs(self, K, size=None, random_state=None):
        expval = random_state.standard_exponential(size) * K
        gval = random_state.standard_normal(size)
        return expval + gval

    def _pdf(self, x, K):
        return np.exp(self._logpdf(x, K))

    def _logpdf(self, x, K):
        invK = 1.0 / K
        exparg = invK * (0.5 * invK - x)
        return exparg + _norm_logcdf(x - invK) - np.log(K)

    def _cdf(self, x, K):
        invK = 1.0 / K
        expval = invK * (0.5 * invK - x)
        return _norm_cdf(x) - np.exp(expval) * _norm_cdf(x - invK)

    def _sf(self, x, K):
        invK = 1.0 / K
        expval = invK * (0.5 * invK - x)
        return _norm_cdf(-x) + np.exp(expval) * _norm_cdf(x - invK)

    def _stats(self, K):
        K2 = K * K
        opK2 = 1.0 + K2
        skw = 2 * K**3 * opK2**(-1.5)
        krt = 6.0 * K2 * K2 * opK2**(-2)
        return K, opK2, skw, krt


exponnorm = exponnorm_gen(name='exponnorm')


class exponweib_gen(rv_continuous):
    r"""An exponentiated Weibull continuous random variable.

    %(before_notes)s

    See Also
    --------
    weibull_min, numpy.random.RandomState.weibull

    Notes
    -----
    The probability density function for `exponweib` is:

    .. math::

        f(x, a, c) = a c [1-\exp(-x^c)]^{a-1} \exp(-x^c) x^{c-1}

    and its cumulative distribution function is:

    .. math::

        F(x, a, c) = [1-\exp(-x^c)]^a

    for :math:`x > 0`, :math:`a > 0`, :math:`c > 0`.

    `exponweib` takes :math:`a` and :math:`c` as shape parameters:

    * :math:`a` is the exponentiation parameter,
      with the special case :math:`a=1` corresponding to the
      (non-exponentiated) Weibull distribution `weibull_min`.
    * :math:`c` is the shape parameter of the non-exponentiated Weibull law.

    %(after_notes)s

    References
    ----------
    https://en.wikipedia.org/wiki/Exponentiated_Weibull_distribution

    %(example)s

    """
    def _pdf(self, x, a, c):
        # exponweib.pdf(x, a, c) =
        #     a * c * (1-exp(-x**c))**(a-1) * exp(-x**c)*x**(c-1)
        return np.exp(self._logpdf(x, a, c))

    def _logpdf(self, x, a, c):
        negxc = -x**c
        exm1c = -sc.expm1(negxc)
        logp = (np.log(a) + np.log(c) + sc.xlogy(a - 1.0, exm1c) +
                negxc + sc.xlogy(c - 1.0, x))
        return logp

    def _cdf(self, x, a, c):
        exm1c = -sc.expm1(-x**c)
        return exm1c**a

    def _ppf(self, q, a, c):
        return (-sc.log1p(-q**(1.0/a)))**np.asarray(1.0/c)


exponweib = exponweib_gen(a=0.0, name='exponweib')


class exponpow_gen(rv_continuous):
    r"""An exponential power continuous random variable.

    %(before_notes)s

    Notes
    -----
    The probability density function for `exponpow` is:

    .. math::

        f(x, b) = b x^{b-1} \exp(1 + x^b - \exp(x^b))

    for :math:`x \ge 0`, :math:`b > 0`.  Note that this is a different
    distribution from the exponential power distribution that is also known
    under the names "generalized normal" or "generalized Gaussian".

    `exponpow` takes ``b`` as a shape parameter for :math:`b`.

    %(after_notes)s

    References
    ----------
    http://www.math.wm.edu/~leemis/chart/UDR/PDFs/Exponentialpower.pdf

    %(example)s

    """
    def _pdf(self, x, b):
        # exponpow.pdf(x, b) = b * x**(b-1) * exp(1 + x**b - exp(x**b))
        return np.exp(self._logpdf(x, b))

    def _logpdf(self, x, b):
        xb = x**b
        f = 1 + np.log(b) + sc.xlogy(b - 1.0, x) + xb - np.exp(xb)
        return f

    def _cdf(self, x, b):
        return -sc.expm1(-sc.expm1(x**b))

    def _sf(self, x, b):
        return np.exp(-sc.expm1(x**b))

    def _isf(self, x, b):
        return (sc.log1p(-np.log(x)))**(1./b)

    def _ppf(self, q, b):
        return pow(sc.log1p(-sc.log1p(-q)), 1.0/b)


exponpow = exponpow_gen(a=0.0, name='exponpow')


class fatiguelife_gen(rv_continuous):
    r"""A fatigue-life (Birnbaum-Saunders) continuous random variable.

    %(before_notes)s

    Notes
    -----
    The probability density function for `fatiguelife` is:

    .. math::

        f(x, c) = \frac{x+1}{2c\sqrt{2\pi x^3}} \exp(-\frac{(x-1)^2}{2x c^2})

    for :math:`x >= 0` and :math:`c > 0`.

    `fatiguelife` takes ``c`` as a shape parameter for :math:`c`.

    %(after_notes)s

    References
    ----------
    .. [1] "Birnbaum-Saunders distribution",
           https://en.wikipedia.org/wiki/Birnbaum-Saunders_distribution

    %(example)s

    """
    _support_mask = rv_continuous._open_support_mask

    def _rvs(self, c, size=None, random_state=None):
        z = random_state.standard_normal(size)
        x = 0.5*c*z
        x2 = x*x
        t = 1.0 + 2*x2 + 2*x*np.sqrt(1 + x2)
        return t

    def _pdf(self, x, c):
        # fatiguelife.pdf(x, c) =
        #     (x+1) / (2*c*sqrt(2*pi*x**3)) * exp(-(x-1)**2/(2*x*c**2))
        return np.exp(self._logpdf(x, c))

    def _logpdf(self, x, c):
        return (np.log(x+1) - (x-1)**2 / (2.0*x*c**2) - np.log(2*c) -
                0.5*(np.log(2*np.pi) + 3*np.log(x)))

    def _cdf(self, x, c):
        return _norm_cdf(1.0 / c * (np.sqrt(x) - 1.0/np.sqrt(x)))

    def _ppf(self, q, c):
        tmp = c*sc.ndtri(q)
        return 0.25 * (tmp + np.sqrt(tmp**2 + 4))**2

    def _stats(self, c):
        # NB: the formula for kurtosis in wikipedia seems to have an error:
        # it's 40, not 41. At least it disagrees with the one from Wolfram
        # Alpha.  And the latter one, below, passes the tests, while the wiki
        # one doesn't So far I didn't have the guts to actually check the
        # coefficients from the expressions for the raw moments.
        c2 = c*c
        mu = c2 / 2.0 + 1.0
        den = 5.0 * c2 + 4.0
        mu2 = c2*den / 4.0
        g1 = 4 * c * (11*c2 + 6.0) / np.power(den, 1.5)
        g2 = 6 * c2 * (93*c2 + 40.0) / den**2.0
        return mu, mu2, g1, g2


fatiguelife = fatiguelife_gen(a=0.0, name='fatiguelife')


class foldcauchy_gen(rv_continuous):
    r"""A folded Cauchy continuous random variable.

    %(before_notes)s

    Notes
    -----
    The probability density function for `foldcauchy` is:

    .. math::

        f(x, c) = \frac{1}{\pi (1+(x-c)^2)} + \frac{1}{\pi (1+(x+c)^2)}

    for :math:`x \ge 0`.

    `foldcauchy` takes ``c`` as a shape parameter for :math:`c`.

    %(example)s

    """
    def _rvs(self, c, size=None, random_state=None):
        return abs(cauchy.rvs(loc=c, size=size,
                              random_state=random_state))

    def _pdf(self, x, c):
        # foldcauchy.pdf(x, c) = 1/(pi*(1+(x-c)**2)) + 1/(pi*(1+(x+c)**2))
        return 1.0/np.pi*(1.0/(1+(x-c)**2) + 1.0/(1+(x+c)**2))

    def _cdf(self, x, c):
        return 1.0/np.pi*(np.arctan(x-c) + np.arctan(x+c))

    def _stats(self, c):
        return np.inf, np.inf, np.nan, np.nan


foldcauchy = foldcauchy_gen(a=0.0, name='foldcauchy')


class f_gen(rv_continuous):
    r"""An F continuous random variable.

    %(before_notes)s

    Notes
    -----
    The probability density function for `f` is:

    .. math::

        f(x, df_1, df_2) = \frac{df_2^{df_2/2} df_1^{df_1/2} x^{df_1 / 2-1}}
                                {(df_2+df_1 x)^{(df_1+df_2)/2}
                                 B(df_1/2, df_2/2)}

    for :math:`x > 0`.

    `f` takes ``dfn`` and ``dfd`` as shape parameters.

    %(after_notes)s

    %(example)s

    """
    def _rvs(self, dfn, dfd, size=None, random_state=None):
        return random_state.f(dfn, dfd, size)

    def _pdf(self, x, dfn, dfd):
        #                      df2**(df2/2) * df1**(df1/2) * x**(df1/2-1)
        # F.pdf(x, df1, df2) = --------------------------------------------
        #                      (df2+df1*x)**((df1+df2)/2) * B(df1/2, df2/2)
        return np.exp(self._logpdf(x, dfn, dfd))

    def _logpdf(self, x, dfn, dfd):
        n = 1.0 * dfn
        m = 1.0 * dfd
        lPx = m/2 * np.log(m) + n/2 * np.log(n) + sc.xlogy(n/2 - 1, x)
        lPx -= ((n+m)/2) * np.log(m + n*x) + sc.betaln(n/2, m/2)
        return lPx

    def _cdf(self, x, dfn, dfd):
        return sc.fdtr(dfn, dfd, x)

    def _sf(self, x, dfn, dfd):
        return sc.fdtrc(dfn, dfd, x)

    def _ppf(self, q, dfn, dfd):
        return sc.fdtri(dfn, dfd, q)

    def _stats(self, dfn, dfd):
        v1, v2 = 1. * dfn, 1. * dfd
        v2_2, v2_4, v2_6, v2_8 = v2 - 2., v2 - 4., v2 - 6., v2 - 8.

        mu = _lazywhere(
            v2 > 2, (v2, v2_2),
            lambda v2, v2_2: v2 / v2_2,
            np.inf)

        mu2 = _lazywhere(
            v2 > 4, (v1, v2, v2_2, v2_4),
            lambda v1, v2, v2_2, v2_4:
            2 * v2 * v2 * (v1 + v2_2) / (v1 * v2_2**2 * v2_4),
            np.inf)

        g1 = _lazywhere(
            v2 > 6, (v1, v2_2, v2_4, v2_6),
            lambda v1, v2_2, v2_4, v2_6:
            (2 * v1 + v2_2) / v2_6 * np.sqrt(v2_4 / (v1 * (v1 + v2_2))),
            np.nan)
        g1 *= np.sqrt(8.)

        g2 = _lazywhere(
            v2 > 8, (g1, v2_6, v2_8),
            lambda g1, v2_6, v2_8: (8 + g1 * g1 * v2_6) / v2_8,
            np.nan)
        g2 *= 3. / 2.

        return mu, mu2, g1, g2


f = f_gen(a=0.0, name='f')


## Folded Normal
##   abs(Z) where (Z is normal with mu=L and std=S so that c=abs(L)/S)
##
##  note: regress docs have scale parameter correct, but first parameter
##    he gives is a shape parameter A = c * scale

##  Half-normal is folded normal with shape-parameter c=0.

class foldnorm_gen(rv_continuous):
    r"""A folded normal continuous random variable.

    %(before_notes)s

    Notes
    -----
    The probability density function for `foldnorm` is:

    .. math::

        f(x, c) = \sqrt{2/\pi} cosh(c x) \exp(-\frac{x^2+c^2}{2})

    for :math:`c \ge 0`.

    `foldnorm` takes ``c`` as a shape parameter for :math:`c`.

    %(after_notes)s

    %(example)s

    """
    def _argcheck(self, c):
        return c >= 0

    def _rvs(self, c, size=None, random_state=None):
        return abs(random_state.standard_normal(size) + c)

    def _pdf(self, x, c):
        # foldnormal.pdf(x, c) = sqrt(2/pi) * cosh(c*x) * exp(-(x**2+c**2)/2)
        return _norm_pdf(x + c) + _norm_pdf(x-c)

    def _cdf(self, x, c):
        return _norm_cdf(x-c) + _norm_cdf(x+c) - 1.0

    def _stats(self, c):
        # Regina C. Elandt, Technometrics 3, 551 (1961)
        # https://www.jstor.org/stable/1266561
        #
        c2 = c*c
        expfac = np.exp(-0.5*c2) / np.sqrt(2.*np.pi)

        mu = 2.*expfac + c * sc.erf(c/np.sqrt(2))
        mu2 = c2 + 1 - mu*mu

        g1 = 2. * (mu*mu*mu - c2*mu - expfac)
        g1 /= np.power(mu2, 1.5)

        g2 = c2 * (c2 + 6.) + 3 + 8.*expfac*mu
        g2 += (2. * (c2 - 3.) - 3. * mu**2) * mu**2
        g2 = g2 / mu2**2.0 - 3.

        return mu, mu2, g1, g2


foldnorm = foldnorm_gen(a=0.0, name='foldnorm')


class weibull_min_gen(rv_continuous):
    r"""Weibull minimum continuous random variable.

    The Weibull Minimum Extreme Value distribution, from extreme value theory
    (Fisher-Gnedenko theorem), is also often simply called the Weibull
    distribution. It arises as the limiting distribution of the rescaled
    minimum of iid random variables.

    %(before_notes)s

    See Also
    --------
    weibull_max, numpy.random.RandomState.weibull, exponweib

    Notes
    -----
    The probability density function for `weibull_min` is:

    .. math::

        f(x, c) = c x^{c-1} \exp(-x^c)

    for :math:`x > 0`, :math:`c > 0`.

    `weibull_min` takes ``c`` as a shape parameter for :math:`c`.
    (named :math:`k` in Wikipedia article and :math:`a` in
    ``numpy.random.weibull``).  Special shape values are :math:`c=1` and
    :math:`c=2` where Weibull distribution reduces to the `expon` and
    `rayleigh` distributions respectively.

    %(after_notes)s

    References
    ----------
    https://en.wikipedia.org/wiki/Weibull_distribution

    https://en.wikipedia.org/wiki/Fisher-Tippett-Gnedenko_theorem

    %(example)s

    """

    def _pdf(self, x, c):
        # weibull_min.pdf(x, c) = c * x**(c-1) * exp(-x**c)
        return c*pow(x, c-1)*np.exp(-pow(x, c))

    def _logpdf(self, x, c):
        return np.log(c) + sc.xlogy(c - 1, x) - pow(x, c)

    def _cdf(self, x, c):
        return -sc.expm1(-pow(x, c))

    def _sf(self, x, c):
        return np.exp(-pow(x, c))

    def _logsf(self, x, c):
        return -pow(x, c)

    def _ppf(self, q, c):
        return pow(-sc.log1p(-q), 1.0/c)

    def _munp(self, n, c):
        return sc.gamma(1.0+n*1.0/c)

    def _entropy(self, c):
        return -_EULER / c - np.log(c) + _EULER + 1


weibull_min = weibull_min_gen(a=0.0, name='weibull_min')


class weibull_max_gen(rv_continuous):
    r"""Weibull maximum continuous random variable.

    The Weibull Maximum Extreme Value distribution, from extreme value theory
    (Fisher-Gnedenko theorem), is the limiting distribution of rescaled
    maximum of iid random variables. This is the distribution of -X
    if X is from the `weibull_min` function.

    %(before_notes)s

    See Also
    --------
    weibull_min

    Notes
    -----
    The probability density function for `weibull_max` is:

    .. math::

        f(x, c) = c (-x)^{c-1} \exp(-(-x)^c)

    for :math:`x < 0`, :math:`c > 0`.

    `weibull_max` takes ``c`` as a shape parameter for :math:`c`.

    %(after_notes)s

    References
    ----------
    https://en.wikipedia.org/wiki/Weibull_distribution

    https://en.wikipedia.org/wiki/Fisher-Tippett-Gnedenko_theorem

    %(example)s

    """
    def _pdf(self, x, c):
        # weibull_max.pdf(x, c) = c * (-x)**(c-1) * exp(-(-x)**c)
        return c*pow(-x, c-1)*np.exp(-pow(-x, c))

    def _logpdf(self, x, c):
        return np.log(c) + sc.xlogy(c-1, -x) - pow(-x, c)

    def _cdf(self, x, c):
        return np.exp(-pow(-x, c))

    def _logcdf(self, x, c):
        return -pow(-x, c)

    def _sf(self, x, c):
        return -sc.expm1(-pow(-x, c))

    def _ppf(self, q, c):
        return -pow(-np.log(q), 1.0/c)

    def _munp(self, n, c):
        val = sc.gamma(1.0+n*1.0/c)
        if int(n) % 2:
            sgn = -1
        else:
            sgn = 1
        return sgn * val

    def _entropy(self, c):
        return -_EULER / c - np.log(c) + _EULER + 1


weibull_max = weibull_max_gen(b=0.0, name='weibull_max')


class genlogistic_gen(rv_continuous):
    r"""A generalized logistic continuous random variable.

    %(before_notes)s

    Notes
    -----
    The probability density function for `genlogistic` is:

    .. math::

        f(x, c) = c \frac{\exp(-x)}
                         {(1 + \exp(-x))^{c+1}}

    for :math:`x >= 0`, :math:`c > 0`.

    `genlogistic` takes ``c`` as a shape parameter for :math:`c`.

    %(after_notes)s

    %(example)s

    """
    def _pdf(self, x, c):
        # genlogistic.pdf(x, c) = c * exp(-x) / (1 + exp(-x))**(c+1)
        return np.exp(self._logpdf(x, c))

    def _logpdf(self, x, c):
        # Two mathematically equivalent expressions for log(pdf(x, c)):
        #     log(pdf(x, c)) = log(c) - x - (c + 1)*log(1 + exp(-x))
        #                    = log(c) + c*x - (c + 1)*log(1 + exp(x))
        mult = -(c - 1) * (x < 0) - 1
        absx = np.abs(x)
        return np.log(c) + mult*absx - (c+1) * sc.log1p(np.exp(-absx))

    def _cdf(self, x, c):
        Cx = (1+np.exp(-x))**(-c)
        return Cx

    def _ppf(self, q, c):
        vals = -np.log(pow(q, -1.0/c)-1)
        return vals

    def _stats(self, c):
        mu = _EULER + sc.psi(c)
        mu2 = np.pi*np.pi/6.0 + sc.zeta(2, c)
        g1 = -2*sc.zeta(3, c) + 2*_ZETA3
        g1 /= np.power(mu2, 1.5)
        g2 = np.pi**4/15.0 + 6*sc.zeta(4, c)
        g2 /= mu2**2.0
        return mu, mu2, g1, g2


genlogistic = genlogistic_gen(name='genlogistic')


class genpareto_gen(rv_continuous):
    r"""A generalized Pareto continuous random variable.

    %(before_notes)s

    Notes
    -----
    The probability density function for `genpareto` is:

    .. math::

        f(x, c) = (1 + c x)^{-1 - 1/c}

    defined for :math:`x \ge 0` if :math:`c \ge 0`, and for
    :math:`0 \le x \le -1/c` if :math:`c < 0`.

    `genpareto` takes ``c`` as a shape parameter for :math:`c`.

    For :math:`c=0`, `genpareto` reduces to the exponential
    distribution, `expon`:

    .. math::

        f(x, 0) = \exp(-x)

    For :math:`c=-1`, `genpareto` is uniform on ``[0, 1]``:

    .. math::

        f(x, -1) = 1

    %(after_notes)s

    %(example)s

    """
    def _argcheck(self, c):
        return np.isfinite(c)

    def _get_support(self, c):
        c = np.asarray(c)
        b = _lazywhere(c < 0, (c,),
                       lambda c: -1. / c,
                       np.inf)
        a = np.where(c >= 0, self.a, self.a)
        return a, b

    def _pdf(self, x, c):
        # genpareto.pdf(x, c) = (1 + c * x)**(-1 - 1/c)
        return np.exp(self._logpdf(x, c))

    def _logpdf(self, x, c):
        return _lazywhere((x == x) & (c != 0), (x, c),
                          lambda x, c: -sc.xlog1py(c + 1., c*x) / c,
                          -x)

    def _cdf(self, x, c):
        return -sc.inv_boxcox1p(-x, -c)

    def _sf(self, x, c):
        return sc.inv_boxcox(-x, -c)

    def _logsf(self, x, c):
        return _lazywhere((x == x) & (c != 0), (x, c),
                          lambda x, c: -sc.log1p(c*x) / c,
                          -x)

    def _ppf(self, q, c):
        return -sc.boxcox1p(-q, -c)

    def _isf(self, q, c):
        return -sc.boxcox(q, -c)

    def _stats(self, c, moments='mv'):
        if 'm' not in moments:
            m = None
        else:
            m = _lazywhere(c < 1, (c,),
                           lambda xi: 1/(1 - xi),
                           np.inf)
        if 'v' not in moments:
            v = None
        else:
            v = _lazywhere(c < 1/2, (c,),
                           lambda xi: 1 / (1 - xi)**2 / (1 - 2*xi),
                           np.nan)
        if 's' not in moments:
            s = None
        else:
            s = _lazywhere(c < 1/3, (c,),
                           lambda xi: 2 * (1 + xi) * np.sqrt(1 - 2*xi) /
                                      (1 - 3*xi),
                           np.nan)
        if 'k' not in moments:
            k = None
        else:
            k = _lazywhere(c < 1/4, (c,),
                           lambda xi: 3 * (1 - 2*xi) * (2*xi**2 + xi + 3) /
                                      (1 - 3*xi) / (1 - 4*xi) - 3,
                           np.nan)
        return m, v, s, k

    def _munp(self, n, c):
        def __munp(n, c):
            val = 0.0
            k = np.arange(0, n + 1)
            for ki, cnk in zip(k, sc.comb(n, k)):
                val = val + cnk * (-1) ** ki / (1.0 - c * ki)
            return np.where(c * n < 1, val * (-1.0 / c) ** n, np.inf)
        return _lazywhere(c != 0, (c,),
                          lambda c: __munp(n, c),
                          sc.gamma(n + 1))

    def _entropy(self, c):
        return 1. + c


genpareto = genpareto_gen(a=0.0, name='genpareto')


class genexpon_gen(rv_continuous):
    r"""A generalized exponential continuous random variable.

    %(before_notes)s

    Notes
    -----
    The probability density function for `genexpon` is:

    .. math::

        f(x, a, b, c) = (a + b (1 - \exp(-c x)))
                        \exp(-a x - b x + \frac{b}{c}  (1-\exp(-c x)))

    for :math:`x \ge 0`, :math:`a, b, c > 0`.

    `genexpon` takes :math:`a`, :math:`b` and :math:`c` as shape parameters.

    %(after_notes)s

    References
    ----------
    H.K. Ryu, "An Extension of Marshall and Olkin's Bivariate Exponential
    Distribution", Journal of the American Statistical Association, 1993.

    N. Balakrishnan, "The Exponential Distribution: Theory, Methods and
    Applications", Asit P. Basu.

    %(example)s

    """
    def _pdf(self, x, a, b, c):
        # genexpon.pdf(x, a, b, c) = (a + b * (1 - exp(-c*x))) * \
        #                            exp(-a*x - b*x + b/c * (1-exp(-c*x)))
        return (a + b*(-sc.expm1(-c*x)))*np.exp((-a-b)*x +
                                                b*(-sc.expm1(-c*x))/c)

    def _cdf(self, x, a, b, c):
        return -sc.expm1((-a-b)*x + b*(-sc.expm1(-c*x))/c)

    def _logpdf(self, x, a, b, c):
        return np.log(a+b*(-sc.expm1(-c*x))) + (-a-b)*x+b*(-sc.expm1(-c*x))/c


genexpon = genexpon_gen(a=0.0, name='genexpon')


class genextreme_gen(rv_continuous):
    r"""A generalized extreme value continuous random variable.

    %(before_notes)s

    See Also
    --------
    gumbel_r

    Notes
    -----
    For :math:`c=0`, `genextreme` is equal to `gumbel_r`.
    The probability density function for `genextreme` is:

    .. math::

        f(x, c) = \begin{cases}
                    \exp(-\exp(-x)) \exp(-x)              &\text{for } c = 0\\
                    \exp(-(1-c x)^{1/c}) (1-c x)^{1/c-1}  &\text{for }
                                                            x \le 1/c, c > 0
                  \end{cases}


    Note that several sources and software packages use the opposite
    convention for the sign of the shape parameter :math:`c`.

    `genextreme` takes ``c`` as a shape parameter for :math:`c`.

    %(after_notes)s

    %(example)s

    """
    def _argcheck(self, c):
        return np.where(abs(c) == np.inf, 0, 1)

    def _get_support(self, c):
        _b = np.where(c > 0, 1.0 / np.maximum(c, _XMIN), np.inf)
        _a = np.where(c < 0, 1.0 / np.minimum(c, -_XMIN), -np.inf)
        return _a, _b

    def _loglogcdf(self, x, c):
        return _lazywhere((x == x) & (c != 0), (x, c),
                          lambda x, c: sc.log1p(-c*x)/c, -x)

    def _pdf(self, x, c):
        # genextreme.pdf(x, c) =
        #     exp(-exp(-x))*exp(-x),                    for c==0
        #     exp(-(1-c*x)**(1/c))*(1-c*x)**(1/c-1),    for x \le 1/c, c > 0
        return np.exp(self._logpdf(x, c))

    def _logpdf(self, x, c):
        cx = _lazywhere((x == x) & (c != 0), (x, c), lambda x, c: c*x, 0.0)
        logex2 = sc.log1p(-cx)
        logpex2 = self._loglogcdf(x, c)
        pex2 = np.exp(logpex2)
        # Handle special cases
        np.putmask(logpex2, (c == 0) & (x == -np.inf), 0.0)
        logpdf = np.where((cx == 1) | (cx == -np.inf),
                          -np.inf,
                          -pex2+logpex2-logex2)
        np.putmask(logpdf, (c == 1) & (x == 1), 0.0)
        return logpdf

    def _logcdf(self, x, c):
        return -np.exp(self._loglogcdf(x, c))

    def _cdf(self, x, c):
        return np.exp(self._logcdf(x, c))

    def _sf(self, x, c):
        return -sc.expm1(self._logcdf(x, c))

    def _ppf(self, q, c):
        x = -np.log(-np.log(q))
        return _lazywhere((x == x) & (c != 0), (x, c),
                          lambda x, c: -sc.expm1(-c * x) / c, x)

    def _isf(self, q, c):
        x = -np.log(-sc.log1p(-q))
        return _lazywhere((x == x) & (c != 0), (x, c),
                          lambda x, c: -sc.expm1(-c * x) / c, x)

    def _stats(self, c):
        g = lambda n: sc.gamma(n*c + 1)
        g1 = g(1)
        g2 = g(2)
        g3 = g(3)
        g4 = g(4)
        g2mg12 = np.where(abs(c) < 1e-7, (c*np.pi)**2.0/6.0, g2-g1**2.0)
        gam2k = np.where(abs(c) < 1e-7, np.pi**2.0/6.0,
                         sc.expm1(sc.gammaln(2.0*c+1.0)-2*sc.gammaln(c + 1.0))/c**2.0)
        eps = 1e-14
        gamk = np.where(abs(c) < eps, -_EULER, sc.expm1(sc.gammaln(c + 1))/c)

        m = np.where(c < -1.0, np.nan, -gamk)
        v = np.where(c < -0.5, np.nan, g1**2.0*gam2k)

        # skewness
        sk1 = _lazywhere(c >= -1./3,
                         (c, g1, g2, g3, g2mg12),
                         lambda c, g1, g2, g3, g2gm12:
                             np.sign(c)*(-g3 + (g2 + 2*g2mg12)*g1)/g2mg12**1.5,
                         fillvalue=np.nan)
        sk = np.where(abs(c) <= eps**0.29, 12*np.sqrt(6)*_ZETA3/np.pi**3, sk1)

        # kurtosis
        ku1 = _lazywhere(c >= -1./4,
                         (g1, g2, g3, g4, g2mg12),
                         lambda g1, g2, g3, g4, g2mg12:
                             (g4 + (-4*g3 + 3*(g2 + g2mg12)*g1)*g1)/g2mg12**2,
                         fillvalue=np.nan)
        ku = np.where(abs(c) <= (eps)**0.23, 12.0/5.0, ku1-3.0)
        return m, v, sk, ku

    def _fitstart(self, data):
        # This is better than the default shape of (1,).
        g = _skew(data)
        if g < 0:
            a = 0.5
        else:
            a = -0.5
        return super(genextreme_gen, self)._fitstart(data, args=(a,))

    def _munp(self, n, c):
        k = np.arange(0, n+1)
        vals = 1.0/c**n * np.sum(
            sc.comb(n, k) * (-1)**k * sc.gamma(c*k + 1),
            axis=0)
        return np.where(c*n > -1, vals, np.inf)

    def _entropy(self, c):
        return _EULER*(1 - c) + 1


genextreme = genextreme_gen(name='genextreme')


def _digammainv(y):
    # Inverse of the digamma function (real positive arguments only).
    # This function is used in the `fit` method of `gamma_gen`.
    # The function uses either optimize.fsolve or optimize.newton
    # to solve `sc.digamma(x) - y = 0`.  There is probably room for
    # improvement, but currently it works over a wide range of y:
    #    >>> y = 64*np.random.randn(1000000)
    #    >>> y.min(), y.max()
    #    (-311.43592651416662, 351.77388222276869)
    #    x = [_digammainv(t) for t in y]
    #    np.abs(sc.digamma(x) - y).max()
    #    1.1368683772161603e-13
    #
    _em = 0.5772156649015328606065120
    func = lambda x: sc.digamma(x) - y
    if y > -0.125:
        x0 = np.exp(y) + 0.5
        if y < 10:
            # Some experimentation shows that newton reliably converges
            # must faster than fsolve in this y range.  For larger y,
            # newton sometimes fails to converge.
            value = optimize.newton(func, x0, tol=1e-10)
            return value
    elif y > -3:
        x0 = np.exp(y/2.332) + 0.08661
    else:
        x0 = 1.0 / (-y - _em)

    value, info, ier, mesg = optimize.fsolve(func, x0, xtol=1e-11,
                                             full_output=True)
    if ier != 1:
        raise RuntimeError("_digammainv: fsolve failed, y = %r" % y)

    return value[0]


## Gamma (Use MATLAB and MATHEMATICA (b=theta=scale, a=alpha=shape) definition)

## gamma(a, loc, scale)  with a an integer is the Erlang distribution
## gamma(1, loc, scale)  is the Exponential distribution
## gamma(df/2, 0, 2) is the chi2 distribution with df degrees of freedom.

class gamma_gen(rv_continuous):
    r"""A gamma continuous random variable.

    %(before_notes)s

    See Also
    --------
    erlang, expon

    Notes
    -----
    The probability density function for `gamma` is:

    .. math::

        f(x, a) = \frac{x^{a-1} e^{-x}}{\Gamma(a)}

    for :math:`x \ge 0`, :math:`a > 0`. Here :math:`\Gamma(a)` refers to the
    gamma function.

    `gamma` takes ``a`` as a shape parameter for :math:`a`.

    When :math:`a` is an integer, `gamma` reduces to the Erlang
    distribution, and when :math:`a=1` to the exponential distribution.
    
    Gamma distributions are sometimes parameterized with two variables,
    with a probability density function of:

    .. math::

        f(x, \alpha, \beta) = \frac{\beta^\alpha x^{\alpha - 1} e^{-\beta x }}{\Gamma(\alpha)}

    Note that this parameterization is equivalent to the above, with 
    ``scale = 1 / beta``.
    
    %(after_notes)s

    %(example)s

    """
    def _rvs(self, a, size=None, random_state=None):
        return random_state.standard_gamma(a, size)

    def _pdf(self, x, a):
        # gamma.pdf(x, a) = x**(a-1) * exp(-x) / gamma(a)
        return np.exp(self._logpdf(x, a))

    def _logpdf(self, x, a):
        return sc.xlogy(a-1.0, x) - x - sc.gammaln(a)

    def _cdf(self, x, a):
        return sc.gammainc(a, x)

    def _sf(self, x, a):
        return sc.gammaincc(a, x)

    def _ppf(self, q, a):
        return sc.gammaincinv(a, q)

    def _stats(self, a):
        return a, a, 2.0/np.sqrt(a), 6.0/a

    def _entropy(self, a):
        return sc.psi(a)*(1-a) + a + sc.gammaln(a)

    def _fitstart(self, data):
        # The skewness of the gamma distribution is `4 / np.sqrt(a)`.
        # We invert that to estimate the shape `a` using the skewness
        # of the data.  The formula is regularized with 1e-8 in the
        # denominator to allow for degenerate data where the skewness
        # is close to 0.
        a = 4 / (1e-8 + _skew(data)**2)
        return super(gamma_gen, self)._fitstart(data, args=(a,))

    @extend_notes_in_docstring(rv_continuous, notes="""\
        When the location is fixed by using the argument `floc`, this
        function uses explicit formulas or solves a simpler numerical
        problem than the full ML optimization problem.  So in that case,
        the `optimizer`, `loc` and `scale` arguments are ignored.\n\n""")
    def fit(self, data, *args, **kwds):
        floc = kwds.get('floc', None)

        if floc is None:
            # loc is not fixed.  Use the default fit method.
            return super(gamma_gen, self).fit(data, *args, **kwds)

        # We already have this value, so just pop it from kwds.
        kwds.pop('floc', None)

        f0 = _get_fixed_fit_value(kwds, ['f0', 'fa', 'fix_a'])
        fscale = kwds.pop('fscale', None)

        _remove_optimizer_parameters(kwds)

        # Special case: loc is fixed.

        if f0 is not None and fscale is not None:
            # This check is for consistency with `rv_continuous.fit`.
            # Without this check, this function would just return the
            # parameters that were given.
            raise ValueError("All parameters fixed. There is nothing to "
                             "optimize.")

        # Fixed location is handled by shifting the data.
        data = np.asarray(data)

        if not np.isfinite(data).all():
            raise RuntimeError("The data contains non-finite values.")

        if np.any(data <= floc):
            raise FitDataError("gamma", lower=floc, upper=np.inf)

        if floc != 0:
            # Don't do the subtraction in-place, because `data` might be a
            # view of the input array.
            data = data - floc
        xbar = data.mean()

        # Three cases to handle:
        # * shape and scale both free
        # * shape fixed, scale free
        # * shape free, scale fixed

        if fscale is None:
            # scale is free
            if f0 is not None:
                # shape is fixed
                a = f0
            else:
                # shape and scale are both free.
                # The MLE for the shape parameter `a` is the solution to:
                # np.log(a) - sc.digamma(a) - np.log(xbar) +
                #                             np.log(data).mean() = 0
                s = np.log(xbar) - np.log(data).mean()
                func = lambda a: np.log(a) - sc.digamma(a) - s
                aest = (3-s + np.sqrt((s-3)**2 + 24*s)) / (12*s)
                xa = aest*(1-0.4)
                xb = aest*(1+0.4)
                a = optimize.brentq(func, xa, xb, disp=0)

            # The MLE for the scale parameter is just the data mean
            # divided by the shape parameter.
            scale = xbar / a
        else:
            # scale is fixed, shape is free
            # The MLE for the shape parameter `a` is the solution to:
            # sc.digamma(a) - np.log(data).mean() + np.log(fscale) = 0
            c = np.log(data).mean() - np.log(fscale)
            a = _digammainv(c)
            scale = fscale

        return a, floc, scale


gamma = gamma_gen(a=0.0, name='gamma')


class erlang_gen(gamma_gen):
    """An Erlang continuous random variable.

    %(before_notes)s

    See Also
    --------
    gamma

    Notes
    -----
    The Erlang distribution is a special case of the Gamma distribution, with
    the shape parameter `a` an integer.  Note that this restriction is not
    enforced by `erlang`. It will, however, generate a warning the first time
    a non-integer value is used for the shape parameter.

    Refer to `gamma` for examples.

    """

    def _argcheck(self, a):
        allint = np.all(np.floor(a) == a)
        if not allint:
            # An Erlang distribution shouldn't really have a non-integer
            # shape parameter, so warn the user.
            warnings.warn(
                'The shape parameter of the erlang distribution '
                'has been given a non-integer value %r.' % (a,),
                RuntimeWarning)
        return a > 0

    def _fitstart(self, data):
        # Override gamma_gen_fitstart so that an integer initial value is
        # used.  (Also regularize the division, to avoid issues when
        # _skew(data) is 0 or close to 0.)
        a = int(4.0 / (1e-8 + _skew(data)**2))
        return super(gamma_gen, self)._fitstart(data, args=(a,))

    # Trivial override of the fit method, so we can monkey-patch its
    # docstring.
    def fit(self, data, *args, **kwds):
        return super(erlang_gen, self).fit(data, *args, **kwds)

    if fit.__doc__:
        fit.__doc__ = (rv_continuous.fit.__doc__ +
            """
            Notes
            -----
            The Erlang distribution is generally defined to have integer values
            for the shape parameter.  This is not enforced by the `erlang` class.
            When fitting the distribution, it will generally return a non-integer
            value for the shape parameter.  By using the keyword argument
            `f0=<integer>`, the fit method can be constrained to fit the data to
            a specific integer shape parameter.
            """)


erlang = erlang_gen(a=0.0, name='erlang')


class gengamma_gen(rv_continuous):
    r"""A generalized gamma continuous random variable.

    %(before_notes)s

    See Also
    --------
    gamma, invgamma, weibull_min

    Notes
    -----
    The probability density function for `gengamma` is ([1]_):

    .. math::

        f(x, a, c) = \frac{|c| x^{c a-1} \exp(-x^c)}{\Gamma(a)}

    for :math:`x \ge 0`, :math:`a > 0`, and :math:`c \ne 0`.
    :math:`\Gamma` is the gamma function (`scipy.special.gamma`).

    `gengamma` takes :math:`a` and :math:`c` as shape parameters.

    %(after_notes)s

    References
    ----------
    .. [1] E.W. Stacy, "A Generalization of the Gamma Distribution",
       Annals of Mathematical Statistics, Vol 33(3), pp. 1187--1192.

    %(example)s

    """
    def _argcheck(self, a, c):
        return (a > 0) & (c != 0)

    def _pdf(self, x, a, c):
        return np.exp(self._logpdf(x, a, c))

    def _logpdf(self, x, a, c):
        return np.log(abs(c)) + sc.xlogy(c*a - 1, x) - x**c - sc.gammaln(a)

    def _cdf(self, x, a, c):
        xc = x**c
        val1 = sc.gammainc(a, xc)
        val2 = sc.gammaincc(a, xc)
        return np.where(c > 0, val1, val2)

    def _rvs(self, a, c, size=None, random_state=None):
        r = random_state.standard_gamma(a, size=size)
        return r**(1./c)

    def _sf(self, x, a, c):
        xc = x**c
        val1 = sc.gammainc(a, xc)
        val2 = sc.gammaincc(a, xc)
        return np.where(c > 0, val2, val1)

    def _ppf(self, q, a, c):
        val1 = sc.gammaincinv(a, q)
        val2 = sc.gammainccinv(a, q)
        return np.where(c > 0, val1, val2)**(1.0/c)

    def _isf(self, q, a, c):
        val1 = sc.gammaincinv(a, q)
        val2 = sc.gammainccinv(a, q)
        return np.where(c > 0, val2, val1)**(1.0/c)

    def _munp(self, n, a, c):
        # Pochhammer symbol: sc.pocha,n) = gamma(a+n)/gamma(a)
        return sc.poch(a, n*1.0/c)

    def _entropy(self, a, c):
        val = sc.psi(a)
        return a*(1-val) + 1.0/c*val + sc.gammaln(a) - np.log(abs(c))


gengamma = gengamma_gen(a=0.0, name='gengamma')


class genhalflogistic_gen(rv_continuous):
    r"""A generalized half-logistic continuous random variable.

    %(before_notes)s

    Notes
    -----
    The probability density function for `genhalflogistic` is:

    .. math::

        f(x, c) = \frac{2 (1 - c x)^{1/(c-1)}}{[1 + (1 - c x)^{1/c}]^2}

    for :math:`0 \le x \le 1/c`, and :math:`c > 0`.

    `genhalflogistic` takes ``c`` as a shape parameter for :math:`c`.

    %(after_notes)s

    %(example)s

    """
    def _argcheck(self, c):
        return c > 0

    def _get_support(self, c):
        return self.a, 1.0/c

    def _pdf(self, x, c):
        # genhalflogistic.pdf(x, c) =
        #    2 * (1-c*x)**(1/c-1) / (1+(1-c*x)**(1/c))**2
        limit = 1.0/c
        tmp = np.asarray(1-c*x)
        tmp0 = tmp**(limit-1)
        tmp2 = tmp0*tmp
        return 2*tmp0 / (1+tmp2)**2

    def _cdf(self, x, c):
        limit = 1.0/c
        tmp = np.asarray(1-c*x)
        tmp2 = tmp**(limit)
        return (1.0-tmp2) / (1+tmp2)

    def _ppf(self, q, c):
        return 1.0/c*(1-((1.0-q)/(1.0+q))**c)

    def _entropy(self, c):
        return 2 - (2*c+1)*np.log(2)


genhalflogistic = genhalflogistic_gen(a=0.0, name='genhalflogistic')


class gompertz_gen(rv_continuous):
    r"""A Gompertz (or truncated Gumbel) continuous random variable.

    %(before_notes)s

    Notes
    -----
    The probability density function for `gompertz` is:

    .. math::

        f(x, c) = c \exp(x) \exp(-c (e^x-1))

    for :math:`x \ge 0`, :math:`c > 0`.

    `gompertz` takes ``c`` as a shape parameter for :math:`c`.

    %(after_notes)s

    %(example)s

    """
    def _pdf(self, x, c):
        # gompertz.pdf(x, c) = c * exp(x) * exp(-c*(exp(x)-1))
        return np.exp(self._logpdf(x, c))

    def _logpdf(self, x, c):
        return np.log(c) + x - c * sc.expm1(x)

    def _cdf(self, x, c):
        return -sc.expm1(-c * sc.expm1(x))

    def _ppf(self, q, c):
        return sc.log1p(-1.0 / c * sc.log1p(-q))

    def _entropy(self, c):
        return 1.0 - np.log(c) - np.exp(c)*sc.expn(1, c)


gompertz = gompertz_gen(a=0.0, name='gompertz')


class gumbel_r_gen(rv_continuous):
    r"""A right-skewed Gumbel continuous random variable.

    %(before_notes)s

    See Also
    --------
    gumbel_l, gompertz, genextreme

    Notes
    -----
    The probability density function for `gumbel_r` is:

    .. math::

        f(x) = \exp(-(x + e^{-x}))

    The Gumbel distribution is sometimes referred to as a type I Fisher-Tippett
    distribution.  It is also related to the extreme value distribution,
    log-Weibull and Gompertz distributions.

    %(after_notes)s

    %(example)s

    """
    def _pdf(self, x):
        # gumbel_r.pdf(x) = exp(-(x + exp(-x)))
        return np.exp(self._logpdf(x))

    def _logpdf(self, x):
        return -x - np.exp(-x)

    def _cdf(self, x):
        return np.exp(-np.exp(-x))

    def _logcdf(self, x):
        return -np.exp(-x)

    def _ppf(self, q):
        return -np.log(-np.log(q))

    def _stats(self):
        return _EULER, np.pi*np.pi/6.0, 12*np.sqrt(6)/np.pi**3 * _ZETA3, 12.0/5

    def _entropy(self):
        # https://en.wikipedia.org/wiki/Gumbel_distribution
        return _EULER + 1.


gumbel_r = gumbel_r_gen(name='gumbel_r')


class gumbel_l_gen(rv_continuous):
    r"""A left-skewed Gumbel continuous random variable.

    %(before_notes)s

    See Also
    --------
    gumbel_r, gompertz, genextreme

    Notes
    -----
    The probability density function for `gumbel_l` is:

    .. math::

        f(x) = \exp(x - e^x)

    The Gumbel distribution is sometimes referred to as a type I Fisher-Tippett
    distribution.  It is also related to the extreme value distribution,
    log-Weibull and Gompertz distributions.

    %(after_notes)s

    %(example)s

    """
    def _pdf(self, x):
        # gumbel_l.pdf(x) = exp(x - exp(x))
        return np.exp(self._logpdf(x))

    def _logpdf(self, x):
        return x - np.exp(x)

    def _cdf(self, x):
        return -sc.expm1(-np.exp(x))

    def _ppf(self, q):
        return np.log(-sc.log1p(-q))

    def _logsf(self, x):
        return -np.exp(x)

    def _sf(self, x):
        return np.exp(-np.exp(x))

    def _isf(self, x):
        return np.log(-np.log(x))

    def _stats(self):
        return -_EULER, np.pi*np.pi/6.0, \
               -12*np.sqrt(6)/np.pi**3 * _ZETA3, 12.0/5

    def _entropy(self):
        return _EULER + 1.


gumbel_l = gumbel_l_gen(name='gumbel_l')


class halfcauchy_gen(rv_continuous):
    r"""A Half-Cauchy continuous random variable.

    %(before_notes)s

    Notes
    -----
    The probability density function for `halfcauchy` is:

    .. math::

        f(x) = \frac{2}{\pi (1 + x^2)}

    for :math:`x \ge 0`.

    %(after_notes)s

    %(example)s

    """
    def _pdf(self, x):
        # halfcauchy.pdf(x) = 2 / (pi * (1 + x**2))
        return 2.0/np.pi/(1.0+x*x)

    def _logpdf(self, x):
        return np.log(2.0/np.pi) - sc.log1p(x*x)

    def _cdf(self, x):
        return 2.0/np.pi*np.arctan(x)

    def _ppf(self, q):
        return np.tan(np.pi/2*q)

    def _stats(self):
        return np.inf, np.inf, np.nan, np.nan

    def _entropy(self):
        return np.log(2*np.pi)


halfcauchy = halfcauchy_gen(a=0.0, name='halfcauchy')


class halflogistic_gen(rv_continuous):
    r"""A half-logistic continuous random variable.

    %(before_notes)s

    Notes
    -----
    The probability density function for `halflogistic` is:

    .. math::

        f(x) = \frac{ 2 e^{-x} }{ (1+e^{-x})^2 }
             = \frac{1}{2} \text{sech}(x/2)^2

    for :math:`x \ge 0`.

    %(after_notes)s

    %(example)s

    """
    def _pdf(self, x):
        # halflogistic.pdf(x) = 2 * exp(-x) / (1+exp(-x))**2
        #                     = 1/2 * sech(x/2)**2
        return np.exp(self._logpdf(x))

    def _logpdf(self, x):
        return np.log(2) - x - 2. * sc.log1p(np.exp(-x))

    def _cdf(self, x):
        return np.tanh(x/2.0)

    def _ppf(self, q):
        return 2*np.arctanh(q)

    def _munp(self, n):
        if n == 1:
            return 2*np.log(2)
        if n == 2:
            return np.pi*np.pi/3.0
        if n == 3:
            return 9*_ZETA3
        if n == 4:
            return 7*np.pi**4 / 15.0
        return 2*(1-pow(2.0, 1-n))*sc.gamma(n+1)*sc.zeta(n, 1)

    def _entropy(self):
        return 2-np.log(2)


halflogistic = halflogistic_gen(a=0.0, name='halflogistic')


class halfnorm_gen(rv_continuous):
    r"""A half-normal continuous random variable.

    %(before_notes)s

    Notes
    -----
    The probability density function for `halfnorm` is:

    .. math::

        f(x) = \sqrt{2/\pi} \exp(-x^2 / 2)

    for :math:`x >= 0`.

    `halfnorm` is a special case of `chi` with ``df=1``.

    %(after_notes)s

    %(example)s

    """
    def _rvs(self, size=None, random_state=None):
        return abs(random_state.standard_normal(size=size))

    def _pdf(self, x):
        # halfnorm.pdf(x) = sqrt(2/pi) * exp(-x**2/2)
        return np.sqrt(2.0/np.pi)*np.exp(-x*x/2.0)

    def _logpdf(self, x):
        return 0.5 * np.log(2.0/np.pi) - x*x/2.0

    def _cdf(self, x):
        return _norm_cdf(x)*2-1.0

    def _ppf(self, q):
        return sc.ndtri((1+q)/2.0)

    def _stats(self):
        return (np.sqrt(2.0/np.pi),
                1-2.0/np.pi,
                np.sqrt(2)*(4-np.pi)/(np.pi-2)**1.5,
                8*(np.pi-3)/(np.pi-2)**2)

    def _entropy(self):
        return 0.5*np.log(np.pi/2.0)+0.5


halfnorm = halfnorm_gen(a=0.0, name='halfnorm')


class hypsecant_gen(rv_continuous):
    r"""A hyperbolic secant continuous random variable.

    %(before_notes)s

    Notes
    -----
    The probability density function for `hypsecant` is:

    .. math::

        f(x) = \frac{1}{\pi} \text{sech}(x)

    for a real number :math:`x`.

    %(after_notes)s

    %(example)s

    """
    def _pdf(self, x):
        # hypsecant.pdf(x) = 1/pi * sech(x)
        return 1.0/(np.pi*np.cosh(x))

    def _cdf(self, x):
        return 2.0/np.pi*np.arctan(np.exp(x))

    def _ppf(self, q):
        return np.log(np.tan(np.pi*q/2.0))

    def _stats(self):
        return 0, np.pi*np.pi/4, 0, 2

    def _entropy(self):
        return np.log(2*np.pi)


hypsecant = hypsecant_gen(name='hypsecant')


class gausshyper_gen(rv_continuous):
    r"""A Gauss hypergeometric continuous random variable.

    %(before_notes)s

    Notes
    -----
    The probability density function for `gausshyper` is:

    .. math::

        f(x, a, b, c, z) = C x^{a-1} (1-x)^{b-1} (1+zx)^{-c}

    for :math:`0 \le x \le 1`, :math:`a > 0`, :math:`b > 0`, and
    :math:`C = \frac{1}{B(a, b) F[2, 1](c, a; a+b; -z)}`.
    :math:`F[2, 1]` is the Gauss hypergeometric function
    `scipy.special.hyp2f1`.

    `gausshyper` takes :math:`a`, :math:`b`, :math:`c` and :math:`z` as shape
    parameters.

    %(after_notes)s

    %(example)s

    """
    def _argcheck(self, a, b, c, z):
        return (a > 0) & (b > 0) & (c == c) & (z == z)

    def _pdf(self, x, a, b, c, z):
        # gausshyper.pdf(x, a, b, c, z) =
        #   C * x**(a-1) * (1-x)**(b-1) * (1+z*x)**(-c)
        Cinv = sc.gamma(a)*sc.gamma(b)/sc.gamma(a+b)*sc.hyp2f1(c, a, a+b, -z)
        return 1.0/Cinv * x**(a-1.0) * (1.0-x)**(b-1.0) / (1.0+z*x)**c

    def _munp(self, n, a, b, c, z):
        fac = sc.beta(n+a, b) / sc.beta(a, b)
        num = sc.hyp2f1(c, a+n, a+b+n, -z)
        den = sc.hyp2f1(c, a, a+b, -z)
        return fac*num / den


gausshyper = gausshyper_gen(a=0.0, b=1.0, name='gausshyper')


class invgamma_gen(rv_continuous):
    r"""An inverted gamma continuous random variable.

    %(before_notes)s

    Notes
    -----
    The probability density function for `invgamma` is:

    .. math::

        f(x, a) = \frac{x^{-a-1}}{\Gamma(a)} \exp(-\frac{1}{x})

    for :math:`x >= 0`, :math:`a > 0`. :math:`\Gamma` is the gamma function
    (`scipy.special.gamma`).

    `invgamma` takes ``a`` as a shape parameter for :math:`a`.

    `invgamma` is a special case of `gengamma` with ``c=-1``.

    %(after_notes)s

    %(example)s

    """
    _support_mask = rv_continuous._open_support_mask

    def _pdf(self, x, a):
        # invgamma.pdf(x, a) = x**(-a-1) / gamma(a) * exp(-1/x)
        return np.exp(self._logpdf(x, a))

    def _logpdf(self, x, a):
        return -(a+1) * np.log(x) - sc.gammaln(a) - 1.0/x

    def _cdf(self, x, a):
        return sc.gammaincc(a, 1.0 / x)

    def _ppf(self, q, a):
        return 1.0 / sc.gammainccinv(a, q)

    def _sf(self, x, a):
        return sc.gammainc(a, 1.0 / x)

    def _isf(self, q, a):
        return 1.0 / sc.gammaincinv(a, q)

    def _stats(self, a, moments='mvsk'):
        m1 = _lazywhere(a > 1, (a,), lambda x: 1. / (x - 1.), np.inf)
        m2 = _lazywhere(a > 2, (a,), lambda x: 1. / (x - 1.)**2 / (x - 2.),
                        np.inf)

        g1, g2 = None, None
        if 's' in moments:
            g1 = _lazywhere(
                a > 3, (a,),
                lambda x: 4. * np.sqrt(x - 2.) / (x - 3.), np.nan)
        if 'k' in moments:
            g2 = _lazywhere(
                a > 4, (a,),
                lambda x: 6. * (5. * x - 11.) / (x - 3.) / (x - 4.), np.nan)
        return m1, m2, g1, g2

    def _entropy(self, a):
        return a - (a+1.0) * sc.psi(a) + sc.gammaln(a)


invgamma = invgamma_gen(a=0.0, name='invgamma')


# scale is gamma from DATAPLOT and B from Regress
class invgauss_gen(rv_continuous):
    r"""An inverse Gaussian continuous random variable.

    %(before_notes)s

    Notes
    -----
    The probability density function for `invgauss` is:

    .. math::

        f(x, \mu) = \frac{1}{\sqrt{2 \pi x^3}}
                    \exp(-\frac{(x-\mu)^2}{2 x \mu^2})

    for :math:`x >= 0` and :math:`\mu > 0`.

    `invgauss` takes ``mu`` as a shape parameter for :math:`\mu`.

    %(after_notes)s

    When :math:`\mu` is too small, evaluating the cumulative distribution
    function will be inaccurate due to ``cdf(mu -> 0) = inf * 0``.
    NaNs are returned for :math:`\mu \le 0.0028`.

    %(example)s

    """
    _support_mask = rv_continuous._open_support_mask

    def _rvs(self, mu, size=None, random_state=None):
        return random_state.wald(mu, 1.0, size=size)

    def _pdf(self, x, mu):
        # invgauss.pdf(x, mu) =
        #                  1 / sqrt(2*pi*x**3) * exp(-(x-mu)**2/(2*x*mu**2))
        return 1.0/np.sqrt(2*np.pi*x**3.0)*np.exp(-1.0/(2*x)*((x-mu)/mu)**2)

    def _logpdf(self, x, mu):
        return -0.5*np.log(2*np.pi) - 1.5*np.log(x) - ((x-mu)/mu)**2/(2*x)

    def _cdf(self, x, mu):
        fac = np.sqrt(1.0/x)
        # Numerical accuracy for small `mu` is bad.  See #869.
        C1 = _norm_cdf(fac*(x-mu)/mu)
        C1 += np.exp(1.0/mu) * _norm_cdf(-fac*(x+mu)/mu) * np.exp(1.0/mu)
        return C1

    def _stats(self, mu):
        return mu, mu**3.0, 3*np.sqrt(mu), 15*mu


invgauss = invgauss_gen(a=0.0, name='invgauss')


class geninvgauss_gen(rv_continuous):
    r"""A Generalized Inverse Gaussian continuous random variable.

    %(before_notes)s

    Notes
    -----
    The probability density function for `geninvgauss` is:

    .. math::

        f(x, p, b) = x^{p-1} \exp(-b (x + 1/x) / 2) / (2 K_p(b))

    where `x > 0`, and the parameters `p, b` satisfy `b > 0` ([1]_).
    :math:`K_p` is the modified Bessel function of second kind of order `p`
    (`scipy.special.kv`).

    %(after_notes)s

    The inverse Gaussian distribution `stats.invgauss(mu)` is a special case of
    `geninvgauss` with `p = -1/2`, `b = 1 / mu` and `scale = mu`.

    Generating random variates is challenging for this distribution. The
    implementation is based on [2]_.

    References
    ----------
    .. [1] O. Barndorff-Nielsen, P. Blaesild, C. Halgreen, "First hitting time
       models for the generalized inverse gaussian distribution",
       Stochastic Processes and their Applications 7, pp. 49--54, 1978.

    .. [2] W. Hoermann and J. Leydold, "Generating generalized inverse Gaussian
       random variates", Statistics and Computing, 24(4), p. 547--557, 2014.

    %(example)s

    """
    def _argcheck(self, p, b):
        return (p == p) & (b > 0)

    def _logpdf(self, x, p, b):
        # kve instead of kv works better for large values of b
        # warn if kve produces infinite values and replace by nan
        # otherwise c = -inf and the results are often incorrect
        @np.vectorize
        def logpdf_single(x, p, b):
            return _stats.geninvgauss_logpdf(x, p, b)

        z = logpdf_single(x, p, b)
        if np.isnan(z).any():
            msg = ("Infinite values encountered in scipy.special.kve(p, b). "
                   "Values replaced by NaN to avoid incorrect results.")
            warnings.warn(msg, RuntimeWarning)
        return z

    def _pdf(self, x, p, b):
        # relying on logpdf avoids overflow of x**(p-1) for large x and p
        return np.exp(self._logpdf(x, p, b))

    def _cdf(self, x, *args):
        _a, _b = self._get_support(*args)

        @np.vectorize
        def _cdf_single(x, *args):
            p, b = args
            user_data = np.array([p, b], float).ctypes.data_as(ctypes.c_void_p)
            llc = LowLevelCallable.from_cython(_stats, '_geninvgauss_pdf', user_data)

            return integrate.quad(llc, _a, x)[0]

        return _cdf_single(x, *args)

    def _logquasipdf(self, x, p, b):
        # log of the quasi-density (w/o normalizing constant) used in _rvs
        return _lazywhere(x > 0, (x, p, b),
                          lambda x, p, b: (p - 1)*np.log(x) - b*(x + 1/x)/2,
                          -np.inf)

    def _rvs(self, p, b, size=None, random_state=None):
        # if p and b are scalar, use _rvs_scalar, otherwise need to create
        # output by iterating over parameters
        if np.isscalar(p) and np.isscalar(b):
            out = self._rvs_scalar(p, b, size, random_state)
        elif p.size == 1 and b.size == 1:
            out = self._rvs_scalar(p.item(), b.item(), size, random_state)
        else:
            # When this method is called, size will be a (possibly empty)
            # tuple of integers.  It will not be None; if `size=None` is passed
            # to `rvs()`, size will be the empty tuple ().

            p, b = np.broadcast_arrays(p, b)
            # p and b now have the same shape.

            # `shp` is the shape of the blocks of random variates that are
            # generated for each combination of parameters associated with
            # broadcasting p and b.
            # bc is a tuple the same lenth as size.  The values
            # in bc are bools.  If bc[j] is True, it means that
            # entire axis is filled in for a given combination of the
            # broadcast arguments.
            shp, bc = _check_shape(p.shape, size)

            # `numsamples` is the total number of variates to be generated
            # for each combination of the input arguments.
            numsamples = int(np.prod(shp))

            # `out` is the array to be returned.  It is filled in in the
            # loop below.
            out = np.empty(size)

            it = np.nditer([p, b],
                           flags=['multi_index'],
                           op_flags=[['readonly'], ['readonly']])
            while not it.finished:
                # Convert the iterator's multi_index into an index into the
                # `out` array where the call to _rvs_scalar() will be stored.
                # Where bc is True, we use a full slice; otherwise we use the
                # index value from it.multi_index.  len(it.multi_index) might
                # be less than len(bc), and in that case we want to align these
                # two sequences to the right, so the loop variable j runs from
                # -len(size) to 0.  This doesn't cause an IndexError, as
                # bc[j] will be True in those cases where it.multi_index[j]
                # would cause an IndexError.
                idx = tuple((it.multi_index[j] if not bc[j] else slice(None))
                            for j in range(-len(size), 0))
                out[idx] = self._rvs_scalar(it[0], it[1], numsamples, random_state).reshape(shp)
                it.iternext()

        if size == ():
            out = out.item()
        return out

    def _rvs_scalar(self, p, b, numsamples, random_state):
        # following [2], the quasi-pdf is used instead of the pdf for the
        # generation of rvs
        invert_res = False
        if not(numsamples):
            numsamples = 1
        if p < 0:
            # note: if X is geninvgauss(p, b), then 1/X is geninvgauss(-p, b)
            p = -p
            invert_res = True
        m = self._mode(p, b)

        # determine method to be used following [2]
        ratio_unif = True
        if p >= 1 or b > 1:
            # ratio of uniforms with mode shift below
            mode_shift = True
        elif b >= min(0.5, 2 * np.sqrt(1 - p) / 3):
            # ratio of uniforms without mode shift below
            mode_shift = False
        else:
            # new algorithm in [2]
            ratio_unif = False

        # prepare sampling of rvs
        size1d = tuple(np.atleast_1d(numsamples))
        N = np.prod(size1d)  # number of rvs needed, reshape upon return
        x = np.zeros(N)
        simulated = 0

        if ratio_unif:
            # use ratio of uniforms method
            if mode_shift:
                a2 = -2 * (p + 1) / b - m
                a1 = 2 * m * (p - 1) / b - 1
                # find roots of x**3 + a2*x**2 + a1*x + m (Cardano's formula)
                p1 = a1 - a2**2 / 3
                q1 = 2 * a2**3 / 27 - a2 * a1 / 3 + m
                phi = np.arccos(-q1 * np.sqrt(-27 / p1**3) / 2)
                s1 = -np.sqrt(-4 * p1 / 3)
                root1 = s1 * np.cos(phi / 3 + np.pi / 3) - a2 / 3
                root2 = -s1 * np.cos(phi / 3) - a2 / 3
                # root3 = s1 * np.cos(phi / 3 - np.pi / 3) - a2 / 3

                # if g is the quasipdf, rescale: g(x) / g(m) which we can write
                # as exp(log(g(x)) - log(g(m))). This is important
                # since for large values of p and b, g cannot be evaluated.
                # denote the rescaled quasipdf by h
                lm = self._logquasipdf(m, p, b)
                d1 = self._logquasipdf(root1, p, b) - lm
                d2 = self._logquasipdf(root2, p, b) - lm
                # compute the bounding rectangle w.r.t. h. Note that
                # np.exp(0.5*d1) = np.sqrt(g(root1)/g(m)) = np.sqrt(h(root1))
                vmin = (root1 - m) * np.exp(0.5 * d1)
                vmax = (root2 - m) * np.exp(0.5 * d2)
                umax = 1  # umax = sqrt(h(m)) = 1

                logqpdf = lambda x: self._logquasipdf(x, p, b) - lm
                c = m
            else:
                # ratio of uniforms without mode shift
                # compute np.sqrt(quasipdf(m))
                umax = np.exp(0.5*self._logquasipdf(m, p, b))
                xplus = ((1 + p) + np.sqrt((1 + p)**2 + b**2))/b
                vmin = 0
                # compute xplus * np.sqrt(quasipdf(xplus))
                vmax = xplus * np.exp(0.5 * self._logquasipdf(xplus, p, b))
                c = 0
                logqpdf = lambda x: self._logquasipdf(x, p, b)

            if vmin >= vmax:
                raise ValueError("vmin must be smaller than vmax.")
            if umax <= 0:
                raise ValueError("umax must be positive.")

            i = 1
            while simulated < N:
                k = N - simulated
                # simulate uniform rvs on [0, umax] and [vmin, vmax]
                u = umax * random_state.uniform(size=k)
                v = random_state.uniform(size=k)
                v = vmin + (vmax - vmin) * v
                rvs = v / u + c
                # rewrite acceptance condition u**2 <= pdf(rvs) by taking logs
                accept = (2*np.log(u) <= logqpdf(rvs))
                num_accept = np.sum(accept)
                if num_accept > 0:
                    x[simulated:(simulated + num_accept)] = rvs[accept]
                    simulated += num_accept

                if (simulated == 0) and (i*N >= 50000):
                    msg = ("Not a single random variate could be generated "
                           "in {} attempts. Sampling does not appear to "
                           "work for the provided parameters.".format(i*N))
                    raise RuntimeError(msg)
                i += 1
        else:
            # use new algorithm in [2]
            x0 = b / (1 - p)
            xs = np.max((x0, 2 / b))
            k1 = np.exp(self._logquasipdf(m, p, b))
            A1 = k1 * x0
            if x0 < 2 / b:
                k2 = np.exp(-b)
                if p > 0:
                    A2 = k2 * ((2 / b)**p - x0**p) / p
                else:
                    A2 = k2 * np.log(2 / b**2)
            else:
                k2, A2 = 0, 0
            k3 = xs**(p - 1)
            A3 = 2 * k3 * np.exp(-xs * b / 2) / b
            A = A1 + A2 + A3

            # [2]: rejection constant is < 2.73; so expected runtime is finite
            while simulated < N:
                k = N - simulated
                h, rvs = np.zeros(k), np.zeros(k)
                # simulate uniform rvs on [x1, x2] and [0, y2]
                u = random_state.uniform(size=k)
                v = A * random_state.uniform(size=k)
                cond1 = v <= A1
                cond2 = np.logical_not(cond1) & (v <= A1 + A2)
                cond3 = np.logical_not(cond1 | cond2)
                # subdomain (0, x0)
                rvs[cond1] = x0 * v[cond1] / A1
                h[cond1] = k1
                # subdomain (x0, 2 / b)
                if p > 0:
                    rvs[cond2] = (x0**p + (v[cond2] - A1) * p / k2)**(1 / p)
                else:
                    rvs[cond2] = b * np.exp((v[cond2] - A1) * np.exp(b))
                h[cond2] = k2 * rvs[cond2]**(p - 1)
                # subdomain (xs, infinity)
                z = np.exp(-xs * b / 2) - b * (v[cond3] - A1 - A2) / (2 * k3)
                rvs[cond3] = -2 / b * np.log(z)
                h[cond3] = k3 * np.exp(-rvs[cond3] * b / 2)
                # apply rejection method
                accept = (np.log(u * h) <= self._logquasipdf(rvs, p, b))
                num_accept = sum(accept)
                if num_accept > 0:
                    x[simulated:(simulated + num_accept)] = rvs[accept]
                    simulated += num_accept

        rvs = np.reshape(x, size1d)
        if invert_res:
            rvs = 1 / rvs
        return rvs

    def _mode(self, p, b):
        # distinguish cases to avoid catastrophic cancellation (see [2])
        if p < 1:
            return b / (np.sqrt((p - 1)**2 + b**2) + 1 - p)
        else:
            return (np.sqrt((1 - p)**2 + b**2) - (1 - p)) / b

    def _munp(self, n, p, b):
        num = sc.kve(p + n, b)
        denom = sc.kve(p, b)
        inf_vals = np.isinf(num) | np.isinf(denom)
        if inf_vals.any():
            msg = ("Infinite values encountered in the moment calculation "
                   "involving scipy.special.kve. Values replaced by NaN to "
                   "avoid incorrect results.")
            warnings.warn(msg, RuntimeWarning)
            m = np.full_like(num, np.nan, dtype=np.double)
            m[~inf_vals] = num[~inf_vals] / denom[~inf_vals]
        else:
            m = num / denom
        return m


geninvgauss = geninvgauss_gen(a=0.0, name="geninvgauss")


class norminvgauss_gen(rv_continuous):
    r"""A Normal Inverse Gaussian continuous random variable.

    %(before_notes)s

    Notes
    -----
    The probability density function for `norminvgauss` is:

    .. math::

        f(x, a, b) = \frac{a \, K_1(a \sqrt{1 + x^2})}{\pi \sqrt{1 + x^2}} \,
                     \exp(\sqrt{a^2 - b^2} + b x)

    where :math:`x` is a real number, the parameter :math:`a` is the tail
    heaviness and :math:`b` is the asymmetry parameter satisfying
    :math:`a > 0` and :math:`|b| <= a`.
    :math:`K_1` is the modified Bessel function of second kind
    (`scipy.special.k1`).

    %(after_notes)s

    A normal inverse Gaussian random variable `Y` with parameters `a` and `b`
    can be expressed as a normal mean-variance mixture:
    `Y = b * V + sqrt(V) * X` where `X` is `norm(0,1)` and `V` is
    `invgauss(mu=1/sqrt(a**2 - b**2))`. This representation is used
    to generate random variates.

    References
    ----------
    O. Barndorff-Nielsen, "Hyperbolic Distributions and Distributions on
    Hyperbolae", Scandinavian Journal of Statistics, Vol. 5(3),
    pp. 151-157, 1978.

    O. Barndorff-Nielsen, "Normal Inverse Gaussian Distributions and Stochastic
    Volatility Modelling", Scandinavian Journal of Statistics, Vol. 24,
    pp. 1-13, 1997.

    %(example)s

    """
    _support_mask = rv_continuous._open_support_mask

    def _argcheck(self, a, b):
        return (a > 0) & (np.absolute(b) < a)

    def _pdf(self, x, a, b):
        gamma = np.sqrt(a**2 - b**2)
        fac1 = a / np.pi * np.exp(gamma)
        sq = np.hypot(1, x)  # reduce overflows
        return fac1 * sc.k1e(a * sq) * np.exp(b*x - a*sq) / sq

    def _rvs(self, a, b, size=None, random_state=None):
        # note: X = b * V + sqrt(V) * X is norminvgaus(a,b) if X is standard
        # normal and V is invgauss(mu=1/sqrt(a**2 - b**2))
        gamma = np.sqrt(a**2 - b**2)
        ig = invgauss.rvs(mu=1/gamma, size=size, random_state=random_state)
        return b * ig + np.sqrt(ig) * norm.rvs(size=size, random_state=random_state)

    def _stats(self, a, b):
        gamma = np.sqrt(a**2 - b**2)
        mean = b / gamma
        variance = a**2 / gamma**3
        skewness = 3.0 * b / (a * np.sqrt(gamma))
        kurtosis = 3.0 * (1 + 4 * b**2 / a**2) / gamma
        return mean, variance, skewness, kurtosis


norminvgauss = norminvgauss_gen(name="norminvgauss")


class invweibull_gen(rv_continuous):
    u"""An inverted Weibull continuous random variable.

    This distribution is also known as the Fréchet distribution or the
    type II extreme value distribution.

    %(before_notes)s

    Notes
    -----
    The probability density function for `invweibull` is:

    .. math::

        f(x, c) = c x^{-c-1} \\exp(-x^{-c})

    for :math:`x > 0`, :math:`c > 0`.

    `invweibull` takes ``c`` as a shape parameter for :math:`c`.

    %(after_notes)s

    References
    ----------
    F.R.S. de Gusmao, E.M.M Ortega and G.M. Cordeiro, "The generalized inverse
    Weibull distribution", Stat. Papers, vol. 52, pp. 591-619, 2011.

    %(example)s

    """
    _support_mask = rv_continuous._open_support_mask

    def _pdf(self, x, c):
        # invweibull.pdf(x, c) = c * x**(-c-1) * exp(-x**(-c))
        xc1 = np.power(x, -c - 1.0)
        xc2 = np.power(x, -c)
        xc2 = np.exp(-xc2)
        return c * xc1 * xc2

    def _cdf(self, x, c):
        xc1 = np.power(x, -c)
        return np.exp(-xc1)

    def _ppf(self, q, c):
        return np.power(-np.log(q), -1.0/c)

    def _munp(self, n, c):
        return sc.gamma(1 - n / c)

    def _entropy(self, c):
        return 1+_EULER + _EULER / c - np.log(c)


invweibull = invweibull_gen(a=0, name='invweibull')


class johnsonsb_gen(rv_continuous):
    r"""A Johnson SB continuous random variable.

    %(before_notes)s

    See Also
    --------
    johnsonsu

    Notes
    -----
    The probability density function for `johnsonsb` is:

    .. math::

        f(x, a, b) = \frac{b}{x(1-x)}  \phi(a + b \log \frac{x}{1-x} )

    for :math:`0 <= x < =1` and :math:`a, b > 0`, and :math:`\phi` is the normal
    pdf.

    `johnsonsb` takes :math:`a` and :math:`b` as shape parameters.

    %(after_notes)s

    %(example)s

    """
    _support_mask = rv_continuous._open_support_mask

    def _argcheck(self, a, b):
        return (b > 0) & (a == a)

    def _pdf(self, x, a, b):
        # johnsonsb.pdf(x, a, b) = b / (x*(1-x)) * phi(a + b * log(x/(1-x)))
        trm = _norm_pdf(a + b*np.log(x/(1.0-x)))
        return b*1.0/(x*(1-x))*trm

    def _cdf(self, x, a, b):
        return _norm_cdf(a + b*np.log(x/(1.0-x)))

    def _ppf(self, q, a, b):
        return 1.0 / (1 + np.exp(-1.0 / b * (_norm_ppf(q) - a)))


johnsonsb = johnsonsb_gen(a=0.0, b=1.0, name='johnsonsb')


class johnsonsu_gen(rv_continuous):
    r"""A Johnson SU continuous random variable.

    %(before_notes)s

    See Also
    --------
    johnsonsb

    Notes
    -----
    The probability density function for `johnsonsu` is:

    .. math::

        f(x, a, b) = \frac{b}{\sqrt{x^2 + 1}}
                     \phi(a + b \log(x + \sqrt{x^2 + 1}))

    for all :math:`x, a, b > 0`, and :math:`\phi` is the normal pdf.

    `johnsonsu` takes :math:`a` and :math:`b` as shape parameters.

    %(after_notes)s

    %(example)s

    """
    def _argcheck(self, a, b):
        return (b > 0) & (a == a)

    def _pdf(self, x, a, b):
        # johnsonsu.pdf(x, a, b) = b / sqrt(x**2 + 1) *
        #                          phi(a + b * log(x + sqrt(x**2 + 1)))
        x2 = x*x
        trm = _norm_pdf(a + b * np.log(x + np.sqrt(x2+1)))
        return b*1.0/np.sqrt(x2+1.0)*trm

    def _cdf(self, x, a, b):
        return _norm_cdf(a + b * np.log(x + np.sqrt(x*x + 1)))

    def _ppf(self, q, a, b):
        return np.sinh((_norm_ppf(q) - a) / b)


johnsonsu = johnsonsu_gen(name='johnsonsu')


class laplace_gen(rv_continuous):
    r"""A Laplace continuous random variable.

    %(before_notes)s

    Notes
    -----
    The probability density function for `laplace` is

    .. math::

        f(x) = \frac{1}{2} \exp(-|x|)

    for a real number :math:`x`.

    %(after_notes)s

    %(example)s

    """
    def _rvs(self, size=None, random_state=None):
        return random_state.laplace(0, 1, size=size)

    def _pdf(self, x):
        # laplace.pdf(x) = 1/2 * exp(-abs(x))
        return 0.5*np.exp(-abs(x))

    def _cdf(self, x):
        return np.where(x > 0, 1.0-0.5*np.exp(-x), 0.5*np.exp(x))

    def _ppf(self, q):
        return np.where(q > 0.5, -np.log(2*(1-q)), np.log(2*q))

    def _stats(self):
        return 0, 2, 0, 3

    def _entropy(self):
        return np.log(2)+1

    @replace_notes_in_docstring(rv_continuous, notes="""\
        This function uses explicit formulas for the maximum likelihood
        estimation of the Laplace distribution parameters, so the keyword
        arguments `loc`, `scale`, and `optimizer` are ignored.\n\n""")
    def fit(self, data, *args, **kwds):
        data, floc, fscale = _check_fit_input_parameters(self, data,
                                                         args, kwds)

        # Source: Statistical Distributions, 3rd Edition. Evans, Hastings,
        # and Peacock (2000), Page 124

        if floc is None:
            floc = np.median(data)

        if fscale is None:
            fscale = (np.sum(np.abs(data - floc))) / len(data)

        return floc, fscale


laplace = laplace_gen(name='laplace')


def _check_fit_input_parameters(dist, data, args, kwds):
    data = np.asarray(data)
    floc = kwds.get('floc', None)
    fscale = kwds.get('fscale', None)

    num_shapes = len(dist.shapes) if dist.shapes else 0
    fshape_keys = []
    fshapes = []

    # user has many options for fixing the shape, so here we standardize it
    # into 'f' + the number of the shape.
    # Adapted from `_reduce_func` in `_distn_infrastructure.py`:
    if dist.shapes:
        shapes = dist.shapes.replace(',', ' ').split()
        for j, s in enumerate(shapes):
            key = 'f' + str(j)
            names = [key, 'f' + s, 'fix_' + s]
            val = _get_fixed_fit_value(kwds, names)
            fshape_keys.append(key)
            fshapes.append(val)
            if val is not None:
                kwds[key] = val

    # determine if there are any unknown arguments in kwds
    known_keys = {'loc', 'scale', 'optimizer', 'floc', 'fscale', *fshape_keys}
    unknown_keys = set(kwds).difference(known_keys)
    if unknown_keys:
        raise TypeError(f"Unknown keyword arguments: {unknown_keys}.")

    if len(args) > num_shapes:
        raise TypeError("Too many positional arguments.")

    if None not in {floc, fscale, *fshapes}:
        # This check is for consistency with `rv_continuous.fit`.
        # Without this check, this function would just return the
        # parameters that were given.
        raise RuntimeError("All parameters fixed. There is nothing to "
                           "optimize.")

    if not np.isfinite(data).all():
        raise RuntimeError("The data contains non-finite values.")

    return (data, *fshapes, floc, fscale)


class levy_gen(rv_continuous):
    r"""A Levy continuous random variable.

    %(before_notes)s

    See Also
    --------
    levy_stable, levy_l

    Notes
    -----
    The probability density function for `levy` is:

    .. math::

        f(x) = \frac{1}{\sqrt{2\pi x^3}} \exp\left(-\frac{1}{2x}\right)

    for :math:`x >= 0`.

    This is the same as the Levy-stable distribution with :math:`a=1/2` and
    :math:`b=1`.

    %(after_notes)s

    %(example)s

    """
    _support_mask = rv_continuous._open_support_mask

    def _pdf(self, x):
        # levy.pdf(x) = 1 / (x * sqrt(2*pi*x)) * exp(-1/(2*x))
        return 1 / np.sqrt(2*np.pi*x) / x * np.exp(-1/(2*x))

    def _cdf(self, x):
        # Equivalent to 2*norm.sf(np.sqrt(1/x))
        return sc.erfc(np.sqrt(0.5 / x))

    def _ppf(self, q):
        # Equivalent to 1.0/(norm.isf(q/2)**2) or 0.5/(erfcinv(q)**2)
        val = -sc.ndtri(q/2)
        return 1.0 / (val * val)

    def _stats(self):
        return np.inf, np.inf, np.nan, np.nan


levy = levy_gen(a=0.0, name="levy")


class levy_l_gen(rv_continuous):
    r"""A left-skewed Levy continuous random variable.

    %(before_notes)s

    See Also
    --------
    levy, levy_stable

    Notes
    -----
    The probability density function for `levy_l` is:

    .. math::
        f(x) = \frac{1}{|x| \sqrt{2\pi |x|}} \exp{ \left(-\frac{1}{2|x|} \right)}

    for :math:`x <= 0`.

    This is the same as the Levy-stable distribution with :math:`a=1/2` and
    :math:`b=-1`.

    %(after_notes)s

    %(example)s

    """
    _support_mask = rv_continuous._open_support_mask

    def _pdf(self, x):
        # levy_l.pdf(x) = 1 / (abs(x) * sqrt(2*pi*abs(x))) * exp(-1/(2*abs(x)))
        ax = abs(x)
        return 1/np.sqrt(2*np.pi*ax)/ax*np.exp(-1/(2*ax))

    def _cdf(self, x):
        ax = abs(x)
        return 2 * _norm_cdf(1 / np.sqrt(ax)) - 1

    def _ppf(self, q):
        val = _norm_ppf((q + 1.0) / 2)
        return -1.0 / (val * val)

    def _stats(self):
        return np.inf, np.inf, np.nan, np.nan


levy_l = levy_l_gen(b=0.0, name="levy_l")


# cotes numbers - see sequence from http://oeis.org/A100642
C_table = [
    [],
    [1],
    [1, 1],
    [1, 4, 1],
    [1, 3, 3, 1],
    [7, 32, 12, 32, 7],
    [19, 75, 50, 50, 75, 19],
    [41, 216, 27, 272, 27, 216, 41],
    [751, 3577, 1323, 2989, 2989, 1323, 3577, 751],
    [989, 5888, -928, 10496, -4540, 10496, -928, 5888, 989],
    [2857, 15741, 1080, 19344, 5778, 5778, 19344, 1080, 15741, 2857],
    [
        16067, 106300, -48525, 272400, -260550, 427368, -260550, 272400,
        -48525, 106300, 16067
    ]  # 11
]
C_npa = np.array(
    [
        np.pad(r, (0, len(C_table) - 1 - len(r)), mode='constant')
        for r in C_table
    ]
)


class levy_stable_gen(rv_continuous):
    r"""A Levy-stable continuous random variable.

    %(before_notes)s

    See Also
    --------
    levy, levy_l

    Notes
    -----
    The distribution for `levy_stable` has characteristic function:

    .. math::

        \varphi(t, \alpha, \beta, c, \mu) =
        e^{it\mu -|ct|^{\alpha}(1-i\beta\operatorname{sign}(t)\Phi(\alpha, t))}

    where:

    .. math::

        \Phi = \begin{cases}
                \tan \left({\frac {\pi \alpha }{2}}\right)&\alpha \neq 1\\
                -{\frac {2}{\pi }}\log |t|&\alpha =1
                \end{cases}

    The probability density function for `levy_stable` is:

    .. math::

        f(x) = \frac{1}{2\pi}\int_{-\infty}^\infty \varphi(t)e^{-ixt}\,dt

    where :math:`-\infty < t < \infty`. This integral does not have a known
    closed form.

    For evaluation of pdf we use either Nolan's piecewise approach using
    Zolotarev :math:`S_0` parameterization with integration, direct numerical
    integration of standard parameterization of characteristic function or FFT
    of characteristic function.

    The default method is 'piecewise' which uses Nolan's piecewise method. The
    default method can be changed by setting ``levy_stable.pdf_default_method``
    to either 'piecewise', 'dni' or 'fft-simpson'.

    To increase accuracy of FFT calculation one can specify
    ``levy_stable.pdf_fft_grid_spacing`` (defaults to 0.001) and
    ``pdf_fft_n_points_two_power`` (defaults to None which means a value is
    calculated that sufficiently covers the input range).

    Further control over FFT calculation is available by setting
    ``pdf_fft_interpolation_kind`` (defaults to 3) for spline order and
    ``pdf_fft_interpolation_level`` for determine number of points for
    Newton-Cote formula when approximating the characteristic function
    (considered experimental).

    For evaluation of cdf we use Nolan's piecewise approach using Zolatarev 
    :math:`S_0` parameterization with integration or integral of the pdf FFT
    interpolated spline. The settings affecting FFT calculation are the same as
    for pdf calculation. The default cdf method can be changed by setting 
    ``levy_stable.cdf_default_method`` to either 'piecewise' or 'fft-simpson'.
    For cdf calculations the Zolatarev method is superior in accuracy, so FFT
    is disabled by default.

    Fitting estimate uses quantile estimation method in [MC]. MLE estimation of
    parameters in fit method uses this quantile estimate initially. Note that
    MLE doesn't always converge if using FFT for pdf calculations; this will be
    the case if alpha <= 1 where the FFT approach doesn't give good
    approximations.

    Any non-missing value for the attribute
    ``levy_stable.pdf_fft_min_points_threshold`` will set
    ``levy_stable.pdf_default_method`` to 'fft-simpson'.

    The pdf methods 'best' and 'zolotarev' are equivalent to 'piecewise'. The
    pdf method 'quadrature' is equivalent to 'dni'.

    .. warning::

        For pdf calculations FFT calculation is considered experimental.

        For cdf calculations FFT calculation is considered experimental. Use
        Zolatarev's method instead (default).

    %(after_notes)s

    References
    ----------
    .. [MC] McCulloch, J., 1986. Simple consistent estimators of stable
        distribution parameters. Communications in Statistics - Simulation and
        Computation 15, 11091136.
    .. [WZ] Wang, Li and Zhang, Ji-Hong, 2008. Simpson’s rule based FFT method
        to compute densities of stable distribution.
    .. [NO] Nolan, J., 1997. Numerical Calculation of Stable Densities and
        distributions Functions.

    %(example)s

    """

<<<<<<< HEAD
    def _rvs(self, alpha, beta):
=======
    def _rvs(self, alpha, beta, size=None, random_state=None):

>>>>>>> 28d4244b
        def alpha1func(alpha, beta, TH, aTH, bTH, cosTH, tanTH, W):
            return (
                2 / np.pi * (np.pi / 2 + bTH) * tanTH -
                beta * np.log((np.pi / 2 * W * cosTH) / (np.pi / 2 + bTH))
            )

        def beta0func(alpha, beta, TH, aTH, bTH, cosTH, tanTH, W):
            return (
                W / (cosTH / np.tan(aTH) + np.sin(TH)) *
                ((np.cos(aTH) + np.sin(aTH) * tanTH) / W)**(1.0 / alpha)
            )

        def otherwise(alpha, beta, TH, aTH, bTH, cosTH, tanTH, W):
            # alpha is not 1 and beta is not 0
            val0 = beta * np.tan(np.pi * alpha / 2)
            th0 = np.arctan(val0) / alpha
            val3 = W / (cosTH / np.tan(alpha * (th0 + TH)) + np.sin(TH))
            res3 = val3 * (
                (
                    np.cos(aTH) + np.sin(aTH) * tanTH - val0 *
                    (np.sin(aTH) - np.cos(aTH) * tanTH)
                ) / W
            )**(1.0 / alpha)
            return res3

        def alphanot1func(alpha, beta, TH, aTH, bTH, cosTH, tanTH, W):
            res = _lazywhere(
                beta == 0, (alpha, beta, TH, aTH, bTH, cosTH, tanTH, W),
                beta0func,
                f2=otherwise
            )
            return res

<<<<<<< HEAD
        sz = self._size
        alpha = broadcast_to(alpha, sz)
        beta = broadcast_to(beta, sz)
        TH = uniform.rvs(
            loc=-np.pi / 2.0,
            scale=np.pi,
            size=sz,
            random_state=self._random_state
        )
        W = expon.rvs(size=sz, random_state=self._random_state)
        aTH = alpha * TH
        bTH = beta * TH
=======
        alpha = np.broadcast_to(alpha, size)
        beta = np.broadcast_to(beta, size)
        TH = uniform.rvs(loc=-np.pi/2.0, scale=np.pi, size=size,
                         random_state=random_state)
        W = expon.rvs(size=size, random_state=random_state)
        aTH = alpha*TH
        bTH = beta*TH
>>>>>>> 28d4244b
        cosTH = np.cos(TH)
        tanTH = np.tan(TH)
        res = _lazywhere(
            alpha == 1, (alpha, beta, TH, aTH, bTH, cosTH, tanTH, W),
            alpha1func,
            f2=alphanot1func
        )
        return res

    def _argcheck(self, alpha, beta):
        return (alpha > 0) & (alpha <= 2) & (beta <= 1) & (beta >= -1)

    @staticmethod
    def _cf(t, alpha, beta):
        Phi = lambda alpha, t: (np.tan(np.pi*alpha/2) if alpha != 1 
                                else -2.0*np.log(np.abs(t))/np.pi)
        return np.exp(
            -(np.abs(t)**alpha) * (1 - 1j * beta * np.sign(t) * Phi(alpha, t))
        )

    @staticmethod
    def _pdf_from_cf_with_fft(cf, h=0.01, q=9, level=3):
        """Calculates pdf from cf using fft using Simpsons as suggest by [WZ]
        when level=3. Also can calculate pdf using higher order cote rules that
        provide greater accuracy.
        """
        n = level
        N = 2**q
        j = l = np.arange(0, N)
        L = N * h / 2
        x_l = np.pi * (l - N / 2) / L
        if level > 1:
            k = np.arange(n).reshape(n, 1)
            s1 = np.sum(
                (-1)**l * C_npa[n, k] * np.fft.fft(
                    (-1)**j * cf(-L + h * j + h * k / (n - 1))
                ) * np.exp(
                    1j * np.pi * k / (n - 1) - 2 * 1j * np.pi * k * l /
                    (N * (n - 1))
                ),
                axis=0
            )
        else:
            s1 = (-1)**l * C_npa[n, 0] * np.fft.fft((-1)**j * cf(-L + h * j))
        density = h * s1 / (2 * np.pi * np.sum(C_npa[n]))
        return (x_l, density)

    @staticmethod
    def _pdf_single_value_cf_integrate(x, alpha, beta):
        cf = lambda t: levy_stable_gen._cf(t, alpha, beta)
        return integrate.quad(
            lambda t: np.real(np.exp(-1j * t * x) * cf(t)),
            -np.inf,
            np.inf,
            limit=1000
        )[0] / np.pi / 2

    @staticmethod
    def _pdf_single_value_piecewise(x, alpha, beta):
        """Calculate pdf using Nolan's methods as detailed in [NO].
        """
        zeta = -beta * np.tan(np.pi * alpha / 2.)
        if alpha != 1:
            x0 = x + zeta  # convert to S_0 parameterization
            xi = np.arctan(-zeta) / alpha

            def V(theta):
                return np.cos(alpha * xi)**(1 / (alpha - 1)) * (
                    np.cos(theta) / np.sin(alpha * (xi + theta))
                )**(alpha / (alpha - 1)) * (
                    np.cos(alpha * xi + (alpha - 1) * theta) / np.cos(theta)
                )

            if x0 > zeta:

                def g(theta):
<<<<<<< HEAD
                    return V(theta) * np.real(
                        np.complex(x0 - zeta)**(alpha / (alpha - 1))
                    )
=======
                    return (V(theta) *
                            np.real(np.complex128(x0-zeta)**(alpha/(alpha-1))))
>>>>>>> 28d4244b

                def f(theta):
                    g_1 = g(theta)
                    # as x*exp(-x) -> 0 as x -> inf
                    return 0 if g_1 == np.inf else g_1 * np.exp(-g_1)

                # spare calculating integral on null set
                # use isclose as macos has fp differences
                if np.isclose(-xi, np.pi / 2, rtol=1e-014, atol=1e-014):
                    return 0.

                with np.errstate(all="ignore"):
                    intg_max = optimize.minimize_scalar(
                        lambda theta: -f(theta), bounds=[-xi, np.pi / 2]
                    )
                    intg_kwargs = {}
                    # windows quadpack less forgiving with points out of bounds
                    if intg_max.success and not np.isnan(
                        intg_max.fun
                    ) and intg_max.x > -xi and intg_max.x < np.pi / 2:
                        intg_kwargs["points"] = [intg_max.x]
                    intg = integrate.quad(f, -xi, np.pi / 2, **intg_kwargs)[0]
                    return alpha * intg / np.pi / np.abs(alpha - 1
                                                         ) / (x0 - zeta)
            elif x0 == zeta:
                return sc.gamma(1 + 1 / alpha) * np.cos(xi) / np.pi / (
                    (1 + zeta**2)**(1 / alpha / 2)
                )
            else:
                return levy_stable_gen._pdf_single_value_piecewise(
                    -x, alpha, -beta
                )
        else:
            # since location zero, no need to reposition x for S_0 parameterization
            xi = np.pi / 2
            if beta != 0:

                def V(theta):
                    expr_1 = np.pi / 2 + beta * theta
                    return 2. * expr_1 * np.exp(expr_1 * np.tan(theta) / beta
                                                ) / np.cos(theta) / np.pi

                def g(theta):
                    return np.exp(-np.pi * x / 2. / beta) * V(theta)

                def f(theta):
                    g_1 = g(theta)
                    # as x*exp(-x) -> 0 as x -> inf
                    return 0 if g_1 == np.inf else g_1 * np.exp(-g_1)

                with np.errstate(all="ignore"):
                    peak = optimize.ridder(
                        lambda t2: g(t2) - 1, -np.pi / 2, np.pi / 2
                    )

                    # find better upper bound as
                    # quadpack adaptive quadrature
                    # unable to handle long zero tails.
                    # TODO: better approach?
                    upper_interval = np.pi / 2 - peak
                    upper_bound = np.pi / 2
                    delta_sign = 1
                    test_point = peak
                    for i in range(20):
                        delta = upper_interval / 2.**i
                        test_point = test_point + delta_sign * delta
                        if np.isclose(
                            f(test_point), 0, rtol=1e-013, atol=1e-013
                        ):
                            upper_bound = test_point
                            delta_sign = -1
                        else:
                            delta_sign = 1

                    intg = integrate.quad(
                        f, -np.pi / 2, peak
                    )[0] + integrate.quad(f, peak, upper_bound)[0]

                    return intg / np.abs(beta) / 2.
            else:
                return 1 / (1 + x**2) / np.pi

    @staticmethod
    def _cdf_single_value_piecewise(x, alpha, beta):
        """Calculate cdf using Nolan's methods as detailed in [NO].
        """
        zeta = -beta * np.tan(np.pi * alpha / 2.)
        if alpha != 1:
            x0 = x + zeta  # convert to S_0 parameterization
            xi = np.arctan(-zeta) / alpha

            def V(theta):
                return np.cos(alpha * xi)**(1 / (alpha - 1)) * (
                    np.cos(theta) / np.sin(alpha * (xi + theta))
                )**(alpha / (alpha - 1)) * (
                    np.cos(alpha * xi + (alpha - 1) * theta) / np.cos(theta)
                )

            if x0 > zeta:
                c_1 = 1 if alpha > 1 else .5 - xi / np.pi

                def f(theta):
<<<<<<< HEAD
                    return np.exp(
                        -V(theta) *
                        np.real(np.complex(x0 - zeta)**(alpha / (alpha - 1)))
                    )
=======
                    z = np.complex128(x0 - zeta)
                    return np.exp(-V(theta) * np.real(z**(alpha/(alpha-1))))
>>>>>>> 28d4244b

                with np.errstate(all="ignore"):
                    # spare calculating integral on null set
                    # use isclose as macos has fp differences
                    if np.isclose(-xi, np.pi / 2, rtol=1e-014, atol=1e-014):
                        intg = 0
                    else:
                        intg = integrate.quad(f, -xi, np.pi / 2)[0]
                    return c_1 + np.sign(1 - alpha) * intg / np.pi
            elif x0 == zeta:
                return .5 - xi / np.pi
            else:
                return 1 - levy_stable_gen._cdf_single_value_piecewise(
                    -x, alpha, -beta
                )

        else:
            # since location zero, no need to reposition x for S_0
            # parameterization
            xi = np.pi / 2
            if beta > 0:

                def V(theta):
                    expr_1 = np.pi / 2 + beta * theta
                    return 2. * expr_1 * np.exp(expr_1 * np.tan(theta) / beta
                                                ) / np.cos(theta) / np.pi

                with np.errstate(all="ignore"):
                    expr_1 = np.exp(-np.pi * x / beta / 2.)
                    int_1 = integrate.quad(
                        lambda theta: np.exp(-expr_1 * V(theta)), -np.pi / 2,
                        np.pi / 2
                    )[0]
                    return int_1 / np.pi
            elif beta == 0:
                return .5 + np.arctan(x) / np.pi
            else:
                return 1 - levy_stable_gen._cdf_single_value_piecewise(
                    -x, 1, -beta
                )

    def _pdf(self, x, alpha, beta):

        x = np.asarray(x).reshape(1, -1)[0, :]

        x, alpha, beta = np.broadcast_arrays(x, alpha, beta)

        data_in = np.dstack((x, alpha, beta))[0]
        data_out = np.empty(shape=(len(data_in), 1))

        pdf_default_method_name = getattr(
            self, 'pdf_default_method', 'piecewise'
        )
        if pdf_default_method_name in ('piecewise', 'best', 'zolotarev'):
            pdf_single_value_method = levy_stable_gen._pdf_single_value_piecewise
        elif pdf_default_method_name in ('dni', 'quadrature'):
            pdf_single_value_method = levy_stable_gen._pdf_single_value_cf_integrate
        elif pdf_default_method_name == 'fft-simpson' or getattr(
            self, 'pdf_fft_min_points_threshold', None
        ) is not None:
            pdf_single_value_method = None

        fft_grid_spacing = getattr(self, 'pdf_fft_grid_spacing', 0.001)
        fft_n_points_two_power = getattr(
            self, 'pdf_fft_n_points_two_power', None
        )
        fft_interpolation_level = getattr(
            self, 'pdf_fft_interpolation_level', 3
        )
        fft_interpolation_kind = getattr(self, 'pdf_fft_interpolation_kind', 3)

        # group data in unique arrays of alpha, beta pairs
        uniq_param_pairs = np.unique(data_in[:, 1:], axis=0)
        for pair in uniq_param_pairs:
            data_mask = np.all(data_in[:, 1:] == pair, axis=-1)
            data_subset = data_in[data_mask]
            if pdf_single_value_method is not None:
                data_out[data_mask] = np.array(
                    [
                        pdf_single_value_method(_x, _alpha, _beta)
                        for _x, _alpha, _beta in data_subset
                    ]
                ).reshape(len(data_subset), 1)
            else:
                warnings.warn(
                    'Density calculations experimental for FFT method.' +
                    ' Use combination of piecewise and dni methods instead.',
                    RuntimeWarning
                )
                _alpha, _beta = pair
                _x = data_subset[:, (0, )]

                # need enough points to "cover" _x for interpolation
                if fft_grid_spacing is None and fft_n_points_two_power is None:
                    raise ValueError(
                        "One of fft_grid_spacing or fft_n_points_two_power " +
                        "needs to be set."
                    )
                max_abs_x = np.max(np.abs(_x))
                h = 2**(
                    3 - fft_n_points_two_power
                ) * max_abs_x if fft_grid_spacing is None else fft_grid_spacing
                q = np.ceil(np.log(2 * max_abs_x / h) / np.log(2)
                            ) + 2 if fft_n_points_two_power is None else int(
                               fft_n_points_two_power
                           )

                density_x, density = levy_stable_gen._pdf_from_cf_with_fft(
                    lambda t: levy_stable_gen._cf(t, _alpha, _beta),
                    h=h,
                    q=q,
                    level=fft_interpolation_level
                )
                f = interpolate.interp1d(
                    density_x, np.real(density), kind=fft_interpolation_kind
                )  # patch FFT to use cubic
                data_out[data_mask] = f(_x)

        return data_out.T[0]

    def _cdf(self, x, alpha, beta):

        x = np.asarray(x).reshape(1, -1)[0, :]

        x, alpha, beta = np.broadcast_arrays(x, alpha, beta)

        data_in = np.dstack((x, alpha, beta))[0]
        data_out = np.empty(shape=(len(data_in), 1))

        cdf_default_method_name = getattr(
            self, 'cdf_default_method', 'piecewise'
        )
        if cdf_default_method_name == 'piecewise':
            cdf_single_value_method = levy_stable_gen._cdf_single_value_piecewise
        elif cdf_default_method_name == 'fft-simpson':
            cdf_single_value_method = None

        fft_grid_spacing = getattr(self, 'pdf_fft_grid_spacing', 0.001)
        fft_n_points_two_power = getattr(
            self, 'pdf_fft_n_points_two_power', None
        )
        fft_interpolation_level = getattr(
            self, 'pdf_fft_interpolation_level', 3
        )
        fft_interpolation_kind = getattr(self, 'pdf_fft_interpolation_kind', 3)

        # group data in unique arrays of alpha, beta pairs
        uniq_param_pairs = np.unique(data_in[:, 1:], axis=0)
        for pair in uniq_param_pairs:
            data_mask = np.all(data_in[:, 1:] == pair, axis=-1)
            data_subset = data_in[data_mask]
            if cdf_single_value_method is not None:
                data_out[data_mask] = np.array(
                    [
                        cdf_single_value_method(_x, _alpha, _beta)
                        for _x, _alpha, _beta in data_subset
                    ]
                ).reshape(len(data_subset), 1)
            else:
<<<<<<< HEAD
                warnings.warn(
                 'Cumulative density calculations experimental for FFT method.'
                 + ' Use piecewise method instead.', RuntimeWarning
                )
=======
                warnings.warn("FFT method is considered experimental for "
                              "cumulative distribution function "
                              "evaluations. Use Zolotarev's method instead.",
                              RuntimeWarning)
>>>>>>> 28d4244b
                _alpha, _beta = pair
                _x = data_subset[:, (0, )]

                # need enough points to "cover" _x for interpolation
                if fft_grid_spacing is None and fft_n_points_two_power is None:
                    raise ValueError(
                        "One of fft_grid_spacing or fft_n_points_two_power " +
                        "needs to be set."
                    )
                max_abs_x = np.max(np.abs(_x))
                h = 2**(
                    3 - fft_n_points_two_power
                ) * max_abs_x if fft_grid_spacing is None else fft_grid_spacing
                q = np.ceil(np.log(2 * max_abs_x / h) / np.log(2)
                            ) + 2 if fft_n_points_two_power is None else int(
                               fft_n_points_two_power
                           )

                density_x, density = levy_stable_gen._pdf_from_cf_with_fft(
                    lambda t: levy_stable_gen._cf(t, _alpha, _beta),
                    h=h,
                    q=q,
                    level=fft_interpolation_level
                )
                f = interpolate.InterpolatedUnivariateSpline(
                    density_x, np.real(density)
                )
                data_out[data_mask] = np.array(
                    [f.integral(self.a, x_1) for x_1 in _x]
                ).reshape(data_out[data_mask].shape)

        return data_out.T[0]

    def _fitstart(self, data):
        # We follow McCullock 1986 method - Simple Consistent Estimators
        # of Stable Distribution Parameters

        # Table III and IV
        nu_alpha_range = [2.439, 2.5, 2.6, 2.7, 2.8, 3, 3.2, 3.5, 4,
                          5, 6, 8, 10, 15, 25]
        nu_beta_range = [0, 0.1, 0.2, 0.3, 0.5, 0.7, 1]

        # table III - alpha = psi_1(nu_alpha, nu_beta)
        alpha_table = [
            [2.000, 2.000, 2.000, 2.000, 2.000, 2.000, 2.000],
            [1.916, 1.924, 1.924, 1.924, 1.924, 1.924, 1.924],
            [1.808, 1.813, 1.829, 1.829, 1.829, 1.829, 1.829],
            [1.729, 1.730, 1.737, 1.745, 1.745, 1.745, 1.745],
            [1.664, 1.663, 1.663, 1.668, 1.676, 1.676, 1.676],
            [1.563, 1.560, 1.553, 1.548, 1.547, 1.547, 1.547],
            [1.484, 1.480, 1.471, 1.460, 1.448, 1.438, 1.438],
            [1.391, 1.386, 1.378, 1.364, 1.337, 1.318, 1.318],
            [1.279, 1.273, 1.266, 1.250, 1.210, 1.184, 1.150],
            [1.128, 1.121, 1.114, 1.101, 1.067, 1.027, 0.973],
            [1.029, 1.021, 1.014, 1.004, 0.974, 0.935, 0.874],
            [0.896, 0.892, 0.884, 0.883, 0.855, 0.823, 0.769],
            [0.818, 0.812, 0.806, 0.801, 0.780, 0.756, 0.691],
            [0.698, 0.695, 0.692, 0.689, 0.676, 0.656, 0.597],
            [0.593, 0.590, 0.588, 0.586, 0.579, 0.563, 0.513]]

        # table IV - beta = psi_2(nu_alpha, nu_beta)
        beta_table = [
            [0, 2.160, 1.000, 1.000, 1.000, 1.000, 1.000],
            [0, 1.592, 3.390, 1.000, 1.000, 1.000, 1.000],
            [0, 0.759, 1.800, 1.000, 1.000, 1.000, 1.000],
            [0, 0.482, 1.048, 1.694, 1.000, 1.000, 1.000],
            [0, 0.360, 0.760, 1.232, 2.229, 1.000, 1.000],
            [0, 0.253, 0.518, 0.823, 1.575, 1.000, 1.000],
            [0, 0.203, 0.410, 0.632, 1.244, 1.906, 1.000],
            [0, 0.165, 0.332, 0.499, 0.943, 1.560, 1.000],
            [0, 0.136, 0.271, 0.404, 0.689, 1.230, 2.195],
            [0, 0.109, 0.216, 0.323, 0.539, 0.827, 1.917],
            [0, 0.096, 0.190, 0.284, 0.472, 0.693, 1.759],
            [0, 0.082, 0.163, 0.243, 0.412, 0.601, 1.596],
            [0, 0.074, 0.147, 0.220, 0.377, 0.546, 1.482],
            [0, 0.064, 0.128, 0.191, 0.330, 0.478, 1.362],
            [0, 0.056, 0.112, 0.167, 0.285, 0.428, 1.274]]

        # Table V and VII
        alpha_range = [2, 1.9, 1.8, 1.7, 1.6, 1.5, 1.4, 1.3, 1.2, 1.1,
                       1, 0.9, 0.8, 0.7, 0.6, 0.5]
        beta_range = [0, 0.25, 0.5, 0.75, 1]

        # Table V - nu_c = psi_3(alpha, beta)
        nu_c_table = [
            [1.908, 1.908, 1.908, 1.908, 1.908],
            [1.914, 1.915, 1.916, 1.918, 1.921],
            [1.921, 1.922, 1.927, 1.936, 1.947],
            [1.927, 1.930, 1.943, 1.961, 1.987],
            [1.933, 1.940, 1.962, 1.997, 2.043],
            [1.939, 1.952, 1.988, 2.045, 2.116],
            [1.946, 1.967, 2.022, 2.106, 2.211],
            [1.955, 1.984, 2.067, 2.188, 2.333],
            [1.965, 2.007, 2.125, 2.294, 2.491],
            [1.980, 2.040, 2.205, 2.435, 2.696],
            [2.000, 2.085, 2.311, 2.624, 2.973],
            [2.040, 2.149, 2.461, 2.886, 3.356],
            [2.098, 2.244, 2.676, 3.265, 3.912],
            [2.189, 2.392, 3.004, 3.844, 4.775],
            [2.337, 2.634, 3.542, 4.808, 6.247],
            [2.588, 3.073, 4.534, 6.636, 9.144]]

        # Table VII - nu_zeta = psi_5(alpha, beta)
        nu_zeta_table = [
            [0, 0.000, 0.000, 0.000, 0.000],
            [0, -0.017, -0.032, -0.049, -0.064],
            [0, -0.030, -0.061, -0.092, -0.123],
            [0, -0.043, -0.088, -0.132, -0.179],
            [0, -0.056, -0.111, -0.170, -0.232],
            [0, -0.066, -0.134, -0.206, -0.283],
            [0, -0.075, -0.154, -0.241, -0.335],
            [0, -0.084, -0.173, -0.276, -0.390],
            [0, -0.090, -0.192, -0.310, -0.447],
            [0, -0.095, -0.208, -0.346, -0.508],
            [0, -0.098, -0.223, -0.380, -0.576],
            [0, -0.099, -0.237, -0.424, -0.652],
            [0, -0.096, -0.250, -0.469, -0.742],
            [0, -0.089, -0.262, -0.520, -0.853],
            [0, -0.078, -0.272, -0.581, -0.997],
            [0, -0.061, -0.279, -0.659, -1.198]]

        psi_1 = interpolate.interp2d(nu_beta_range, nu_alpha_range,
                                     alpha_table, kind='linear')
        psi_2 = interpolate.interp2d(nu_beta_range, nu_alpha_range,
                                     beta_table, kind='linear')
        psi_2_1 = lambda nu_beta, nu_alpha: (psi_2(nu_beta, nu_alpha)
                             if nu_beta > 0 else -psi_2(-nu_beta, nu_alpha))

        phi_3 = interpolate.interp2d(beta_range, alpha_range, nu_c_table,
                                     kind='linear')
        phi_3_1 = lambda beta, alpha: (phi_3(beta, alpha) if beta > 0
                                       else phi_3(-beta, alpha))
        phi_5 = interpolate.interp2d(beta_range, alpha_range, nu_zeta_table,
                                     kind='linear')
        phi_5_1 = lambda beta, alpha: (phi_5(beta, alpha) if beta > 0
                                       else -phi_5(-beta, alpha))

        # quantiles
        p05 = np.percentile(data, 5)
        p50 = np.percentile(data, 50)
        p95 = np.percentile(data, 95)
        p25 = np.percentile(data, 25)
        p75 = np.percentile(data, 75)

        nu_alpha = (p95 - p05)/(p75 - p25)
        nu_beta = (p95 + p05 - 2*p50)/(p95 - p05)

        if nu_alpha >= 2.439:
            alpha = np.clip(psi_1(nu_beta, nu_alpha)[0],
                            np.finfo(float).eps, 2.)
            beta = np.clip(psi_2_1(nu_beta, nu_alpha)[0], -1., 1.)
        else:
            alpha = 2.0
            beta = np.sign(nu_beta)
        c = (p75 - p25) / phi_3_1(beta, alpha)[0]
        zeta = p50 + c*phi_5_1(beta, alpha)[0]
        delta = (np.clip(zeta-beta*c*np.tan(np.pi*alpha/2.) if alpha == 1.
                         else zeta, np.finfo(float).eps, np.inf))

        return (alpha, beta, delta, c)

    def _stats(self, alpha, beta):
        mu = 0 if alpha > 1 else np.nan
        mu2 = 2 if alpha == 2 else np.inf
        g1 = 0. if alpha == 2. else np.NaN
        g2 = 0. if alpha == 2. else np.NaN
        return mu, mu2, g1, g2


levy_stable = levy_stable_gen(name='levy_stable')


class logistic_gen(rv_continuous):
    r"""A logistic (or Sech-squared) continuous random variable.

    %(before_notes)s

    Notes
    -----
    The probability density function for `logistic` is:

    .. math::

        f(x) = \frac{\exp(-x)}
                    {(1+\exp(-x))^2}

    `logistic` is a special case of `genlogistic` with ``c=1``.

    %(after_notes)s

    %(example)s

    """
    def _rvs(self, size=None, random_state=None):
        return random_state.logistic(size=size)

    def _pdf(self, x):
        # logistic.pdf(x) = exp(-x) / (1+exp(-x))**2
        return np.exp(self._logpdf(x))

    def _logpdf(self, x):
        y = -np.abs(x)
        return y - 2. * sc.log1p(np.exp(y))

    def _cdf(self, x):
        return sc.expit(x)

    def _ppf(self, q):
        return sc.logit(q)

    def _sf(self, x):
        return sc.expit(-x)

    def _isf(self, q):
        return -sc.logit(q)

    def _stats(self):
        return 0, np.pi*np.pi/3.0, 0, 6.0/5.0

    def _entropy(self):
        # https://en.wikipedia.org/wiki/Logistic_distribution
        return 2.0


logistic = logistic_gen(name='logistic')


class loggamma_gen(rv_continuous):
    r"""A log gamma continuous random variable.

    %(before_notes)s

    Notes
    -----
    The probability density function for `loggamma` is:

    .. math::

        f(x, c) = \frac{\exp(c x - \exp(x))}
                       {\Gamma(c)}

    for all :math:`x, c > 0`. Here, :math:`\Gamma` is the
    gamma function (`scipy.special.gamma`).

    `loggamma` takes ``c`` as a shape parameter for :math:`c`.

    %(after_notes)s

    %(example)s

    """
    def _rvs(self, c, size=None, random_state=None):
        return np.log(random_state.gamma(c, size=size))

    def _pdf(self, x, c):
        # loggamma.pdf(x, c) = exp(c*x-exp(x)) / gamma(c)
        return np.exp(c*x-np.exp(x)-sc.gammaln(c))

    def _cdf(self, x, c):
        return sc.gammainc(c, np.exp(x))

    def _ppf(self, q, c):
        return np.log(sc.gammaincinv(c, q))

    def _stats(self, c):
        # See, for example, "A Statistical Study of Log-Gamma Distribution", by
        # Ping Shing Chan (thesis, McMaster University, 1993).
        mean = sc.digamma(c)
        var = sc.polygamma(1, c)
        skewness = sc.polygamma(2, c) / np.power(var, 1.5)
        excess_kurtosis = sc.polygamma(3, c) / (var*var)
        return mean, var, skewness, excess_kurtosis


loggamma = loggamma_gen(name='loggamma')


class loglaplace_gen(rv_continuous):
    r"""A log-Laplace continuous random variable.

    %(before_notes)s

    Notes
    -----
    The probability density function for `loglaplace` is:

    .. math::

        f(x, c) = \begin{cases}\frac{c}{2} x^{ c-1}  &\text{for } 0 < x < 1\\
                               \frac{c}{2} x^{-c-1}  &\text{for } x \ge 1
                  \end{cases}

    for :math:`c > 0`.

    `loglaplace` takes ``c`` as a shape parameter for :math:`c`.

    %(after_notes)s

    References
    ----------
    T.J. Kozubowski and K. Podgorski, "A log-Laplace growth rate model",
    The Mathematical Scientist, vol. 28, pp. 49-60, 2003.

    %(example)s

    """
    def _pdf(self, x, c):
        # loglaplace.pdf(x, c) = c / 2 * x**(c-1),   for 0 < x < 1
        #                      = c / 2 * x**(-c-1),  for x >= 1
        cd2 = c/2.0
        c = np.where(x < 1, c, -c)
        return cd2*x**(c-1)

    def _cdf(self, x, c):
        return np.where(x < 1, 0.5*x**c, 1-0.5*x**(-c))

    def _ppf(self, q, c):
        return np.where(q < 0.5, (2.0*q)**(1.0/c), (2*(1.0-q))**(-1.0/c))

    def _munp(self, n, c):
        return c**2 / (c**2 - n**2)

    def _entropy(self, c):
        return np.log(2.0/c) + 1.0


loglaplace = loglaplace_gen(a=0.0, name='loglaplace')


def _lognorm_logpdf(x, s):
    return _lazywhere(x != 0, (x, s),
                      lambda x, s: -np.log(x)**2 / (2*s**2) - np.log(s*x*np.sqrt(2*np.pi)),
                      -np.inf)


class lognorm_gen(rv_continuous):
    r"""A lognormal continuous random variable.

    %(before_notes)s

    Notes
    -----
    The probability density function for `lognorm` is:

    .. math::

        f(x, s) = \frac{1}{s x \sqrt{2\pi}}
                  \exp\left(-\frac{\log^2(x)}{2s^2}\right)

    for :math:`x > 0`, :math:`s > 0`.

    `lognorm` takes ``s`` as a shape parameter for :math:`s`.

    %(after_notes)s

    A common parametrization for a lognormal random variable ``Y`` is in
    terms of the mean, ``mu``, and standard deviation, ``sigma``, of the
    unique normally distributed random variable ``X`` such that exp(X) = Y.
    This parametrization corresponds to setting ``s = sigma`` and ``scale =
    exp(mu)``.

    %(example)s

    """
    _support_mask = rv_continuous._open_support_mask

    def _rvs(self, s, size=None, random_state=None):
        return np.exp(s * random_state.standard_normal(size))

    def _pdf(self, x, s):
        # lognorm.pdf(x, s) = 1 / (s*x*sqrt(2*pi)) * exp(-1/2*(log(x)/s)**2)
        return np.exp(self._logpdf(x, s))

    def _logpdf(self, x, s):
        return _lognorm_logpdf(x, s)

    def _cdf(self, x, s):
        return _norm_cdf(np.log(x) / s)

    def _logcdf(self, x, s):
        return _norm_logcdf(np.log(x) / s)

    def _ppf(self, q, s):
        return np.exp(s * _norm_ppf(q))

    def _sf(self, x, s):
        return _norm_sf(np.log(x) / s)

    def _logsf(self, x, s):
        return _norm_logsf(np.log(x) / s)

    def _stats(self, s):
        p = np.exp(s*s)
        mu = np.sqrt(p)
        mu2 = p*(p-1)
        g1 = np.sqrt((p-1))*(2+p)
        g2 = np.polyval([1, 2, 3, 0, -6.0], p)
        return mu, mu2, g1, g2

    def _entropy(self, s):
        return 0.5 * (1 + np.log(2*np.pi) + 2 * np.log(s))

    @extend_notes_in_docstring(rv_continuous, notes="""\
        When the location parameter is fixed by using the `floc` argument,
        this function uses explicit formulas for the maximum likelihood
        estimation of the log-normal shape and scale parameters, so the
        `optimizer`, `loc` and `scale` keyword arguments are ignored.\n\n""")
    def fit(self, data, *args, **kwds):
        floc = kwds.get('floc', None)
        if floc is None:
            # loc is not fixed.  Use the default fit method.
            return super(lognorm_gen, self).fit(data, *args, **kwds)

        f0 = (kwds.get('f0', None) or kwds.get('fs', None) or
              kwds.get('fix_s', None))
        fscale = kwds.get('fscale', None)

        if len(args) > 1:
            raise TypeError("Too many input arguments.")
        for name in ['f0', 'fs', 'fix_s', 'floc', 'fscale', 'loc', 'scale',
                     'optimizer']:
            kwds.pop(name, None)
        if kwds:
            raise TypeError("Unknown arguments: %s." % kwds)

        # Special case: loc is fixed.  Use the maximum likelihood formulas
        # instead of the numerical solver.

        if f0 is not None and fscale is not None:
            # This check is for consistency with `rv_continuous.fit`.
            raise ValueError("All parameters fixed. There is nothing to "
                             "optimize.")

        data = np.asarray(data)

        if not np.isfinite(data).all():
            raise RuntimeError("The data contains non-finite values.")

        floc = float(floc)
        if floc != 0:
            # Shifting the data by floc. Don't do the subtraction in-place,
            # because `data` might be a view of the input array.
            data = data - floc
        if np.any(data <= 0):
            raise FitDataError("lognorm", lower=floc, upper=np.inf)
        lndata = np.log(data)

        # Three cases to handle:
        # * shape and scale both free
        # * shape fixed, scale free
        # * shape free, scale fixed

        if fscale is None:
            # scale is free.
            scale = np.exp(lndata.mean())
            if f0 is None:
                # shape is free.
                shape = lndata.std()
            else:
                # shape is fixed.
                shape = float(f0)
        else:
            # scale is fixed, shape is free
            scale = float(fscale)
            shape = np.sqrt(((lndata - np.log(scale))**2).mean())

        return shape, floc, scale


lognorm = lognorm_gen(a=0.0, name='lognorm')


class gilbrat_gen(rv_continuous):
    r"""A Gilbrat continuous random variable.

    %(before_notes)s

    Notes
    -----
    The probability density function for `gilbrat` is:

    .. math::

        f(x) = \frac{1}{x \sqrt{2\pi}} \exp(-\frac{1}{2} (\log(x))^2)

    `gilbrat` is a special case of `lognorm` with ``s=1``.

    %(after_notes)s

    %(example)s

    """
    _support_mask = rv_continuous._open_support_mask

    def _rvs(self, size=None, random_state=None):
        return np.exp(random_state.standard_normal(size))

    def _pdf(self, x):
        # gilbrat.pdf(x) = 1/(x*sqrt(2*pi)) * exp(-1/2*(log(x))**2)
        return np.exp(self._logpdf(x))

    def _logpdf(self, x):
        return _lognorm_logpdf(x, 1.0)

    def _cdf(self, x):
        return _norm_cdf(np.log(x))

    def _ppf(self, q):
        return np.exp(_norm_ppf(q))

    def _stats(self):
        p = np.e
        mu = np.sqrt(p)
        mu2 = p * (p - 1)
        g1 = np.sqrt((p - 1)) * (2 + p)
        g2 = np.polyval([1, 2, 3, 0, -6.0], p)
        return mu, mu2, g1, g2

    def _entropy(self):
        return 0.5 * np.log(2 * np.pi) + 0.5


gilbrat = gilbrat_gen(a=0.0, name='gilbrat')


class maxwell_gen(rv_continuous):
    r"""A Maxwell continuous random variable.

    %(before_notes)s

    Notes
    -----
    A special case of a `chi` distribution,  with ``df=3``, ``loc=0.0``,
    and given ``scale = a``, where ``a`` is the parameter used in the
    Mathworld description [1]_.

    The probability density function for `maxwell` is:

    .. math::

        f(x) = \sqrt{2/\pi}x^2 \exp(-x^2/2)

    for :math:`x >= 0`.

    %(after_notes)s

    References
    ----------
    .. [1] http://mathworld.wolfram.com/MaxwellDistribution.html

    %(example)s
    """
    def _rvs(self, size=None, random_state=None):
        return chi.rvs(3.0, size=size, random_state=random_state)

    def _pdf(self, x):
        # maxwell.pdf(x) = sqrt(2/pi)x**2 * exp(-x**2/2)
        return _SQRT_2_OVER_PI*x*x*np.exp(-x*x/2.0)

    def _logpdf(self, x):
        return _LOG_SQRT_2_OVER_PI + 2*np.log(x) - 0.5*x*x

    def _cdf(self, x):
        return sc.gammainc(1.5, x*x/2.0)

    def _ppf(self, q):
        return np.sqrt(2*sc.gammaincinv(1.5, q))

    def _stats(self):
        val = 3*np.pi-8
        return (2*np.sqrt(2.0/np.pi),
                3-8/np.pi,
                np.sqrt(2)*(32-10*np.pi)/val**1.5,
                (-12*np.pi*np.pi + 160*np.pi - 384) / val**2.0)

    def _entropy(self):
        return _EULER + 0.5*np.log(2*np.pi)-0.5


maxwell = maxwell_gen(a=0.0, name='maxwell')


class mielke_gen(rv_continuous):
    r"""A Mielke Beta-Kappa / Dagum continuous random variable.

    %(before_notes)s

    Notes
    -----
    The probability density function for `mielke` is:

    .. math::

        f(x, k, s) = \frac{k x^{k-1}}{(1+x^s)^{1+k/s}}

    for :math:`x > 0` and :math:`k, s > 0`. The distribution is sometimes
    called Dagum distribution ([2]_). It was already defined in [3]_, called
    a Burr Type III distribution (`burr` with parameters ``c=s`` and
    ``d=k/s``).

    `mielke` takes ``k`` and ``s`` as shape parameters.

    %(after_notes)s

    References
    ----------
    .. [1] Mielke, P.W., 1973 "Another Family of Distributions for Describing
           and Analyzing Precipitation Data." J. Appl. Meteor., 12, 275-280
    .. [2] Dagum, C., 1977 "A new model for personal income distribution."
           Economie Appliquee, 33, 327-367.
    .. [3] Burr, I. W. "Cumulative frequency functions", Annals of
           Mathematical Statistics, 13(2), pp 215-232 (1942).

    %(example)s

    """
    def _argcheck(self, k, s):
        return (k > 0) & (s > 0)

    def _pdf(self, x, k, s):
        return k*x**(k-1.0) / (1.0+x**s)**(1.0+k*1.0/s)

    def _logpdf(self, x, k, s):
        return np.log(k) + np.log(x)*(k-1.0) - np.log1p(x**s)*(1.0+k*1.0/s)

    def _cdf(self, x, k, s):
        return x**k / (1.0+x**s)**(k*1.0/s)

    def _ppf(self, q, k, s):
        qsk = pow(q, s*1.0/k)
        return pow(qsk/(1.0-qsk), 1.0/s)

    def _munp(self, n, k, s):
        def nth_moment(n, k, s):
            # n-th moment is defined for -k < n < s
            return sc.gamma((k+n)/s)*sc.gamma(1-n/s)/sc.gamma(k/s)

        return _lazywhere(n < s, (n, k, s), nth_moment, np.inf)


mielke = mielke_gen(a=0.0, name='mielke')


class kappa4_gen(rv_continuous):
    r"""Kappa 4 parameter distribution.

    %(before_notes)s

    Notes
    -----
    The probability density function for kappa4 is:

    .. math::

        f(x, h, k) = (1 - k x)^{1/k - 1} (1 - h (1 - k x)^{1/k})^{1/h-1}

    if :math:`h` and :math:`k` are not equal to 0.

    If :math:`h` or :math:`k` are zero then the pdf can be simplified:

    h = 0 and k != 0::

        kappa4.pdf(x, h, k) = (1.0 - k*x)**(1.0/k - 1.0)*
                              exp(-(1.0 - k*x)**(1.0/k))

    h != 0 and k = 0::

        kappa4.pdf(x, h, k) = exp(-x)*(1.0 - h*exp(-x))**(1.0/h - 1.0)

    h = 0 and k = 0::

        kappa4.pdf(x, h, k) = exp(-x)*exp(-exp(-x))

    kappa4 takes :math:`h` and :math:`k` as shape parameters.

    The kappa4 distribution returns other distributions when certain
    :math:`h` and :math:`k` values are used.

    +------+-------------+----------------+------------------+
    | h    | k=0.0       | k=1.0          | -inf<=k<=inf     |
    +======+=============+================+==================+
    | -1.0 | Logistic    |                | Generalized      |
    |      |             |                | Logistic(1)      |
    |      |             |                |                  |
    |      | logistic(x) |                |                  |
    +------+-------------+----------------+------------------+
    |  0.0 | Gumbel      | Reverse        | Generalized      |
    |      |             | Exponential(2) | Extreme Value    |
    |      |             |                |                  |
    |      | gumbel_r(x) |                | genextreme(x, k) |
    +------+-------------+----------------+------------------+
    |  1.0 | Exponential | Uniform        | Generalized      |
    |      |             |                | Pareto           |
    |      |             |                |                  |
    |      | expon(x)    | uniform(x)     | genpareto(x, -k) |
    +------+-------------+----------------+------------------+

    (1) There are at least five generalized logistic distributions.
        Four are described here:
        https://en.wikipedia.org/wiki/Generalized_logistic_distribution
        The "fifth" one is the one kappa4 should match which currently
        isn't implemented in scipy:
        https://en.wikipedia.org/wiki/Talk:Generalized_logistic_distribution
        https://www.mathwave.com/help/easyfit/html/analyses/distributions/gen_logistic.html
    (2) This distribution is currently not in scipy.

    References
    ----------
    J.C. Finney, "Optimization of a Skewed Logistic Distribution With Respect
    to the Kolmogorov-Smirnov Test", A Dissertation Submitted to the Graduate
    Faculty of the Louisiana State University and Agricultural and Mechanical
    College, (August, 2004),
    https://digitalcommons.lsu.edu/gradschool_dissertations/3672

    J.R.M. Hosking, "The four-parameter kappa distribution". IBM J. Res.
    Develop. 38 (3), 25 1-258 (1994).

    B. Kumphon, A. Kaew-Man, P. Seenoi, "A Rainfall Distribution for the Lampao
    Site in the Chi River Basin, Thailand", Journal of Water Resource and
    Protection, vol. 4, 866-869, (2012).
    https://doi.org/10.4236/jwarp.2012.410101

    C. Winchester, "On Estimation of the Four-Parameter Kappa Distribution", A
    Thesis Submitted to Dalhousie University, Halifax, Nova Scotia, (March
    2000).
    http://www.nlc-bnc.ca/obj/s4/f2/dsk2/ftp01/MQ57336.pdf

    %(after_notes)s

    %(example)s

    """
    def _argcheck(self, h, k):
        return h == h

    def _get_support(self, h, k):
        condlist = [np.logical_and(h > 0, k > 0),
                    np.logical_and(h > 0, k == 0),
                    np.logical_and(h > 0, k < 0),
                    np.logical_and(h <= 0, k > 0),
                    np.logical_and(h <= 0, k == 0),
                    np.logical_and(h <= 0, k < 0)]

        def f0(h, k):
            return (1.0 - float_power(h, -k))/k

        def f1(h, k):
            return np.log(h)

        def f3(h, k):
            a = np.empty(np.shape(h))
            a[:] = -np.inf
            return a

        def f5(h, k):
            return 1.0/k

        _a = _lazyselect(condlist,
                             [f0, f1, f0, f3, f3, f5],
                             [h, k],
                             default=np.nan)

        def f0(h, k):
            return 1.0/k

        def f1(h, k):
            a = np.empty(np.shape(h))
            a[:] = np.inf
            return a

        _b = _lazyselect(condlist,
                             [f0, f1, f1, f0, f1, f1],
                             [h, k],
                             default=np.nan)
        return _a, _b

    def _pdf(self, x, h, k):
        # kappa4.pdf(x, h, k) = (1.0 - k*x)**(1.0/k - 1.0)*
        #                       (1.0 - h*(1.0 - k*x)**(1.0/k))**(1.0/h-1)
        return np.exp(self._logpdf(x, h, k))

    def _logpdf(self, x, h, k):
        condlist = [np.logical_and(h != 0, k != 0),
                    np.logical_and(h == 0, k != 0),
                    np.logical_and(h != 0, k == 0),
                    np.logical_and(h == 0, k == 0)]

        def f0(x, h, k):
            '''pdf = (1.0 - k*x)**(1.0/k - 1.0)*(
                      1.0 - h*(1.0 - k*x)**(1.0/k))**(1.0/h-1.0)
               logpdf = ...
            '''
            return (sc.xlog1py(1.0/k - 1.0, -k*x) +
                    sc.xlog1py(1.0/h - 1.0, -h*(1.0 - k*x)**(1.0/k)))

        def f1(x, h, k):
            '''pdf = (1.0 - k*x)**(1.0/k - 1.0)*np.exp(-(
                      1.0 - k*x)**(1.0/k))
               logpdf = ...
            '''
            return sc.xlog1py(1.0/k - 1.0, -k*x) - (1.0 - k*x)**(1.0/k)

        def f2(x, h, k):
            '''pdf = np.exp(-x)*(1.0 - h*np.exp(-x))**(1.0/h - 1.0)
               logpdf = ...
            '''
            return -x + sc.xlog1py(1.0/h - 1.0, -h*np.exp(-x))

        def f3(x, h, k):
            '''pdf = np.exp(-x-np.exp(-x))
               logpdf = ...
            '''
            return -x - np.exp(-x)

        return _lazyselect(condlist,
                           [f0, f1, f2, f3],
                           [x, h, k],
                           default=np.nan)

    def _cdf(self, x, h, k):
        return np.exp(self._logcdf(x, h, k))

    def _logcdf(self, x, h, k):
        condlist = [np.logical_and(h != 0, k != 0),
                    np.logical_and(h == 0, k != 0),
                    np.logical_and(h != 0, k == 0),
                    np.logical_and(h == 0, k == 0)]

        def f0(x, h, k):
            '''cdf = (1.0 - h*(1.0 - k*x)**(1.0/k))**(1.0/h)
               logcdf = ...
            '''
            return (1.0/h)*sc.log1p(-h*(1.0 - k*x)**(1.0/k))

        def f1(x, h, k):
            '''cdf = np.exp(-(1.0 - k*x)**(1.0/k))
               logcdf = ...
            '''
            return -(1.0 - k*x)**(1.0/k)

        def f2(x, h, k):
            '''cdf = (1.0 - h*np.exp(-x))**(1.0/h)
               logcdf = ...
            '''
            return (1.0/h)*sc.log1p(-h*np.exp(-x))

        def f3(x, h, k):
            '''cdf = np.exp(-np.exp(-x))
               logcdf = ...
            '''
            return -np.exp(-x)

        return _lazyselect(condlist,
                           [f0, f1, f2, f3],
                           [x, h, k],
                           default=np.nan)

    def _ppf(self, q, h, k):
        condlist = [np.logical_and(h != 0, k != 0),
                    np.logical_and(h == 0, k != 0),
                    np.logical_and(h != 0, k == 0),
                    np.logical_and(h == 0, k == 0)]

        def f0(q, h, k):
            return 1.0/k*(1.0 - ((1.0 - (q**h))/h)**k)

        def f1(q, h, k):
            return 1.0/k*(1.0 - (-np.log(q))**k)

        def f2(q, h, k):
            '''ppf = -np.log((1.0 - (q**h))/h)
            '''
            return -sc.log1p(-(q**h)) + np.log(h)

        def f3(q, h, k):
            return -np.log(-np.log(q))

        return _lazyselect(condlist,
                           [f0, f1, f2, f3],
                           [q, h, k],
                           default=np.nan)

    def _stats(self, h, k):
        if h >= 0 and k >= 0:
            maxr = 5
        elif h < 0 and k >= 0:
            maxr = int(-1.0/h*k)
        elif k < 0:
            maxr = int(-1.0/k)
        else:
            maxr = 5

        outputs = [None if r < maxr else np.nan for r in range(1, 5)]
        return outputs[:]


kappa4 = kappa4_gen(name='kappa4')


class kappa3_gen(rv_continuous):
    r"""Kappa 3 parameter distribution.

    %(before_notes)s

    Notes
    -----
    The probability density function for `kappa3` is:

    .. math::

        f(x, a) = a (a + x^a)^{-(a + 1)/a}

    for :math:`x > 0` and :math:`a > 0`.

    `kappa3` takes ``a`` as a shape parameter for :math:`a`.

    References
    ----------
    P.W. Mielke and E.S. Johnson, "Three-Parameter Kappa Distribution Maximum
    Likelihood and Likelihood Ratio Tests", Methods in Weather Research,
    701-707, (September, 1973),
    https://doi.org/10.1175/1520-0493(1973)101<0701:TKDMLE>2.3.CO;2

    B. Kumphon, "Maximum Entropy and Maximum Likelihood Estimation for the
    Three-Parameter Kappa Distribution", Open Journal of Statistics, vol 2,
    415-419 (2012), https://doi.org/10.4236/ojs.2012.24050

    %(after_notes)s

    %(example)s

    """
    def _argcheck(self, a):
        return a > 0

    def _pdf(self, x, a):
        # kappa3.pdf(x, a) = a*(a + x**a)**(-(a + 1)/a),     for x > 0
        return a*(a + x**a)**(-1.0/a-1)

    def _cdf(self, x, a):
        return x*(a + x**a)**(-1.0/a)

    def _ppf(self, q, a):
        return (a/(q**-a - 1.0))**(1.0/a)

    def _stats(self, a):
        outputs = [None if i < a else np.nan for i in range(1, 5)]
        return outputs[:]


kappa3 = kappa3_gen(a=0.0, name='kappa3')

class moyal_gen(rv_continuous):
    r"""A Moyal continuous random variable.

    %(before_notes)s

    Notes
    -----
    The probability density function for `moyal` is:

    .. math::

        f(x) = \exp(-(x + \exp(-x))/2) / \sqrt{2\pi}

    for a real number :math:`x`.

    %(after_notes)s

    This distribution has utility in high-energy physics and radiation
    detection. It describes the energy loss of a charged relativistic
    particle due to ionization of the medium [1]_. It also provides an
    approximation for the Landau distribution. For an in depth description
    see [2]_. For additional description, see [3]_.

    References
    ----------
    .. [1] J.E. Moyal, "XXX. Theory of ionization fluctuations",
           The London, Edinburgh, and Dublin Philosophical Magazine
           and Journal of Science, vol 46, 263-280, (1955).
           :doi:`10.1080/14786440308521076` (gated)
    .. [2] G. Cordeiro et al., "The beta Moyal: a useful skew distribution",
           International Journal of Research and Reviews in Applied Sciences,
           vol 10, 171-192, (2012).
           http://www.arpapress.com/Volumes/Vol10Issue2/IJRRAS_10_2_02.pdf
    .. [3] C. Walck, "Handbook on Statistical Distributions for
           Experimentalists; International Report SUF-PFY/96-01", Chapter 26,
           University of Stockholm: Stockholm, Sweden, (2007).
           http://www.stat.rice.edu/~dobelman/textfiles/DistributionsHandbook.pdf

    .. versionadded:: 1.1.0

    %(example)s

    """
    def _rvs(self, size=None, random_state=None):
        u1 = gamma.rvs(a = 0.5, scale = 2, size=size, random_state=random_state)
        return -np.log(u1)

    def _pdf(self, x):
        return np.exp(-0.5 * (x + np.exp(-x))) / np.sqrt(2*np.pi)

    def _cdf(self, x):
        return sc.erfc(np.exp(-0.5 * x) / np.sqrt(2))

    def _sf(self, x):
        return sc.erf(np.exp(-0.5 * x) / np.sqrt(2))

    def _ppf(self, x):
        return -np.log(2 * sc.erfcinv(x)**2)

    def _stats(self):
        mu = np.log(2) + np.euler_gamma
        mu2 = np.pi**2 / 2
        g1 = 28 * np.sqrt(2) * sc.zeta(3) / np.pi**3
        g2 = 4.
        return mu, mu2, g1, g2

    def _munp(self, n):
        if n == 1.0:
            return np.log(2) + np.euler_gamma
        elif n == 2.0:
            return np.pi**2 / 2 + (np.log(2) + np.euler_gamma)**2
        elif n == 3.0:
            tmp1 = 1.5 * np.pi**2 * (np.log(2)+np.euler_gamma)
            tmp2 = (np.log(2)+np.euler_gamma)**3
            tmp3 = 14 * sc.zeta(3)
            return tmp1 + tmp2 + tmp3
        elif n == 4.0:
            tmp1 = 4 * 14 * sc.zeta(3) * (np.log(2) + np.euler_gamma)
            tmp2 = 3 * np.pi**2 * (np.log(2) + np.euler_gamma)**2
            tmp3 = (np.log(2) + np.euler_gamma)**4
            tmp4 = 7 * np.pi**4 / 4
            return tmp1 + tmp2 + tmp3 + tmp4
        else:
            # return generic for higher moments
            # return rv_continuous._mom1_sc(self, n, b)
            return self._mom1_sc(n)


moyal = moyal_gen(name="moyal")


class nakagami_gen(rv_continuous):
    r"""A Nakagami continuous random variable.

    %(before_notes)s

    Notes
    -----
    The probability density function for `nakagami` is:

    .. math::

        f(x, \nu) = \frac{2 \nu^\nu}{\Gamma(\nu)} x^{2\nu-1} \exp(-\nu x^2)

    for :math:`x >= 0`, :math:`\nu > 0`.

    `nakagami` takes ``nu`` as a shape parameter for :math:`\nu`.

    %(after_notes)s

    %(example)s

    """
    def _pdf(self, x, nu):
        # nakagami.pdf(x, nu) = 2 * nu**nu / gamma(nu) *
        #                       x**(2*nu-1) * exp(-nu*x**2)
        return 2*nu**nu/sc.gamma(nu)*(x**(2*nu-1.0))*np.exp(-nu*x*x)

    def _cdf(self, x, nu):
        return sc.gammainc(nu, nu*x*x)

    def _ppf(self, q, nu):
        return np.sqrt(1.0/nu*sc.gammaincinv(nu, q))

    def _stats(self, nu):
        mu = sc.gamma(nu+0.5)/sc.gamma(nu)/np.sqrt(nu)
        mu2 = 1.0-mu*mu
        g1 = mu * (1 - 4*nu*mu2) / 2.0 / nu / np.power(mu2, 1.5)
        g2 = -6*mu**4*nu + (8*nu-2)*mu**2-2*nu + 1
        g2 /= nu*mu2**2.0
        return mu, mu2, g1, g2


nakagami = nakagami_gen(a=0.0, name="nakagami")


class ncx2_gen(rv_continuous):
    r"""A non-central chi-squared continuous random variable.

    %(before_notes)s

    Notes
    -----
    The probability density function for `ncx2` is:

    .. math::

        f(x, k, \lambda) = \frac{1}{2} \exp(-(\lambda+x)/2)
            (x/\lambda)^{(k-2)/4}  I_{(k-2)/2}(\sqrt{\lambda x})

    for :math:`x >= 0` and :math:`k, \lambda > 0`. :math:`k` specifies the
    degrees of freedom (denoted ``df`` in the implementation) and
    :math:`\lambda` is the non-centrality parameter (denoted ``nc`` in the
    implementation). :math:`I_\nu` denotes the modified Bessel function of
    first order of degree :math:`\nu` (`scipy.special.iv`).

    `ncx2` takes ``df`` and ``nc`` as shape parameters.

    %(after_notes)s

    %(example)s

    """
    def _argcheck(self, df, nc):
        return (df > 0) & (nc >= 0)

    def _rvs(self, df, nc, size=None, random_state=None):
        return random_state.noncentral_chisquare(df, nc, size)

    def _logpdf(self, x, df, nc):
        cond = np.ones_like(x, dtype=bool) & (nc != 0)
        return _lazywhere(cond, (x, df, nc), f=_ncx2_log_pdf, f2=chi2.logpdf)

    def _pdf(self, x, df, nc):
        # ncx2.pdf(x, df, nc) = exp(-(nc+x)/2) * 1/2 * (x/nc)**((df-2)/4)
        #                       * I[(df-2)/2](sqrt(nc*x))
        cond = np.ones_like(x, dtype=bool) & (nc != 0)
        return _lazywhere(cond, (x, df, nc), f=_ncx2_pdf, f2=chi2.pdf)

    def _cdf(self, x, df, nc):
        cond = np.ones_like(x, dtype=bool) & (nc != 0)
        return _lazywhere(cond, (x, df, nc), f=_ncx2_cdf, f2=chi2.cdf)

    def _ppf(self, q, df, nc):
        cond = np.ones_like(q, dtype=bool) & (nc != 0)
        return _lazywhere(cond, (q, df, nc), f=sc.chndtrix, f2=chi2.ppf)

    def _stats(self, df, nc):
        val = df + 2.0*nc
        return (df + nc,
                2*val,
                np.sqrt(8)*(val+nc)/val**1.5,
                12.0*(val+2*nc)/val**2.0)


ncx2 = ncx2_gen(a=0.0, name='ncx2')


class ncf_gen(rv_continuous):
    r"""A non-central F distribution continuous random variable.

    %(before_notes)s

    Notes
    -----
    The probability density function for `ncf` is:

    .. math::

        f(x, n_1, n_2, \lambda) =
            \exp\left(\frac{\lambda}{2} +
                      \lambda n_1 \frac{x}{2(n_1 x + n_2)}
                \right)
            n_1^{n_1/2} n_2^{n_2/2} x^{n_1/2 - 1} \\
            (n_2 + n_1 x)^{-(n_1 + n_2)/2}
            \gamma(n_1/2) \gamma(1 + n_2/2) \\
            \frac{L^{\frac{n_1}{2}-1}_{n_2/2}
                \left(-\lambda n_1 \frac{x}{2(n_1 x + n_2)}\right)}
            {B(n_1/2, n_2/2)
                \gamma\left(\frac{n_1 + n_2}{2}\right)}

    for :math:`n_1, n_2 > 0`, :math:`\lambda\geq 0`.  Here :math:`n_1` is the
    degrees of freedom in the numerator, :math:`n_2` the degrees of freedom in
    the denominator, :math:`\lambda` the non-centrality parameter,
    :math:`\gamma` is the logarithm of the Gamma function, :math:`L_n^k` is a
    generalized Laguerre polynomial and :math:`B` is the beta function.

    `ncf` takes ``df1``, ``df2`` and ``nc`` as shape parameters. If ``nc=0``,
    the distribution becomes equivalent to the Fisher distribution.

    %(after_notes)s

    See Also
    --------
    scipy.stats.f : Fisher distribution

    %(example)s

    """
    def _argcheck(self, df1, df2, nc):
        return (df1 > 0) & (df2 > 0) & (nc >= 0)

    def _rvs(self, dfn, dfd, nc, size=None, random_state=None):
        return random_state.noncentral_f(dfn, dfd, nc, size)

    def _pdf_skip(self, x, dfn, dfd, nc):
        # ncf.pdf(x, df1, df2, nc) = exp(nc/2 + nc*df1*x/(2*(df1*x+df2))) *
        #             df1**(df1/2) * df2**(df2/2) * x**(df1/2-1) *
        #             (df2+df1*x)**(-(df1+df2)/2) *
        #             gamma(df1/2)*gamma(1+df2/2) *
        #             L^{v1/2-1}^{v2/2}(-nc*v1*x/(2*(v1*x+v2))) /
        #             (B(v1/2, v2/2) * gamma((v1+v2)/2))
        n1, n2 = dfn, dfd
        term = -nc/2+nc*n1*x/(2*(n2+n1*x)) + sc.gammaln(n1/2.)+sc.gammaln(1+n2/2.)
        term -= sc.gammaln((n1+n2)/2.0)
        Px = np.exp(term)
        Px *= n1**(n1/2) * n2**(n2/2) * x**(n1/2-1)
        Px *= (n2+n1*x)**(-(n1+n2)/2)
        Px *= sc.assoc_laguerre(-nc*n1*x/(2.0*(n2+n1*x)), n2/2, n1/2-1)
        Px /= sc.beta(n1/2, n2/2)
        # This function does not have a return.  Drop it for now, the generic
        # function seems to work OK.

    def _cdf(self, x, dfn, dfd, nc):
        return sc.ncfdtr(dfn, dfd, nc, x)

    def _ppf(self, q, dfn, dfd, nc):
        return sc.ncfdtri(dfn, dfd, nc, q)

    def _munp(self, n, dfn, dfd, nc):
        val = (dfn * 1.0/dfd)**n
        term = sc.gammaln(n+0.5*dfn) + sc.gammaln(0.5*dfd-n) - sc.gammaln(dfd*0.5)
        val *= np.exp(-nc / 2.0+term)
        val *= sc.hyp1f1(n+0.5*dfn, 0.5*dfn, 0.5*nc)
        return val

    def _stats(self, dfn, dfd, nc):
        # Note: the rv_continuous class ensures that dfn > 0 when this function
        # is called, so we don't have  to check for division by zero with dfn
        # in the following.
        mu_num = dfd * (dfn + nc)
        mu_den = dfn * (dfd - 2)
        mu = np.full_like(mu_num, dtype=np.float64, fill_value=np.inf)
        np.true_divide(mu_num, mu_den, where=dfd > 2, out=mu)

        mu2_num = 2*((dfn + nc)**2 + (dfn + 2*nc)*(dfd - 2))*(dfd/dfn)**2
        mu2_den = (dfd - 2)**2 * (dfd - 4)
        mu2 = np.full_like(mu2_num, dtype=np.float64, fill_value=np.inf)
        np.true_divide(mu2_num, mu2_den, where=dfd > 4, out=mu2)

        return mu, mu2, None, None


ncf = ncf_gen(a=0.0, name='ncf')


class t_gen(rv_continuous):
    r"""A Student's t continuous random variable.

    %(before_notes)s

    Notes
    -----
    The probability density function for `t` is:

    .. math::

        f(x, \nu) = \frac{\Gamma((\nu+1)/2)}
                        {\sqrt{\pi \nu} \Gamma(\nu/2)}
                    (1+x^2/\nu)^{-(\nu+1)/2}

    where :math:`x` is a real number and the degrees of freedom parameter
    :math:`\nu` (denoted ``df`` in the implementation) satisfies
    :math:`\nu > 0`. :math:`\Gamma` is the gamma function
    (`scipy.special.gamma`).

    %(after_notes)s

    %(example)s

    """
    def _argcheck(self, df):
        return df > 0

    def _rvs(self, df, size=None, random_state=None):
        return random_state.standard_t(df, size=size)

    def _pdf(self, x, df):
        #                                gamma((df+1)/2)
        # t.pdf(x, df) = ---------------------------------------------------
        #                sqrt(pi*df) * gamma(df/2) * (1+x**2/df)**((df+1)/2)
        r = np.asarray(df*1.0)
        Px = np.exp(sc.gammaln((r+1)/2)-sc.gammaln(r/2))
        Px /= np.sqrt(r*np.pi)*(1+(x**2)/r)**((r+1)/2)
        return Px

    def _logpdf(self, x, df):
        r = df*1.0
        lPx = sc.gammaln((r+1)/2)-sc.gammaln(r/2)
        lPx -= 0.5*np.log(r*np.pi) + (r+1)/2*np.log(1+(x**2)/r)
        return lPx

    def _cdf(self, x, df):
        return sc.stdtr(df, x)

    def _sf(self, x, df):
        return sc.stdtr(df, -x)

    def _ppf(self, q, df):
        return sc.stdtrit(df, q)

    def _isf(self, q, df):
        return -sc.stdtrit(df, q)

    def _stats(self, df):
        mu = np.where(df > 1, 0.0, np.inf)
        mu2 = _lazywhere(df > 2, (df,),
                         lambda df: df / (df-2.0),
                         np.inf)
        mu2 = np.where(df <= 1, np.nan, mu2)
        g1 = np.where(df > 3, 0.0, np.nan)
        g2 = _lazywhere(df > 4, (df,),
                        lambda df: 6.0 / (df-4.0),
                        np.inf)
        g2 = np.where(df <= 2, np.nan, g2)
        return mu, mu2, g1, g2


t = t_gen(name='t')


class nct_gen(rv_continuous):
    r"""A non-central Student's t continuous random variable.

    %(before_notes)s

    Notes
    -----
    If :math:`Y` is a standard normal random variable and :math:`V` is
    an independent chi-square random variable (`chi2`) with :math:`k` degrees
    of freedom, then

    .. math::

        X = \frac{Y + c}{\sqrt{V/k}}

    has a non-central Student's t distribution on the real line.
    The degrees of freedom parameter :math:`k` (denoted ``df`` in the
    implementation) satisfies :math:`k > 0` and the noncentrality parameter
    :math:`c` (denoted ``nc`` in the implementation) is a real number.

    %(after_notes)s

    %(example)s

    """
    def _argcheck(self, df, nc):
        return (df > 0) & (nc == nc)

    def _rvs(self, df, nc, size=None, random_state=None):
        n = norm.rvs(loc=nc, size=size, random_state=random_state)
        c2 = chi2.rvs(df, size=size, random_state=random_state)
        return n * np.sqrt(df) / np.sqrt(c2)

    def _pdf(self, x, df, nc):
        n = df*1.0
        nc = nc*1.0
        x2 = x*x
        ncx2 = nc*nc*x2
        fac1 = n + x2
        trm1 = n/2.*np.log(n) + sc.gammaln(n+1)
        trm1 -= n*np.log(2)+nc*nc/2.+(n/2.)*np.log(fac1)+sc.gammaln(n/2.)
        Px = np.exp(trm1)
        valF = ncx2 / (2*fac1)
        trm1 = np.sqrt(2)*nc*x*sc.hyp1f1(n/2+1, 1.5, valF)
        trm1 /= np.asarray(fac1*sc.gamma((n+1)/2))
        trm2 = sc.hyp1f1((n+1)/2, 0.5, valF)
        trm2 /= np.asarray(np.sqrt(fac1)*sc.gamma(n/2+1))
        Px *= trm1+trm2
        return Px

    def _cdf(self, x, df, nc):
        return sc.nctdtr(df, nc, x)

    def _ppf(self, q, df, nc):
        return sc.nctdtrit(df, nc, q)

    def _stats(self, df, nc, moments='mv'):
        #
        # See D. Hogben, R.S. Pinkham, and M.B. Wilk,
        # 'The moments of the non-central t-distribution'
        # Biometrika 48, p. 465 (2961).
        # e.g. https://www.jstor.org/stable/2332772 (gated)
        #
        mu, mu2, g1, g2 = None, None, None, None

        gfac = sc.gamma(df/2.-0.5) / sc.gamma(df/2.)
        c11 = np.sqrt(df/2.) * gfac
        c20 = df / (df-2.)
        c22 = c20 - c11*c11
        mu = np.where(df > 1, nc*c11, np.inf)
        mu2 = np.where(df > 2, c22*nc*nc + c20, np.inf)
        if 's' in moments:
            c33t = df * (7.-2.*df) / (df-2.) / (df-3.) + 2.*c11*c11
            c31t = 3.*df / (df-2.) / (df-3.)
            mu3 = (c33t*nc*nc + c31t) * c11*nc
            g1 = np.where(df > 3, mu3 / np.power(mu2, 1.5), np.nan)
        # kurtosis
        if 'k' in moments:
            c44 = df*df / (df-2.) / (df-4.)
            c44 -= c11*c11 * 2.*df*(5.-df) / (df-2.) / (df-3.)
            c44 -= 3.*c11**4
            c42 = df / (df-4.) - c11*c11 * (df-1.) / (df-3.)
            c42 *= 6.*df / (df-2.)
            c40 = 3.*df*df / (df-2.) / (df-4.)

            mu4 = c44 * nc**4 + c42*nc**2 + c40
            g2 = np.where(df > 4, mu4/mu2**2 - 3., np.nan)
        return mu, mu2, g1, g2


nct = nct_gen(name="nct")


class pareto_gen(rv_continuous):
    r"""A Pareto continuous random variable.

    %(before_notes)s

    Notes
    -----
    The probability density function for `pareto` is:

    .. math::

        f(x, b) = \frac{b}{x^{b+1}}

    for :math:`x \ge 1`, :math:`b > 0`.

    `pareto` takes ``b`` as a shape parameter for :math:`b`.

    %(after_notes)s

    %(example)s

    """
    def _pdf(self, x, b):
        # pareto.pdf(x, b) = b / x**(b+1)
        return b * x**(-b-1)

    def _cdf(self, x, b):
        return 1 - x**(-b)

    def _ppf(self, q, b):
        return pow(1-q, -1.0/b)

    def _sf(self, x, b):
        return x**(-b)

    def _stats(self, b, moments='mv'):
        mu, mu2, g1, g2 = None, None, None, None
        if 'm' in moments:
            mask = b > 1
            bt = np.extract(mask, b)
            mu = np.full(np.shape(b), fill_value=np.inf)
            np.place(mu, mask, bt / (bt-1.0))
        if 'v' in moments:
            mask = b > 2
            bt = np.extract(mask, b)
            mu2 = np.full(np.shape(b), fill_value=np.inf)
            np.place(mu2, mask, bt / (bt-2.0) / (bt-1.0)**2)
        if 's' in moments:
            mask = b > 3
            bt = np.extract(mask, b)
            g1 = np.full(np.shape(b), fill_value=np.nan)
            vals = 2 * (bt + 1.0) * np.sqrt(bt - 2.0) / ((bt - 3.0) * np.sqrt(bt))
            np.place(g1, mask, vals)
        if 'k' in moments:
            mask = b > 4
            bt = np.extract(mask, b)
            g2 = np.full(np.shape(b), fill_value=np.nan)
            vals = (6.0*np.polyval([1.0, 1.0, -6, -2], bt) /
                    np.polyval([1.0, -7.0, 12.0, 0.0], bt))
            np.place(g2, mask, vals)
        return mu, mu2, g1, g2

    def _entropy(self, c):
        return 1 + 1.0/c - np.log(c)

    def fit(self, data, *args, **kwds):
        parameters = _check_fit_input_parameters(self, data, args, kwds)
        data, fshape, floc, fscale = parameters
        if floc is None:
            return super(pareto_gen, self).fit(data, **kwds)
        if np.any(data - floc < (fscale if fscale else 0)):
            raise FitDataError("pareto", lower=1, upper=np.inf)
        data = data - floc

        # Source: Evans, Hastings, and Peacock (2000), Statistical
        # Distributions, 3rd. Ed., John Wiley and Sons. Page 149.

        if fscale is None:
            fscale = np.min(data)
        if fshape is None:
            fshape = 1/((1/len(data)) * np.sum(np.log(data/fscale)))
        return fshape, floc, fscale


pareto = pareto_gen(a=1.0, name="pareto")


class lomax_gen(rv_continuous):
    r"""A Lomax (Pareto of the second kind) continuous random variable.

    %(before_notes)s

    Notes
    -----
    The probability density function for `lomax` is:

    .. math::

        f(x, c) = \frac{c}{(1+x)^{c+1}}

    for :math:`x \ge 0`, :math:`c > 0`.

    `lomax` takes ``c`` as a shape parameter for :math:`c`.

    `lomax` is a special case of `pareto` with ``loc=-1.0``.

    %(after_notes)s

    %(example)s

    """
    def _pdf(self, x, c):
        # lomax.pdf(x, c) = c / (1+x)**(c+1)
        return c*1.0/(1.0+x)**(c+1.0)

    def _logpdf(self, x, c):
        return np.log(c) - (c+1)*sc.log1p(x)

    def _cdf(self, x, c):
        return -sc.expm1(-c*sc.log1p(x))

    def _sf(self, x, c):
        return np.exp(-c*sc.log1p(x))

    def _logsf(self, x, c):
        return -c*sc.log1p(x)

    def _ppf(self, q, c):
        return sc.expm1(-sc.log1p(-q)/c)

    def _stats(self, c):
        mu, mu2, g1, g2 = pareto.stats(c, loc=-1.0, moments='mvsk')
        return mu, mu2, g1, g2

    def _entropy(self, c):
        return 1+1.0/c-np.log(c)


lomax = lomax_gen(a=0.0, name="lomax")


class pearson3_gen(rv_continuous):
    r"""A pearson type III continuous random variable.

    %(before_notes)s

    Notes
    -----
    The probability density function for `pearson3` is:

    .. math::

        f(x, skew) = \frac{|\beta|}{\Gamma(\alpha)}
                     (\beta (x - \zeta))^{\alpha - 1}
                     \exp(-\beta (x - \zeta))

    where:

    .. math::

            \beta = \frac{2}{skew  stddev}
            \alpha = (stddev \beta)^2
            \zeta = loc - \frac{\alpha}{\beta}

    :math:`\Gamma` is the gamma function (`scipy.special.gamma`).
    `pearson3` takes ``skew`` as a shape parameter for :math:`skew`.

    %(after_notes)s

    %(example)s

    References
    ----------
    R.W. Vogel and D.E. McMartin, "Probability Plot Goodness-of-Fit and
    Skewness Estimation Procedures for the Pearson Type 3 Distribution", Water
    Resources Research, Vol.27, 3149-3158 (1991).

    L.R. Salvosa, "Tables of Pearson's Type III Function", Ann. Math. Statist.,
    Vol.1, 191-198 (1930).

    "Using Modern Computing Tools to Fit the Pearson Type III Distribution to
    Aviation Loads Data", Office of Aviation Research (2003).

    """
    def _preprocess(self, x, skew):
        # The real 'loc' and 'scale' are handled in the calling pdf(...). The
        # local variables 'loc' and 'scale' within pearson3._pdf are set to
        # the defaults just to keep them as part of the equations for
        # documentation.
        loc = 0.0
        scale = 1.0

        # If skew is small, return _norm_pdf. The divide between pearson3
        # and norm was found by brute force and is approximately a skew of
        # 0.000016.  No one, I hope, would actually use a skew value even
        # close to this small.
        norm2pearson_transition = 0.000016

        ans, x, skew = np.broadcast_arrays([1.0], x, skew)
        ans = ans.copy()

        # mask is True where skew is small enough to use the normal approx.
        mask = np.absolute(skew) < norm2pearson_transition
        invmask = ~mask

        beta = 2.0 / (skew[invmask] * scale)
        alpha = (scale * beta)**2
        zeta = loc - alpha / beta

        transx = beta * (x[invmask] - zeta)
        return ans, x, transx, mask, invmask, beta, alpha, zeta

    def _argcheck(self, skew):
        # The _argcheck function in rv_continuous only allows positive
        # arguments.  The skew argument for pearson3 can be zero (which I want
        # to handle inside pearson3._pdf) or negative.  So just return True
        # for all skew args.
        return np.ones(np.shape(skew), dtype=bool)

    def _stats(self, skew):
        _, _, _, _, _, beta, alpha, zeta = (
            self._preprocess([1], skew))
        m = zeta + alpha / beta
        v = alpha / (beta**2)
        s = 2.0 / (alpha**0.5) * np.sign(beta)
        k = 6.0 / alpha
        return m, v, s, k

    def _pdf(self, x, skew):
        # pearson3.pdf(x, skew) = abs(beta) / gamma(alpha) *
        #     (beta * (x - zeta))**(alpha - 1) * exp(-beta*(x - zeta))
        # Do the calculation in _logpdf since helps to limit
        # overflow/underflow problems
        ans = np.exp(self._logpdf(x, skew))
        if ans.ndim == 0:
            if np.isnan(ans):
                return 0.0
            return ans
        ans[np.isnan(ans)] = 0.0
        return ans

    def _logpdf(self, x, skew):
        #   PEARSON3 logpdf                           GAMMA logpdf
        #   np.log(abs(beta))
        # + (alpha - 1)*np.log(beta*(x - zeta))          + (a - 1)*np.log(x)
        # - beta*(x - zeta)                           - x
        # - sc.gammalnalpha)                              - sc.gammalna)
        ans, x, transx, mask, invmask, beta, alpha, _ = (
            self._preprocess(x, skew))

        ans[mask] = np.log(_norm_pdf(x[mask]))
        ans[invmask] = np.log(abs(beta)) + gamma._logpdf(transx, alpha)
        return ans

    def _cdf(self, x, skew):
        ans, x, transx, mask, invmask, _, alpha, _ = (
            self._preprocess(x, skew))

        ans[mask] = _norm_cdf(x[mask])
        ans[invmask] = gamma._cdf(transx, alpha)
        return ans

    def _rvs(self, skew, size=None, random_state=None):
        skew = np.broadcast_to(skew, size)
        ans, _, _, mask, invmask, beta, alpha, zeta = (
            self._preprocess([0], skew))

        nsmall = mask.sum()
        nbig = mask.size - nsmall
        ans[mask] = random_state.standard_normal(nsmall)
        ans[invmask] = random_state.standard_gamma(alpha, nbig)/beta + zeta

        if size == ():
            ans = ans[0]
        return ans

    def _ppf(self, q, skew):
        ans, q, _, mask, invmask, beta, alpha, zeta = (
            self._preprocess(q, skew))
        ans[mask] = _norm_ppf(q[mask])
        ans[invmask] = sc.gammaincinv(alpha, q[invmask])/beta + zeta
        return ans


pearson3 = pearson3_gen(name="pearson3")


class powerlaw_gen(rv_continuous):
    r"""A power-function continuous random variable.

    %(before_notes)s

    Notes
    -----
    The probability density function for `powerlaw` is:

    .. math::

        f(x, a) = a x^{a-1}

    for :math:`0 \le x \le 1`, :math:`a > 0`.

    `powerlaw` takes ``a`` as a shape parameter for :math:`a`.

    %(after_notes)s

    `powerlaw` is a special case of `beta` with ``b=1``.

    %(example)s

    """
    def _pdf(self, x, a):
        # powerlaw.pdf(x, a) = a * x**(a-1)
        return a*x**(a-1.0)

    def _logpdf(self, x, a):
        return np.log(a) + sc.xlogy(a - 1, x)

    def _cdf(self, x, a):
        return x**(a*1.0)

    def _logcdf(self, x, a):
        return a*np.log(x)

    def _ppf(self, q, a):
        return pow(q, 1.0/a)

    def _stats(self, a):
        return (a / (a + 1.0),
                a / (a + 2.0) / (a + 1.0) ** 2,
                -2.0 * ((a - 1.0) / (a + 3.0)) * np.sqrt((a + 2.0) / a),
                6 * np.polyval([1, -1, -6, 2], a) / (a * (a + 3.0) * (a + 4)))

    def _entropy(self, a):
        return 1 - 1.0/a - np.log(a)


powerlaw = powerlaw_gen(a=0.0, b=1.0, name="powerlaw")


class powerlognorm_gen(rv_continuous):
    r"""A power log-normal continuous random variable.

    %(before_notes)s

    Notes
    -----
    The probability density function for `powerlognorm` is:

    .. math::

        f(x, c, s) = \frac{c}{x s} \phi(\log(x)/s)
                     (\Phi(-\log(x)/s))^{c-1}

    where :math:`\phi` is the normal pdf, and :math:`\Phi` is the normal cdf,
    and :math:`x > 0`, :math:`s, c > 0`.

    `powerlognorm` takes :math:`c` and :math:`s` as shape parameters.

    %(after_notes)s

    %(example)s

    """
    _support_mask = rv_continuous._open_support_mask

    def _pdf(self, x, c, s):
        # powerlognorm.pdf(x, c, s) = c / (x*s) * phi(log(x)/s) *
        #                                         (Phi(-log(x)/s))**(c-1),
        return (c/(x*s) * _norm_pdf(np.log(x)/s) *
                pow(_norm_cdf(-np.log(x)/s), c*1.0-1.0))

    def _cdf(self, x, c, s):
        return 1.0 - pow(_norm_cdf(-np.log(x)/s), c*1.0)

    def _ppf(self, q, c, s):
        return np.exp(-s * _norm_ppf(pow(1.0 - q, 1.0 / c)))


powerlognorm = powerlognorm_gen(a=0.0, name="powerlognorm")


class powernorm_gen(rv_continuous):
    r"""A power normal continuous random variable.

    %(before_notes)s

    Notes
    -----
    The probability density function for `powernorm` is:

    .. math::

        f(x, c) = c \phi(x) (\Phi(-x))^{c-1}

    where :math:`\phi` is the normal pdf, and :math:`\Phi` is the normal cdf,
    and :math:`x >= 0`, :math:`c > 0`.

    `powernorm` takes ``c`` as a shape parameter for :math:`c`.

    %(after_notes)s

    %(example)s

    """
    def _pdf(self, x, c):
        # powernorm.pdf(x, c) = c * phi(x) * (Phi(-x))**(c-1)
        return c*_norm_pdf(x) * (_norm_cdf(-x)**(c-1.0))

    def _logpdf(self, x, c):
        return np.log(c) + _norm_logpdf(x) + (c-1)*_norm_logcdf(-x)

    def _cdf(self, x, c):
        return 1.0-_norm_cdf(-x)**(c*1.0)

    def _ppf(self, q, c):
        return -_norm_ppf(pow(1.0 - q, 1.0 / c))


powernorm = powernorm_gen(name='powernorm')


class rdist_gen(rv_continuous):
    r"""An R-distributed (symmetric beta) continuous random variable.

    %(before_notes)s

    Notes
    -----
    The probability density function for `rdist` is:

    .. math::

        f(x, c) = \frac{(1-x^2)^{c/2-1}}{B(1/2, c/2)}

    for :math:`-1 \le x \le 1`, :math:`c > 0`. `rdist` is also called the
    symmetric beta distribution: if B has a `beta` distribution with
    parameters (c/2, c/2), then X = 2*B - 1 follows a R-distribution with
    parameter c.

    `rdist` takes ``c`` as a shape parameter for :math:`c`.

    This distribution includes the following distribution kernels as
    special cases::

        c = 2:  uniform
        c = 3:  `semicircular`
        c = 4:  Epanechnikov (parabolic)
        c = 6:  quartic (biweight)
        c = 8:  triweight

    %(after_notes)s

    %(example)s

    """
    # use relation to the beta distribution for pdf, cdf, etc
    def _pdf(self, x, c):
        return 0.5*beta._pdf((x + 1)/2, c/2, c/2)

    def _logpdf(self, x, c):
        return -np.log(2) + beta._logpdf((x + 1)/2, c/2, c/2)

    def _cdf(self, x, c):
        return beta._cdf((x + 1)/2, c/2, c/2)

    def _ppf(self, q, c):
        return 2*beta._ppf(q, c/2, c/2) - 1

    def _rvs(self, c, size=None, random_state=None):
        return 2 * random_state.beta(c/2, c/2, size) - 1

    def _munp(self, n, c):
        numerator = (1 - (n % 2)) * sc.beta((n + 1.0) / 2, c / 2.0)
        return numerator / sc.beta(1. / 2, c / 2.)


rdist = rdist_gen(a=-1.0, b=1.0, name="rdist")


class rayleigh_gen(rv_continuous):
    r"""A Rayleigh continuous random variable.

    %(before_notes)s

    Notes
    -----
    The probability density function for `rayleigh` is:

    .. math::

        f(x) = x \exp(-x^2/2)

    for :math:`x \ge 0`.

    `rayleigh` is a special case of `chi` with ``df=2``.

    %(after_notes)s

    %(example)s

    """
    _support_mask = rv_continuous._open_support_mask

    def _rvs(self, size=None, random_state=None):
        return chi.rvs(2, size=size, random_state=random_state)

    def _pdf(self, r):
        # rayleigh.pdf(r) = r * exp(-r**2/2)
        return np.exp(self._logpdf(r))

    def _logpdf(self, r):
        return np.log(r) - 0.5 * r * r

    def _cdf(self, r):
        return -sc.expm1(-0.5 * r**2)

    def _ppf(self, q):
        return np.sqrt(-2 * sc.log1p(-q))

    def _sf(self, r):
        return np.exp(self._logsf(r))

    def _logsf(self, r):
        return -0.5 * r * r

    def _isf(self, q):
        return np.sqrt(-2 * np.log(q))

    def _stats(self):
        val = 4 - np.pi
        return (np.sqrt(np.pi/2),
                val/2,
                2*(np.pi-3)*np.sqrt(np.pi)/val**1.5,
                6*np.pi/val-16/val**2)

    def _entropy(self):
        return _EULER/2.0 + 1 - 0.5*np.log(2)


rayleigh = rayleigh_gen(a=0.0, name="rayleigh")


class reciprocal_gen(rv_continuous):
    r"""A loguniform or reciprocal continuous random variable.

    %(before_notes)s

    Notes
    -----
    The probability density function for this class is:

    .. math::

        f(x, a, b) = \frac{1}{x \log(b/a)}

    for :math:`a \le x \le b`, :math:`b > a > 0`. This class takes
    :math:`a` and :math:`b` as shape parameters. %(after_notes)s

    %(example)s

    This doesn't show the equal probability of ``0.01``, ``0.1`` and
    ``1``. This is best when the x-axis is log-scaled:

    >>> import numpy as np
    >>> fig, ax = plt.subplots(1, 1)
    >>> ax.hist(np.log10(r))
    >>> ax.set_ylabel("Frequency")
    >>> ax.set_xlabel("Value of random variable")
    >>> ax.xaxis.set_major_locator(plt.FixedLocator([-2, -1, 0]))
    >>> ticks = ["$10^{{ {} }}$".format(i) for i in [-2, -1, 0]]
    >>> ax.set_xticklabels(ticks)  # doctest: +SKIP
    >>> plt.show()

    This random variable will be log-uniform regardless of the base chosen for
    ``a`` and ``b``. Let's specify with base ``2`` instead:

    >>> rvs = %(name)s(2**-2, 2**0).rvs(size=1000)

    Values of ``1/4``, ``1/2`` and ``1`` are equally likely with this random
    variable.  Here's the histogram:

    >>> fig, ax = plt.subplots(1, 1)
    >>> ax.hist(np.log2(rvs))
    >>> ax.set_ylabel("Frequency")
    >>> ax.set_xlabel("Value of random variable")
    >>> ax.xaxis.set_major_locator(plt.FixedLocator([-2, -1, 0]))
    >>> ticks = ["$2^{{ {} }}$".format(i) for i in [-2, -1, 0]]
    >>> ax.set_xticklabels(ticks)  # doctest: +SKIP
    >>> plt.show()

    """
    def _argcheck(self, a, b):
        return (a > 0) & (b > a)

    def _get_support(self, a, b):
        return a, b

    def _pdf(self, x, a, b):
        # reciprocal.pdf(x, a, b) = 1 / (x*log(b/a))
        return 1.0 / (x * np.log(b * 1.0 / a))

    def _logpdf(self, x, a, b):
        return -np.log(x) - np.log(np.log(b * 1.0 / a))

    def _cdf(self, x, a, b):
        return (np.log(x)-np.log(a)) / np.log(b * 1.0 / a)

    def _ppf(self, q, a, b):
        return a*pow(b*1.0/a, q)

    def _munp(self, n, a, b):
        return 1.0/np.log(b*1.0/a) / n * (pow(b*1.0, n) - pow(a*1.0, n))

    def _entropy(self, a, b):
        return 0.5*np.log(a*b)+np.log(np.log(b*1.0/a))


loguniform = reciprocal_gen(name="loguniform")
reciprocal = reciprocal_gen(name="reciprocal")


class rice_gen(rv_continuous):
    r"""A Rice continuous random variable.

    %(before_notes)s

    Notes
    -----
    The probability density function for `rice` is:

    .. math::

        f(x, b) = x \exp(- \frac{x^2 + b^2}{2}) I_0(x b)

    for :math:`x >= 0`, :math:`b > 0`. :math:`I_0` is the modified Bessel
    function of order zero (`scipy.special.i0`).

    `rice` takes ``b`` as a shape parameter for :math:`b`.

    %(after_notes)s

    The Rice distribution describes the length, :math:`r`, of a 2-D vector with
    components :math:`(U+u, V+v)`, where :math:`U, V` are constant, :math:`u,
    v` are independent Gaussian random variables with standard deviation
    :math:`s`.  Let :math:`R = \sqrt{U^2 + V^2}`. Then the pdf of :math:`r` is
    ``rice.pdf(x, R/s, scale=s)``.

    %(example)s

    """
    def _argcheck(self, b):
        return b >= 0

    def _rvs(self, b, size=None, random_state=None):
        # https://en.wikipedia.org/wiki/Rice_distribution
        t = b/np.sqrt(2) + random_state.standard_normal(size=(2,) + size)
        return np.sqrt((t*t).sum(axis=0))

    def _cdf(self, x, b):
        return sc.chndtr(np.square(x), 2, np.square(b))

    def _ppf(self, q, b):
        return np.sqrt(sc.chndtrix(q, 2, np.square(b)))

    def _pdf(self, x, b):
        # rice.pdf(x, b) = x * exp(-(x**2+b**2)/2) * I[0](x*b)
        #
        # We use (x**2 + b**2)/2 = ((x-b)**2)/2 + xb.
        # The factor of np.exp(-xb) is then included in the i0e function
        # in place of the modified Bessel function, i0, improving
        # numerical stability for large values of xb.
        return x * np.exp(-(x-b)*(x-b)/2.0) * sc.i0e(x*b)

    def _munp(self, n, b):
        nd2 = n/2.0
        n1 = 1 + nd2
        b2 = b*b/2.0
        return (2.0**(nd2) * np.exp(-b2) * sc.gamma(n1) *
                sc.hyp1f1(n1, 1, b2))


rice = rice_gen(a=0.0, name="rice")


# FIXME: PPF does not work.
class recipinvgauss_gen(rv_continuous):
    r"""A reciprocal inverse Gaussian continuous random variable.

    %(before_notes)s

    Notes
    -----
    The probability density function for `recipinvgauss` is:

    .. math::

        f(x, \mu) = \frac{1}{\sqrt{2\pi x}}
                    \exp\left(\frac{-(1-\mu x)^2}{2\mu^2x}\right)

    for :math:`x \ge 0`.

    `recipinvgauss` takes ``mu`` as a shape parameter for :math:`\mu`.

    %(after_notes)s

    %(example)s

    """

    def _pdf(self, x, mu):
        # recipinvgauss.pdf(x, mu) =
        #                     1/sqrt(2*pi*x) * exp(-(1-mu*x)**2/(2*x*mu**2))
        return 1.0/np.sqrt(2*np.pi*x)*np.exp(-(1-mu*x)**2.0 / (2*x*mu**2.0))

    def _logpdf(self, x, mu):
        return -(1-mu*x)**2.0 / (2*x*mu**2.0) - 0.5*np.log(2*np.pi*x)

    def _cdf(self, x, mu):
        trm1 = 1.0/mu - x
        trm2 = 1.0/mu + x
        isqx = 1.0/np.sqrt(x)
        return 1.0-_norm_cdf(isqx*trm1)-np.exp(2.0/mu)*_norm_cdf(-isqx*trm2)

    def _rvs(self, mu, size=None, random_state=None):
        return 1.0/random_state.wald(mu, 1.0, size=size)


recipinvgauss = recipinvgauss_gen(a=0.0, name='recipinvgauss')


class semicircular_gen(rv_continuous):
    r"""A semicircular continuous random variable.

    %(before_notes)s

    Notes
    -----
    The probability density function for `semicircular` is:

    .. math::

        f(x) = \frac{2}{\pi} \sqrt{1-x^2}

    for :math:`-1 \le x \le 1`.

    The distribution is a special case of `rdist` with `c = 3`.

    %(after_notes)s

    See Also
    --------
    rdist

    References
    ----------
    .. [1] "Wigner semicircle distribution",
           https://en.wikipedia.org/wiki/Wigner_semicircle_distribution

    %(example)s

    """
    def _pdf(self, x):
        return 2.0/np.pi*np.sqrt(1-x*x)

    def _logpdf(self, x):
        return np.log(2/np.pi) + 0.5*np.log1p(-x*x)

    def _cdf(self, x):
        return 0.5+1.0/np.pi*(x*np.sqrt(1-x*x) + np.arcsin(x))

    def _ppf(self, q):
        return rdist._ppf(q, 3)

    def _rvs(self, size=None, random_state=None):
        # generate values uniformly distributed on the area under the pdf
        # (semi-circle) by randomly generating the radius and angle
        r = np.sqrt(random_state.uniform(size=size))
        a = np.cos(np.pi * random_state.uniform(size=size))
        return r * a

    def _stats(self):
        return 0, 0.25, 0, -1.0

    def _entropy(self):
        return 0.64472988584940017414


semicircular = semicircular_gen(a=-1.0, b=1.0, name="semicircular")


class skew_norm_gen(rv_continuous):
    r"""A skew-normal random variable.

    %(before_notes)s

    Notes
    -----
    The pdf is::

        skewnorm.pdf(x, a) = 2 * norm.pdf(x) * norm.cdf(a*x)

    `skewnorm` takes a real number :math:`a` as a skewness parameter
    When ``a = 0`` the distribution is identical to a normal distribution
    (`norm`). `rvs` implements the method of [1]_.

    %(after_notes)s

    %(example)s

    References
    ----------
    .. [1] A. Azzalini and A. Capitanio (1999). Statistical applications of the
        multivariate skew-normal distribution. J. Roy. Statist. Soc., B 61, 579-602.
        https://arxiv.org/abs/0911.2093

    """
    def _argcheck(self, a):
        return np.isfinite(a)

    def _pdf(self, x, a):
        return 2.*_norm_pdf(x)*_norm_cdf(a*x)

    def _cdf_single(self, x, *args):
        _a, _b = self._get_support(*args)
        if x <= 0:
            cdf = integrate.quad(self._pdf, _a, x, args=args)[0]
        else:
            t1 = integrate.quad(self._pdf, _a, 0, args=args)[0]
            t2 = integrate.quad(self._pdf, 0, x, args=args)[0]
            cdf = t1 + t2
        if cdf > 1:
            # Presumably numerical noise, e.g. 1.0000000000000002
            cdf = 1.0
        return cdf

    def _sf(self, x, a):
        return self._cdf(-x, -a)

    def _rvs(self, a, size=None, random_state=None):
        u0 = random_state.normal(size=size)
        v = random_state.normal(size=size)
        d = a/np.sqrt(1 + a**2)
        u1 = d*u0 + v*np.sqrt(1 - d**2)
        return np.where(u0 >= 0, u1, -u1)

    def _stats(self, a, moments='mvsk'):
        output = [None, None, None, None]
        const = np.sqrt(2/np.pi) * a/np.sqrt(1 + a**2)

        if 'm' in moments:
            output[0] = const
        if 'v' in moments:
            output[1] = 1 - const**2
        if 's' in moments:
            output[2] = ((4 - np.pi)/2) * (const/np.sqrt(1 - const**2))**3
        if 'k' in moments:
            output[3] = (2*(np.pi - 3)) * (const**4/(1 - const**2)**2)

        return output


skewnorm = skew_norm_gen(name='skewnorm')


class trapz_gen(rv_continuous):
    r"""A trapezoidal continuous random variable.

    %(before_notes)s

    Notes
    -----
    The trapezoidal distribution can be represented with an up-sloping line
    from ``loc`` to ``(loc + c*scale)``, then constant to ``(loc + d*scale)``
    and then downsloping from ``(loc + d*scale)`` to ``(loc+scale)``.  This
    defines the trapezoid base from ``loc`` to ``(loc+scale)`` and the flat
    top from ``c`` to ``d`` proportional to the position along the base
    with ``0 <= c <= d <= 1``.  When ``c=d``, this is equivalent to `triang`
    with the same values for `loc`, `scale` and `c`.
    The method of [1]_ is used for computing moments.

    `trapz` takes :math:`c` and :math:`d` as shape parameters.

    %(after_notes)s

    The standard form is in the range [0, 1] with c the mode.
    The location parameter shifts the start to `loc`.
    The scale parameter changes the width from 1 to `scale`.

    %(example)s

    References
    ----------
    .. [1] Kacker, R.N. and Lawrence, J.F. (2007). Trapezoidal and triangular
       distributions for Type B evaluation of standard uncertainty.
       Metrologia 44, 117-127. https://doi.org/10.1088/0026-1394/44/2/003


    """
    def _argcheck(self, c, d):
        return (c >= 0) & (c <= 1) & (d >= 0) & (d <= 1) & (d >= c)

    def _pdf(self, x, c, d):
        u = 2 / (d-c+1)

        return _lazyselect([x < c,
                            (c <= x) & (x <= d),
                            x > d],
                           [lambda x, c, d, u: u * x / c,
                            lambda x, c, d, u: u,
                            lambda x, c, d, u: u * (1-x) / (1-d)],
                            (x, c, d, u))

    def _cdf(self, x, c, d):
        return _lazyselect([x < c,
                            (c <= x) & (x <= d),
                            x > d],
                           [lambda x, c, d: x**2 / c / (d-c+1),
                            lambda x, c, d: (c + 2 * (x-c)) / (d-c+1),
                            lambda x, c, d: 1-((1-x) ** 2
                                               / (d-c+1) / (1-d))],
                            (x, c, d))

    def _ppf(self, q, c, d):
        qc, qd = self._cdf(c, c, d), self._cdf(d, c, d)
        condlist = [q < qc, q <= qd, q > qd]
        choicelist = [np.sqrt(q * c * (1 + d - c)),
                      0.5 * q * (1 + d - c) + 0.5 * c,
                      1 - np.sqrt((1 - q) * (d - c + 1) * (1 - d))]
        return np.select(condlist, choicelist)

    def _munp(self, n, c, d):
        # Using the parameterization from Kacker, 2007, with
        # a=bottom left, c=top left, d=top right, b=bottom right, then
        #     E[X^n] = h/(n+1)/(n+2) [(b^{n+2}-d^{n+2})/(b-d)
        #                             - ((c^{n+2} - a^{n+2})/(c-a)]
        # with h = 2/((b-a) - (d-c)). The corresponding parameterization
        # in scipy, has a'=loc, c'=loc+c*scale, d'=loc+d*scale, b'=loc+scale,
        # which for standard form reduces to a'=0, b'=1, c'=c, d'=d.
        # Substituting into E[X^n] gives the bd' term as (1 - d^{n+2})/(1 - d)
        # and the ac' term as c^{n-1} for the standard form. The bd' term has
        # numerical difficulties near d=1, so replace (1 - d^{n+2})/(1-d)
        # with expm1((n+2)*log(d))/(d-1).
        # Testing with n=18 for c=(1e-30,1-eps) shows that this is stable.
        # We still require an explicit test for d=1 to prevent divide by zero,
        # and now a test for d=0 to prevent log(0).
        ab_term = c**(n+1)
        dc_term = _lazyselect(
            [d == 0.0, (0.0 < d) & (d < 1.0), d == 1.0],
            [lambda d: 1.0,
             lambda d: np.expm1((n+2) * np.log(d)) / (d-1.0),
             lambda d: n+2],
            [d])
        val = 2.0 / (1.0+d-c) * (dc_term - ab_term) / ((n+1) * (n+2))
        return val

    def _entropy(self, c, d):
        # Using the parameterization from Wikipedia (van Dorp, 2003)
        # with a=bottom left, c=top left, d=top right, b=bottom right
        # gives a'=loc, b'=loc+c*scale, c'=loc+d*scale, d'=loc+scale,
        # which for loc=0, scale=1 is a'=0, b'=c, c'=d, d'=1.
        # Substituting into the entropy formula from Wikipedia gives
        # the following result.
        return 0.5 * (1.0-d+c) / (1.0+d-c) + np.log(0.5 * (1.0+d-c))


trapz = trapz_gen(a=0.0, b=1.0, name="trapz")


class triang_gen(rv_continuous):
    r"""A triangular continuous random variable.

    %(before_notes)s

    Notes
    -----
    The triangular distribution can be represented with an up-sloping line from
    ``loc`` to ``(loc + c*scale)`` and then downsloping for ``(loc + c*scale)``
    to ``(loc + scale)``.

    `triang` takes ``c`` as a shape parameter for :math:`c`.

    %(after_notes)s

    The standard form is in the range [0, 1] with c the mode.
    The location parameter shifts the start to `loc`.
    The scale parameter changes the width from 1 to `scale`.

    %(example)s

    """
    def _rvs(self, c, size=None, random_state=None):
        return random_state.triangular(0, c, 1, size)

    def _argcheck(self, c):
        return (c >= 0) & (c <= 1)

    def _pdf(self, x, c):
        # 0: edge case where c=0
        # 1: generalised case for x < c, don't use x <= c, as it doesn't cope
        #    with c = 0.
        # 2: generalised case for x >= c, but doesn't cope with c = 1
        # 3: edge case where c=1
        r = _lazyselect([c == 0,
                         x < c,
                         (x >= c) & (c != 1),
                         c == 1],
                        [lambda x, c: 2 - 2 * x,
                         lambda x, c: 2 * x / c,
                         lambda x, c: 2 * (1 - x) / (1 - c),
                         lambda x, c: 2 * x],
                        (x, c))
        return r

    def _cdf(self, x, c):
        r = _lazyselect([c == 0,
                         x < c,
                         (x >= c) & (c != 1),
                         c == 1],
                        [lambda x, c: 2*x - x*x,
                         lambda x, c: x * x / c,
                         lambda x, c: (x*x - 2*x + c) / (c-1),
                         lambda x, c: x * x],
                        (x, c))
        return r

    def _ppf(self, q, c):
        return np.where(q < c, np.sqrt(c * q), 1-np.sqrt((1-c) * (1-q)))

    def _stats(self, c):
        return ((c+1.0)/3.0,
                (1.0-c+c*c)/18,
                np.sqrt(2)*(2*c-1)*(c+1)*(c-2) / (5*np.power((1.0-c+c*c), 1.5)),
                -3.0/5.0)

    def _entropy(self, c):
        return 0.5-np.log(2)


triang = triang_gen(a=0.0, b=1.0, name="triang")


class truncexpon_gen(rv_continuous):
    r"""A truncated exponential continuous random variable.

    %(before_notes)s

    Notes
    -----
    The probability density function for `truncexpon` is:

    .. math::

        f(x, b) = \frac{\exp(-x)}{1 - \exp(-b)}

    for :math:`0 <= x <= b`.

    `truncexpon` takes ``b`` as a shape parameter for :math:`b`.

    %(after_notes)s

    %(example)s

    """
    def _argcheck(self, b):
        return b > 0

    def _get_support(self, b):
        return self.a, b

    def _pdf(self, x, b):
        # truncexpon.pdf(x, b) = exp(-x) / (1-exp(-b))
        return np.exp(-x)/(-sc.expm1(-b))

    def _logpdf(self, x, b):
        return -x - np.log(-sc.expm1(-b))

    def _cdf(self, x, b):
        return sc.expm1(-x)/sc.expm1(-b)

    def _ppf(self, q, b):
        return -sc.log1p(q*sc.expm1(-b))

    def _munp(self, n, b):
        # wrong answer with formula, same as in continuous.pdf
        # return sc.gamman+1)-sc.gammainc1+n, b)
        if n == 1:
            return (1-(b+1)*np.exp(-b))/(-sc.expm1(-b))
        elif n == 2:
            return 2*(1-0.5*(b*b+2*b+2)*np.exp(-b))/(-sc.expm1(-b))
        else:
            # return generic for higher moments
            # return rv_continuous._mom1_sc(self, n, b)
            return self._mom1_sc(n, b)

    def _entropy(self, b):
        eB = np.exp(b)
        return np.log(eB-1)+(1+eB*(b-1.0))/(1.0-eB)


truncexpon = truncexpon_gen(a=0.0, name='truncexpon')


TRUNCNORM_TAIL_X = 30
TRUNCNORM_MAX_BRENT_ITERS = 40

def _truncnorm_get_delta_scalar(a, b):
    if (a > TRUNCNORM_TAIL_X) or (b < -TRUNCNORM_TAIL_X):
        return 0
    if a > 0:
        delta = _norm_sf(a) - _norm_sf(b)
    else:
        delta = _norm_cdf(b) - _norm_cdf(a)
    delta = max(delta, 0)
    return delta

def _truncnorm_get_delta(a, b):
    if np.isscalar(a) and np.isscalar(b):
        return _truncnorm_get_delta_scalar(a, b)
    a, b = np.atleast_1d(a), np.atleast_1d(b)
    if a.size == 1 and b.size == 1:
        return _truncnorm_get_delta_scalar(a.item(), b.item())
    delta = np.zeros(np.shape(a))
    condinner = (a <= TRUNCNORM_TAIL_X) & (b >= -TRUNCNORM_TAIL_X)
    conda = (a > 0) & condinner
    condb = (a <= 0) & condinner
    if np.any(conda):
        np.place(delta, conda, _norm_sf(a[conda]) - _norm_sf(b[conda]))
    if np.any(condb):
        np.place(delta, condb, _norm_cdf(b[condb]) - _norm_cdf(a[condb]))
    delta[delta < 0] = 0
    return delta

def _truncnorm_get_logdelta_scalar(a, b):
    if (a <= TRUNCNORM_TAIL_X) and (b >= -TRUNCNORM_TAIL_X):
        if a > 0:
            delta = _norm_sf(a) - _norm_sf(b)
        else:
            delta = _norm_cdf(b) - _norm_cdf(a)
        delta = max(delta, 0)
        if delta > 0:
            return np.log(delta)

    if b < 0 or (np.abs(a) >= np.abs(b)):
        nla, nlb = _norm_logcdf(a), _norm_logcdf(b)
        logdelta = nlb + np.log1p(-np.exp(nla - nlb))
    else:
        sla, slb = _norm_logsf(a), _norm_logsf(b)
        logdelta = sla + np.log1p(-np.exp(slb - sla))
    return logdelta


def _truncnorm_logpdf_scalar(x, a, b):
    with np.errstate(invalid='ignore'):
        if np.isscalar(x):
            if x < a:
                return -np.inf
            if x > b:
                return -np.inf
        shp = np.shape(x)
        x = np.atleast_1d(x)
        out = np.full_like(x, np.nan, dtype=np.double)
        condlta, condgtb = (x < a), (x > b)
        if np.any(condlta):
            np.place(out, condlta, -np.inf)
        if np.any(condgtb):
            np.place(out, condgtb, -np.inf)
        cond_inner = ~condlta & ~condgtb
        if np.any(cond_inner):
            _logdelta = _truncnorm_get_logdelta_scalar(a, b)
            np.place(out, cond_inner, _norm_logpdf(x[cond_inner]) - _logdelta)
        return (out[0] if (shp == ()) else out)


def _truncnorm_pdf_scalar(x, a, b):
    with np.errstate(invalid='ignore'):
        if np.isscalar(x):
            if x < a:
                return 0.0
            if x > b:
                return 0.0
        shp = np.shape(x)
        x = np.atleast_1d(x)
        out = np.full_like(x, np.nan, dtype=np.double)
        condlta, condgtb = (x < a), (x > b)
        if np.any(condlta):
            np.place(out, condlta, 0.0)
        if np.any(condgtb):
            np.place(out, condgtb, 0.0)
        cond_inner = ~condlta & ~condgtb
        if np.any(cond_inner):
            delta = _truncnorm_get_delta_scalar(a, b)
            if delta > 0:
                np.place(out, cond_inner, _norm_pdf(x[cond_inner]) / delta)
            else:
                np.place(out, cond_inner,
                         np.exp(_truncnorm_logpdf_scalar(x[cond_inner], a, b)))
        return (out[0] if (shp == ()) else out)


def _truncnorm_logcdf_scalar(x, a, b):
    with np.errstate(invalid='ignore'):
        if np.isscalar(x):
            if x <= a:
                return -np.inf
            if x >= b:
                return 0
        shp = np.shape(x)
        x = np.atleast_1d(x)
        out = np.full_like(x, np.nan, dtype=np.double)
        condlea, condgeb = (x <= a), (x >= b)
        if np.any(condlea):
            np.place(out, condlea, -np.inf)
        if np.any(condgeb):
            np.place(out, condgeb, 0.0)
        cond_inner = ~condlea & ~condgeb
        if np.any(cond_inner):
            delta = _truncnorm_get_delta_scalar(a, b)
            if delta > 0:
                np.place(out, cond_inner,
                         np.log((_norm_cdf(x[cond_inner]) - _norm_cdf(a)) / delta))
            else:
                with np.errstate(divide='ignore'):
                    if a < 0:
                        nla, nlb = _norm_logcdf(a), _norm_logcdf(b)
                        tab = np.log1p(-np.exp(nla - nlb))
                        nlx = _norm_logcdf(x[cond_inner])
                        tax = np.log1p(-np.exp(nla - nlx))
                        np.place(out, cond_inner, nlx + tax - (nlb + tab))
                    else:
                        sla = _norm_logsf(a)
                        slb = _norm_logsf(b)
                        np.place(out, cond_inner,
                                 np.log1p(-np.exp(_norm_logsf(x[cond_inner]) - sla))
                                - np.log1p(-np.exp(slb - sla)))
        return (out[0] if (shp == ()) else out)


def _truncnorm_cdf_scalar(x, a, b):
    with np.errstate(invalid='ignore'):
        if np.isscalar(x):
            if x <= a:
                return -0
            if x >= b:
                return 1
        shp = np.shape(x)
        x = np.atleast_1d(x)
        out = np.full_like(x, np.nan, dtype=np.double)
        condlea, condgeb = (x <= a), (x >= b)
        if np.any(condlea):
            np.place(out, condlea, 0)
        if np.any(condgeb):
            np.place(out, condgeb, 1.0)
        cond_inner = ~condlea & ~condgeb
        if np.any(cond_inner):
            delta = _truncnorm_get_delta_scalar(a, b)
            if delta > 0:
                np.place(out, cond_inner,
                         (_norm_cdf(x[cond_inner]) - _norm_cdf(a)) / delta)
            else:
                with np.errstate(divide='ignore'):
                    np.place(out, cond_inner,
                             np.exp(_truncnorm_logcdf_scalar(x[cond_inner], a, b)))
        return (out[0] if (shp == ()) else out)


def _truncnorm_logsf_scalar(x, a, b):
    with np.errstate(invalid='ignore'):
        if np.isscalar(x):
            if x <= a:
                return 0.0
            if x >= b:
                return -np.inf
        shp = np.shape(x)
        x = np.atleast_1d(x)
        out = np.full_like(x, np.nan, dtype=np.double)

        condlea, condgeb = (x <= a), (x >= b)
        if np.any(condlea):
            np.place(out, condlea, 0)
        if np.any(condgeb):
            np.place(out, condgeb, -np.inf)
        cond_inner = ~condlea & ~condgeb
        if np.any(cond_inner):
            delta = _truncnorm_get_delta_scalar(a, b)
            if delta > 0:
                np.place(out, cond_inner, np.log((_norm_sf(x[cond_inner]) - _norm_sf(b)) / delta))
            else:
                with np.errstate(divide='ignore'):
                    if b < 0:
                        nla, nlb = _norm_logcdf(a), _norm_logcdf(b)
                        np.place(out, cond_inner,
                                 np.log1p(-np.exp(_norm_logcdf(x[cond_inner]) - nlb))
                               - np.log1p(-np.exp(nla - nlb)))
                    else:
                        sla, slb = _norm_logsf(a), _norm_logsf(b)
                        tab = np.log1p(-np.exp(slb - sla))
                        slx = _norm_logsf(x[cond_inner])
                        tax = np.log1p(-np.exp(slb - slx))
                        np.place(out, cond_inner, slx + tax - (sla + tab))
        return (out[0] if (shp == ()) else out)


def _truncnorm_sf_scalar(x, a, b):
    with np.errstate(invalid='ignore'):
        if np.isscalar(x):
            if x <= a:
                return 1.0
            if x >= b:
                return 0.0
        shp = np.shape(x)
        x = np.atleast_1d(x)
        out = np.full_like(x, np.nan, dtype=np.double)

        condlea, condgeb = (x <= a), (x >= b)
        if np.any(condlea):
            np.place(out, condlea, 1.0)
        if np.any(condgeb):
            np.place(out, condgeb, 0.0)
        cond_inner = ~condlea & ~condgeb
        if np.any(cond_inner):
            delta = _truncnorm_get_delta_scalar(a, b)
            if delta > 0:
                np.place(out, cond_inner, (_norm_sf(x[cond_inner]) - _norm_sf(b)) / delta)
            else:
                np.place(out, cond_inner, np.exp(_truncnorm_logsf_scalar(x[cond_inner], a, b)))
        return (out[0] if (shp == ()) else out)


def _norm_logcdfprime(z):
    # derivative of special.log_ndtr (See special/cephes/ndtr.c)
    # Differentiate formula for log Phi(z)_truncnorm_ppf
    # log Phi(z) = -z^2/2 - log(-z) - log(2pi)/2 + log(1 + sum (-1)^n (2n-1)!! / z^(2n))
    # Convergence of series is slow for |z| < 10, but can use d(log Phi(z))/dz = dPhi(z)/dz / Phi(z)
    # Just take the first 10 terms because that is sufficient for use in _norm_ilogcdf
    assert np.all(z <= -10)
    lhs = -z - 1/z
    denom_cons = 1/z**2
    numerator = 1
    pwr = 1.0
    denom_total, numerator_total = 0, 0
    sign = -1
    for i in range(1, 11):
        pwr *= denom_cons
        numerator *= 2 * i - 1
        term = sign * numerator * pwr
        denom_total += term
        numerator_total += term * (2 * i) / z
        sign = -sign
    return lhs - numerator_total / (1 + denom_total)

def _norm_ilogcdf(y):
    """Inverse function to _norm_logcdf==sc.log_ndtr."""
    # Apply approximate Newton-Raphson
    # Only use for very negative values of y.
    # At minimum requires y <= -(log(2pi)+2^2)/2 ~= -2.9
    # Much better convergence for y <= -10
    z = -np.sqrt(-2 * (y + np.log(2*np.pi)/2))
    for _ in range(4):
        z = z - (_norm_logcdf(z) - y) / _norm_logcdfprime(z)
    return z


def _truncnorm_ppf_scalar(q, a, b):
    shp = np.shape(q)
    q = np.atleast_1d(q)
    out = np.zeros(np.shape(q))
    condle0, condge1 = (q <= 0), (q >= 1)
    if np.any(condle0):
        out[condle0] = a
    if np.any(condge1):
        out[condge1] = b
    delta = _truncnorm_get_delta_scalar(a, b)
    cond_inner = ~condle0 & ~condge1
    if np.any(cond_inner):
        qinner = q[cond_inner]
        if delta > 0:
            if a > 0:
                sa, sb = _norm_sf(a), _norm_sf(b)
                np.place(out, cond_inner,
                         _norm_isf(qinner * sb + sa * (1.0 - qinner)))
            else:
                na, nb = _norm_cdf(a), _norm_cdf(b)
                np.place(out, cond_inner, _norm_ppf(qinner * nb + na * (1.0 - qinner)))
        elif np.isinf(b):
            np.place(out, cond_inner,
                     -_norm_ilogcdf(np.log1p(-qinner) + _norm_logsf(a)))
        elif np.isinf(a):
            np.place(out, cond_inner,
                     _norm_ilogcdf(np.log(q) + _norm_logcdf(b)))
        else:
            if b < 0:
                # Solve norm_logcdf(x) = norm_logcdf(a) + log1p(q * (expm1(norm_logcdf(b)  - norm_logcdf(a)))
                #      = nla + log1p(q * expm1(nlb - nla))
                #      = nlb + log(q) + log1p((1-q) * exp(nla - nlb)/q)
                def _f_cdf(x, c):
                    return _norm_logcdf(x) - c

                nla, nlb = _norm_logcdf(a), _norm_logcdf(b)
                values = nlb + np.log(q[cond_inner])
                C = np.exp(nla - nlb)
                if C:
                    one_minus_q = (1 - q)[cond_inner]
                    values += np.log1p(one_minus_q * C / q[cond_inner])
                x = [optimize.zeros.brentq(_f_cdf, a, b, args=(c,),
                                           maxiter=TRUNCNORM_MAX_BRENT_ITERS)for c in values]
                np.place(out, cond_inner, x)
            else:
                # Solve norm_logsf(x) = norm_logsf(b) + log1p((1-q) * (expm1(norm_logsf(a)  - norm_logsf(b)))
                #      = slb + log1p((1-q)[cond_inner] * expm1(sla - slb))
                #      = sla + log(1-q) + log1p(q * np.exp(slb - sla)/(1-q))
                def _f_sf(x, c):
                    return _norm_logsf(x) - c

                sla, slb = _norm_logsf(a), _norm_logsf(b)
                one_minus_q = (1-q)[cond_inner]
                values = sla + np.log(one_minus_q)
                C = np.exp(slb - sla)
                if C:
                    values += np.log1p(q[cond_inner] * C / one_minus_q)
                x = [optimize.zeros.brentq(_f_sf, a, b, args=(c,),
                                             maxiter=TRUNCNORM_MAX_BRENT_ITERS) for c in values]
                np.place(out, cond_inner, x)
        out[out < a] = a
        out[out > b] = b
    return (out[0] if (shp == ()) else out)


class truncnorm_gen(rv_continuous):
    r"""A truncated normal continuous random variable.

    %(before_notes)s

    Notes
    -----
    The standard form of this distribution is a standard normal truncated to
    the range [a, b] --- notice that a and b are defined over the domain of the
    standard normal.  To convert clip values for a specific mean and standard
    deviation, use::

        a, b = (myclip_a - my_mean) / my_std, (myclip_b - my_mean) / my_std

    `truncnorm` takes :math:`a` and :math:`b` as shape parameters.

    %(after_notes)s

    %(example)s

    """
    def _argcheck(self, a, b):
        return a < b

    def _get_support(self, a, b):
        return a, b

    def _pdf(self, x, a, b):
        if np.isscalar(a) and np.isscalar(b):
            return _truncnorm_pdf_scalar(x, a, b)
        a, b = np.atleast_1d(a), np.atleast_1d(b)
        if a.size == 1 and b.size == 1:
            return _truncnorm_pdf_scalar(x, a.item(), b.item())
        it = np.nditer([x, a, b, None], [],
                    [['readonly'], ['readonly'], ['readonly'], ['writeonly','allocate']])
        for (_x, _a, _b, _ld) in it:
            _ld[...] = _truncnorm_pdf_scalar(_x, _a, _b)
        return it.operands[3]

    def _logpdf(self, x, a, b):
        if np.isscalar(a) and np.isscalar(b):
            return _truncnorm_logpdf_scalar(x, a, b)
        a, b = np.atleast_1d(a), np.atleast_1d(b)
        if a.size == 1 and b.size == 1:
            return _truncnorm_logpdf_scalar(x, a.item(), b.item())
        it = np.nditer([x, a, b, None], [],
                    [['readonly'], ['readonly'], ['readonly'], ['writeonly','allocate']])
        for (_x, _a, _b, _ld) in it:
            _ld[...] = _truncnorm_logpdf_scalar(_x, _a, _b)
        return it.operands[3]

    def _cdf(self, x, a, b):
        if np.isscalar(a) and np.isscalar(b):
            return _truncnorm_cdf_scalar(x, a, b)
        a, b = np.atleast_1d(a), np.atleast_1d(b)
        if a.size == 1 and b.size == 1:
            return _truncnorm_cdf_scalar(x, a.item(), b.item())
        out = None
        it = np.nditer([x, a, b, out], [],
                       [['readonly'], ['readonly'], ['readonly'], ['writeonly', 'allocate']])
        for (_x, _a, _b, _p) in it:
            _p[...] = _truncnorm_cdf_scalar(_x, _a, _b)
        return it.operands[3]

    def _logcdf(self, x, a, b):
        if np.isscalar(a) and np.isscalar(b):
            return _truncnorm_logcdf_scalar(x, a, b)
        a, b = np.atleast_1d(a), np.atleast_1d(b)
        if a.size == 1 and b.size == 1:
            return _truncnorm_logcdf_scalar(x, a.item(), b.item())
        it = np.nditer([x, a, b, None], [],
                       [['readonly'], ['readonly'], ['readonly'], ['writeonly', 'allocate']])
        for (_x, _a, _b, _p) in it:
            _p[...] = _truncnorm_logcdf_scalar(_x, _a, _b)
        return it.operands[3]

    def _sf(self, x, a, b):
        if np.isscalar(a) and np.isscalar(b):
            return _truncnorm_sf_scalar(x, a, b)
        a, b = np.atleast_1d(a), np.atleast_1d(b)
        if a.size == 1 and b.size == 1:
            return _truncnorm_sf_scalar(x, a.item(), b.item())
        out = None
        it = np.nditer([x, a, b, out], [],
                       [['readonly'], ['readonly'], ['readonly'], ['writeonly', 'allocate']])
        for (_x, _a, _b, _p) in it:
            _p[...] = _truncnorm_sf_scalar(_x, _a, _b)
        return it.operands[3]

    def _logsf(self, x, a, b):
        if np.isscalar(a) and np.isscalar(b):
            return _truncnorm_logsf_scalar(x, a, b)
        a, b = np.atleast_1d(a), np.atleast_1d(b)
        if a.size == 1 and b.size == 1:
            return _truncnorm_logsf_scalar(x, a.item(), b.item())
        out = None
        it = np.nditer([x, a, b, out], [],
                       [['readonly'], ['readonly'], ['readonly'], ['writeonly', 'allocate']])
        for (_x, _a, _b, _p) in it:
            _p[...] = _truncnorm_logsf_scalar(_x, _a, _b)
        return it.operands[3]

    def _ppf(self, q, a, b):
        if np.isscalar(a) and np.isscalar(b):
            return _truncnorm_ppf_scalar(q, a, b)
        a, b = np.atleast_1d(a), np.atleast_1d(b)
        if a.size == 1 and b.size == 1:
            return _truncnorm_ppf_scalar(q, a.item(), b.item())

        out = None
        it = np.nditer([q, a, b, out], [],
                       [['readonly'], ['readonly'], ['readonly'], ['writeonly', 'allocate']])
        for (_q, _a, _b, _x) in it:
            _x[...] = _truncnorm_ppf_scalar(_q, _a, _b)
        return it.operands[3]

    def _munp(self, n, a, b):
        def n_th_moment(n, a, b):
            """
            Returns n-th moment. Defined only if n >= 0.
            Function cannot broadcast due to the loop over n
            """
            pA, pB = self._pdf([a, b], a, b)
            probs = [pA, -pB]
            moments = [0, 1]
            for k in range(1, n+1):
                # a or b might be infinite, and the corresponding pdf value
                # is 0 in that case, but nan is returned for the
                # multiplication.  However, as b->infinity,  pdf(b)*b**k -> 0.
                # So it is safe to use _lazywhere to avoid the nan.
                vals = _lazywhere(probs, [probs, [a, b]],
                                  lambda x, y: x * y**(k-1), fillvalue=0)
                mk = np.sum(vals) + (k-1) * moments[-2]
                moments.append(mk)
            return moments[-1]

        return _lazywhere((n >= 0) & (a == a) & (b == b), (n, a, b),
                          np.vectorize(n_th_moment, otypes=[np.float64]),
                          np.nan)

    def _stats(self, a, b, moments='mv'):
        pA, pB = self._pdf(np.array([a, b]), a, b)
        m1 = pA - pB
        mu = m1
        # use _lazywhere to avoid nan (See detailed comment in _munp)
        probs = [pA, -pB]
        vals = _lazywhere(probs, [probs, [a, b]], lambda x, y: x*y,
                          fillvalue=0)
        m2 = 1 + np.sum(vals)
        vals = _lazywhere(probs, [probs, [a-mu, b-mu]], lambda x, y: x*y,
                          fillvalue=0)
        # mu2 = m2 - mu**2, but not as numerically stable as:
        # mu2 = (a-mu)*pA - (b-mu)*pB + 1
        mu2 = 1 + np.sum(vals)
        vals = _lazywhere(probs, [probs, [a, b]], lambda x, y: x*y**2,
                          fillvalue=0)
        m3 = 2*m1 + np.sum(vals)
        vals = _lazywhere(probs, [probs, [a, b]], lambda x, y: x*y**3,
                          fillvalue=0)
        m4 = 3*m2 + np.sum(vals)

        mu3 = m3 + m1 * (-3*m2 + 2*m1**2)
        g1 = mu3 / np.power(mu2, 1.5)
        mu4 = m4 + m1*(-4*m3 + 3*m1*(2*m2 - m1**2))
        g2 = mu4 / mu2**2 - 3
        return mu, mu2, g1, g2

    def _rvs(self, a, b, size=None, random_state=None):
        # if a and b are scalar, use _rvs_scalar, otherwise need to create
        # output by iterating over parameters
        if np.isscalar(a) and np.isscalar(b):
            out = self._rvs_scalar(a, b, size, random_state=random_state)
        elif a.size == 1 and b.size == 1:
            out = self._rvs_scalar(a.item(), b.item(), size, random_state=random_state)
        else:
            # When this method is called, size will be a (possibly empty)
            # tuple of integers.  It will not be None; if `size=None` is passed
            # to `rvs()`, size will be the empty tuple ().

            a, b = np.broadcast_arrays(a, b)
            # a and b now have the same shape.

            # `shp` is the shape of the blocks of random variates that are
            # generated for each combination of parameters associated with
            # broadcasting a and b.
            # bc is a tuple the same length as size.  The values
            # in bc are bools.  If bc[j] is True, it means that
            # entire axis is filled in for a given combination of the
            # broadcast arguments.
            shp, bc = _check_shape(a.shape, size)

            # `numsamples` is the total number of variates to be generated
            # for each combination of the input arguments.
            numsamples = int(np.prod(shp))

            # `out` is the array to be returned.  It is filled in in the
            # loop below.
            out = np.empty(size)

            it = np.nditer([a, b],
                           flags=['multi_index'],
                           op_flags=[['readonly'], ['readonly']])
            while not it.finished:
                # Convert the iterator's multi_index into an index into the
                # `out` array where the call to _rvs_scalar() will be stored.
                # Where bc is True, we use a full slice; otherwise we use the
                # index value from it.multi_index.  len(it.multi_index) might
                # be less than len(bc), and in that case we want to align these
                # two sequences to the right, so the loop variable j runs from
                # -len(size) to 0.  This doesn't cause an IndexError, as
                # bc[j] will be True in those cases where it.multi_index[j]
                # would cause an IndexError.
                idx = tuple((it.multi_index[j] if not bc[j] else slice(None))
                            for j in range(-len(size), 0))
                out[idx] = self._rvs_scalar(it[0], it[1], numsamples, random_state).reshape(shp)
                it.iternext()

        if size == ():
            out = out.item()
        return out

    def _rvs_scalar(self, a, b, numsamples=None, random_state=None):
        if not numsamples:
            numsamples = 1

        # prepare sampling of rvs
        size1d = tuple(np.atleast_1d(numsamples))
        N = np.prod(size1d)  # number of rvs needed, reshape upon return
        # Calculate some rvs
        U = random_state.uniform(low=0, high=1, size=N)
        x = self._ppf(U, a, b)
        rvs = np.reshape(x, size1d)
        return rvs


truncnorm = truncnorm_gen(name='truncnorm', momtype=1)


# FIXME: RVS does not work.
class tukeylambda_gen(rv_continuous):
    r"""A Tukey-Lamdba continuous random variable.

    %(before_notes)s

    Notes
    -----
    A flexible distribution, able to represent and interpolate between the
    following distributions:

    - Cauchy                (:math:`lambda = -1`)
    - logistic              (:math:`lambda = 0`)
    - approx Normal         (:math:`lambda = 0.14`)
    - uniform from -1 to 1  (:math:`lambda = 1`)

    `tukeylambda` takes a real number :math:`lambda` (denoted ``lam``
    in the implementation) as a shape parameter.

    %(after_notes)s

    %(example)s

    """
    def _argcheck(self, lam):
        return np.ones(np.shape(lam), dtype=bool)

    def _pdf(self, x, lam):
        Fx = np.asarray(sc.tklmbda(x, lam))
        Px = Fx**(lam-1.0) + (np.asarray(1-Fx))**(lam-1.0)
        Px = 1.0/np.asarray(Px)
        return np.where((lam <= 0) | (abs(x) < 1.0/np.asarray(lam)), Px, 0.0)

    def _cdf(self, x, lam):
        return sc.tklmbda(x, lam)

    def _ppf(self, q, lam):
        return sc.boxcox(q, lam) - sc.boxcox1p(-q, lam)

    def _stats(self, lam):
        return 0, _tlvar(lam), 0, _tlkurt(lam)

    def _entropy(self, lam):
        def integ(p):
            return np.log(pow(p, lam-1)+pow(1-p, lam-1))
        return integrate.quad(integ, 0, 1)[0]


tukeylambda = tukeylambda_gen(name='tukeylambda')


class FitUniformFixedScaleDataError(FitDataError):
    def __init__(self, ptp, fscale):
        self.args = (
            "Invalid values in `data`.  Maximum likelihood estimation with "
            "the uniform distribution and fixed scale requires that "
            "data.ptp() <= fscale, but data.ptp() = %r and fscale = %r." %
            (ptp, fscale),
        )


class uniform_gen(rv_continuous):
    r"""A uniform continuous random variable.

    In the standard form, the distribution is uniform on ``[0, 1]``. Using
    the parameters ``loc`` and ``scale``, one obtains the uniform distribution
    on ``[loc, loc + scale]``.

    %(before_notes)s

    %(example)s

    """
    def _rvs(self, size=None, random_state=None):
        return random_state.uniform(0.0, 1.0, size)

    def _pdf(self, x):
        return 1.0*(x == x)

    def _cdf(self, x):
        return x

    def _ppf(self, q):
        return q

    def _stats(self):
        return 0.5, 1.0/12, 0, -1.2

    def _entropy(self):
        return 0.0

    def fit(self, data, *args, **kwds):
        """
        Maximum likelihood estimate for the location and scale parameters.

        `uniform.fit` uses only the following parameters.  Because exact
        formulas are used, the parameters related to optimization that are
        available in the `fit` method of other distributions are ignored
        here.  The only positional argument accepted is `data`.

        Parameters
        ----------
        data : array_like
            Data to use in calculating the maximum likelihood estimate.
        floc : float, optional
            Hold the location parameter fixed to the specified value.
        fscale : float, optional
            Hold the scale parameter fixed to the specified value.

        Returns
        -------
        loc, scale : float
            Maximum likelihood estimates for the location and scale.

        Notes
        -----
        An error is raised if `floc` is given and any values in `data` are
        less than `floc`, or if `fscale` is given and `fscale` is less
        than ``data.max() - data.min()``.  An error is also raised if both
        `floc` and `fscale` are given.

        Examples
        --------
        >>> from scipy.stats import uniform

        We'll fit the uniform distribution to `x`:

        >>> x = np.array([2, 2.5, 3.1, 9.5, 13.0])

        For a uniform distribution MLE, the location is the minimum of the
        data, and the scale is the maximum minus the minimum.

        >>> loc, scale = uniform.fit(x)
        >>> loc
        2.0
        >>> scale
        11.0

        If we know the data comes from a uniform distribution where the support
        starts at 0, we can use `floc=0`:

        >>> loc, scale = uniform.fit(x, floc=0)
        >>> loc
        0.0
        >>> scale
        13.0

        Alternatively, if we know the length of the support is 12, we can use
        `fscale=12`:

        >>> loc, scale = uniform.fit(x, fscale=12)
        >>> loc
        1.5
        >>> scale
        12.0

        In that last example, the support interval is [1.5, 13.5].  This
        solution is not unique.  For example, the distribution with ``loc=2``
        and ``scale=12`` has the same likelihood as the one above.  When
        `fscale` is given and it is larger than ``data.max() - data.min()``,
        the parameters returned by the `fit` method center the support over
        the interval ``[data.min(), data.max()]``.

        """
        if len(args) > 0:
            raise TypeError("Too many arguments.")

        floc = kwds.pop('floc', None)
        fscale = kwds.pop('fscale', None)

        _remove_optimizer_parameters(kwds)

        if floc is not None and fscale is not None:
            # This check is for consistency with `rv_continuous.fit`.
            raise ValueError("All parameters fixed. There is nothing to "
                             "optimize.")

        data = np.asarray(data)

        if not np.isfinite(data).all():
            raise RuntimeError("The data contains non-finite values.")

        # MLE for the uniform distribution
        # --------------------------------
        # The PDF is
        #
        #     f(x, loc, scale) = {1/scale  for loc <= x <= loc + scale
        #                        {0        otherwise}
        #
        # The likelihood function is
        #     L(x, loc, scale) = (1/scale)**n
        # where n is len(x), assuming loc <= x <= loc + scale for all x.
        # The log-likelihood is
        #     l(x, loc, scale) = -n*log(scale)
        # The log-likelihood is maximized by making scale as small as possible,
        # while keeping loc <= x <= loc + scale.   So if neither loc nor scale
        # are fixed, the log-likelihood is maximized by choosing
        #     loc = x.min()
        #     scale = x.ptp()
        # If loc is fixed, it must be less than or equal to x.min(), and then
        # the scale is
        #     scale = x.max() - loc
        # If scale is fixed, it must not be less than x.ptp().  If scale is
        # greater than x.ptp(), the solution is not unique.  Note that the
        # likelihood does not depend on loc, except for the requirement that
        # loc <= x <= loc + scale.  All choices of loc for which
        #     x.max() - scale <= loc <= x.min()
        # have the same log-likelihood.  In this case, we choose loc such that
        # the support is centered over the interval [data.min(), data.max()]:
        #     loc = x.min() = 0.5*(scale - x.ptp())

        if fscale is None:
            # scale is not fixed.
            if floc is None:
                # loc is not fixed, scale is not fixed.
                loc = data.min()
                scale = data.ptp()
            else:
                # loc is fixed, scale is not fixed.
                loc = floc
                scale = data.max() - loc
                if data.min() < loc:
                    raise FitDataError("uniform", lower=loc, upper=loc + scale)
        else:
            # loc is not fixed, scale is fixed.
            ptp = data.ptp()
            if ptp > fscale:
                raise FitUniformFixedScaleDataError(ptp=ptp, fscale=fscale)
            # If ptp < fscale, the ML estimate is not unique; see the comments
            # above.  We choose the distribution for which the support is
            # centered over the interval [data.min(), data.max()].
            loc = data.min() - 0.5*(fscale - ptp)
            scale = fscale

        # We expect the return values to be floating point, so ensure it
        # by explicitly converting to float.
        return float(loc), float(scale)


uniform = uniform_gen(a=0.0, b=1.0, name='uniform')


class vonmises_gen(rv_continuous):
    r"""A Von Mises continuous random variable.

    %(before_notes)s

    Notes
    -----
    The probability density function for `vonmises` and `vonmises_line` is:

    .. math::

        f(x, \kappa) = \frac{ \exp(\kappa \cos(x)) }{ 2 \pi I_0(\kappa) }

    for :math:`-\pi \le x \le \pi`, :math:`\kappa > 0`. :math:`I_0` is the
    modified Bessel function of order zero (`scipy.special.i0`).

    `vonmises` is a circular distribution which does not restrict the
    distribution to a fixed interval. Currently, there is no circular
    distribution framework in scipy. The ``cdf`` is implemented such that
    ``cdf(x + 2*np.pi) == cdf(x) + 1``.

    `vonmises_line` is the same distribution, defined on :math:`[-\pi, \pi]`
    on the real line. This is a regular (i.e. non-circular) distribution.

    `vonmises` and `vonmises_line` take ``kappa`` as a shape parameter.

    %(after_notes)s

    %(example)s

    """
    def _rvs(self, kappa, size=None, random_state=None):
        return random_state.vonmises(0.0, kappa, size=size)

    def _pdf(self, x, kappa):
        # vonmises.pdf(x, \kappa) = exp(\kappa * cos(x)) / (2*pi*I[0](\kappa))
        return np.exp(kappa * np.cos(x)) / (2*np.pi*sc.i0(kappa))

    def _cdf(self, x, kappa):
        return _stats.von_mises_cdf(kappa, x)

    def _stats_skip(self, kappa):
        return 0, None, 0, None

    def _entropy(self, kappa):
        return (-kappa * sc.i1(kappa) / sc.i0(kappa) +
                np.log(2 * np.pi * sc.i0(kappa)))


vonmises = vonmises_gen(name='vonmises')
vonmises_line = vonmises_gen(a=-np.pi, b=np.pi, name='vonmises_line')


class wald_gen(invgauss_gen):
    r"""A Wald continuous random variable.

    %(before_notes)s

    Notes
    -----
    The probability density function for `wald` is:

    .. math::

        f(x) = \frac{1}{\sqrt{2\pi x^3}} \exp(- \frac{ (x-1)^2 }{ 2x })

    for :math:`x >= 0`.

    `wald` is a special case of `invgauss` with ``mu=1``.

    %(after_notes)s

    %(example)s
    """
    _support_mask = rv_continuous._open_support_mask

    def _rvs(self, size=None, random_state=None):
        return random_state.wald(1.0, 1.0, size=size)

    def _pdf(self, x):
        # wald.pdf(x) = 1/sqrt(2*pi*x**3) * exp(-(x-1)**2/(2*x))
        return invgauss._pdf(x, 1.0)

    def _logpdf(self, x):
        return invgauss._logpdf(x, 1.0)

    def _cdf(self, x):
        return invgauss._cdf(x, 1.0)

    def _stats(self):
        return 1.0, 1.0, 3.0, 15.0


wald = wald_gen(a=0.0, name="wald")


class wrapcauchy_gen(rv_continuous):
    r"""A wrapped Cauchy continuous random variable.

    %(before_notes)s

    Notes
    -----
    The probability density function for `wrapcauchy` is:

    .. math::

        f(x, c) = \frac{1-c^2}{2\pi (1+c^2 - 2c \cos(x))}

    for :math:`0 \le x \le 2\pi`, :math:`0 < c < 1`.

    `wrapcauchy` takes ``c`` as a shape parameter for :math:`c`.

    %(after_notes)s

    %(example)s

    """
    def _argcheck(self, c):
        return (c > 0) & (c < 1)

    def _pdf(self, x, c):
        # wrapcauchy.pdf(x, c) = (1-c**2) / (2*pi*(1+c**2-2*c*cos(x)))
        return (1.0-c*c)/(2*np.pi*(1+c*c-2*c*np.cos(x)))

    def _cdf(self, x, c):
        output = np.zeros(x.shape, dtype=x.dtype)
        val = (1.0+c)/(1.0-c)
        c1 = x < np.pi
        c2 = 1-c1
        xp = np.extract(c1, x)
        xn = np.extract(c2, x)
        if np.any(xn):
            valn = np.extract(c2, np.ones_like(x)*val)
            xn = 2*np.pi - xn
            yn = np.tan(xn/2.0)
            on = 1.0-1.0/np.pi*np.arctan(valn*yn)
            np.place(output, c2, on)
        if np.any(xp):
            valp = np.extract(c1, np.ones_like(x)*val)
            yp = np.tan(xp/2.0)
            op = 1.0/np.pi*np.arctan(valp*yp)
            np.place(output, c1, op)
        return output

    def _ppf(self, q, c):
        val = (1.0-c)/(1.0+c)
        rcq = 2*np.arctan(val*np.tan(np.pi*q))
        rcmq = 2*np.pi-2*np.arctan(val*np.tan(np.pi*(1-q)))
        return np.where(q < 1.0/2, rcq, rcmq)

    def _entropy(self, c):
        return np.log(2*np.pi*(1-c*c))


wrapcauchy = wrapcauchy_gen(a=0.0, b=2*np.pi, name='wrapcauchy')


class gennorm_gen(rv_continuous):
    r"""A generalized normal continuous random variable.

    %(before_notes)s

    Notes
    -----
    The probability density function for `gennorm` is [1]_:

    .. math::

        f(x, \beta) = \frac{\beta}{2 \Gamma(1/\beta)} \exp(-|x|^\beta)

    :math:`\Gamma` is the gamma function (`scipy.special.gamma`).

    `gennorm` takes ``beta`` as a shape parameter for :math:`\beta`.
    For :math:`\beta = 1`, it is identical to a Laplace distribution.
    For :math:`\beta = 2`, it is identical to a normal distribution
    (with ``scale=1/sqrt(2)``).

    See Also
    --------
    laplace : Laplace distribution
    norm : normal distribution

    References
    ----------

    .. [1] "Generalized normal distribution, Version 1",
           https://en.wikipedia.org/wiki/Generalized_normal_distribution#Version_1

    %(example)s

    """

    def _pdf(self, x, beta):
        return np.exp(self._logpdf(x, beta))

    def _logpdf(self, x, beta):
        return np.log(0.5*beta) - sc.gammaln(1.0/beta) - abs(x)**beta

    def _cdf(self, x, beta):
        c = 0.5 * np.sign(x)
        # evaluating (.5 + c) first prevents numerical cancellation
        return (0.5 + c) - c * sc.gammaincc(1.0/beta, abs(x)**beta)

    def _ppf(self, x, beta):
        c = np.sign(x - 0.5)
        # evaluating (1. + c) first prevents numerical cancellation
        return c * sc.gammainccinv(1.0/beta, (1.0 + c) - 2.0*c*x)**(1.0/beta)

    def _sf(self, x, beta):
        return self._cdf(-x, beta)

    def _isf(self, x, beta):
        return -self._ppf(x, beta)

    def _stats(self, beta):
        c1, c3, c5 = sc.gammaln([1.0/beta, 3.0/beta, 5.0/beta])
        return 0., np.exp(c3 - c1), 0., np.exp(c5 + c1 - 2.0*c3) - 3.

    def _entropy(self, beta):
        return 1. / beta - np.log(.5 * beta) + sc.gammaln(1. / beta)


gennorm = gennorm_gen(name='gennorm')


class halfgennorm_gen(rv_continuous):
    r"""The upper half of a generalized normal continuous random variable.

    %(before_notes)s

    Notes
    -----
    The probability density function for `halfgennorm` is:

    .. math::

        f(x, \beta) = \frac{\beta}{\Gamma(1/\beta)} \exp(-|x|^\beta)

    for :math:`x > 0`. :math:`\Gamma` is the gamma function
    (`scipy.special.gamma`).

    `gennorm` takes ``beta`` as a shape parameter for :math:`\beta`.
    For :math:`\beta = 1`, it is identical to an exponential distribution.
    For :math:`\beta = 2`, it is identical to a half normal distribution
    (with ``scale=1/sqrt(2)``).

    See Also
    --------
    gennorm : generalized normal distribution
    expon : exponential distribution
    halfnorm : half normal distribution

    References
    ----------

    .. [1] "Generalized normal distribution, Version 1",
           https://en.wikipedia.org/wiki/Generalized_normal_distribution#Version_1

    %(example)s

    """

    def _pdf(self, x, beta):
        #                                 beta
        # halfgennorm.pdf(x, beta) =  -------------  exp(-|x|**beta)
        #                             gamma(1/beta)
        return np.exp(self._logpdf(x, beta))

    def _logpdf(self, x, beta):
        return np.log(beta) - sc.gammaln(1.0/beta) - x**beta

    def _cdf(self, x, beta):
        return sc.gammainc(1.0/beta, x**beta)

    def _ppf(self, x, beta):
        return sc.gammaincinv(1.0/beta, x)**(1.0/beta)

    def _sf(self, x, beta):
        return sc.gammaincc(1.0/beta, x**beta)

    def _isf(self, x, beta):
        return sc.gammainccinv(1.0/beta, x)**(1.0/beta)

    def _entropy(self, beta):
        return 1.0/beta - np.log(beta) + sc.gammaln(1.0/beta)


halfgennorm = halfgennorm_gen(a=0, name='halfgennorm')


class crystalball_gen(rv_continuous):
    r"""
    Crystalball distribution

    %(before_notes)s

    Notes
    -----
    The probability density function for `crystalball` is:

    .. math::

        f(x, \beta, m) =  \begin{cases}
                            N \exp(-x^2 / 2),  &\text{for } x > -\beta\\
                            N A (B - x)^{-m}  &\text{for } x \le -\beta
                          \end{cases}

    where :math:`A = (m / |\beta|)^n  \exp(-\beta^2 / 2)`,
    :math:`B = m/|\beta| - |\beta|` and :math:`N` is a normalisation constant.

    `crystalball` takes :math:`\beta > 0` and :math:`m > 1` as shape
    parameters.  :math:`\beta` defines the point where the pdf changes
    from a power-law to a Gaussian distribution.  :math:`m` is the power
    of the power-law tail.

    References
    ----------
    .. [1] "Crystal Ball Function",
           https://en.wikipedia.org/wiki/Crystal_Ball_function

    %(after_notes)s

    .. versionadded:: 0.19.0

    %(example)s
    """

    def _pdf(self, x, beta, m):
        """
        Return PDF of the crystalball function.

                                            --
                                           | exp(-x**2 / 2),  for x > -beta
        crystalball.pdf(x, beta, m) =  N * |
                                           | A * (B - x)**(-m), for x <= -beta
                                            --
        """
        N = 1.0 / (m/beta / (m-1) * np.exp(-beta**2 / 2.0) +
                   _norm_pdf_C * _norm_cdf(beta))

        def rhs(x, beta, m):
            return np.exp(-x**2 / 2)

        def lhs(x, beta, m):
            return ((m/beta)**m * np.exp(-beta**2 / 2.0) *
                    (m/beta - beta - x)**(-m))

        return N * _lazywhere(x > -beta, (x, beta, m), f=rhs, f2=lhs)

    def _logpdf(self, x, beta, m):
        """
        Return the log of the PDF of the crystalball function.
        """
        N = 1.0 / (m/beta / (m-1) * np.exp(-beta**2 / 2.0) +
                   _norm_pdf_C * _norm_cdf(beta))

        def rhs(x, beta, m):
            return -x**2/2

        def lhs(x, beta, m):
            return m*np.log(m/beta) - beta**2/2 - m*np.log(m/beta - beta - x)

        return np.log(N) + _lazywhere(x > -beta, (x, beta, m), f=rhs, f2=lhs)

    def _cdf(self, x, beta, m):
        """
        Return CDF of the crystalball function
        """
        N = 1.0 / (m/beta / (m-1) * np.exp(-beta**2 / 2.0) +
                   _norm_pdf_C * _norm_cdf(beta))

        def rhs(x, beta, m):
            return ((m/beta) * np.exp(-beta**2 / 2.0) / (m-1) +
                    _norm_pdf_C * (_norm_cdf(x) - _norm_cdf(-beta)))

        def lhs(x, beta, m):
            return ((m/beta)**m * np.exp(-beta**2 / 2.0) *
                    (m/beta - beta - x)**(-m+1) / (m-1))

        return N * _lazywhere(x > -beta, (x, beta, m), f=rhs, f2=lhs)

    def _ppf(self, p, beta, m):
        N = 1.0 / (m/beta / (m-1) * np.exp(-beta**2 / 2.0) +
                   _norm_pdf_C * _norm_cdf(beta))
        pbeta = N * (m/beta) * np.exp(-beta**2/2) / (m - 1)

        def ppf_less(p, beta, m):
            eb2 = np.exp(-beta**2/2)
            C = (m/beta) * eb2 / (m-1)
            N = 1/(C + _norm_pdf_C * _norm_cdf(beta))
            return (m/beta - beta -
                    ((m - 1)*(m/beta)**(-m)/eb2*p/N)**(1/(1-m)))

        def ppf_greater(p, beta, m):
            eb2 = np.exp(-beta**2/2)
            C = (m/beta) * eb2 / (m-1)
            N = 1/(C + _norm_pdf_C * _norm_cdf(beta))
            return _norm_ppf(_norm_cdf(-beta) + (1/_norm_pdf_C)*(p/N - C))

        return _lazywhere(p < pbeta, (p, beta, m), f=ppf_less, f2=ppf_greater)

    def _munp(self, n, beta, m):
        """
        Returns the n-th non-central moment of the crystalball function.
        """
        N = 1.0 / (m/beta / (m-1) * np.exp(-beta**2 / 2.0) +
                   _norm_pdf_C * _norm_cdf(beta))

        def n_th_moment(n, beta, m):
            """
            Returns n-th moment. Defined only if n+1 < m
            Function cannot broadcast due to the loop over n
            """
            A = (m/beta)**m * np.exp(-beta**2 / 2.0)
            B = m/beta - beta
            rhs = (2**((n-1)/2.0) * sc.gamma((n+1)/2) *
                   (1.0 + (-1)**n * sc.gammainc((n+1)/2, beta**2 / 2)))
            lhs = np.zeros(rhs.shape)
            for k in range(n + 1):
                lhs += (sc.binom(n, k) * B**(n-k) * (-1)**k / (m - k - 1) *
                        (m/beta)**(-m + k + 1))
            return A * lhs + rhs

        return N * _lazywhere(n + 1 < m, (n, beta, m),
                              np.vectorize(n_th_moment, otypes=[np.float64]),
                              np.inf)

    def _argcheck(self, beta, m):
        """
        Shape parameter bounds are m > 1 and beta > 0.
        """
        return (m > 1) & (beta > 0)


crystalball = crystalball_gen(name='crystalball', longname="A Crystalball Function")


def _argus_phi(chi):
    """
    Utility function for the argus distribution
    used in the CDF and norm of the Argus Funktion
    """
    return _norm_cdf(chi) - chi * _norm_pdf(chi) - 0.5


class argus_gen(rv_continuous):
    r"""
    Argus distribution

    %(before_notes)s

    Notes
    -----
    The probability density function for `argus` is:

    .. math::

        f(x, \chi) = \frac{\chi^3}{\sqrt{2\pi} \Psi(\chi)} x \sqrt{1-x^2}
                     \exp(-\chi^2 (1 - x^2)/2)

    for :math:`0 < x < 1` and :math:`\chi > 0`, where

    .. math::

        \Psi(\chi) = \Phi(\chi) - \chi \phi(\chi) - 1/2

    with :math:`\Phi` and :math:`\phi` being the CDF and PDF of a standard
    normal distribution, respectively.

    `argus` takes :math:`\chi` as shape a parameter.

    References
    ----------

    .. [1] "ARGUS distribution",
           https://en.wikipedia.org/wiki/ARGUS_distribution

    %(after_notes)s

    .. versionadded:: 0.19.0

    %(example)s
    """
    def _pdf(self, x, chi):
        y = 1.0 - x**2
        A = chi**3 / (_norm_pdf_C * _argus_phi(chi))
        return A * x * np.sqrt(y) * np.exp(-chi**2 * y / 2)

    def _cdf(self, x, chi):
        return 1.0 - self._sf(x, chi)

    def _sf(self, x, chi):
        return _argus_phi(chi * np.sqrt(1 - x**2)) / _argus_phi(chi)

    def _rvs(self, chi, size=None, random_state=None):
        chi = np.asarray(chi)
        if chi.size == 1:
            out = self._rvs_scalar(chi, numsamples=size,
                                   random_state=random_state)
        else:
            shp, bc = _check_shape(chi.shape, size)
            numsamples = int(np.prod(shp))
            out = np.empty(size)
            it = np.nditer([chi],
                           flags=['multi_index'],
                           op_flags=[['readonly']])
            while not it.finished:
                idx = tuple((it.multi_index[j] if not bc[j] else slice(None))
                            for j in range(-len(size), 0))
                r = self._rvs_scalar(it[0], numsamples=numsamples,
                                     random_state=random_state)
                out[idx] = r.reshape(shp)
                it.iternext()

        if size == ():
            out = out[()]
        return out

    def _rvs_scalar(self, chi, numsamples=None, random_state=None):
        # if chi <= 2.611:
        # use rejection method, see Devroye:
        # Non-Uniform Random Variate Generation, 1986, section II.3.2.
        # write: self.pdf = c * g(x) * h(x), where
        # h is [0,1]-valued and g is a density
        # g(x) = d1 * chi**2 * x * exp(-chi**2 * (1 - x**2) / 2), 0 <= x <= 1
        # h(x) = sqrt(1 - x**2), 0 <= x <= 1
        # Integrating g, we get:
        # G(x) = d1 * exp(-chi**2 * (1 - x**2) / 2) - d2
        # d1 and d2 are determined by G(0) = 0 and G(1) = 1
        # d1 = 1 / (1 - exp(-0.5 * chi**2))
        # d2 = 1 / (exp(0.5 * chi**2) - 1)
        # => G(x) = (exp(chi**2 * x**2 /2) - 1) / (exp(chi**2 / 2) - 1)
        # expected number of iterations is c with
        # c = -np.expm1(-0.5 * chi**2) * chi / (_norm_pdf_C * _argus_phi(chi))
        # note that G can be inverted easily, so we can sample
        # rvs from this distribution
        # G_inv(y) = sqrt(2 * log(1 + (exp(chi**2 / 2) - 1) * y) / chi**2)
        # to avoid an overflow of exp(chi**2 / 2), it is convenient to write
        # G_inv(y) = sqrt(1 + 2 * log(exp(-chi**2 / 2) * (1-y) + y) / chi**2)
        #
        # if chi > 2.611:
        # use ratio of uniforms method applied to a transformed variable of X
        # (X is ARGUS with parameter chi):
        # Y = chi * sqrt(1 - X**2) has density proportional to
        # u**2 * exp(-u**2 / 2) on [0, chi] (Maxwell distribution conditioned
        # on [0, chi]). Apply ratio of uniforms to this density to generate
        # samples of Y and convert back to X
        #
        # The expected number of iterations using the rejection method
        # increases with increasing chi, whereas the expected number of
        # iterations using the ratio of uniforms method decreases with
        # increasing chi. The crossover occurs where
        # chi*(1 - exp(-0.5*chi**2)) = 8*sqrt(2)*exp(-1.5) => chi ~ 2.611
        # Switching algorithms at chi=2.611 means that the expected number of
        # iterations is always below 2.2.

        if chi <= 2.611:
            # use rejection method
            size1d = tuple(np.atleast_1d(numsamples))
            N = int(np.prod(size1d))
            x = np.zeros(N)
            echi = np.exp(-chi**2 / 2)
            simulated = 0
            while simulated < N:
                k = N - simulated
                u = random_state.uniform(size=k)
                v = random_state.uniform(size=k)
                # acceptance condition: u <= h(G_inv(v)). This simplifies to
                z = 2 * np.log(echi * (1 - v) + v) / chi**2
                accept = (u**2 + z <= 0)
                num_accept = np.sum(accept)
                if num_accept > 0:
                    # rvs follow a distribution with density g: rvs = G_inv(v)
                    rvs = np.sqrt(1 + z[accept])
                    x[simulated:(simulated + num_accept)] = rvs
                    simulated += num_accept

            return np.reshape(x, size1d)
        else:
            # use ratio of uniforms method
            def f(x):
                return np.where((x >= 0) & (x <= chi),
                                np.exp(2*np.log(x) - x**2/2), 0)

            umax = np.sqrt(2) / np.exp(0.5)
            vmax = 4 / np.exp(1)
            z = rvs_ratio_uniforms(f, umax, 0, vmax, size=numsamples,
                                   random_state=random_state)
            return np.sqrt(1 - z*z / chi**2)

    def _stats(self, chi):
        chi2 = chi**2
        phi = _argus_phi(chi)
        m = np.sqrt(np.pi/8) * chi * np.exp(-chi2/4) * sc.iv(1, chi2/4) / phi
        v = (1 - 3 / chi2 + chi * _norm_pdf(chi) / phi) - m**2
        return m, v, None, None


argus = argus_gen(name='argus', longname="An Argus Function", a=0.0, b=1.0)


class rv_histogram(rv_continuous):
    """
    Generates a distribution given by a histogram.
    This is useful to generate a template distribution from a binned
    datasample.

    As a subclass of the `rv_continuous` class, `rv_histogram` inherits from it
    a collection of generic methods (see `rv_continuous` for the full list),
    and implements them based on the properties of the provided binned
    datasample.

    Parameters
    ----------
    histogram : tuple of array_like
      Tuple containing two array_like objects
      The first containing the content of n bins
      The second containing the (n+1) bin boundaries
      In particular the return value np.histogram is accepted

    Notes
    -----
    There are no additional shape parameters except for the loc and scale.
    The pdf is defined as a stepwise function from the provided histogram
    The cdf is a linear interpolation of the pdf.

    .. versionadded:: 0.19.0

    Examples
    --------

    Create a scipy.stats distribution from a numpy histogram

    >>> import scipy.stats
    >>> import numpy as np
    >>> data = scipy.stats.norm.rvs(size=100000, loc=0, scale=1.5, random_state=123)
    >>> hist = np.histogram(data, bins=100)
    >>> hist_dist = scipy.stats.rv_histogram(hist)

    Behaves like an ordinary scipy rv_continuous distribution

    >>> hist_dist.pdf(1.0)
    0.20538577847618705
    >>> hist_dist.cdf(2.0)
    0.90818568543056499

    PDF is zero above (below) the highest (lowest) bin of the histogram,
    defined by the max (min) of the original dataset

    >>> hist_dist.pdf(np.max(data))
    0.0
    >>> hist_dist.cdf(np.max(data))
    1.0
    >>> hist_dist.pdf(np.min(data))
    7.7591907244498314e-05
    >>> hist_dist.cdf(np.min(data))
    0.0

    PDF and CDF follow the histogram

    >>> import matplotlib.pyplot as plt
    >>> X = np.linspace(-5.0, 5.0, 100)
    >>> plt.title("PDF from Template")
    >>> plt.hist(data, density=True, bins=100)
    >>> plt.plot(X, hist_dist.pdf(X), label='PDF')
    >>> plt.plot(X, hist_dist.cdf(X), label='CDF')
    >>> plt.show()

    """
    _support_mask = rv_continuous._support_mask

    def __init__(self, histogram, *args, **kwargs):
        """
        Create a new distribution using the given histogram

        Parameters
        ----------
        histogram : tuple of array_like
          Tuple containing two array_like objects
          The first containing the content of n bins
          The second containing the (n+1) bin boundaries
          In particular the return value np.histogram is accepted
        """
        self._histogram = histogram
        if len(histogram) != 2:
            raise ValueError("Expected length 2 for parameter histogram")
        self._hpdf = np.asarray(histogram[0])
        self._hbins = np.asarray(histogram[1])
        if len(self._hpdf) + 1 != len(self._hbins):
            raise ValueError("Number of elements in histogram content "
                             "and histogram boundaries do not match, "
                             "expected n and n+1.")
        self._hbin_widths = self._hbins[1:] - self._hbins[:-1]
        self._hpdf = self._hpdf / float(np.sum(self._hpdf * self._hbin_widths))
        self._hcdf = np.cumsum(self._hpdf * self._hbin_widths)
        self._hpdf = np.hstack([0.0, self._hpdf, 0.0])
        self._hcdf = np.hstack([0.0, self._hcdf])
        # Set support
        kwargs['a'] = self.a = self._hbins[0]
        kwargs['b'] = self.b = self._hbins[-1]
        super(rv_histogram, self).__init__(*args, **kwargs)

    def _pdf(self, x):
        """
        PDF of the histogram
        """
        return self._hpdf[np.searchsorted(self._hbins, x, side='right')]

    def _cdf(self, x):
        """
        CDF calculated from the histogram
        """
        return np.interp(x, self._hbins, self._hcdf)

    def _ppf(self, x):
        """
        Percentile function calculated from the histogram
        """
        return np.interp(x, self._hcdf, self._hbins)

    def _munp(self, n):
        """Compute the n-th non-central moment."""
        integrals = (self._hbins[1:]**(n+1) - self._hbins[:-1]**(n+1)) / (n+1)
        return np.sum(self._hpdf[1:-1] * integrals)

    def _entropy(self):
        """Compute entropy of distribution"""
        res = _lazywhere(self._hpdf[1:-1] > 0.0,
                         (self._hpdf[1:-1],),
                         np.log,
                         0.0)
        return -np.sum(self._hpdf[1:-1] * res * self._hbin_widths)

    def _updated_ctor_param(self):
        """
        Set the histogram as additional constructor argument
        """
        dct = super(rv_histogram, self)._updated_ctor_param()
        dct['histogram'] = self._histogram
        return dct


# Collect names of classes and objects in this module.
pairs = list(globals().items())
_distn_names, _distn_gen_names = get_distribution_names(pairs, rv_continuous)

__all__ = _distn_names + _distn_gen_names + ['rv_histogram']<|MERGE_RESOLUTION|>--- conflicted
+++ resolved
@@ -4253,12 +4253,8 @@
 
     """
 
-<<<<<<< HEAD
-    def _rvs(self, alpha, beta):
-=======
     def _rvs(self, alpha, beta, size=None, random_state=None):
 
->>>>>>> 28d4244b
         def alpha1func(alpha, beta, TH, aTH, bTH, cosTH, tanTH, W):
             return (
                 2 / np.pi * (np.pi / 2 + bTH) * tanTH -
@@ -4292,20 +4288,6 @@
             )
             return res
 
-<<<<<<< HEAD
-        sz = self._size
-        alpha = broadcast_to(alpha, sz)
-        beta = broadcast_to(beta, sz)
-        TH = uniform.rvs(
-            loc=-np.pi / 2.0,
-            scale=np.pi,
-            size=sz,
-            random_state=self._random_state
-        )
-        W = expon.rvs(size=sz, random_state=self._random_state)
-        aTH = alpha * TH
-        bTH = beta * TH
-=======
         alpha = np.broadcast_to(alpha, size)
         beta = np.broadcast_to(beta, size)
         TH = uniform.rvs(loc=-np.pi/2.0, scale=np.pi, size=size,
@@ -4313,7 +4295,6 @@
         W = expon.rvs(size=size, random_state=random_state)
         aTH = alpha*TH
         bTH = beta*TH
->>>>>>> 28d4244b
         cosTH = np.cos(TH)
         tanTH = np.tan(TH)
         res = _lazywhere(
@@ -4390,14 +4371,8 @@
             if x0 > zeta:
 
                 def g(theta):
-<<<<<<< HEAD
-                    return V(theta) * np.real(
-                        np.complex(x0 - zeta)**(alpha / (alpha - 1))
-                    )
-=======
                     return (V(theta) *
                             np.real(np.complex128(x0-zeta)**(alpha/(alpha-1))))
->>>>>>> 28d4244b
 
                 def f(theta):
                     g_1 = g(theta)
@@ -4500,15 +4475,8 @@
                 c_1 = 1 if alpha > 1 else .5 - xi / np.pi
 
                 def f(theta):
-<<<<<<< HEAD
-                    return np.exp(
-                        -V(theta) *
-                        np.real(np.complex(x0 - zeta)**(alpha / (alpha - 1)))
-                    )
-=======
                     z = np.complex128(x0 - zeta)
                     return np.exp(-V(theta) * np.real(z**(alpha/(alpha-1))))
->>>>>>> 28d4244b
 
                 with np.errstate(all="ignore"):
                     # spare calculating integral on null set
@@ -4668,17 +4636,10 @@
                     ]
                 ).reshape(len(data_subset), 1)
             else:
-<<<<<<< HEAD
                 warnings.warn(
                  'Cumulative density calculations experimental for FFT method.'
                  + ' Use piecewise method instead.', RuntimeWarning
                 )
-=======
-                warnings.warn("FFT method is considered experimental for "
-                              "cumulative distribution function "
-                              "evaluations. Use Zolotarev's method instead.",
-                              RuntimeWarning)
->>>>>>> 28d4244b
                 _alpha, _beta = pair
                 _x = data_subset[:, (0, )]
 
