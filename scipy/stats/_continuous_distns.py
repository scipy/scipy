--- conflicted
+++ resolved
@@ -22,17 +22,10 @@
 from ._rvs_sampling import rvs_ratio_uniforms
 from ._tukeylambda_stats import (tukeylambda_variance as _tlvar,
                                  tukeylambda_kurtosis as _tlkurt)
-<<<<<<< HEAD
-from ._distn_infrastructure import (get_distribution_names, _kurtosis,
-                                    _ncx2_cdf, _ncx2_log_pdf, _ncx2_pdf,
-                                    rv_continuous, _skew, valarray,
-                                    _get_fixed_fit_value, _check_shape,
-                                    _fit_determine_optimizer)
-=======
 from ._distn_infrastructure import (
     get_distribution_names, _kurtosis, _ncx2_cdf, _ncx2_log_pdf, _ncx2_pdf,
-    rv_continuous, _skew, _get_fixed_fit_value, _check_shape)
->>>>>>> 1948a0b2
+    rv_continuous, _skew, _get_fixed_fit_value, _check_shape,
+    _fit_determine_optimizer)
 from ._ksstats import kolmogn, kolmognp, kolmogni
 from ._constants import (_XMIN, _EULER, _ZETA3,
                          _SQRT_2_OVER_PI, _LOG_SQRT_2_OVER_PI)
