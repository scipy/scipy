--- conflicted
+++ resolved
@@ -2696,17 +2696,12 @@
         # of the data.  The formula is regularized with 1e-8 in the
         # denominator to allow for degenerate data where the skewness
         # is close to 0.
-<<<<<<< HEAD
         if isinstance(data, CensoredData):
             sk = _skew(data._uncensor())
         else:
             sk = _skew(data)
         a = 4 / (1e-8 + sk**2)
-        return super(gamma_gen, self)._fitstart(data, args=(a,))
-=======
-        a = 4 / (1e-8 + _skew(data)**2)
         return super()._fitstart(data, args=(a,))
->>>>>>> baafe8cb
 
     @extend_notes_in_docstring(rv_continuous, notes="""\
         When the location is fixed by using the argument `floc`
@@ -2719,17 +2714,11 @@
         floc = kwds.get('floc', None)
         method = kwds.get('method', 'mle')
 
-<<<<<<< HEAD
         if (isinstance(data, CensoredData) or floc is None
                 or method.lower() == 'mm'):
             # loc is not fixed or we're not doing standard MLE.
             # Use the default fit method.
-            return super(gamma_gen, self).fit(data, *args, **kwds)
-=======
-        if floc is None or method.lower() == 'mm':
-            # loc is not fixed.  Use the default fit method.
             return super().fit(data, *args, **kwds)
->>>>>>> baafe8cb
 
         # We already have this value, so just pop it from kwds.
         kwds.pop('floc', None)
@@ -3584,14 +3573,9 @@
     def fit(self, data, *args, **kwds):
         method = kwds.get('method', 'mle')
 
-<<<<<<< HEAD
         if (isinstance(data, CensoredData) or type(self) == wald_gen
                 or method.lower() == 'mm'):
-            return super(invgauss_gen, self).fit(data, *args, **kwds)
-=======
-        if type(self) == wald_gen or method.lower() == 'mm':
             return super().fit(data, *args, **kwds)
->>>>>>> baafe8cb
 
         data, fshape_s, floc, fscale = _check_fit_input_parameters(self, data,
                                                                    args, kwds)
@@ -5244,13 +5228,8 @@
         floc = kwds.get('floc', None)
 
         if floc is None:
-<<<<<<< HEAD
             # loc is not fixed. Use the default fit method.
-            return super(lognorm_gen, self).fit(data, *args, **kwds)
-=======
-            # fall back on the default fit method.
             return super().fit(data, *args, **kwds)
->>>>>>> baafe8cb
 
         f0 = (kwds.get('f0', None) or kwds.get('fs', None) or
               kwds.get('fix_s', None))
