--- conflicted
+++ resolved
@@ -3956,15 +3956,8 @@
         data, floc, fscale = _check_fit_input_parameters(self, data,
                                                          args, kwds)
 
-<<<<<<< HEAD
-        _check_fit_input_parameters(self, data, args,
-                                    kwds, fixed_param=(floc, fscale))
-
-        # MLE for the laplace distribution
-=======
         # Source: Statistical Distributions, 3rd Edition. Evans, Hastings,
         # and Peacock (2000), Page 124
->>>>>>> 063ab485
 
         if floc is None:
             floc = np.median(data)
@@ -3978,15 +3971,6 @@
 laplace = laplace_gen(name='laplace')
 
 
-<<<<<<< HEAD
-def _check_fit_input_parameters(self, data, args, kwds, fixed_param):
-    if len(args) > self.numargs:
-        raise TypeError("Too many arguments.")
-
-    _remove_optimizer_parameters(kwds)
-
-    if None not in fixed_param:
-=======
 def _check_fit_input_parameters(dist, data, args, kwds):
     data = np.asarray(data)
     floc = kwds.get('floc', None)
@@ -4020,7 +4004,6 @@
         raise TypeError("Too many positional arguments.")
 
     if None not in {floc, fscale, *fshapes}:
->>>>>>> 063ab485
         # This check is for consistency with `rv_continuous.fit`.
         # Without this check, this function would just return the
         # parameters that were given.
