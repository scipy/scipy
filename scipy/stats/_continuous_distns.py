--- conflicted
+++ resolved
@@ -7887,7 +7887,6 @@
 
         return output
 
-<<<<<<< HEAD
     def _munp(self, order, a):
         if order & 1:
             if order > 19:
@@ -7907,7 +7906,7 @@
             # so avoid the overhead of that function and compute the result
             # directly here.
             return sc.gamma((order + 1)/2) * 2**(order/2) / _SQRT_PI
-=======
+
     @extend_notes_in_docstring(rv_continuous, notes="""\
         If ``method='mm'``, parameters fixed by the user are respected, and the
         remaining parameters are used to match distribution and sample moments
@@ -7974,7 +7973,6 @@
             # At this point, parameter "guesses" may equal the fixed parameters
             # in kwds. No harm in passing them as guesses, too.
             return super().fit(data, a, loc=loc, scale=scale, **kwds)
->>>>>>> 4ca1ec29
 
 
 skewnorm = skew_norm_gen(name='skewnorm')
