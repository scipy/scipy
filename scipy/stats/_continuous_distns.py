# -*- coding: utf-8 -*-
#
# Author:  Travis Oliphant  2002-2011 with contributions from
#          SciPy Developers 2004-2011
#
import warnings
from collections.abc import Iterable
from functools import wraps
import ctypes

import numpy as np

from scipy._lib.doccer import (extend_notes_in_docstring,
                               replace_notes_in_docstring,
                               inherit_docstring_from)
from scipy._lib._ccallback import LowLevelCallable
from scipy import optimize
from scipy import integrate
import scipy.special as sc

import scipy.special._ufuncs as scu
from scipy._lib._util import _lazyselect, _lazywhere
from . import _stats
from ._tukeylambda_stats import (tukeylambda_variance as _tlvar,
                                 tukeylambda_kurtosis as _tlkurt)
from ._distn_infrastructure import (
    get_distribution_names, _kurtosis, _ncx2_cdf, _ncx2_log_pdf, _ncx2_pdf,
    rv_continuous, _skew, _get_fixed_fit_value, _check_shape, _ShapeInfo)
from ._ksstats import kolmogn, kolmognp, kolmogni
from ._constants import (_XMIN, _EULER, _ZETA3,
                         _SQRT_2_OVER_PI, _LOG_SQRT_2_OVER_PI)
import scipy.stats._boost as _boost
from scipy.optimize import root_scalar


def _remove_optimizer_parameters(kwds):
    """
    Remove the optimizer-related keyword arguments 'loc', 'scale' and
    'optimizer' from `kwds`.  Then check that `kwds` is empty, and
    raise `TypeError("Unknown arguments: %s." % kwds)` if it is not.

    This function is used in the fit method of distributions that override
    the default method and do not use the default optimization code.

    `kwds` is modified in-place.
    """
    kwds.pop('loc', None)
    kwds.pop('scale', None)
    kwds.pop('optimizer', None)
    kwds.pop('method', None)
    if kwds:
        raise TypeError("Unknown arguments: %s." % kwds)


def _call_super_mom(fun):
    # if fit method is overridden only for MLE and doesn't specify what to do
    # if method == 'mm', this decorator calls generic implementation
    @wraps(fun)
    def wrapper(self, *args, **kwds):
        method = kwds.get('method', 'mle').lower()
        if method == 'mm':
            return super(type(self), self).fit(*args, **kwds)
        else:
            return fun(self, *args, **kwds)
    return wrapper


class ksone_gen(rv_continuous):
    r"""Kolmogorov-Smirnov one-sided test statistic distribution.

    This is the distribution of the one-sided Kolmogorov-Smirnov (KS)
    statistics :math:`D_n^+` and :math:`D_n^-`
    for a finite sample size ``n >= 1`` (the shape parameter).

    %(before_notes)s

    See Also
    --------
    kstwobign, kstwo, kstest

    Notes
    -----
    :math:`D_n^+` and :math:`D_n^-` are given by

    .. math::

        D_n^+ &= \text{sup}_x (F_n(x) - F(x)),\\
        D_n^- &= \text{sup}_x (F(x) - F_n(x)),\\

    where :math:`F` is a continuous CDF and :math:`F_n` is an empirical CDF.
    `ksone` describes the distribution under the null hypothesis of the KS test
    that the empirical CDF corresponds to :math:`n` i.i.d. random variates
    with CDF :math:`F`.

    %(after_notes)s

    References
    ----------
    .. [1] Birnbaum, Z. W. and Tingey, F.H. "One-sided confidence contours
       for probability distribution functions", The Annals of Mathematical
       Statistics, 22(4), pp 592-596 (1951).

    %(example)s

    """
    def _argcheck(self, n):
        return (n >= 1) & (n == np.round(n))

    def _shape_info(self):
        return [_ShapeInfo("n", True, (1, np.inf), (True, False))]

    def _pdf(self, x, n):
        return -scu._smirnovp(n, x)

    def _cdf(self, x, n):
        return scu._smirnovc(n, x)

    def _sf(self, x, n):
        return sc.smirnov(n, x)

    def _ppf(self, q, n):
        return scu._smirnovci(n, q)

    def _isf(self, q, n):
        return sc.smirnovi(n, q)


ksone = ksone_gen(a=0.0, b=1.0, name='ksone')


class kstwo_gen(rv_continuous):
    r"""Kolmogorov-Smirnov two-sided test statistic distribution.

    This is the distribution of the two-sided Kolmogorov-Smirnov (KS)
    statistic :math:`D_n` for a finite sample size ``n >= 1``
    (the shape parameter).

    %(before_notes)s

    See Also
    --------
    kstwobign, ksone, kstest

    Notes
    -----
    :math:`D_n` is given by

    .. math::

        D_n = \text{sup}_x |F_n(x) - F(x)|

    where :math:`F` is a (continuous) CDF and :math:`F_n` is an empirical CDF.
    `kstwo` describes the distribution under the null hypothesis of the KS test
    that the empirical CDF corresponds to :math:`n` i.i.d. random variates
    with CDF :math:`F`.

    %(after_notes)s

    References
    ----------
    .. [1] Simard, R., L'Ecuyer, P. "Computing the Two-Sided
       Kolmogorov-Smirnov Distribution",  Journal of Statistical Software,
       Vol 39, 11, 1-18 (2011).

    %(example)s

    """
    def _argcheck(self, n):
        return (n >= 1) & (n == np.round(n))

    def _shape_info(self):
        return [_ShapeInfo("n", True, (1, np.inf), (True, False))]

    def _get_support(self, n):
        return (0.5/(n if not isinstance(n, Iterable) else np.asanyarray(n)),
                1.0)

    def _pdf(self, x, n):
        return kolmognp(n, x)

    def _cdf(self, x, n):
        return kolmogn(n, x)

    def _sf(self, x, n):
        return kolmogn(n, x, cdf=False)

    def _ppf(self, q, n):
        return kolmogni(n, q, cdf=True)

    def _isf(self, q, n):
        return kolmogni(n, q, cdf=False)


# Use the pdf, (not the ppf) to compute moments
kstwo = kstwo_gen(momtype=0, a=0.0, b=1.0, name='kstwo')


class kstwobign_gen(rv_continuous):
    r"""Limiting distribution of scaled Kolmogorov-Smirnov two-sided test statistic.

    This is the asymptotic distribution of the two-sided Kolmogorov-Smirnov
    statistic :math:`\sqrt{n} D_n` that measures the maximum absolute
    distance of the theoretical (continuous) CDF from the empirical CDF.
    (see `kstest`).

    %(before_notes)s

    See Also
    --------
    ksone, kstwo, kstest

    Notes
    -----
    :math:`\sqrt{n} D_n` is given by

    .. math::

        D_n = \text{sup}_x |F_n(x) - F(x)|

    where :math:`F` is a continuous CDF and :math:`F_n` is an empirical CDF.
    `kstwobign`  describes the asymptotic distribution (i.e. the limit of
    :math:`\sqrt{n} D_n`) under the null hypothesis of the KS test that the
    empirical CDF corresponds to i.i.d. random variates with CDF :math:`F`.

    %(after_notes)s

    References
    ----------
    .. [1] Feller, W. "On the Kolmogorov-Smirnov Limit Theorems for Empirical
       Distributions",  Ann. Math. Statist. Vol 19, 177-189 (1948).

    %(example)s

    """
    def _shape_info(self):
        return []

    def _pdf(self, x):
        return -scu._kolmogp(x)

    def _cdf(self, x):
        return scu._kolmogc(x)

    def _sf(self, x):
        return sc.kolmogorov(x)

    def _ppf(self, q):
        return scu._kolmogci(q)

    def _isf(self, q):
        return sc.kolmogi(q)


kstwobign = kstwobign_gen(a=0.0, name='kstwobign')


## Normal distribution

# loc = mu, scale = std
# Keep these implementations out of the class definition so they can be reused
# by other distributions.
_norm_pdf_C = np.sqrt(2*np.pi)
_norm_pdf_logC = np.log(_norm_pdf_C)


def _norm_pdf(x):
    return np.exp(-x**2/2.0) / _norm_pdf_C


def _norm_logpdf(x):
    return -x**2 / 2.0 - _norm_pdf_logC


def _norm_cdf(x):
    return sc.ndtr(x)


def _norm_logcdf(x):
    return sc.log_ndtr(x)


def _norm_ppf(q):
    return sc.ndtri(q)


def _norm_sf(x):
    return _norm_cdf(-x)


def _norm_logsf(x):
    return _norm_logcdf(-x)


def _norm_isf(q):
    return -_norm_ppf(q)


class norm_gen(rv_continuous):
    r"""A normal continuous random variable.

    The location (``loc``) keyword specifies the mean.
    The scale (``scale``) keyword specifies the standard deviation.

    %(before_notes)s

    Notes
    -----
    The probability density function for `norm` is:

    .. math::

        f(x) = \frac{\exp(-x^2/2)}{\sqrt{2\pi}}

    for a real number :math:`x`.

    %(after_notes)s

    %(example)s

    """
    def _shape_info(self):
        return []

    def _rvs(self, size=None, random_state=None):
        return random_state.standard_normal(size)

    def _pdf(self, x):
        # norm.pdf(x) = exp(-x**2/2)/sqrt(2*pi)
        return _norm_pdf(x)

    def _logpdf(self, x):
        return _norm_logpdf(x)

    def _cdf(self, x):
        return _norm_cdf(x)

    def _logcdf(self, x):
        return _norm_logcdf(x)

    def _sf(self, x):
        return _norm_sf(x)

    def _logsf(self, x):
        return _norm_logsf(x)

    def _ppf(self, q):
        return _norm_ppf(q)

    def _isf(self, q):
        return _norm_isf(q)

    def _stats(self):
        return 0.0, 1.0, 0.0, 0.0

    def _entropy(self):
        return 0.5*(np.log(2*np.pi)+1)

    @_call_super_mom
    @replace_notes_in_docstring(rv_continuous, notes="""\
        For the normal distribution, method of moments and maximum likelihood
        estimation give identical fits, and explicit formulas for the estimates
        are available.
        This function uses these explicit formulas for the maximum likelihood
        estimation of the normal distribution parameters, so the
        `optimizer` and `method` arguments are ignored.\n\n""")
    def fit(self, data, **kwds):

        floc = kwds.pop('floc', None)
        fscale = kwds.pop('fscale', None)

        _remove_optimizer_parameters(kwds)

        if floc is not None and fscale is not None:
            # This check is for consistency with `rv_continuous.fit`.
            # Without this check, this function would just return the
            # parameters that were given.
            raise ValueError("All parameters fixed. There is nothing to "
                             "optimize.")

        data = np.asarray(data)

        if not np.isfinite(data).all():
            raise ValueError("The data contains non-finite values.")

        if floc is None:
            loc = data.mean()
        else:
            loc = floc

        if fscale is None:
            scale = np.sqrt(((data - loc)**2).mean())
        else:
            scale = fscale

        return loc, scale

    def _munp(self, n):
        """
        @returns Moments of standard normal distribution for integer n >= 0

        See eq. 16 of https://arxiv.org/abs/1209.4340v2
        """
        if n % 2 == 0:
            return sc.factorial2(n - 1)
        else:
            return 0.


norm = norm_gen(name='norm')


class alpha_gen(rv_continuous):
    r"""An alpha continuous random variable.

    %(before_notes)s

    Notes
    -----
    The probability density function for `alpha` ([1]_, [2]_) is:

    .. math::

        f(x, a) = \frac{1}{x^2 \Phi(a) \sqrt{2\pi}} *
                  \exp(-\frac{1}{2} (a-1/x)^2)

    where :math:`\Phi` is the normal CDF, :math:`x > 0`, and :math:`a > 0`.

    `alpha` takes ``a`` as a shape parameter.

    %(after_notes)s

    References
    ----------
    .. [1] Johnson, Kotz, and Balakrishnan, "Continuous Univariate
           Distributions, Volume 1", Second Edition, John Wiley and Sons,
           p. 173 (1994).
    .. [2] Anthony A. Salvia, "Reliability applications of the Alpha
           Distribution", IEEE Transactions on Reliability, Vol. R-34,
           No. 3, pp. 251-252 (1985).

    %(example)s

    """
    _support_mask = rv_continuous._open_support_mask

    def _shape_info(self):
        return [_ShapeInfo("a", False, (0, np.inf), (False, False))]

    def _pdf(self, x, a):
        # alpha.pdf(x, a) = 1/(x**2*Phi(a)*sqrt(2*pi)) * exp(-1/2 * (a-1/x)**2)
        return 1.0/(x**2)/_norm_cdf(a)*_norm_pdf(a-1.0/x)

    def _logpdf(self, x, a):
        return -2*np.log(x) + _norm_logpdf(a-1.0/x) - np.log(_norm_cdf(a))

    def _cdf(self, x, a):
        return _norm_cdf(a-1.0/x) / _norm_cdf(a)

    def _ppf(self, q, a):
        return 1.0/np.asarray(a-sc.ndtri(q*_norm_cdf(a)))

    def _stats(self, a):
        return [np.inf]*2 + [np.nan]*2


alpha = alpha_gen(a=0.0, name='alpha')


class anglit_gen(rv_continuous):
    r"""An anglit continuous random variable.

    %(before_notes)s

    Notes
    -----
    The probability density function for `anglit` is:

    .. math::

        f(x) = \sin(2x + \pi/2) = \cos(2x)

    for :math:`-\pi/4 \le x \le \pi/4`.

    %(after_notes)s

    %(example)s

    """
    def _shape_info(self):
        return []

    def _pdf(self, x):
        # anglit.pdf(x) = sin(2*x + \pi/2) = cos(2*x)
        return np.cos(2*x)

    def _cdf(self, x):
        return np.sin(x+np.pi/4)**2.0

    def _ppf(self, q):
        return np.arcsin(np.sqrt(q))-np.pi/4

    def _stats(self):
        return 0.0, np.pi*np.pi/16-0.5, 0.0, -2*(np.pi**4 - 96)/(np.pi*np.pi-8)**2

    def _entropy(self):
        return 1-np.log(2)


anglit = anglit_gen(a=-np.pi/4, b=np.pi/4, name='anglit')


class arcsine_gen(rv_continuous):
    r"""An arcsine continuous random variable.

    %(before_notes)s

    Notes
    -----
    The probability density function for `arcsine` is:

    .. math::

        f(x) = \frac{1}{\pi \sqrt{x (1-x)}}

    for :math:`0 < x < 1`.

    %(after_notes)s

    %(example)s

    """
    def _shape_info(self):
        return []

    def _pdf(self, x):
        # arcsine.pdf(x) = 1/(pi*sqrt(x*(1-x)))
        with np.errstate(divide='ignore'):
            return 1.0/np.pi/np.sqrt(x*(1-x))

    def _cdf(self, x):
        return 2.0/np.pi*np.arcsin(np.sqrt(x))

    def _ppf(self, q):
        return np.sin(np.pi/2.0*q)**2.0

    def _stats(self):
        mu = 0.5
        mu2 = 1.0/8
        g1 = 0
        g2 = -3.0/2.0
        return mu, mu2, g1, g2

    def _entropy(self):
        return -0.24156447527049044468


arcsine = arcsine_gen(a=0.0, b=1.0, name='arcsine')


class FitDataError(ValueError):
    # This exception is raised by, for example, beta_gen.fit when both floc
    # and fscale are fixed and there are values in the data not in the open
    # interval (floc, floc+fscale).
    def __init__(self, distr, lower, upper):
        self.args = (
            "Invalid values in `data`.  Maximum likelihood "
            "estimation with {distr!r} requires that {lower!r} < "
            "(x - loc)/scale  < {upper!r} for each x in `data`.".format(
                distr=distr, lower=lower, upper=upper),
        )


class FitSolverError(RuntimeError):
    # This exception is raised by, for example, beta_gen.fit when
    # optimize.fsolve returns with ier != 1.
    def __init__(self, mesg):
        emsg = "Solver for the MLE equations failed to converge: "
        emsg += mesg.replace('\n', '')
        self.args = (emsg,)


def _beta_mle_a(a, b, n, s1):
    # The zeros of this function give the MLE for `a`, with
    # `b`, `n` and `s1` given.  `s1` is the sum of the logs of
    # the data. `n` is the number of data points.
    psiab = sc.psi(a + b)
    func = s1 - n * (-psiab + sc.psi(a))
    return func


def _beta_mle_ab(theta, n, s1, s2):
    # Zeros of this function are critical points of
    # the maximum likelihood function.  Solving this system
    # for theta (which contains a and b) gives the MLE for a and b
    # given `n`, `s1` and `s2`.  `s1` is the sum of the logs of the data,
    # and `s2` is the sum of the logs of 1 - data.  `n` is the number
    # of data points.
    a, b = theta
    psiab = sc.psi(a + b)
    func = [s1 - n * (-psiab + sc.psi(a)),
            s2 - n * (-psiab + sc.psi(b))]
    return func


class beta_gen(rv_continuous):
    r"""A beta continuous random variable.

    %(before_notes)s

    Notes
    -----
    The probability density function for `beta` is:

    .. math::

        f(x, a, b) = \frac{\Gamma(a+b) x^{a-1} (1-x)^{b-1}}
                          {\Gamma(a) \Gamma(b)}

    for :math:`0 <= x <= 1`, :math:`a > 0`, :math:`b > 0`, where
    :math:`\Gamma` is the gamma function (`scipy.special.gamma`).

    `beta` takes :math:`a` and :math:`b` as shape parameters.

    %(after_notes)s

    %(example)s

    """
    def _shape_info(self):
        ia = _ShapeInfo("a", False, (0, np.inf), (False, False))
        ib = _ShapeInfo("b", False, (0, np.inf), (False, False))
        return [ia, ib]

    def _rvs(self, a, b, size=None, random_state=None):
        return random_state.beta(a, b, size)

    def _pdf(self, x, a, b):
        #                     gamma(a+b) * x**(a-1) * (1-x)**(b-1)
        # beta.pdf(x, a, b) = ------------------------------------
        #                              gamma(a)*gamma(b)
        return _boost._beta_pdf(x, a, b)

    def _logpdf(self, x, a, b):
        lPx = sc.xlog1py(b - 1.0, -x) + sc.xlogy(a - 1.0, x)
        lPx -= sc.betaln(a, b)
        return lPx

    def _cdf(self, x, a, b):
        return _boost._beta_cdf(x, a, b)

    def _sf(self, x, a, b):
        return _boost._beta_sf(x, a, b)

    def _isf(self, x, a, b):
        with warnings.catch_warnings():
            # See gh-14901
            message = "overflow encountered in _beta_isf"
            warnings.filterwarnings('ignore', message=message)
            return _boost._beta_isf(x, a, b)

    def _ppf(self, q, a, b):
        with warnings.catch_warnings():
            message = "overflow encountered in _beta_ppf"
            warnings.filterwarnings('ignore', message=message)
            return _boost._beta_ppf(q, a, b)

    def _stats(self, a, b):
        return(
            _boost._beta_mean(a, b),
            _boost._beta_variance(a, b),
            _boost._beta_skewness(a, b),
            _boost._beta_kurtosis_excess(a, b))

    def _fitstart(self, data):
        g1 = _skew(data)
        g2 = _kurtosis(data)

        def func(x):
            a, b = x
            sk = 2*(b-a)*np.sqrt(a + b + 1) / (a + b + 2) / np.sqrt(a*b)
            ku = a**3 - a**2*(2*b-1) + b**2*(b+1) - 2*a*b*(b+2)
            ku /= a*b*(a+b+2)*(a+b+3)
            ku *= 6
            return [sk-g1, ku-g2]
        a, b = optimize.fsolve(func, (1.0, 1.0))
        return super()._fitstart(data, args=(a, b))

    @_call_super_mom
    @extend_notes_in_docstring(rv_continuous, notes="""\
        In the special case where `method="MLE"` and
        both `floc` and `fscale` are given, a
        `ValueError` is raised if any value `x` in `data` does not satisfy
        `floc < x < floc + fscale`.\n\n""")
    def fit(self, data, *args, **kwds):
        # Override rv_continuous.fit, so we can more efficiently handle the
        # case where floc and fscale are given.

        floc = kwds.get('floc', None)
        fscale = kwds.get('fscale', None)

        if floc is None or fscale is None:
            # do general fit
            return super().fit(data, *args, **kwds)

        # We already got these from kwds, so just pop them.
        kwds.pop('floc', None)
        kwds.pop('fscale', None)

        f0 = _get_fixed_fit_value(kwds, ['f0', 'fa', 'fix_a'])
        f1 = _get_fixed_fit_value(kwds, ['f1', 'fb', 'fix_b'])

        _remove_optimizer_parameters(kwds)

        if f0 is not None and f1 is not None:
            # This check is for consistency with `rv_continuous.fit`.
            raise ValueError("All parameters fixed. There is nothing to "
                             "optimize.")

        # Special case: loc and scale are constrained, so we are fitting
        # just the shape parameters.  This can be done much more efficiently
        # than the method used in `rv_continuous.fit`.  (See the subsection
        # "Two unknown parameters" in the section "Maximum likelihood" of
        # the Wikipedia article on the Beta distribution for the formulas.)

        if not np.isfinite(data).all():
            raise ValueError("The data contains non-finite values.")

        # Normalize the data to the interval [0, 1].
        data = (np.ravel(data) - floc) / fscale
        if np.any(data <= 0) or np.any(data >= 1):
            raise FitDataError("beta", lower=floc, upper=floc + fscale)

        xbar = data.mean()

        if f0 is not None or f1 is not None:
            # One of the shape parameters is fixed.

            if f0 is not None:
                # The shape parameter a is fixed, so swap the parameters
                # and flip the data.  We always solve for `a`.  The result
                # will be swapped back before returning.
                b = f0
                data = 1 - data
                xbar = 1 - xbar
            else:
                b = f1

            # Initial guess for a.  Use the formula for the mean of the beta
            # distribution, E[x] = a / (a + b), to generate a reasonable
            # starting point based on the mean of the data and the given
            # value of b.
            a = b * xbar / (1 - xbar)

            # Compute the MLE for `a` by solving _beta_mle_a.
            theta, info, ier, mesg = optimize.fsolve(
                _beta_mle_a, a,
                args=(b, len(data), np.log(data).sum()),
                full_output=True
            )
            if ier != 1:
                raise FitSolverError(mesg=mesg)
            a = theta[0]

            if f0 is not None:
                # The shape parameter a was fixed, so swap back the
                # parameters.
                a, b = b, a

        else:
            # Neither of the shape parameters is fixed.

            # s1 and s2 are used in the extra arguments passed to _beta_mle_ab
            # by optimize.fsolve.
            s1 = np.log(data).sum()
            s2 = sc.log1p(-data).sum()

            # Use the "method of moments" to estimate the initial
            # guess for a and b.
            fac = xbar * (1 - xbar) / data.var(ddof=0) - 1
            a = xbar * fac
            b = (1 - xbar) * fac

            # Compute the MLE for a and b by solving _beta_mle_ab.
            theta, info, ier, mesg = optimize.fsolve(
                _beta_mle_ab, [a, b],
                args=(len(data), s1, s2),
                full_output=True
            )
            if ier != 1:
                raise FitSolverError(mesg=mesg)
            a, b = theta

        return a, b, floc, fscale


beta = beta_gen(a=0.0, b=1.0, name='beta')


class betaprime_gen(rv_continuous):
    r"""A beta prime continuous random variable.

    %(before_notes)s

    Notes
    -----
    The probability density function for `betaprime` is:

    .. math::

        f(x, a, b) = \frac{x^{a-1} (1+x)^{-a-b}}{\beta(a, b)}

    for :math:`x >= 0`, :math:`a > 0`, :math:`b > 0`, where
    :math:`\beta(a, b)` is the beta function (see `scipy.special.beta`).

    `betaprime` takes ``a`` and ``b`` as shape parameters.

    %(after_notes)s

    %(example)s

    """
    _support_mask = rv_continuous._open_support_mask

    def _shape_info(self):
        ia = _ShapeInfo("a", False, (0, np.inf), (False, False))
        ib = _ShapeInfo("b", False, (0, np.inf), (False, False))
        return [ia, ib]

    def _rvs(self, a, b, size=None, random_state=None):
        u1 = gamma.rvs(a, size=size, random_state=random_state)
        u2 = gamma.rvs(b, size=size, random_state=random_state)
        return u1 / u2

    def _pdf(self, x, a, b):
        # betaprime.pdf(x, a, b) = x**(a-1) * (1+x)**(-a-b) / beta(a, b)
        return np.exp(self._logpdf(x, a, b))

    def _logpdf(self, x, a, b):
        return sc.xlogy(a - 1.0, x) - sc.xlog1py(a + b, x) - sc.betaln(a, b)

    def _cdf(self, x, a, b):
        return sc.betainc(a, b, x/(1.+x))

    def _munp(self, n, a, b):
        if n == 1.0:
            return np.where(b > 1,
                            a/(b-1.0),
                            np.inf)
        elif n == 2.0:
            return np.where(b > 2,
                            a*(a+1.0)/((b-2.0)*(b-1.0)),
                            np.inf)
        elif n == 3.0:
            return np.where(b > 3,
                            a*(a+1.0)*(a+2.0)/((b-3.0)*(b-2.0)*(b-1.0)),
                            np.inf)
        elif n == 4.0:
            return np.where(b > 4,
                            (a*(a + 1.0)*(a + 2.0)*(a + 3.0) /
                             ((b - 4.0)*(b - 3.0)*(b - 2.0)*(b - 1.0))),
                            np.inf)
        else:
            raise NotImplementedError


betaprime = betaprime_gen(a=0.0, name='betaprime')


class bradford_gen(rv_continuous):
    r"""A Bradford continuous random variable.

    %(before_notes)s

    Notes
    -----
    The probability density function for `bradford` is:

    .. math::

        f(x, c) = \frac{c}{\log(1+c) (1+cx)}

    for :math:`0 <= x <= 1` and :math:`c > 0`.

    `bradford` takes ``c`` as a shape parameter for :math:`c`.

    %(after_notes)s

    %(example)s

    """
    def _shape_info(self):
        return [_ShapeInfo("c", False, (0, np.inf), (False, False))]

    def _pdf(self, x, c):
        # bradford.pdf(x, c) = c / (k * (1+c*x))
        return c / (c*x + 1.0) / sc.log1p(c)

    def _cdf(self, x, c):
        return sc.log1p(c*x) / sc.log1p(c)

    def _ppf(self, q, c):
        return sc.expm1(q * sc.log1p(c)) / c

    def _stats(self, c, moments='mv'):
        k = np.log(1.0+c)
        mu = (c-k)/(c*k)
        mu2 = ((c+2.0)*k-2.0*c)/(2*c*k*k)
        g1 = None
        g2 = None
        if 's' in moments:
            g1 = np.sqrt(2)*(12*c*c-9*c*k*(c+2)+2*k*k*(c*(c+3)+3))
            g1 /= np.sqrt(c*(c*(k-2)+2*k))*(3*c*(k-2)+6*k)
        if 'k' in moments:
            g2 = (c**3*(k-3)*(k*(3*k-16)+24)+12*k*c*c*(k-4)*(k-3) +
                  6*c*k*k*(3*k-14) + 12*k**3)
            g2 /= 3*c*(c*(k-2)+2*k)**2
        return mu, mu2, g1, g2

    def _entropy(self, c):
        k = np.log(1+c)
        return k/2.0 - np.log(c/k)


bradford = bradford_gen(a=0.0, b=1.0, name='bradford')


class burr_gen(rv_continuous):
    r"""A Burr (Type III) continuous random variable.

    %(before_notes)s

    See Also
    --------
    fisk : a special case of either `burr` or `burr12` with ``d=1``
    burr12 : Burr Type XII distribution
    mielke : Mielke Beta-Kappa / Dagum distribution

    Notes
    -----
    The probability density function for `burr` is:

    .. math::

        f(x; c, d) = c d \frac{x^{-c - 1}}
                              {{(1 + x^{-c})}^{d + 1}}

    for :math:`x >= 0` and :math:`c, d > 0`.

    `burr` takes ``c`` and ``d`` as shape parameters for :math:`c` and
    :math:`d`.

    This is the PDF corresponding to the third CDF given in Burr's list;
    specifically, it is equation (11) in Burr's paper [1]_. The distribution
    is also commonly referred to as the Dagum distribution [2]_. If the
    parameter :math:`c < 1` then the mean of the distribution does not
    exist and if :math:`c < 2` the variance does not exist [2]_.
    The PDF is finite at the left endpoint :math:`x = 0` if :math:`c * d >= 1`.

    %(after_notes)s

    References
    ----------
    .. [1] Burr, I. W. "Cumulative frequency functions", Annals of
       Mathematical Statistics, 13(2), pp 215-232 (1942).
    .. [2] https://en.wikipedia.org/wiki/Dagum_distribution
    .. [3] Kleiber, Christian. "A guide to the Dagum distributions."
       Modeling Income Distributions and Lorenz Curves  pp 97-117 (2008).

    %(example)s

    """
    # Do not set _support_mask to rv_continuous._open_support_mask
    # Whether the left-hand endpoint is suitable for pdf evaluation is dependent
    # on the values of c and d: if c*d >= 1, the pdf is finite, otherwise infinite.

    def _shape_info(self):
        ic = _ShapeInfo("c", False, (0, np.inf), (False, False))
        id = _ShapeInfo("d", False, (0, np.inf), (False, False))
        return [ic, id]

    def _pdf(self, x, c, d):
        # burr.pdf(x, c, d) = c * d * x**(-c-1) * (1+x**(-c))**(-d-1)
        output = _lazywhere(x == 0, [x, c, d],
                   lambda x_, c_, d_: c_ * d_ * (x_**(c_*d_-1)) / (1 + x_**c_),
                   f2 = lambda x_, c_, d_: (c_ * d_ * (x_ ** (-c_ - 1.0)) /
                                            ((1 + x_ ** (-c_)) ** (d_ + 1.0))))
        if output.ndim == 0:
            return output[()]
        return output

    def _logpdf(self, x, c, d):
        output = _lazywhere(
            x == 0, [x, c, d],
            lambda x_, c_, d_: (np.log(c_) + np.log(d_) + sc.xlogy(c_*d_ - 1, x_)
                                - (d_+1) * sc.log1p(x_**(c_))),
            f2 = lambda x_, c_, d_: (np.log(c_) + np.log(d_)
                                     + sc.xlogy(-c_ - 1, x_)
                                     - sc.xlog1py(d_+1, x_**(-c_))))
        if output.ndim == 0:
            return output[()]
        return output

    def _cdf(self, x, c, d):
        return (1 + x**(-c))**(-d)

    def _logcdf(self, x, c, d):
        return sc.log1p(x**(-c)) * (-d)

    def _sf(self, x, c, d):
        return np.exp(self._logsf(x, c, d))

    def _logsf(self, x, c, d):
        return np.log1p(- (1 + x**(-c))**(-d))

    def _ppf(self, q, c, d):
        return (q**(-1.0/d) - 1)**(-1.0/c)

    def _stats(self, c, d):
        nc = np.arange(1, 5).reshape(4,1) / c
        #ek is the kth raw moment, e1 is the mean e2-e1**2 variance etc.
        e1, e2, e3, e4 = sc.beta(d + nc, 1. - nc) * d
        mu = np.where(c > 1.0, e1, np.nan)
        mu2_if_c = e2 - mu**2
        mu2 = np.where(c > 2.0, mu2_if_c, np.nan)
        g1 = _lazywhere(
            c > 3.0,
            (c, e1, e2, e3, mu2_if_c),
            lambda c, e1, e2, e3, mu2_if_c: (e3 - 3*e2*e1 + 2*e1**3) / np.sqrt((mu2_if_c)**3),
            fillvalue=np.nan)
        g2 = _lazywhere(
            c > 4.0,
            (c, e1, e2, e3, e4, mu2_if_c),
            lambda c, e1, e2, e3, e4, mu2_if_c: (
                ((e4 - 4*e3*e1 + 6*e2*e1**2 - 3*e1**4) / mu2_if_c**2) - 3),
            fillvalue=np.nan)
        if np.ndim(c) == 0:
            return mu.item(), mu2.item(), g1.item(), g2.item()
        return mu, mu2, g1, g2

    def _munp(self, n, c, d):
        def __munp(n, c, d):
            nc = 1. * n / c
            return d * sc.beta(1.0 - nc, d + nc)
        n, c, d = np.asarray(n), np.asarray(c), np.asarray(d)
        return _lazywhere((c > n) & (n == n) & (d == d), (c, d, n),
                          lambda c, d, n: __munp(n, c, d),
                          np.nan)


burr = burr_gen(a=0.0, name='burr')


class burr12_gen(rv_continuous):
    r"""A Burr (Type XII) continuous random variable.

    %(before_notes)s

    See Also
    --------
    fisk : a special case of either `burr` or `burr12` with ``d=1``
    burr : Burr Type III distribution

    Notes
    -----
    The probability density function for `burr12` is:

    .. math::

        f(x; c, d) = c d \frac{x^{c-1}}
                              {(1 + x^c)^{d + 1}}

    for :math:`x >= 0` and :math:`c, d > 0`.

    `burr12` takes ``c`` and ``d`` as shape parameters for :math:`c`
    and :math:`d`.

    This is the PDF corresponding to the twelfth CDF given in Burr's list;
    specifically, it is equation (20) in Burr's paper [1]_.

    %(after_notes)s

    The Burr type 12 distribution is also sometimes referred to as
    the Singh-Maddala distribution from NIST [2]_.

    References
    ----------
    .. [1] Burr, I. W. "Cumulative frequency functions", Annals of
       Mathematical Statistics, 13(2), pp 215-232 (1942).

    .. [2] https://www.itl.nist.gov/div898/software/dataplot/refman2/auxillar/b12pdf.htm

    .. [3] "Burr distribution",
       https://en.wikipedia.org/wiki/Burr_distribution

    %(example)s

    """
    def _shape_info(self):
        ic = _ShapeInfo("c", False, (0, np.inf), (False, False))
        id = _ShapeInfo("d", False, (0, np.inf), (False, False))
        return [ic, id]

    def _pdf(self, x, c, d):
        # burr12.pdf(x, c, d) = c * d * x**(c-1) * (1+x**(c))**(-d-1)
        return np.exp(self._logpdf(x, c, d))

    def _logpdf(self, x, c, d):
        return np.log(c) + np.log(d) + sc.xlogy(c - 1, x) + sc.xlog1py(-d-1, x**c)

    def _cdf(self, x, c, d):
        return -sc.expm1(self._logsf(x, c, d))

    def _logcdf(self, x, c, d):
        return sc.log1p(-(1 + x**c)**(-d))

    def _sf(self, x, c, d):
        return np.exp(self._logsf(x, c, d))

    def _logsf(self, x, c, d):
        return sc.xlog1py(-d, x**c)

    def _ppf(self, q, c, d):
        # The following is an implementation of
        #   ((1 - q)**(-1.0/d) - 1)**(1.0/c)
        # that does a better job handling small values of q.
        return sc.expm1(-1/d * sc.log1p(-q))**(1/c)

    def _munp(self, n, c, d):
        nc = 1. * n / c
        return d * sc.beta(1.0 + nc, d - nc)


burr12 = burr12_gen(a=0.0, name='burr12')


class fisk_gen(burr_gen):
    r"""A Fisk continuous random variable.

    The Fisk distribution is also known as the log-logistic distribution.

    %(before_notes)s

    See Also
    --------
    burr

    Notes
    -----
    The probability density function for `fisk` is:

    .. math::

        f(x, c) = \frac{c x^{c-1}}
                       {(1 + x^c)^2}

    for :math:`x >= 0` and :math:`c > 0`.

    Please note that the above expression can be transformed into the following
    one, which is also commonly used:

    .. math::

        f(x, c) = \frac{c x^{-c-1}}
                       {(1 + x^{-c})^2}

    `fisk` takes ``c`` as a shape parameter for :math:`c`.

    `fisk` is a special case of `burr` or `burr12` with ``d=1``.

    %(after_notes)s

    %(example)s

    """
    def _shape_info(self):
        return [_ShapeInfo("c", False, (0, np.inf), (False, False))]

    def _pdf(self, x, c):
        # fisk.pdf(x, c) = c * x**(-c-1) * (1 + x**(-c))**(-2)
        return burr._pdf(x, c, 1.0)

    def _cdf(self, x, c):
        return burr._cdf(x, c, 1.0)

    def _sf(self, x, c):
        return burr._sf(x, c, 1.0)

    def _logpdf(self, x, c):
        # fisk.pdf(x, c) = c * x**(-c-1) * (1 + x**(-c))**(-2)
        return burr._logpdf(x, c, 1.0)

    def _logcdf(self, x, c):
        return burr._logcdf(x, c, 1.0)

    def _logsf(self, x, c):
        return burr._logsf(x, c, 1.0)

    def _ppf(self, x, c):
        return burr._ppf(x, c, 1.0)

    def _munp(self, n, c):
        return burr._munp(n, c, 1.0)

    def _stats(self, c):
        return burr._stats(c, 1.0)

    def _entropy(self, c):
        return 2 - np.log(c)


fisk = fisk_gen(a=0.0, name='fisk')


class cauchy_gen(rv_continuous):
    r"""A Cauchy continuous random variable.

    %(before_notes)s

    Notes
    -----
    The probability density function for `cauchy` is

    .. math::

        f(x) = \frac{1}{\pi (1 + x^2)}

    for a real number :math:`x`.

    %(after_notes)s

    %(example)s

    """
    def _shape_info(self):
        return []

    def _pdf(self, x):
        # cauchy.pdf(x) = 1 / (pi * (1 + x**2))
        return 1.0/np.pi/(1.0+x*x)

    def _cdf(self, x):
        return 0.5 + 1.0/np.pi*np.arctan(x)

    def _ppf(self, q):
        return np.tan(np.pi*q-np.pi/2.0)

    def _sf(self, x):
        return 0.5 - 1.0/np.pi*np.arctan(x)

    def _isf(self, q):
        return np.tan(np.pi/2.0-np.pi*q)

    def _stats(self):
        return np.nan, np.nan, np.nan, np.nan

    def _entropy(self):
        return np.log(4*np.pi)

    def _fitstart(self, data, args=None):
        # Initialize ML guesses using quartiles instead of moments.
        p25, p50, p75 = np.percentile(data, [25, 50, 75])
        return p50, (p75 - p25)/2


cauchy = cauchy_gen(name='cauchy')


class chi_gen(rv_continuous):
    r"""A chi continuous random variable.

    %(before_notes)s

    Notes
    -----
    The probability density function for `chi` is:

    .. math::

        f(x, k) = \frac{1}{2^{k/2-1} \Gamma \left( k/2 \right)}
                   x^{k-1} \exp \left( -x^2/2 \right)

    for :math:`x >= 0` and :math:`k > 0` (degrees of freedom, denoted ``df``
    in the implementation). :math:`\Gamma` is the gamma function
    (`scipy.special.gamma`).

    Special cases of `chi` are:

        - ``chi(1, loc, scale)`` is equivalent to `halfnorm`
        - ``chi(2, 0, scale)`` is equivalent to `rayleigh`
        - ``chi(3, 0, scale)`` is equivalent to `maxwell`

    `chi` takes ``df`` as a shape parameter.

    %(after_notes)s

    %(example)s

    """
    def _shape_info(self):
        return [_ShapeInfo("df", False, (0, np.inf), (False, False))]

    def _rvs(self, df, size=None, random_state=None):
        return np.sqrt(chi2.rvs(df, size=size, random_state=random_state))

    def _pdf(self, x, df):
        #                   x**(df-1) * exp(-x**2/2)
        # chi.pdf(x, df) =  -------------------------
        #                   2**(df/2-1) * gamma(df/2)
        return np.exp(self._logpdf(x, df))

    def _logpdf(self, x, df):
        l = np.log(2) - .5*np.log(2)*df - sc.gammaln(.5*df)
        return l + sc.xlogy(df - 1., x) - .5*x**2

    def _cdf(self, x, df):
        return sc.gammainc(.5*df, .5*x**2)

    def _sf(self, x, df):
        return sc.gammaincc(.5*df, .5*x**2)

    def _ppf(self, q, df):
        return np.sqrt(2*sc.gammaincinv(.5*df, q))

    def _isf(self, q, df):
        return np.sqrt(2*sc.gammainccinv(.5*df, q))

    def _stats(self, df):
        mu = np.sqrt(2)*np.exp(sc.gammaln(df/2.0+0.5)-sc.gammaln(df/2.0))
        mu2 = df - mu*mu
        g1 = (2*mu**3.0 + mu*(1-2*df))/np.asarray(np.power(mu2, 1.5))
        g2 = 2*df*(1.0-df)-6*mu**4 + 4*mu**2 * (2*df-1)
        g2 /= np.asarray(mu2**2.0)
        return mu, mu2, g1, g2


chi = chi_gen(a=0.0, name='chi')


class chi2_gen(rv_continuous):
    r"""A chi-squared continuous random variable.

    For the noncentral chi-square distribution, see `ncx2`.

    %(before_notes)s

    See Also
    --------
    ncx2

    Notes
    -----
    The probability density function for `chi2` is:

    .. math::

        f(x, k) = \frac{1}{2^{k/2} \Gamma \left( k/2 \right)}
                   x^{k/2-1} \exp \left( -x/2 \right)

    for :math:`x > 0`  and :math:`k > 0` (degrees of freedom, denoted ``df``
    in the implementation).

    `chi2` takes ``df`` as a shape parameter.

    The chi-squared distribution is a special case of the gamma
    distribution, with gamma parameters ``a = df/2``, ``loc = 0`` and
    ``scale = 2``.

    %(after_notes)s

    %(example)s

    """
    def _shape_info(self):
        return [_ShapeInfo("df", False, (0, np.inf), (False, False))]

    def _rvs(self, df, size=None, random_state=None):
        return random_state.chisquare(df, size)

    def _pdf(self, x, df):
        # chi2.pdf(x, df) = 1 / (2*gamma(df/2)) * (x/2)**(df/2-1) * exp(-x/2)
        return np.exp(self._logpdf(x, df))

    def _logpdf(self, x, df):
        return sc.xlogy(df/2.-1, x) - x/2. - sc.gammaln(df/2.) - (np.log(2)*df)/2.

    def _cdf(self, x, df):
        return sc.chdtr(df, x)

    def _sf(self, x, df):
        return sc.chdtrc(df, x)

    def _isf(self, p, df):
        return sc.chdtri(df, p)

    def _ppf(self, p, df):
        return 2*sc.gammaincinv(df/2, p)

    def _stats(self, df):
        mu = df
        mu2 = 2*df
        g1 = 2*np.sqrt(2.0/df)
        g2 = 12.0/df
        return mu, mu2, g1, g2


chi2 = chi2_gen(a=0.0, name='chi2')


class cosine_gen(rv_continuous):
    r"""A cosine continuous random variable.

    %(before_notes)s

    Notes
    -----
    The cosine distribution is an approximation to the normal distribution.
    The probability density function for `cosine` is:

    .. math::

        f(x) = \frac{1}{2\pi} (1+\cos(x))

    for :math:`-\pi \le x \le \pi`.

    %(after_notes)s

    %(example)s

    """
    def _shape_info(self):
        return []

    def _pdf(self, x):
        # cosine.pdf(x) = 1/(2*pi) * (1+cos(x))
        return 1.0/2/np.pi*(1+np.cos(x))

    def _logpdf(self, x):
        c = np.cos(x)
        return _lazywhere(c != -1, (c,),
                          lambda c: np.log1p(c) - np.log(2*np.pi),
                          fillvalue=-np.inf)

    def _cdf(self, x):
        return scu._cosine_cdf(x)

    def _sf(self, x):
        return scu._cosine_cdf(-x)

    def _ppf(self, p):
        return scu._cosine_invcdf(p)

    def _isf(self, p):
        return -scu._cosine_invcdf(p)

    def _stats(self):
        return 0.0, np.pi*np.pi/3.0-2.0, 0.0, -6.0*(np.pi**4-90)/(5.0*(np.pi*np.pi-6)**2)

    def _entropy(self):
        return np.log(4*np.pi)-1.0


cosine = cosine_gen(a=-np.pi, b=np.pi, name='cosine')


class dgamma_gen(rv_continuous):
    r"""A double gamma continuous random variable.

    %(before_notes)s

    Notes
    -----
    The probability density function for `dgamma` is:

    .. math::

        f(x, a) = \frac{1}{2\Gamma(a)} |x|^{a-1} \exp(-|x|)

    for a real number :math:`x` and :math:`a > 0`. :math:`\Gamma` is the
    gamma function (`scipy.special.gamma`).

    `dgamma` takes ``a`` as a shape parameter for :math:`a`.

    %(after_notes)s

    %(example)s

    """
    def _shape_info(self):
        return [_ShapeInfo("a", False, (0, np.inf), (False, False))]

    def _rvs(self, a, size=None, random_state=None):
        u = random_state.uniform(size=size)
        gm = gamma.rvs(a, size=size, random_state=random_state)
        return gm * np.where(u >= 0.5, 1, -1)

    def _pdf(self, x, a):
        # dgamma.pdf(x, a) = 1 / (2*gamma(a)) * abs(x)**(a-1) * exp(-abs(x))
        ax = abs(x)
        return 1.0/(2*sc.gamma(a))*ax**(a-1.0) * np.exp(-ax)

    def _logpdf(self, x, a):
        ax = abs(x)
        return sc.xlogy(a - 1.0, ax) - ax - np.log(2) - sc.gammaln(a)

    def _cdf(self, x, a):
        fac = 0.5*sc.gammainc(a, abs(x))
        return np.where(x > 0, 0.5 + fac, 0.5 - fac)

    def _sf(self, x, a):
        fac = 0.5*sc.gammainc(a, abs(x))
        return np.where(x > 0, 0.5-fac, 0.5+fac)

    def _ppf(self, q, a):
        fac = sc.gammainccinv(a, 1-abs(2*q-1))
        return np.where(q > 0.5, fac, -fac)

    def _stats(self, a):
        mu2 = a*(a+1.0)
        return 0.0, mu2, 0.0, (a+2.0)*(a+3.0)/mu2-3.0


dgamma = dgamma_gen(name='dgamma')


class dweibull_gen(rv_continuous):
    r"""A double Weibull continuous random variable.

    %(before_notes)s

    Notes
    -----
    The probability density function for `dweibull` is given by

    .. math::

        f(x, c) = c / 2 |x|^{c-1} \exp(-|x|^c)

    for a real number :math:`x` and :math:`c > 0`.

    `dweibull` takes ``c`` as a shape parameter for :math:`c`.

    %(after_notes)s

    %(example)s

    """
    def _shape_info(self):
        return [_ShapeInfo("c", False, (0, np.inf), (False, False))]

    def _rvs(self, c, size=None, random_state=None):
        u = random_state.uniform(size=size)
        w = weibull_min.rvs(c, size=size, random_state=random_state)
        return w * (np.where(u >= 0.5, 1, -1))

    def _pdf(self, x, c):
        # dweibull.pdf(x, c) = c / 2 * abs(x)**(c-1) * exp(-abs(x)**c)
        ax = abs(x)
        Px = c / 2.0 * ax**(c-1.0) * np.exp(-ax**c)
        return Px

    def _logpdf(self, x, c):
        ax = abs(x)
        return np.log(c) - np.log(2.0) + sc.xlogy(c - 1.0, ax) - ax**c

    def _cdf(self, x, c):
        Cx1 = 0.5 * np.exp(-abs(x)**c)
        return np.where(x > 0, 1 - Cx1, Cx1)

    def _ppf(self, q, c):
        fac = 2. * np.where(q <= 0.5, q, 1. - q)
        fac = np.power(-np.log(fac), 1.0 / c)
        return np.where(q > 0.5, fac, -fac)

    def _munp(self, n, c):
        return (1 - (n % 2)) * sc.gamma(1.0 + 1.0 * n / c)

    # since we know that all odd moments are zeros, return them at once.
    # returning Nones from _stats makes the public stats call _munp
    # so overall we're saving one or two gamma function evaluations here.
    def _stats(self, c):
        return 0, None, 0, None


dweibull = dweibull_gen(name='dweibull')


class expon_gen(rv_continuous):
    r"""An exponential continuous random variable.

    %(before_notes)s

    Notes
    -----
    The probability density function for `expon` is:

    .. math::

        f(x) = \exp(-x)

    for :math:`x \ge 0`.

    %(after_notes)s

    A common parameterization for `expon` is in terms of the rate parameter
    ``lambda``, such that ``pdf = lambda * exp(-lambda * x)``. This
    parameterization corresponds to using ``scale = 1 / lambda``.

    The exponential distribution is a special case of the gamma
    distributions, with gamma shape parameter ``a = 1``.

    %(example)s

    """
    def _shape_info(self):
        return []

    def _rvs(self, size=None, random_state=None):
        return random_state.standard_exponential(size)

    def _pdf(self, x):
        # expon.pdf(x) = exp(-x)
        return np.exp(-x)

    def _logpdf(self, x):
        return -x

    def _cdf(self, x):
        return -sc.expm1(-x)

    def _ppf(self, q):
        return -sc.log1p(-q)

    def _sf(self, x):
        return np.exp(-x)

    def _logsf(self, x):
        return -x

    def _isf(self, q):
        return -np.log(q)

    def _stats(self):
        return 1.0, 1.0, 2.0, 6.0

    def _entropy(self):
        return 1.0

    @_call_super_mom
    @replace_notes_in_docstring(rv_continuous, notes="""\
        When `method='MLE'`,
        this function uses explicit formulas for the maximum likelihood
        estimation of the exponential distribution parameters, so the
        `optimizer`, `loc` and `scale` keyword arguments are
        ignored.\n\n""")
    def fit(self, data, *args, **kwds):
        if len(args) > 0:
            raise TypeError("Too many arguments.")

        floc = kwds.pop('floc', None)
        fscale = kwds.pop('fscale', None)

        _remove_optimizer_parameters(kwds)

        if floc is not None and fscale is not None:
            # This check is for consistency with `rv_continuous.fit`.
            raise ValueError("All parameters fixed. There is nothing to "
                             "optimize.")

        data = np.asarray(data)

        if not np.isfinite(data).all():
            raise ValueError("The data contains non-finite values.")

        data_min = data.min()

        if floc is None:
            # ML estimate of the location is the minimum of the data.
            loc = data_min
        else:
            loc = floc
            if data_min < loc:
                # There are values that are less than the specified loc.
                raise FitDataError("expon", lower=floc, upper=np.inf)

        if fscale is None:
            # ML estimate of the scale is the shifted mean.
            scale = data.mean() - loc
        else:
            scale = fscale

        # We expect the return values to be floating point, so ensure it
        # by explicitly converting to float.
        return float(loc), float(scale)


expon = expon_gen(a=0.0, name='expon')


class exponnorm_gen(rv_continuous):
    r"""An exponentially modified Normal continuous random variable.

    Also known as the exponentially modified Gaussian distribution [1]_.

    %(before_notes)s

    Notes
    -----
    The probability density function for `exponnorm` is:

    .. math::

        f(x, K) = \frac{1}{2K} \exp\left(\frac{1}{2 K^2} - x / K \right)
                  \text{erfc}\left(-\frac{x - 1/K}{\sqrt{2}}\right)

    where :math:`x` is a real number and :math:`K > 0`.

    It can be thought of as the sum of a standard normal random variable
    and an independent exponentially distributed random variable with rate
    ``1/K``.

    %(after_notes)s

    An alternative parameterization of this distribution (for example, in
    the Wikpedia article [1]_) involves three parameters, :math:`\mu`,
    :math:`\lambda` and :math:`\sigma`.

    In the present parameterization this corresponds to having ``loc`` and
    ``scale`` equal to :math:`\mu` and :math:`\sigma`, respectively, and
    shape parameter :math:`K = 1/(\sigma\lambda)`.

    .. versionadded:: 0.16.0

    References
    ----------
    .. [1] Exponentially modified Gaussian distribution, Wikipedia,
           https://en.wikipedia.org/wiki/Exponentially_modified_Gaussian_distribution

    %(example)s

    """
    def _shape_info(self):
        return [_ShapeInfo("K", False, (0, np.inf), (False, False))]

    def _rvs(self, K, size=None, random_state=None):
        expval = random_state.standard_exponential(size) * K
        gval = random_state.standard_normal(size)
        return expval + gval

    def _pdf(self, x, K):
        return np.exp(self._logpdf(x, K))

    def _logpdf(self, x, K):
        invK = 1.0 / K
        exparg = invK * (0.5 * invK - x)
        return exparg + _norm_logcdf(x - invK) - np.log(K)

    def _cdf(self, x, K):
        invK = 1.0 / K
        expval = invK * (0.5 * invK - x)
        logprod = expval + _norm_logcdf(x - invK)
        return _norm_cdf(x) - np.exp(logprod)

    def _sf(self, x, K):
        invK = 1.0 / K
        expval = invK * (0.5 * invK - x)
        logprod = expval + _norm_logcdf(x - invK)
        return _norm_cdf(-x) + np.exp(logprod)

    def _stats(self, K):
        K2 = K * K
        opK2 = 1.0 + K2
        skw = 2 * K**3 * opK2**(-1.5)
        krt = 6.0 * K2 * K2 * opK2**(-2)
        return K, opK2, skw, krt


exponnorm = exponnorm_gen(name='exponnorm')


class exponweib_gen(rv_continuous):
    r"""An exponentiated Weibull continuous random variable.

    %(before_notes)s

    See Also
    --------
    weibull_min, numpy.random.Generator.weibull

    Notes
    -----
    The probability density function for `exponweib` is:

    .. math::

        f(x, a, c) = a c [1-\exp(-x^c)]^{a-1} \exp(-x^c) x^{c-1}

    and its cumulative distribution function is:

    .. math::

        F(x, a, c) = [1-\exp(-x^c)]^a

    for :math:`x > 0`, :math:`a > 0`, :math:`c > 0`.

    `exponweib` takes :math:`a` and :math:`c` as shape parameters:

    * :math:`a` is the exponentiation parameter,
      with the special case :math:`a=1` corresponding to the
      (non-exponentiated) Weibull distribution `weibull_min`.
    * :math:`c` is the shape parameter of the non-exponentiated Weibull law.

    %(after_notes)s

    References
    ----------
    https://en.wikipedia.org/wiki/Exponentiated_Weibull_distribution

    %(example)s

    """
    def _shape_info(self):
        ia = _ShapeInfo("a", False, (0, np.inf), (False, False))
        ic = _ShapeInfo("c", False, (0, np.inf), (False, False))
        return [ia, ic]

    def _pdf(self, x, a, c):
        # exponweib.pdf(x, a, c) =
        #     a * c * (1-exp(-x**c))**(a-1) * exp(-x**c)*x**(c-1)
        return np.exp(self._logpdf(x, a, c))

    def _logpdf(self, x, a, c):
        negxc = -x**c
        exm1c = -sc.expm1(negxc)
        logp = (np.log(a) + np.log(c) + sc.xlogy(a - 1.0, exm1c) +
                negxc + sc.xlogy(c - 1.0, x))
        return logp

    def _cdf(self, x, a, c):
        exm1c = -sc.expm1(-x**c)
        return exm1c**a

    def _ppf(self, q, a, c):
        return (-sc.log1p(-q**(1.0/a)))**np.asarray(1.0/c)


exponweib = exponweib_gen(a=0.0, name='exponweib')


class exponpow_gen(rv_continuous):
    r"""An exponential power continuous random variable.

    %(before_notes)s

    Notes
    -----
    The probability density function for `exponpow` is:

    .. math::

        f(x, b) = b x^{b-1} \exp(1 + x^b - \exp(x^b))

    for :math:`x \ge 0`, :math:`b > 0`.  Note that this is a different
    distribution from the exponential power distribution that is also known
    under the names "generalized normal" or "generalized Gaussian".

    `exponpow` takes ``b`` as a shape parameter for :math:`b`.

    %(after_notes)s

    References
    ----------
    http://www.math.wm.edu/~leemis/chart/UDR/PDFs/Exponentialpower.pdf

    %(example)s

    """
    def _shape_info(self):
        return [_ShapeInfo("b", False, (0, np.inf), (False, False))]

    def _pdf(self, x, b):
        # exponpow.pdf(x, b) = b * x**(b-1) * exp(1 + x**b - exp(x**b))
        return np.exp(self._logpdf(x, b))

    def _logpdf(self, x, b):
        xb = x**b
        f = 1 + np.log(b) + sc.xlogy(b - 1.0, x) + xb - np.exp(xb)
        return f

    def _cdf(self, x, b):
        return -sc.expm1(-sc.expm1(x**b))

    def _sf(self, x, b):
        return np.exp(-sc.expm1(x**b))

    def _isf(self, x, b):
        return (sc.log1p(-np.log(x)))**(1./b)

    def _ppf(self, q, b):
        return pow(sc.log1p(-sc.log1p(-q)), 1.0/b)


exponpow = exponpow_gen(a=0.0, name='exponpow')


class fatiguelife_gen(rv_continuous):
    r"""A fatigue-life (Birnbaum-Saunders) continuous random variable.

    %(before_notes)s

    Notes
    -----
    The probability density function for `fatiguelife` is:

    .. math::

        f(x, c) = \frac{x+1}{2c\sqrt{2\pi x^3}} \exp(-\frac{(x-1)^2}{2x c^2})

    for :math:`x >= 0` and :math:`c > 0`.

    `fatiguelife` takes ``c`` as a shape parameter for :math:`c`.

    %(after_notes)s

    References
    ----------
    .. [1] "Birnbaum-Saunders distribution",
           https://en.wikipedia.org/wiki/Birnbaum-Saunders_distribution

    %(example)s

    """
    _support_mask = rv_continuous._open_support_mask

    def _shape_info(self):
        return [_ShapeInfo("c", False, (0, np.inf), (False, False))]

    def _rvs(self, c, size=None, random_state=None):
        z = random_state.standard_normal(size)
        x = 0.5*c*z
        x2 = x*x
        t = 1.0 + 2*x2 + 2*x*np.sqrt(1 + x2)
        return t

    def _pdf(self, x, c):
        # fatiguelife.pdf(x, c) =
        #     (x+1) / (2*c*sqrt(2*pi*x**3)) * exp(-(x-1)**2/(2*x*c**2))
        return np.exp(self._logpdf(x, c))

    def _logpdf(self, x, c):
        return (np.log(x+1) - (x-1)**2 / (2.0*x*c**2) - np.log(2*c) -
                0.5*(np.log(2*np.pi) + 3*np.log(x)))

    def _cdf(self, x, c):
        return _norm_cdf(1.0 / c * (np.sqrt(x) - 1.0/np.sqrt(x)))

    def _ppf(self, q, c):
        tmp = c*sc.ndtri(q)
        return 0.25 * (tmp + np.sqrt(tmp**2 + 4))**2

    def _sf(self, x, c):
        return _norm_sf(1.0 / c * (np.sqrt(x) - 1.0/np.sqrt(x)))

    def _isf(self, q, c):
        tmp = -c*sc.ndtri(q)
        return 0.25 * (tmp + np.sqrt(tmp**2 + 4))**2

    def _stats(self, c):
        # NB: the formula for kurtosis in wikipedia seems to have an error:
        # it's 40, not 41. At least it disagrees with the one from Wolfram
        # Alpha.  And the latter one, below, passes the tests, while the wiki
        # one doesn't So far I didn't have the guts to actually check the
        # coefficients from the expressions for the raw moments.
        c2 = c*c
        mu = c2 / 2.0 + 1.0
        den = 5.0 * c2 + 4.0
        mu2 = c2*den / 4.0
        g1 = 4 * c * (11*c2 + 6.0) / np.power(den, 1.5)
        g2 = 6 * c2 * (93*c2 + 40.0) / den**2.0
        return mu, mu2, g1, g2


fatiguelife = fatiguelife_gen(a=0.0, name='fatiguelife')


class foldcauchy_gen(rv_continuous):
    r"""A folded Cauchy continuous random variable.

    %(before_notes)s

    Notes
    -----
    The probability density function for `foldcauchy` is:

    .. math::

        f(x, c) = \frac{1}{\pi (1+(x-c)^2)} + \frac{1}{\pi (1+(x+c)^2)}

    for :math:`x \ge 0` and :math:`c \ge 0`.

    `foldcauchy` takes ``c`` as a shape parameter for :math:`c`.

    %(example)s

    """
    def _argcheck(self, c):
        return c >= 0

    def _shape_info(self):
        return [_ShapeInfo("c", False, (0, np.inf), (True, False))]

    def _rvs(self, c, size=None, random_state=None):
        return abs(cauchy.rvs(loc=c, size=size,
                              random_state=random_state))

    def _pdf(self, x, c):
        # foldcauchy.pdf(x, c) = 1/(pi*(1+(x-c)**2)) + 1/(pi*(1+(x+c)**2))
        return 1.0/np.pi*(1.0/(1+(x-c)**2) + 1.0/(1+(x+c)**2))

    def _cdf(self, x, c):
        return 1.0/np.pi*(np.arctan(x-c) + np.arctan(x+c))

    def _stats(self, c):
        return np.inf, np.inf, np.nan, np.nan


foldcauchy = foldcauchy_gen(a=0.0, name='foldcauchy')


class f_gen(rv_continuous):
    r"""An F continuous random variable.

    For the noncentral F distribution, see `ncf`.

    %(before_notes)s

    See Also
    --------
    ncf

    Notes
    -----
    The probability density function for `f` is:

    .. math::

        f(x, df_1, df_2) = \frac{df_2^{df_2/2} df_1^{df_1/2} x^{df_1 / 2-1}}
                                {(df_2+df_1 x)^{(df_1+df_2)/2}
                                 B(df_1/2, df_2/2)}

    for :math:`x > 0` and parameters :math:`df_1, df_2 > 0` .

    `f` takes ``dfn`` and ``dfd`` as shape parameters.

    %(after_notes)s

    %(example)s

    """
    def _shape_info(self):
        idfn = _ShapeInfo("dfn", False, (0, np.inf), (False, False))
        idfd = _ShapeInfo("dfd", False, (0, np.inf), (False, False))
        return [idfn, idfd]

    def _rvs(self, dfn, dfd, size=None, random_state=None):
        return random_state.f(dfn, dfd, size)

    def _pdf(self, x, dfn, dfd):
        #                      df2**(df2/2) * df1**(df1/2) * x**(df1/2-1)
        # F.pdf(x, df1, df2) = --------------------------------------------
        #                      (df2+df1*x)**((df1+df2)/2) * B(df1/2, df2/2)
        return np.exp(self._logpdf(x, dfn, dfd))

    def _logpdf(self, x, dfn, dfd):
        n = 1.0 * dfn
        m = 1.0 * dfd
        lPx = (m/2 * np.log(m) + n/2 * np.log(n) + sc.xlogy(n/2 - 1, x)
               - (((n+m)/2) * np.log(m + n*x) + sc.betaln(n/2, m/2)))
        return lPx

    def _cdf(self, x, dfn, dfd):
        return sc.fdtr(dfn, dfd, x)

    def _sf(self, x, dfn, dfd):
        return sc.fdtrc(dfn, dfd, x)

    def _ppf(self, q, dfn, dfd):
        return sc.fdtri(dfn, dfd, q)

    def _stats(self, dfn, dfd):
        v1, v2 = 1. * dfn, 1. * dfd
        v2_2, v2_4, v2_6, v2_8 = v2 - 2., v2 - 4., v2 - 6., v2 - 8.

        mu = _lazywhere(
            v2 > 2, (v2, v2_2),
            lambda v2, v2_2: v2 / v2_2,
            np.inf)

        mu2 = _lazywhere(
            v2 > 4, (v1, v2, v2_2, v2_4),
            lambda v1, v2, v2_2, v2_4:
            2 * v2 * v2 * (v1 + v2_2) / (v1 * v2_2**2 * v2_4),
            np.inf)

        g1 = _lazywhere(
            v2 > 6, (v1, v2_2, v2_4, v2_6),
            lambda v1, v2_2, v2_4, v2_6:
            (2 * v1 + v2_2) / v2_6 * np.sqrt(v2_4 / (v1 * (v1 + v2_2))),
            np.nan)
        g1 *= np.sqrt(8.)

        g2 = _lazywhere(
            v2 > 8, (g1, v2_6, v2_8),
            lambda g1, v2_6, v2_8: (8 + g1 * g1 * v2_6) / v2_8,
            np.nan)
        g2 *= 3. / 2.

        return mu, mu2, g1, g2


f = f_gen(a=0.0, name='f')


## Folded Normal
##   abs(Z) where (Z is normal with mu=L and std=S so that c=abs(L)/S)
##
##  note: regress docs have scale parameter correct, but first parameter
##    he gives is a shape parameter A = c * scale

##  Half-normal is folded normal with shape-parameter c=0.

class foldnorm_gen(rv_continuous):
    r"""A folded normal continuous random variable.

    %(before_notes)s

    Notes
    -----
    The probability density function for `foldnorm` is:

    .. math::

        f(x, c) = \sqrt{2/\pi} cosh(c x) \exp(-\frac{x^2+c^2}{2})

    for :math:`x \ge 0` and :math:`c \ge 0`.

    `foldnorm` takes ``c`` as a shape parameter for :math:`c`.

    %(after_notes)s

    %(example)s

    """
    def _argcheck(self, c):
        return c >= 0

    def _shape_info(self):
        return [_ShapeInfo("c", False, (0, np.inf), (True, False))]

    def _rvs(self, c, size=None, random_state=None):
        return abs(random_state.standard_normal(size) + c)

    def _pdf(self, x, c):
        # foldnormal.pdf(x, c) = sqrt(2/pi) * cosh(c*x) * exp(-(x**2+c**2)/2)
        return _norm_pdf(x + c) + _norm_pdf(x-c)

    def _cdf(self, x, c):
        return _norm_cdf(x-c) + _norm_cdf(x+c) - 1.0

    def _stats(self, c):
        # Regina C. Elandt, Technometrics 3, 551 (1961)
        # https://www.jstor.org/stable/1266561
        #
        c2 = c*c
        expfac = np.exp(-0.5*c2) / np.sqrt(2.*np.pi)

        mu = 2.*expfac + c * sc.erf(c/np.sqrt(2))
        mu2 = c2 + 1 - mu*mu

        g1 = 2. * (mu*mu*mu - c2*mu - expfac)
        g1 /= np.power(mu2, 1.5)

        g2 = c2 * (c2 + 6.) + 3 + 8.*expfac*mu
        g2 += (2. * (c2 - 3.) - 3. * mu**2) * mu**2
        g2 = g2 / mu2**2.0 - 3.

        return mu, mu2, g1, g2


foldnorm = foldnorm_gen(a=0.0, name='foldnorm')


class weibull_min_gen(rv_continuous):
    r"""Weibull minimum continuous random variable.

    The Weibull Minimum Extreme Value distribution, from extreme value theory
    (Fisher-Gnedenko theorem), is also often simply called the Weibull
    distribution. It arises as the limiting distribution of the rescaled
    minimum of iid random variables.

    %(before_notes)s

    See Also
    --------
    weibull_max, numpy.random.Generator.weibull, exponweib

    Notes
    -----
    The probability density function for `weibull_min` is:

    .. math::

        f(x, c) = c x^{c-1} \exp(-x^c)

    for :math:`x > 0`, :math:`c > 0`.

    `weibull_min` takes ``c`` as a shape parameter for :math:`c`.
    (named :math:`k` in Wikipedia article and :math:`a` in
    ``numpy.random.weibull``).  Special shape values are :math:`c=1` and
    :math:`c=2` where Weibull distribution reduces to the `expon` and
    `rayleigh` distributions respectively.

    %(after_notes)s

    References
    ----------
    https://en.wikipedia.org/wiki/Weibull_distribution

    https://en.wikipedia.org/wiki/Fisher-Tippett-Gnedenko_theorem

    %(example)s

    """
    def _shape_info(self):
        return [_ShapeInfo("c", False, (0, np.inf), (False, False))]

    def _pdf(self, x, c):
        # weibull_min.pdf(x, c) = c * x**(c-1) * exp(-x**c)
        return c*pow(x, c-1)*np.exp(-pow(x, c))

    def _logpdf(self, x, c):
        return np.log(c) + sc.xlogy(c - 1, x) - pow(x, c)

    def _cdf(self, x, c):
        return -sc.expm1(-pow(x, c))

    def _sf(self, x, c):
        return np.exp(-pow(x, c))

    def _logsf(self, x, c):
        return -pow(x, c)

    def _ppf(self, q, c):
        return pow(-sc.log1p(-q), 1.0/c)

    def _munp(self, n, c):
        return sc.gamma(1.0+n*1.0/c)

    def _entropy(self, c):
        return -_EULER / c - np.log(c) + _EULER + 1


weibull_min = weibull_min_gen(a=0.0, name='weibull_min')


class truncweibull_min_gen(rv_continuous):
    r"""A doubly truncated Weibull minimum continuous random variable.

    %(before_notes)s

    See Also
    --------
    weibull_min, truncexpon

    Notes
    -----
    The probability density function for `truncweibull_min` is:

    .. math::

        f(x, a, b, c) = \frac{c x^{c-1} \exp(-x^c)}{\exp(-a^c) - \exp(-b^c)}

    for :math:`a < x <= b`, :math:`0 \le a < b` and :math:`c > 0`.

    `truncweibull_min` takes :math:`a`, :math:`b`, and :math:`c` as shape
    parameters.

    Notice that the truncation values, :math:`a` and :math:`b`, are defined in
    standardized form:

    .. math::

        a = (u_l - loc)/scale
        b = (u_r - loc)/scale

    where :math:`u_l` and :math:`u_r` are the specific left and right
    truncation values, respectively. In other words, the support of the
    distribution becomes :math:`(a*scale + loc) < x <= (b*scale + loc)` when
    :math:`loc` and/or :math:`scale` are provided.

    %(after_notes)s

    References
    ----------

    .. [1] Rinne, H. "The Weibull Distribution: A Handbook". CRC Press (2009).

    %(example)s

    """
    def _argcheck(self, c, a, b):
        return (a >= 0.) & (b > a) & (c > 0.)

    def _shape_info(self):
        ic = _ShapeInfo("c", False, (0, np.inf), (False, False))
        ia = _ShapeInfo("a", False, (0, np.inf), (True, False))
        ib = _ShapeInfo("b", False, (0, np.inf), (False, False))
        return [ic, ia, ib]

    def _fitstart(self, data):
        # Arbitrary, but default a=b=c=1 is not valid
        return super()._fitstart(data, args=(1, 0, 1))

    def _get_support(self, c, a, b):
        return a, b

    def _pdf(self, x, c, a, b):
        denum = (np.exp(-pow(a, c)) - np.exp(-pow(b, c)))
        return (c * pow(x, c-1) * np.exp(-pow(x, c))) / denum

    def _logpdf(self, x, c, a, b):
        logdenum = np.log(np.exp(-pow(a, c)) - np.exp(-pow(b, c)))
        return np.log(c) + sc.xlogy(c - 1, x) - pow(x, c) - logdenum

    def _cdf(self, x, c, a, b):
        num = (np.exp(-pow(a, c)) - np.exp(-pow(x, c)))
        denum = (np.exp(-pow(a, c)) - np.exp(-pow(b, c)))
        return num / denum

    def _logcdf(self, x, c, a, b):
        lognum = np.log(np.exp(-pow(a, c)) - np.exp(-pow(x, c)))
        logdenum = np.log(np.exp(-pow(a, c)) - np.exp(-pow(b, c)))
        return lognum - logdenum

    def _sf(self, x, c, a, b):
        num = (np.exp(-pow(x, c)) - np.exp(-pow(b, c)))
        denum = (np.exp(-pow(a, c)) - np.exp(-pow(b, c)))
        return num / denum

    def _logsf(self, x, c, a, b):
        lognum = np.log(np.exp(-pow(x, c)) - np.exp(-pow(b, c)))
        logdenum = np.log(np.exp(-pow(a, c)) - np.exp(-pow(b, c)))
        return lognum - logdenum

    def _isf(self, q, c, a, b):
        return pow(
            -np.log((1 - q) * np.exp(-pow(b, c)) + q * np.exp(-pow(a, c))), 1/c
            )

    def _ppf(self, q, c, a, b):
        return pow(
            -np.log((1 - q) * np.exp(-pow(a, c)) + q * np.exp(-pow(b, c))), 1/c
            )

    def _munp(self, n, c, a, b):
        gamma_fun = sc.gamma(n/c + 1.) * (
            sc.gammainc(n/c + 1., pow(b, c)) - sc.gammainc(n/c + 1., pow(a, c))
            )
        denum = (np.exp(-pow(a, c)) - np.exp(-pow(b, c)))
        return gamma_fun / denum


truncweibull_min = truncweibull_min_gen(name='truncweibull_min')


class weibull_max_gen(rv_continuous):
    r"""Weibull maximum continuous random variable.

    The Weibull Maximum Extreme Value distribution, from extreme value theory
    (Fisher-Gnedenko theorem), is the limiting distribution of rescaled
    maximum of iid random variables. This is the distribution of -X
    if X is from the `weibull_min` function.

    %(before_notes)s

    See Also
    --------
    weibull_min

    Notes
    -----
    The probability density function for `weibull_max` is:

    .. math::

        f(x, c) = c (-x)^{c-1} \exp(-(-x)^c)

    for :math:`x < 0`, :math:`c > 0`.

    `weibull_max` takes ``c`` as a shape parameter for :math:`c`.

    %(after_notes)s

    References
    ----------
    https://en.wikipedia.org/wiki/Weibull_distribution

    https://en.wikipedia.org/wiki/Fisher-Tippett-Gnedenko_theorem

    %(example)s

    """
    def _shape_info(self):
        return [_ShapeInfo("c", False, (0, np.inf), (False, False))]

    def _pdf(self, x, c):
        # weibull_max.pdf(x, c) = c * (-x)**(c-1) * exp(-(-x)**c)
        return c*pow(-x, c-1)*np.exp(-pow(-x, c))

    def _logpdf(self, x, c):
        return np.log(c) + sc.xlogy(c-1, -x) - pow(-x, c)

    def _cdf(self, x, c):
        return np.exp(-pow(-x, c))

    def _logcdf(self, x, c):
        return -pow(-x, c)

    def _sf(self, x, c):
        return -sc.expm1(-pow(-x, c))

    def _ppf(self, q, c):
        return -pow(-np.log(q), 1.0/c)

    def _munp(self, n, c):
        val = sc.gamma(1.0+n*1.0/c)
        if int(n) % 2:
            sgn = -1
        else:
            sgn = 1
        return sgn * val

    def _entropy(self, c):
        return -_EULER / c - np.log(c) + _EULER + 1


weibull_max = weibull_max_gen(b=0.0, name='weibull_max')


class genlogistic_gen(rv_continuous):
    r"""A generalized logistic continuous random variable.

    %(before_notes)s

    Notes
    -----
    The probability density function for `genlogistic` is:

    .. math::

        f(x, c) = c \frac{\exp(-x)}
                         {(1 + \exp(-x))^{c+1}}

    for :math:`x >= 0`, :math:`c > 0`.

    `genlogistic` takes ``c`` as a shape parameter for :math:`c`.

    %(after_notes)s

    %(example)s

    """
    def _shape_info(self):
        return [_ShapeInfo("c", False, (0, np.inf), (False, False))]

    def _pdf(self, x, c):
        # genlogistic.pdf(x, c) = c * exp(-x) / (1 + exp(-x))**(c+1)
        return np.exp(self._logpdf(x, c))

    def _logpdf(self, x, c):
        # Two mathematically equivalent expressions for log(pdf(x, c)):
        #     log(pdf(x, c)) = log(c) - x - (c + 1)*log(1 + exp(-x))
        #                    = log(c) + c*x - (c + 1)*log(1 + exp(x))
        mult = -(c - 1) * (x < 0) - 1
        absx = np.abs(x)
        return np.log(c) + mult*absx - (c+1) * sc.log1p(np.exp(-absx))

    def _cdf(self, x, c):
        Cx = (1+np.exp(-x))**(-c)
        return Cx

    def _ppf(self, q, c):
        vals = -np.log(pow(q, -1.0/c)-1)
        return vals

    def _stats(self, c):
        mu = _EULER + sc.psi(c)
        mu2 = np.pi*np.pi/6.0 + sc.zeta(2, c)
        g1 = -2*sc.zeta(3, c) + 2*_ZETA3
        g1 /= np.power(mu2, 1.5)
        g2 = np.pi**4/15.0 + 6*sc.zeta(4, c)
        g2 /= mu2**2.0
        return mu, mu2, g1, g2


genlogistic = genlogistic_gen(name='genlogistic')


class genpareto_gen(rv_continuous):
    r"""A generalized Pareto continuous random variable.

    %(before_notes)s

    Notes
    -----
    The probability density function for `genpareto` is:

    .. math::

        f(x, c) = (1 + c x)^{-1 - 1/c}

    defined for :math:`x \ge 0` if :math:`c \ge 0`, and for
    :math:`0 \le x \le -1/c` if :math:`c < 0`.

    `genpareto` takes ``c`` as a shape parameter for :math:`c`.

    For :math:`c=0`, `genpareto` reduces to the exponential
    distribution, `expon`:

    .. math::

        f(x, 0) = \exp(-x)

    For :math:`c=-1`, `genpareto` is uniform on ``[0, 1]``:

    .. math::

        f(x, -1) = 1

    %(after_notes)s

    %(example)s

    """
    def _argcheck(self, c):
        return np.isfinite(c)

    def _shape_info(self):
        return [_ShapeInfo("c", False, (-np.inf, np.inf), (False, False))]

    def _get_support(self, c):
        c = np.asarray(c)
        b = _lazywhere(c < 0, (c,),
                       lambda c: -1. / c,
                       np.inf)
        a = np.where(c >= 0, self.a, self.a)
        return a, b

    def _pdf(self, x, c):
        # genpareto.pdf(x, c) = (1 + c * x)**(-1 - 1/c)
        return np.exp(self._logpdf(x, c))

    def _logpdf(self, x, c):
        return _lazywhere((x == x) & (c != 0), (x, c),
                          lambda x, c: -sc.xlog1py(c + 1., c*x) / c,
                          -x)

    def _cdf(self, x, c):
        return -sc.inv_boxcox1p(-x, -c)

    def _sf(self, x, c):
        return sc.inv_boxcox(-x, -c)

    def _logsf(self, x, c):
        return _lazywhere((x == x) & (c != 0), (x, c),
                          lambda x, c: -sc.log1p(c*x) / c,
                          -x)

    def _ppf(self, q, c):
        return -sc.boxcox1p(-q, -c)

    def _isf(self, q, c):
        return -sc.boxcox(q, -c)

    def _stats(self, c, moments='mv'):
        if 'm' not in moments:
            m = None
        else:
            m = _lazywhere(c < 1, (c,),
                           lambda xi: 1/(1 - xi),
                           np.inf)
        if 'v' not in moments:
            v = None
        else:
            v = _lazywhere(c < 1/2, (c,),
                           lambda xi: 1 / (1 - xi)**2 / (1 - 2*xi),
                           np.nan)
        if 's' not in moments:
            s = None
        else:
            s = _lazywhere(c < 1/3, (c,),
                           lambda xi: 2 * (1 + xi) * np.sqrt(1 - 2*xi) /
                                      (1 - 3*xi),
                           np.nan)
        if 'k' not in moments:
            k = None
        else:
            k = _lazywhere(c < 1/4, (c,),
                           lambda xi: 3 * (1 - 2*xi) * (2*xi**2 + xi + 3) /
                                      (1 - 3*xi) / (1 - 4*xi) - 3,
                           np.nan)
        return m, v, s, k

    def _munp(self, n, c):
        def __munp(n, c):
            val = 0.0
            k = np.arange(0, n + 1)
            for ki, cnk in zip(k, sc.comb(n, k)):
                val = val + cnk * (-1) ** ki / (1.0 - c * ki)
            return np.where(c * n < 1, val * (-1.0 / c) ** n, np.inf)
        return _lazywhere(c != 0, (c,),
                          lambda c: __munp(n, c),
                          sc.gamma(n + 1))

    def _entropy(self, c):
        return 1. + c


genpareto = genpareto_gen(a=0.0, name='genpareto')


class genexpon_gen(rv_continuous):
    r"""A generalized exponential continuous random variable.

    %(before_notes)s

    Notes
    -----
    The probability density function for `genexpon` is:

    .. math::

        f(x, a, b, c) = (a + b (1 - \exp(-c x)))
                        \exp(-a x - b x + \frac{b}{c}  (1-\exp(-c x)))

    for :math:`x \ge 0`, :math:`a, b, c > 0`.

    `genexpon` takes :math:`a`, :math:`b` and :math:`c` as shape parameters.

    %(after_notes)s

    References
    ----------
    H.K. Ryu, "An Extension of Marshall and Olkin's Bivariate Exponential
    Distribution", Journal of the American Statistical Association, 1993.

    N. Balakrishnan, "The Exponential Distribution: Theory, Methods and
    Applications", Asit P. Basu.

    %(example)s

    """
    def _shape_info(self):
        ia = _ShapeInfo("a", False, (0, np.inf), (False, False))
        ib = _ShapeInfo("b", False, (0, np.inf), (False, False))
        ic = _ShapeInfo("c", False, (0, np.inf), (False, False))
        return [ia, ib, ic]

    def _pdf(self, x, a, b, c):
        # genexpon.pdf(x, a, b, c) = (a + b * (1 - exp(-c*x))) * \
        #                            exp(-a*x - b*x + b/c * (1-exp(-c*x)))
        return (a + b*(-sc.expm1(-c*x)))*np.exp((-a-b)*x +
                                                b*(-sc.expm1(-c*x))/c)

    def _logpdf(self, x, a, b, c):
        return np.log(a+b*(-sc.expm1(-c*x))) + (-a-b)*x+b*(-sc.expm1(-c*x))/c

    def _cdf(self, x, a, b, c):
        return -sc.expm1((-a-b)*x + b*(-sc.expm1(-c*x))/c)

    def _sf(self, x, a, b, c):
        return np.exp((-a-b)*x + b*(-sc.expm1(-c*x))/c)


genexpon = genexpon_gen(a=0.0, name='genexpon')


class genextreme_gen(rv_continuous):
    r"""A generalized extreme value continuous random variable.

    %(before_notes)s

    See Also
    --------
    gumbel_r

    Notes
    -----
    For :math:`c=0`, `genextreme` is equal to `gumbel_r` with
    probability density function

    .. math::

        f(x) = \exp(-\exp(-x)) \exp(-x),

    where :math:`-\infty < x < \infty`.

    For :math:`c \ne 0`, the probability density function for `genextreme` is:

    .. math::

        f(x, c) = \exp(-(1-c x)^{1/c}) (1-c x)^{1/c-1},

    where :math:`-\infty < x \le 1/c` if :math:`c > 0` and
    :math:`1/c \le x < \infty` if :math:`c < 0`.

    Note that several sources and software packages use the opposite
    convention for the sign of the shape parameter :math:`c`.

    `genextreme` takes ``c`` as a shape parameter for :math:`c`.

    %(after_notes)s

    %(example)s

    """
    def _argcheck(self, c):
        return np.isfinite(c)

    def _shape_info(self):
        return [_ShapeInfo("c", False, (-np.inf, np.inf), (False, False))]

    def _get_support(self, c):
        _b = np.where(c > 0, 1.0 / np.maximum(c, _XMIN), np.inf)
        _a = np.where(c < 0, 1.0 / np.minimum(c, -_XMIN), -np.inf)
        return _a, _b

    def _loglogcdf(self, x, c):
        # Returns log(-log(cdf(x, c)))
        return _lazywhere((x == x) & (c != 0), (x, c),
                          lambda x, c: sc.log1p(-c*x)/c, -x)

    def _pdf(self, x, c):
        # genextreme.pdf(x, c) =
        #     exp(-exp(-x))*exp(-x),                    for c==0
        #     exp(-(1-c*x)**(1/c))*(1-c*x)**(1/c-1),    for x \le 1/c, c > 0
        return np.exp(self._logpdf(x, c))

    def _logpdf(self, x, c):
        cx = _lazywhere((x == x) & (c != 0), (x, c), lambda x, c: c*x, 0.0)
        logex2 = sc.log1p(-cx)
        logpex2 = self._loglogcdf(x, c)
        pex2 = np.exp(logpex2)
        # Handle special cases
        np.putmask(logpex2, (c == 0) & (x == -np.inf), 0.0)
        logpdf = _lazywhere(~((cx == 1) | (cx == -np.inf)),
                            (pex2, logpex2, logex2),
                            lambda pex2, lpex2, lex2: -pex2 + lpex2 - lex2,
                            fillvalue=-np.inf)
        np.putmask(logpdf, (c == 1) & (x == 1), 0.0)
        return logpdf

    def _logcdf(self, x, c):
        return -np.exp(self._loglogcdf(x, c))

    def _cdf(self, x, c):
        return np.exp(self._logcdf(x, c))

    def _sf(self, x, c):
        return -sc.expm1(self._logcdf(x, c))

    def _ppf(self, q, c):
        x = -np.log(-np.log(q))
        return _lazywhere((x == x) & (c != 0), (x, c),
                          lambda x, c: -sc.expm1(-c * x) / c, x)

    def _isf(self, q, c):
        x = -np.log(-sc.log1p(-q))
        return _lazywhere((x == x) & (c != 0), (x, c),
                          lambda x, c: -sc.expm1(-c * x) / c, x)

    def _stats(self, c):
        g = lambda n: sc.gamma(n*c + 1)
        g1 = g(1)
        g2 = g(2)
        g3 = g(3)
        g4 = g(4)
        g2mg12 = np.where(abs(c) < 1e-7, (c*np.pi)**2.0/6.0, g2-g1**2.0)
        gam2k = np.where(abs(c) < 1e-7, np.pi**2.0/6.0,
                         sc.expm1(sc.gammaln(2.0*c+1.0)-2*sc.gammaln(c + 1.0))/c**2.0)
        eps = 1e-14
        gamk = np.where(abs(c) < eps, -_EULER, sc.expm1(sc.gammaln(c + 1))/c)

        m = np.where(c < -1.0, np.nan, -gamk)
        v = np.where(c < -0.5, np.nan, g1**2.0*gam2k)

        # skewness
        sk1 = _lazywhere(c >= -1./3,
                         (c, g1, g2, g3, g2mg12),
                         lambda c, g1, g2, g3, g2gm12:
                             np.sign(c)*(-g3 + (g2 + 2*g2mg12)*g1)/g2mg12**1.5,
                         fillvalue=np.nan)
        sk = np.where(abs(c) <= eps**0.29, 12*np.sqrt(6)*_ZETA3/np.pi**3, sk1)

        # kurtosis
        ku1 = _lazywhere(c >= -1./4,
                         (g1, g2, g3, g4, g2mg12),
                         lambda g1, g2, g3, g4, g2mg12:
                             (g4 + (-4*g3 + 3*(g2 + g2mg12)*g1)*g1)/g2mg12**2,
                         fillvalue=np.nan)
        ku = np.where(abs(c) <= (eps)**0.23, 12.0/5.0, ku1-3.0)
        return m, v, sk, ku

    def _fitstart(self, data):
        # This is better than the default shape of (1,).
        g = _skew(data)
        if g < 0:
            a = 0.5
        else:
            a = -0.5
        return super()._fitstart(data, args=(a,))

    def _munp(self, n, c):
        k = np.arange(0, n+1)
        vals = 1.0/c**n * np.sum(
            sc.comb(n, k) * (-1)**k * sc.gamma(c*k + 1),
            axis=0)
        return np.where(c*n > -1, vals, np.inf)

    def _entropy(self, c):
        return _EULER*(1 - c) + 1


genextreme = genextreme_gen(name='genextreme')


def _digammainv(y):
    """Inverse of the digamma function (real positive arguments only).

    This function is used in the `fit` method of `gamma_gen`.
    The function uses either optimize.fsolve or optimize.newton
    to solve `sc.digamma(x) - y = 0`.  There is probably room for
    improvement, but currently it works over a wide range of y:

    >>> rng = np.random.default_rng()
    >>> y = 64*rng.standard_normal(1000000)
    >>> y.min(), y.max()
    (-311.43592651416662, 351.77388222276869)
    >>> x = [_digammainv(t) for t in y]
    >>> np.abs(sc.digamma(x) - y).max()
    1.1368683772161603e-13

    """
    _em = 0.5772156649015328606065120
    func = lambda x: sc.digamma(x) - y
    if y > -0.125:
        x0 = np.exp(y) + 0.5
        if y < 10:
            # Some experimentation shows that newton reliably converges
            # must faster than fsolve in this y range.  For larger y,
            # newton sometimes fails to converge.
            value = optimize.newton(func, x0, tol=1e-10)
            return value
    elif y > -3:
        x0 = np.exp(y/2.332) + 0.08661
    else:
        x0 = 1.0 / (-y - _em)

    value, info, ier, mesg = optimize.fsolve(func, x0, xtol=1e-11,
                                             full_output=True)
    if ier != 1:
        raise RuntimeError("_digammainv: fsolve failed, y = %r" % y)

    return value[0]


## Gamma (Use MATLAB and MATHEMATICA (b=theta=scale, a=alpha=shape) definition)

## gamma(a, loc, scale)  with a an integer is the Erlang distribution
## gamma(1, loc, scale)  is the Exponential distribution
## gamma(df/2, 0, 2) is the chi2 distribution with df degrees of freedom.

class gamma_gen(rv_continuous):
    r"""A gamma continuous random variable.

    %(before_notes)s

    See Also
    --------
    erlang, expon

    Notes
    -----
    The probability density function for `gamma` is:

    .. math::

        f(x, a) = \frac{x^{a-1} e^{-x}}{\Gamma(a)}

    for :math:`x \ge 0`, :math:`a > 0`. Here :math:`\Gamma(a)` refers to the
    gamma function.

    `gamma` takes ``a`` as a shape parameter for :math:`a`.

    When :math:`a` is an integer, `gamma` reduces to the Erlang
    distribution, and when :math:`a=1` to the exponential distribution.

    Gamma distributions are sometimes parameterized with two variables,
    with a probability density function of:

    .. math::

        f(x, \alpha, \beta) = \frac{\beta^\alpha x^{\alpha - 1} e^{-\beta x }}{\Gamma(\alpha)}

    Note that this parameterization is equivalent to the above, with
    ``scale = 1 / beta``.

    %(after_notes)s

    %(example)s

    """
    def _shape_info(self):
        return [_ShapeInfo("a", False, (0, np.inf), (False, False))]

    def _rvs(self, a, size=None, random_state=None):
        return random_state.standard_gamma(a, size)

    def _pdf(self, x, a):
        # gamma.pdf(x, a) = x**(a-1) * exp(-x) / gamma(a)
        return np.exp(self._logpdf(x, a))

    def _logpdf(self, x, a):
        return sc.xlogy(a-1.0, x) - x - sc.gammaln(a)

    def _cdf(self, x, a):
        return sc.gammainc(a, x)

    def _sf(self, x, a):
        return sc.gammaincc(a, x)

    def _ppf(self, q, a):
        return sc.gammaincinv(a, q)

    def _isf(self, q, a):
        return sc.gammainccinv(a, q)

    def _stats(self, a):
        return a, a, 2.0/np.sqrt(a), 6.0/a

    def _entropy(self, a):
        return sc.psi(a)*(1-a) + a + sc.gammaln(a)

    def _fitstart(self, data):
        # The skewness of the gamma distribution is `2 / np.sqrt(a)`.
        # We invert that to estimate the shape `a` using the skewness
        # of the data.  The formula is regularized with 1e-8 in the
        # denominator to allow for degenerate data where the skewness
        # is close to 0.
        a = 4 / (1e-8 + _skew(data)**2)
        return super()._fitstart(data, args=(a,))

    @extend_notes_in_docstring(rv_continuous, notes="""\
        When the location is fixed by using the argument `floc`
        and `method='MLE'`, this
        function uses explicit formulas or solves a simpler numerical
        problem than the full ML optimization problem.  So in that case,
        the `optimizer`, `loc` and `scale` arguments are ignored.
        \n\n""")
    def fit(self, data, *args, **kwds):
        floc = kwds.get('floc', None)
        method = kwds.get('method', 'mle')

        if floc is None or method.lower() == 'mm':
            # loc is not fixed.  Use the default fit method.
            return super().fit(data, *args, **kwds)

        # We already have this value, so just pop it from kwds.
        kwds.pop('floc', None)

        f0 = _get_fixed_fit_value(kwds, ['f0', 'fa', 'fix_a'])
        fscale = kwds.pop('fscale', None)

        _remove_optimizer_parameters(kwds)

        # Special case: loc is fixed.

        if f0 is not None and fscale is not None:
            # This check is for consistency with `rv_continuous.fit`.
            # Without this check, this function would just return the
            # parameters that were given.
            raise ValueError("All parameters fixed. There is nothing to "
                             "optimize.")

        # Fixed location is handled by shifting the data.
        data = np.asarray(data)

        if not np.isfinite(data).all():
            raise ValueError("The data contains non-finite values.")

        if np.any(data <= floc):
            raise FitDataError("gamma", lower=floc, upper=np.inf)

        if floc != 0:
            # Don't do the subtraction in-place, because `data` might be a
            # view of the input array.
            data = data - floc
        xbar = data.mean()

        # Three cases to handle:
        # * shape and scale both free
        # * shape fixed, scale free
        # * shape free, scale fixed

        if fscale is None:
            # scale is free
            if f0 is not None:
                # shape is fixed
                a = f0
            else:
                # shape and scale are both free.
                # The MLE for the shape parameter `a` is the solution to:
                # np.log(a) - sc.digamma(a) - np.log(xbar) +
                #                             np.log(data).mean() = 0
                s = np.log(xbar) - np.log(data).mean()
                func = lambda a: np.log(a) - sc.digamma(a) - s
                aest = (3-s + np.sqrt((s-3)**2 + 24*s)) / (12*s)
                xa = aest*(1-0.4)
                xb = aest*(1+0.4)
                a = optimize.brentq(func, xa, xb, disp=0)

            # The MLE for the scale parameter is just the data mean
            # divided by the shape parameter.
            scale = xbar / a
        else:
            # scale is fixed, shape is free
            # The MLE for the shape parameter `a` is the solution to:
            # sc.digamma(a) - np.log(data).mean() + np.log(fscale) = 0
            c = np.log(data).mean() - np.log(fscale)
            a = _digammainv(c)
            scale = fscale

        return a, floc, scale


gamma = gamma_gen(a=0.0, name='gamma')


class erlang_gen(gamma_gen):
    """An Erlang continuous random variable.

    %(before_notes)s

    See Also
    --------
    gamma

    Notes
    -----
    The Erlang distribution is a special case of the Gamma distribution, with
    the shape parameter `a` an integer.  Note that this restriction is not
    enforced by `erlang`. It will, however, generate a warning the first time
    a non-integer value is used for the shape parameter.

    Refer to `gamma` for examples.

    """

    def _argcheck(self, a):
        allint = np.all(np.floor(a) == a)
        if not allint:
            # An Erlang distribution shouldn't really have a non-integer
            # shape parameter, so warn the user.
            warnings.warn(
                'The shape parameter of the erlang distribution '
                'has been given a non-integer value %r.' % (a,),
                RuntimeWarning)
        return a > 0

    def _shape_info(self):
        return [_ShapeInfo("a", True, (1, np.inf), (True, False))]

    def _fitstart(self, data):
        # Override gamma_gen_fitstart so that an integer initial value is
        # used.  (Also regularize the division, to avoid issues when
        # _skew(data) is 0 or close to 0.)
        a = int(4.0 / (1e-8 + _skew(data)**2))
        return super(gamma_gen, self)._fitstart(data, args=(a,))

    # Trivial override of the fit method, so we can monkey-patch its
    # docstring.
    @extend_notes_in_docstring(rv_continuous, notes="""\
        The Erlang distribution is generally defined to have integer values
        for the shape parameter.  This is not enforced by the `erlang` class.
        When fitting the distribution, it will generally return a non-integer
        value for the shape parameter.  By using the keyword argument
        `f0=<integer>`, the fit method can be constrained to fit the data to
        a specific integer shape parameter.""")
    def fit(self, data, *args, **kwds):
        return super().fit(data, *args, **kwds)


erlang = erlang_gen(a=0.0, name='erlang')


class gengamma_gen(rv_continuous):
    r"""A generalized gamma continuous random variable.

    %(before_notes)s

    See Also
    --------
    gamma, invgamma, weibull_min

    Notes
    -----
    The probability density function for `gengamma` is ([1]_):

    .. math::

        f(x, a, c) = \frac{|c| x^{c a-1} \exp(-x^c)}{\Gamma(a)}

    for :math:`x \ge 0`, :math:`a > 0`, and :math:`c \ne 0`.
    :math:`\Gamma` is the gamma function (`scipy.special.gamma`).

    `gengamma` takes :math:`a` and :math:`c` as shape parameters.

    %(after_notes)s

    References
    ----------
    .. [1] E.W. Stacy, "A Generalization of the Gamma Distribution",
       Annals of Mathematical Statistics, Vol 33(3), pp. 1187--1192.

    %(example)s

    """
    def _argcheck(self, a, c):
        return (a > 0) & (c != 0)

    def _shape_info(self):
        ia = _ShapeInfo("a", False, (0, np.inf), (False, False))
        ic = _ShapeInfo("c", False, (-np.inf, np.inf), (False, False))
        return [ia, ic]

    def _pdf(self, x, a, c):
        return np.exp(self._logpdf(x, a, c))

    def _logpdf(self, x, a, c):
        return _lazywhere((x != 0) | (c > 0), (x, c),
                          lambda x, c: (np.log(abs(c)) + sc.xlogy(c*a - 1, x)
                                        - x**c - sc.gammaln(a)),
                          fillvalue=-np.inf)

    def _cdf(self, x, a, c):
        xc = x**c
        val1 = sc.gammainc(a, xc)
        val2 = sc.gammaincc(a, xc)
        return np.where(c > 0, val1, val2)

    def _rvs(self, a, c, size=None, random_state=None):
        r = random_state.standard_gamma(a, size=size)
        return r**(1./c)

    def _sf(self, x, a, c):
        xc = x**c
        val1 = sc.gammainc(a, xc)
        val2 = sc.gammaincc(a, xc)
        return np.where(c > 0, val2, val1)

    def _ppf(self, q, a, c):
        val1 = sc.gammaincinv(a, q)
        val2 = sc.gammainccinv(a, q)
        return np.where(c > 0, val1, val2)**(1.0/c)

    def _isf(self, q, a, c):
        val1 = sc.gammaincinv(a, q)
        val2 = sc.gammainccinv(a, q)
        return np.where(c > 0, val2, val1)**(1.0/c)

    def _munp(self, n, a, c):
        # Pochhammer symbol: sc.pocha,n) = gamma(a+n)/gamma(a)
        return sc.poch(a, n*1.0/c)

    def _entropy(self, a, c):
        val = sc.psi(a)
        return a*(1-val) + 1.0/c*val + sc.gammaln(a) - np.log(abs(c))


gengamma = gengamma_gen(a=0.0, name='gengamma')


class genhalflogistic_gen(rv_continuous):
    r"""A generalized half-logistic continuous random variable.

    %(before_notes)s

    Notes
    -----
    The probability density function for `genhalflogistic` is:

    .. math::

        f(x, c) = \frac{2 (1 - c x)^{1/(c-1)}}{[1 + (1 - c x)^{1/c}]^2}

    for :math:`0 \le x \le 1/c`, and :math:`c > 0`.

    `genhalflogistic` takes ``c`` as a shape parameter for :math:`c`.

    %(after_notes)s

    %(example)s

    """
    def _shape_info(self):
        return [_ShapeInfo("c", False, (0, np.inf), (False, False))]

    def _get_support(self, c):
        return self.a, 1.0/c

    def _pdf(self, x, c):
        # genhalflogistic.pdf(x, c) =
        #    2 * (1-c*x)**(1/c-1) / (1+(1-c*x)**(1/c))**2
        limit = 1.0/c
        tmp = np.asarray(1-c*x)
        tmp0 = tmp**(limit-1)
        tmp2 = tmp0*tmp
        return 2*tmp0 / (1+tmp2)**2

    def _cdf(self, x, c):
        limit = 1.0/c
        tmp = np.asarray(1-c*x)
        tmp2 = tmp**(limit)
        return (1.0-tmp2) / (1+tmp2)

    def _ppf(self, q, c):
        return 1.0/c*(1-((1.0-q)/(1.0+q))**c)

    def _entropy(self, c):
        return 2 - (2*c+1)*np.log(2)


genhalflogistic = genhalflogistic_gen(a=0.0, name='genhalflogistic')


class genhyperbolic_gen(rv_continuous):
    r"""A generalized hyperbolic continuous random variable.

    %(before_notes)s

    See Also
    --------
    t, norminvgauss, geninvgauss, laplace, cauchy

    Notes
    -----
    The probability density function for `genhyperbolic` is:

    .. math::

        f(x, p, a, b) =
            \frac{(a^2 - b^2)^{p/2}}
            {\sqrt{2\pi}a^{p-0.5}
            K_p\Big(\sqrt{a^2 - b^2}\Big)}
            e^{bx} \times \frac{K_{p - 1/2}
            (a \sqrt{1 + x^2})}
            {(\sqrt{1 + x^2})^{1/2 - p}}

    for :math:`x, p \in ( - \infty; \infty)`,
    :math:`|b| < a` if :math:`p \ge 0`,
    :math:`|b| \le a` if :math:`p < 0`.
    :math:`K_{p}(.)` denotes the modified Bessel function of the second
    kind and order :math:`p` (`scipy.special.kn`)

    `genhyperbolic` takes ``p`` as a tail parameter,
    ``a`` as a shape parameter,
    ``b`` as a skewness parameter.

    %(after_notes)s

    The original parameterization of the Generalized Hyperbolic Distribution
    is found in [1]_ as follows

    .. math::

        f(x, \lambda, \alpha, \beta, \delta, \mu) =
           \frac{(\gamma/\delta)^\lambda}{\sqrt{2\pi}K_\lambda(\delta \gamma)}
           e^{\beta (x - \mu)} \times \frac{K_{\lambda - 1/2}
           (\alpha \sqrt{\delta^2 + (x - \mu)^2})}
           {(\sqrt{\delta^2 + (x - \mu)^2} / \alpha)^{1/2 - \lambda}}

    for :math:`x \in ( - \infty; \infty)`,
    :math:`\gamma := \sqrt{\alpha^2 - \beta^2}`,
    :math:`\lambda, \mu \in ( - \infty; \infty)`,
    :math:`\delta \ge 0, |\beta| < \alpha` if :math:`\lambda \ge 0`,
    :math:`\delta > 0, |\beta| \le \alpha` if :math:`\lambda < 0`.

    The location-scale-based parameterization implemented in
    SciPy is based on [2]_, where :math:`a = \alpha\delta`,
    :math:`b = \beta\delta`, :math:`p = \lambda`,
    :math:`scale=\delta` and :math:`loc=\mu`

    Moments are implemented based on [3]_ and [4]_.

    For the distributions that are a special case such as Student's t,
    it is not recommended to rely on the implementation of genhyperbolic.
    To avoid potential numerical problems and for performance reasons,
    the methods of the specific distributions should be used.

    References
    ----------
    .. [1] O. Barndorff-Nielsen, "Hyperbolic Distributions and Distributions
       on Hyperbolae", Scandinavian Journal of Statistics, Vol. 5(3),
       pp. 151-157, 1978. https://www.jstor.org/stable/4615705

    .. [2] Eberlein E., Prause K. (2002) The Generalized Hyperbolic Model:
        Financial Derivatives and Risk Measures. In: Geman H., Madan D.,
        Pliska S.R., Vorst T. (eds) Mathematical Finance - Bachelier
        Congress 2000. Springer Finance. Springer, Berlin, Heidelberg.
        :doi:`10.1007/978-3-662-12429-1_12`

    .. [3] Scott, David J, Würtz, Diethelm, Dong, Christine and Tran,
       Thanh Tam, (2009), Moments of the generalized hyperbolic
       distribution, MPRA Paper, University Library of Munich, Germany,
       https://EconPapers.repec.org/RePEc:pra:mprapa:19081.

    .. [4] E. Eberlein and E. A. von Hammerstein. Generalized hyperbolic
       and inverse Gaussian distributions: Limiting cases and approximation
       of processes. FDM Preprint 80, April 2003. University of Freiburg.
       https://freidok.uni-freiburg.de/fedora/objects/freidok:7974/datastreams/FILE1/content

    %(example)s

    """

    def _argcheck(self, p, a, b):
        return (np.logical_and(np.abs(b) < a, p >= 0)
                | np.logical_and(np.abs(b) <= a, p < 0))

    def _shape_info(self):
        ip = _ShapeInfo("p", False, (-np.inf, np.inf), (False, False))
        ia = _ShapeInfo("a", False, (0, np.inf), (True, False))
        ib = _ShapeInfo("b", False, (-np.inf, np.inf), (False, False))
        return [ip, ia, ib]

    def _fitstart(self, data):
        # Arbitrary, but the default a=b=1 is not valid
        return super()._fitstart(data, args=(1, 1, 0.5))

    def _logpdf(self, x, p, a, b):
        # kve instead of kv works better for large values of p
        # and smaller values of sqrt(a^2  - b^2)
        @np.vectorize
        def _logpdf_single(x, p, a, b):
            return _stats.genhyperbolic_logpdf(x, p, a, b)

        return _logpdf_single(x, p, a, b)

    def _pdf(self, x, p, a, b):
        # kve instead of kv works better for large values of p
        # and smaller values of sqrt(a^2  - b^2)
        @np.vectorize
        def _pdf_single(x, p, a, b):
            return _stats.genhyperbolic_pdf(x, p, a, b)

        return _pdf_single(x, p, a, b)

    def _cdf(self, x, p, a, b):

        @np.vectorize
        def _cdf_single(x, p, a, b):
            user_data = np.array(
                [p, a, b], float
                ).ctypes.data_as(ctypes.c_void_p)
            llc = LowLevelCallable.from_cython(
                _stats, '_genhyperbolic_pdf', user_data
                )

            t1 = integrate.quad(llc, -np.inf, x)[0]

            if np.isnan(t1):
                msg = ("Infinite values encountered in scipy.special.kve. "
                       "Values replaced by NaN to avoid incorrect results.")
                warnings.warn(msg, RuntimeWarning)

            return t1

        return _cdf_single(x, p, a, b)

    def _rvs(self, p, a, b, size=None, random_state=None):
        # note: X = b * V + sqrt(V) * X  has a
        # generalized hyperbolic distribution
        # if X is standard normal and V is
        # geninvgauss(p = p, b = t2, loc = loc, scale = t3)
        t1 = np.float_power(a, 2) - np.float_power(b, 2)
        # b in the GIG
        t2 = np.float_power(t1, 0.5)
        # scale in the GIG
        t3 = np.float_power(t1, - 0.5)
        gig = geninvgauss.rvs(
            p=p,
            b=t2,
            scale=t3,
            size=size,
            random_state=random_state
            )
        normst = norm.rvs(size=size, random_state=random_state)

        return b * gig + np.sqrt(gig) * normst

    def _stats(self, p, a, b):
        # https://mpra.ub.uni-muenchen.de/19081/1/MPRA_paper_19081.pdf
        # https://freidok.uni-freiburg.de/fedora/objects/freidok:7974/datastreams/FILE1/content
        # standardized moments
        p, a, b = np.broadcast_arrays(p, a, b)
        t1 = np.float_power(a, 2) - np.float_power(b, 2)
        t1 = np.float_power(t1, 0.5)
        t2 = np.float_power(1, 2) * np.float_power(t1, - 1)
        integers = np.linspace(0, 4, 5)
        # make integers perpendicular to existing dimensions
        integers = integers.reshape(integers.shape + (1,) * p.ndim)
        b0, b1, b2, b3, b4 = sc.kv(p + integers, t1)
        r1, r2, r3, r4 = [b / b0 for b in (b1, b2, b3, b4)]

        m = b * t2 * r1
        v = (
            t2 * r1 + np.float_power(b, 2) * np.float_power(t2, 2) *
            (r2 - np.float_power(r1, 2))
        )
        m3e = (
            np.float_power(b, 3) * np.float_power(t2, 3) *
            (r3 - 3 * b2 * b1 * np.float_power(b0, -2) +
             2 * np.float_power(r1, 3)) +
            3 * b * np.float_power(t2, 2) *
            (r2 - np.float_power(r1, 2))
        )
        s = m3e * np.float_power(v, - 3 / 2)
        m4e = (
            np.float_power(b, 4) * np.float_power(t2, 4) *
            (r4 - 4 * b3 * b1 * np.float_power(b0, - 2) +
             6 * b2 * np.float_power(b1, 2) * np.float_power(b0, - 3) -
             3 * np.float_power(r1, 4)) +
            np.float_power(b, 2) * np.float_power(t2, 3) *
            (6 * r3 - 12 * b2 * b1 * np.float_power(b0, - 2) +
             6 * np.float_power(r1, 3)) +
            3 * np.float_power(t2, 2) * r2
        )
        k = m4e * np.float_power(v, -2) - 3

        return m, v, s, k


genhyperbolic = genhyperbolic_gen(name='genhyperbolic')


class gompertz_gen(rv_continuous):
    r"""A Gompertz (or truncated Gumbel) continuous random variable.

    %(before_notes)s

    Notes
    -----
    The probability density function for `gompertz` is:

    .. math::

        f(x, c) = c \exp(x) \exp(-c (e^x-1))

    for :math:`x \ge 0`, :math:`c > 0`.

    `gompertz` takes ``c`` as a shape parameter for :math:`c`.

    %(after_notes)s

    %(example)s

    """
    def _shape_info(self):
        return [_ShapeInfo("c", False, (0, np.inf), (False, False))]

    def _pdf(self, x, c):
        # gompertz.pdf(x, c) = c * exp(x) * exp(-c*(exp(x)-1))
        return np.exp(self._logpdf(x, c))

    def _logpdf(self, x, c):
        return np.log(c) + x - c * sc.expm1(x)

    def _cdf(self, x, c):
        return -sc.expm1(-c * sc.expm1(x))

    def _ppf(self, q, c):
        return sc.log1p(-1.0 / c * sc.log1p(-q))

    def _entropy(self, c):
        return 1.0 - np.log(c) - np.exp(c)*sc.expn(1, c)


gompertz = gompertz_gen(a=0.0, name='gompertz')


def _average_with_log_weights(x, logweights):
    x = np.asarray(x)
    logweights = np.asarray(logweights)
    maxlogw = logweights.max()
    weights = np.exp(logweights - maxlogw)
    return np.average(x, weights=weights)


class gumbel_r_gen(rv_continuous):
    r"""A right-skewed Gumbel continuous random variable.

    %(before_notes)s

    See Also
    --------
    gumbel_l, gompertz, genextreme

    Notes
    -----
    The probability density function for `gumbel_r` is:

    .. math::

        f(x) = \exp(-(x + e^{-x}))

    The Gumbel distribution is sometimes referred to as a type I Fisher-Tippett
    distribution.  It is also related to the extreme value distribution,
    log-Weibull and Gompertz distributions.

    %(after_notes)s

    %(example)s

    """
    def _shape_info(self):
        return []

    def _pdf(self, x):
        # gumbel_r.pdf(x) = exp(-(x + exp(-x)))
        return np.exp(self._logpdf(x))

    def _logpdf(self, x):
        return -x - np.exp(-x)

    def _cdf(self, x):
        return np.exp(-np.exp(-x))

    def _logcdf(self, x):
        return -np.exp(-x)

    def _ppf(self, q):
        return -np.log(-np.log(q))

    def _sf(self, x):
        return -sc.expm1(-np.exp(-x))

    def _isf(self, p):
        return -np.log(-np.log1p(-p))

    def _stats(self):
        return _EULER, np.pi*np.pi/6.0, 12*np.sqrt(6)/np.pi**3 * _ZETA3, 12.0/5

    def _entropy(self):
        # https://en.wikipedia.org/wiki/Gumbel_distribution
        return _EULER + 1.

    @_call_super_mom
    @inherit_docstring_from(rv_continuous)
    def fit(self, data, *args, **kwds):
        data, floc, fscale = _check_fit_input_parameters(self, data,
                                                         args, kwds)

        # if user has provided `floc` or `fscale`, fall back on super fit
        # method. This scenario is not suitable for solving a system of
        # equations
        if floc is not None or fscale is not None:
            return super().fit(data, *args, **kwds)

        # rv_continuous provided guesses
        loc, scale = self._fitstart(data)
        # account for user provided guesses
        loc = kwds.pop('loc', loc)
        scale = kwds.pop('scale', scale)

        # By the method of maximum likelihood, the estimators of the
        # location and scale are the roots of the equation defined in
        # `func` and the value of the expression for `loc` that follows.
        # Source: Statistical Distributions, 3rd Edition. Evans, Hastings,
        # and Peacock (2000), Page 101

        def func(scale, data):
            sdata = -data / scale
            wavg = _average_with_log_weights(data, logweights=sdata)
            return data.mean() - wavg - scale

        soln = optimize.root(func, scale, args=(data,),
                             options={'xtol': 1e-14})
        scale = soln.x[0]
        loc = -scale * (sc.logsumexp(-data/scale) - np.log(len(data)))

        return loc, scale


gumbel_r = gumbel_r_gen(name='gumbel_r')


class gumbel_l_gen(rv_continuous):
    r"""A left-skewed Gumbel continuous random variable.

    %(before_notes)s

    See Also
    --------
    gumbel_r, gompertz, genextreme

    Notes
    -----
    The probability density function for `gumbel_l` is:

    .. math::

        f(x) = \exp(x - e^x)

    The Gumbel distribution is sometimes referred to as a type I Fisher-Tippett
    distribution.  It is also related to the extreme value distribution,
    log-Weibull and Gompertz distributions.

    %(after_notes)s

    %(example)s

    """
    def _shape_info(self):
        return []

    def _pdf(self, x):
        # gumbel_l.pdf(x) = exp(x - exp(x))
        return np.exp(self._logpdf(x))

    def _logpdf(self, x):
        return x - np.exp(x)

    def _cdf(self, x):
        return -sc.expm1(-np.exp(x))

    def _ppf(self, q):
        return np.log(-sc.log1p(-q))

    def _logsf(self, x):
        return -np.exp(x)

    def _sf(self, x):
        return np.exp(-np.exp(x))

    def _isf(self, x):
        return np.log(-np.log(x))

    def _stats(self):
        return -_EULER, np.pi*np.pi/6.0, \
               -12*np.sqrt(6)/np.pi**3 * _ZETA3, 12.0/5

    def _entropy(self):
        return _EULER + 1.

    @_call_super_mom
    @inherit_docstring_from(rv_continuous)
    def fit(self, data, *args, **kwds):
        # The fit method of `gumbel_r` can be used for this distribution with
        # small modifications. The process to do this is
        # 1. pass the sign negated data into `gumbel_r.fit`
        # 2. negate the sign of the resulting location, leaving the scale
        #    unmodified.
        # `gumbel_r.fit` holds necessary input checks.

        loc_r, scale_r, = gumbel_r.fit(-np.asarray(data), *args, **kwds)
        return (-loc_r, scale_r)


gumbel_l = gumbel_l_gen(name='gumbel_l')


class halfcauchy_gen(rv_continuous):
    r"""A Half-Cauchy continuous random variable.

    %(before_notes)s

    Notes
    -----
    The probability density function for `halfcauchy` is:

    .. math::

        f(x) = \frac{2}{\pi (1 + x^2)}

    for :math:`x \ge 0`.

    %(after_notes)s

    %(example)s

    """
    def _shape_info(self):
        return []

    def _pdf(self, x):
        # halfcauchy.pdf(x) = 2 / (pi * (1 + x**2))
        return 2.0/np.pi/(1.0+x*x)

    def _logpdf(self, x):
        return np.log(2.0/np.pi) - sc.log1p(x*x)

    def _cdf(self, x):
        return 2.0/np.pi*np.arctan(x)

    def _ppf(self, q):
        return np.tan(np.pi/2*q)

    def _stats(self):
        return np.inf, np.inf, np.nan, np.nan

    def _entropy(self):
        return np.log(2*np.pi)


halfcauchy = halfcauchy_gen(a=0.0, name='halfcauchy')


class halflogistic_gen(rv_continuous):
    r"""A half-logistic continuous random variable.

    %(before_notes)s

    Notes
    -----
    The probability density function for `halflogistic` is:

    .. math::

        f(x) = \frac{ 2 e^{-x} }{ (1+e^{-x})^2 }
             = \frac{1}{2} \text{sech}(x/2)^2

    for :math:`x \ge 0`.

    %(after_notes)s

    %(example)s

    """
    def _shape_info(self):
        return []

    def _pdf(self, x):
        # halflogistic.pdf(x) = 2 * exp(-x) / (1+exp(-x))**2
        #                     = 1/2 * sech(x/2)**2
        return np.exp(self._logpdf(x))

    def _logpdf(self, x):
        return np.log(2) - x - 2. * sc.log1p(np.exp(-x))

    def _cdf(self, x):
        return np.tanh(x/2.0)

    def _ppf(self, q):
        return 2*np.arctanh(q)

    def _munp(self, n):
        if n == 1:
            return 2*np.log(2)
        if n == 2:
            return np.pi*np.pi/3.0
        if n == 3:
            return 9*_ZETA3
        if n == 4:
            return 7*np.pi**4 / 15.0
        return 2*(1-pow(2.0, 1-n))*sc.gamma(n+1)*sc.zeta(n, 1)

    def _entropy(self):
        return 2-np.log(2)


halflogistic = halflogistic_gen(a=0.0, name='halflogistic')


class halfnorm_gen(rv_continuous):
    r"""A half-normal continuous random variable.

    %(before_notes)s

    Notes
    -----
    The probability density function for `halfnorm` is:

    .. math::

        f(x) = \sqrt{2/\pi} \exp(-x^2 / 2)

    for :math:`x >= 0`.

    `halfnorm` is a special case of `chi` with ``df=1``.

    %(after_notes)s

    %(example)s

    """
    def _shape_info(self):
        return []

    def _rvs(self, size=None, random_state=None):
        return abs(random_state.standard_normal(size=size))

    def _pdf(self, x):
        # halfnorm.pdf(x) = sqrt(2/pi) * exp(-x**2/2)
        return np.sqrt(2.0/np.pi)*np.exp(-x*x/2.0)

    def _logpdf(self, x):
        return 0.5 * np.log(2.0/np.pi) - x*x/2.0

    def _cdf(self, x):
        return _norm_cdf(x)*2-1.0

    def _ppf(self, q):
        return sc.ndtri((1+q)/2.0)

    def _stats(self):
        return (np.sqrt(2.0/np.pi),
                1-2.0/np.pi,
                np.sqrt(2)*(4-np.pi)/(np.pi-2)**1.5,
                8*(np.pi-3)/(np.pi-2)**2)

    def _entropy(self):
        return 0.5*np.log(np.pi/2.0)+0.5


halfnorm = halfnorm_gen(a=0.0, name='halfnorm')


class hypsecant_gen(rv_continuous):
    r"""A hyperbolic secant continuous random variable.

    %(before_notes)s

    Notes
    -----
    The probability density function for `hypsecant` is:

    .. math::

        f(x) = \frac{1}{\pi} \text{sech}(x)

    for a real number :math:`x`.

    %(after_notes)s

    %(example)s

    """
    def _shape_info(self):
        return []

    def _pdf(self, x):
        # hypsecant.pdf(x) = 1/pi * sech(x)
        return 1.0/(np.pi*np.cosh(x))

    def _cdf(self, x):
        return 2.0/np.pi*np.arctan(np.exp(x))

    def _ppf(self, q):
        return np.log(np.tan(np.pi*q/2.0))

    def _stats(self):
        return 0, np.pi*np.pi/4, 0, 2

    def _entropy(self):
        return np.log(2*np.pi)


hypsecant = hypsecant_gen(name='hypsecant')


class gausshyper_gen(rv_continuous):
    r"""A Gauss hypergeometric continuous random variable.

    %(before_notes)s

    Notes
    -----
    The probability density function for `gausshyper` is:

    .. math::

        f(x, a, b, c, z) = C x^{a-1} (1-x)^{b-1} (1+zx)^{-c}

    for :math:`0 \le x \le 1`, :math:`a,b > 0`, :math:`c` a real number,
    :math:`z > -1`, and :math:`C = \frac{1}{B(a, b) F[2, 1](c, a; a+b; -z)}`.
    :math:`F[2, 1]` is the Gauss hypergeometric function
    `scipy.special.hyp2f1`.

    `gausshyper` takes :math:`a`, :math:`b`, :math:`c` and :math:`z` as shape
    parameters.

    %(after_notes)s

    References
    ----------
    .. [1] Armero, C., and M. J. Bayarri. "Prior Assessments for Prediction in
           Queues." *Journal of the Royal Statistical Society*. Series D (The
           Statistician) 43, no. 1 (1994): 139-53. doi:10.2307/2348939

    %(example)s

    """

    def _argcheck(self, a, b, c, z):
        # z > -1 per gh-10134
        return (a > 0) & (b > 0) & (c == c) & (z > -1)

    def _shape_info(self):
        ia = _ShapeInfo("a", False, (0, np.inf), (False, False))
        ib = _ShapeInfo("b", False, (0, np.inf), (False, False))
        ic = _ShapeInfo("c", False, (-np.inf, np.inf), (False, False))
        iz = _ShapeInfo("z", False, (-1, np.inf), (False, False))
        return [ia, ib, ic, iz]

    def _pdf(self, x, a, b, c, z):
        # gausshyper.pdf(x, a, b, c, z) =
        #   C * x**(a-1) * (1-x)**(b-1) * (1+z*x)**(-c)
        Cinv = sc.gamma(a)*sc.gamma(b)/sc.gamma(a+b)*sc.hyp2f1(c, a, a+b, -z)
        return 1.0/Cinv * x**(a-1.0) * (1.0-x)**(b-1.0) / (1.0+z*x)**c

    def _munp(self, n, a, b, c, z):
        fac = sc.beta(n+a, b) / sc.beta(a, b)
        num = sc.hyp2f1(c, a+n, a+b+n, -z)
        den = sc.hyp2f1(c, a, a+b, -z)
        return fac*num / den


gausshyper = gausshyper_gen(a=0.0, b=1.0, name='gausshyper')


class invgamma_gen(rv_continuous):
    r"""An inverted gamma continuous random variable.

    %(before_notes)s

    Notes
    -----
    The probability density function for `invgamma` is:

    .. math::

        f(x, a) = \frac{x^{-a-1}}{\Gamma(a)} \exp(-\frac{1}{x})

    for :math:`x >= 0`, :math:`a > 0`. :math:`\Gamma` is the gamma function
    (`scipy.special.gamma`).

    `invgamma` takes ``a`` as a shape parameter for :math:`a`.

    `invgamma` is a special case of `gengamma` with ``c=-1``, and it is a
    different parameterization of the scaled inverse chi-squared distribution.
    Specifically, if the scaled inverse chi-squared distribution is
    parameterized with degrees of freedom :math:`\nu` and scaling parameter
    :math:`\tau^2`, then it can be modeled using `invgamma` with
    ``a=`` :math:`\nu/2` and ``scale=`` :math:`\nu \tau^2/2`.

    %(after_notes)s

    %(example)s

    """
    _support_mask = rv_continuous._open_support_mask

    def _shape_info(self):
        return [_ShapeInfo("c", False, (0, np.inf), (False, False))]

    def _pdf(self, x, a):
        # invgamma.pdf(x, a) = x**(-a-1) / gamma(a) * exp(-1/x)
        return np.exp(self._logpdf(x, a))

    def _logpdf(self, x, a):
        return -(a+1) * np.log(x) - sc.gammaln(a) - 1.0/x

    def _cdf(self, x, a):
        return sc.gammaincc(a, 1.0 / x)

    def _ppf(self, q, a):
        return 1.0 / sc.gammainccinv(a, q)

    def _sf(self, x, a):
        return sc.gammainc(a, 1.0 / x)

    def _isf(self, q, a):
        return 1.0 / sc.gammaincinv(a, q)

    def _stats(self, a, moments='mvsk'):
        m1 = _lazywhere(a > 1, (a,), lambda x: 1. / (x - 1.), np.inf)
        m2 = _lazywhere(a > 2, (a,), lambda x: 1. / (x - 1.)**2 / (x - 2.),
                        np.inf)

        g1, g2 = None, None
        if 's' in moments:
            g1 = _lazywhere(
                a > 3, (a,),
                lambda x: 4. * np.sqrt(x - 2.) / (x - 3.), np.nan)
        if 'k' in moments:
            g2 = _lazywhere(
                a > 4, (a,),
                lambda x: 6. * (5. * x - 11.) / (x - 3.) / (x - 4.), np.nan)
        return m1, m2, g1, g2

    def _entropy(self, a):
        return a - (a+1.0) * sc.psi(a) + sc.gammaln(a)


invgamma = invgamma_gen(a=0.0, name='invgamma')


class invgauss_gen(rv_continuous):
    r"""An inverse Gaussian continuous random variable.

    %(before_notes)s

    Notes
    -----
    The probability density function for `invgauss` is:

    .. math::

        f(x, \mu) = \frac{1}{\sqrt{2 \pi x^3}}
                    \exp(-\frac{(x-\mu)^2}{2 x \mu^2})

    for :math:`x >= 0` and :math:`\mu > 0`.

    `invgauss` takes ``mu`` as a shape parameter for :math:`\mu`.

    %(after_notes)s

    %(example)s

    """
    _support_mask = rv_continuous._open_support_mask

    def _shape_info(self):
        return [_ShapeInfo("mu", False, (0, np.inf), (False, False))]

    def _rvs(self, mu, size=None, random_state=None):
        return random_state.wald(mu, 1.0, size=size)

    def _pdf(self, x, mu):
        # invgauss.pdf(x, mu) =
        #                  1 / sqrt(2*pi*x**3) * exp(-(x-mu)**2/(2*x*mu**2))
        return 1.0/np.sqrt(2*np.pi*x**3.0)*np.exp(-1.0/(2*x)*((x-mu)/mu)**2)

    def _logpdf(self, x, mu):
        return -0.5*np.log(2*np.pi) - 1.5*np.log(x) - ((x-mu)/mu)**2/(2*x)

    # approach adapted from equations in
    # https://journal.r-project.org/archive/2016-1/giner-smyth.pdf,
    # not R code. see gh-13616

    def _logcdf(self, x, mu):
        fac = 1 / np.sqrt(x)
        a = _norm_logcdf(fac * ((x / mu) - 1))
        b = 2 / mu + _norm_logcdf(-fac * ((x / mu) + 1))
        return a + np.log1p(np.exp(b - a))

    def _logsf(self, x, mu):
        fac = 1 / np.sqrt(x)
        a = _norm_logsf(fac * ((x / mu) - 1))
        b = 2 / mu + _norm_logcdf(-fac * (x + mu) / mu)
        return a + np.log1p(-np.exp(b - a))

    def _sf(self, x, mu):
        return np.exp(self._logsf(x, mu))

    def _cdf(self, x, mu):
        return np.exp(self._logcdf(x, mu))

    def _stats(self, mu):
        return mu, mu**3.0, 3*np.sqrt(mu), 15*mu

    @inherit_docstring_from(rv_continuous)
    def fit(self, data, *args, **kwds):
        method = kwds.get('method', 'mle')

        if type(self) == wald_gen or method.lower() == 'mm':
            return super().fit(data, *args, **kwds)

        data, fshape_s, floc, fscale = _check_fit_input_parameters(self, data,
                                                                   args, kwds)
        '''
        Source: Statistical Distributions, 3rd Edition. Evans, Hastings,
        and Peacock (2000), Page 121. Their shape parameter is equivilent to
        SciPy's with the conversion `fshape_s = fshape / scale`.

        MLE formulas are not used in 3 condtions:
        - `loc` is not fixed
        - `mu` is fixed
        These cases fall back on the superclass fit method.
        - `loc` is fixed but translation results in negative data raises
          a `FitDataError`.
        '''
        if floc is None or fshape_s is not None:
            return super().fit(data, *args, **kwds)
        elif np.any(data - floc < 0):
            raise FitDataError("invgauss", lower=0, upper=np.inf)
        else:
            data = data - floc
            fshape_n = np.mean(data)
            if fscale is None:
                fscale = len(data) / (np.sum(data ** -1 - fshape_n ** -1))
            fshape_s = fshape_n / fscale
        return fshape_s, floc, fscale


invgauss = invgauss_gen(a=0.0, name='invgauss')


class geninvgauss_gen(rv_continuous):
    r"""A Generalized Inverse Gaussian continuous random variable.

    %(before_notes)s

    Notes
    -----
    The probability density function for `geninvgauss` is:

    .. math::

        f(x, p, b) = x^{p-1} \exp(-b (x + 1/x) / 2) / (2 K_p(b))

    where `x > 0`, `p` is a real number and `b > 0`([1]_).
    :math:`K_p` is the modified Bessel function of second kind of order `p`
    (`scipy.special.kv`).

    %(after_notes)s

    The inverse Gaussian distribution `stats.invgauss(mu)` is a special case of
    `geninvgauss` with `p = -1/2`, `b = 1 / mu` and `scale = mu`.

    Generating random variates is challenging for this distribution. The
    implementation is based on [2]_.

    References
    ----------
    .. [1] O. Barndorff-Nielsen, P. Blaesild, C. Halgreen, "First hitting time
       models for the generalized inverse gaussian distribution",
       Stochastic Processes and their Applications 7, pp. 49--54, 1978.

    .. [2] W. Hoermann and J. Leydold, "Generating generalized inverse Gaussian
       random variates", Statistics and Computing, 24(4), p. 547--557, 2014.

    %(example)s

    """
    def _argcheck(self, p, b):
        return (p == p) & (b > 0)

    def _shape_info(self):
        ip = _ShapeInfo("p", False, (-np.inf, np.inf), (False, False))
        ib = _ShapeInfo("b", False, (0, np.inf), (False, False))
        return [ip, ib]

    def _logpdf(self, x, p, b):
        # kve instead of kv works better for large values of b
        # warn if kve produces infinite values and replace by nan
        # otherwise c = -inf and the results are often incorrect
        @np.vectorize
        def logpdf_single(x, p, b):
            return _stats.geninvgauss_logpdf(x, p, b)

        z = logpdf_single(x, p, b)
        if np.isnan(z).any():
            msg = ("Infinite values encountered in scipy.special.kve(p, b). "
                   "Values replaced by NaN to avoid incorrect results.")
            warnings.warn(msg, RuntimeWarning)
        return z

    def _pdf(self, x, p, b):
        # relying on logpdf avoids overflow of x**(p-1) for large x and p
        return np.exp(self._logpdf(x, p, b))

    def _cdf(self, x, *args):
        _a, _b = self._get_support(*args)

        @np.vectorize
        def _cdf_single(x, *args):
            p, b = args
            user_data = np.array([p, b], float).ctypes.data_as(ctypes.c_void_p)
            llc = LowLevelCallable.from_cython(_stats, '_geninvgauss_pdf',
                                               user_data)

            return integrate.quad(llc, _a, x)[0]

        return _cdf_single(x, *args)

    def _logquasipdf(self, x, p, b):
        # log of the quasi-density (w/o normalizing constant) used in _rvs
        return _lazywhere(x > 0, (x, p, b),
                          lambda x, p, b: (p - 1)*np.log(x) - b*(x + 1/x)/2,
                          -np.inf)

    def _rvs(self, p, b, size=None, random_state=None):
        # if p and b are scalar, use _rvs_scalar, otherwise need to create
        # output by iterating over parameters
        if np.isscalar(p) and np.isscalar(b):
            out = self._rvs_scalar(p, b, size, random_state)
        elif p.size == 1 and b.size == 1:
            out = self._rvs_scalar(p.item(), b.item(), size, random_state)
        else:
            # When this method is called, size will be a (possibly empty)
            # tuple of integers.  It will not be None; if `size=None` is passed
            # to `rvs()`, size will be the empty tuple ().

            p, b = np.broadcast_arrays(p, b)
            # p and b now have the same shape.

            # `shp` is the shape of the blocks of random variates that are
            # generated for each combination of parameters associated with
            # broadcasting p and b.
            # bc is a tuple the same lenth as size.  The values
            # in bc are bools.  If bc[j] is True, it means that
            # entire axis is filled in for a given combination of the
            # broadcast arguments.
            shp, bc = _check_shape(p.shape, size)

            # `numsamples` is the total number of variates to be generated
            # for each combination of the input arguments.
            numsamples = int(np.prod(shp))

            # `out` is the array to be returned.  It is filled in in the
            # loop below.
            out = np.empty(size)

            it = np.nditer([p, b],
                           flags=['multi_index'],
                           op_flags=[['readonly'], ['readonly']])
            while not it.finished:
                # Convert the iterator's multi_index into an index into the
                # `out` array where the call to _rvs_scalar() will be stored.
                # Where bc is True, we use a full slice; otherwise we use the
                # index value from it.multi_index.  len(it.multi_index) might
                # be less than len(bc), and in that case we want to align these
                # two sequences to the right, so the loop variable j runs from
                # -len(size) to 0.  This doesn't cause an IndexError, as
                # bc[j] will be True in those cases where it.multi_index[j]
                # would cause an IndexError.
                idx = tuple((it.multi_index[j] if not bc[j] else slice(None))
                            for j in range(-len(size), 0))
                out[idx] = self._rvs_scalar(it[0], it[1], numsamples,
                                            random_state).reshape(shp)
                it.iternext()

        if size == ():
            out = out.item()
        return out

    def _rvs_scalar(self, p, b, numsamples, random_state):
        # following [2], the quasi-pdf is used instead of the pdf for the
        # generation of rvs
        invert_res = False
        if not(numsamples):
            numsamples = 1
        if p < 0:
            # note: if X is geninvgauss(p, b), then 1/X is geninvgauss(-p, b)
            p = -p
            invert_res = True
        m = self._mode(p, b)

        # determine method to be used following [2]
        ratio_unif = True
        if p >= 1 or b > 1:
            # ratio of uniforms with mode shift below
            mode_shift = True
        elif b >= min(0.5, 2 * np.sqrt(1 - p) / 3):
            # ratio of uniforms without mode shift below
            mode_shift = False
        else:
            # new algorithm in [2]
            ratio_unif = False

        # prepare sampling of rvs
        size1d = tuple(np.atleast_1d(numsamples))
        N = np.prod(size1d)  # number of rvs needed, reshape upon return
        x = np.zeros(N)
        simulated = 0

        if ratio_unif:
            # use ratio of uniforms method
            if mode_shift:
                a2 = -2 * (p + 1) / b - m
                a1 = 2 * m * (p - 1) / b - 1
                # find roots of x**3 + a2*x**2 + a1*x + m (Cardano's formula)
                p1 = a1 - a2**2 / 3
                q1 = 2 * a2**3 / 27 - a2 * a1 / 3 + m
                phi = np.arccos(-q1 * np.sqrt(-27 / p1**3) / 2)
                s1 = -np.sqrt(-4 * p1 / 3)
                root1 = s1 * np.cos(phi / 3 + np.pi / 3) - a2 / 3
                root2 = -s1 * np.cos(phi / 3) - a2 / 3
                # root3 = s1 * np.cos(phi / 3 - np.pi / 3) - a2 / 3

                # if g is the quasipdf, rescale: g(x) / g(m) which we can write
                # as exp(log(g(x)) - log(g(m))). This is important
                # since for large values of p and b, g cannot be evaluated.
                # denote the rescaled quasipdf by h
                lm = self._logquasipdf(m, p, b)
                d1 = self._logquasipdf(root1, p, b) - lm
                d2 = self._logquasipdf(root2, p, b) - lm
                # compute the bounding rectangle w.r.t. h. Note that
                # np.exp(0.5*d1) = np.sqrt(g(root1)/g(m)) = np.sqrt(h(root1))
                vmin = (root1 - m) * np.exp(0.5 * d1)
                vmax = (root2 - m) * np.exp(0.5 * d2)
                umax = 1  # umax = sqrt(h(m)) = 1

                logqpdf = lambda x: self._logquasipdf(x, p, b) - lm
                c = m
            else:
                # ratio of uniforms without mode shift
                # compute np.sqrt(quasipdf(m))
                umax = np.exp(0.5*self._logquasipdf(m, p, b))
                xplus = ((1 + p) + np.sqrt((1 + p)**2 + b**2))/b
                vmin = 0
                # compute xplus * np.sqrt(quasipdf(xplus))
                vmax = xplus * np.exp(0.5 * self._logquasipdf(xplus, p, b))
                c = 0
                logqpdf = lambda x: self._logquasipdf(x, p, b)

            if vmin >= vmax:
                raise ValueError("vmin must be smaller than vmax.")
            if umax <= 0:
                raise ValueError("umax must be positive.")

            i = 1
            while simulated < N:
                k = N - simulated
                # simulate uniform rvs on [0, umax] and [vmin, vmax]
                u = umax * random_state.uniform(size=k)
                v = random_state.uniform(size=k)
                v = vmin + (vmax - vmin) * v
                rvs = v / u + c
                # rewrite acceptance condition u**2 <= pdf(rvs) by taking logs
                accept = (2*np.log(u) <= logqpdf(rvs))
                num_accept = np.sum(accept)
                if num_accept > 0:
                    x[simulated:(simulated + num_accept)] = rvs[accept]
                    simulated += num_accept

                if (simulated == 0) and (i*N >= 50000):
                    msg = ("Not a single random variate could be generated "
                           "in {} attempts. Sampling does not appear to "
                           "work for the provided parameters.".format(i*N))
                    raise RuntimeError(msg)
                i += 1
        else:
            # use new algorithm in [2]
            x0 = b / (1 - p)
            xs = np.max((x0, 2 / b))
            k1 = np.exp(self._logquasipdf(m, p, b))
            A1 = k1 * x0
            if x0 < 2 / b:
                k2 = np.exp(-b)
                if p > 0:
                    A2 = k2 * ((2 / b)**p - x0**p) / p
                else:
                    A2 = k2 * np.log(2 / b**2)
            else:
                k2, A2 = 0, 0
            k3 = xs**(p - 1)
            A3 = 2 * k3 * np.exp(-xs * b / 2) / b
            A = A1 + A2 + A3

            # [2]: rejection constant is < 2.73; so expected runtime is finite
            while simulated < N:
                k = N - simulated
                h, rvs = np.zeros(k), np.zeros(k)
                # simulate uniform rvs on [x1, x2] and [0, y2]
                u = random_state.uniform(size=k)
                v = A * random_state.uniform(size=k)
                cond1 = v <= A1
                cond2 = np.logical_not(cond1) & (v <= A1 + A2)
                cond3 = np.logical_not(cond1 | cond2)
                # subdomain (0, x0)
                rvs[cond1] = x0 * v[cond1] / A1
                h[cond1] = k1
                # subdomain (x0, 2 / b)
                if p > 0:
                    rvs[cond2] = (x0**p + (v[cond2] - A1) * p / k2)**(1 / p)
                else:
                    rvs[cond2] = b * np.exp((v[cond2] - A1) * np.exp(b))
                h[cond2] = k2 * rvs[cond2]**(p - 1)
                # subdomain (xs, infinity)
                z = np.exp(-xs * b / 2) - b * (v[cond3] - A1 - A2) / (2 * k3)
                rvs[cond3] = -2 / b * np.log(z)
                h[cond3] = k3 * np.exp(-rvs[cond3] * b / 2)
                # apply rejection method
                accept = (np.log(u * h) <= self._logquasipdf(rvs, p, b))
                num_accept = sum(accept)
                if num_accept > 0:
                    x[simulated:(simulated + num_accept)] = rvs[accept]
                    simulated += num_accept

        rvs = np.reshape(x, size1d)
        if invert_res:
            rvs = 1 / rvs
        return rvs

    def _mode(self, p, b):
        # distinguish cases to avoid catastrophic cancellation (see [2])
        if p < 1:
            return b / (np.sqrt((p - 1)**2 + b**2) + 1 - p)
        else:
            return (np.sqrt((1 - p)**2 + b**2) - (1 - p)) / b

    def _munp(self, n, p, b):
        num = sc.kve(p + n, b)
        denom = sc.kve(p, b)
        inf_vals = np.isinf(num) | np.isinf(denom)
        if inf_vals.any():
            msg = ("Infinite values encountered in the moment calculation "
                   "involving scipy.special.kve. Values replaced by NaN to "
                   "avoid incorrect results.")
            warnings.warn(msg, RuntimeWarning)
            m = np.full_like(num, np.nan, dtype=np.double)
            m[~inf_vals] = num[~inf_vals] / denom[~inf_vals]
        else:
            m = num / denom
        return m


geninvgauss = geninvgauss_gen(a=0.0, name="geninvgauss")


class norminvgauss_gen(rv_continuous):
    r"""A Normal Inverse Gaussian continuous random variable.

    %(before_notes)s

    Notes
    -----
    The probability density function for `norminvgauss` is:

    .. math::

        f(x, a, b) = \frac{a \, K_1(a \sqrt{1 + x^2})}{\pi \sqrt{1 + x^2}} \,
                     \exp(\sqrt{a^2 - b^2} + b x)

    where :math:`x` is a real number, the parameter :math:`a` is the tail
    heaviness and :math:`b` is the asymmetry parameter satisfying
    :math:`a > 0` and :math:`|b| <= a`.
    :math:`K_1` is the modified Bessel function of second kind
    (`scipy.special.k1`).

    %(after_notes)s

    A normal inverse Gaussian random variable `Y` with parameters `a` and `b`
    can be expressed as a normal mean-variance mixture:
    `Y = b * V + sqrt(V) * X` where `X` is `norm(0,1)` and `V` is
    `invgauss(mu=1/sqrt(a**2 - b**2))`. This representation is used
    to generate random variates.

    Another common parametrization of the distribution (see Equation 2.1 in
    [2]_) is given by the following expression of the pdf:

    .. math::

        g(x, \alpha, \beta, \delta, \mu) =
        \frac{\alpha\delta K_1\left(\alpha\sqrt{\delta^2 + (x - \mu)^2}\right)}
        {\pi \sqrt{\delta^2 + (x - \mu)^2}} \,
        e^{\delta \sqrt{\alpha^2 - \beta^2} + \beta (x - \mu)}

    In SciPy, this corresponds to
    `a = alpha * delta, b = beta * delta, loc = mu, scale=delta`.

    References
    ----------
    .. [1] O. Barndorff-Nielsen, "Hyperbolic Distributions and Distributions on
           Hyperbolae", Scandinavian Journal of Statistics, Vol. 5(3),
           pp. 151-157, 1978.

    .. [2] O. Barndorff-Nielsen, "Normal Inverse Gaussian Distributions and
           Stochastic Volatility Modelling", Scandinavian Journal of
           Statistics, Vol. 24, pp. 1-13, 1997.

    %(example)s

    """
    _support_mask = rv_continuous._open_support_mask

    def _argcheck(self, a, b):
        return (a > 0) & (np.absolute(b) < a)

    def _shape_info(self):
        ia = _ShapeInfo("a", False, (0, np.inf), (False, False))
        ib = _ShapeInfo("b", False, (-np.inf, np.inf), (False, False))
        return [ia, ib]

    def _fitstart(self, data):
        # Arbitrary, but the default a=b=1 is not valid
        return super()._fitstart(data, args=(1, 0.5))

    def _pdf(self, x, a, b):
        gamma = np.sqrt(a**2 - b**2)
        fac1 = a / np.pi * np.exp(gamma)
        sq = np.hypot(1, x)  # reduce overflows
        return fac1 * sc.k1e(a * sq) * np.exp(b*x - a*sq) / sq

    def _sf(self, x, a, b):
        if np.isscalar(x):
            # If x is a scalar, then so are a and b.
            return integrate.quad(self._pdf, x, np.inf, args=(a, b))[0]
        else:
            result = []
            for (x0, a0, b0) in zip(x, a, b):
                result.append(integrate.quad(self._pdf, x0, np.inf,
                                             args=(a0, b0))[0])
            return np.array(result)

    def _isf(self, q, a, b):
        def _isf_scalar(q, a, b):

            def eq(x, a, b, q):
                # Solve eq(x, a, b, q) = 0 to obtain isf(x, a, b) = q.
                return self._sf(x, a, b) - q

            # Find a bracketing interval for the root.
            # Start at the mean, and grow the length of the interval
            # by 2 each iteration until there is a sign change in eq.
            xm = self.mean(a, b)
            em = eq(xm, a, b, q)
            if em == 0:
                # Unlikely, but might as well check.
                return xm
            if em > 0:
                delta = 1
                left = xm
                right = xm + delta
                while eq(right, a, b, q) > 0:
                    delta = 2*delta
                    right = xm + delta
            else:
                # em < 0
                delta = 1
                right = xm
                left = xm - delta
                while eq(left, a, b, q) < 0:
                    delta = 2*delta
                    left = xm - delta
            result = optimize.brentq(eq, left, right, args=(a, b, q),
                                     xtol=self.xtol)
            return result

        if np.isscalar(q):
            return _isf_scalar(q, a, b)
        else:
            result = []
            for (q0, a0, b0) in zip(q, a, b):
                result.append(_isf_scalar(q0, a0, b0))
            return np.array(result)

    def _rvs(self, a, b, size=None, random_state=None):
        # note: X = b * V + sqrt(V) * X is norminvgaus(a,b) if X is standard
        # normal and V is invgauss(mu=1/sqrt(a**2 - b**2))
        gamma = np.sqrt(a**2 - b**2)
        ig = invgauss.rvs(mu=1/gamma, size=size, random_state=random_state)
        return b * ig + np.sqrt(ig) * norm.rvs(size=size,
                                               random_state=random_state)

    def _stats(self, a, b):
        gamma = np.sqrt(a**2 - b**2)
        mean = b / gamma
        variance = a**2 / gamma**3
        skewness = 3.0 * b / (a * np.sqrt(gamma))
        kurtosis = 3.0 * (1 + 4 * b**2 / a**2) / gamma
        return mean, variance, skewness, kurtosis


norminvgauss = norminvgauss_gen(name="norminvgauss")


class invweibull_gen(rv_continuous):
    u"""An inverted Weibull continuous random variable.

    This distribution is also known as the Fréchet distribution or the
    type II extreme value distribution.

    %(before_notes)s

    Notes
    -----
    The probability density function for `invweibull` is:

    .. math::

        f(x, c) = c x^{-c-1} \\exp(-x^{-c})

    for :math:`x > 0`, :math:`c > 0`.

    `invweibull` takes ``c`` as a shape parameter for :math:`c`.

    %(after_notes)s

    References
    ----------
    F.R.S. de Gusmao, E.M.M Ortega and G.M. Cordeiro, "The generalized inverse
    Weibull distribution", Stat. Papers, vol. 52, pp. 591-619, 2011.

    %(example)s

    """
    _support_mask = rv_continuous._open_support_mask

    def _shape_info(self):
        return [_ShapeInfo("c", False, (0, np.inf), (False, False))]

    def _pdf(self, x, c):
        # invweibull.pdf(x, c) = c * x**(-c-1) * exp(-x**(-c))
        xc1 = np.power(x, -c - 1.0)
        xc2 = np.power(x, -c)
        xc2 = np.exp(-xc2)
        return c * xc1 * xc2

    def _cdf(self, x, c):
        xc1 = np.power(x, -c)
        return np.exp(-xc1)

    def _ppf(self, q, c):
        return np.power(-np.log(q), -1.0/c)

    def _munp(self, n, c):
        return sc.gamma(1 - n / c)

    def _entropy(self, c):
        return 1+_EULER + _EULER / c - np.log(c)

    def _fitstart(self, data, args=None):
        # invweibull requires c > 1 for the first moment to exist, so use 2.0
        args = (2.0,) if args is None else args
        return super(invweibull_gen, self)._fitstart(data, args=args)


invweibull = invweibull_gen(a=0, name='invweibull')


class johnsonsb_gen(rv_continuous):
    r"""A Johnson SB continuous random variable.

    %(before_notes)s

    See Also
    --------
    johnsonsu

    Notes
    -----
    The probability density function for `johnsonsb` is:

    .. math::

        f(x, a, b) = \frac{b}{x(1-x)}  \phi(a + b \log \frac{x}{1-x} )

    where :math:`x`, :math:`a`, and :math:`b` are real scalars; :math:`b > 0`
    and :math:`x \in [0,1]`.  :math:`\phi` is the pdf of the normal
    distribution.

    `johnsonsb` takes :math:`a` and :math:`b` as shape parameters.

    %(after_notes)s

    %(example)s

    """
    _support_mask = rv_continuous._open_support_mask

    def _argcheck(self, a, b):
        return (b > 0) & (a == a)

    def _shape_info(self):
        ia = _ShapeInfo("a", False, (-np.inf, np.inf), (False, False))
        ib = _ShapeInfo("b", False, (0, np.inf), (False, False))
        return [ia, ib]

    def _pdf(self, x, a, b):
        # johnsonsb.pdf(x, a, b) = b / (x*(1-x)) * phi(a + b * log(x/(1-x)))
        trm = _norm_pdf(a + b*np.log(x/(1.0-x)))
        return b*1.0/(x*(1-x))*trm

    def _cdf(self, x, a, b):
        return _norm_cdf(a + b*np.log(x/(1.0-x)))

    def _ppf(self, q, a, b):
        return 1.0 / (1 + np.exp(-1.0 / b * (_norm_ppf(q) - a)))


johnsonsb = johnsonsb_gen(a=0.0, b=1.0, name='johnsonsb')


class johnsonsu_gen(rv_continuous):
    r"""A Johnson SU continuous random variable.

    %(before_notes)s

    See Also
    --------
    johnsonsb

    Notes
    -----
    The probability density function for `johnsonsu` is:

    .. math::

        f(x, a, b) = \frac{b}{\sqrt{x^2 + 1}}
                     \phi(a + b \log(x + \sqrt{x^2 + 1}))

    where :math:`x`, :math:`a`, and :math:`b` are real scalars; :math:`b > 0`.
    :math:`\phi` is the pdf of the normal distribution.

    `johnsonsu` takes :math:`a` and :math:`b` as shape parameters.

    %(after_notes)s

    %(example)s

    """
    def _argcheck(self, a, b):
        return (b > 0) & (a == a)

    def _shape_info(self):
        ia = _ShapeInfo("a", False, (-np.inf, np.inf), (False, False))
        ib = _ShapeInfo("b", False, (0, np.inf), (False, False))
        return [ia, ib]

    def _pdf(self, x, a, b):
        # johnsonsu.pdf(x, a, b) = b / sqrt(x**2 + 1) *
        #                          phi(a + b * log(x + sqrt(x**2 + 1)))
        x2 = x*x
        trm = _norm_pdf(a + b * np.log(x + np.sqrt(x2+1)))
        return b*1.0/np.sqrt(x2+1.0)*trm

    def _cdf(self, x, a, b):
        return _norm_cdf(a + b * np.log(x + np.sqrt(x*x + 1)))

    def _ppf(self, q, a, b):
        return np.sinh((_norm_ppf(q) - a) / b)


johnsonsu = johnsonsu_gen(name='johnsonsu')


class laplace_gen(rv_continuous):
    r"""A Laplace continuous random variable.

    %(before_notes)s

    Notes
    -----
    The probability density function for `laplace` is

    .. math::

        f(x) = \frac{1}{2} \exp(-|x|)

    for a real number :math:`x`.

    %(after_notes)s

    %(example)s

    """
    def _shape_info(self):
        return []

    def _rvs(self, size=None, random_state=None):
        return random_state.laplace(0, 1, size=size)

    def _pdf(self, x):
        # laplace.pdf(x) = 1/2 * exp(-abs(x))
        return 0.5*np.exp(-abs(x))

    def _cdf(self, x):
        with np.errstate(over='ignore'):
            return np.where(x > 0, 1.0 - 0.5*np.exp(-x), 0.5*np.exp(x))

    def _sf(self, x):
        # By symmetry...
        return self._cdf(-x)

    def _ppf(self, q):
        return np.where(q > 0.5, -np.log(2*(1-q)), np.log(2*q))

    def _isf(self, q):
        # By symmetry...
        return -self._ppf(q)

    def _stats(self):
        return 0, 2, 0, 3

    def _entropy(self):
        return np.log(2)+1

    @_call_super_mom
    @replace_notes_in_docstring(rv_continuous, notes="""\
        This function uses explicit formulas for the maximum likelihood
        estimation of the Laplace distribution parameters, so the keyword
        arguments `loc`, `scale`, and `optimizer` are ignored.\n\n""")
    def fit(self, data, *args, **kwds):
        data, floc, fscale = _check_fit_input_parameters(self, data,
                                                         args, kwds)

        # Source: Statistical Distributions, 3rd Edition. Evans, Hastings,
        # and Peacock (2000), Page 124

        if floc is None:
            floc = np.median(data)

        if fscale is None:
            fscale = (np.sum(np.abs(data - floc))) / len(data)

        return floc, fscale


laplace = laplace_gen(name='laplace')


class laplace_asymmetric_gen(rv_continuous):
    r"""An asymmetric Laplace continuous random variable.

    %(before_notes)s

    See Also
    --------
    laplace : Laplace distribution

    Notes
    -----
    The probability density function for `laplace_asymmetric` is

    .. math::

       f(x, \kappa) &= \frac{1}{\kappa+\kappa^{-1}}\exp(-x\kappa),\quad x\ge0\\
                    &= \frac{1}{\kappa+\kappa^{-1}}\exp(x/\kappa),\quad x<0\\

    for :math:`-\infty < x < \infty`, :math:`\kappa > 0`.

    `laplace_asymmetric` takes ``kappa`` as a shape parameter for
    :math:`\kappa`. For :math:`\kappa = 1`, it is identical to a
    Laplace distribution.

    %(after_notes)s

    References
    ----------
    .. [1] "Asymmetric Laplace distribution", Wikipedia
            https://en.wikipedia.org/wiki/Asymmetric_Laplace_distribution

    .. [2] Kozubowski TJ and Podgórski K. A Multivariate and
           Asymmetric Generalization of Laplace Distribution,
           Computational Statistics 15, 531--540 (2000).
           :doi:`10.1007/PL00022717`

    %(example)s

    """
    def _shape_info(self):
        return [_ShapeInfo("kappa", False, (0, np.inf), (False, False))]

    def _pdf(self, x, kappa):
        return np.exp(self._logpdf(x, kappa))

    def _logpdf(self, x, kappa):
        kapinv = 1/kappa
        lPx = x * np.where(x >= 0, -kappa, kapinv)
        lPx -= np.log(kappa+kapinv)
        return lPx

    def _cdf(self, x, kappa):
        kapinv = 1/kappa
        kappkapinv = kappa+kapinv
        return np.where(x >= 0,
                        1 - np.exp(-x*kappa)*(kapinv/kappkapinv),
                        np.exp(x*kapinv)*(kappa/kappkapinv))

    def _sf(self, x, kappa):
        kapinv = 1/kappa
        kappkapinv = kappa+kapinv
        return np.where(x >= 0,
                        np.exp(-x*kappa)*(kapinv/kappkapinv),
                        1 - np.exp(x*kapinv)*(kappa/kappkapinv))

    def _ppf(self, q, kappa):
        kapinv = 1/kappa
        kappkapinv = kappa+kapinv
        return np.where(q >= kappa/kappkapinv,
                        -np.log((1 - q)*kappkapinv*kappa)*kapinv,
                        np.log(q*kappkapinv/kappa)*kappa)

    def _isf(self, q, kappa):
        kapinv = 1/kappa
        kappkapinv = kappa+kapinv
        return np.where(q <= kapinv/kappkapinv,
                        -np.log(q*kappkapinv*kappa)*kapinv,
                        np.log((1 - q)*kappkapinv/kappa)*kappa)

    def _stats(self, kappa):
        kapinv = 1/kappa
        mn = kapinv - kappa
        var = kapinv*kapinv + kappa*kappa
        g1 = 2.0*(1-np.power(kappa, 6))/np.power(1+np.power(kappa, 4), 1.5)
        g2 = 6.0*(1+np.power(kappa, 8))/np.power(1+np.power(kappa, 4), 2)
        return mn, var, g1, g2

    def _entropy(self, kappa):
        return 1 + np.log(kappa+1/kappa)


laplace_asymmetric = laplace_asymmetric_gen(name='laplace_asymmetric')


def _check_fit_input_parameters(dist, data, args, kwds):
    data = np.asarray(data)
    floc = kwds.get('floc', None)
    fscale = kwds.get('fscale', None)

    num_shapes = len(dist.shapes.split(",")) if dist.shapes else 0
    fshape_keys = []
    fshapes = []

    # user has many options for fixing the shape, so here we standardize it
    # into 'f' + the number of the shape.
    # Adapted from `_reduce_func` in `_distn_infrastructure.py`:
    if dist.shapes:
        shapes = dist.shapes.replace(',', ' ').split()
        for j, s in enumerate(shapes):
            key = 'f' + str(j)
            names = [key, 'f' + s, 'fix_' + s]
            val = _get_fixed_fit_value(kwds, names)
            fshape_keys.append(key)
            fshapes.append(val)
            if val is not None:
                kwds[key] = val

    # determine if there are any unknown arguments in kwds
    known_keys = {'loc', 'scale', 'optimizer', 'method',
                  'floc', 'fscale', *fshape_keys}
    unknown_keys = set(kwds).difference(known_keys)
    if unknown_keys:
        raise TypeError(f"Unknown keyword arguments: {unknown_keys}.")

    if len(args) > num_shapes:
        raise TypeError("Too many positional arguments.")

    if None not in {floc, fscale, *fshapes}:
        # This check is for consistency with `rv_continuous.fit`.
        # Without this check, this function would just return the
        # parameters that were given.
        raise RuntimeError("All parameters fixed. There is nothing to "
                           "optimize.")

    if not np.isfinite(data).all():
        raise ValueError("The data contains non-finite values.")

    return (data, *fshapes, floc, fscale)


class levy_gen(rv_continuous):
    r"""A Levy continuous random variable.

    %(before_notes)s

    See Also
    --------
    levy_stable, levy_l

    Notes
    -----
    The probability density function for `levy` is:

    .. math::

        f(x) = \frac{1}{\sqrt{2\pi x^3}} \exp\left(-\frac{1}{2x}\right)

    for :math:`x >= 0`.

    This is the same as the Levy-stable distribution with :math:`a=1/2` and
    :math:`b=1`.

    %(after_notes)s

    %(example)s

    """
    _support_mask = rv_continuous._open_support_mask

    def _shape_info(self):
        return []

    def _pdf(self, x):
        # levy.pdf(x) = 1 / (x * sqrt(2*pi*x)) * exp(-1/(2*x))
        return 1 / np.sqrt(2*np.pi*x) / x * np.exp(-1/(2*x))

    def _cdf(self, x):
        # Equivalent to 2*norm.sf(np.sqrt(1/x))
        return sc.erfc(np.sqrt(0.5 / x))

    def _sf(self, x):
        return sc.erf(np.sqrt(0.5 / x))

    def _ppf(self, q):
        # Equivalent to 1.0/(norm.isf(q/2)**2) or 0.5/(erfcinv(q)**2)
        val = -sc.ndtri(q/2)
        return 1.0 / (val * val)

    def _stats(self):
        return np.inf, np.inf, np.nan, np.nan


levy = levy_gen(a=0.0, name="levy")


class levy_l_gen(rv_continuous):
    r"""A left-skewed Levy continuous random variable.

    %(before_notes)s

    See Also
    --------
    levy, levy_stable

    Notes
    -----
    The probability density function for `levy_l` is:

    .. math::
        f(x) = \frac{1}{|x| \sqrt{2\pi |x|}} \exp{ \left(-\frac{1}{2|x|} \right)}

    for :math:`x <= 0`.

    This is the same as the Levy-stable distribution with :math:`a=1/2` and
    :math:`b=-1`.

    %(after_notes)s

    %(example)s

    """
    _support_mask = rv_continuous._open_support_mask

    def _shape_info(self):
        return []

    def _pdf(self, x):
        # levy_l.pdf(x) = 1 / (abs(x) * sqrt(2*pi*abs(x))) * exp(-1/(2*abs(x)))
        ax = abs(x)
        return 1/np.sqrt(2*np.pi*ax)/ax*np.exp(-1/(2*ax))

    def _cdf(self, x):
        ax = abs(x)
        return 2 * _norm_cdf(1 / np.sqrt(ax)) - 1

    def _sf(self, x):
        ax = abs(x)
        return 2 * _norm_sf(1 / np.sqrt(ax))

    def _ppf(self, q):
        val = _norm_ppf((q + 1.0) / 2)
        return -1.0 / (val * val)

    def _isf(self, p):
        return -1/_norm_isf(p/2)**2

    def _stats(self):
        return np.inf, np.inf, np.nan, np.nan


levy_l = levy_l_gen(b=0.0, name="levy_l")


class logistic_gen(rv_continuous):
    r"""A logistic (or Sech-squared) continuous random variable.

    %(before_notes)s

    Notes
    -----
    The probability density function for `logistic` is:

    .. math::

        f(x) = \frac{\exp(-x)}
                    {(1+\exp(-x))^2}

    `logistic` is a special case of `genlogistic` with ``c=1``.

    Remark that the survival function (``logistic.sf``) is equal to the
    Fermi-Dirac distribution describing fermionic statistics.

    %(after_notes)s

    %(example)s

    """
    def _shape_info(self):
        return []

    def _rvs(self, size=None, random_state=None):
        return random_state.logistic(size=size)

    def _pdf(self, x):
        # logistic.pdf(x) = exp(-x) / (1+exp(-x))**2
        return np.exp(self._logpdf(x))

    def _logpdf(self, x):
        y = -np.abs(x)
        return y - 2. * sc.log1p(np.exp(y))

    def _cdf(self, x):
        return sc.expit(x)

    def _logcdf(self, x):
        return sc.log_expit(x)

    def _ppf(self, q):
        return sc.logit(q)

    def _sf(self, x):
        return sc.expit(-x)

    def _logsf(self, x):
        return sc.log_expit(-x)

    def _isf(self, q):
        return -sc.logit(q)

    def _stats(self):
        return 0, np.pi*np.pi/3.0, 0, 6.0/5.0

    def _entropy(self):
        # https://en.wikipedia.org/wiki/Logistic_distribution
        return 2.0

    @_call_super_mom
    @inherit_docstring_from(rv_continuous)
    def fit(self, data, *args, **kwds):
        data, floc, fscale = _check_fit_input_parameters(self, data,
                                                         args, kwds)

        # if user has provided `floc` or `fscale`, fall back on super fit
        # method. This scenario is not suitable for solving a system of
        # equations
        if floc is not None or fscale is not None:
            return super().fit(data, *args, **kwds)

        # rv_continuous provided guesses
        loc, scale = self._fitstart(data)
        # account for user provided guesses
        loc = kwds.pop('loc', loc)
        scale = kwds.pop('scale', scale)

        # the maximum likelihood estimators `a` and `b` of the location and
        # scale parameters are roots of the two equations described in `func`.
        # Source: Statistical Distributions, 3rd Edition. Evans, Hastings, and
        # Peacock (2000), Page 130
        def func(params, data):
            a, b = params
            n = len(data)
            c = (data - a) / b
            x1 = np.sum(sc.expit(c)) - n/2
            x2 = np.sum(c*np.tanh(c/2)) - n
            return x1, x2

        return tuple(optimize.root(func, (loc, scale), args=(data,)).x)


logistic = logistic_gen(name='logistic')


class loggamma_gen(rv_continuous):
    r"""A log gamma continuous random variable.

    %(before_notes)s

    Notes
    -----
    The probability density function for `loggamma` is:

    .. math::

        f(x, c) = \frac{\exp(c x - \exp(x))}
                       {\Gamma(c)}

    for all :math:`x, c > 0`. Here, :math:`\Gamma` is the
    gamma function (`scipy.special.gamma`).

    `loggamma` takes ``c`` as a shape parameter for :math:`c`.

    %(after_notes)s

    %(example)s

    """
    def _shape_info(self):
        return [_ShapeInfo("c", False, (0, np.inf), (False, False))]

    def _rvs(self, c, size=None, random_state=None):
        return np.log(random_state.gamma(c, size=size))

    def _pdf(self, x, c):
        # loggamma.pdf(x, c) = exp(c*x-exp(x)) / gamma(c)
        return np.exp(c*x-np.exp(x)-sc.gammaln(c))

    def _logpdf(self, x, c):
        return c*x - np.exp(x) - sc.gammaln(c)

    def _cdf(self, x, c):
        return sc.gammainc(c, np.exp(x))

    def _ppf(self, q, c):
        return np.log(sc.gammaincinv(c, q))

    def _sf(self, x, c):
        return sc.gammaincc(c, np.exp(x))

    def _isf(self, q, c):
        return np.log(sc.gammainccinv(c, q))

    def _stats(self, c):
        # See, for example, "A Statistical Study of Log-Gamma Distribution", by
        # Ping Shing Chan (thesis, McMaster University, 1993).
        mean = sc.digamma(c)
        var = sc.polygamma(1, c)
        skewness = sc.polygamma(2, c) / np.power(var, 1.5)
        excess_kurtosis = sc.polygamma(3, c) / (var*var)
        return mean, var, skewness, excess_kurtosis


loggamma = loggamma_gen(name='loggamma')


class loglaplace_gen(rv_continuous):
    r"""A log-Laplace continuous random variable.

    %(before_notes)s

    Notes
    -----
    The probability density function for `loglaplace` is:

    .. math::

        f(x, c) = \begin{cases}\frac{c}{2} x^{ c-1}  &\text{for } 0 < x < 1\\
                               \frac{c}{2} x^{-c-1}  &\text{for } x \ge 1
                  \end{cases}

    for :math:`c > 0`.

    `loglaplace` takes ``c`` as a shape parameter for :math:`c`.

    %(after_notes)s

    References
    ----------
    T.J. Kozubowski and K. Podgorski, "A log-Laplace growth rate model",
    The Mathematical Scientist, vol. 28, pp. 49-60, 2003.

    %(example)s

    """
    def _shape_info(self):
        return [_ShapeInfo("c", False, (0, np.inf), (False, False))]

    def _pdf(self, x, c):
        # loglaplace.pdf(x, c) = c / 2 * x**(c-1),   for 0 < x < 1
        #                      = c / 2 * x**(-c-1),  for x >= 1
        cd2 = c/2.0
        c = np.where(x < 1, c, -c)
        return cd2*x**(c-1)

    def _cdf(self, x, c):
        return np.where(x < 1, 0.5*x**c, 1-0.5*x**(-c))

    def _ppf(self, q, c):
        return np.where(q < 0.5, (2.0*q)**(1.0/c), (2*(1.0-q))**(-1.0/c))

    def _munp(self, n, c):
        return c**2 / (c**2 - n**2)

    def _entropy(self, c):
        return np.log(2.0/c) + 1.0


loglaplace = loglaplace_gen(a=0.0, name='loglaplace')


def _lognorm_logpdf(x, s):
    return _lazywhere(x != 0, (x, s),
                      lambda x, s: -np.log(x)**2 / (2*s**2) - np.log(s*x*np.sqrt(2*np.pi)),
                      -np.inf)


class lognorm_gen(rv_continuous):
    r"""A lognormal continuous random variable.

    %(before_notes)s

    Notes
    -----
    The probability density function for `lognorm` is:

    .. math::

        f(x, s) = \frac{1}{s x \sqrt{2\pi}}
                  \exp\left(-\frac{\log^2(x)}{2s^2}\right)

    for :math:`x > 0`, :math:`s > 0`.

    `lognorm` takes ``s`` as a shape parameter for :math:`s`.

    %(after_notes)s

    Suppose a normally distributed random variable ``X`` has  mean ``mu`` and
    standard deviation ``sigma``. Then ``Y = exp(X)`` is lognormally
    distributed with ``s = sigma`` and ``scale = exp(mu)``.

    %(example)s

    """
    _support_mask = rv_continuous._open_support_mask

    def _shape_info(self):
        return [_ShapeInfo("s", False, (0, np.inf), (False, False))]

    def _rvs(self, s, size=None, random_state=None):
        return np.exp(s * random_state.standard_normal(size))

    def _pdf(self, x, s):
        # lognorm.pdf(x, s) = 1 / (s*x*sqrt(2*pi)) * exp(-1/2*(log(x)/s)**2)
        return np.exp(self._logpdf(x, s))

    def _logpdf(self, x, s):
        return _lognorm_logpdf(x, s)

    def _cdf(self, x, s):
        return _norm_cdf(np.log(x) / s)

    def _logcdf(self, x, s):
        return _norm_logcdf(np.log(x) / s)

    def _ppf(self, q, s):
        return np.exp(s * _norm_ppf(q))

    def _sf(self, x, s):
        return _norm_sf(np.log(x) / s)

    def _logsf(self, x, s):
        return _norm_logsf(np.log(x) / s)

    def _stats(self, s):
        p = np.exp(s*s)
        mu = np.sqrt(p)
        mu2 = p*(p-1)
        g1 = np.sqrt((p-1))*(2+p)
        g2 = np.polyval([1, 2, 3, 0, -6.0], p)
        return mu, mu2, g1, g2

    def _entropy(self, s):
        return 0.5 * (1 + np.log(2*np.pi) + 2 * np.log(s))

    @_call_super_mom
    @extend_notes_in_docstring(rv_continuous, notes="""\
        When `method='MLE'` and
        the location parameter is fixed by using the `floc` argument,
        this function uses explicit formulas for the maximum likelihood
        estimation of the log-normal shape and scale parameters, so the
        `optimizer`, `loc` and `scale` keyword arguments are ignored.
        \n\n""")
    def fit(self, data, *args, **kwds):
        floc = kwds.get('floc', None)
        if floc is None:
            # fall back on the default fit method.
            return super().fit(data, *args, **kwds)

        f0 = (kwds.get('f0', None) or kwds.get('fs', None) or
              kwds.get('fix_s', None))
        fscale = kwds.get('fscale', None)

        if len(args) > 1:
            raise TypeError("Too many input arguments.")
        for name in ['f0', 'fs', 'fix_s', 'floc', 'fscale', 'loc', 'scale',
                     'optimizer', 'method']:
            kwds.pop(name, None)
        if kwds:
            raise TypeError("Unknown arguments: %s." % kwds)

        # Special case: loc is fixed.  Use the maximum likelihood formulas
        # instead of the numerical solver.

        if f0 is not None and fscale is not None:
            # This check is for consistency with `rv_continuous.fit`.
            raise ValueError("All parameters fixed. There is nothing to "
                             "optimize.")

        data = np.asarray(data)

        if not np.isfinite(data).all():
            raise ValueError("The data contains non-finite values.")

        floc = float(floc)
        if floc != 0:
            # Shifting the data by floc. Don't do the subtraction in-place,
            # because `data` might be a view of the input array.
            data = data - floc
        if np.any(data <= 0):
            raise FitDataError("lognorm", lower=floc, upper=np.inf)
        lndata = np.log(data)

        # Three cases to handle:
        # * shape and scale both free
        # * shape fixed, scale free
        # * shape free, scale fixed

        if fscale is None:
            # scale is free.
            scale = np.exp(lndata.mean())
            if f0 is None:
                # shape is free.
                shape = lndata.std()
            else:
                # shape is fixed.
                shape = float(f0)
        else:
            # scale is fixed, shape is free
            scale = float(fscale)
            shape = np.sqrt(((lndata - np.log(scale))**2).mean())

        return shape, floc, scale


lognorm = lognorm_gen(a=0.0, name='lognorm')


class gibrat_gen(rv_continuous):
    r"""A Gibrat continuous random variable.

    %(before_notes)s

    Notes
    -----
    The probability density function for `gibrat` is:

    .. math::

        f(x) = \frac{1}{x \sqrt{2\pi}} \exp(-\frac{1}{2} (\log(x))^2)

    `gibrat` is a special case of `lognorm` with ``s=1``.

    %(after_notes)s

    %(example)s

    """
    _support_mask = rv_continuous._open_support_mask

    def _shape_info(self):
        return []

    def _rvs(self, size=None, random_state=None):
        return np.exp(random_state.standard_normal(size))

    def _pdf(self, x):
        # gilbrat.pdf(x) = 1/(x*sqrt(2*pi)) * exp(-1/2*(log(x))**2)
        return np.exp(self._logpdf(x))

    def _logpdf(self, x):
        return _lognorm_logpdf(x, 1.0)

    def _cdf(self, x):
        return _norm_cdf(np.log(x))

    def _ppf(self, q):
        return np.exp(_norm_ppf(q))

    def _stats(self):
        p = np.e
        mu = np.sqrt(p)
        mu2 = p * (p - 1)
        g1 = np.sqrt((p - 1)) * (2 + p)
        g2 = np.polyval([1, 2, 3, 0, -6.0], p)
        return mu, mu2, g1, g2

    def _entropy(self):
        return 0.5 * np.log(2 * np.pi) + 0.5


# gilbrat was a spelling error; correct is gibrat, see #15911
gilbrat = gibrat_gen(a=0.0, name='gilbrat')
gibrat = gibrat_gen(a=0.0, name='gibrat')


# since the deprecated class gets intantiated upon import (and we only want to
# warn upon use), add the deprecation to each (documented) class method, c.f.
# https://docs.scipy.org/doc/scipy/reference/generated/scipy.stats.gilbrat.html
_gibrat_method_names = [
    "cdf", "entropy", "expect", "fit", "interval", "isf", "logcdf", "logpdf",
    "logsf", "mean", "median", "moment", "pdf", "ppf", "rvs", "sf", "stats",
    "std", "var"
]
for m in _gibrat_method_names:
    wrapper = np.deprecate(getattr(gilbrat, m), f"gilbrat.{m}", f"gibrat.{m}",
                           "Please replace all uses of the distribution class "
                           "`gilbrat` with the corrected spelling `gibrat`. "
                           "`gilbrat` will be removed in SciPy 1.11.")
    setattr(gilbrat, m, wrapper)


class maxwell_gen(rv_continuous):
    r"""A Maxwell continuous random variable.

    %(before_notes)s

    Notes
    -----
    A special case of a `chi` distribution,  with ``df=3``, ``loc=0.0``,
    and given ``scale = a``, where ``a`` is the parameter used in the
    Mathworld description [1]_.

    The probability density function for `maxwell` is:

    .. math::

        f(x) = \sqrt{2/\pi}x^2 \exp(-x^2/2)

    for :math:`x >= 0`.

    %(after_notes)s

    References
    ----------
    .. [1] http://mathworld.wolfram.com/MaxwellDistribution.html

    %(example)s
    """
    def _shape_info(self):
        return []

    def _rvs(self, size=None, random_state=None):
        return chi.rvs(3.0, size=size, random_state=random_state)

    def _pdf(self, x):
        # maxwell.pdf(x) = sqrt(2/pi)x**2 * exp(-x**2/2)
        return _SQRT_2_OVER_PI*x*x*np.exp(-x*x/2.0)

    def _logpdf(self, x):
        # Allow x=0 without 'divide by zero' warnings
        with np.errstate(divide='ignore'):
            return _LOG_SQRT_2_OVER_PI + 2*np.log(x) - 0.5*x*x

    def _cdf(self, x):
        return sc.gammainc(1.5, x*x/2.0)

    def _ppf(self, q):
        return np.sqrt(2*sc.gammaincinv(1.5, q))

    def _stats(self):
        val = 3*np.pi-8
        return (2*np.sqrt(2.0/np.pi),
                3-8/np.pi,
                np.sqrt(2)*(32-10*np.pi)/val**1.5,
                (-12*np.pi*np.pi + 160*np.pi - 384) / val**2.0)

    def _entropy(self):
        return _EULER + 0.5*np.log(2*np.pi)-0.5


maxwell = maxwell_gen(a=0.0, name='maxwell')


class mielke_gen(rv_continuous):
    r"""A Mielke Beta-Kappa / Dagum continuous random variable.

    %(before_notes)s

    Notes
    -----
    The probability density function for `mielke` is:

    .. math::

        f(x, k, s) = \frac{k x^{k-1}}{(1+x^s)^{1+k/s}}

    for :math:`x > 0` and :math:`k, s > 0`. The distribution is sometimes
    called Dagum distribution ([2]_). It was already defined in [3]_, called
    a Burr Type III distribution (`burr` with parameters ``c=s`` and
    ``d=k/s``).

    `mielke` takes ``k`` and ``s`` as shape parameters.

    %(after_notes)s

    References
    ----------
    .. [1] Mielke, P.W., 1973 "Another Family of Distributions for Describing
           and Analyzing Precipitation Data." J. Appl. Meteor., 12, 275-280
    .. [2] Dagum, C., 1977 "A new model for personal income distribution."
           Economie Appliquee, 33, 327-367.
    .. [3] Burr, I. W. "Cumulative frequency functions", Annals of
           Mathematical Statistics, 13(2), pp 215-232 (1942).

    %(example)s

    """
    def _shape_info(self):
        ik = _ShapeInfo("k", False, (0, np.inf), (False, False))
        i_s = _ShapeInfo("s", False, (0, np.inf), (False, False))
        return [ik, i_s]

    def _pdf(self, x, k, s):
        return k*x**(k-1.0) / (1.0+x**s)**(1.0+k*1.0/s)

    def _logpdf(self, x, k, s):
        # Allow x=0 without 'divide by zero' warnings.
        with np.errstate(divide='ignore'):
            return np.log(k) + np.log(x)*(k - 1) - np.log1p(x**s)*(1 + k/s)

    def _cdf(self, x, k, s):
        return x**k / (1.0+x**s)**(k*1.0/s)

    def _ppf(self, q, k, s):
        qsk = pow(q, s*1.0/k)
        return pow(qsk/(1.0-qsk), 1.0/s)

    def _munp(self, n, k, s):
        def nth_moment(n, k, s):
            # n-th moment is defined for -k < n < s
            return sc.gamma((k+n)/s)*sc.gamma(1-n/s)/sc.gamma(k/s)

        return _lazywhere(n < s, (n, k, s), nth_moment, np.inf)


mielke = mielke_gen(a=0.0, name='mielke')


class kappa4_gen(rv_continuous):
    r"""Kappa 4 parameter distribution.

    %(before_notes)s

    Notes
    -----
    The probability density function for kappa4 is:

    .. math::

        f(x, h, k) = (1 - k x)^{1/k - 1} (1 - h (1 - k x)^{1/k})^{1/h-1}

    if :math:`h` and :math:`k` are not equal to 0.

    If :math:`h` or :math:`k` are zero then the pdf can be simplified:

    h = 0 and k != 0::

        kappa4.pdf(x, h, k) = (1.0 - k*x)**(1.0/k - 1.0)*
                              exp(-(1.0 - k*x)**(1.0/k))

    h != 0 and k = 0::

        kappa4.pdf(x, h, k) = exp(-x)*(1.0 - h*exp(-x))**(1.0/h - 1.0)

    h = 0 and k = 0::

        kappa4.pdf(x, h, k) = exp(-x)*exp(-exp(-x))

    kappa4 takes :math:`h` and :math:`k` as shape parameters.

    The kappa4 distribution returns other distributions when certain
    :math:`h` and :math:`k` values are used.

    +------+-------------+----------------+------------------+
    | h    | k=0.0       | k=1.0          | -inf<=k<=inf     |
    +======+=============+================+==================+
    | -1.0 | Logistic    |                | Generalized      |
    |      |             |                | Logistic(1)      |
    |      |             |                |                  |
    |      | logistic(x) |                |                  |
    +------+-------------+----------------+------------------+
    |  0.0 | Gumbel      | Reverse        | Generalized      |
    |      |             | Exponential(2) | Extreme Value    |
    |      |             |                |                  |
    |      | gumbel_r(x) |                | genextreme(x, k) |
    +------+-------------+----------------+------------------+
    |  1.0 | Exponential | Uniform        | Generalized      |
    |      |             |                | Pareto           |
    |      |             |                |                  |
    |      | expon(x)    | uniform(x)     | genpareto(x, -k) |
    +------+-------------+----------------+------------------+

    (1) There are at least five generalized logistic distributions.
        Four are described here:
        https://en.wikipedia.org/wiki/Generalized_logistic_distribution
        The "fifth" one is the one kappa4 should match which currently
        isn't implemented in scipy:
        https://en.wikipedia.org/wiki/Talk:Generalized_logistic_distribution
        https://www.mathwave.com/help/easyfit/html/analyses/distributions/gen_logistic.html
    (2) This distribution is currently not in scipy.

    References
    ----------
    J.C. Finney, "Optimization of a Skewed Logistic Distribution With Respect
    to the Kolmogorov-Smirnov Test", A Dissertation Submitted to the Graduate
    Faculty of the Louisiana State University and Agricultural and Mechanical
    College, (August, 2004),
    https://digitalcommons.lsu.edu/gradschool_dissertations/3672

    J.R.M. Hosking, "The four-parameter kappa distribution". IBM J. Res.
    Develop. 38 (3), 25 1-258 (1994).

    B. Kumphon, A. Kaew-Man, P. Seenoi, "A Rainfall Distribution for the Lampao
    Site in the Chi River Basin, Thailand", Journal of Water Resource and
    Protection, vol. 4, 866-869, (2012).
    :doi:`10.4236/jwarp.2012.410101`

    C. Winchester, "On Estimation of the Four-Parameter Kappa Distribution", A
    Thesis Submitted to Dalhousie University, Halifax, Nova Scotia, (March
    2000).
    http://www.nlc-bnc.ca/obj/s4/f2/dsk2/ftp01/MQ57336.pdf

    %(after_notes)s

    %(example)s

    """
    def _argcheck(self, h, k):
        shape = np.broadcast_arrays(h, k)[0].shape
        return np.full(shape, fill_value=True)

    def _shape_info(self):
        ih = _ShapeInfo("h", False, (-np.inf, np.inf), (False, False))
        ik = _ShapeInfo("k", False, (-np.inf, np.inf), (False, False))
        return [ih, ik]

    def _get_support(self, h, k):
        condlist = [np.logical_and(h > 0, k > 0),
                    np.logical_and(h > 0, k == 0),
                    np.logical_and(h > 0, k < 0),
                    np.logical_and(h <= 0, k > 0),
                    np.logical_and(h <= 0, k == 0),
                    np.logical_and(h <= 0, k < 0)]

        def f0(h, k):
            return (1.0 - np.float_power(h, -k))/k

        def f1(h, k):
            return np.log(h)

        def f3(h, k):
            a = np.empty(np.shape(h))
            a[:] = -np.inf
            return a

        def f5(h, k):
            return 1.0/k

        _a = _lazyselect(condlist,
                             [f0, f1, f0, f3, f3, f5],
                             [h, k],
                             default=np.nan)

        def f0(h, k):
            return 1.0/k

        def f1(h, k):
            a = np.empty(np.shape(h))
            a[:] = np.inf
            return a

        _b = _lazyselect(condlist,
                             [f0, f1, f1, f0, f1, f1],
                             [h, k],
                             default=np.nan)
        return _a, _b

    def _pdf(self, x, h, k):
        # kappa4.pdf(x, h, k) = (1.0 - k*x)**(1.0/k - 1.0)*
        #                       (1.0 - h*(1.0 - k*x)**(1.0/k))**(1.0/h-1)
        return np.exp(self._logpdf(x, h, k))

    def _logpdf(self, x, h, k):
        condlist = [np.logical_and(h != 0, k != 0),
                    np.logical_and(h == 0, k != 0),
                    np.logical_and(h != 0, k == 0),
                    np.logical_and(h == 0, k == 0)]

        def f0(x, h, k):
            '''pdf = (1.0 - k*x)**(1.0/k - 1.0)*(
                      1.0 - h*(1.0 - k*x)**(1.0/k))**(1.0/h-1.0)
               logpdf = ...
            '''
            return (sc.xlog1py(1.0/k - 1.0, -k*x) +
                    sc.xlog1py(1.0/h - 1.0, -h*(1.0 - k*x)**(1.0/k)))

        def f1(x, h, k):
            '''pdf = (1.0 - k*x)**(1.0/k - 1.0)*np.exp(-(
                      1.0 - k*x)**(1.0/k))
               logpdf = ...
            '''
            return sc.xlog1py(1.0/k - 1.0, -k*x) - (1.0 - k*x)**(1.0/k)

        def f2(x, h, k):
            '''pdf = np.exp(-x)*(1.0 - h*np.exp(-x))**(1.0/h - 1.0)
               logpdf = ...
            '''
            return -x + sc.xlog1py(1.0/h - 1.0, -h*np.exp(-x))

        def f3(x, h, k):
            '''pdf = np.exp(-x-np.exp(-x))
               logpdf = ...
            '''
            return -x - np.exp(-x)

        return _lazyselect(condlist,
                           [f0, f1, f2, f3],
                           [x, h, k],
                           default=np.nan)

    def _cdf(self, x, h, k):
        return np.exp(self._logcdf(x, h, k))

    def _logcdf(self, x, h, k):
        condlist = [np.logical_and(h != 0, k != 0),
                    np.logical_and(h == 0, k != 0),
                    np.logical_and(h != 0, k == 0),
                    np.logical_and(h == 0, k == 0)]

        def f0(x, h, k):
            '''cdf = (1.0 - h*(1.0 - k*x)**(1.0/k))**(1.0/h)
               logcdf = ...
            '''
            return (1.0/h)*sc.log1p(-h*(1.0 - k*x)**(1.0/k))

        def f1(x, h, k):
            '''cdf = np.exp(-(1.0 - k*x)**(1.0/k))
               logcdf = ...
            '''
            return -(1.0 - k*x)**(1.0/k)

        def f2(x, h, k):
            '''cdf = (1.0 - h*np.exp(-x))**(1.0/h)
               logcdf = ...
            '''
            return (1.0/h)*sc.log1p(-h*np.exp(-x))

        def f3(x, h, k):
            '''cdf = np.exp(-np.exp(-x))
               logcdf = ...
            '''
            return -np.exp(-x)

        return _lazyselect(condlist,
                           [f0, f1, f2, f3],
                           [x, h, k],
                           default=np.nan)

    def _ppf(self, q, h, k):
        condlist = [np.logical_and(h != 0, k != 0),
                    np.logical_and(h == 0, k != 0),
                    np.logical_and(h != 0, k == 0),
                    np.logical_and(h == 0, k == 0)]

        def f0(q, h, k):
            return 1.0/k*(1.0 - ((1.0 - (q**h))/h)**k)

        def f1(q, h, k):
            return 1.0/k*(1.0 - (-np.log(q))**k)

        def f2(q, h, k):
            '''ppf = -np.log((1.0 - (q**h))/h)
            '''
            return -sc.log1p(-(q**h)) + np.log(h)

        def f3(q, h, k):
            return -np.log(-np.log(q))

        return _lazyselect(condlist,
                           [f0, f1, f2, f3],
                           [q, h, k],
                           default=np.nan)

    def _get_stats_info(self, h, k):
        condlist = [
            np.logical_and(h < 0, k >= 0),
            k < 0,
        ]

        def f0(h, k):
            return (-1.0/h*k).astype(int)

        def f1(h, k):
            return (-1.0/k).astype(int)

        return _lazyselect(condlist, [f0, f1], [h, k], default=5)

    def _stats(self, h, k):
        maxr = self._get_stats_info(h, k)
        outputs = [None if np.any(r < maxr) else np.nan for r in range(1, 5)]
        return outputs[:]

    def _mom1_sc(self, m, *args):
        maxr = self._get_stats_info(args[0], args[1])
        if m >= maxr:
            return np.nan
        return integrate.quad(self._mom_integ1, 0, 1, args=(m,)+args)[0]


kappa4 = kappa4_gen(name='kappa4')


class kappa3_gen(rv_continuous):
    r"""Kappa 3 parameter distribution.

    %(before_notes)s

    Notes
    -----
    The probability density function for `kappa3` is:

    .. math::

        f(x, a) = a (a + x^a)^{-(a + 1)/a}

    for :math:`x > 0` and :math:`a > 0`.

    `kappa3` takes ``a`` as a shape parameter for :math:`a`.

    References
    ----------
    P.W. Mielke and E.S. Johnson, "Three-Parameter Kappa Distribution Maximum
    Likelihood and Likelihood Ratio Tests", Methods in Weather Research,
    701-707, (September, 1973),
    :doi:`10.1175/1520-0493(1973)101<0701:TKDMLE>2.3.CO;2`

    B. Kumphon, "Maximum Entropy and Maximum Likelihood Estimation for the
    Three-Parameter Kappa Distribution", Open Journal of Statistics, vol 2,
    415-419 (2012), :doi:`10.4236/ojs.2012.24050`

    %(after_notes)s

    %(example)s

    """
    def _shape_info(self):
        return [_ShapeInfo("a", False, (0, np.inf), (False, False))]

    def _pdf(self, x, a):
        # kappa3.pdf(x, a) = a*(a + x**a)**(-(a + 1)/a),     for x > 0
        return a*(a + x**a)**(-1.0/a-1)

    def _cdf(self, x, a):
        return x*(a + x**a)**(-1.0/a)

    def _ppf(self, q, a):
        return (a/(q**-a - 1.0))**(1.0/a)

    def _stats(self, a):
        outputs = [None if np.any(i < a) else np.nan for i in range(1, 5)]
        return outputs[:]

    def _mom1_sc(self, m, *args):
        if np.any(m >= args[0]):
            return np.nan
        return integrate.quad(self._mom_integ1, 0, 1, args=(m,)+args)[0]


kappa3 = kappa3_gen(a=0.0, name='kappa3')


class moyal_gen(rv_continuous):
    r"""A Moyal continuous random variable.

    %(before_notes)s

    Notes
    -----
    The probability density function for `moyal` is:

    .. math::

        f(x) = \exp(-(x + \exp(-x))/2) / \sqrt{2\pi}

    for a real number :math:`x`.

    %(after_notes)s

    This distribution has utility in high-energy physics and radiation
    detection. It describes the energy loss of a charged relativistic
    particle due to ionization of the medium [1]_. It also provides an
    approximation for the Landau distribution. For an in depth description
    see [2]_. For additional description, see [3]_.

    References
    ----------
    .. [1] J.E. Moyal, "XXX. Theory of ionization fluctuations",
           The London, Edinburgh, and Dublin Philosophical Magazine
           and Journal of Science, vol 46, 263-280, (1955).
           :doi:`10.1080/14786440308521076` (gated)
    .. [2] G. Cordeiro et al., "The beta Moyal: a useful skew distribution",
           International Journal of Research and Reviews in Applied Sciences,
           vol 10, 171-192, (2012).
           http://www.arpapress.com/Volumes/Vol10Issue2/IJRRAS_10_2_02.pdf
    .. [3] C. Walck, "Handbook on Statistical Distributions for
           Experimentalists; International Report SUF-PFY/96-01", Chapter 26,
           University of Stockholm: Stockholm, Sweden, (2007).
           http://www.stat.rice.edu/~dobelman/textfiles/DistributionsHandbook.pdf

    .. versionadded:: 1.1.0

    %(example)s

    """
    def _shape_info(self):
        return []

    def _rvs(self, size=None, random_state=None):
        u1 = gamma.rvs(a=0.5, scale=2, size=size,
                       random_state=random_state)
        return -np.log(u1)

    def _pdf(self, x):
        return np.exp(-0.5 * (x + np.exp(-x))) / np.sqrt(2*np.pi)

    def _cdf(self, x):
        return sc.erfc(np.exp(-0.5 * x) / np.sqrt(2))

    def _sf(self, x):
        return sc.erf(np.exp(-0.5 * x) / np.sqrt(2))

    def _ppf(self, x):
        return -np.log(2 * sc.erfcinv(x)**2)

    def _stats(self):
        mu = np.log(2) + np.euler_gamma
        mu2 = np.pi**2 / 2
        g1 = 28 * np.sqrt(2) * sc.zeta(3) / np.pi**3
        g2 = 4.
        return mu, mu2, g1, g2

    def _munp(self, n):
        if n == 1.0:
            return np.log(2) + np.euler_gamma
        elif n == 2.0:
            return np.pi**2 / 2 + (np.log(2) + np.euler_gamma)**2
        elif n == 3.0:
            tmp1 = 1.5 * np.pi**2 * (np.log(2)+np.euler_gamma)
            tmp2 = (np.log(2)+np.euler_gamma)**3
            tmp3 = 14 * sc.zeta(3)
            return tmp1 + tmp2 + tmp3
        elif n == 4.0:
            tmp1 = 4 * 14 * sc.zeta(3) * (np.log(2) + np.euler_gamma)
            tmp2 = 3 * np.pi**2 * (np.log(2) + np.euler_gamma)**2
            tmp3 = (np.log(2) + np.euler_gamma)**4
            tmp4 = 7 * np.pi**4 / 4
            return tmp1 + tmp2 + tmp3 + tmp4
        else:
            # return generic for higher moments
            # return rv_continuous._mom1_sc(self, n, b)
            return self._mom1_sc(n)


moyal = moyal_gen(name="moyal")


class nakagami_gen(rv_continuous):
    r"""A Nakagami continuous random variable.

    %(before_notes)s

    Notes
    -----
    The probability density function for `nakagami` is:

    .. math::

        f(x, \nu) = \frac{2 \nu^\nu}{\Gamma(\nu)} x^{2\nu-1} \exp(-\nu x^2)

    for :math:`x >= 0`, :math:`\nu > 0`. The distribution was introduced in
    [2]_, see also [1]_ for further information.

    `nakagami` takes ``nu`` as a shape parameter for :math:`\nu`.

    %(after_notes)s

    References
    ----------
    .. [1] "Nakagami distribution", Wikipedia
           https://en.wikipedia.org/wiki/Nakagami_distribution
    .. [2] M. Nakagami, "The m-distribution - A general formula of intensity
           distribution of rapid fading", Statistical methods in radio wave
           propagation, Pergamon Press, 1960, 3-36.
           :doi:`10.1016/B978-0-08-009306-2.50005-4`

    %(example)s

    """
    def _shape_info(self):
        return [_ShapeInfo("nu", False, (0, np.inf), (False, False))]

    def _pdf(self, x, nu):
        return np.exp(self._logpdf(x, nu))

    def _logpdf(self, x, nu):
        # nakagami.pdf(x, nu) = 2 * nu**nu / gamma(nu) *
        #                       x**(2*nu-1) * exp(-nu*x**2)
        return (np.log(2) + sc.xlogy(nu, nu) - sc.gammaln(nu) +
                sc.xlogy(2*nu - 1, x) - nu*x**2)

    def _cdf(self, x, nu):
        return sc.gammainc(nu, nu*x*x)

    def _ppf(self, q, nu):
        return np.sqrt(1.0/nu*sc.gammaincinv(nu, q))

    def _sf(self, x, nu):
        return sc.gammaincc(nu, nu*x*x)

    def _isf(self, p, nu):
        return np.sqrt(1/nu * sc.gammainccinv(nu, p))

    def _stats(self, nu):
        mu = sc.gamma(nu+0.5)/sc.gamma(nu)/np.sqrt(nu)
        mu2 = 1.0-mu*mu
        g1 = mu * (1 - 4*nu*mu2) / 2.0 / nu / np.power(mu2, 1.5)
        g2 = -6*mu**4*nu + (8*nu-2)*mu**2-2*nu + 1
        g2 /= nu*mu2**2.0
        return mu, mu2, g1, g2

    def _rvs(self, nu, size=None, random_state=None):
        # this relationship can be found in [1] or by a direct calculation
        return np.sqrt(random_state.standard_gamma(nu, size=size) / nu)

    def _fitstart(self, data, args=None):
        if args is None:
            args = (1.0,) * self.numargs
        # Analytical justified estimates
        # see: https://docs.scipy.org/doc/scipy/reference/tutorial/stats/continuous_nakagami.html
        loc = np.min(data)
        scale = np.sqrt(np.sum((data - loc)**2) / len(data))
        return args + (loc, scale)


nakagami = nakagami_gen(a=0.0, name="nakagami")


class ncx2_gen(rv_continuous):
    r"""A non-central chi-squared continuous random variable.

    %(before_notes)s

    Notes
    -----
    The probability density function for `ncx2` is:

    .. math::

        f(x, k, \lambda) = \frac{1}{2} \exp(-(\lambda+x)/2)
            (x/\lambda)^{(k-2)/4}  I_{(k-2)/2}(\sqrt{\lambda x})

    for :math:`x >= 0`, :math:`k > 0` and :math:`\lambda \ge 0`.
    :math:`k` specifies the degrees of freedom (denoted ``df`` in the
    implementation) and :math:`\lambda` is the non-centrality parameter
    (denoted ``nc`` in the implementation). :math:`I_\nu` denotes the
    modified Bessel function of first order of degree :math:`\nu`
    (`scipy.special.iv`).

    `ncx2` takes ``df`` and ``nc`` as shape parameters.

    %(after_notes)s

    %(example)s

    """
    def _argcheck(self, df, nc):
        return (df > 0) & (nc >= 0)

    def _shape_info(self):
        idf = _ShapeInfo("df", False, (0, np.inf), (False, False))
        inc = _ShapeInfo("nc", False, (0, np.inf), (True, False))
        return [idf, inc]

    def _rvs(self, df, nc, size=None, random_state=None):
        return random_state.noncentral_chisquare(df, nc, size)

    def _logpdf(self, x, df, nc):
        cond = np.ones_like(x, dtype=bool) & (nc != 0)
        return _lazywhere(cond, (x, df, nc), f=_ncx2_log_pdf, f2=chi2.logpdf)

    def _pdf(self, x, df, nc):
        # ncx2.pdf(x, df, nc) = exp(-(nc+x)/2) * 1/2 * (x/nc)**((df-2)/4)
        #                       * I[(df-2)/2](sqrt(nc*x))
        cond = np.ones_like(x, dtype=bool) & (nc != 0)
        return _lazywhere(cond, (x, df, nc), f=_ncx2_pdf, f2=chi2.pdf)

    def _cdf(self, x, df, nc):
        cond = np.ones_like(x, dtype=bool) & (nc != 0)
        return _lazywhere(cond, (x, df, nc), f=_ncx2_cdf, f2=chi2.cdf)

    def _ppf(self, q, df, nc):
        cond = np.ones_like(q, dtype=bool) & (nc != 0)
        return _lazywhere(cond, (q, df, nc), f=sc.chndtrix, f2=chi2.ppf)

    def _stats(self, df, nc):
        val = df + 2.0*nc
        return (df + nc,
                2*val,
                np.sqrt(8)*(val+nc)/val**1.5,
                12.0*(val+2*nc)/val**2.0)


ncx2 = ncx2_gen(a=0.0, name='ncx2')


class ncf_gen(rv_continuous):
    r"""A non-central F distribution continuous random variable.

    %(before_notes)s

    See Also
    --------
    scipy.stats.f : Fisher distribution

    Notes
    -----
    The probability density function for `ncf` is:

    .. math::

        f(x, n_1, n_2, \lambda) =
            \exp\left(\frac{\lambda}{2} +
                      \lambda n_1 \frac{x}{2(n_1 x + n_2)}
                \right)
            n_1^{n_1/2} n_2^{n_2/2} x^{n_1/2 - 1} \\
            (n_2 + n_1 x)^{-(n_1 + n_2)/2}
            \gamma(n_1/2) \gamma(1 + n_2/2) \\
            \frac{L^{\frac{n_1}{2}-1}_{n_2/2}
                \left(-\lambda n_1 \frac{x}{2(n_1 x + n_2)}\right)}
            {B(n_1/2, n_2/2)
                \gamma\left(\frac{n_1 + n_2}{2}\right)}

    for :math:`n_1, n_2 > 0`, :math:`\lambda \ge 0`.  Here :math:`n_1` is the
    degrees of freedom in the numerator, :math:`n_2` the degrees of freedom in
    the denominator, :math:`\lambda` the non-centrality parameter,
    :math:`\gamma` is the logarithm of the Gamma function, :math:`L_n^k` is a
    generalized Laguerre polynomial and :math:`B` is the beta function.

    `ncf` takes ``df1``, ``df2`` and ``nc`` as shape parameters. If ``nc=0``,
    the distribution becomes equivalent to the Fisher distribution.

    %(after_notes)s

    %(example)s

    """
    def _argcheck(self, df1, df2, nc):
        return (df1 > 0) & (df2 > 0) & (nc >= 0)

    def _shape_info(self):
        idf1 = _ShapeInfo("df1", False, (0, np.inf), (False, False))
        idf2 = _ShapeInfo("df2", False, (0, np.inf), (False, False))
        inc = _ShapeInfo("nc", False, (0, np.inf), (True, False))
        return [idf1, idf2, inc]

    def _rvs(self, dfn, dfd, nc, size=None, random_state=None):
        return random_state.noncentral_f(dfn, dfd, nc, size)

    def _pdf(self, x, dfn, dfd, nc):
        # ncf.pdf(x, df1, df2, nc) = exp(nc/2 + nc*df1*x/(2*(df1*x+df2))) *
        #             df1**(df1/2) * df2**(df2/2) * x**(df1/2-1) *
        #             (df2+df1*x)**(-(df1+df2)/2) *
        #             gamma(df1/2)*gamma(1+df2/2) *
        #             L^{v1/2-1}^{v2/2}(-nc*v1*x/(2*(v1*x+v2))) /
        #             (B(v1/2, v2/2) * gamma((v1+v2)/2))
        return _boost._ncf_pdf(x, dfn, dfd, nc)

    def _cdf(self, x, dfn, dfd, nc):
        return _boost._ncf_cdf(x, dfn, dfd, nc)

    def _ppf(self, q, dfn, dfd, nc):
        return _boost._ncf_ppf(q, dfn, dfd, nc)

    def _sf(self, x, dfn, dfd, nc):
        return _boost._ncf_sf(x, dfn, dfd, nc)

    def _isf(self, x, dfn, dfd, nc):
        return _boost._ncf_isf(x, dfn, dfd, nc)

    def _munp(self, n, dfn, dfd, nc):
        val = (dfn * 1.0/dfd)**n
        term = sc.gammaln(n+0.5*dfn) + sc.gammaln(0.5*dfd-n) - sc.gammaln(dfd*0.5)
        val *= np.exp(-nc / 2.0+term)
        val *= sc.hyp1f1(n+0.5*dfn, 0.5*dfn, 0.5*nc)
        return val

    def _stats(self, dfn, dfd, nc, moments='mv'):
        mu = _boost._ncf_mean(dfn, dfd, nc)
        mu2 = _boost._ncf_variance(dfn, dfd, nc)
        g1 = _boost._ncf_skewness(dfn, dfd, nc) if 's' in moments else None
        g2 = _boost._ncf_kurtosis_excess(
            dfn, dfd, nc) if 'k' in moments else None
        return mu, mu2, g1, g2


ncf = ncf_gen(a=0.0, name='ncf')


class t_gen(rv_continuous):
    r"""A Student's t continuous random variable.

    For the noncentral t distribution, see `nct`.

    %(before_notes)s

    See Also
    --------
    nct

    Notes
    -----
    The probability density function for `t` is:

    .. math::

        f(x, \nu) = \frac{\Gamma((\nu+1)/2)}
                        {\sqrt{\pi \nu} \Gamma(\nu/2)}
                    (1+x^2/\nu)^{-(\nu+1)/2}

    where :math:`x` is a real number and the degrees of freedom parameter
    :math:`\nu` (denoted ``df`` in the implementation) satisfies
    :math:`\nu > 0`. :math:`\Gamma` is the gamma function
    (`scipy.special.gamma`).

    %(after_notes)s

    %(example)s

    """
    def _shape_info(self):
        return [_ShapeInfo("df", False, (0, np.inf), (False, False))]

    def _rvs(self, df, size=None, random_state=None):
        return random_state.standard_t(df, size=size)

    def _pdf(self, x, df):
        return _lazywhere(
            df == np.inf, (x, df),
            f=lambda x, df: norm._pdf(x),
            f2=lambda x, df: (
                np.exp(sc.gammaln((df+1)/2)-sc.gammaln(df/2))
                / (np.sqrt(df*np.pi)*(1+(x**2)/df)**((df+1)/2))
            )
        )

    def _logpdf(self, x, df):
        return _lazywhere(
            df == np.inf, (x, df),
            f=lambda x, df: norm._logpdf(x),
            f2=lambda x, df: (
                sc.gammaln((df+1)/2) - sc.gammaln(df/2)
                - (0.5*np.log(df*np.pi)
                   + (df+1)/2*np.log(1+(x**2)/df))
            )
        )

    def _cdf(self, x, df):
        return sc.stdtr(df, x)

    def _sf(self, x, df):
        return sc.stdtr(df, -x)

    def _ppf(self, q, df):
        return sc.stdtrit(df, q)

    def _isf(self, q, df):
        return -sc.stdtrit(df, q)

    def _stats(self, df):
        # infinite df -> normal distribution (0.0, 1.0, 0.0, 0.0)
        infinite_df = np.isposinf(df)

        mu = np.where(df > 1, 0.0, np.inf)

        condlist = ((df > 1) & (df <= 2),
                    (df > 2) & np.isfinite(df),
                    infinite_df)
        choicelist = (lambda df: np.broadcast_to(np.inf, df.shape),
                      lambda df: df / (df-2.0),
                      lambda df: np.broadcast_to(1, df.shape))
        mu2 = _lazyselect(condlist, choicelist, (df,), np.nan)

        g1 = np.where(df > 3, 0.0, np.nan)

        condlist = ((df > 2) & (df <= 4),
                    (df > 4) & np.isfinite(df),
                    infinite_df)
        choicelist = (lambda df: np.broadcast_to(np.inf, df.shape),
                      lambda df: 6.0 / (df-4.0),
                      lambda df: np.broadcast_to(0, df.shape))
        g2 = _lazyselect(condlist, choicelist, (df,), np.nan)

        return mu, mu2, g1, g2

    def _entropy(self, df):
        if df == np.inf:
            return norm._entropy()
        half = df/2
        half1 = (df + 1)/2
        return (half1*(sc.digamma(half1) - sc.digamma(half))
                + np.log(np.sqrt(df)*sc.beta(half, 0.5)))


t = t_gen(name='t')


class nct_gen(rv_continuous):
    r"""A non-central Student's t continuous random variable.

    %(before_notes)s

    Notes
    -----
    If :math:`Y` is a standard normal random variable and :math:`V` is
    an independent chi-square random variable (`chi2`) with :math:`k` degrees
    of freedom, then

    .. math::

        X = \frac{Y + c}{\sqrt{V/k}}

    has a non-central Student's t distribution on the real line.
    The degrees of freedom parameter :math:`k` (denoted ``df`` in the
    implementation) satisfies :math:`k > 0` and the noncentrality parameter
    :math:`c` (denoted ``nc`` in the implementation) is a real number.

    %(after_notes)s

    %(example)s

    """
    def _argcheck(self, df, nc):
        return (df > 0) & (nc == nc)

    def _shape_info(self):
        idf = _ShapeInfo("df", False, (0, np.inf), (False, False))
        inc = _ShapeInfo("nc", False, (-np.inf, np.inf), (False, False))
        return [idf, inc]

    def _rvs(self, df, nc, size=None, random_state=None):
        n = norm.rvs(loc=nc, size=size, random_state=random_state)
        c2 = chi2.rvs(df, size=size, random_state=random_state)
        return n * np.sqrt(df) / np.sqrt(c2)

    def _pdf(self, x, df, nc):
        n = df*1.0
        nc = nc*1.0
        x2 = x*x
        ncx2 = nc*nc*x2
        fac1 = n + x2
        trm1 = (n/2.*np.log(n) + sc.gammaln(n+1)
                - (n*np.log(2) + nc*nc/2 + (n/2)*np.log(fac1)
                   + sc.gammaln(n/2)))
        Px = np.exp(trm1)
        valF = ncx2 / (2*fac1)
        trm1 = (np.sqrt(2)*nc*x*sc.hyp1f1(n/2+1, 1.5, valF)
                / np.asarray(fac1*sc.gamma((n+1)/2)))
        trm2 = (sc.hyp1f1((n+1)/2, 0.5, valF)
                / np.asarray(np.sqrt(fac1)*sc.gamma(n/2+1)))
        Px *= trm1+trm2
        return Px

    def _cdf(self, x, df, nc):
        return sc.nctdtr(df, nc, x)

    def _ppf(self, q, df, nc):
        return sc.nctdtrit(df, nc, q)

    def _stats(self, df, nc, moments='mv'):
        #
        # See D. Hogben, R.S. Pinkham, and M.B. Wilk,
        # 'The moments of the non-central t-distribution'
        # Biometrika 48, p. 465 (2961).
        # e.g. https://www.jstor.org/stable/2332772 (gated)
        #
        mu, mu2, g1, g2 = None, None, None, None

        gfac = np.exp(sc.betaln(df/2-0.5, 0.5) - sc.gammaln(0.5))
        c11 = np.sqrt(df/2.) * gfac
        c20 = np.where(df > 2., df / (df-2.), np.nan)
        c22 = c20 - c11*c11
        mu = np.where(df > 1, nc*c11, np.nan)
        mu2 = np.where(df > 2, c22*nc*nc + c20, np.nan)
        if 's' in moments:
            c33t = df * (7.-2.*df) / (df-2.) / (df-3.) + 2.*c11*c11
            c31t = 3.*df / (df-2.) / (df-3.)
            mu3 = (c33t*nc*nc + c31t) * c11*nc
            g1 = np.where(df > 3, mu3 / np.power(mu2, 1.5), np.nan)
        # kurtosis
        if 'k' in moments:
            c44 = df*df / (df-2.) / (df-4.)
            c44 -= c11*c11 * 2.*df*(5.-df) / (df-2.) / (df-3.)
            c44 -= 3.*c11**4
            c42 = df / (df-4.) - c11*c11 * (df-1.) / (df-3.)
            c42 *= 6.*df / (df-2.)
            c40 = 3.*df*df / (df-2.) / (df-4.)

            mu4 = c44 * nc**4 + c42*nc**2 + c40
            g2 = np.where(df > 4, mu4/mu2**2 - 3., np.nan)
        return mu, mu2, g1, g2


nct = nct_gen(name="nct")


class pareto_gen(rv_continuous):
    r"""A Pareto continuous random variable.

    %(before_notes)s

    Notes
    -----
    The probability density function for `pareto` is:

    .. math::

        f(x, b) = \frac{b}{x^{b+1}}

    for :math:`x \ge 1`, :math:`b > 0`.

    `pareto` takes ``b`` as a shape parameter for :math:`b`.

    %(after_notes)s

    %(example)s

    """
    def _shape_info(self):
        return [_ShapeInfo("b", False, (0, np.inf), (False, False))]

    def _pdf(self, x, b):
        # pareto.pdf(x, b) = b / x**(b+1)
        return b * x**(-b-1)

    def _cdf(self, x, b):
        return 1 - x**(-b)

    def _ppf(self, q, b):
        return pow(1-q, -1.0/b)

    def _sf(self, x, b):
        return x**(-b)

    def _stats(self, b, moments='mv'):
        mu, mu2, g1, g2 = None, None, None, None
        if 'm' in moments:
            mask = b > 1
            bt = np.extract(mask, b)
            mu = np.full(np.shape(b), fill_value=np.inf)
            np.place(mu, mask, bt / (bt-1.0))
        if 'v' in moments:
            mask = b > 2
            bt = np.extract(mask, b)
            mu2 = np.full(np.shape(b), fill_value=np.inf)
            np.place(mu2, mask, bt / (bt-2.0) / (bt-1.0)**2)
        if 's' in moments:
            mask = b > 3
            bt = np.extract(mask, b)
            g1 = np.full(np.shape(b), fill_value=np.nan)
            vals = 2 * (bt + 1.0) * np.sqrt(bt - 2.0) / ((bt - 3.0) * np.sqrt(bt))
            np.place(g1, mask, vals)
        if 'k' in moments:
            mask = b > 4
            bt = np.extract(mask, b)
            g2 = np.full(np.shape(b), fill_value=np.nan)
            vals = (6.0*np.polyval([1.0, 1.0, -6, -2], bt) /
                    np.polyval([1.0, -7.0, 12.0, 0.0], bt))
            np.place(g2, mask, vals)
        return mu, mu2, g1, g2

    def _entropy(self, c):
        return 1 + 1.0/c - np.log(c)

    @_call_super_mom
    @inherit_docstring_from(rv_continuous)
    def fit(self, data, *args, **kwds):
        parameters = _check_fit_input_parameters(self, data, args, kwds)
        data, fshape, floc, fscale = parameters

        # ensure that any fixed parameters don't violate constraints of the
        # distribution before continuing.
        if floc is not None and np.min(data) - floc < (fscale or 0):
            raise FitDataError("pareto", lower=1, upper=np.inf)

        ndata = data.shape[0]

        def get_shape(scale, location):
            # The first-order necessary condition on `shape` can be solved in
            # closed form
            return ndata / np.sum(np.log((data - location) / scale))

        if floc is fscale is None:
            # The support of the distribution is `(x - loc)/scale > 0`.
            # The method of Lagrange multipliers turns this constraint
            # into an equation that can be solved numerically.
            # See gh-12545 for details.

            def dL_dScale(shape, scale):
                # The partial derivative of the log-likelihood function w.r.t.
                # the scale.
                return ndata * shape / scale

            def dL_dLocation(shape, location):
                # The partial derivative of the log-likelihood function w.r.t.
                # the location.
                return (shape + 1) * np.sum(1 / (data - location))

            def fun_to_solve(scale):
                # optimize the scale by setting the partial derivatives
                # w.r.t. to location and scale equal and solving.
                location = np.min(data) - scale
                shape = fshape or get_shape(scale, location)
                return dL_dLocation(shape, location) - dL_dScale(shape, scale)

            def interval_contains_root(lbrack, rbrack):
                # return true if the signs disagree.
                return (np.sign(fun_to_solve(lbrack)) !=
                        np.sign(fun_to_solve(rbrack)))

            # set brackets for `root_scalar` to use when optimizing over the
            # scale such that a root is likely between them. Use user supplied
            # guess or default 1.
            brack_start = kwds.get('scale', 1)
            lbrack, rbrack = brack_start / 2, brack_start * 2
            # if a root is not between the brackets, iteratively expand them
            # until they include a sign change, checking after each bracket is
            # modified.
            while (not interval_contains_root(lbrack, rbrack)
                   and (lbrack > 0 or rbrack < np.inf)):
                lbrack /= 2
                rbrack *= 2
            res = root_scalar(fun_to_solve, bracket=[lbrack, rbrack])
            if res.converged:
                scale = res.root
                loc = np.min(data) - scale
                shape = fshape or get_shape(scale, loc)

                # The Pareto distribution requires that its parameters satisfy
                # the condition `fscale + floc <= min(data)`. However, to
                # avoid numerical issues, we require that `fscale + floc`
                # is strictly less than `min(data)`. If this condition
                # is not satisfied, reduce the scale with `np.nextafter` to
                # ensure that data does not fall outside of the support.
                if not (scale + loc) < np.min(data):
                    scale = np.min(data) - loc
                    scale = np.nextafter(scale, 0)
                return shape, loc, scale
            else:
                return super().fit(data, **kwds)
        elif floc is None:
            loc = np.min(data) - fscale
        else:
            loc = floc
        # Source: Evans, Hastings, and Peacock (2000), Statistical
        # Distributions, 3rd. Ed., John Wiley and Sons. Page 149.
        scale = fscale or np.min(data) - loc
        shape = fshape or get_shape(scale, loc)
        return shape, loc, scale


pareto = pareto_gen(a=1.0, name="pareto")


class lomax_gen(rv_continuous):
    r"""A Lomax (Pareto of the second kind) continuous random variable.

    %(before_notes)s

    Notes
    -----
    The probability density function for `lomax` is:

    .. math::

        f(x, c) = \frac{c}{(1+x)^{c+1}}

    for :math:`x \ge 0`, :math:`c > 0`.

    `lomax` takes ``c`` as a shape parameter for :math:`c`.

    `lomax` is a special case of `pareto` with ``loc=-1.0``.

    %(after_notes)s

    %(example)s

    """
    def _shape_info(self):
        return [_ShapeInfo("c", False, (0, np.inf), (False, False))]

    def _pdf(self, x, c):
        # lomax.pdf(x, c) = c / (1+x)**(c+1)
        return c*1.0/(1.0+x)**(c+1.0)

    def _logpdf(self, x, c):
        return np.log(c) - (c+1)*sc.log1p(x)

    def _cdf(self, x, c):
        return -sc.expm1(-c*sc.log1p(x))

    def _sf(self, x, c):
        return np.exp(-c*sc.log1p(x))

    def _logsf(self, x, c):
        return -c*sc.log1p(x)

    def _ppf(self, q, c):
        return sc.expm1(-sc.log1p(-q)/c)

    def _stats(self, c):
        mu, mu2, g1, g2 = pareto.stats(c, loc=-1.0, moments='mvsk')
        return mu, mu2, g1, g2

    def _entropy(self, c):
        return 1+1.0/c-np.log(c)


lomax = lomax_gen(a=0.0, name="lomax")


class pearson3_gen(rv_continuous):
    r"""A pearson type III continuous random variable.

    %(before_notes)s

    Notes
    -----
    The probability density function for `pearson3` is:

    .. math::

        f(x, \kappa) = \frac{|\beta|}{\Gamma(\alpha)}
                       (\beta (x - \zeta))^{\alpha - 1}
                       \exp(-\beta (x - \zeta))

    where:

    .. math::

            \beta = \frac{2}{\kappa}

            \alpha = \beta^2 = \frac{4}{\kappa^2}

            \zeta = -\frac{\alpha}{\beta} = -\beta

    :math:`\Gamma` is the gamma function (`scipy.special.gamma`).
    Pass the skew :math:`\kappa` into `pearson3` as the shape parameter
    ``skew``.

    %(after_notes)s

    %(example)s

    References
    ----------
    R.W. Vogel and D.E. McMartin, "Probability Plot Goodness-of-Fit and
    Skewness Estimation Procedures for the Pearson Type 3 Distribution", Water
    Resources Research, Vol.27, 3149-3158 (1991).

    L.R. Salvosa, "Tables of Pearson's Type III Function", Ann. Math. Statist.,
    Vol.1, 191-198 (1930).

    "Using Modern Computing Tools to Fit the Pearson Type III Distribution to
    Aviation Loads Data", Office of Aviation Research (2003).

    """
    def _preprocess(self, x, skew):
        # The real 'loc' and 'scale' are handled in the calling pdf(...). The
        # local variables 'loc' and 'scale' within pearson3._pdf are set to
        # the defaults just to keep them as part of the equations for
        # documentation.
        loc = 0.0
        scale = 1.0

        # If skew is small, return _norm_pdf. The divide between pearson3
        # and norm was found by brute force and is approximately a skew of
        # 0.000016.  No one, I hope, would actually use a skew value even
        # close to this small.
        norm2pearson_transition = 0.000016

        ans, x, skew = np.broadcast_arrays(1.0, x, skew)
        ans = ans.copy()

        # mask is True where skew is small enough to use the normal approx.
        mask = np.absolute(skew) < norm2pearson_transition
        invmask = ~mask

        beta = 2.0 / (skew[invmask] * scale)
        alpha = (scale * beta)**2
        zeta = loc - alpha / beta

        transx = beta * (x[invmask] - zeta)
        return ans, x, transx, mask, invmask, beta, alpha, zeta

    def _argcheck(self, skew):
        # The _argcheck function in rv_continuous only allows positive
        # arguments.  The skew argument for pearson3 can be zero (which I want
        # to handle inside pearson3._pdf) or negative.  So just return True
        # for all skew args.
        return np.isfinite(skew)

    def _shape_info(self):
        return [_ShapeInfo("skew", False, (-np.inf, np.inf), (False, False))]

    def _stats(self, skew):
        m = 0.0
        v = 1.0
        s = skew
        k = 1.5*skew**2
        return m, v, s, k

    def _pdf(self, x, skew):
        # pearson3.pdf(x, skew) = abs(beta) / gamma(alpha) *
        #     (beta * (x - zeta))**(alpha - 1) * exp(-beta*(x - zeta))
        # Do the calculation in _logpdf since helps to limit
        # overflow/underflow problems
        ans = np.exp(self._logpdf(x, skew))
        if ans.ndim == 0:
            if np.isnan(ans):
                return 0.0
            return ans
        ans[np.isnan(ans)] = 0.0
        return ans

    def _logpdf(self, x, skew):
        #   PEARSON3 logpdf                           GAMMA logpdf
        #   np.log(abs(beta))
        # + (alpha - 1)*np.log(beta*(x - zeta))          + (a - 1)*np.log(x)
        # - beta*(x - zeta)                           - x
        # - sc.gammalnalpha)                              - sc.gammalna)
        ans, x, transx, mask, invmask, beta, alpha, _ = (
            self._preprocess(x, skew))

        ans[mask] = np.log(_norm_pdf(x[mask]))
        # use logpdf instead of _logpdf to fix issue mentioned in gh-12640
        # (_logpdf does not return correct result for alpha = 1)
        ans[invmask] = np.log(abs(beta)) + gamma.logpdf(transx, alpha)
        return ans

    def _cdf(self, x, skew):
        ans, x, transx, mask, invmask, _, alpha, _ = (
            self._preprocess(x, skew))

        ans[mask] = _norm_cdf(x[mask])

        skew = np.broadcast_to(skew, invmask.shape)
        invmask1a = np.logical_and(invmask, skew > 0)
        invmask1b = skew[invmask] > 0
        # use cdf instead of _cdf to fix issue mentioned in gh-12640
        # (_cdf produces NaNs for inputs outside support)
        ans[invmask1a] = gamma.cdf(transx[invmask1b], alpha[invmask1b])

        # The gamma._cdf approach wasn't working with negative skew.
        # Note that multiplying the skew by -1 reflects about x=0.
        # So instead of evaluating the CDF with negative skew at x,
        # evaluate the SF with positive skew at -x.
        invmask2a = np.logical_and(invmask, skew < 0)
        invmask2b = skew[invmask] < 0
        # gamma._sf produces NaNs when transx < 0, so use gamma.sf
        ans[invmask2a] = gamma.sf(transx[invmask2b], alpha[invmask2b])

        return ans

    def _rvs(self, skew, size=None, random_state=None):
        skew = np.broadcast_to(skew, size)
        ans, _, _, mask, invmask, beta, alpha, zeta = (
            self._preprocess([0], skew))

        nsmall = mask.sum()
        nbig = mask.size - nsmall
        ans[mask] = random_state.standard_normal(nsmall)
        ans[invmask] = random_state.standard_gamma(alpha, nbig)/beta + zeta

        if size == ():
            ans = ans[0]
        return ans

    def _ppf(self, q, skew):
        ans, q, _, mask, invmask, beta, alpha, zeta = (
            self._preprocess(q, skew))
        ans[mask] = _norm_ppf(q[mask])
        ans[invmask] = sc.gammaincinv(alpha, q[invmask])/beta + zeta
        return ans

    @_call_super_mom
    @extend_notes_in_docstring(rv_continuous, notes="""\
        Note that method of moments (`method='MM'`) is not
        available for this distribution.\n\n""")
    def fit(self, data, *args, **kwds):
        if kwds.get("method", None) == 'MM':
            raise NotImplementedError("Fit `method='MM'` is not available for "
                                      "the Pearson3 distribution. Please try "
                                      "the default `method='MLE'`.")
        else:
            return super(type(self), self).fit(data, *args, **kwds)


pearson3 = pearson3_gen(name="pearson3")


class powerlaw_gen(rv_continuous):
    r"""A power-function continuous random variable.

    %(before_notes)s

    See Also
    --------
    pareto

    Notes
    -----
    The probability density function for `powerlaw` is:

    .. math::

        f(x, a) = a x^{a-1}

    for :math:`0 \le x \le 1`, :math:`a > 0`.

    `powerlaw` takes ``a`` as a shape parameter for :math:`a`.

    %(after_notes)s

    For example, the support of `powerlaw` can be adjusted from the default
    interval ``[0, 1]`` to the interval ``[c, c+d]`` by setting ``loc=c`` and
    ``scale=d``. For a power-law distribution with infinite support, see
    `pareto`.

    `powerlaw` is a special case of `beta` with ``b=1``.

    %(example)s

    """
    def _shape_info(self):
        return [_ShapeInfo("a", False, (0, np.inf), (False, False))]

    def _pdf(self, x, a):
        # powerlaw.pdf(x, a) = a * x**(a-1)
        return a*x**(a-1.0)

    def _logpdf(self, x, a):
        return np.log(a) + sc.xlogy(a - 1, x)

    def _cdf(self, x, a):
        return x**(a*1.0)

    def _logcdf(self, x, a):
        return a*np.log(x)

    def _ppf(self, q, a):
        return pow(q, 1.0/a)

    def _stats(self, a):
        return (a / (a + 1.0),
                a / (a + 2.0) / (a + 1.0) ** 2,
                -2.0 * ((a - 1.0) / (a + 3.0)) * np.sqrt((a + 2.0) / a),
                6 * np.polyval([1, -1, -6, 2], a) / (a * (a + 3.0) * (a + 4)))

    def _entropy(self, a):
        return 1 - 1.0/a - np.log(a)


powerlaw = powerlaw_gen(a=0.0, b=1.0, name="powerlaw")


class powerlognorm_gen(rv_continuous):
    r"""A power log-normal continuous random variable.

    %(before_notes)s

    Notes
    -----
    The probability density function for `powerlognorm` is:

    .. math::

        f(x, c, s) = \frac{c}{x s} \phi(\log(x)/s)
                     (\Phi(-\log(x)/s))^{c-1}

    where :math:`\phi` is the normal pdf, and :math:`\Phi` is the normal cdf,
    and :math:`x > 0`, :math:`s, c > 0`.

    `powerlognorm` takes :math:`c` and :math:`s` as shape parameters.

    %(after_notes)s

    %(example)s

    """
    _support_mask = rv_continuous._open_support_mask

    def _shape_info(self):
        ic = _ShapeInfo("c", False, (0, np.inf), (False, False))
        i_s = _ShapeInfo("s", False, (0, np.inf), (False, False))
        return [ic, i_s]

    def _pdf(self, x, c, s):
        # powerlognorm.pdf(x, c, s) = c / (x*s) * phi(log(x)/s) *
        #                                         (Phi(-log(x)/s))**(c-1),
        return (c/(x*s) * _norm_pdf(np.log(x)/s) *
                pow(_norm_cdf(-np.log(x)/s), c*1.0-1.0))

    def _cdf(self, x, c, s):
        return 1.0 - pow(_norm_cdf(-np.log(x)/s), c*1.0)

    def _ppf(self, q, c, s):
        return np.exp(-s * _norm_ppf(pow(1.0 - q, 1.0 / c)))


powerlognorm = powerlognorm_gen(a=0.0, name="powerlognorm")


class powernorm_gen(rv_continuous):
    r"""A power normal continuous random variable.

    %(before_notes)s

    Notes
    -----
    The probability density function for `powernorm` is:

    .. math::

        f(x, c) = c \phi(x) (\Phi(-x))^{c-1}

    where :math:`\phi` is the normal pdf, and :math:`\Phi` is the normal cdf,
    and :math:`x >= 0`, :math:`c > 0`.

    `powernorm` takes ``c`` as a shape parameter for :math:`c`.

    %(after_notes)s

    %(example)s

    """
    def _shape_info(self):
        return [_ShapeInfo("c", False, (0, np.inf), (False, False))]

    def _pdf(self, x, c):
        # powernorm.pdf(x, c) = c * phi(x) * (Phi(-x))**(c-1)
        return c*_norm_pdf(x) * (_norm_cdf(-x)**(c-1.0))

    def _logpdf(self, x, c):
        return np.log(c) + _norm_logpdf(x) + (c-1)*_norm_logcdf(-x)

    def _cdf(self, x, c):
        return 1.0-_norm_cdf(-x)**(c*1.0)

    def _ppf(self, q, c):
        return -_norm_ppf(pow(1.0 - q, 1.0 / c))


powernorm = powernorm_gen(name='powernorm')


class rdist_gen(rv_continuous):
    r"""An R-distributed (symmetric beta) continuous random variable.

    %(before_notes)s

    Notes
    -----
    The probability density function for `rdist` is:

    .. math::

        f(x, c) = \frac{(1-x^2)^{c/2-1}}{B(1/2, c/2)}

    for :math:`-1 \le x \le 1`, :math:`c > 0`. `rdist` is also called the
    symmetric beta distribution: if B has a `beta` distribution with
    parameters (c/2, c/2), then X = 2*B - 1 follows a R-distribution with
    parameter c.

    `rdist` takes ``c`` as a shape parameter for :math:`c`.

    This distribution includes the following distribution kernels as
    special cases::

        c = 2:  uniform
        c = 3:  `semicircular`
        c = 4:  Epanechnikov (parabolic)
        c = 6:  quartic (biweight)
        c = 8:  triweight

    %(after_notes)s

    %(example)s

    """
    def _shape_info(self):
        return [_ShapeInfo("c", False, (0, np.inf), (False, False))]

    # use relation to the beta distribution for pdf, cdf, etc
    def _pdf(self, x, c):
        return np.exp(self._logpdf(x, c))

    def _logpdf(self, x, c):
        return -np.log(2) + beta._logpdf((x + 1)/2, c/2, c/2)

    def _cdf(self, x, c):
        return beta._cdf((x + 1)/2, c/2, c/2)

    def _ppf(self, q, c):
        return 2*beta._ppf(q, c/2, c/2) - 1

    def _rvs(self, c, size=None, random_state=None):
        return 2 * random_state.beta(c/2, c/2, size) - 1

    def _munp(self, n, c):
        numerator = (1 - (n % 2)) * sc.beta((n + 1.0) / 2, c / 2.0)
        return numerator / sc.beta(1. / 2, c / 2.)


rdist = rdist_gen(a=-1.0, b=1.0, name="rdist")


def _rayleigh_fit_check_error(ier, msg):
    if ier != 1:
        raise RuntimeError('rayleigh.fit: fsolve failed to find the root of '
                           'the first-order conditions of the log-likelihood '
                           f'function: {msg} (ier={ier})')


class rayleigh_gen(rv_continuous):
    r"""A Rayleigh continuous random variable.

    %(before_notes)s

    Notes
    -----
    The probability density function for `rayleigh` is:

    .. math::

        f(x) = x \exp(-x^2/2)

    for :math:`x \ge 0`.

    `rayleigh` is a special case of `chi` with ``df=2``.

    %(after_notes)s

    %(example)s

    """
    _support_mask = rv_continuous._open_support_mask

    def _shape_info(self):
        return []

    def _rvs(self, size=None, random_state=None):
        return chi.rvs(2, size=size, random_state=random_state)

    def _pdf(self, r):
        # rayleigh.pdf(r) = r * exp(-r**2/2)
        return np.exp(self._logpdf(r))

    def _logpdf(self, r):
        return np.log(r) - 0.5 * r * r

    def _cdf(self, r):
        return -sc.expm1(-0.5 * r**2)

    def _ppf(self, q):
        return np.sqrt(-2 * sc.log1p(-q))

    def _sf(self, r):
        return np.exp(self._logsf(r))

    def _logsf(self, r):
        return -0.5 * r * r

    def _isf(self, q):
        return np.sqrt(-2 * np.log(q))

    def _stats(self):
        val = 4 - np.pi
        return (np.sqrt(np.pi/2),
                val/2,
                2*(np.pi-3)*np.sqrt(np.pi)/val**1.5,
                6*np.pi/val-16/val**2)

    def _entropy(self):
        return _EULER/2.0 + 1 - 0.5*np.log(2)

    @_call_super_mom
    @extend_notes_in_docstring(rv_continuous, notes="""\
        Notes specifically for ``rayleigh.fit``: If the location is fixed with
        the `floc` parameter, this method uses an analytical formula to find
        the scale.  Otherwise, this function uses a numerical root finder on
        the first order conditions of the log-likelihood function to find the
        MLE.  Only the (optional) `loc` parameter is used as the initial guess
        for the root finder; the `scale` parameter and any other parameters
        for the optimizer are ignored.\n\n""")
    def fit(self, data, *args, **kwds):
        data, floc, fscale = _check_fit_input_parameters(self, data,
                                                         args, kwds)

        def scale_mle(loc, data):
            # Source: Statistical Distributions, 3rd Edition. Evans, Hastings,
            # and Peacock (2000), Page 175
            return (np.sum((data - loc) ** 2) / (2 * len(data))) ** .5

        def loc_mle(loc, data):
            # This implicit equation for `loc` is used when
            # both `loc` and `scale` are free.
            xm = data - loc
            s1 = xm.sum()
            s2 = (xm**2).sum()
            s3 = (1/xm).sum()
            return s1 - s2/(2*len(data))*s3

        def loc_mle_scale_fixed(loc, scale, data):
            # This implicit equation for `loc` is used when
            # `scale` is fixed but `loc` is not.
            xm = data - loc
            return xm.sum() - scale**2 * (1/xm).sum()

        if floc is not None:
            # `loc` is fixed, analytically determine `scale`.
            if np.any(data - floc <= 0):
                raise FitDataError("rayleigh", lower=1, upper=np.inf)
            else:
                return floc, scale_mle(floc, data)

        # Account for user provided guess of `loc`.
        loc0 = kwds.get('loc')
        if loc0 is None:
            # Use _fitstart to estimate loc; ignore the returned scale.
            loc0 = self._fitstart(data)[0]

        if fscale is not None:
            # `scale` is fixed
            x, info, ier, msg = optimize.fsolve(loc_mle_scale_fixed, x0=loc0,
                                                args=(fscale, data,),
                                                xtol=1e-10, full_output=True)
            _rayleigh_fit_check_error(ier, msg)
            return x[0], fscale
        else:
            # Neither `loc` nor `scale` are fixed.
            x, info, ier, msg = optimize.fsolve(loc_mle, x0=loc0, args=(data,),
                                                xtol=1e-10, full_output=True)
            _rayleigh_fit_check_error(ier, msg)
            return x[0], scale_mle(x[0], data)


rayleigh = rayleigh_gen(a=0.0, name="rayleigh")


class reciprocal_gen(rv_continuous):
    r"""A loguniform or reciprocal continuous random variable.

    %(before_notes)s

    Notes
    -----
    The probability density function for this class is:

    .. math::

        f(x, a, b) = \frac{1}{x \log(b/a)}

    for :math:`a \le x \le b`, :math:`b > a > 0`. This class takes
    :math:`a` and :math:`b` as shape parameters.

    %(after_notes)s

    %(example)s

    This doesn't show the equal probability of ``0.01``, ``0.1`` and
    ``1``. This is best when the x-axis is log-scaled:

    >>> import numpy as np
    >>> fig, ax = plt.subplots(1, 1)
    >>> ax.hist(np.log10(r))
    >>> ax.set_ylabel("Frequency")
    >>> ax.set_xlabel("Value of random variable")
    >>> ax.xaxis.set_major_locator(plt.FixedLocator([-2, -1, 0]))
    >>> ticks = ["$10^{{ {} }}$".format(i) for i in [-2, -1, 0]]
    >>> ax.set_xticklabels(ticks)  # doctest: +SKIP
    >>> plt.show()

    This random variable will be log-uniform regardless of the base chosen for
    ``a`` and ``b``. Let's specify with base ``2`` instead:

    >>> rvs = %(name)s(2**-2, 2**0).rvs(size=1000)

    Values of ``1/4``, ``1/2`` and ``1`` are equally likely with this random
    variable.  Here's the histogram:

    >>> fig, ax = plt.subplots(1, 1)
    >>> ax.hist(np.log2(rvs))
    >>> ax.set_ylabel("Frequency")
    >>> ax.set_xlabel("Value of random variable")
    >>> ax.xaxis.set_major_locator(plt.FixedLocator([-2, -1, 0]))
    >>> ticks = ["$2^{{ {} }}$".format(i) for i in [-2, -1, 0]]
    >>> ax.set_xticklabels(ticks)  # doctest: +SKIP
    >>> plt.show()

    """
    def _argcheck(self, a, b):
        return (a > 0) & (b > a)

    def _shape_info(self):
        ia = _ShapeInfo("a", False, (0, np.inf), (False, False))
        ib = _ShapeInfo("b", False, (0, np.inf), (False, False))
        return [ia, ib]

    def _fitstart(self, data):
        # Reasonable, since support is [a, b]
        return super()._fitstart(data, args=(np.min(data), np.max(data)))

    def _get_support(self, a, b):
        return a, b

    def _pdf(self, x, a, b):
        # reciprocal.pdf(x, a, b) = 1 / (x*log(b/a))
        return 1.0 / (x * np.log(b * 1.0 / a))

    def _logpdf(self, x, a, b):
        return -np.log(x) - np.log(np.log(b * 1.0 / a))

    def _cdf(self, x, a, b):
        return (np.log(x)-np.log(a)) / np.log(b * 1.0 / a)

    def _ppf(self, q, a, b):
        return a*pow(b*1.0/a, q)

    def _munp(self, n, a, b):
        return 1.0/np.log(b*1.0/a) / n * (pow(b*1.0, n) - pow(a*1.0, n))

    def _entropy(self, a, b):
        return 0.5*np.log(a*b)+np.log(np.log(b*1.0/a))


loguniform = reciprocal_gen(name="loguniform")
reciprocal = reciprocal_gen(name="reciprocal")


class rice_gen(rv_continuous):
    r"""A Rice continuous random variable.

    %(before_notes)s

    Notes
    -----
    The probability density function for `rice` is:

    .. math::

        f(x, b) = x \exp(- \frac{x^2 + b^2}{2}) I_0(x b)

    for :math:`x >= 0`, :math:`b > 0`. :math:`I_0` is the modified Bessel
    function of order zero (`scipy.special.i0`).

    `rice` takes ``b`` as a shape parameter for :math:`b`.

    %(after_notes)s

    The Rice distribution describes the length, :math:`r`, of a 2-D vector with
    components :math:`(U+u, V+v)`, where :math:`U, V` are constant, :math:`u,
    v` are independent Gaussian random variables with standard deviation
    :math:`s`.  Let :math:`R = \sqrt{U^2 + V^2}`. Then the pdf of :math:`r` is
    ``rice.pdf(x, R/s, scale=s)``.

    %(example)s

    """
    def _argcheck(self, b):
        return b >= 0

    def _shape_info(self):
        return [_ShapeInfo("b", False, (0, np.inf), (True, False))]

    def _rvs(self, b, size=None, random_state=None):
        # https://en.wikipedia.org/wiki/Rice_distribution
        t = b/np.sqrt(2) + random_state.standard_normal(size=(2,) + size)
        return np.sqrt((t*t).sum(axis=0))

    def _cdf(self, x, b):
        return sc.chndtr(np.square(x), 2, np.square(b))

    def _ppf(self, q, b):
        return np.sqrt(sc.chndtrix(q, 2, np.square(b)))

    def _pdf(self, x, b):
        # rice.pdf(x, b) = x * exp(-(x**2+b**2)/2) * I[0](x*b)
        #
        # We use (x**2 + b**2)/2 = ((x-b)**2)/2 + xb.
        # The factor of np.exp(-xb) is then included in the i0e function
        # in place of the modified Bessel function, i0, improving
        # numerical stability for large values of xb.
        return x * np.exp(-(x-b)*(x-b)/2.0) * sc.i0e(x*b)

    def _munp(self, n, b):
        nd2 = n/2.0
        n1 = 1 + nd2
        b2 = b*b/2.0
        return (2.0**(nd2) * np.exp(-b2) * sc.gamma(n1) *
                sc.hyp1f1(n1, 1, b2))


rice = rice_gen(a=0.0, name="rice")


class recipinvgauss_gen(rv_continuous):
    r"""A reciprocal inverse Gaussian continuous random variable.

    %(before_notes)s

    Notes
    -----
    The probability density function for `recipinvgauss` is:

    .. math::

        f(x, \mu) = \frac{1}{\sqrt{2\pi x}}
                    \exp\left(\frac{-(1-\mu x)^2}{2\mu^2x}\right)

    for :math:`x \ge 0`.

    `recipinvgauss` takes ``mu`` as a shape parameter for :math:`\mu`.

    %(after_notes)s

    %(example)s

    """
    def _shape_info(self):
        return [_ShapeInfo("mu", False, (0, np.inf), (False, False))]

    def _pdf(self, x, mu):
        # recipinvgauss.pdf(x, mu) =
        #                     1/sqrt(2*pi*x) * exp(-(1-mu*x)**2/(2*x*mu**2))
        return np.exp(self._logpdf(x, mu))

    def _logpdf(self, x, mu):
        return _lazywhere(x > 0, (x, mu),
                          lambda x, mu: (-(1 - mu*x)**2.0 / (2*x*mu**2.0)
                                         - 0.5*np.log(2*np.pi*x)),
                          fillvalue=-np.inf)

    def _cdf(self, x, mu):
        trm1 = 1.0/mu - x
        trm2 = 1.0/mu + x
        isqx = 1.0/np.sqrt(x)
        return _norm_cdf(-isqx*trm1) - np.exp(2.0/mu)*_norm_cdf(-isqx*trm2)

    def _sf(self, x, mu):
        trm1 = 1.0/mu - x
        trm2 = 1.0/mu + x
        isqx = 1.0/np.sqrt(x)
        return _norm_cdf(isqx*trm1) + np.exp(2.0/mu)*_norm_cdf(-isqx*trm2)

    def _rvs(self, mu, size=None, random_state=None):
        return 1.0/random_state.wald(mu, 1.0, size=size)


recipinvgauss = recipinvgauss_gen(a=0.0, name='recipinvgauss')


class semicircular_gen(rv_continuous):
    r"""A semicircular continuous random variable.

    %(before_notes)s

    See Also
    --------
    rdist

    Notes
    -----
    The probability density function for `semicircular` is:

    .. math::

        f(x) = \frac{2}{\pi} \sqrt{1-x^2}

    for :math:`-1 \le x \le 1`.

    The distribution is a special case of `rdist` with `c = 3`.

    %(after_notes)s

    References
    ----------
    .. [1] "Wigner semicircle distribution",
           https://en.wikipedia.org/wiki/Wigner_semicircle_distribution

    %(example)s

    """
    def _shape_info(self):
        return []

    def _pdf(self, x):
        return 2.0/np.pi*np.sqrt(1-x*x)

    def _logpdf(self, x):
        return np.log(2/np.pi) + 0.5*sc.log1p(-x*x)

    def _cdf(self, x):
        return 0.5+1.0/np.pi*(x*np.sqrt(1-x*x) + np.arcsin(x))

    def _ppf(self, q):
        return rdist._ppf(q, 3)

    def _rvs(self, size=None, random_state=None):
        # generate values uniformly distributed on the area under the pdf
        # (semi-circle) by randomly generating the radius and angle
        r = np.sqrt(random_state.uniform(size=size))
        a = np.cos(np.pi * random_state.uniform(size=size))
        return r * a

    def _stats(self):
        return 0, 0.25, 0, -1.0

    def _entropy(self):
        return 0.64472988584940017414


semicircular = semicircular_gen(a=-1.0, b=1.0, name="semicircular")


class skewcauchy_gen(rv_continuous):
    r"""A skewed Cauchy random variable.

    %(before_notes)s

    See Also
    --------
    cauchy : Cauchy distribution

    Notes
    -----

    The probability density function for `skewcauchy` is:

    .. math::

        f(x) = \frac{1}{\pi \left(\frac{x^2}{\left(a\, \text{sign}(x) + 1
                                                   \right)^2} + 1 \right)}

    for a real number :math:`x` and skewness parameter :math:`-1 < a < 1`.

    When :math:`a=0`, the distribution reduces to the usual Cauchy
    distribution.

    %(after_notes)s

    References
    ----------
    .. [1] "Skewed generalized *t* distribution", Wikipedia
       https://en.wikipedia.org/wiki/Skewed_generalized_t_distribution#Skewed_Cauchy_distribution

    %(example)s

    """
    def _argcheck(self, a):
        return np.abs(a) < 1

    def _shape_info(self):
        return [_ShapeInfo("a", False, (-1.0, 1.0), (False, False))]

    def _pdf(self, x, a):
        return 1 / (np.pi * (x**2 / (a * np.sign(x) + 1)**2 + 1))

    def _cdf(self, x, a):
        return np.where(x <= 0,
                        (1 - a) / 2 + (1 - a) / np.pi * np.arctan(x / (1 - a)),
                        (1 - a) / 2 + (1 + a) / np.pi * np.arctan(x / (1 + a)))

    def _ppf(self, x, a):
        i = x < self._cdf(0, a)
        return np.where(i,
                        np.tan(np.pi / (1 - a) * (x - (1 - a) / 2)) * (1 - a),
                        np.tan(np.pi / (1 + a) * (x - (1 - a) / 2)) * (1 + a))

    def _stats(self, a, moments='mvsk'):
        return np.nan, np.nan, np.nan, np.nan

    def _fitstart(self, data):
        # Use 0 as the initial guess of the skewness shape parameter.
        # For the location and scale, estimate using the median and
        # quartiles.
        p25, p50, p75 = np.percentile(data, [25, 50, 75])
        return 0.0, p50, (p75 - p25)/2


skewcauchy = skewcauchy_gen(name='skewcauchy')


class skew_norm_gen(rv_continuous):
    r"""A skew-normal random variable.

    %(before_notes)s

    Notes
    -----
    The pdf is::

        skewnorm.pdf(x, a) = 2 * norm.pdf(x) * norm.cdf(a*x)

    `skewnorm` takes a real number :math:`a` as a skewness parameter
    When ``a = 0`` the distribution is identical to a normal distribution
    (`norm`). `rvs` implements the method of [1]_.

    %(after_notes)s

    %(example)s

    References
    ----------
    .. [1] A. Azzalini and A. Capitanio (1999). Statistical applications of the
        multivariate skew-normal distribution. J. Roy. Statist. Soc., B 61, 579-602.
        :arxiv:`0911.2093`

    """
    def _argcheck(self, a):
        return np.isfinite(a)

    def _shape_info(self):
        return [_ShapeInfo("a", False, (-np.inf, np.inf), (False, False))]

    def _pdf(self, x, a):
        return 2.*_norm_pdf(x)*_norm_cdf(a*x)

    def _cdf_single(self, x, *args):
        _a, _b = self._get_support(*args)
        if x <= 0:
            cdf = integrate.quad(self._pdf, _a, x, args=args)[0]
        else:
            t1 = integrate.quad(self._pdf, _a, 0, args=args)[0]
            t2 = integrate.quad(self._pdf, 0, x, args=args)[0]
            cdf = t1 + t2
        if cdf > 1:
            # Presumably numerical noise, e.g. 1.0000000000000002
            cdf = 1.0
        return cdf

    def _sf(self, x, a):
        return self._cdf(-x, -a)

    def _rvs(self, a, size=None, random_state=None):
        u0 = random_state.normal(size=size)
        v = random_state.normal(size=size)
        d = a/np.sqrt(1 + a**2)
        u1 = d*u0 + v*np.sqrt(1 - d**2)
        return np.where(u0 >= 0, u1, -u1)

    def _stats(self, a, moments='mvsk'):
        output = [None, None, None, None]
        const = np.sqrt(2/np.pi) * a/np.sqrt(1 + a**2)

        if 'm' in moments:
            output[0] = const
        if 'v' in moments:
            output[1] = 1 - const**2
        if 's' in moments:
            output[2] = ((4 - np.pi)/2) * (const/np.sqrt(1 - const**2))**3
        if 'k' in moments:
            output[3] = (2*(np.pi - 3)) * (const**4/(1 - const**2)**2)

        return output


skewnorm = skew_norm_gen(name='skewnorm')


class trapezoid_gen(rv_continuous):
    r"""A trapezoidal continuous random variable.

    %(before_notes)s

    Notes
    -----
    The trapezoidal distribution can be represented with an up-sloping line
    from ``loc`` to ``(loc + c*scale)``, then constant to ``(loc + d*scale)``
    and then downsloping from ``(loc + d*scale)`` to ``(loc+scale)``.  This
    defines the trapezoid base from ``loc`` to ``(loc+scale)`` and the flat
    top from ``c`` to ``d`` proportional to the position along the base
    with ``0 <= c <= d <= 1``.  When ``c=d``, this is equivalent to `triang`
    with the same values for `loc`, `scale` and `c`.
    The method of [1]_ is used for computing moments.

    `trapezoid` takes :math:`c` and :math:`d` as shape parameters.

    %(after_notes)s

    The standard form is in the range [0, 1] with c the mode.
    The location parameter shifts the start to `loc`.
    The scale parameter changes the width from 1 to `scale`.

    %(example)s

    References
    ----------
    .. [1] Kacker, R.N. and Lawrence, J.F. (2007). Trapezoidal and triangular
       distributions for Type B evaluation of standard uncertainty.
       Metrologia 44, 117-127. :doi:`10.1088/0026-1394/44/2/003`


    """
    def _argcheck(self, c, d):
        return (c >= 0) & (c <= 1) & (d >= 0) & (d <= 1) & (d >= c)

    def _shape_info(self):
        ic = _ShapeInfo("c", False, (0, 1.0), (True, True))
        id = _ShapeInfo("d", False, (0, 1.0), (True, True))
        return [ic, id]

    def _pdf(self, x, c, d):
        u = 2 / (d-c+1)

        return _lazyselect([x < c,
                            (c <= x) & (x <= d),
                            x > d],
                           [lambda x, c, d, u: u * x / c,
                            lambda x, c, d, u: u,
                            lambda x, c, d, u: u * (1-x) / (1-d)],
                            (x, c, d, u))

    def _cdf(self, x, c, d):
        return _lazyselect([x < c,
                            (c <= x) & (x <= d),
                            x > d],
                           [lambda x, c, d: x**2 / c / (d-c+1),
                            lambda x, c, d: (c + 2 * (x-c)) / (d-c+1),
                            lambda x, c, d: 1-((1-x) ** 2
                                               / (d-c+1) / (1-d))],
                            (x, c, d))

    def _ppf(self, q, c, d):
        qc, qd = self._cdf(c, c, d), self._cdf(d, c, d)
        condlist = [q < qc, q <= qd, q > qd]
        choicelist = [np.sqrt(q * c * (1 + d - c)),
                      0.5 * q * (1 + d - c) + 0.5 * c,
                      1 - np.sqrt((1 - q) * (d - c + 1) * (1 - d))]
        return np.select(condlist, choicelist)

    def _munp(self, n, c, d):
        # Using the parameterization from Kacker, 2007, with
        # a=bottom left, c=top left, d=top right, b=bottom right, then
        #     E[X^n] = h/(n+1)/(n+2) [(b^{n+2}-d^{n+2})/(b-d)
        #                             - ((c^{n+2} - a^{n+2})/(c-a)]
        # with h = 2/((b-a) - (d-c)). The corresponding parameterization
        # in scipy, has a'=loc, c'=loc+c*scale, d'=loc+d*scale, b'=loc+scale,
        # which for standard form reduces to a'=0, b'=1, c'=c, d'=d.
        # Substituting into E[X^n] gives the bd' term as (1 - d^{n+2})/(1 - d)
        # and the ac' term as c^{n-1} for the standard form. The bd' term has
        # numerical difficulties near d=1, so replace (1 - d^{n+2})/(1-d)
        # with expm1((n+2)*log(d))/(d-1).
        # Testing with n=18 for c=(1e-30,1-eps) shows that this is stable.
        # We still require an explicit test for d=1 to prevent divide by zero,
        # and now a test for d=0 to prevent log(0).
        ab_term = c**(n+1)
        dc_term = _lazyselect(
            [d == 0.0, (0.0 < d) & (d < 1.0), d == 1.0],
            [lambda d: 1.0,
             lambda d: np.expm1((n+2) * np.log(d)) / (d-1.0),
             lambda d: n+2],
            [d])
        val = 2.0 / (1.0+d-c) * (dc_term - ab_term) / ((n+1) * (n+2))
        return val

    def _entropy(self, c, d):
        # Using the parameterization from Wikipedia (van Dorp, 2003)
        # with a=bottom left, c=top left, d=top right, b=bottom right
        # gives a'=loc, b'=loc+c*scale, c'=loc+d*scale, d'=loc+scale,
        # which for loc=0, scale=1 is a'=0, b'=c, c'=d, d'=1.
        # Substituting into the entropy formula from Wikipedia gives
        # the following result.
        return 0.5 * (1.0-d+c) / (1.0+d-c) + np.log(0.5 * (1.0+d-c))


trapezoid = trapezoid_gen(a=0.0, b=1.0, name="trapezoid")
# Note: alias kept for backwards compatibility. Rename was done
# because trapz is a slur in colloquial English (see gh-12924).
trapz = trapezoid_gen(a=0.0, b=1.0, name="trapz")
if trapz.__doc__:
    trapz.__doc__ = "trapz is an alias for `trapezoid`"


class triang_gen(rv_continuous):
    r"""A triangular continuous random variable.

    %(before_notes)s

    Notes
    -----
    The triangular distribution can be represented with an up-sloping line from
    ``loc`` to ``(loc + c*scale)`` and then downsloping for ``(loc + c*scale)``
    to ``(loc + scale)``.

    `triang` takes ``c`` as a shape parameter for :math:`0 \le c \le 1`.

    %(after_notes)s

    The standard form is in the range [0, 1] with c the mode.
    The location parameter shifts the start to `loc`.
    The scale parameter changes the width from 1 to `scale`.

    %(example)s

    """
    def _rvs(self, c, size=None, random_state=None):
        return random_state.triangular(0, c, 1, size)

    def _argcheck(self, c):
        return (c >= 0) & (c <= 1)

    def _shape_info(self):
        return [_ShapeInfo("c", False, (0, 1.0), (True, True))]

    def _pdf(self, x, c):
        # 0: edge case where c=0
        # 1: generalised case for x < c, don't use x <= c, as it doesn't cope
        #    with c = 0.
        # 2: generalised case for x >= c, but doesn't cope with c = 1
        # 3: edge case where c=1
        r = _lazyselect([c == 0,
                         x < c,
                         (x >= c) & (c != 1),
                         c == 1],
                        [lambda x, c: 2 - 2 * x,
                         lambda x, c: 2 * x / c,
                         lambda x, c: 2 * (1 - x) / (1 - c),
                         lambda x, c: 2 * x],
                        (x, c))
        return r

    def _cdf(self, x, c):
        r = _lazyselect([c == 0,
                         x < c,
                         (x >= c) & (c != 1),
                         c == 1],
                        [lambda x, c: 2*x - x*x,
                         lambda x, c: x * x / c,
                         lambda x, c: (x*x - 2*x + c) / (c-1),
                         lambda x, c: x * x],
                        (x, c))
        return r

    def _ppf(self, q, c):
        return np.where(q < c, np.sqrt(c * q), 1-np.sqrt((1-c) * (1-q)))

    def _stats(self, c):
        return ((c+1.0)/3.0,
                (1.0-c+c*c)/18,
                np.sqrt(2)*(2*c-1)*(c+1)*(c-2) / (5*np.power((1.0-c+c*c), 1.5)),
                -3.0/5.0)

    def _entropy(self, c):
        return 0.5-np.log(2)


triang = triang_gen(a=0.0, b=1.0, name="triang")


class truncexpon_gen(rv_continuous):
    r"""A truncated exponential continuous random variable.

    %(before_notes)s

    Notes
    -----
    The probability density function for `truncexpon` is:

    .. math::

        f(x, b) = \frac{\exp(-x)}{1 - \exp(-b)}

    for :math:`0 <= x <= b`.

    `truncexpon` takes ``b`` as a shape parameter for :math:`b`.

    %(after_notes)s

    %(example)s

    """
    def _shape_info(self):
        return [_ShapeInfo("b", False, (0, np.inf), (False, False))]

    def _get_support(self, b):
        return self.a, b

    def _pdf(self, x, b):
        # truncexpon.pdf(x, b) = exp(-x) / (1-exp(-b))
        return np.exp(-x)/(-sc.expm1(-b))

    def _logpdf(self, x, b):
        return -x - np.log(-sc.expm1(-b))

    def _cdf(self, x, b):
        return sc.expm1(-x)/sc.expm1(-b)

    def _ppf(self, q, b):
        return -sc.log1p(q*sc.expm1(-b))

    def _munp(self, n, b):
        # wrong answer with formula, same as in continuous.pdf
        # return sc.gamman+1)-sc.gammainc1+n, b)
        if n == 1:
            return (1-(b+1)*np.exp(-b))/(-sc.expm1(-b))
        elif n == 2:
            return 2*(1-0.5*(b*b+2*b+2)*np.exp(-b))/(-sc.expm1(-b))
        else:
            # return generic for higher moments
            # return rv_continuous._mom1_sc(self, n, b)
            return self._mom1_sc(n, b)

    def _entropy(self, b):
        eB = np.exp(b)
        return np.log(eB-1)+(1+eB*(b-1.0))/(1.0-eB)


truncexpon = truncexpon_gen(a=0.0, name='truncexpon')


TRUNCNORM_TAIL_X = 30
TRUNCNORM_MAX_BRENT_ITERS = 40


def _truncnorm_get_delta_scalar(a, b):
    if (a > TRUNCNORM_TAIL_X) or (b < -TRUNCNORM_TAIL_X):
        return 0
    if a > 0:
        delta = _norm_sf(a) - _norm_sf(b)
    else:
        delta = _norm_cdf(b) - _norm_cdf(a)
    delta = max(delta, 0)
    return delta


def _truncnorm_get_delta(a, b):
    if np.isscalar(a) and np.isscalar(b):
        return _truncnorm_get_delta_scalar(a, b)
    a, b = np.atleast_1d(a), np.atleast_1d(b)
    if a.size == 1 and b.size == 1:
        return _truncnorm_get_delta_scalar(a.item(), b.item())
    delta = np.zeros(np.shape(a))
    condinner = (a <= TRUNCNORM_TAIL_X) & (b >= -TRUNCNORM_TAIL_X)
    conda = (a > 0) & condinner
    condb = (a <= 0) & condinner
    if np.any(conda):
        np.place(delta, conda, _norm_sf(a[conda]) - _norm_sf(b[conda]))
    if np.any(condb):
        np.place(delta, condb, _norm_cdf(b[condb]) - _norm_cdf(a[condb]))
    delta[delta < 0] = 0
    return delta


def _truncnorm_get_logdelta_scalar(a, b):
    if (a <= TRUNCNORM_TAIL_X) and (b >= -TRUNCNORM_TAIL_X):
        if a > 0:
            delta = _norm_sf(a) - _norm_sf(b)
        else:
            delta = _norm_cdf(b) - _norm_cdf(a)
        delta = max(delta, 0)
        if delta > 0:
            return np.log(delta)

    if b < 0 or (np.abs(a) >= np.abs(b)):
        nla, nlb = _norm_logcdf(a), _norm_logcdf(b)
        logdelta = nlb + np.log1p(-np.exp(nla - nlb))
    else:
        sla, slb = _norm_logsf(a), _norm_logsf(b)
        logdelta = sla + np.log1p(-np.exp(slb - sla))
    return logdelta


def _truncnorm_logpdf_scalar(x, a, b):
    with np.errstate(invalid='ignore'):
        if np.isscalar(x):
            if x < a:
                return -np.inf
            if x > b:
                return -np.inf
        shp = np.shape(x)
        x = np.atleast_1d(x)
        out = np.full_like(x, np.nan, dtype=np.double)
        condlta, condgtb = (x < a), (x > b)
        if np.any(condlta):
            np.place(out, condlta, -np.inf)
        if np.any(condgtb):
            np.place(out, condgtb, -np.inf)
        cond_inner = ~condlta & ~condgtb
        if np.any(cond_inner):
            _logdelta = _truncnorm_get_logdelta_scalar(a, b)
            np.place(out, cond_inner, _norm_logpdf(x[cond_inner]) - _logdelta)
        return (out[0] if (shp == ()) else out)


def _truncnorm_pdf_scalar(x, a, b):
    with np.errstate(invalid='ignore'):
        if np.isscalar(x):
            if x < a:
                return 0.0
            if x > b:
                return 0.0
        shp = np.shape(x)
        x = np.atleast_1d(x)
        out = np.full_like(x, np.nan, dtype=np.double)
        condlta, condgtb = (x < a), (x > b)
        if np.any(condlta):
            np.place(out, condlta, 0.0)
        if np.any(condgtb):
            np.place(out, condgtb, 0.0)
        cond_inner = ~condlta & ~condgtb
        if np.any(cond_inner):
            delta = _truncnorm_get_delta_scalar(a, b)
            if delta > 0:
                np.place(out, cond_inner, _norm_pdf(x[cond_inner]) / delta)
            else:
                np.place(out, cond_inner,
                         np.exp(_truncnorm_logpdf_scalar(x[cond_inner], a, b)))
        return (out[0] if (shp == ()) else out)


def _truncnorm_logcdf_scalar(x, a, b):
    with np.errstate(invalid='ignore'):
        if np.isscalar(x):
            if x <= a:
                return -np.inf
            if x >= b:
                return 0
        shp = np.shape(x)
        x = np.atleast_1d(x)
        out = np.full_like(x, np.nan, dtype=np.double)
        condlea, condgeb = (x <= a), (x >= b)
        if np.any(condlea):
            np.place(out, condlea, -np.inf)
        if np.any(condgeb):
            np.place(out, condgeb, 0.0)
        cond_inner = ~condlea & ~condgeb
        if np.any(cond_inner):
            delta = _truncnorm_get_delta_scalar(a, b)
            if delta > 0:
                np.place(out, cond_inner,
                         np.log((_norm_cdf(x[cond_inner]) - _norm_cdf(a))
                                / delta))
            else:
                with np.errstate(divide='ignore'):
                    if a < 0:
                        nla, nlb = _norm_logcdf(a), _norm_logcdf(b)
                        tab = np.log1p(-np.exp(nla - nlb))
                        nlx = _norm_logcdf(x[cond_inner])
                        tax = np.log1p(-np.exp(nla - nlx))
                        np.place(out, cond_inner, nlx + tax - (nlb + tab))
                    else:
                        sla = _norm_logsf(a)
                        slb = _norm_logsf(b)
                        np.place(out, cond_inner,
                                 np.log1p(-np.exp(_norm_logsf(x[cond_inner])
                                                  - sla))
                                 - np.log1p(-np.exp(slb - sla)))
        return (out[0] if (shp == ()) else out)


def _truncnorm_cdf_scalar(x, a, b):
    with np.errstate(invalid='ignore'):
        if np.isscalar(x):
            if x <= a:
                return -0
            if x >= b:
                return 1
        shp = np.shape(x)
        x = np.atleast_1d(x)
        out = np.full_like(x, np.nan, dtype=np.double)
        condlea, condgeb = (x <= a), (x >= b)
        if np.any(condlea):
            np.place(out, condlea, 0)
        if np.any(condgeb):
            np.place(out, condgeb, 1.0)
        cond_inner = ~condlea & ~condgeb
        if np.any(cond_inner):
            delta = _truncnorm_get_delta_scalar(a, b)
            if delta > 0:
                np.place(out, cond_inner,
                         (_norm_cdf(x[cond_inner]) - _norm_cdf(a)) / delta)
            else:
                with np.errstate(divide='ignore'):
                    np.place(out, cond_inner,
                             np.exp(_truncnorm_logcdf_scalar(x[cond_inner],
                                                             a, b)))
        return (out[0] if (shp == ()) else out)


def _truncnorm_logsf_scalar(x, a, b):
    with np.errstate(invalid='ignore'):
        if np.isscalar(x):
            if x <= a:
                return 0.0
            if x >= b:
                return -np.inf
        shp = np.shape(x)
        x = np.atleast_1d(x)
        out = np.full_like(x, np.nan, dtype=np.double)

        condlea, condgeb = (x <= a), (x >= b)
        if np.any(condlea):
            np.place(out, condlea, 0)
        if np.any(condgeb):
            np.place(out, condgeb, -np.inf)
        cond_inner = ~condlea & ~condgeb
        if np.any(cond_inner):
            delta = _truncnorm_get_delta_scalar(a, b)
            if delta > 0:
                np.place(out, cond_inner,
                         np.log((_norm_sf(x[cond_inner]) - _norm_sf(b))
                                / delta))
            else:
                with np.errstate(divide='ignore'):
                    if b < 0:
                        nla, nlb = _norm_logcdf(a), _norm_logcdf(b)
                        np.place(out, cond_inner,
                                 np.log1p(-np.exp(_norm_logcdf(x[cond_inner])
                                                  - nlb))
                                 - np.log1p(-np.exp(nla - nlb)))
                    else:
                        sla, slb = _norm_logsf(a), _norm_logsf(b)
                        tab = np.log1p(-np.exp(slb - sla))
                        slx = _norm_logsf(x[cond_inner])
                        tax = np.log1p(-np.exp(slb - slx))
                        np.place(out, cond_inner, slx + tax - (sla + tab))
        return (out[0] if (shp == ()) else out)


def _truncnorm_sf_scalar(x, a, b):
    with np.errstate(invalid='ignore'):
        if np.isscalar(x):
            if x <= a:
                return 1.0
            if x >= b:
                return 0.0
        shp = np.shape(x)
        x = np.atleast_1d(x)
        out = np.full_like(x, np.nan, dtype=np.double)

        condlea, condgeb = (x <= a), (x >= b)
        if np.any(condlea):
            np.place(out, condlea, 1.0)
        if np.any(condgeb):
            np.place(out, condgeb, 0.0)
        cond_inner = ~condlea & ~condgeb
        if np.any(cond_inner):
            delta = _truncnorm_get_delta_scalar(a, b)
            if delta > 0:
                np.place(out, cond_inner,
                         (_norm_sf(x[cond_inner]) - _norm_sf(b)) / delta)
            else:
                np.place(out, cond_inner,
                         np.exp(_truncnorm_logsf_scalar(x[cond_inner], a, b)))
        return (out[0] if (shp == ()) else out)


def _norm_logcdfprime(z):
    # derivative of special.log_ndtr (See special/cephes/ndtr.c)
    # Differentiate formula for log Phi(z)_truncnorm_ppf
    # log Phi(z) = -z^2/2 - log(-z) - log(2pi)/2
    #              + log(1 + sum (-1)^n (2n-1)!! / z^(2n))
    # Convergence of series is slow for |z| < 10, but can use
    #     d(log Phi(z))/dz = dPhi(z)/dz / Phi(z)
    # Just take the first 10 terms because that is sufficient for use
    # in _norm_ilogcdf
    assert np.all(z <= -10)
    lhs = -z - 1/z
    denom_cons = 1/z**2
    numerator = 1
    pwr = 1.0
    denom_total, numerator_total = 0, 0
    sign = -1
    for i in range(1, 11):
        pwr *= denom_cons
        numerator *= 2 * i - 1
        term = sign * numerator * pwr
        denom_total += term
        numerator_total += term * (2 * i) / z
        sign = -sign
    return lhs - numerator_total / (1 + denom_total)


def _norm_ilogcdf(y):
    """Inverse function to _norm_logcdf==sc.log_ndtr."""
    # Apply approximate Newton-Raphson
    # Only use for very negative values of y.
    # At minimum requires y <= -(log(2pi)+2^2)/2 ~= -2.9
    # Much better convergence for y <= -10
    z = -np.sqrt(-2 * (y + np.log(2*np.pi)/2))
    for _ in range(4):
        z = z - (_norm_logcdf(z) - y) / _norm_logcdfprime(z)
    return z


def _truncnorm_ppf_scalar(q, a, b):
    shp = np.shape(q)
    q = np.atleast_1d(q)
    out = np.zeros(np.shape(q))
    condle0, condge1 = (q <= 0), (q >= 1)
    if np.any(condle0):
        out[condle0] = a
    if np.any(condge1):
        out[condge1] = b
    delta = _truncnorm_get_delta_scalar(a, b)
    cond_inner = ~condle0 & ~condge1
    if np.any(cond_inner):
        qinner = q[cond_inner]
        if delta > 0:
            if a > 0:
                sa, sb = _norm_sf(a), _norm_sf(b)
                np.place(out, cond_inner,
                         _norm_isf(qinner * sb + sa * (1.0 - qinner)))
            else:
                na, nb = _norm_cdf(a), _norm_cdf(b)
                np.place(out, cond_inner,
                         _norm_ppf(qinner * nb + na * (1.0 - qinner)))
        elif np.isinf(b):
            np.place(out, cond_inner,
                     -_norm_ilogcdf(np.log1p(-qinner) + _norm_logsf(a)))
        elif np.isinf(a):
            np.place(out, cond_inner,
                     _norm_ilogcdf(np.log(q) + _norm_logcdf(b)))
        else:
            if b < 0:
                # Solve
                # norm_logcdf(x)
                #      = norm_logcdf(a) + log1p(q * (expm1(norm_logcdf(b)
                #                                    - norm_logcdf(a)))
                #      = nla + log1p(q * expm1(nlb - nla))
                #      = nlb + log(q) + log1p((1-q) * exp(nla - nlb)/q)
                def _f_cdf(x, c):
                    return _norm_logcdf(x) - c

                nla, nlb = _norm_logcdf(a), _norm_logcdf(b)
                values = nlb + np.log(q[cond_inner])
                C = np.exp(nla - nlb)
                if C:
                    one_minus_q = (1 - q)[cond_inner]
                    values += np.log1p(one_minus_q * C / q[cond_inner])
                x = [optimize._zeros_py.brentq(_f_cdf, a, b, args=(c,),
                                           maxiter=TRUNCNORM_MAX_BRENT_ITERS)
                     for c in values]
                np.place(out, cond_inner, x)
            else:
                # Solve
                # norm_logsf(x)
                #      = norm_logsf(b) + log1p((1-q) * (expm1(norm_logsf(a)
                #                                       - norm_logsf(b)))
                #      = slb + log1p((1-q)[cond_inner] * expm1(sla - slb))
                #      = sla + log(1-q) + log1p(q * np.exp(slb - sla)/(1-q))
                def _f_sf(x, c):
                    return _norm_logsf(x) - c

                sla, slb = _norm_logsf(a), _norm_logsf(b)
                one_minus_q = (1-q)[cond_inner]
                values = sla + np.log(one_minus_q)
                C = np.exp(slb - sla)
                if C:
                    values += np.log1p(q[cond_inner] * C / one_minus_q)
                x = [optimize._zeros_py.brentq(_f_sf, a, b, args=(c,),
                                           maxiter=TRUNCNORM_MAX_BRENT_ITERS)
                     for c in values]
                np.place(out, cond_inner, x)
        out[out < a] = a
        out[out > b] = b
    return (out[0] if (shp == ()) else out)


class truncnorm_gen(rv_continuous):
    r"""A truncated normal continuous random variable.

    %(before_notes)s

    Notes
    -----
    The standard form of this distribution is a standard normal truncated to
    the range ``[a, b]``, where ``a`` and ``b`` are user-provided shape
    parameters. The parameter ``loc`` shifts the mean of the underlying normal
    distribution, and ``scale`` controls the standard deviation of the
    underlying normal, but ``a`` and ``b`` are still defined with respect to
    the *standard* normal. If ``myclip_a`` and ``myclip_b`` are clip values
    defined with respect to a shifted and scaled normal, they can be converted
    the required form according to::

        a, b = (myclip_a - loc) / scale, (myclip_b - loc) / scale

    %(example)s

    """
    def _argcheck(self, a, b):
        return a < b

    def _shape_info(self):
        ia = _ShapeInfo("a", False, (-np.inf, np.inf), (True, False))
        ib = _ShapeInfo("b", False, (-np.inf, np.inf), (False, True))
        return [ia, ib]

    def _fitstart(self, data):
        # Reasonable, since support is [a, b]
        return super()._fitstart(data, args=(np.min(data), np.max(data)))

    def _get_support(self, a, b):
        return a, b

    def _pdf(self, x, a, b):
        if np.isscalar(a) and np.isscalar(b):
            return _truncnorm_pdf_scalar(x, a, b)
        a, b = np.atleast_1d(a), np.atleast_1d(b)
        if a.size == 1 and b.size == 1:
            return _truncnorm_pdf_scalar(x, a.item(), b.item())
        it = np.nditer([x, a, b, None], [],
                       [['readonly'], ['readonly'], ['readonly'],
                        ['writeonly', 'allocate']])
        for (_x, _a, _b, _ld) in it:
            _ld[...] = _truncnorm_pdf_scalar(_x, _a, _b)
        return it.operands[3]

    def _logpdf(self, x, a, b):
        if np.isscalar(a) and np.isscalar(b):
            return _truncnorm_logpdf_scalar(x, a, b)
        a, b = np.atleast_1d(a), np.atleast_1d(b)
        if a.size == 1 and b.size == 1:
            return _truncnorm_logpdf_scalar(x, a.item(), b.item())
        it = np.nditer([x, a, b, None], [],
                       [['readonly'], ['readonly'], ['readonly'],
                        ['writeonly', 'allocate']])
        for (_x, _a, _b, _ld) in it:
            _ld[...] = _truncnorm_logpdf_scalar(_x, _a, _b)
        return it.operands[3]

    def _cdf(self, x, a, b):
        if np.isscalar(a) and np.isscalar(b):
            return _truncnorm_cdf_scalar(x, a, b)
        a, b = np.atleast_1d(a), np.atleast_1d(b)
        if a.size == 1 and b.size == 1:
            return _truncnorm_cdf_scalar(x, a.item(), b.item())
        out = None
        it = np.nditer([x, a, b, out], [],
                       [['readonly'], ['readonly'], ['readonly'],
                        ['writeonly', 'allocate']])
        for (_x, _a, _b, _p) in it:
            _p[...] = _truncnorm_cdf_scalar(_x, _a, _b)
        return it.operands[3]

    def _logcdf(self, x, a, b):
        if np.isscalar(a) and np.isscalar(b):
            return _truncnorm_logcdf_scalar(x, a, b)
        a, b = np.atleast_1d(a), np.atleast_1d(b)
        if a.size == 1 and b.size == 1:
            return _truncnorm_logcdf_scalar(x, a.item(), b.item())
        it = np.nditer([x, a, b, None], [],
                       [['readonly'], ['readonly'], ['readonly'],
                        ['writeonly', 'allocate']])
        for (_x, _a, _b, _p) in it:
            _p[...] = _truncnorm_logcdf_scalar(_x, _a, _b)
        return it.operands[3]

    def _sf(self, x, a, b):
        if np.isscalar(a) and np.isscalar(b):
            return _truncnorm_sf_scalar(x, a, b)
        a, b = np.atleast_1d(a), np.atleast_1d(b)
        if a.size == 1 and b.size == 1:
            return _truncnorm_sf_scalar(x, a.item(), b.item())
        out = None
        it = np.nditer([x, a, b, out], [],
                       [['readonly'], ['readonly'], ['readonly'],
                        ['writeonly', 'allocate']])
        for (_x, _a, _b, _p) in it:
            _p[...] = _truncnorm_sf_scalar(_x, _a, _b)
        return it.operands[3]

    def _logsf(self, x, a, b):
        if np.isscalar(a) and np.isscalar(b):
            return _truncnorm_logsf_scalar(x, a, b)
        a, b = np.atleast_1d(a), np.atleast_1d(b)
        if a.size == 1 and b.size == 1:
            return _truncnorm_logsf_scalar(x, a.item(), b.item())
        out = None
        it = np.nditer([x, a, b, out], [],
                       [['readonly'], ['readonly'], ['readonly'],
                        ['writeonly', 'allocate']])
        for (_x, _a, _b, _p) in it:
            _p[...] = _truncnorm_logsf_scalar(_x, _a, _b)
        return it.operands[3]

    def _ppf(self, q, a, b):
        if np.isscalar(a) and np.isscalar(b):
            return _truncnorm_ppf_scalar(q, a, b)
        a, b = np.atleast_1d(a), np.atleast_1d(b)
        if a.size == 1 and b.size == 1:
            return _truncnorm_ppf_scalar(q, a.item(), b.item())

        out = None
        it = np.nditer([q, a, b, out], [],
                       [['readonly'], ['readonly'], ['readonly'],
                        ['writeonly', 'allocate']])
        for (_q, _a, _b, _x) in it:
            _x[...] = _truncnorm_ppf_scalar(_q, _a, _b)
        return it.operands[3]

    def _munp(self, n, a, b):
        def n_th_moment(n, a, b):
            """
            Returns n-th moment. Defined only if n >= 0.
            Function cannot broadcast due to the loop over n
            """
            pA, pB = self._pdf([a, b], a, b)
            probs = [pA, -pB]
            moments = [0, 1]
            for k in range(1, n+1):
                # a or b might be infinite, and the corresponding pdf value
                # is 0 in that case, but nan is returned for the
                # multiplication.  However, as b->infinity,  pdf(b)*b**k -> 0.
                # So it is safe to use _lazywhere to avoid the nan.
                vals = _lazywhere(probs, [probs, [a, b]],
                                  lambda x, y: x * y**(k-1), fillvalue=0)
                mk = np.sum(vals) + (k-1) * moments[-2]
                moments.append(mk)
            return moments[-1]

        return _lazywhere((n >= 0) & (a == a) & (b == b), (n, a, b),
                          np.vectorize(n_th_moment, otypes=[np.float64]),
                          np.nan)

    def _stats(self, a, b, moments='mv'):
        pA, pB = self.pdf(np.array([a, b]), a, b)

        def _truncnorm_stats_scalar(a, b, pA, pB, moments):
            m1 = pA - pB
            mu = m1
            # use _lazywhere to avoid nan (See detailed comment in _munp)
            probs = [pA, -pB]
            vals = _lazywhere(probs, [probs, [a, b]], lambda x, y: x*y,
                              fillvalue=0)
            m2 = 1 + np.sum(vals)
            vals = _lazywhere(probs, [probs, [a-mu, b-mu]], lambda x, y: x*y,
                              fillvalue=0)
            # mu2 = m2 - mu**2, but not as numerically stable as:
            # mu2 = (a-mu)*pA - (b-mu)*pB + 1
            mu2 = 1 + np.sum(vals)
            vals = _lazywhere(probs, [probs, [a, b]], lambda x, y: x*y**2,
                              fillvalue=0)
            m3 = 2*m1 + np.sum(vals)
            vals = _lazywhere(probs, [probs, [a, b]], lambda x, y: x*y**3,
                              fillvalue=0)
            m4 = 3*m2 + np.sum(vals)

            mu3 = m3 + m1 * (-3*m2 + 2*m1**2)
            g1 = mu3 / np.power(mu2, 1.5)
            mu4 = m4 + m1*(-4*m3 + 3*m1*(2*m2 - m1**2))
            g2 = mu4 / mu2**2 - 3
            return mu, mu2, g1, g2

        _truncnorm_stats = np.vectorize(_truncnorm_stats_scalar,
                                        excluded=('moments',))
        return _truncnorm_stats(a, b, pA, pB, moments)

    def _rvs(self, a, b, size=None, random_state=None):
        # if a and b are scalar, use _rvs_scalar, otherwise need to create
        # output by iterating over parameters
        if np.isscalar(a) and np.isscalar(b):
            out = self._rvs_scalar(a, b, size, random_state=random_state)
        elif a.size == 1 and b.size == 1:
            out = self._rvs_scalar(a.item(), b.item(), size,
                                   random_state=random_state)
        else:
            # When this method is called, size will be a (possibly empty)
            # tuple of integers.  It will not be None; if `size=None` is passed
            # to `rvs()`, size will be the empty tuple ().

            a, b = np.broadcast_arrays(a, b)
            # a and b now have the same shape.

            # `shp` is the shape of the blocks of random variates that are
            # generated for each combination of parameters associated with
            # broadcasting a and b.
            # bc is a tuple the same length as size.  The values
            # in bc are bools.  If bc[j] is True, it means that
            # entire axis is filled in for a given combination of the
            # broadcast arguments.
            shp, bc = _check_shape(a.shape, size)

            # `numsamples` is the total number of variates to be generated
            # for each combination of the input arguments.
            numsamples = int(np.prod(shp))

            # `out` is the array to be returned.  It is filled in in the
            # loop below.
            out = np.empty(size)

            it = np.nditer([a, b],
                           flags=['multi_index'],
                           op_flags=[['readonly'], ['readonly']])
            while not it.finished:
                # Convert the iterator's multi_index into an index into the
                # `out` array where the call to _rvs_scalar() will be stored.
                # Where bc is True, we use a full slice; otherwise we use the
                # index value from it.multi_index.  len(it.multi_index) might
                # be less than len(bc), and in that case we want to align these
                # two sequences to the right, so the loop variable j runs from
                # -len(size) to 0.  This doesn't cause an IndexError, as
                # bc[j] will be True in those cases where it.multi_index[j]
                # would cause an IndexError.
                idx = tuple((it.multi_index[j] if not bc[j] else slice(None))
                            for j in range(-len(size), 0))
                out[idx] = self._rvs_scalar(it[0], it[1], numsamples,
                                            random_state).reshape(shp)
                it.iternext()

        if size == ():
            out = out.item()
        return out

    def _rvs_scalar(self, a, b, numsamples=None, random_state=None):
        if not numsamples:
            numsamples = 1

        # prepare sampling of rvs
        size1d = tuple(np.atleast_1d(numsamples))
        N = np.prod(size1d)  # number of rvs needed, reshape upon return
        # Calculate some rvs
        U = random_state.uniform(low=0, high=1, size=N)
        x = self._ppf(U, a, b)
        rvs = np.reshape(x, size1d)
        return rvs


truncnorm = truncnorm_gen(name='truncnorm', momtype=1)


class tukeylambda_gen(rv_continuous):
    r"""A Tukey-Lamdba continuous random variable.

    %(before_notes)s

    Notes
    -----
    A flexible distribution, able to represent and interpolate between the
    following distributions:

    - Cauchy                (:math:`lambda = -1`)
    - logistic              (:math:`lambda = 0`)
    - approx Normal         (:math:`lambda = 0.14`)
    - uniform from -1 to 1  (:math:`lambda = 1`)

    `tukeylambda` takes a real number :math:`lambda` (denoted ``lam``
    in the implementation) as a shape parameter.

    %(after_notes)s

    %(example)s

    """
    def _argcheck(self, lam):
        return np.isfinite(lam)

    def _shape_info(self):
        return [_ShapeInfo("lam", False, (-np.inf, np.inf), (False, False))]

    def _pdf(self, x, lam):
        Fx = np.asarray(sc.tklmbda(x, lam))
        Px = Fx**(lam-1.0) + (np.asarray(1-Fx))**(lam-1.0)
        Px = 1.0/np.asarray(Px)
        return np.where((lam <= 0) | (abs(x) < 1.0/np.asarray(lam)), Px, 0.0)

    def _cdf(self, x, lam):
        return sc.tklmbda(x, lam)

    def _ppf(self, q, lam):
        return sc.boxcox(q, lam) - sc.boxcox1p(-q, lam)

    def _stats(self, lam):
        return 0, _tlvar(lam), 0, _tlkurt(lam)

    def _entropy(self, lam):
        def integ(p):
            return np.log(pow(p, lam-1)+pow(1-p, lam-1))
        return integrate.quad(integ, 0, 1)[0]


tukeylambda = tukeylambda_gen(name='tukeylambda')


class FitUniformFixedScaleDataError(FitDataError):
    def __init__(self, ptp, fscale):
        self.args = (
            "Invalid values in `data`.  Maximum likelihood estimation with "
            "the uniform distribution and fixed scale requires that "
            "data.ptp() <= fscale, but data.ptp() = %r and fscale = %r." %
            (ptp, fscale),
        )


class uniform_gen(rv_continuous):
    r"""A uniform continuous random variable.

    In the standard form, the distribution is uniform on ``[0, 1]``. Using
    the parameters ``loc`` and ``scale``, one obtains the uniform distribution
    on ``[loc, loc + scale]``.

    %(before_notes)s

    %(example)s

    """
    def _shape_info(self):
        return []

    def _rvs(self, size=None, random_state=None):
        return random_state.uniform(0.0, 1.0, size)

    def _pdf(self, x):
        return 1.0*(x == x)

    def _cdf(self, x):
        return x

    def _ppf(self, q):
        return q

    def _stats(self):
        return 0.5, 1.0/12, 0, -1.2

    def _entropy(self):
        return 0.0

    @_call_super_mom
    def fit(self, data, *args, **kwds):
        """
        Maximum likelihood estimate for the location and scale parameters.

        `uniform.fit` uses only the following parameters.  Because exact
        formulas are used, the parameters related to optimization that are
        available in the `fit` method of other distributions are ignored
        here.  The only positional argument accepted is `data`.

        Parameters
        ----------
        data : array_like
            Data to use in calculating the maximum likelihood estimate.
        floc : float, optional
            Hold the location parameter fixed to the specified value.
        fscale : float, optional
            Hold the scale parameter fixed to the specified value.

        Returns
        -------
        loc, scale : float
            Maximum likelihood estimates for the location and scale.

        Notes
        -----
        An error is raised if `floc` is given and any values in `data` are
        less than `floc`, or if `fscale` is given and `fscale` is less
        than ``data.max() - data.min()``.  An error is also raised if both
        `floc` and `fscale` are given.

        Examples
        --------
        >>> from scipy.stats import uniform

        We'll fit the uniform distribution to `x`:

        >>> x = np.array([2, 2.5, 3.1, 9.5, 13.0])

        For a uniform distribution MLE, the location is the minimum of the
        data, and the scale is the maximum minus the minimum.

        >>> loc, scale = uniform.fit(x)
        >>> loc
        2.0
        >>> scale
        11.0

        If we know the data comes from a uniform distribution where the support
        starts at 0, we can use `floc=0`:

        >>> loc, scale = uniform.fit(x, floc=0)
        >>> loc
        0.0
        >>> scale
        13.0

        Alternatively, if we know the length of the support is 12, we can use
        `fscale=12`:

        >>> loc, scale = uniform.fit(x, fscale=12)
        >>> loc
        1.5
        >>> scale
        12.0

        In that last example, the support interval is [1.5, 13.5].  This
        solution is not unique.  For example, the distribution with ``loc=2``
        and ``scale=12`` has the same likelihood as the one above.  When
        `fscale` is given and it is larger than ``data.max() - data.min()``,
        the parameters returned by the `fit` method center the support over
        the interval ``[data.min(), data.max()]``.

        """
        if len(args) > 0:
            raise TypeError("Too many arguments.")

        floc = kwds.pop('floc', None)
        fscale = kwds.pop('fscale', None)

        _remove_optimizer_parameters(kwds)

        if floc is not None and fscale is not None:
            # This check is for consistency with `rv_continuous.fit`.
            raise ValueError("All parameters fixed. There is nothing to "
                             "optimize.")

        data = np.asarray(data)

        if not np.isfinite(data).all():
            raise ValueError("The data contains non-finite values.")

        # MLE for the uniform distribution
        # --------------------------------
        # The PDF is
        #
        #     f(x, loc, scale) = {1/scale  for loc <= x <= loc + scale
        #                        {0        otherwise}
        #
        # The likelihood function is
        #     L(x, loc, scale) = (1/scale)**n
        # where n is len(x), assuming loc <= x <= loc + scale for all x.
        # The log-likelihood is
        #     l(x, loc, scale) = -n*log(scale)
        # The log-likelihood is maximized by making scale as small as possible,
        # while keeping loc <= x <= loc + scale.   So if neither loc nor scale
        # are fixed, the log-likelihood is maximized by choosing
        #     loc = x.min()
        #     scale = x.ptp()
        # If loc is fixed, it must be less than or equal to x.min(), and then
        # the scale is
        #     scale = x.max() - loc
        # If scale is fixed, it must not be less than x.ptp().  If scale is
        # greater than x.ptp(), the solution is not unique.  Note that the
        # likelihood does not depend on loc, except for the requirement that
        # loc <= x <= loc + scale.  All choices of loc for which
        #     x.max() - scale <= loc <= x.min()
        # have the same log-likelihood.  In this case, we choose loc such that
        # the support is centered over the interval [data.min(), data.max()]:
        #     loc = x.min() = 0.5*(scale - x.ptp())

        if fscale is None:
            # scale is not fixed.
            if floc is None:
                # loc is not fixed, scale is not fixed.
                loc = data.min()
                scale = data.ptp()
            else:
                # loc is fixed, scale is not fixed.
                loc = floc
                scale = data.max() - loc
                if data.min() < loc:
                    raise FitDataError("uniform", lower=loc, upper=loc + scale)
        else:
            # loc is not fixed, scale is fixed.
            ptp = data.ptp()
            if ptp > fscale:
                raise FitUniformFixedScaleDataError(ptp=ptp, fscale=fscale)
            # If ptp < fscale, the ML estimate is not unique; see the comments
            # above.  We choose the distribution for which the support is
            # centered over the interval [data.min(), data.max()].
            loc = data.min() - 0.5*(fscale - ptp)
            scale = fscale

        # We expect the return values to be floating point, so ensure it
        # by explicitly converting to float.
        return float(loc), float(scale)


uniform = uniform_gen(a=0.0, b=1.0, name='uniform')


class vonmises_gen(rv_continuous):
    r"""A Von Mises continuous random variable.

    %(before_notes)s

    Notes
    -----
    The probability density function for `vonmises` and `vonmises_line` is:

    .. math::

        f(x, \kappa) = \frac{ \exp(\kappa \cos(x)) }{ 2 \pi I_0(\kappa) }

    for :math:`-\pi \le x \le \pi`, :math:`\kappa > 0`. :math:`I_0` is the
    modified Bessel function of order zero (`scipy.special.i0`).

    `vonmises` is a circular distribution which does not restrict the
    distribution to a fixed interval. Currently, there is no circular
    distribution framework in scipy. The ``cdf`` is implemented such that
    ``cdf(x + 2*np.pi) == cdf(x) + 1``.

    `vonmises_line` is the same distribution, defined on :math:`[-\pi, \pi]`
    on the real line. This is a regular (i.e. non-circular) distribution.

    `vonmises` and `vonmises_line` take ``kappa`` as a shape parameter.

    %(after_notes)s

    %(example)s

    """
    def _shape_info(self):
        return [_ShapeInfo("kappa", False, (0, np.inf), (False, False))]

    def _rvs(self, kappa, size=None, random_state=None):
        return random_state.vonmises(0.0, kappa, size=size)

    def _pdf(self, x, kappa):
        # vonmises.pdf(x, kappa) = exp(kappa * cos(x)) / (2*pi*I[0](kappa))
        #                        = exp(kappa * (cos(x) - 1)) /
        #                          (2*pi*exp(-kappa)*I[0](kappa))
        #                        = exp(kappa * cosm1(x)) / (2*pi*i0e(kappa))
        return np.exp(kappa*sc.cosm1(x)) / (2*np.pi*sc.i0e(kappa))

    def _cdf(self, x, kappa):
        return _stats.von_mises_cdf(kappa, x)

    def _stats_skip(self, kappa):
        return 0, None, 0, None

    def _entropy(self, kappa):
        return (-kappa * sc.i1(kappa) / sc.i0(kappa) +
                np.log(2 * np.pi * sc.i0(kappa)))


vonmises = vonmises_gen(name='vonmises')
vonmises_line = vonmises_gen(a=-np.pi, b=np.pi, name='vonmises_line')


class wald_gen(invgauss_gen):
    r"""A Wald continuous random variable.

    %(before_notes)s

    Notes
    -----
    The probability density function for `wald` is:

    .. math::

        f(x) = \frac{1}{\sqrt{2\pi x^3}} \exp(- \frac{ (x-1)^2 }{ 2x })

    for :math:`x >= 0`.

    `wald` is a special case of `invgauss` with ``mu=1``.

    %(after_notes)s

    %(example)s
    """
    _support_mask = rv_continuous._open_support_mask

    def _shape_info(self):
        return []

    def _rvs(self, size=None, random_state=None):
        return random_state.wald(1.0, 1.0, size=size)

    def _pdf(self, x):
        # wald.pdf(x) = 1/sqrt(2*pi*x**3) * exp(-(x-1)**2/(2*x))
        return invgauss._pdf(x, 1.0)

    def _cdf(self, x):
        return invgauss._cdf(x, 1.0)

    def _sf(self, x):
        return invgauss._sf(x, 1.0)

    def _logpdf(self, x):
        return invgauss._logpdf(x, 1.0)

    def _logcdf(self, x):
        return invgauss._logcdf(x, 1.0)

    def _logsf(self, x):
        return invgauss._logsf(x, 1.0)

    def _stats(self):
        return 1.0, 1.0, 3.0, 15.0


wald = wald_gen(a=0.0, name="wald")


class wrapcauchy_gen(rv_continuous):
    r"""A wrapped Cauchy continuous random variable.

    %(before_notes)s

    Notes
    -----
    The probability density function for `wrapcauchy` is:

    .. math::

        f(x, c) = \frac{1-c^2}{2\pi (1+c^2 - 2c \cos(x))}

    for :math:`0 \le x \le 2\pi`, :math:`0 < c < 1`.

    `wrapcauchy` takes ``c`` as a shape parameter for :math:`c`.

    %(after_notes)s

    %(example)s

    """
    def _argcheck(self, c):
        return (c > 0) & (c < 1)

    def _shape_info(self):
        return [_ShapeInfo("c", False, (0, 1), (False, False))]

    def _pdf(self, x, c):
        # wrapcauchy.pdf(x, c) = (1-c**2) / (2*pi*(1+c**2-2*c*cos(x)))
        return (1.0-c*c)/(2*np.pi*(1+c*c-2*c*np.cos(x)))

    def _cdf(self, x, c):

        def f1(x, cr):
            # CDF for 0 <= x < pi
            return 1/np.pi * np.arctan(cr*np.tan(x/2))

        def f2(x, cr):
            # CDF for pi <= x <= 2*pi
            return 1 - 1/np.pi * np.arctan(cr*np.tan((2*np.pi - x)/2))

        cr = (1 + c)/(1 - c)
        return _lazywhere(x < np.pi, (x, cr), f=f1, f2=f2)

    def _ppf(self, q, c):
        val = (1.0-c)/(1.0+c)
        rcq = 2*np.arctan(val*np.tan(np.pi*q))
        rcmq = 2*np.pi-2*np.arctan(val*np.tan(np.pi*(1-q)))
        return np.where(q < 1.0/2, rcq, rcmq)

    def _entropy(self, c):
        return np.log(2*np.pi*(1-c*c))

    def _fitstart(self, data):
        # Use 0.5 as the initial guess of the shape parameter.
        # For the location and scale, use the minimum and
        # peak-to-peak/(2*pi), respectively.
        return 0.5, np.min(data), np.ptp(data)/(2*np.pi)


wrapcauchy = wrapcauchy_gen(a=0.0, b=2*np.pi, name='wrapcauchy')


class gennorm_gen(rv_continuous):
    r"""A generalized normal continuous random variable.

    %(before_notes)s

    See Also
    --------
    laplace : Laplace distribution
    norm : normal distribution

    Notes
    -----
    The probability density function for `gennorm` is [1]_:

    .. math::

        f(x, \beta) = \frac{\beta}{2 \Gamma(1/\beta)} \exp(-|x|^\beta),

    where :math:`x` is a real number, :math:`\beta > 0` and
    :math:`\Gamma` is the gamma function (`scipy.special.gamma`).

    `gennorm` takes ``beta`` as a shape parameter for :math:`\beta`.
    For :math:`\beta = 1`, it is identical to a Laplace distribution.
    For :math:`\beta = 2`, it is identical to a normal distribution
    (with ``scale=1/sqrt(2)``).

    References
    ----------

    .. [1] "Generalized normal distribution, Version 1",
           https://en.wikipedia.org/wiki/Generalized_normal_distribution#Version_1

    .. [2] Nardon, Martina, and Paolo Pianca. "Simulation techniques for
           generalized Gaussian densities." Journal of Statistical
           Computation and Simulation 79.11 (2009): 1317-1329

    .. [3] Wicklin, Rick. "Simulate data from a generalized Gaussian
           distribution" in The DO Loop blog, September 21, 2016,
           https://blogs.sas.com/content/iml/2016/09/21/simulate-generalized-gaussian-sas.html

    %(example)s

    """
    def _shape_info(self):
        return [_ShapeInfo("beta", False, (0, np.inf), (False, False))]

    def _pdf(self, x, beta):
        return np.exp(self._logpdf(x, beta))

    def _logpdf(self, x, beta):
        return np.log(0.5*beta) - sc.gammaln(1.0/beta) - abs(x)**beta

    def _cdf(self, x, beta):
        c = 0.5 * np.sign(x)
        # evaluating (.5 + c) first prevents numerical cancellation
        return (0.5 + c) - c * sc.gammaincc(1.0/beta, abs(x)**beta)

    def _ppf(self, x, beta):
        c = np.sign(x - 0.5)
        # evaluating (1. + c) first prevents numerical cancellation
        return c * sc.gammainccinv(1.0/beta, (1.0 + c) - 2.0*c*x)**(1.0/beta)

    def _sf(self, x, beta):
        return self._cdf(-x, beta)

    def _isf(self, x, beta):
        return -self._ppf(x, beta)

    def _stats(self, beta):
        c1, c3, c5 = sc.gammaln([1.0/beta, 3.0/beta, 5.0/beta])
        return 0., np.exp(c3 - c1), 0., np.exp(c5 + c1 - 2.0*c3) - 3.

    def _entropy(self, beta):
        return 1. / beta - np.log(.5 * beta) + sc.gammaln(1. / beta)

    def _rvs(self, beta, size=None, random_state=None):
        # see [2]_ for the algorithm
        # see [3]_ for reference implementation in SAS
        z = random_state.gamma(1/beta, size=size)
        y = z ** (1/beta)
        # convert y to array to ensure masking support
        y = np.asarray(y)
        mask = random_state.random(size=y.shape) < 0.5
        y[mask] = -y[mask]
        return y


gennorm = gennorm_gen(name='gennorm')


class halfgennorm_gen(rv_continuous):
    r"""The upper half of a generalized normal continuous random variable.

    %(before_notes)s

    See Also
    --------
    gennorm : generalized normal distribution
    expon : exponential distribution
    halfnorm : half normal distribution

    Notes
    -----
    The probability density function for `halfgennorm` is:

    .. math::

        f(x, \beta) = \frac{\beta}{\Gamma(1/\beta)} \exp(-|x|^\beta)

    for :math:`x, \beta > 0`. :math:`\Gamma` is the gamma function
    (`scipy.special.gamma`).

    `halfgennorm` takes ``beta`` as a shape parameter for :math:`\beta`.
    For :math:`\beta = 1`, it is identical to an exponential distribution.
    For :math:`\beta = 2`, it is identical to a half normal distribution
    (with ``scale=1/sqrt(2)``).

    References
    ----------

    .. [1] "Generalized normal distribution, Version 1",
           https://en.wikipedia.org/wiki/Generalized_normal_distribution#Version_1

    %(example)s

    """
    def _shape_info(self):
        return [_ShapeInfo("beta", False, (0, np.inf), (False, False))]

    def _pdf(self, x, beta):
        #                                 beta
        # halfgennorm.pdf(x, beta) =  -------------  exp(-|x|**beta)
        #                             gamma(1/beta)
        return np.exp(self._logpdf(x, beta))

    def _logpdf(self, x, beta):
        return np.log(beta) - sc.gammaln(1.0/beta) - x**beta

    def _cdf(self, x, beta):
        return sc.gammainc(1.0/beta, x**beta)

    def _ppf(self, x, beta):
        return sc.gammaincinv(1.0/beta, x)**(1.0/beta)

    def _sf(self, x, beta):
        return sc.gammaincc(1.0/beta, x**beta)

    def _isf(self, x, beta):
        return sc.gammainccinv(1.0/beta, x)**(1.0/beta)

    def _entropy(self, beta):
        return 1.0/beta - np.log(beta) + sc.gammaln(1.0/beta)


halfgennorm = halfgennorm_gen(a=0, name='halfgennorm')


class crystalball_gen(rv_continuous):
    r"""
    Crystalball distribution

    %(before_notes)s

    Notes
    -----
    The probability density function for `crystalball` is:

    .. math::

        f(x, \beta, m) =  \begin{cases}
                            N \exp(-x^2 / 2),  &\text{for } x > -\beta\\
                            N A (B - x)^{-m}  &\text{for } x \le -\beta
                          \end{cases}

    where :math:`A = (m / |\beta|)^m  \exp(-\beta^2 / 2)`,
    :math:`B = m/|\beta| - |\beta|` and :math:`N` is a normalisation constant.

    `crystalball` takes :math:`\beta > 0` and :math:`m > 1` as shape
    parameters.  :math:`\beta` defines the point where the pdf changes
    from a power-law to a Gaussian distribution.  :math:`m` is the power
    of the power-law tail.

    References
    ----------
    .. [1] "Crystal Ball Function",
           https://en.wikipedia.org/wiki/Crystal_Ball_function

    %(after_notes)s

    .. versionadded:: 0.19.0

    %(example)s
    """
    def _argcheck(self, beta, m):
        """
        Shape parameter bounds are m > 1 and beta > 0.
        """
        return (m > 1) & (beta > 0)

    def _shape_info(self):
        ibeta = _ShapeInfo("beta", False, (0, np.inf), (False, False))
        im = _ShapeInfo("m", False, (1, np.inf), (False, False))
        return [ibeta, im]

    def _fitstart(self, data):
        # Arbitrary, but the default m=1 is not valid
        return super()._fitstart(data, args=(1, 1.5))

    def _pdf(self, x, beta, m):
        """
        Return PDF of the crystalball function.

                                            --
                                           | exp(-x**2 / 2),  for x > -beta
        crystalball.pdf(x, beta, m) =  N * |
                                           | A * (B - x)**(-m), for x <= -beta
                                            --
        """
        N = 1.0 / (m/beta / (m-1) * np.exp(-beta**2 / 2.0) +
                   _norm_pdf_C * _norm_cdf(beta))

        def rhs(x, beta, m):
            return np.exp(-x**2 / 2)

        def lhs(x, beta, m):
            return ((m/beta)**m * np.exp(-beta**2 / 2.0) *
                    (m/beta - beta - x)**(-m))

        return N * _lazywhere(x > -beta, (x, beta, m), f=rhs, f2=lhs)

    def _logpdf(self, x, beta, m):
        """
        Return the log of the PDF of the crystalball function.
        """
        N = 1.0 / (m/beta / (m-1) * np.exp(-beta**2 / 2.0) +
                   _norm_pdf_C * _norm_cdf(beta))

        def rhs(x, beta, m):
            return -x**2/2

        def lhs(x, beta, m):
            return m*np.log(m/beta) - beta**2/2 - m*np.log(m/beta - beta - x)

        return np.log(N) + _lazywhere(x > -beta, (x, beta, m), f=rhs, f2=lhs)

    def _cdf(self, x, beta, m):
        """
        Return CDF of the crystalball function
        """
        N = 1.0 / (m/beta / (m-1) * np.exp(-beta**2 / 2.0) +
                   _norm_pdf_C * _norm_cdf(beta))

        def rhs(x, beta, m):
            return ((m/beta) * np.exp(-beta**2 / 2.0) / (m-1) +
                    _norm_pdf_C * (_norm_cdf(x) - _norm_cdf(-beta)))

        def lhs(x, beta, m):
            return ((m/beta)**m * np.exp(-beta**2 / 2.0) *
                    (m/beta - beta - x)**(-m+1) / (m-1))

        return N * _lazywhere(x > -beta, (x, beta, m), f=rhs, f2=lhs)

    def _ppf(self, p, beta, m):
        N = 1.0 / (m/beta / (m-1) * np.exp(-beta**2 / 2.0) +
                   _norm_pdf_C * _norm_cdf(beta))
        pbeta = N * (m/beta) * np.exp(-beta**2/2) / (m - 1)

        def ppf_less(p, beta, m):
            eb2 = np.exp(-beta**2/2)
            C = (m/beta) * eb2 / (m-1)
            N = 1/(C + _norm_pdf_C * _norm_cdf(beta))
            return (m/beta - beta -
                    ((m - 1)*(m/beta)**(-m)/eb2*p/N)**(1/(1-m)))

        def ppf_greater(p, beta, m):
            eb2 = np.exp(-beta**2/2)
            C = (m/beta) * eb2 / (m-1)
            N = 1/(C + _norm_pdf_C * _norm_cdf(beta))
            return _norm_ppf(_norm_cdf(-beta) + (1/_norm_pdf_C)*(p/N - C))

        return _lazywhere(p < pbeta, (p, beta, m), f=ppf_less, f2=ppf_greater)

    def _munp(self, n, beta, m):
        """
        Returns the n-th non-central moment of the crystalball function.
        """
        N = 1.0 / (m/beta / (m-1) * np.exp(-beta**2 / 2.0) +
                   _norm_pdf_C * _norm_cdf(beta))

        def n_th_moment(n, beta, m):
            """
            Returns n-th moment. Defined only if n+1 < m
            Function cannot broadcast due to the loop over n
            """
            A = (m/beta)**m * np.exp(-beta**2 / 2.0)
            B = m/beta - beta
            rhs = (2**((n-1)/2.0) * sc.gamma((n+1)/2) *
                   (1.0 + (-1)**n * sc.gammainc((n+1)/2, beta**2 / 2)))
            lhs = np.zeros(rhs.shape)
            for k in range(n + 1):
                lhs += (sc.binom(n, k) * B**(n-k) * (-1)**k / (m - k - 1) *
                        (m/beta)**(-m + k + 1))
            return A * lhs + rhs

        return N * _lazywhere(n + 1 < m, (n, beta, m),
                              np.vectorize(n_th_moment, otypes=[np.float64]),
                              np.inf)


crystalball = crystalball_gen(name='crystalball', longname="A Crystalball Function")


def _argus_phi(chi):
    """
    Utility function for the argus distribution used in the pdf, sf and
    moment calculation.
    Note that for all x > 0:
    gammainc(1.5, x**2/2) = 2 * (_norm_cdf(x) - x * _norm_pdf(x) - 0.5).
    This can be verified directly by noting that the cdf of Gamma(1.5) can
    be written as erf(sqrt(x)) - 2*sqrt(x)*exp(-x)/sqrt(Pi).
    We use gammainc instead of the usual definition because it is more precise
    for small chi.
    """
    return sc.gammainc(1.5, chi**2/2) / 2


class argus_gen(rv_continuous):
    r"""
    Argus distribution

    %(before_notes)s

    Notes
    -----
    The probability density function for `argus` is:

    .. math::

        f(x, \chi) = \frac{\chi^3}{\sqrt{2\pi} \Psi(\chi)} x \sqrt{1-x^2}
                     \exp(-\chi^2 (1 - x^2)/2)

    for :math:`0 < x < 1` and :math:`\chi > 0`, where

    .. math::

        \Psi(\chi) = \Phi(\chi) - \chi \phi(\chi) - 1/2

    with :math:`\Phi` and :math:`\phi` being the CDF and PDF of a standard
    normal distribution, respectively.

    `argus` takes :math:`\chi` as shape a parameter.

    %(after_notes)s

    References
    ----------
    .. [1] "ARGUS distribution",
           https://en.wikipedia.org/wiki/ARGUS_distribution

    .. versionadded:: 0.19.0

    %(example)s
    """
    def _shape_info(self):
        return [_ShapeInfo("chi", False, (0, np.inf), (False, False))]

    def _logpdf(self, x, chi):
        # for x = 0 or 1, logpdf returns -np.inf
        with np.errstate(divide='ignore'):
            y = 1.0 - x*x
            A = 3*np.log(chi) - _norm_pdf_logC - np.log(_argus_phi(chi))
            return A + np.log(x) + 0.5*np.log1p(-x*x) - chi**2 * y / 2

    def _pdf(self, x, chi):
        return np.exp(self._logpdf(x, chi))

    def _cdf(self, x, chi):
        return 1.0 - self._sf(x, chi)

    def _sf(self, x, chi):
        return _argus_phi(chi * np.sqrt(1 - x**2)) / _argus_phi(chi)

    def _rvs(self, chi, size=None, random_state=None):
        chi = np.asarray(chi)
        if chi.size == 1:
            out = self._rvs_scalar(chi, numsamples=size,
                                   random_state=random_state)
        else:
            shp, bc = _check_shape(chi.shape, size)
            numsamples = int(np.prod(shp))
            out = np.empty(size)
            it = np.nditer([chi],
                           flags=['multi_index'],
                           op_flags=[['readonly']])
            while not it.finished:
                idx = tuple((it.multi_index[j] if not bc[j] else slice(None))
                            for j in range(-len(size), 0))
                r = self._rvs_scalar(it[0], numsamples=numsamples,
                                     random_state=random_state)
                out[idx] = r.reshape(shp)
                it.iternext()

        if size == ():
            out = out[()]
        return out

    def _rvs_scalar(self, chi, numsamples=None, random_state=None):
        # if chi <= 1.8:
        # use rejection method, see Devroye:
        # Non-Uniform Random Variate Generation, 1986, section II.3.2.
        # write: PDF f(x) = c * g(x) * h(x), where
        # h is [0,1]-valued and g is a density
        # we use two ways to write f
        #
        # Case 1:
        # write g(x) = 3*x*sqrt(1-x**2), h(x) = exp(-chi**2 (1-x**2) / 2)
        # If X has a distribution with density g its ppf G_inv is given by:
        # G_inv(u) = np.sqrt(1 - u**(2/3))
        #
        # Case 2:
        # g(x) = chi**2 * x * exp(-chi**2 * (1-x**2)/2) / (1 - exp(-chi**2 /2))
        # h(x) = sqrt(1 - x**2), 0 <= x <= 1
        # one can show that
        # G_inv(u) = np.sqrt(2*np.log(u*(np.exp(chi**2/2)-1)+1))/chi
        #          = np.sqrt(1 + 2*np.log(np.exp(-chi**2/2)*(1-u)+u)/chi**2)
        # the latter expression is used for precision with small chi
        #
        # In both cases, the inverse cdf of g can be written analytically, and
        # we can apply the rejection method:
        #
        # REPEAT
        #    Generate U uniformly distributed on [0, 1]
        #    Generate X with density g (e.g. via inverse transform sampling:
        #    X = G_inv(V) with V uniformly distributed on [0, 1])
        # UNTIL X <= h(X)
        # RETURN X
        #
        # We use case 1 for chi <= 0.5 as it maintains precision for small chi
        # and case 2 for 0.5 < chi <= 1.8 due to its speed for moderate chi.
        #
        # if chi > 1.8:
        # use relation to the Gamma distribution: if X is ARGUS with parameter
        # chi), then Y = chi**2 * (1 - X**2) / 2 has density proportional to
        # sqrt(u) * exp(-u) on [0, chi**2 / 2], i.e. a Gamma(3/2) distribution
        # conditioned on [0, chi**2 / 2]). Therefore, to sample X from the
        # ARGUS distribution, we sample Y from the gamma distribution, keeping
        # only samples on [0, chi**2 / 2], and apply the inverse
        # transformation X = (1 - 2*Y/chi**2)**(1/2). Since we only
        # look at chi > 1.8, gamma(1.5).cdf(chi**2/2) is large enough such
        # Y falls in the inteval [0, chi**2 / 2] with a high probability:
        # stats.gamma(1.5).cdf(1.8**2/2) = 0.644...
        #
        # The points to switch between the different methods are determined
        # by a comparison of the runtime of the different methods. However,
        # the runtime is platform-dependent. The implemented values should
        # ensure a good overall performance and are supported by an analysis
        # of the rejection constants of different methods.

        size1d = tuple(np.atleast_1d(numsamples))
        N = int(np.prod(size1d))
        x = np.zeros(N)
        simulated = 0
        chi2 = chi * chi
        if chi <= 0.5:
            d = -chi2 / 2
            while simulated < N:
                k = N - simulated
                u = random_state.uniform(size=k)
                v = random_state.uniform(size=k)
                z = v**(2/3)
                # acceptance condition: u <= h(G_inv(v)). This simplifies to
                accept = (np.log(u) <= d * z)
                num_accept = np.sum(accept)
                if num_accept > 0:
                    # we still need to transform z=v**(2/3) to X = G_inv(v)
                    rvs = np.sqrt(1 - z[accept])
                    x[simulated:(simulated + num_accept)] = rvs
                    simulated += num_accept
        elif chi <= 1.8:
            echi = np.exp(-chi2 / 2)
            while simulated < N:
                k = N - simulated
                u = random_state.uniform(size=k)
                v = random_state.uniform(size=k)
                z = 2 * np.log(echi * (1 - v) + v) / chi2
                # as in case one, simplify u <= h(G_inv(v)) and then transform
                # z to the target distribution X = G_inv(v)
                accept = (u**2 + z <= 0)
                num_accept = np.sum(accept)
                if num_accept > 0:
                    rvs = np.sqrt(1 + z[accept])
                    x[simulated:(simulated + num_accept)] = rvs
                    simulated += num_accept
        else:
            # conditional Gamma for chi > 1.8
            while simulated < N:
                k = N - simulated
                g = random_state.standard_gamma(1.5, size=k)
                accept = (g <= chi2 / 2)
                num_accept = np.sum(accept)
                if num_accept > 0:
                    x[simulated:(simulated + num_accept)] = g[accept]
                    simulated += num_accept
            x = np.sqrt(1 - 2 * x / chi2)

        return np.reshape(x, size1d)

    def _stats(self, chi):
        # need to ensure that dtype is float
        # otherwise the mask below does not work for integers
        chi = np.asarray(chi, dtype=float)
        phi = _argus_phi(chi)
        m = np.sqrt(np.pi/8) * chi * sc.ive(1, chi**2/4) / phi
        # compute second moment, use Taylor expansion for small chi (<= 0.1)
        mu2 = np.empty_like(chi)
        mask = chi > 0.1
        c = chi[mask]
        mu2[mask] = 1 - 3 / c**2 + c * _norm_pdf(c) / phi[mask]
        c = chi[~mask]
        coef = [-358/65690625, 0, -94/1010625, 0, 2/2625, 0, 6/175, 0, 0.4]
        mu2[~mask] = np.polyval(coef, c)
        return m, mu2 - m**2, None, None


argus = argus_gen(name='argus', longname="An Argus Function", a=0.0, b=1.0)


class rv_histogram(rv_continuous):
    """
    Generates a distribution given by a histogram.
    This is useful to generate a template distribution from a binned
    datasample.

    As a subclass of the `rv_continuous` class, `rv_histogram` inherits from it
    a collection of generic methods (see `rv_continuous` for the full list),
    and implements them based on the properties of the provided binned
    datasample.

    Parameters
    ----------
    histogram : tuple of array_like
      Tuple containing two array_like objects
      The first containing the content of n bins
      The second containing the (n+1) bin boundaries
      In particular the return value np.histogram is accepted

    Notes
    -----
    There are no additional shape parameters except for the loc and scale.
    The pdf is defined as a stepwise function from the provided histogram
    The cdf is a linear interpolation of the pdf.

    .. versionadded:: 0.19.0

    Examples
    --------

    Create a scipy.stats distribution from a numpy histogram

    >>> import scipy.stats
    >>> import numpy as np
    >>> data = scipy.stats.norm.rvs(size=100000, loc=0, scale=1.5, random_state=123)
    >>> hist = np.histogram(data, bins=100)
    >>> hist_dist = scipy.stats.rv_histogram(hist)

    Behaves like an ordinary scipy rv_continuous distribution

    >>> hist_dist.pdf(1.0)
    0.20538577847618705
    >>> hist_dist.cdf(2.0)
    0.90818568543056499

    PDF is zero above (below) the highest (lowest) bin of the histogram,
    defined by the max (min) of the original dataset

    >>> hist_dist.pdf(np.max(data))
    0.0
    >>> hist_dist.cdf(np.max(data))
    1.0
    >>> hist_dist.pdf(np.min(data))
    7.7591907244498314e-05
    >>> hist_dist.cdf(np.min(data))
    0.0

    PDF and CDF follow the histogram

    >>> import matplotlib.pyplot as plt
    >>> X = np.linspace(-5.0, 5.0, 100)
    >>> plt.title("PDF from Template")
    >>> plt.hist(data, density=True, bins=100)
    >>> plt.plot(X, hist_dist.pdf(X), label='PDF')
    >>> plt.plot(X, hist_dist.cdf(X), label='CDF')
    >>> plt.show()

    """
    _support_mask = rv_continuous._support_mask

    def __init__(self, histogram, *args, **kwargs):
        """
        Create a new distribution using the given histogram

        Parameters
        ----------
        histogram : tuple of array_like
          Tuple containing two array_like objects
          The first containing the content of n bins
          The second containing the (n+1) bin boundaries
          In particular the return value np.histogram is accepted
        """
        self._histogram = histogram
        if len(histogram) != 2:
            raise ValueError("Expected length 2 for parameter histogram")
        self._hpdf = np.asarray(histogram[0])
        self._hbins = np.asarray(histogram[1])
        if len(self._hpdf) + 1 != len(self._hbins):
            raise ValueError("Number of elements in histogram content "
                             "and histogram boundaries do not match, "
                             "expected n and n+1.")
        self._hbin_widths = self._hbins[1:] - self._hbins[:-1]
        self._hpdf = self._hpdf / float(np.sum(self._hpdf * self._hbin_widths))
        self._hcdf = np.cumsum(self._hpdf * self._hbin_widths)
        self._hpdf = np.hstack([0.0, self._hpdf, 0.0])
        self._hcdf = np.hstack([0.0, self._hcdf])
        # Set support
        kwargs['a'] = self.a = self._hbins[0]
        kwargs['b'] = self.b = self._hbins[-1]
        super().__init__(*args, **kwargs)

    def _pdf(self, x):
        """
        PDF of the histogram
        """
        return self._hpdf[np.searchsorted(self._hbins, x, side='right')]

    def _cdf(self, x):
        """
        CDF calculated from the histogram
        """
        return np.interp(x, self._hbins, self._hcdf)

    def _ppf(self, x):
        """
        Percentile function calculated from the histogram
        """
        return np.interp(x, self._hcdf, self._hbins)

    def _munp(self, n):
        """Compute the n-th non-central moment."""
        integrals = (self._hbins[1:]**(n+1) - self._hbins[:-1]**(n+1)) / (n+1)
        return np.sum(self._hpdf[1:-1] * integrals)

    def _entropy(self):
        """Compute entropy of distribution"""
        res = _lazywhere(self._hpdf[1:-1] > 0.0,
                         (self._hpdf[1:-1],),
                         np.log,
                         0.0)
        return -np.sum(self._hpdf[1:-1] * res * self._hbin_widths)

    def _updated_ctor_param(self):
        """
        Set the histogram as additional constructor argument
        """
        dct = super()._updated_ctor_param()
        dct['histogram'] = self._histogram
        return dct


class studentized_range_gen(rv_continuous):
    r"""A studentized range continuous random variable.

    %(before_notes)s

    See Also
    --------
    t: Student's t distribution

    Notes
    -----
    The probability density function for `studentized_range` is:

    .. math::

         f(x; k, \nu) = \frac{k(k-1)\nu^{\nu/2}}{\Gamma(\nu/2)
                        2^{\nu/2-1}} \int_{0}^{\infty} \int_{-\infty}^{\infty}
                        s^{\nu} e^{-\nu s^2/2} \phi(z) \phi(sx + z)
                        [\Phi(sx + z) - \Phi(z)]^{k-2} \,dz \,ds

    for :math:`x ≥ 0`, :math:`k > 1`, and :math:`\nu > 0`.

    `studentized_range` takes ``k`` for :math:`k` and ``df`` for :math:`\nu`
    as shape parameters.

    When :math:`\nu` exceeds 100,000, an asymptotic approximation (infinite
    degrees of freedom) is used to compute the cumulative distribution
    function [4]_ and probability distribution function.

    %(after_notes)s

    References
    ----------

    .. [1] "Studentized range distribution",
           https://en.wikipedia.org/wiki/Studentized_range_distribution
    .. [2] Batista, Ben Dêivide, et al. "Externally Studentized Normal Midrange
           Distribution." Ciência e Agrotecnologia, vol. 41, no. 4, 2017, pp.
           378-389., doi:10.1590/1413-70542017414047716.
    .. [3] Harter, H. Leon. "Tables of Range and Studentized Range." The Annals
           of Mathematical Statistics, vol. 31, no. 4, 1960, pp. 1122-1147.
           JSTOR, www.jstor.org/stable/2237810. Accessed 18 Feb. 2021.
    .. [4] Lund, R. E., and J. R. Lund. "Algorithm AS 190: Probabilities and
           Upper Quantiles for the Studentized Range." Journal of the Royal
           Statistical Society. Series C (Applied Statistics), vol. 32, no. 2,
           1983, pp. 204-210. JSTOR, www.jstor.org/stable/2347300. Accessed 18
           Feb. 2021.

    Examples
    --------
    >>> from scipy.stats import studentized_range
    >>> import matplotlib.pyplot as plt
    >>> fig, ax = plt.subplots(1, 1)

    Calculate the first four moments:

    >>> k, df = 3, 10
    >>> mean, var, skew, kurt = studentized_range.stats(k, df, moments='mvsk')

    Display the probability density function (``pdf``):

    >>> x = np.linspace(studentized_range.ppf(0.01, k, df),
    ...                 studentized_range.ppf(0.99, k, df), 100)
    >>> ax.plot(x, studentized_range.pdf(x, k, df),
    ...         'r-', lw=5, alpha=0.6, label='studentized_range pdf')

    Alternatively, the distribution object can be called (as a function)
    to fix the shape, location and scale parameters. This returns a "frozen"
    RV object holding the given parameters fixed.

    Freeze the distribution and display the frozen ``pdf``:

    >>> rv = studentized_range(k, df)
    >>> ax.plot(x, rv.pdf(x), 'k-', lw=2, label='frozen pdf')

    Check accuracy of ``cdf`` and ``ppf``:

    >>> vals = studentized_range.ppf([0.001, 0.5, 0.999], k, df)
    >>> np.allclose([0.001, 0.5, 0.999], studentized_range.cdf(vals, k, df))
    True

    Rather than using (``studentized_range.rvs``) to generate random variates,
    which is very slow for this distribution, we can approximate the inverse
    CDF using an interpolator, and then perform inverse transform sampling
    with this approximate inverse CDF.

    This distribution has an infinite but thin right tail, so we focus our
    attention on the leftmost 99.9 percent.

    >>> a, b = studentized_range.ppf([0, .999], k, df)
    >>> a, b
    0, 7.41058083802274

    >>> from scipy.interpolate import interp1d
    >>> rng = np.random.default_rng()
    >>> xs = np.linspace(a, b, 50)
    >>> cdf = studentized_range.cdf(xs, k, df)
    # Create an interpolant of the inverse CDF
    >>> ppf = interp1d(cdf, xs, fill_value='extrapolate')
    # Perform inverse transform sampling using the interpolant
    >>> r = ppf(rng.uniform(size=1000))

    And compare the histogram:

    >>> ax.hist(r, density=True, histtype='stepfilled', alpha=0.2)
    >>> ax.legend(loc='best', frameon=False)
    >>> plt.show()

    """

    def _argcheck(self, k, df):
        return (k > 1) & (df > 0)

    def _shape_info(self):
        ik = _ShapeInfo("k", False, (1, np.inf), (False, False))
        idf = _ShapeInfo("df", False, (0, np.inf), (False, False))
        return [ik, idf]

    def _fitstart(self, data):
        # Default is k=1, but that is not a valid value of the parameter.
        return super(studentized_range_gen, self)._fitstart(data, args=(2, 1))

    def _munp(self, K, k, df):
        cython_symbol = '_studentized_range_moment'
        _a, _b = self._get_support()
        # all three of these are used to create a numpy array so they must
        # be the same shape.

        def _single_moment(K, k, df):
            log_const = _stats._studentized_range_pdf_logconst(k, df)
            arg = [K, k, df, log_const]
            usr_data = np.array(arg, float).ctypes.data_as(ctypes.c_void_p)

            llc = LowLevelCallable.from_cython(_stats, cython_symbol, usr_data)

            ranges = [(-np.inf, np.inf), (0, np.inf), (_a, _b)]
            opts = dict(epsabs=1e-11, epsrel=1e-12)

            return integrate.nquad(llc, ranges=ranges, opts=opts)[0]

        ufunc = np.frompyfunc(_single_moment, 3, 1)
        return np.float64(ufunc(K, k, df))

    def _pdf(self, x, k, df):

        def _single_pdf(q, k, df):
            # The infinite form of the PDF is derived from the infinite
            # CDF.
            if df < 100000:
                cython_symbol = '_studentized_range_pdf'
                log_const = _stats._studentized_range_pdf_logconst(k, df)
                arg = [q, k, df, log_const]
                usr_data = np.array(arg, float).ctypes.data_as(ctypes.c_void_p)
                ranges = [(-np.inf, np.inf), (0, np.inf)]

            else:
                cython_symbol = '_studentized_range_pdf_asymptotic'
                arg = [q, k]
                usr_data = np.array(arg, float).ctypes.data_as(ctypes.c_void_p)
                ranges = [(-np.inf, np.inf)]

            llc = LowLevelCallable.from_cython(_stats, cython_symbol, usr_data)
            opts = dict(epsabs=1e-11, epsrel=1e-12)
            return integrate.nquad(llc, ranges=ranges, opts=opts)[0]

        ufunc = np.frompyfunc(_single_pdf, 3, 1)
        return np.float64(ufunc(x, k, df))

    def _cdf(self, x, k, df):

        def _single_cdf(q, k, df):
            # "When the degrees of freedom V are infinite the probability
            # integral takes [on a] simpler form," and a single asymptotic
            # integral is evaluated rather than the standard double integral.
            # (Lund, Lund, page 205)
            if df < 100000:
                cython_symbol = '_studentized_range_cdf'
                log_const = _stats._studentized_range_cdf_logconst(k, df)
                arg = [q, k, df, log_const]
                usr_data = np.array(arg, float).ctypes.data_as(ctypes.c_void_p)
                ranges = [(-np.inf, np.inf), (0, np.inf)]

            else:
                cython_symbol = '_studentized_range_cdf_asymptotic'
                arg = [q, k]
                usr_data = np.array(arg, float).ctypes.data_as(ctypes.c_void_p)
                ranges = [(-np.inf, np.inf)]

            llc = LowLevelCallable.from_cython(_stats, cython_symbol, usr_data)
            opts = dict(epsabs=1e-11, epsrel=1e-12)
            return integrate.nquad(llc, ranges=ranges, opts=opts)[0]

        ufunc = np.frompyfunc(_single_cdf, 3, 1)
<<<<<<< HEAD

        # Clip return to ensure integration error doesn't make CDF go above 1.
=======
        # clip p-values to ensure they are in [0, 1].
>>>>>>> 0a2fb1ac
        return np.clip(np.float64(ufunc(x, k, df)), 0, 1)


studentized_range = studentized_range_gen(name='studentized_range', a=0,
                                          b=np.inf)


# Collect names of classes and objects in this module.
pairs = list(globals().copy().items())
_distn_names, _distn_gen_names = get_distribution_names(pairs, rv_continuous)

__all__ = _distn_names + _distn_gen_names + ['rv_histogram']<|MERGE_RESOLUTION|>--- conflicted
+++ resolved
@@ -9828,12 +9828,8 @@
             return integrate.nquad(llc, ranges=ranges, opts=opts)[0]
 
         ufunc = np.frompyfunc(_single_cdf, 3, 1)
-<<<<<<< HEAD
-
-        # Clip return to ensure integration error doesn't make CDF go above 1.
-=======
+
         # clip p-values to ensure they are in [0, 1].
->>>>>>> 0a2fb1ac
         return np.clip(np.float64(ufunc(x, k, df)), 0, 1)
 
 
