# -*- coding: utf-8 -*-
#
# Author:  Travis Oliphant  2002-2011 with contributions from
#          SciPy Developers 2004-2011
#
import warnings
from collections.abc import Iterable
import ctypes

import numpy as np

from scipy._lib.doccer import (extend_notes_in_docstring,
                               replace_notes_in_docstring)
from scipy._lib._ccallback import LowLevelCallable
from scipy import optimize
from scipy import integrate
from scipy import interpolate
import scipy.special as sc
import scipy.special._ufuncs as scu
from scipy._lib._util import _lazyselect, _lazywhere

from . import _stats
from ._rvs_sampling import rvs_ratio_uniforms
from ._tukeylambda_stats import (tukeylambda_variance as _tlvar,
                                 tukeylambda_kurtosis as _tlkurt)
from ._distn_infrastructure import (
    get_distribution_names, _kurtosis, _ncx2_cdf, _ncx2_log_pdf, _ncx2_pdf,
    rv_continuous, _skew, _get_fixed_fit_value, _check_shape)
from ._ksstats import kolmogn, kolmognp, kolmogni
from ._constants import (_XMIN, _EULER, _ZETA3,
                         _SQRT_2_OVER_PI, _LOG_SQRT_2_OVER_PI)
from ._censored_data import CensoredData


def _remove_optimizer_parameters(kwds):
    """
    Remove the optimizer-related keyword arguments 'loc', 'scale' and
    'optimizer' from `kwds`.  Then check that `kwds` is empty, and
    raise `TypeError("Unknown arguments: %s." % kwds)` if it is not.

    This function is used in the fit method of distributions that override
    the default method and do not use the default optimization code.

    `kwds` is modified in-place.
    """
    kwds.pop('loc', None)
    kwds.pop('scale', None)
    kwds.pop('optimizer', None)
    kwds.pop('method', None)
    if kwds:
        raise TypeError("Unknown arguments: %s." % kwds)


def _call_super_mom(fun):
    # if fit method is overridden only for MLE and doens't specify what to do
    # if method == 'mm', this decorator calls generic implementation
    def wrapper(self, *args, **kwds):
        method = kwds.get('method', 'mle').lower()
        if method == 'mm':
            return super(type(self), self).fit(*args, **kwds)
        else:
            return fun(self, *args, **kwds)
    return wrapper


class ksone_gen(rv_continuous):
    r"""Kolmogorov-Smirnov one-sided test statistic distribution.

    This is the distribution of the one-sided Kolmogorov-Smirnov (KS)
    statistics :math:`D_n^+` and :math:`D_n^-`
    for a finite sample size ``n`` (the shape parameter).

    %(before_notes)s

    See Also
    --------
    kstwobign, kstwo, kstest

    Notes
    -----
    :math:`D_n^+` and :math:`D_n^-` are given by

    .. math::

        D_n^+ &= \text{sup}_x (F_n(x) - F(x)),\\
        D_n^- &= \text{sup}_x (F(x) - F_n(x)),\\

    where :math:`F` is a continuous CDF and :math:`F_n` is an empirical CDF.
    `ksone` describes the distribution under the null hypothesis of the KS test
    that the empirical CDF corresponds to :math:`n` i.i.d. random variates
    with CDF :math:`F`.

    %(after_notes)s

    References
    ----------
    .. [1] Birnbaum, Z. W. and Tingey, F.H. "One-sided confidence contours
       for probability distribution functions", The Annals of Mathematical
       Statistics, 22(4), pp 592-596 (1951).

    %(example)s

    """
    def _pdf(self, x, n):
        return -scu._smirnovp(n, x)

    def _cdf(self, x, n):
        return scu._smirnovc(n, x)

    def _sf(self, x, n):
        return sc.smirnov(n, x)

    def _ppf(self, q, n):
        return scu._smirnovci(n, q)

    def _isf(self, q, n):
        return sc.smirnovi(n, q)


ksone = ksone_gen(a=0.0, b=1.0, name='ksone')


class kstwo_gen(rv_continuous):
    r"""Kolmogorov-Smirnov two-sided test statistic distribution.

    This is the distribution of the two-sided Kolmogorov-Smirnov (KS)
    statistic :math:`D_n` for a finite sample size ``n``
    (the shape parameter).

    %(before_notes)s

    See Also
    --------
    kstwobign, ksone, kstest

    Notes
    -----
    :math:`D_n` is given by

    .. math::

        D_n = \text{sup}_x |F_n(x) - F(x)|

    where :math:`F` is a (continuous) CDF and :math:`F_n` is an empirical CDF.
    `kstwo` describes the distribution under the null hypothesis of the KS test
    that the empirical CDF corresponds to :math:`n` i.i.d. random variates
    with CDF :math:`F`.

    %(after_notes)s

    References
    ----------
    .. [1] Simard, R., L'Ecuyer, P. "Computing the Two-Sided
       Kolmogorov-Smirnov Distribution",  Journal of Statistical Software,
       Vol 39, 11, 1-18 (2011).

    %(example)s

    """
    def _get_support(self, n):
        return (0.5/(n if not isinstance(n, Iterable) else np.asanyarray(n)),
                1.0)

    def _pdf(self, x, n):
        return kolmognp(n, x)

    def _cdf(self, x, n):
        return kolmogn(n, x)

    def _sf(self, x, n):
        return kolmogn(n, x, cdf=False)

    def _ppf(self, q, n):
        return kolmogni(n, q, cdf=True)

    def _isf(self, q, n):
        return kolmogni(n, q, cdf=False)


# Use the pdf, (not the ppf) to compute moments
kstwo = kstwo_gen(momtype=0, a=0.0, b=1.0, name='kstwo')


class kstwobign_gen(rv_continuous):
    r"""Limiting distribution of scaled Kolmogorov-Smirnov two-sided test statistic.

    This is the asymptotic distribution of the two-sided Kolmogorov-Smirnov
    statistic :math:`\sqrt{n} D_n` that measures the maximum absolute
    distance of the theoretical (continuous) CDF from the empirical CDF.
    (see `kstest`).

    %(before_notes)s

    See Also
    --------
    ksone, kstwo, kstest

    Notes
    -----
    :math:`\sqrt{n} D_n` is given by

    .. math::

        D_n = \text{sup}_x |F_n(x) - F(x)|

    where :math:`F` is a continuous CDF and :math:`F_n` is an empirical CDF.
    `kstwobign`  describes the asymptotic distribution (i.e. the limit of
    :math:`\sqrt{n} D_n`) under the null hypothesis of the KS test that the
    empirical CDF corresponds to i.i.d. random variates with CDF :math:`F`.

    %(after_notes)s

    References
    ----------
    .. [1] Feller, W. "On the Kolmogorov-Smirnov Limit Theorems for Empirical
       Distributions",  Ann. Math. Statist. Vol 19, 177-189 (1948).

    %(example)s

    """
    def _pdf(self, x):
        return -scu._kolmogp(x)

    def _cdf(self, x):
        return scu._kolmogc(x)

    def _sf(self, x):
        return sc.kolmogorov(x)

    def _ppf(self, q):
        return scu._kolmogci(q)

    def _isf(self, q):
        return sc.kolmogi(q)


kstwobign = kstwobign_gen(a=0.0, name='kstwobign')


## Normal distribution

# loc = mu, scale = std
# Keep these implementations out of the class definition so they can be reused
# by other distributions.
_norm_pdf_C = np.sqrt(2*np.pi)
_norm_pdf_logC = np.log(_norm_pdf_C)


def _norm_pdf(x):
    return np.exp(-x**2/2.0) / _norm_pdf_C


def _norm_logpdf(x):
    return -x**2 / 2.0 - _norm_pdf_logC


def _norm_cdf(x):
    return sc.ndtr(x)


def _norm_logcdf(x):
    return sc.log_ndtr(x)


def _norm_ppf(q):
    return sc.ndtri(q)


def _norm_sf(x):
    return _norm_cdf(-x)


def _norm_logsf(x):
    return _norm_logcdf(-x)


def _norm_isf(q):
    return -_norm_ppf(q)


class norm_gen(rv_continuous):
    r"""A normal continuous random variable.

    The location (``loc``) keyword specifies the mean.
    The scale (``scale``) keyword specifies the standard deviation.

    %(before_notes)s

    Notes
    -----
    The probability density function for `norm` is:

    .. math::

        f(x) = \frac{\exp(-x^2/2)}{\sqrt{2\pi}}

    for a real number :math:`x`.

    %(after_notes)s

    %(example)s

    """
    def _rvs(self, size=None, random_state=None):
        return random_state.standard_normal(size)

    def _pdf(self, x):
        # norm.pdf(x) = exp(-x**2/2)/sqrt(2*pi)
        return _norm_pdf(x)

    def _logpdf(self, x):
        return _norm_logpdf(x)

    def _cdf(self, x):
        return _norm_cdf(x)

    def _logcdf(self, x):
        return _norm_logcdf(x)

    def _sf(self, x):
        return _norm_sf(x)

    def _logsf(self, x):
        return _norm_logsf(x)

    def _ppf(self, q):
        return _norm_ppf(q)

    def _isf(self, q):
        return _norm_isf(q)

    def _stats(self):
        return 0.0, 1.0, 0.0, 0.0

    def _entropy(self):
        return 0.5*(np.log(2*np.pi)+1)

    @_call_super_mom
    @replace_notes_in_docstring(rv_continuous, notes="""\
        For the normal distribution, method of moments and maximum likelihood
        estimation give identical fits, and explicit formulas for the estimates
        are available.
        This function uses these explicit formulas for the maximum likelihood
        estimation of the normal distribution parameters, so the
        `optimizer` and `method` arguments are ignored.\n\n""")
    def fit(self, data, **kwds):
        if isinstance(data, CensoredData):
            return super(norm_gen, self).fit(data, **kwds)

        floc = kwds.pop('floc', None)
        fscale = kwds.pop('fscale', None)

        _remove_optimizer_parameters(kwds)

        if floc is not None and fscale is not None:
            # This check is for consistency with `rv_continuous.fit`.
            # Without this check, this function would just return the
            # parameters that were given.
            raise ValueError("All parameters fixed. There is nothing to "
                             "optimize.")

        data = np.asarray(data)

        if not np.isfinite(data).all():
            raise RuntimeError("The data contains non-finite values.")

        if floc is None:
            loc = data.mean()
        else:
            loc = floc

        if fscale is None:
            scale = np.sqrt(((data - loc)**2).mean())
        else:
            scale = fscale

        return loc, scale

    def _munp(self, n):
        """
        @returns Moments of standard normal distribution for integer n >= 0

        See eq. 16 of https://arxiv.org/abs/1209.4340v2
        """
        if n % 2 == 0:
            return sc.factorial2(n - 1)
        else:
            return 0.


norm = norm_gen(name='norm')


class alpha_gen(rv_continuous):
    r"""An alpha continuous random variable.

    %(before_notes)s

    Notes
    -----
    The probability density function for `alpha` ([1]_, [2]_) is:

    .. math::

        f(x, a) = \frac{1}{x^2 \Phi(a) \sqrt{2\pi}} *
                  \exp(-\frac{1}{2} (a-1/x)^2)

    where :math:`\Phi` is the normal CDF, :math:`x > 0`, and :math:`a > 0`.

    `alpha` takes ``a`` as a shape parameter.

    %(after_notes)s

    References
    ----------
    .. [1] Johnson, Kotz, and Balakrishnan, "Continuous Univariate
           Distributions, Volume 1", Second Edition, John Wiley and Sons,
           p. 173 (1994).
    .. [2] Anthony A. Salvia, "Reliability applications of the Alpha
           Distribution", IEEE Transactions on Reliability, Vol. R-34,
           No. 3, pp. 251-252 (1985).

    %(example)s

    """
    _support_mask = rv_continuous._open_support_mask

    def _pdf(self, x, a):
        # alpha.pdf(x, a) = 1/(x**2*Phi(a)*sqrt(2*pi)) * exp(-1/2 * (a-1/x)**2)
        return 1.0/(x**2)/_norm_cdf(a)*_norm_pdf(a-1.0/x)

    def _logpdf(self, x, a):
        return -2*np.log(x) + _norm_logpdf(a-1.0/x) - np.log(_norm_cdf(a))

    def _cdf(self, x, a):
        return _norm_cdf(a-1.0/x) / _norm_cdf(a)

    def _ppf(self, q, a):
        return 1.0/np.asarray(a-sc.ndtri(q*_norm_cdf(a)))

    def _stats(self, a):
        return [np.inf]*2 + [np.nan]*2


alpha = alpha_gen(a=0.0, name='alpha')


class anglit_gen(rv_continuous):
    r"""An anglit continuous random variable.

    %(before_notes)s

    Notes
    -----
    The probability density function for `anglit` is:

    .. math::

        f(x) = \sin(2x + \pi/2) = \cos(2x)

    for :math:`-\pi/4 \le x \le \pi/4`.

    %(after_notes)s

    %(example)s

    """
    def _pdf(self, x):
        # anglit.pdf(x) = sin(2*x + \pi/2) = cos(2*x)
        return np.cos(2*x)

    def _cdf(self, x):
        return np.sin(x+np.pi/4)**2.0

    def _ppf(self, q):
        return np.arcsin(np.sqrt(q))-np.pi/4

    def _stats(self):
        return 0.0, np.pi*np.pi/16-0.5, 0.0, -2*(np.pi**4 - 96)/(np.pi*np.pi-8)**2

    def _entropy(self):
        return 1-np.log(2)


anglit = anglit_gen(a=-np.pi/4, b=np.pi/4, name='anglit')


class arcsine_gen(rv_continuous):
    r"""An arcsine continuous random variable.

    %(before_notes)s

    Notes
    -----
    The probability density function for `arcsine` is:

    .. math::

        f(x) = \frac{1}{\pi \sqrt{x (1-x)}}

    for :math:`0 < x < 1`.

    %(after_notes)s

    %(example)s

    """
    def _pdf(self, x):
        # arcsine.pdf(x) = 1/(pi*sqrt(x*(1-x)))
        with np.errstate(divide='ignore'):
            return 1.0/np.pi/np.sqrt(x*(1-x))

    def _cdf(self, x):
        return 2.0/np.pi*np.arcsin(np.sqrt(x))

    def _ppf(self, q):
        return np.sin(np.pi/2.0*q)**2.0

    def _stats(self):
        mu = 0.5
        mu2 = 1.0/8
        g1 = 0
        g2 = -3.0/2.0
        return mu, mu2, g1, g2

    def _entropy(self):
        return -0.24156447527049044468


arcsine = arcsine_gen(a=0.0, b=1.0, name='arcsine')


class FitDataError(ValueError):
    # This exception is raised by, for example, beta_gen.fit when both floc
    # and fscale are fixed and there are values in the data not in the open
    # interval (floc, floc+fscale).
    def __init__(self, distr, lower, upper):
        self.args = (
            "Invalid values in `data`.  Maximum likelihood "
            "estimation with {distr!r} requires that {lower!r} < "
            "(x - loc)/scale  < {upper!r} for each x in `data`.".format(
                distr=distr, lower=lower, upper=upper),
        )


class FitSolverError(RuntimeError):
    # This exception is raised by, for example, beta_gen.fit when
    # optimize.fsolve returns with ier != 1.
    def __init__(self, mesg):
        emsg = "Solver for the MLE equations failed to converge: "
        emsg += mesg.replace('\n', '')
        self.args = (emsg,)


def _beta_mle_a(a, b, n, s1):
    # The zeros of this function give the MLE for `a`, with
    # `b`, `n` and `s1` given.  `s1` is the sum of the logs of
    # the data. `n` is the number of data points.
    psiab = sc.psi(a + b)
    func = s1 - n * (-psiab + sc.psi(a))
    return func


def _beta_mle_ab(theta, n, s1, s2):
    # Zeros of this function are critical points of
    # the maximum likelihood function.  Solving this system
    # for theta (which contains a and b) gives the MLE for a and b
    # given `n`, `s1` and `s2`.  `s1` is the sum of the logs of the data,
    # and `s2` is the sum of the logs of 1 - data.  `n` is the number
    # of data points.
    a, b = theta
    psiab = sc.psi(a + b)
    func = [s1 - n * (-psiab + sc.psi(a)),
            s2 - n * (-psiab + sc.psi(b))]
    return func


class beta_gen(rv_continuous):
    r"""A beta continuous random variable.

    %(before_notes)s

    Notes
    -----
    The probability density function for `beta` is:

    .. math::

        f(x, a, b) = \frac{\Gamma(a+b) x^{a-1} (1-x)^{b-1}}
                          {\Gamma(a) \Gamma(b)}

    for :math:`0 <= x <= 1`, :math:`a > 0`, :math:`b > 0`, where
    :math:`\Gamma` is the gamma function (`scipy.special.gamma`).

    `beta` takes :math:`a` and :math:`b` as shape parameters.

    %(after_notes)s

    %(example)s

    """
    def _rvs(self, a, b, size=None, random_state=None):
        return random_state.beta(a, b, size)

    def _pdf(self, x, a, b):
        #                     gamma(a+b) * x**(a-1) * (1-x)**(b-1)
        # beta.pdf(x, a, b) = ------------------------------------
        #                              gamma(a)*gamma(b)
        return np.exp(self._logpdf(x, a, b))

    def _logpdf(self, x, a, b):
        lPx = sc.xlog1py(b - 1.0, -x) + sc.xlogy(a - 1.0, x)
        lPx -= sc.betaln(a, b)
        return lPx

    def _cdf(self, x, a, b):
        return sc.btdtr(a, b, x)

    def _ppf(self, q, a, b):
        return sc.btdtri(a, b, q)

    def _stats(self, a, b):
        mn = a*1.0 / (a + b)
        var = (a*b*1.0)/(a+b+1.0)/(a+b)**2.0
        g1 = 2.0*(b-a)*np.sqrt((1.0+a+b)/(a*b)) / (2+a+b)
        g2 = 6.0*(a**3 + a**2*(1-2*b) + b**2*(1+b) - 2*a*b*(2+b))
        g2 /= a*b*(a+b+2)*(a+b+3)
        return mn, var, g1, g2

    def _fitstart(self, data):
        if isinstance(data, CensoredData):
            return super(beta_gen, self)._fitstart(data)

        g1 = _skew(data)
        g2 = _kurtosis(data)

        def func(x):
            a, b = x
            sk = 2*(b-a)*np.sqrt(a + b + 1) / (a + b + 2) / np.sqrt(a*b)
            ku = a**3 - a**2*(2*b-1) + b**2*(b+1) - 2*a*b*(b+2)
            ku /= a*b*(a+b+2)*(a+b+3)
            ku *= 6
            return [sk-g1, ku-g2]
        a, b = optimize.fsolve(func, (1.0, 1.0))
        return super(beta_gen, self)._fitstart(data, args=(a, b))

    @_call_super_mom
    @extend_notes_in_docstring(rv_continuous, notes="""\
        In the special case where `method="MLE"` and
        both `floc` and `fscale` are given, a
        `ValueError` is raised if any value `x` in `data` does not satisfy
        `floc < x < floc + fscale`.\n\n""")
    def fit(self, data, *args, **kwds):
        # Override rv_continuous.fit, so we can more efficiently handle the
        # case where floc and fscale are given.

        floc = kwds.get('floc', None)
        fscale = kwds.get('fscale', None)

        if isinstance(data, CensoredData) or floc is None or fscale is None:
            # do general fit
            return super(beta_gen, self).fit(data, *args, **kwds)

        # We already got these from kwds, so just pop them.
        kwds.pop('floc', None)
        kwds.pop('fscale', None)

        f0 = _get_fixed_fit_value(kwds, ['f0', 'fa', 'fix_a'])
        f1 = _get_fixed_fit_value(kwds, ['f1', 'fb', 'fix_b'])

        _remove_optimizer_parameters(kwds)

        if f0 is not None and f1 is not None:
            # This check is for consistency with `rv_continuous.fit`.
            raise ValueError("All parameters fixed. There is nothing to "
                             "optimize.")

        # Special case: loc and scale are constrained, so we are fitting
        # just the shape parameters.  This can be done much more efficiently
        # than the method used in `rv_continuous.fit`.  (See the subsection
        # "Two unknown parameters" in the section "Maximum likelihood" of
        # the Wikipedia article on the Beta distribution for the formulas.)

        if not np.isfinite(data).all():
            raise RuntimeError("The data contains non-finite values.")

        # Normalize the data to the interval [0, 1].
        data = (np.ravel(data) - floc) / fscale
        if np.any(data <= 0) or np.any(data >= 1):
            raise FitDataError("beta", lower=floc, upper=floc + fscale)

        xbar = data.mean()

        if f0 is not None or f1 is not None:
            # One of the shape parameters is fixed.

            if f0 is not None:
                # The shape parameter a is fixed, so swap the parameters
                # and flip the data.  We always solve for `a`.  The result
                # will be swapped back before returning.
                b = f0
                data = 1 - data
                xbar = 1 - xbar
            else:
                b = f1

            # Initial guess for a.  Use the formula for the mean of the beta
            # distribution, E[x] = a / (a + b), to generate a reasonable
            # starting point based on the mean of the data and the given
            # value of b.
            a = b * xbar / (1 - xbar)

            # Compute the MLE for `a` by solving _beta_mle_a.
            theta, info, ier, mesg = optimize.fsolve(
                _beta_mle_a, a,
                args=(b, len(data), np.log(data).sum()),
                full_output=True
            )
            if ier != 1:
                raise FitSolverError(mesg=mesg)
            a = theta[0]

            if f0 is not None:
                # The shape parameter a was fixed, so swap back the
                # parameters.
                a, b = b, a

        else:
            # Neither of the shape parameters is fixed.

            # s1 and s2 are used in the extra arguments passed to _beta_mle_ab
            # by optimize.fsolve.
            s1 = np.log(data).sum()
            s2 = sc.log1p(-data).sum()

            # Use the "method of moments" to estimate the initial
            # guess for a and b.
            fac = xbar * (1 - xbar) / data.var(ddof=0) - 1
            a = xbar * fac
            b = (1 - xbar) * fac

            # Compute the MLE for a and b by solving _beta_mle_ab.
            theta, info, ier, mesg = optimize.fsolve(
                _beta_mle_ab, [a, b],
                args=(len(data), s1, s2),
                full_output=True
            )
            if ier != 1:
                raise FitSolverError(mesg=mesg)
            a, b = theta

        return a, b, floc, fscale


beta = beta_gen(a=0.0, b=1.0, name='beta')


class betaprime_gen(rv_continuous):
    r"""A beta prime continuous random variable.

    %(before_notes)s

    Notes
    -----
    The probability density function for `betaprime` is:

    .. math::

        f(x, a, b) = \frac{x^{a-1} (1+x)^{-a-b}}{\beta(a, b)}

    for :math:`x >= 0`, :math:`a > 0`, :math:`b > 0`, where
    :math:`\beta(a, b)` is the beta function (see `scipy.special.beta`).

    `betaprime` takes ``a`` and ``b`` as shape parameters.

    %(after_notes)s

    %(example)s

    """
    _support_mask = rv_continuous._open_support_mask

    def _rvs(self, a, b, size=None, random_state=None):
        u1 = gamma.rvs(a, size=size, random_state=random_state)
        u2 = gamma.rvs(b, size=size, random_state=random_state)
        return u1 / u2

    def _pdf(self, x, a, b):
        # betaprime.pdf(x, a, b) = x**(a-1) * (1+x)**(-a-b) / beta(a, b)
        return np.exp(self._logpdf(x, a, b))

    def _logpdf(self, x, a, b):
        return sc.xlogy(a - 1.0, x) - sc.xlog1py(a + b, x) - sc.betaln(a, b)

    def _cdf(self, x, a, b):
        return sc.betainc(a, b, x/(1.+x))

    def _munp(self, n, a, b):
        if n == 1.0:
            return np.where(b > 1,
                            a/(b-1.0),
                            np.inf)
        elif n == 2.0:
            return np.where(b > 2,
                            a*(a+1.0)/((b-2.0)*(b-1.0)),
                            np.inf)
        elif n == 3.0:
            return np.where(b > 3,
                            a*(a+1.0)*(a+2.0)/((b-3.0)*(b-2.0)*(b-1.0)),
                            np.inf)
        elif n == 4.0:
            return np.where(b > 4,
                            (a*(a + 1.0)*(a + 2.0)*(a + 3.0) /
                             ((b - 4.0)*(b - 3.0)*(b - 2.0)*(b - 1.0))),
                            np.inf)
        else:
            raise NotImplementedError


betaprime = betaprime_gen(a=0.0, name='betaprime')


class bradford_gen(rv_continuous):
    r"""A Bradford continuous random variable.

    %(before_notes)s

    Notes
    -----
    The probability density function for `bradford` is:

    .. math::

        f(x, c) = \frac{c}{\log(1+c) (1+cx)}

    for :math:`0 <= x <= 1` and :math:`c > 0`.

    `bradford` takes ``c`` as a shape parameter for :math:`c`.

    %(after_notes)s

    %(example)s

    """
    def _pdf(self, x, c):
        # bradford.pdf(x, c) = c / (k * (1+c*x))
        return c / (c*x + 1.0) / sc.log1p(c)

    def _cdf(self, x, c):
        return sc.log1p(c*x) / sc.log1p(c)

    def _ppf(self, q, c):
        return sc.expm1(q * sc.log1p(c)) / c

    def _stats(self, c, moments='mv'):
        k = np.log(1.0+c)
        mu = (c-k)/(c*k)
        mu2 = ((c+2.0)*k-2.0*c)/(2*c*k*k)
        g1 = None
        g2 = None
        if 's' in moments:
            g1 = np.sqrt(2)*(12*c*c-9*c*k*(c+2)+2*k*k*(c*(c+3)+3))
            g1 /= np.sqrt(c*(c*(k-2)+2*k))*(3*c*(k-2)+6*k)
        if 'k' in moments:
            g2 = (c**3*(k-3)*(k*(3*k-16)+24)+12*k*c*c*(k-4)*(k-3) +
                  6*c*k*k*(3*k-14) + 12*k**3)
            g2 /= 3*c*(c*(k-2)+2*k)**2
        return mu, mu2, g1, g2

    def _entropy(self, c):
        k = np.log(1+c)
        return k/2.0 - np.log(c/k)


bradford = bradford_gen(a=0.0, b=1.0, name='bradford')


class burr_gen(rv_continuous):
    r"""A Burr (Type III) continuous random variable.

    %(before_notes)s

    See Also
    --------
    fisk : a special case of either `burr` or `burr12` with ``d=1``
    burr12 : Burr Type XII distribution
    mielke : Mielke Beta-Kappa / Dagum distribution

    Notes
    -----
    The probability density function for `burr` is:

    .. math::

        f(x, c, d) = c d x^{-c - 1} / (1 + x^{-c})^{d + 1}

    for :math:`x >= 0` and :math:`c, d > 0`.

    `burr` takes :math:`c` and :math:`d` as shape parameters.

    This is the PDF corresponding to the third CDF given in Burr's list;
    specifically, it is equation (11) in Burr's paper [1]_. The distribution
    is also commonly referred to as the Dagum distribution [2]_. If the
    parameter :math:`c < 1` then the mean of the distribution does not
    exist and if :math:`c < 2` the variance does not exist [2]_.
    The PDF is finite at the left endpoint :math:`x = 0` if :math:`c * d >= 1`.

    %(after_notes)s

    References
    ----------
    .. [1] Burr, I. W. "Cumulative frequency functions", Annals of
       Mathematical Statistics, 13(2), pp 215-232 (1942).
    .. [2] https://en.wikipedia.org/wiki/Dagum_distribution
    .. [3] Kleiber, Christian. "A guide to the Dagum distributions."
       Modeling Income Distributions and Lorenz Curves  pp 97-117 (2008).

    %(example)s

    """
    # Do not set _support_mask to rv_continuous._open_support_mask
    # Whether the left-hand endpoint is suitable for pdf evaluation is dependent
    # on the values of c and d: if c*d >= 1, the pdf is finite, otherwise infinite.

    def _pdf(self, x, c, d):
        # burr.pdf(x, c, d) = c * d * x**(-c-1) * (1+x**(-c))**(-d-1)
        output = _lazywhere(x == 0, [x, c, d],
                   lambda x_, c_, d_: c_ * d_ * (x_**(c_*d_-1)) / (1 + x_**c_),
                   f2 = lambda x_, c_, d_: (c_ * d_ * (x_ ** (-c_ - 1.0)) /
                                            ((1 + x_ ** (-c_)) ** (d_ + 1.0))))
        if output.ndim == 0:
            return output[()]
        return output

    def _logpdf(self, x, c, d):
        output = _lazywhere(
            x == 0, [x, c, d],
            lambda x_, c_, d_: (np.log(c_) + np.log(d_) + sc.xlogy(c_*d_ - 1, x_)
                                - (d_+1) * sc.log1p(x_**(c_))),
            f2 = lambda x_, c_, d_: (np.log(c_) + np.log(d_)
                                     + sc.xlogy(-c_ - 1, x_)
                                     - sc.xlog1py(d_+1, x_**(-c_))))
        if output.ndim == 0:
            return output[()]
        return output

    def _cdf(self, x, c, d):
        return (1 + x**(-c))**(-d)

    def _logcdf(self, x, c, d):
        return sc.log1p(x**(-c)) * (-d)

    def _sf(self, x, c, d):
        return np.exp(self._logsf(x, c, d))

    def _logsf(self, x, c, d):
        return np.log1p(- (1 + x**(-c))**(-d))

    def _ppf(self, q, c, d):
        return (q**(-1.0/d) - 1)**(-1.0/c)

    def _stats(self, c, d):
        nc = np.arange(1, 5).reshape(4,1) / c
        #ek is the kth raw moment, e1 is the mean e2-e1**2 variance etc.
        e1, e2, e3, e4 = sc.beta(d + nc, 1. - nc) * d
        mu = np.where(c > 1.0, e1, np.nan)
        mu2_if_c = e2 - mu**2
        mu2 = np.where(c > 2.0, mu2_if_c, np.nan)
        g1 = _lazywhere(
            c > 3.0,
            (c, e1, e2, e3, mu2_if_c),
            lambda c, e1, e2, e3, mu2_if_c: (e3 - 3*e2*e1 + 2*e1**3) / np.sqrt((mu2_if_c)**3),
            fillvalue=np.nan)
        g2 = _lazywhere(
            c > 4.0,
            (c, e1, e2, e3, e4, mu2_if_c),
            lambda c, e1, e2, e3, e4, mu2_if_c: (
                ((e4 - 4*e3*e1 + 6*e2*e1**2 - 3*e1**4) / mu2_if_c**2) - 3),
            fillvalue=np.nan)
        if np.ndim(c) == 0:
            return mu.item(), mu2.item(), g1.item(), g2.item()
        return mu, mu2, g1, g2

    def _munp(self, n, c, d):
        def __munp(n, c, d):
            nc = 1. * n / c
            return d * sc.beta(1.0 - nc, d + nc)
        n, c, d = np.asarray(n), np.asarray(c), np.asarray(d)
        return _lazywhere((c > n) & (n == n) & (d == d), (c, d, n),
                          lambda c, d, n: __munp(n, c, d),
                          np.nan)


burr = burr_gen(a=0.0, name='burr')


class burr12_gen(rv_continuous):
    r"""A Burr (Type XII) continuous random variable.

    %(before_notes)s

    See Also
    --------
    fisk : a special case of either `burr` or `burr12` with ``d=1``
    burr : Burr Type III distribution

    Notes
    -----
    The probability density function for `burr` is:

    .. math::

        f(x, c, d) = c d x^{c-1} / (1 + x^c)^{d + 1}

    for :math:`x >= 0` and :math:`c, d > 0`.

    `burr12` takes ``c`` and ``d`` as shape parameters for :math:`c`
    and :math:`d`.

    This is the PDF corresponding to the twelfth CDF given in Burr's list;
    specifically, it is equation (20) in Burr's paper [1]_.

    %(after_notes)s

    The Burr type 12 distribution is also sometimes referred to as
    the Singh-Maddala distribution from NIST [2]_.

    References
    ----------
    .. [1] Burr, I. W. "Cumulative frequency functions", Annals of
       Mathematical Statistics, 13(2), pp 215-232 (1942).

    .. [2] https://www.itl.nist.gov/div898/software/dataplot/refman2/auxillar/b12pdf.htm

    .. [3] "Burr distribution",
       https://en.wikipedia.org/wiki/Burr_distribution

    %(example)s

    """
    def _pdf(self, x, c, d):
        # burr12.pdf(x, c, d) = c * d * x**(c-1) * (1+x**(c))**(-d-1)
        return np.exp(self._logpdf(x, c, d))

    def _logpdf(self, x, c, d):
        return np.log(c) + np.log(d) + sc.xlogy(c - 1, x) + sc.xlog1py(-d-1, x**c)

    def _cdf(self, x, c, d):
        return -sc.expm1(self._logsf(x, c, d))

    def _logcdf(self, x, c, d):
        return sc.log1p(-(1 + x**c)**(-d))

    def _sf(self, x, c, d):
        return np.exp(self._logsf(x, c, d))

    def _logsf(self, x, c, d):
        return sc.xlog1py(-d, x**c)

    def _ppf(self, q, c, d):
        # The following is an implementation of
        #   ((1 - q)**(-1.0/d) - 1)**(1.0/c)
        # that does a better job handling small values of q.
        return sc.expm1(-1/d * sc.log1p(-q))**(1/c)

    def _munp(self, n, c, d):
        nc = 1. * n / c
        return d * sc.beta(1.0 + nc, d - nc)


burr12 = burr12_gen(a=0.0, name='burr12')


class fisk_gen(burr_gen):
    r"""A Fisk continuous random variable.

    The Fisk distribution is also known as the log-logistic distribution.

    %(before_notes)s

    See Also
    --------
    burr

    Notes
    -----
    The probability density function for `fisk` is:

    .. math::

        f(x, c) = c x^{-c-1} (1 + x^{-c})^{-2}

    for :math:`x >= 0` and :math:`c > 0`.

    `fisk` takes ``c`` as a shape parameter for :math:`c`.

    `fisk` is a special case of `burr` or `burr12` with ``d=1``.

    %(after_notes)s

    %(example)s

    """
    def _pdf(self, x, c):
        # fisk.pdf(x, c) = c * x**(-c-1) * (1 + x**(-c))**(-2)
        return burr._pdf(x, c, 1.0)

    def _cdf(self, x, c):
        return burr._cdf(x, c, 1.0)

    def _sf(self, x, c):
        return burr._sf(x, c, 1.0)

    def _logpdf(self, x, c):
        # fisk.pdf(x, c) = c * x**(-c-1) * (1 + x**(-c))**(-2)
        return burr._logpdf(x, c, 1.0)

    def _logcdf(self, x, c):
        return burr._logcdf(x, c, 1.0)

    def _logsf(self, x, c):
        return burr._logsf(x, c, 1.0)

    def _ppf(self, x, c):
        return burr._ppf(x, c, 1.0)

    def _munp(self, n, c):
        return burr._munp(n, c, 1.0)

    def _stats(self, c):
        return burr._stats(c, 1.0)

    def _entropy(self, c):
        return 2 - np.log(c)


fisk = fisk_gen(a=0.0, name='fisk')


class cauchy_gen(rv_continuous):
    r"""A Cauchy continuous random variable.

    %(before_notes)s

    Notes
    -----
    The probability density function for `cauchy` is

    .. math::

        f(x) = \frac{1}{\pi (1 + x^2)}

    for a real number :math:`x`.

    %(after_notes)s

    %(example)s

    """
    def _pdf(self, x):
        # cauchy.pdf(x) = 1 / (pi * (1 + x**2))
        return 1.0/np.pi/(1.0+x*x)

    def _cdf(self, x):
        return 0.5 + 1.0/np.pi*np.arctan(x)

    def _ppf(self, q):
        return np.tan(np.pi*q-np.pi/2.0)

    def _sf(self, x):
        return 0.5 - 1.0/np.pi*np.arctan(x)

    def _isf(self, q):
        return np.tan(np.pi/2.0-np.pi*q)

    def _stats(self):
        return np.nan, np.nan, np.nan, np.nan

    def _entropy(self):
        return np.log(4*np.pi)

    def _fitstart(self, data, args=None):
        # Initialize ML guesses using quartiles instead of moments.
        p25, p50, p75 = np.percentile(data, [25, 50, 75])
        return p50, (p75 - p25)/2


cauchy = cauchy_gen(name='cauchy')


class chi_gen(rv_continuous):
    r"""A chi continuous random variable.

    %(before_notes)s

    Notes
    -----
    The probability density function for `chi` is:

    .. math::

        f(x, k) = \frac{1}{2^{k/2-1} \Gamma \left( k/2 \right)}
                   x^{k-1} \exp \left( -x^2/2 \right)

    for :math:`x >= 0` and :math:`k > 0` (degrees of freedom, denoted ``df``
    in the implementation). :math:`\Gamma` is the gamma function
    (`scipy.special.gamma`).

    Special cases of `chi` are:

        - ``chi(1, loc, scale)`` is equivalent to `halfnorm`
        - ``chi(2, 0, scale)`` is equivalent to `rayleigh`
        - ``chi(3, 0, scale)`` is equivalent to `maxwell`

    `chi` takes ``df`` as a shape parameter.

    %(after_notes)s

    %(example)s

    """

    def _rvs(self, df, size=None, random_state=None):
        return np.sqrt(chi2.rvs(df, size=size, random_state=random_state))

    def _pdf(self, x, df):
        #                   x**(df-1) * exp(-x**2/2)
        # chi.pdf(x, df) =  -------------------------
        #                   2**(df/2-1) * gamma(df/2)
        return np.exp(self._logpdf(x, df))

    def _logpdf(self, x, df):
        l = np.log(2) - .5*np.log(2)*df - sc.gammaln(.5*df)
        return l + sc.xlogy(df - 1., x) - .5*x**2

    def _cdf(self, x, df):
        return sc.gammainc(.5*df, .5*x**2)

    def _ppf(self, q, df):
        return np.sqrt(2*sc.gammaincinv(.5*df, q))

    def _stats(self, df):
        mu = np.sqrt(2)*sc.gamma(df/2.0+0.5)/sc.gamma(df/2.0)
        mu2 = df - mu*mu
        g1 = (2*mu**3.0 + mu*(1-2*df))/np.asarray(np.power(mu2, 1.5))
        g2 = 2*df*(1.0-df)-6*mu**4 + 4*mu**2 * (2*df-1)
        g2 /= np.asarray(mu2**2.0)
        return mu, mu2, g1, g2


chi = chi_gen(a=0.0, name='chi')


class chi2_gen(rv_continuous):
    r"""A chi-squared continuous random variable.

    For the noncentral chi-square distribution, see `ncx2`.

    %(before_notes)s

    See Also
    --------
    ncx2

    Notes
    -----
    The probability density function for `chi2` is:

    .. math::

        f(x, k) = \frac{1}{2^{k/2} \Gamma \left( k/2 \right)}
                   x^{k/2-1} \exp \left( -x/2 \right)

    for :math:`x > 0`  and :math:`k > 0` (degrees of freedom, denoted ``df``
    in the implementation).

    `chi2` takes ``df`` as a shape parameter.

    The chi-squared distribution is a special case of the gamma
    distribution, with gamma parameters ``a = df/2``, ``loc = 0`` and
    ``scale = 2``.

    %(after_notes)s

    %(example)s

    """
    def _rvs(self, df, size=None, random_state=None):
        return random_state.chisquare(df, size)

    def _pdf(self, x, df):
        # chi2.pdf(x, df) = 1 / (2*gamma(df/2)) * (x/2)**(df/2-1) * exp(-x/2)
        return np.exp(self._logpdf(x, df))

    def _logpdf(self, x, df):
        return sc.xlogy(df/2.-1, x) - x/2. - sc.gammaln(df/2.) - (np.log(2)*df)/2.

    def _cdf(self, x, df):
        return sc.chdtr(df, x)

    def _sf(self, x, df):
        return sc.chdtrc(df, x)

    def _isf(self, p, df):
        return sc.chdtri(df, p)

    def _ppf(self, p, df):
        return 2*sc.gammaincinv(df/2, p)

    def _stats(self, df):
        mu = df
        mu2 = 2*df
        g1 = 2*np.sqrt(2.0/df)
        g2 = 12.0/df
        return mu, mu2, g1, g2


chi2 = chi2_gen(a=0.0, name='chi2')


class cosine_gen(rv_continuous):
    r"""A cosine continuous random variable.

    %(before_notes)s

    Notes
    -----
    The cosine distribution is an approximation to the normal distribution.
    The probability density function for `cosine` is:

    .. math::

        f(x) = \frac{1}{2\pi} (1+\cos(x))

    for :math:`-\pi \le x \le \pi`.

    %(after_notes)s

    %(example)s

    """
    def _pdf(self, x):
        # cosine.pdf(x) = 1/(2*pi) * (1+cos(x))
        return 1.0/2/np.pi*(1+np.cos(x))

    def _cdf(self, x):
        return 1.0/2/np.pi*(np.pi + x + np.sin(x))

    def _stats(self):
        return 0.0, np.pi*np.pi/3.0-2.0, 0.0, -6.0*(np.pi**4-90)/(5.0*(np.pi*np.pi-6)**2)

    def _entropy(self):
        return np.log(4*np.pi)-1.0


cosine = cosine_gen(a=-np.pi, b=np.pi, name='cosine')


class dgamma_gen(rv_continuous):
    r"""A double gamma continuous random variable.

    %(before_notes)s

    Notes
    -----
    The probability density function for `dgamma` is:

    .. math::

        f(x, a) = \frac{1}{2\Gamma(a)} |x|^{a-1} \exp(-|x|)

    for a real number :math:`x` and :math:`a > 0`. :math:`\Gamma` is the
    gamma function (`scipy.special.gamma`).

    `dgamma` takes ``a`` as a shape parameter for :math:`a`.

    %(after_notes)s

    %(example)s

    """
    def _rvs(self, a, size=None, random_state=None):
        u = random_state.uniform(size=size)
        gm = gamma.rvs(a, size=size, random_state=random_state)
        return gm * np.where(u >= 0.5, 1, -1)

    def _pdf(self, x, a):
        # dgamma.pdf(x, a) = 1 / (2*gamma(a)) * abs(x)**(a-1) * exp(-abs(x))
        ax = abs(x)
        return 1.0/(2*sc.gamma(a))*ax**(a-1.0) * np.exp(-ax)

    def _logpdf(self, x, a):
        ax = abs(x)
        return sc.xlogy(a - 1.0, ax) - ax - np.log(2) - sc.gammaln(a)

    def _cdf(self, x, a):
        fac = 0.5*sc.gammainc(a, abs(x))
        return np.where(x > 0, 0.5 + fac, 0.5 - fac)

    def _sf(self, x, a):
        fac = 0.5*sc.gammainc(a, abs(x))
        return np.where(x > 0, 0.5-fac, 0.5+fac)

    def _ppf(self, q, a):
        fac = sc.gammainccinv(a, 1-abs(2*q-1))
        return np.where(q > 0.5, fac, -fac)

    def _stats(self, a):
        mu2 = a*(a+1.0)
        return 0.0, mu2, 0.0, (a+2.0)*(a+3.0)/mu2-3.0


dgamma = dgamma_gen(name='dgamma')


class dweibull_gen(rv_continuous):
    r"""A double Weibull continuous random variable.

    %(before_notes)s

    Notes
    -----
    The probability density function for `dweibull` is given by

    .. math::

        f(x, c) = c / 2 |x|^{c-1} \exp(-|x|^c)

    for a real number :math:`x` and :math:`c > 0`.

    `dweibull` takes ``c`` as a shape parameter for :math:`c`.

    %(after_notes)s

    %(example)s

    """
    def _rvs(self, c, size=None, random_state=None):
        u = random_state.uniform(size=size)
        w = weibull_min.rvs(c, size=size, random_state=random_state)
        return w * (np.where(u >= 0.5, 1, -1))

    def _pdf(self, x, c):
        # dweibull.pdf(x, c) = c / 2 * abs(x)**(c-1) * exp(-abs(x)**c)
        ax = abs(x)
        Px = c / 2.0 * ax**(c-1.0) * np.exp(-ax**c)
        return Px

    def _logpdf(self, x, c):
        ax = abs(x)
        return np.log(c) - np.log(2.0) + sc.xlogy(c - 1.0, ax) - ax**c

    def _cdf(self, x, c):
        Cx1 = 0.5 * np.exp(-abs(x)**c)
        return np.where(x > 0, 1 - Cx1, Cx1)

    def _ppf(self, q, c):
        fac = 2. * np.where(q <= 0.5, q, 1. - q)
        fac = np.power(-np.log(fac), 1.0 / c)
        return np.where(q > 0.5, fac, -fac)

    def _munp(self, n, c):
        return (1 - (n % 2)) * sc.gamma(1.0 + 1.0 * n / c)

    # since we know that all odd moments are zeros, return them at once.
    # returning Nones from _stats makes the public stats call _munp
    # so overall we're saving one or two gamma function evaluations here.
    def _stats(self, c):
        return 0, None, 0, None


dweibull = dweibull_gen(name='dweibull')


class expon_gen(rv_continuous):
    r"""An exponential continuous random variable.

    %(before_notes)s

    Notes
    -----
    The probability density function for `expon` is:

    .. math::

        f(x) = \exp(-x)

    for :math:`x \ge 0`.

    %(after_notes)s

    A common parameterization for `expon` is in terms of the rate parameter
    ``lambda``, such that ``pdf = lambda * exp(-lambda * x)``. This
    parameterization corresponds to using ``scale = 1 / lambda``.

    The exponential distribution is a special case of the gamma
    distributions, with gamma shape parameter ``a = 1``.

    %(example)s

    """
    def _rvs(self, size=None, random_state=None):
        return random_state.standard_exponential(size)

    def _pdf(self, x):
        # expon.pdf(x) = exp(-x)
        return np.exp(-x)

    def _logpdf(self, x):
        return -x

    def _cdf(self, x):
        return -sc.expm1(-x)

    def _ppf(self, q):
        return -sc.log1p(-q)

    def _sf(self, x):
        return np.exp(-x)

    def _logsf(self, x):
        return -x

    def _isf(self, q):
        return -np.log(q)

    def _stats(self):
        return 1.0, 1.0, 2.0, 6.0

    def _entropy(self):
        return 1.0

    @_call_super_mom
    @replace_notes_in_docstring(rv_continuous, notes="""\
        When `method='MLE'`,
        this function uses explicit formulas for the maximum likelihood
        estimation of the exponential distribution parameters, so the
        `optimizer`, `loc` and `scale` keyword arguments are
        ignored.\n\n""")
    def fit(self, data, *args, **kwds):
        if len(args) > 0:
            raise TypeError("Too many arguments.")

        if isinstance(data, CensoredData):
            return super(expon_gen, self).fit(data, *args, **kwds)

        floc = kwds.pop('floc', None)
        fscale = kwds.pop('fscale', None)

        _remove_optimizer_parameters(kwds)

        if floc is not None and fscale is not None:
            # This check is for consistency with `rv_continuous.fit`.
            raise ValueError("All parameters fixed. There is nothing to "
                             "optimize.")

        data = np.asarray(data)

        if not np.isfinite(data).all():
            raise RuntimeError("The data contains non-finite values.")

        data_min = data.min()

        if floc is None:
            # ML estimate of the location is the minimum of the data.
            loc = data_min
        else:
            loc = floc
            if data_min < loc:
                # There are values that are less than the specified loc.
                raise FitDataError("expon", lower=floc, upper=np.inf)

        if fscale is None:
            # ML estimate of the scale is the shifted mean.
            scale = data.mean() - loc
        else:
            scale = fscale

        # We expect the return values to be floating point, so ensure it
        # by explicitly converting to float.
        return float(loc), float(scale)


expon = expon_gen(a=0.0, name='expon')


class exponnorm_gen(rv_continuous):
    r"""An exponentially modified Normal continuous random variable.

    Also known as the exponentially modified Gaussian distribution [1]_.

    %(before_notes)s

    Notes
    -----
    The probability density function for `exponnorm` is:

    .. math::

        f(x, K) = \frac{1}{2K} \exp\left(\frac{1}{2 K^2} - x / K \right)
                  \text{erfc}\left(-\frac{x - 1/K}{\sqrt{2}}\right)

    where :math:`x` is a real number and :math:`K > 0`.

    It can be thought of as the sum of a standard normal random variable
    and an independent exponentially distributed random variable with rate
    ``1/K``.

    %(after_notes)s

    An alternative parameterization of this distribution (for example, in
    the Wikpedia article [1]_) involves three parameters, :math:`\mu`,
    :math:`\lambda` and :math:`\sigma`.

    In the present parameterization this corresponds to having ``loc`` and
    ``scale`` equal to :math:`\mu` and :math:`\sigma`, respectively, and
    shape parameter :math:`K = 1/(\sigma\lambda)`.

    .. versionadded:: 0.16.0

    References
    ----------
    .. [1] Exponentially modified Gaussian distribution, Wikipedia,
           https://en.wikipedia.org/wiki/Exponentially_modified_Gaussian_distribution

    %(example)s

    """
    def _rvs(self, K, size=None, random_state=None):
        expval = random_state.standard_exponential(size) * K
        gval = random_state.standard_normal(size)
        return expval + gval

    def _pdf(self, x, K):
        return np.exp(self._logpdf(x, K))

    def _logpdf(self, x, K):
        invK = 1.0 / K
        exparg = invK * (0.5 * invK - x)
        return exparg + _norm_logcdf(x - invK) - np.log(K)

    def _cdf(self, x, K):
        invK = 1.0 / K
        expval = invK * (0.5 * invK - x)
        logprod = expval + _norm_logcdf(x - invK)
        return _norm_cdf(x) - np.exp(logprod)

    def _sf(self, x, K):
        invK = 1.0 / K
        expval = invK * (0.5 * invK - x)
        logprod = expval + _norm_logcdf(x - invK)
        return _norm_cdf(-x) + np.exp(logprod)

    def _stats(self, K):
        K2 = K * K
        opK2 = 1.0 + K2
        skw = 2 * K**3 * opK2**(-1.5)
        krt = 6.0 * K2 * K2 * opK2**(-2)
        return K, opK2, skw, krt


exponnorm = exponnorm_gen(name='exponnorm')


class exponweib_gen(rv_continuous):
    r"""An exponentiated Weibull continuous random variable.

    %(before_notes)s

    See Also
    --------
    weibull_min, numpy.random.RandomState.weibull

    Notes
    -----
    The probability density function for `exponweib` is:

    .. math::

        f(x, a, c) = a c [1-\exp(-x^c)]^{a-1} \exp(-x^c) x^{c-1}

    and its cumulative distribution function is:

    .. math::

        F(x, a, c) = [1-\exp(-x^c)]^a

    for :math:`x > 0`, :math:`a > 0`, :math:`c > 0`.

    `exponweib` takes :math:`a` and :math:`c` as shape parameters:

    * :math:`a` is the exponentiation parameter,
      with the special case :math:`a=1` corresponding to the
      (non-exponentiated) Weibull distribution `weibull_min`.
    * :math:`c` is the shape parameter of the non-exponentiated Weibull law.

    %(after_notes)s

    References
    ----------
    https://en.wikipedia.org/wiki/Exponentiated_Weibull_distribution

    %(example)s

    """
    def _pdf(self, x, a, c):
        # exponweib.pdf(x, a, c) =
        #     a * c * (1-exp(-x**c))**(a-1) * exp(-x**c)*x**(c-1)
        return np.exp(self._logpdf(x, a, c))

    def _logpdf(self, x, a, c):
        negxc = -x**c
        exm1c = -sc.expm1(negxc)
        logp = (np.log(a) + np.log(c) + sc.xlogy(a - 1.0, exm1c) +
                negxc + sc.xlogy(c - 1.0, x))
        return logp

    def _cdf(self, x, a, c):
        exm1c = -sc.expm1(-x**c)
        return exm1c**a

    def _ppf(self, q, a, c):
        return (-sc.log1p(-q**(1.0/a)))**np.asarray(1.0/c)


exponweib = exponweib_gen(a=0.0, name='exponweib')


class exponpow_gen(rv_continuous):
    r"""An exponential power continuous random variable.

    %(before_notes)s

    Notes
    -----
    The probability density function for `exponpow` is:

    .. math::

        f(x, b) = b x^{b-1} \exp(1 + x^b - \exp(x^b))

    for :math:`x \ge 0`, :math:`b > 0`.  Note that this is a different
    distribution from the exponential power distribution that is also known
    under the names "generalized normal" or "generalized Gaussian".

    `exponpow` takes ``b`` as a shape parameter for :math:`b`.

    %(after_notes)s

    References
    ----------
    http://www.math.wm.edu/~leemis/chart/UDR/PDFs/Exponentialpower.pdf

    %(example)s

    """
    def _pdf(self, x, b):
        # exponpow.pdf(x, b) = b * x**(b-1) * exp(1 + x**b - exp(x**b))
        return np.exp(self._logpdf(x, b))

    def _logpdf(self, x, b):
        xb = x**b
        f = 1 + np.log(b) + sc.xlogy(b - 1.0, x) + xb - np.exp(xb)
        return f

    def _cdf(self, x, b):
        return -sc.expm1(-sc.expm1(x**b))

    def _sf(self, x, b):
        return np.exp(-sc.expm1(x**b))

    def _isf(self, x, b):
        return (sc.log1p(-np.log(x)))**(1./b)

    def _ppf(self, q, b):
        return pow(sc.log1p(-sc.log1p(-q)), 1.0/b)


exponpow = exponpow_gen(a=0.0, name='exponpow')


class fatiguelife_gen(rv_continuous):
    r"""A fatigue-life (Birnbaum-Saunders) continuous random variable.

    %(before_notes)s

    Notes
    -----
    The probability density function for `fatiguelife` is:

    .. math::

        f(x, c) = \frac{x+1}{2c\sqrt{2\pi x^3}} \exp(-\frac{(x-1)^2}{2x c^2})

    for :math:`x >= 0` and :math:`c > 0`.

    `fatiguelife` takes ``c`` as a shape parameter for :math:`c`.

    %(after_notes)s

    References
    ----------
    .. [1] "Birnbaum-Saunders distribution",
           https://en.wikipedia.org/wiki/Birnbaum-Saunders_distribution

    %(example)s

    """
    _support_mask = rv_continuous._open_support_mask

    def _rvs(self, c, size=None, random_state=None):
        z = random_state.standard_normal(size)
        x = 0.5*c*z
        x2 = x*x
        t = 1.0 + 2*x2 + 2*x*np.sqrt(1 + x2)
        return t

    def _pdf(self, x, c):
        # fatiguelife.pdf(x, c) =
        #     (x+1) / (2*c*sqrt(2*pi*x**3)) * exp(-(x-1)**2/(2*x*c**2))
        return np.exp(self._logpdf(x, c))

    def _logpdf(self, x, c):
        return (np.log(x+1) - (x-1)**2 / (2.0*x*c**2) - np.log(2*c) -
                0.5*(np.log(2*np.pi) + 3*np.log(x)))

    def _cdf(self, x, c):
        return _norm_cdf(1.0 / c * (np.sqrt(x) - 1.0/np.sqrt(x)))

    def _ppf(self, q, c):
        tmp = c*sc.ndtri(q)
        return 0.25 * (tmp + np.sqrt(tmp**2 + 4))**2

    def _sf(self, x, c):
        return _norm_sf(1.0 / c * (np.sqrt(x) - 1.0/np.sqrt(x)))

    def _isf(self, q, c):
        tmp = -c*sc.ndtri(q)
        return 0.25 * (tmp + np.sqrt(tmp**2 + 4))**2

    def _stats(self, c):
        # NB: the formula for kurtosis in wikipedia seems to have an error:
        # it's 40, not 41. At least it disagrees with the one from Wolfram
        # Alpha.  And the latter one, below, passes the tests, while the wiki
        # one doesn't So far I didn't have the guts to actually check the
        # coefficients from the expressions for the raw moments.
        c2 = c*c
        mu = c2 / 2.0 + 1.0
        den = 5.0 * c2 + 4.0
        mu2 = c2*den / 4.0
        g1 = 4 * c * (11*c2 + 6.0) / np.power(den, 1.5)
        g2 = 6 * c2 * (93*c2 + 40.0) / den**2.0
        return mu, mu2, g1, g2


fatiguelife = fatiguelife_gen(a=0.0, name='fatiguelife')


class foldcauchy_gen(rv_continuous):
    r"""A folded Cauchy continuous random variable.

    %(before_notes)s

    Notes
    -----
    The probability density function for `foldcauchy` is:

    .. math::

        f(x, c) = \frac{1}{\pi (1+(x-c)^2)} + \frac{1}{\pi (1+(x+c)^2)}

    for :math:`x \ge 0`.

    `foldcauchy` takes ``c`` as a shape parameter for :math:`c`.

    %(example)s

    """
    def _rvs(self, c, size=None, random_state=None):
        return abs(cauchy.rvs(loc=c, size=size,
                              random_state=random_state))

    def _pdf(self, x, c):
        # foldcauchy.pdf(x, c) = 1/(pi*(1+(x-c)**2)) + 1/(pi*(1+(x+c)**2))
        return 1.0/np.pi*(1.0/(1+(x-c)**2) + 1.0/(1+(x+c)**2))

    def _cdf(self, x, c):
        return 1.0/np.pi*(np.arctan(x-c) + np.arctan(x+c))

    def _stats(self, c):
        return np.inf, np.inf, np.nan, np.nan


foldcauchy = foldcauchy_gen(a=0.0, name='foldcauchy')


class f_gen(rv_continuous):
    r"""An F continuous random variable.

    For the noncentral F distribution, see `ncf`.

    %(before_notes)s

    See Also
    --------
    ncf

    Notes
    -----
    The probability density function for `f` is:

    .. math::

        f(x, df_1, df_2) = \frac{df_2^{df_2/2} df_1^{df_1/2} x^{df_1 / 2-1}}
                                {(df_2+df_1 x)^{(df_1+df_2)/2}
                                 B(df_1/2, df_2/2)}

    for :math:`x > 0`.

    `f` takes ``dfn`` and ``dfd`` as shape parameters.

    %(after_notes)s

    %(example)s

    """
    def _rvs(self, dfn, dfd, size=None, random_state=None):
        return random_state.f(dfn, dfd, size)

    def _pdf(self, x, dfn, dfd):
        #                      df2**(df2/2) * df1**(df1/2) * x**(df1/2-1)
        # F.pdf(x, df1, df2) = --------------------------------------------
        #                      (df2+df1*x)**((df1+df2)/2) * B(df1/2, df2/2)
        return np.exp(self._logpdf(x, dfn, dfd))

    def _logpdf(self, x, dfn, dfd):
        n = 1.0 * dfn
        m = 1.0 * dfd
        lPx = (m/2 * np.log(m) + n/2 * np.log(n) + sc.xlogy(n/2 - 1, x)
                   - (((n+m)/2) * np.log(m + n*x) + sc.betaln(n/2, m/2)))
        return lPx

    def _cdf(self, x, dfn, dfd):
        return sc.fdtr(dfn, dfd, x)

    def _sf(self, x, dfn, dfd):
        return sc.fdtrc(dfn, dfd, x)

    def _ppf(self, q, dfn, dfd):
        return sc.fdtri(dfn, dfd, q)

    def _stats(self, dfn, dfd):
        v1, v2 = 1. * dfn, 1. * dfd
        v2_2, v2_4, v2_6, v2_8 = v2 - 2., v2 - 4., v2 - 6., v2 - 8.

        mu = _lazywhere(
            v2 > 2, (v2, v2_2),
            lambda v2, v2_2: v2 / v2_2,
            np.inf)

        mu2 = _lazywhere(
            v2 > 4, (v1, v2, v2_2, v2_4),
            lambda v1, v2, v2_2, v2_4:
            2 * v2 * v2 * (v1 + v2_2) / (v1 * v2_2**2 * v2_4),
            np.inf)

        g1 = _lazywhere(
            v2 > 6, (v1, v2_2, v2_4, v2_6),
            lambda v1, v2_2, v2_4, v2_6:
            (2 * v1 + v2_2) / v2_6 * np.sqrt(v2_4 / (v1 * (v1 + v2_2))),
            np.nan)
        g1 *= np.sqrt(8.)

        g2 = _lazywhere(
            v2 > 8, (g1, v2_6, v2_8),
            lambda g1, v2_6, v2_8: (8 + g1 * g1 * v2_6) / v2_8,
            np.nan)
        g2 *= 3. / 2.

        return mu, mu2, g1, g2


f = f_gen(a=0.0, name='f')


## Folded Normal
##   abs(Z) where (Z is normal with mu=L and std=S so that c=abs(L)/S)
##
##  note: regress docs have scale parameter correct, but first parameter
##    he gives is a shape parameter A = c * scale

##  Half-normal is folded normal with shape-parameter c=0.

class foldnorm_gen(rv_continuous):
    r"""A folded normal continuous random variable.

    %(before_notes)s

    Notes
    -----
    The probability density function for `foldnorm` is:

    .. math::

        f(x, c) = \sqrt{2/\pi} cosh(c x) \exp(-\frac{x^2+c^2}{2})

    for :math:`c \ge 0`.

    `foldnorm` takes ``c`` as a shape parameter for :math:`c`.

    %(after_notes)s

    %(example)s

    """
    def _argcheck(self, c):
        return c >= 0

    def _rvs(self, c, size=None, random_state=None):
        return abs(random_state.standard_normal(size) + c)

    def _pdf(self, x, c):
        # foldnormal.pdf(x, c) = sqrt(2/pi) * cosh(c*x) * exp(-(x**2+c**2)/2)
        return _norm_pdf(x + c) + _norm_pdf(x-c)

    def _cdf(self, x, c):
        return _norm_cdf(x-c) + _norm_cdf(x+c) - 1.0

    def _stats(self, c):
        # Regina C. Elandt, Technometrics 3, 551 (1961)
        # https://www.jstor.org/stable/1266561
        #
        c2 = c*c
        expfac = np.exp(-0.5*c2) / np.sqrt(2.*np.pi)

        mu = 2.*expfac + c * sc.erf(c/np.sqrt(2))
        mu2 = c2 + 1 - mu*mu

        g1 = 2. * (mu*mu*mu - c2*mu - expfac)
        g1 /= np.power(mu2, 1.5)

        g2 = c2 * (c2 + 6.) + 3 + 8.*expfac*mu
        g2 += (2. * (c2 - 3.) - 3. * mu**2) * mu**2
        g2 = g2 / mu2**2.0 - 3.

        return mu, mu2, g1, g2


foldnorm = foldnorm_gen(a=0.0, name='foldnorm')


class weibull_min_gen(rv_continuous):
    r"""Weibull minimum continuous random variable.

    The Weibull Minimum Extreme Value distribution, from extreme value theory
    (Fisher-Gnedenko theorem), is also often simply called the Weibull
    distribution. It arises as the limiting distribution of the rescaled
    minimum of iid random variables.

    %(before_notes)s

    See Also
    --------
    weibull_max, numpy.random.RandomState.weibull, exponweib

    Notes
    -----
    The probability density function for `weibull_min` is:

    .. math::

        f(x, c) = c x^{c-1} \exp(-x^c)

    for :math:`x > 0`, :math:`c > 0`.

    `weibull_min` takes ``c`` as a shape parameter for :math:`c`.
    (named :math:`k` in Wikipedia article and :math:`a` in
    ``numpy.random.weibull``).  Special shape values are :math:`c=1` and
    :math:`c=2` where Weibull distribution reduces to the `expon` and
    `rayleigh` distributions respectively.

    %(after_notes)s

    References
    ----------
    https://en.wikipedia.org/wiki/Weibull_distribution

    https://en.wikipedia.org/wiki/Fisher-Tippett-Gnedenko_theorem

    %(example)s

    """

    def _pdf(self, x, c):
        # weibull_min.pdf(x, c) = c * x**(c-1) * exp(-x**c)
        return c*pow(x, c-1)*np.exp(-pow(x, c))

    def _logpdf(self, x, c):
        return np.log(c) + sc.xlogy(c - 1, x) - pow(x, c)

    def _cdf(self, x, c):
        return -sc.expm1(-pow(x, c))

    def _sf(self, x, c):
        return np.exp(-pow(x, c))

    def _logsf(self, x, c):
        return -pow(x, c)

    def _ppf(self, q, c):
        return pow(-sc.log1p(-q), 1.0/c)

    def _munp(self, n, c):
        return sc.gamma(1.0+n*1.0/c)

    def _entropy(self, c):
        return -_EULER / c - np.log(c) + _EULER + 1


weibull_min = weibull_min_gen(a=0.0, name='weibull_min')


class weibull_max_gen(rv_continuous):
    r"""Weibull maximum continuous random variable.

    The Weibull Maximum Extreme Value distribution, from extreme value theory
    (Fisher-Gnedenko theorem), is the limiting distribution of rescaled
    maximum of iid random variables. This is the distribution of -X
    if X is from the `weibull_min` function.

    %(before_notes)s

    See Also
    --------
    weibull_min

    Notes
    -----
    The probability density function for `weibull_max` is:

    .. math::

        f(x, c) = c (-x)^{c-1} \exp(-(-x)^c)

    for :math:`x < 0`, :math:`c > 0`.

    `weibull_max` takes ``c`` as a shape parameter for :math:`c`.

    %(after_notes)s

    References
    ----------
    https://en.wikipedia.org/wiki/Weibull_distribution

    https://en.wikipedia.org/wiki/Fisher-Tippett-Gnedenko_theorem

    %(example)s

    """
    def _pdf(self, x, c):
        # weibull_max.pdf(x, c) = c * (-x)**(c-1) * exp(-(-x)**c)
        return c*pow(-x, c-1)*np.exp(-pow(-x, c))

    def _logpdf(self, x, c):
        return np.log(c) + sc.xlogy(c-1, -x) - pow(-x, c)

    def _cdf(self, x, c):
        return np.exp(-pow(-x, c))

    def _logcdf(self, x, c):
        return -pow(-x, c)

    def _sf(self, x, c):
        return -sc.expm1(-pow(-x, c))

    def _ppf(self, q, c):
        return -pow(-np.log(q), 1.0/c)

    def _munp(self, n, c):
        val = sc.gamma(1.0+n*1.0/c)
        if int(n) % 2:
            sgn = -1
        else:
            sgn = 1
        return sgn * val

    def _entropy(self, c):
        return -_EULER / c - np.log(c) + _EULER + 1


weibull_max = weibull_max_gen(b=0.0, name='weibull_max')


class genlogistic_gen(rv_continuous):
    r"""A generalized logistic continuous random variable.

    %(before_notes)s

    Notes
    -----
    The probability density function for `genlogistic` is:

    .. math::

        f(x, c) = c \frac{\exp(-x)}
                         {(1 + \exp(-x))^{c+1}}

    for :math:`x >= 0`, :math:`c > 0`.

    `genlogistic` takes ``c`` as a shape parameter for :math:`c`.

    %(after_notes)s

    %(example)s

    """
    def _pdf(self, x, c):
        # genlogistic.pdf(x, c) = c * exp(-x) / (1 + exp(-x))**(c+1)
        return np.exp(self._logpdf(x, c))

    def _logpdf(self, x, c):
        # Two mathematically equivalent expressions for log(pdf(x, c)):
        #     log(pdf(x, c)) = log(c) - x - (c + 1)*log(1 + exp(-x))
        #                    = log(c) + c*x - (c + 1)*log(1 + exp(x))
        mult = -(c - 1) * (x < 0) - 1
        absx = np.abs(x)
        return np.log(c) + mult*absx - (c+1) * sc.log1p(np.exp(-absx))

    def _cdf(self, x, c):
        Cx = (1+np.exp(-x))**(-c)
        return Cx

    def _ppf(self, q, c):
        vals = -np.log(pow(q, -1.0/c)-1)
        return vals

    def _stats(self, c):
        mu = _EULER + sc.psi(c)
        mu2 = np.pi*np.pi/6.0 + sc.zeta(2, c)
        g1 = -2*sc.zeta(3, c) + 2*_ZETA3
        g1 /= np.power(mu2, 1.5)
        g2 = np.pi**4/15.0 + 6*sc.zeta(4, c)
        g2 /= mu2**2.0
        return mu, mu2, g1, g2


genlogistic = genlogistic_gen(name='genlogistic')


class genpareto_gen(rv_continuous):
    r"""A generalized Pareto continuous random variable.

    %(before_notes)s

    Notes
    -----
    The probability density function for `genpareto` is:

    .. math::

        f(x, c) = (1 + c x)^{-1 - 1/c}

    defined for :math:`x \ge 0` if :math:`c \ge 0`, and for
    :math:`0 \le x \le -1/c` if :math:`c < 0`.

    `genpareto` takes ``c`` as a shape parameter for :math:`c`.

    For :math:`c=0`, `genpareto` reduces to the exponential
    distribution, `expon`:

    .. math::

        f(x, 0) = \exp(-x)

    For :math:`c=-1`, `genpareto` is uniform on ``[0, 1]``:

    .. math::

        f(x, -1) = 1

    %(after_notes)s

    %(example)s

    """
    def _argcheck(self, c):
        return np.isfinite(c)

    def _get_support(self, c):
        c = np.asarray(c)
        b = _lazywhere(c < 0, (c,),
                       lambda c: -1. / c,
                       np.inf)
        a = np.where(c >= 0, self.a, self.a)
        return a, b

    def _pdf(self, x, c):
        # genpareto.pdf(x, c) = (1 + c * x)**(-1 - 1/c)
        return np.exp(self._logpdf(x, c))

    def _logpdf(self, x, c):
        return _lazywhere((x == x) & (c != 0), (x, c),
                          lambda x, c: -sc.xlog1py(c + 1., c*x) / c,
                          -x)

    def _cdf(self, x, c):
        return -sc.inv_boxcox1p(-x, -c)

    def _sf(self, x, c):
        return sc.inv_boxcox(-x, -c)

    def _logsf(self, x, c):
        return _lazywhere((x == x) & (c != 0), (x, c),
                          lambda x, c: -sc.log1p(c*x) / c,
                          -x)

    def _ppf(self, q, c):
        return -sc.boxcox1p(-q, -c)

    def _isf(self, q, c):
        return -sc.boxcox(q, -c)

    def _stats(self, c, moments='mv'):
        if 'm' not in moments:
            m = None
        else:
            m = _lazywhere(c < 1, (c,),
                           lambda xi: 1/(1 - xi),
                           np.inf)
        if 'v' not in moments:
            v = None
        else:
            v = _lazywhere(c < 1/2, (c,),
                           lambda xi: 1 / (1 - xi)**2 / (1 - 2*xi),
                           np.nan)
        if 's' not in moments:
            s = None
        else:
            s = _lazywhere(c < 1/3, (c,),
                           lambda xi: 2 * (1 + xi) * np.sqrt(1 - 2*xi) /
                                      (1 - 3*xi),
                           np.nan)
        if 'k' not in moments:
            k = None
        else:
            k = _lazywhere(c < 1/4, (c,),
                           lambda xi: 3 * (1 - 2*xi) * (2*xi**2 + xi + 3) /
                                      (1 - 3*xi) / (1 - 4*xi) - 3,
                           np.nan)
        return m, v, s, k

    def _munp(self, n, c):
        def __munp(n, c):
            val = 0.0
            k = np.arange(0, n + 1)
            for ki, cnk in zip(k, sc.comb(n, k)):
                val = val + cnk * (-1) ** ki / (1.0 - c * ki)
            return np.where(c * n < 1, val * (-1.0 / c) ** n, np.inf)
        return _lazywhere(c != 0, (c,),
                          lambda c: __munp(n, c),
                          sc.gamma(n + 1))

    def _entropy(self, c):
        return 1. + c


genpareto = genpareto_gen(a=0.0, name='genpareto')


class genexpon_gen(rv_continuous):
    r"""A generalized exponential continuous random variable.

    %(before_notes)s

    Notes
    -----
    The probability density function for `genexpon` is:

    .. math::

        f(x, a, b, c) = (a + b (1 - \exp(-c x)))
                        \exp(-a x - b x + \frac{b}{c}  (1-\exp(-c x)))

    for :math:`x \ge 0`, :math:`a, b, c > 0`.

    `genexpon` takes :math:`a`, :math:`b` and :math:`c` as shape parameters.

    %(after_notes)s

    References
    ----------
    H.K. Ryu, "An Extension of Marshall and Olkin's Bivariate Exponential
    Distribution", Journal of the American Statistical Association, 1993.

    N. Balakrishnan, "The Exponential Distribution: Theory, Methods and
    Applications", Asit P. Basu.

    %(example)s

    """
    def _pdf(self, x, a, b, c):
        # genexpon.pdf(x, a, b, c) = (a + b * (1 - exp(-c*x))) * \
        #                            exp(-a*x - b*x + b/c * (1-exp(-c*x)))
        return (a + b*(-sc.expm1(-c*x)))*np.exp((-a-b)*x +
                                                b*(-sc.expm1(-c*x))/c)

    def _logpdf(self, x, a, b, c):
        return np.log(a+b*(-sc.expm1(-c*x))) + (-a-b)*x+b*(-sc.expm1(-c*x))/c

    def _cdf(self, x, a, b, c):
        return -sc.expm1((-a-b)*x + b*(-sc.expm1(-c*x))/c)

    def _sf(self, x, a, b, c):
        return np.exp((-a-b)*x + b*(-sc.expm1(-c*x))/c)


genexpon = genexpon_gen(a=0.0, name='genexpon')


class genextreme_gen(rv_continuous):
    r"""A generalized extreme value continuous random variable.

    %(before_notes)s

    See Also
    --------
    gumbel_r

    Notes
    -----
    For :math:`c=0`, `genextreme` is equal to `gumbel_r`.
    The probability density function for `genextreme` is:

    .. math::

        f(x, c) = \begin{cases}
                    \exp(-\exp(-x)) \exp(-x)              &\text{for } c = 0\\
                    \exp(-(1-c x)^{1/c}) (1-c x)^{1/c-1}  &\text{for }
                                                            x \le 1/c, c > 0
                  \end{cases}


    Note that several sources and software packages use the opposite
    convention for the sign of the shape parameter :math:`c`.

    `genextreme` takes ``c`` as a shape parameter for :math:`c`.

    %(after_notes)s

    %(example)s

    """
    def _argcheck(self, c):
        return np.where(abs(c) == np.inf, 0, 1)

    def _get_support(self, c):
        _b = np.where(c > 0, 1.0 / np.maximum(c, _XMIN), np.inf)
        _a = np.where(c < 0, 1.0 / np.minimum(c, -_XMIN), -np.inf)
        return _a, _b

    def _loglogcdf(self, x, c):
        return _lazywhere((x == x) & (c != 0), (x, c),
                          lambda x, c: sc.log1p(-c*x)/c, -x)

    def _pdf(self, x, c):
        # genextreme.pdf(x, c) =
        #     exp(-exp(-x))*exp(-x),                    for c==0
        #     exp(-(1-c*x)**(1/c))*(1-c*x)**(1/c-1),    for x \le 1/c, c > 0
        return np.exp(self._logpdf(x, c))

    def _logpdf(self, x, c):
        cx = _lazywhere((x == x) & (c != 0), (x, c), lambda x, c: c*x, 0.0)
        logex2 = sc.log1p(-cx)
        logpex2 = self._loglogcdf(x, c)
        pex2 = np.exp(logpex2)
        # Handle special cases
        np.putmask(logpex2, (c == 0) & (x == -np.inf), 0.0)
        logpdf = np.where((cx == 1) | (cx == -np.inf),
                          -np.inf,
                          -pex2+logpex2-logex2)
        np.putmask(logpdf, (c == 1) & (x == 1), 0.0)
        return logpdf

    def _logcdf(self, x, c):
        return -np.exp(self._loglogcdf(x, c))

    def _cdf(self, x, c):
        return np.exp(self._logcdf(x, c))

    def _sf(self, x, c):
        return -sc.expm1(self._logcdf(x, c))

    def _ppf(self, q, c):
        x = -np.log(-np.log(q))
        return _lazywhere((x == x) & (c != 0), (x, c),
                          lambda x, c: -sc.expm1(-c * x) / c, x)

    def _isf(self, q, c):
        x = -np.log(-sc.log1p(-q))
        return _lazywhere((x == x) & (c != 0), (x, c),
                          lambda x, c: -sc.expm1(-c * x) / c, x)

    def _stats(self, c):
        g = lambda n: sc.gamma(n*c + 1)
        g1 = g(1)
        g2 = g(2)
        g3 = g(3)
        g4 = g(4)
        g2mg12 = np.where(abs(c) < 1e-7, (c*np.pi)**2.0/6.0, g2-g1**2.0)
        gam2k = np.where(abs(c) < 1e-7, np.pi**2.0/6.0,
                         sc.expm1(sc.gammaln(2.0*c+1.0)-2*sc.gammaln(c + 1.0))/c**2.0)
        eps = 1e-14
        gamk = np.where(abs(c) < eps, -_EULER, sc.expm1(sc.gammaln(c + 1))/c)

        m = np.where(c < -1.0, np.nan, -gamk)
        v = np.where(c < -0.5, np.nan, g1**2.0*gam2k)

        # skewness
        sk1 = _lazywhere(c >= -1./3,
                         (c, g1, g2, g3, g2mg12),
                         lambda c, g1, g2, g3, g2gm12:
                             np.sign(c)*(-g3 + (g2 + 2*g2mg12)*g1)/g2mg12**1.5,
                         fillvalue=np.nan)
        sk = np.where(abs(c) <= eps**0.29, 12*np.sqrt(6)*_ZETA3/np.pi**3, sk1)

        # kurtosis
        ku1 = _lazywhere(c >= -1./4,
                         (g1, g2, g3, g4, g2mg12),
                         lambda g1, g2, g3, g4, g2mg12:
                             (g4 + (-4*g3 + 3*(g2 + g2mg12)*g1)*g1)/g2mg12**2,
                         fillvalue=np.nan)
        ku = np.where(abs(c) <= (eps)**0.23, 12.0/5.0, ku1-3.0)
        return m, v, sk, ku

    def _fitstart(self, data):
        # This is better than the default shape of (1,).
        g = _skew(data)
        if g < 0:
            a = 0.5
        else:
            a = -0.5
        return super(genextreme_gen, self)._fitstart(data, args=(a,))

    def _munp(self, n, c):
        k = np.arange(0, n+1)
        vals = 1.0/c**n * np.sum(
            sc.comb(n, k) * (-1)**k * sc.gamma(c*k + 1),
            axis=0)
        return np.where(c*n > -1, vals, np.inf)

    def _entropy(self, c):
        return _EULER*(1 - c) + 1


genextreme = genextreme_gen(name='genextreme')


def _digammainv(y):
    # Inverse of the digamma function (real positive arguments only).
    # This function is used in the `fit` method of `gamma_gen`.
    # The function uses either optimize.fsolve or optimize.newton
    # to solve `sc.digamma(x) - y = 0`.  There is probably room for
    # improvement, but currently it works over a wide range of y:
    #    >>> y = 64*np.random.randn(1000000)
    #    >>> y.min(), y.max()
    #    (-311.43592651416662, 351.77388222276869)
    #    x = [_digammainv(t) for t in y]
    #    np.abs(sc.digamma(x) - y).max()
    #    1.1368683772161603e-13
    #
    _em = 0.5772156649015328606065120
    func = lambda x: sc.digamma(x) - y
    if y > -0.125:
        x0 = np.exp(y) + 0.5
        if y < 10:
            # Some experimentation shows that newton reliably converges
            # must faster than fsolve in this y range.  For larger y,
            # newton sometimes fails to converge.
            value = optimize.newton(func, x0, tol=1e-10)
            return value
    elif y > -3:
        x0 = np.exp(y/2.332) + 0.08661
    else:
        x0 = 1.0 / (-y - _em)

    value, info, ier, mesg = optimize.fsolve(func, x0, xtol=1e-11,
                                             full_output=True)
    if ier != 1:
        raise RuntimeError("_digammainv: fsolve failed, y = %r" % y)

    return value[0]


## Gamma (Use MATLAB and MATHEMATICA (b=theta=scale, a=alpha=shape) definition)

## gamma(a, loc, scale)  with a an integer is the Erlang distribution
## gamma(1, loc, scale)  is the Exponential distribution
## gamma(df/2, 0, 2) is the chi2 distribution with df degrees of freedom.

class gamma_gen(rv_continuous):
    r"""A gamma continuous random variable.

    %(before_notes)s

    See Also
    --------
    erlang, expon

    Notes
    -----
    The probability density function for `gamma` is:

    .. math::

        f(x, a) = \frac{x^{a-1} e^{-x}}{\Gamma(a)}

    for :math:`x \ge 0`, :math:`a > 0`. Here :math:`\Gamma(a)` refers to the
    gamma function.

    `gamma` takes ``a`` as a shape parameter for :math:`a`.

    When :math:`a` is an integer, `gamma` reduces to the Erlang
    distribution, and when :math:`a=1` to the exponential distribution.

    Gamma distributions are sometimes parameterized with two variables,
    with a probability density function of:

    .. math::

        f(x, \alpha, \beta) = \frac{\beta^\alpha x^{\alpha - 1} e^{-\beta x }}{\Gamma(\alpha)}

    Note that this parameterization is equivalent to the above, with
    ``scale = 1 / beta``.

    %(after_notes)s

    %(example)s

    """
    def _rvs(self, a, size=None, random_state=None):
        return random_state.standard_gamma(a, size)

    def _pdf(self, x, a):
        # gamma.pdf(x, a) = x**(a-1) * exp(-x) / gamma(a)
        return np.exp(self._logpdf(x, a))

    def _logpdf(self, x, a):
        return sc.xlogy(a-1.0, x) - x - sc.gammaln(a)

    def _cdf(self, x, a):
        return sc.gammainc(a, x)

    def _sf(self, x, a):
        return sc.gammaincc(a, x)

    def _ppf(self, q, a):
        return sc.gammaincinv(a, q)

    def _isf(self, q, a):
        return sc.gammainccinv(a, q)

    def _stats(self, a):
        return a, a, 2.0/np.sqrt(a), 6.0/a

    def _entropy(self, a):
        return sc.psi(a)*(1-a) + a + sc.gammaln(a)

    def _fitstart(self, data):
        # The skewness of the gamma distribution is `2 / np.sqrt(a)`.
        # We invert that to estimate the shape `a` using the skewness
        # of the data.  The formula is regularized with 1e-8 in the
        # denominator to allow for degenerate data where the skewness
        # is close to 0.
        if isinstance(data, CensoredData):
            sk = _skew(data._uncensor())
        else:
            sk = _skew(data)
        a = 4 / (1e-8 + sk**2)
        return super(gamma_gen, self)._fitstart(data, args=(a,))

    @extend_notes_in_docstring(rv_continuous, notes="""\
        When the location is fixed by using the argument `floc`
        and `method='MLE'`, this
        function uses explicit formulas or solves a simpler numerical
        problem than the full ML optimization problem.  So in that case,
        the `optimizer`, `loc` and `scale` arguments are ignored.
        \n\n""")
    def fit(self, data, *args, **kwds):
        floc = kwds.get('floc', None)
        method = kwds.get('method', 'mle')

        if (isinstance(data, CensoredData) or floc is None
                or method.lower() == 'mm'):
            # loc is not fixed or we're not doing standard MLE.
            # Use the default fit method.
            return super(gamma_gen, self).fit(data, *args, **kwds)

        # We already have this value, so just pop it from kwds.
        kwds.pop('floc', None)

        f0 = _get_fixed_fit_value(kwds, ['f0', 'fa', 'fix_a'])
        fscale = kwds.pop('fscale', None)

        _remove_optimizer_parameters(kwds)

        # Special case: loc is fixed.

        if f0 is not None and fscale is not None:
            # This check is for consistency with `rv_continuous.fit`.
            # Without this check, this function would just return the
            # parameters that were given.
            raise ValueError("All parameters fixed. There is nothing to "
                             "optimize.")

        # Fixed location is handled by shifting the data.
        data = np.asarray(data)

        if not np.isfinite(data).all():
            raise RuntimeError("The data contains non-finite values.")

        if np.any(data <= floc):
            raise FitDataError("gamma", lower=floc, upper=np.inf)

        if floc != 0:
            # Don't do the subtraction in-place, because `data` might be a
            # view of the input array.
            data = data - floc
        xbar = data.mean()

        # Three cases to handle:
        # * shape and scale both free
        # * shape fixed, scale free
        # * shape free, scale fixed

        if fscale is None:
            # scale is free
            if f0 is not None:
                # shape is fixed
                a = f0
            else:
                # shape and scale are both free.
                # The MLE for the shape parameter `a` is the solution to:
                # np.log(a) - sc.digamma(a) - np.log(xbar) +
                #                             np.log(data).mean() = 0
                s = np.log(xbar) - np.log(data).mean()
                aest = (3-s + np.sqrt((s-3)**2 + 24*s)) / (12*s)
                xa = aest*(1-0.4)
                xb = aest*(1+0.4)
                a = optimize.brentq(lambda a: np.log(a) - sc.digamma(a) - s,
                                    xa, xb, disp=0)

            # The MLE for the scale parameter is just the data mean
            # divided by the shape parameter.
            scale = xbar / a
        else:
            # scale is fixed, shape is free
            # The MLE for the shape parameter `a` is the solution to:
            # sc.digamma(a) - np.log(data).mean() + np.log(fscale) = 0
            c = np.log(data).mean() - np.log(fscale)
            a = _digammainv(c)
            scale = fscale

        return a, floc, scale


gamma = gamma_gen(a=0.0, name='gamma')


class erlang_gen(gamma_gen):
    """An Erlang continuous random variable.

    %(before_notes)s

    See Also
    --------
    gamma

    Notes
    -----
    The Erlang distribution is a special case of the Gamma distribution, with
    the shape parameter `a` an integer.  Note that this restriction is not
    enforced by `erlang`. It will, however, generate a warning the first time
    a non-integer value is used for the shape parameter.

    Refer to `gamma` for examples.

    """

    def _argcheck(self, a):
        allint = np.all(np.floor(a) == a)
        if not allint:
            # An Erlang distribution shouldn't really have a non-integer
            # shape parameter, so warn the user.
            warnings.warn(
                'The shape parameter of the erlang distribution '
                'has been given a non-integer value %r.' % (a,),
                RuntimeWarning)
        return a > 0

    def _fitstart(self, data):
        # Override gamma_gen_fitstart so that an integer initial value is
        # used.  (Also regularize the division, to avoid issues when
        # _skew(data) is 0 or close to 0.)
        a = int(4.0 / (1e-8 + _skew(data)**2))
        return super(gamma_gen, self)._fitstart(data, args=(a,))

    # Trivial override of the fit method, so we can monkey-patch its
    # docstring.
    def fit(self, data, *args, **kwds):
        return super(erlang_gen, self).fit(data, *args, **kwds)

    if fit.__doc__:
        fit.__doc__ = (rv_continuous.fit.__doc__ +
            """
            Notes
            -----
            The Erlang distribution is generally defined to have integer values
            for the shape parameter.  This is not enforced by the `erlang` class.
            When fitting the distribution, it will generally return a non-integer
            value for the shape parameter.  By using the keyword argument
            `f0=<integer>`, the fit method can be constrained to fit the data to
            a specific integer shape parameter.
            """)


erlang = erlang_gen(a=0.0, name='erlang')


class gengamma_gen(rv_continuous):
    r"""A generalized gamma continuous random variable.

    %(before_notes)s

    See Also
    --------
    gamma, invgamma, weibull_min

    Notes
    -----
    The probability density function for `gengamma` is ([1]_):

    .. math::

        f(x, a, c) = \frac{|c| x^{c a-1} \exp(-x^c)}{\Gamma(a)}

    for :math:`x \ge 0`, :math:`a > 0`, and :math:`c \ne 0`.
    :math:`\Gamma` is the gamma function (`scipy.special.gamma`).

    `gengamma` takes :math:`a` and :math:`c` as shape parameters.

    %(after_notes)s

    References
    ----------
    .. [1] E.W. Stacy, "A Generalization of the Gamma Distribution",
       Annals of Mathematical Statistics, Vol 33(3), pp. 1187--1192.

    %(example)s

    """
    def _argcheck(self, a, c):
        return (a > 0) & (c != 0)

    def _pdf(self, x, a, c):
        return np.exp(self._logpdf(x, a, c))

    def _logpdf(self, x, a, c):
        return np.log(abs(c)) + sc.xlogy(c*a - 1, x) - x**c - sc.gammaln(a)

    def _cdf(self, x, a, c):
        xc = x**c
        val1 = sc.gammainc(a, xc)
        val2 = sc.gammaincc(a, xc)
        return np.where(c > 0, val1, val2)

    def _rvs(self, a, c, size=None, random_state=None):
        r = random_state.standard_gamma(a, size=size)
        return r**(1./c)

    def _sf(self, x, a, c):
        xc = x**c
        val1 = sc.gammainc(a, xc)
        val2 = sc.gammaincc(a, xc)
        return np.where(c > 0, val2, val1)

    def _ppf(self, q, a, c):
        val1 = sc.gammaincinv(a, q)
        val2 = sc.gammainccinv(a, q)
        return np.where(c > 0, val1, val2)**(1.0/c)

    def _isf(self, q, a, c):
        val1 = sc.gammaincinv(a, q)
        val2 = sc.gammainccinv(a, q)
        return np.where(c > 0, val2, val1)**(1.0/c)

    def _munp(self, n, a, c):
        # Pochhammer symbol: sc.pocha,n) = gamma(a+n)/gamma(a)
        return sc.poch(a, n*1.0/c)

    def _entropy(self, a, c):
        val = sc.psi(a)
        return a*(1-val) + 1.0/c*val + sc.gammaln(a) - np.log(abs(c))


gengamma = gengamma_gen(a=0.0, name='gengamma')


class genhalflogistic_gen(rv_continuous):
    r"""A generalized half-logistic continuous random variable.

    %(before_notes)s

    Notes
    -----
    The probability density function for `genhalflogistic` is:

    .. math::

        f(x, c) = \frac{2 (1 - c x)^{1/(c-1)}}{[1 + (1 - c x)^{1/c}]^2}

    for :math:`0 \le x \le 1/c`, and :math:`c > 0`.

    `genhalflogistic` takes ``c`` as a shape parameter for :math:`c`.

    %(after_notes)s

    %(example)s

    """
    def _argcheck(self, c):
        return c > 0

    def _get_support(self, c):
        return self.a, 1.0/c

    def _pdf(self, x, c):
        # genhalflogistic.pdf(x, c) =
        #    2 * (1-c*x)**(1/c-1) / (1+(1-c*x)**(1/c))**2
        limit = 1.0/c
        tmp = np.asarray(1-c*x)
        tmp0 = tmp**(limit-1)
        tmp2 = tmp0*tmp
        return 2*tmp0 / (1+tmp2)**2

    def _cdf(self, x, c):
        limit = 1.0/c
        tmp = np.asarray(1-c*x)
        tmp2 = tmp**(limit)
        return (1.0-tmp2) / (1+tmp2)

    def _ppf(self, q, c):
        return 1.0/c*(1-((1.0-q)/(1.0+q))**c)

    def _entropy(self, c):
        return 2 - (2*c+1)*np.log(2)


genhalflogistic = genhalflogistic_gen(a=0.0, name='genhalflogistic')


class gompertz_gen(rv_continuous):
    r"""A Gompertz (or truncated Gumbel) continuous random variable.

    %(before_notes)s

    Notes
    -----
    The probability density function for `gompertz` is:

    .. math::

        f(x, c) = c \exp(x) \exp(-c (e^x-1))

    for :math:`x \ge 0`, :math:`c > 0`.

    `gompertz` takes ``c`` as a shape parameter for :math:`c`.

    %(after_notes)s

    %(example)s

    """
    def _pdf(self, x, c):
        # gompertz.pdf(x, c) = c * exp(x) * exp(-c*(exp(x)-1))
        return np.exp(self._logpdf(x, c))

    def _logpdf(self, x, c):
        return np.log(c) + x - c * sc.expm1(x)

    def _cdf(self, x, c):
        return -sc.expm1(-c * sc.expm1(x))

    def _ppf(self, q, c):
        return sc.log1p(-1.0 / c * sc.log1p(-q))

    def _entropy(self, c):
        return 1.0 - np.log(c) - np.exp(c)*sc.expn(1, c)


gompertz = gompertz_gen(a=0.0, name='gompertz')


def _average_with_log_weights(x, logweights):
    x = np.asarray(x)
    logweights = np.asarray(logweights)
    maxlogw = logweights.max()
    weights = np.exp(logweights - maxlogw)
    return np.average(x, weights=weights)


class gumbel_r_gen(rv_continuous):
    r"""A right-skewed Gumbel continuous random variable.

    %(before_notes)s

    See Also
    --------
    gumbel_l, gompertz, genextreme

    Notes
    -----
    The probability density function for `gumbel_r` is:

    .. math::

        f(x) = \exp(-(x + e^{-x}))

    The Gumbel distribution is sometimes referred to as a type I Fisher-Tippett
    distribution.  It is also related to the extreme value distribution,
    log-Weibull and Gompertz distributions.

    %(after_notes)s

    %(example)s

    """
    def _pdf(self, x):
        # gumbel_r.pdf(x) = exp(-(x + exp(-x)))
        return np.exp(self._logpdf(x))

    def _logpdf(self, x):
        return -x - np.exp(-x)

    def _cdf(self, x):
        return np.exp(-np.exp(-x))

    def _logcdf(self, x):
        return -np.exp(-x)

    def _ppf(self, q):
        return -np.log(-np.log(q))

    def _sf(self, x):
        return -sc.expm1(-np.exp(-x))

    def _isf(self, p):
        return -np.log(-np.log1p(-p))

    def _stats(self):
        return _EULER, np.pi*np.pi/6.0, 12*np.sqrt(6)/np.pi**3 * _ZETA3, 12.0/5

    def _entropy(self):
        # https://en.wikipedia.org/wiki/Gumbel_distribution
        return _EULER + 1.

    @_call_super_mom
    def fit(self, data, *args, **kwds):
        if isinstance(data, CensoredData):
            return super(gumbel_r_gen, self).fit(data, *args, **kwds)

        data, floc, fscale = _check_fit_input_parameters(self, data,
                                                         args, kwds)

        # if user has provided `floc` or `fscale`, fall back on super fit
        # method. This scenario is not suitable for solving a system of
        # equations
        if floc is not None or fscale is not None:
            return super(gumbel_r_gen, self).fit(data, *args, **kwds)

        # rv_continuous provided guesses
        loc, scale = self._fitstart(data)
        # account for user provided guesses
        loc = kwds.pop('loc', loc)
        scale = kwds.pop('scale', scale)

        # By the method of maximum likelihood, the estimators of the
        # location and scale are the roots of the equation defined in
        # `func` and the value of the expression for `loc` that follows.
        # Source: Statistical Distributions, 3rd Edition. Evans, Hastings,
        # and Peacock (2000), Page 101

        def func(scale, data):
            sdata = -data / scale
            wavg = _average_with_log_weights(data, logweights=sdata)
            return data.mean() - wavg - scale

        soln = optimize.root(func, scale, args=(data,),
                             options={'xtol': 1e-14})
        scale = soln.x[0]
        loc = -scale * (sc.logsumexp(-data/scale) - np.log(len(data)))

        return loc, scale


gumbel_r = gumbel_r_gen(name='gumbel_r')


class gumbel_l_gen(rv_continuous):
    r"""A left-skewed Gumbel continuous random variable.

    %(before_notes)s

    See Also
    --------
    gumbel_r, gompertz, genextreme

    Notes
    -----
    The probability density function for `gumbel_l` is:

    .. math::

        f(x) = \exp(x - e^x)

    The Gumbel distribution is sometimes referred to as a type I Fisher-Tippett
    distribution.  It is also related to the extreme value distribution,
    log-Weibull and Gompertz distributions.

    %(after_notes)s

    %(example)s

    """
    def _pdf(self, x):
        # gumbel_l.pdf(x) = exp(x - exp(x))
        return np.exp(self._logpdf(x))

    def _logpdf(self, x):
        return x - np.exp(x)

    def _cdf(self, x):
        return -sc.expm1(-np.exp(x))

    def _ppf(self, q):
        return np.log(-sc.log1p(-q))

    def _logsf(self, x):
        return -np.exp(x)

    def _sf(self, x):
        return np.exp(-np.exp(x))

    def _isf(self, x):
        return np.log(-np.log(x))

    def _stats(self):
        return -_EULER, np.pi*np.pi/6.0, \
               -12*np.sqrt(6)/np.pi**3 * _ZETA3, 12.0/5

    def _entropy(self):
        return _EULER + 1.

    @_call_super_mom
    def fit(self, data, *args, **kwds):
        if isinstance(data, CensoredData):
            return super(gumbel_l_gen, self).fit(data, *args, **kwds)
        # The fit method of `gumbel_r` can be used for this distribution with
        # small modifications. The process to do this is
        # 1. pass the sign negated data into `gumbel_r.fit`
        # 2. negate the sign of the resulting location, leaving the scale
        #    unmodified.
        # `gumbel_r.fit` holds necessary input checks.

        loc_r, scale_r, = gumbel_r.fit(-np.asarray(data), *args, **kwds)
        return (-loc_r, scale_r)


gumbel_l = gumbel_l_gen(name='gumbel_l')


class halfcauchy_gen(rv_continuous):
    r"""A Half-Cauchy continuous random variable.

    %(before_notes)s

    Notes
    -----
    The probability density function for `halfcauchy` is:

    .. math::

        f(x) = \frac{2}{\pi (1 + x^2)}

    for :math:`x \ge 0`.

    %(after_notes)s

    %(example)s

    """
    def _pdf(self, x):
        # halfcauchy.pdf(x) = 2 / (pi * (1 + x**2))
        return 2.0/np.pi/(1.0+x*x)

    def _logpdf(self, x):
        return np.log(2.0/np.pi) - sc.log1p(x*x)

    def _cdf(self, x):
        return 2.0/np.pi*np.arctan(x)

    def _ppf(self, q):
        return np.tan(np.pi/2*q)

    def _stats(self):
        return np.inf, np.inf, np.nan, np.nan

    def _entropy(self):
        return np.log(2*np.pi)


halfcauchy = halfcauchy_gen(a=0.0, name='halfcauchy')


class halflogistic_gen(rv_continuous):
    r"""A half-logistic continuous random variable.

    %(before_notes)s

    Notes
    -----
    The probability density function for `halflogistic` is:

    .. math::

        f(x) = \frac{ 2 e^{-x} }{ (1+e^{-x})^2 }
             = \frac{1}{2} \text{sech}(x/2)^2

    for :math:`x \ge 0`.

    %(after_notes)s

    %(example)s

    """
    def _pdf(self, x):
        # halflogistic.pdf(x) = 2 * exp(-x) / (1+exp(-x))**2
        #                     = 1/2 * sech(x/2)**2
        return np.exp(self._logpdf(x))

    def _logpdf(self, x):
        return np.log(2) - x - 2. * sc.log1p(np.exp(-x))

    def _cdf(self, x):
        return np.tanh(x/2.0)

    def _ppf(self, q):
        return 2*np.arctanh(q)

    def _munp(self, n):
        if n == 1:
            return 2*np.log(2)
        if n == 2:
            return np.pi*np.pi/3.0
        if n == 3:
            return 9*_ZETA3
        if n == 4:
            return 7*np.pi**4 / 15.0
        return 2*(1-pow(2.0, 1-n))*sc.gamma(n+1)*sc.zeta(n, 1)

    def _entropy(self):
        return 2-np.log(2)


halflogistic = halflogistic_gen(a=0.0, name='halflogistic')


class halfnorm_gen(rv_continuous):
    r"""A half-normal continuous random variable.

    %(before_notes)s

    Notes
    -----
    The probability density function for `halfnorm` is:

    .. math::

        f(x) = \sqrt{2/\pi} \exp(-x^2 / 2)

    for :math:`x >= 0`.

    `halfnorm` is a special case of `chi` with ``df=1``.

    %(after_notes)s

    %(example)s

    """
    def _rvs(self, size=None, random_state=None):
        return abs(random_state.standard_normal(size=size))

    def _pdf(self, x):
        # halfnorm.pdf(x) = sqrt(2/pi) * exp(-x**2/2)
        return np.sqrt(2.0/np.pi)*np.exp(-x*x/2.0)

    def _logpdf(self, x):
        return 0.5 * np.log(2.0/np.pi) - x*x/2.0

    def _cdf(self, x):
        return _norm_cdf(x)*2-1.0

    def _ppf(self, q):
        return sc.ndtri((1+q)/2.0)

    def _stats(self):
        return (np.sqrt(2.0/np.pi),
                1-2.0/np.pi,
                np.sqrt(2)*(4-np.pi)/(np.pi-2)**1.5,
                8*(np.pi-3)/(np.pi-2)**2)

    def _entropy(self):
        return 0.5*np.log(np.pi/2.0)+0.5


halfnorm = halfnorm_gen(a=0.0, name='halfnorm')


class hypsecant_gen(rv_continuous):
    r"""A hyperbolic secant continuous random variable.

    %(before_notes)s

    Notes
    -----
    The probability density function for `hypsecant` is:

    .. math::

        f(x) = \frac{1}{\pi} \text{sech}(x)

    for a real number :math:`x`.

    %(after_notes)s

    %(example)s

    """
    def _pdf(self, x):
        # hypsecant.pdf(x) = 1/pi * sech(x)
        return 1.0/(np.pi*np.cosh(x))

    def _cdf(self, x):
        return 2.0/np.pi*np.arctan(np.exp(x))

    def _ppf(self, q):
        return np.log(np.tan(np.pi*q/2.0))

    def _stats(self):
        return 0, np.pi*np.pi/4, 0, 2

    def _entropy(self):
        return np.log(2*np.pi)


hypsecant = hypsecant_gen(name='hypsecant')


class gausshyper_gen(rv_continuous):
    r"""A Gauss hypergeometric continuous random variable.

    %(before_notes)s

    Notes
    -----
    The probability density function for `gausshyper` is:

    .. math::

        f(x, a, b, c, z) = C x^{a-1} (1-x)^{b-1} (1+zx)^{-c}

    for :math:`0 \le x \le 1`, :math:`a > 0`, :math:`b > 0`, :math:`z > -1`,
    and :math:`C = \frac{1}{B(a, b) F[2, 1](c, a; a+b; -z)}`.
    :math:`F[2, 1]` is the Gauss hypergeometric function
    `scipy.special.hyp2f1`.

    `gausshyper` takes :math:`a`, :math:`b`, :math:`c` and :math:`z` as shape
    parameters.

    %(after_notes)s

    References
    ----------
    .. [1] Armero, C., and M. J. Bayarri. "Prior Assessments for Prediction in
           Queues." *Journal of the Royal Statistical Society*. Series D (The
           Statistician) 43, no. 1 (1994): 139-53. doi:10.2307/2348939

    %(example)s

    """

    def _argcheck(self, a, b, c, z):
        # z > -1 per gh-10134
        return (a > 0) & (b > 0) & (c == c) & (z > -1)

    def _pdf(self, x, a, b, c, z):
        # gausshyper.pdf(x, a, b, c, z) =
        #   C * x**(a-1) * (1-x)**(b-1) * (1+z*x)**(-c)
        Cinv = sc.gamma(a)*sc.gamma(b)/sc.gamma(a+b)*sc.hyp2f1(c, a, a+b, -z)
        return 1.0/Cinv * x**(a-1.0) * (1.0-x)**(b-1.0) / (1.0+z*x)**c

    def _munp(self, n, a, b, c, z):
        fac = sc.beta(n+a, b) / sc.beta(a, b)
        num = sc.hyp2f1(c, a+n, a+b+n, -z)
        den = sc.hyp2f1(c, a, a+b, -z)
        return fac*num / den


gausshyper = gausshyper_gen(a=0.0, b=1.0, name='gausshyper')


class invgamma_gen(rv_continuous):
    r"""An inverted gamma continuous random variable.

    %(before_notes)s

    Notes
    -----
    The probability density function for `invgamma` is:

    .. math::

        f(x, a) = \frac{x^{-a-1}}{\Gamma(a)} \exp(-\frac{1}{x})

    for :math:`x >= 0`, :math:`a > 0`. :math:`\Gamma` is the gamma function
    (`scipy.special.gamma`).

    `invgamma` takes ``a`` as a shape parameter for :math:`a`.

    `invgamma` is a special case of `gengamma` with ``c=-1``.

    %(after_notes)s

    %(example)s

    """
    _support_mask = rv_continuous._open_support_mask

    def _pdf(self, x, a):
        # invgamma.pdf(x, a) = x**(-a-1) / gamma(a) * exp(-1/x)
        return np.exp(self._logpdf(x, a))

    def _logpdf(self, x, a):
        return -(a+1) * np.log(x) - sc.gammaln(a) - 1.0/x

    def _cdf(self, x, a):
        return sc.gammaincc(a, 1.0 / x)

    def _ppf(self, q, a):
        return 1.0 / sc.gammainccinv(a, q)

    def _sf(self, x, a):
        return sc.gammainc(a, 1.0 / x)

    def _isf(self, q, a):
        return 1.0 / sc.gammaincinv(a, q)

    def _stats(self, a, moments='mvsk'):
        m1 = _lazywhere(a > 1, (a,), lambda x: 1. / (x - 1.), np.inf)
        m2 = _lazywhere(a > 2, (a,), lambda x: 1. / (x - 1.)**2 / (x - 2.),
                        np.inf)

        g1, g2 = None, None
        if 's' in moments:
            g1 = _lazywhere(
                a > 3, (a,),
                lambda x: 4. * np.sqrt(x - 2.) / (x - 3.), np.nan)
        if 'k' in moments:
            g2 = _lazywhere(
                a > 4, (a,),
                lambda x: 6. * (5. * x - 11.) / (x - 3.) / (x - 4.), np.nan)
        return m1, m2, g1, g2

    def _entropy(self, a):
        return a - (a+1.0) * sc.psi(a) + sc.gammaln(a)


invgamma = invgamma_gen(a=0.0, name='invgamma')


class invgauss_gen(rv_continuous):
    r"""An inverse Gaussian continuous random variable.

    %(before_notes)s

    Notes
    -----
    The probability density function for `invgauss` is:

    .. math::

        f(x, \mu) = \frac{1}{\sqrt{2 \pi x^3}}
                    \exp(-\frac{(x-\mu)^2}{2 x \mu^2})

    for :math:`x >= 0` and :math:`\mu > 0`.

    `invgauss` takes ``mu`` as a shape parameter for :math:`\mu`.

    %(after_notes)s

    %(example)s

    """
    _support_mask = rv_continuous._open_support_mask

    def _rvs(self, mu, size=None, random_state=None):
        return random_state.wald(mu, 1.0, size=size)

    def _pdf(self, x, mu):
        # invgauss.pdf(x, mu) =
        #                  1 / sqrt(2*pi*x**3) * exp(-(x-mu)**2/(2*x*mu**2))
        return 1.0/np.sqrt(2*np.pi*x**3.0)*np.exp(-1.0/(2*x)*((x-mu)/mu)**2)

    def _logpdf(self, x, mu):
        return -0.5*np.log(2*np.pi) - 1.5*np.log(x) - ((x-mu)/mu)**2/(2*x)

    # approach adapted from equations in
    # https://journal.r-project.org/archive/2016-1/giner-smyth.pdf,
    # not R code. see gh-13616

    def _logcdf(self, x, mu):
        fac = 1 / np.sqrt(x)
        a = _norm_logcdf(fac * ((x / mu) - 1))
        b = 2 / mu + _norm_logcdf(-fac * ((x / mu) + 1))
        return a + np.log1p(np.exp(b - a))

    def _logsf(self, x, mu):
        fac = 1 / np.sqrt(x)
        a = _norm_logsf(fac * ((x / mu) - 1))
        b = 2 / mu + _norm_logcdf(-fac * (x + mu) / mu)
        return a + np.log1p(-np.exp(b - a))

    def _sf(self, x, mu):
        return np.exp(self._logsf(x, mu))

    def _cdf(self, x, mu):
        return np.exp(self._logcdf(x, mu))

    def _stats(self, mu):
        return mu, mu**3.0, 3*np.sqrt(mu), 15*mu

    def fit(self, data, *args, **kwds):
        method = kwds.get('method', 'mle')

        if (isinstance(data, CensoredData) or type(self) == wald_gen
                or method.lower() == 'mm'):
            return super(invgauss_gen, self).fit(data, *args, **kwds)

        data, fshape_s, floc, fscale = _check_fit_input_parameters(self, data,
                                                                   args, kwds)
        '''
        Source: Statistical Distributions, 3rd Edition. Evans, Hastings,
        and Peacock (2000), Page 121. Their shape parameter is equivilent to
        SciPy's with the conversion `fshape_s = fshape / scale`.

        MLE formulas are not used in 3 condtions:
        - `loc` is not fixed
        - `mu` is fixed
        These cases fall back on the superclass fit method.
        - `loc` is fixed but translation results in negative data raises
          a `FitDataError`.
        '''
        if floc is None or fshape_s is not None:
            return super(invgauss_gen, self).fit(data, *args, **kwds)
        elif np.any(data - floc < 0):
            raise FitDataError("invgauss", lower=0, upper=np.inf)
        else:
            data = data - floc
            fshape_n = np.mean(data)
            if fscale is None:
                fscale = len(data) / (np.sum(data ** -1 - fshape_n ** -1))
            fshape_s = fshape_n / fscale
        return fshape_s, floc, fscale


invgauss = invgauss_gen(a=0.0, name='invgauss')


class geninvgauss_gen(rv_continuous):
    r"""A Generalized Inverse Gaussian continuous random variable.

    %(before_notes)s

    Notes
    -----
    The probability density function for `geninvgauss` is:

    .. math::

        f(x, p, b) = x^{p-1} \exp(-b (x + 1/x) / 2) / (2 K_p(b))

    where `x > 0`, and the parameters `p, b` satisfy `b > 0` ([1]_).
    :math:`K_p` is the modified Bessel function of second kind of order `p`
    (`scipy.special.kv`).

    %(after_notes)s

    The inverse Gaussian distribution `stats.invgauss(mu)` is a special case of
    `geninvgauss` with `p = -1/2`, `b = 1 / mu` and `scale = mu`.

    Generating random variates is challenging for this distribution. The
    implementation is based on [2]_.

    References
    ----------
    .. [1] O. Barndorff-Nielsen, P. Blaesild, C. Halgreen, "First hitting time
       models for the generalized inverse gaussian distribution",
       Stochastic Processes and their Applications 7, pp. 49--54, 1978.

    .. [2] W. Hoermann and J. Leydold, "Generating generalized inverse Gaussian
       random variates", Statistics and Computing, 24(4), p. 547--557, 2014.

    %(example)s

    """
    def _argcheck(self, p, b):
        return (p == p) & (b > 0)

    def _logpdf(self, x, p, b):
        # kve instead of kv works better for large values of b
        # warn if kve produces infinite values and replace by nan
        # otherwise c = -inf and the results are often incorrect
        @np.vectorize
        def logpdf_single(x, p, b):
            return _stats.geninvgauss_logpdf(x, p, b)

        z = logpdf_single(x, p, b)
        if np.isnan(z).any():
            msg = ("Infinite values encountered in scipy.special.kve(p, b). "
                   "Values replaced by NaN to avoid incorrect results.")
            warnings.warn(msg, RuntimeWarning)
        return z

    def _pdf(self, x, p, b):
        # relying on logpdf avoids overflow of x**(p-1) for large x and p
        return np.exp(self._logpdf(x, p, b))

    def _cdf(self, x, *args):
        _a, _b = self._get_support(*args)

        @np.vectorize
        def _cdf_single(x, *args):
            p, b = args
            user_data = np.array([p, b], float).ctypes.data_as(ctypes.c_void_p)
            llc = LowLevelCallable.from_cython(_stats, '_geninvgauss_pdf', user_data)

            return integrate.quad(llc, _a, x)[0]

        return _cdf_single(x, *args)

    def _logquasipdf(self, x, p, b):
        # log of the quasi-density (w/o normalizing constant) used in _rvs
        return _lazywhere(x > 0, (x, p, b),
                          lambda x, p, b: (p - 1)*np.log(x) - b*(x + 1/x)/2,
                          -np.inf)

    def _rvs(self, p, b, size=None, random_state=None):
        # if p and b are scalar, use _rvs_scalar, otherwise need to create
        # output by iterating over parameters
        if np.isscalar(p) and np.isscalar(b):
            out = self._rvs_scalar(p, b, size, random_state)
        elif p.size == 1 and b.size == 1:
            out = self._rvs_scalar(p.item(), b.item(), size, random_state)
        else:
            # When this method is called, size will be a (possibly empty)
            # tuple of integers.  It will not be None; if `size=None` is passed
            # to `rvs()`, size will be the empty tuple ().

            p, b = np.broadcast_arrays(p, b)
            # p and b now have the same shape.

            # `shp` is the shape of the blocks of random variates that are
            # generated for each combination of parameters associated with
            # broadcasting p and b.
            # bc is a tuple the same lenth as size.  The values
            # in bc are bools.  If bc[j] is True, it means that
            # entire axis is filled in for a given combination of the
            # broadcast arguments.
            shp, bc = _check_shape(p.shape, size)

            # `numsamples` is the total number of variates to be generated
            # for each combination of the input arguments.
            numsamples = int(np.prod(shp))

            # `out` is the array to be returned.  It is filled in in the
            # loop below.
            out = np.empty(size)

            it = np.nditer([p, b],
                           flags=['multi_index'],
                           op_flags=[['readonly'], ['readonly']])
            while not it.finished:
                # Convert the iterator's multi_index into an index into the
                # `out` array where the call to _rvs_scalar() will be stored.
                # Where bc is True, we use a full slice; otherwise we use the
                # index value from it.multi_index.  len(it.multi_index) might
                # be less than len(bc), and in that case we want to align these
                # two sequences to the right, so the loop variable j runs from
                # -len(size) to 0.  This doesn't cause an IndexError, as
                # bc[j] will be True in those cases where it.multi_index[j]
                # would cause an IndexError.
                idx = tuple((it.multi_index[j] if not bc[j] else slice(None))
                            for j in range(-len(size), 0))
                out[idx] = self._rvs_scalar(it[0], it[1], numsamples, random_state).reshape(shp)
                it.iternext()

        if size == ():
            out = out.item()
        return out

    def _rvs_scalar(self, p, b, numsamples, random_state):
        # following [2], the quasi-pdf is used instead of the pdf for the
        # generation of rvs
        invert_res = False
        if not(numsamples):
            numsamples = 1
        if p < 0:
            # note: if X is geninvgauss(p, b), then 1/X is geninvgauss(-p, b)
            p = -p
            invert_res = True
        m = self._mode(p, b)

        # determine method to be used following [2]
        ratio_unif = True
        if p >= 1 or b > 1:
            # ratio of uniforms with mode shift below
            mode_shift = True
        elif b >= min(0.5, 2 * np.sqrt(1 - p) / 3):
            # ratio of uniforms without mode shift below
            mode_shift = False
        else:
            # new algorithm in [2]
            ratio_unif = False

        # prepare sampling of rvs
        size1d = tuple(np.atleast_1d(numsamples))
        N = np.prod(size1d)  # number of rvs needed, reshape upon return
        x = np.zeros(N)
        simulated = 0

        if ratio_unif:
            # use ratio of uniforms method
            if mode_shift:
                a2 = -2 * (p + 1) / b - m
                a1 = 2 * m * (p - 1) / b - 1
                # find roots of x**3 + a2*x**2 + a1*x + m (Cardano's formula)
                p1 = a1 - a2**2 / 3
                q1 = 2 * a2**3 / 27 - a2 * a1 / 3 + m
                phi = np.arccos(-q1 * np.sqrt(-27 / p1**3) / 2)
                s1 = -np.sqrt(-4 * p1 / 3)
                root1 = s1 * np.cos(phi / 3 + np.pi / 3) - a2 / 3
                root2 = -s1 * np.cos(phi / 3) - a2 / 3
                # root3 = s1 * np.cos(phi / 3 - np.pi / 3) - a2 / 3

                # if g is the quasipdf, rescale: g(x) / g(m) which we can write
                # as exp(log(g(x)) - log(g(m))). This is important
                # since for large values of p and b, g cannot be evaluated.
                # denote the rescaled quasipdf by h
                lm = self._logquasipdf(m, p, b)
                d1 = self._logquasipdf(root1, p, b) - lm
                d2 = self._logquasipdf(root2, p, b) - lm
                # compute the bounding rectangle w.r.t. h. Note that
                # np.exp(0.5*d1) = np.sqrt(g(root1)/g(m)) = np.sqrt(h(root1))
                vmin = (root1 - m) * np.exp(0.5 * d1)
                vmax = (root2 - m) * np.exp(0.5 * d2)
                umax = 1  # umax = sqrt(h(m)) = 1

                logqpdf = lambda x: self._logquasipdf(x, p, b) - lm
                c = m
            else:
                # ratio of uniforms without mode shift
                # compute np.sqrt(quasipdf(m))
                umax = np.exp(0.5*self._logquasipdf(m, p, b))
                xplus = ((1 + p) + np.sqrt((1 + p)**2 + b**2))/b
                vmin = 0
                # compute xplus * np.sqrt(quasipdf(xplus))
                vmax = xplus * np.exp(0.5 * self._logquasipdf(xplus, p, b))
                c = 0
                logqpdf = lambda x: self._logquasipdf(x, p, b)

            if vmin >= vmax:
                raise ValueError("vmin must be smaller than vmax.")
            if umax <= 0:
                raise ValueError("umax must be positive.")

            i = 1
            while simulated < N:
                k = N - simulated
                # simulate uniform rvs on [0, umax] and [vmin, vmax]
                u = umax * random_state.uniform(size=k)
                v = random_state.uniform(size=k)
                v = vmin + (vmax - vmin) * v
                rvs = v / u + c
                # rewrite acceptance condition u**2 <= pdf(rvs) by taking logs
                accept = (2*np.log(u) <= logqpdf(rvs))
                num_accept = np.sum(accept)
                if num_accept > 0:
                    x[simulated:(simulated + num_accept)] = rvs[accept]
                    simulated += num_accept

                if (simulated == 0) and (i*N >= 50000):
                    msg = ("Not a single random variate could be generated "
                           "in {} attempts. Sampling does not appear to "
                           "work for the provided parameters.".format(i*N))
                    raise RuntimeError(msg)
                i += 1
        else:
            # use new algorithm in [2]
            x0 = b / (1 - p)
            xs = np.max((x0, 2 / b))
            k1 = np.exp(self._logquasipdf(m, p, b))
            A1 = k1 * x0
            if x0 < 2 / b:
                k2 = np.exp(-b)
                if p > 0:
                    A2 = k2 * ((2 / b)**p - x0**p) / p
                else:
                    A2 = k2 * np.log(2 / b**2)
            else:
                k2, A2 = 0, 0
            k3 = xs**(p - 1)
            A3 = 2 * k3 * np.exp(-xs * b / 2) / b
            A = A1 + A2 + A3

            # [2]: rejection constant is < 2.73; so expected runtime is finite
            while simulated < N:
                k = N - simulated
                h, rvs = np.zeros(k), np.zeros(k)
                # simulate uniform rvs on [x1, x2] and [0, y2]
                u = random_state.uniform(size=k)
                v = A * random_state.uniform(size=k)
                cond1 = v <= A1
                cond2 = np.logical_not(cond1) & (v <= A1 + A2)
                cond3 = np.logical_not(cond1 | cond2)
                # subdomain (0, x0)
                rvs[cond1] = x0 * v[cond1] / A1
                h[cond1] = k1
                # subdomain (x0, 2 / b)
                if p > 0:
                    rvs[cond2] = (x0**p + (v[cond2] - A1) * p / k2)**(1 / p)
                else:
                    rvs[cond2] = b * np.exp((v[cond2] - A1) * np.exp(b))
                h[cond2] = k2 * rvs[cond2]**(p - 1)
                # subdomain (xs, infinity)
                z = np.exp(-xs * b / 2) - b * (v[cond3] - A1 - A2) / (2 * k3)
                rvs[cond3] = -2 / b * np.log(z)
                h[cond3] = k3 * np.exp(-rvs[cond3] * b / 2)
                # apply rejection method
                accept = (np.log(u * h) <= self._logquasipdf(rvs, p, b))
                num_accept = sum(accept)
                if num_accept > 0:
                    x[simulated:(simulated + num_accept)] = rvs[accept]
                    simulated += num_accept

        rvs = np.reshape(x, size1d)
        if invert_res:
            rvs = 1 / rvs
        return rvs

    def _mode(self, p, b):
        # distinguish cases to avoid catastrophic cancellation (see [2])
        if p < 1:
            return b / (np.sqrt((p - 1)**2 + b**2) + 1 - p)
        else:
            return (np.sqrt((1 - p)**2 + b**2) - (1 - p)) / b

    def _munp(self, n, p, b):
        num = sc.kve(p + n, b)
        denom = sc.kve(p, b)
        inf_vals = np.isinf(num) | np.isinf(denom)
        if inf_vals.any():
            msg = ("Infinite values encountered in the moment calculation "
                   "involving scipy.special.kve. Values replaced by NaN to "
                   "avoid incorrect results.")
            warnings.warn(msg, RuntimeWarning)
            m = np.full_like(num, np.nan, dtype=np.double)
            m[~inf_vals] = num[~inf_vals] / denom[~inf_vals]
        else:
            m = num / denom
        return m


geninvgauss = geninvgauss_gen(a=0.0, name="geninvgauss")


class norminvgauss_gen(rv_continuous):
    r"""A Normal Inverse Gaussian continuous random variable.

    %(before_notes)s

    Notes
    -----
    The probability density function for `norminvgauss` is:

    .. math::

        f(x, a, b) = \frac{a \, K_1(a \sqrt{1 + x^2})}{\pi \sqrt{1 + x^2}} \,
                     \exp(\sqrt{a^2 - b^2} + b x)

    where :math:`x` is a real number, the parameter :math:`a` is the tail
    heaviness and :math:`b` is the asymmetry parameter satisfying
    :math:`a > 0` and :math:`|b| <= a`.
    :math:`K_1` is the modified Bessel function of second kind
    (`scipy.special.k1`).

    %(after_notes)s

    A normal inverse Gaussian random variable `Y` with parameters `a` and `b`
    can be expressed as a normal mean-variance mixture:
    `Y = b * V + sqrt(V) * X` where `X` is `norm(0,1)` and `V` is
    `invgauss(mu=1/sqrt(a**2 - b**2))`. This representation is used
    to generate random variates.

    References
    ----------
    O. Barndorff-Nielsen, "Hyperbolic Distributions and Distributions on
    Hyperbolae", Scandinavian Journal of Statistics, Vol. 5(3),
    pp. 151-157, 1978.

    O. Barndorff-Nielsen, "Normal Inverse Gaussian Distributions and Stochastic
    Volatility Modelling", Scandinavian Journal of Statistics, Vol. 24,
    pp. 1-13, 1997.

    %(example)s

    """
    _support_mask = rv_continuous._open_support_mask

    def _argcheck(self, a, b):
        return (a > 0) & (np.absolute(b) < a)

    def _pdf(self, x, a, b):
        gamma = np.sqrt(a**2 - b**2)
        fac1 = a / np.pi * np.exp(gamma)
        sq = np.hypot(1, x)  # reduce overflows
        return fac1 * sc.k1e(a * sq) * np.exp(b*x - a*sq) / sq

    def _rvs(self, a, b, size=None, random_state=None):
        # note: X = b * V + sqrt(V) * X is norminvgaus(a,b) if X is standard
        # normal and V is invgauss(mu=1/sqrt(a**2 - b**2))
        gamma = np.sqrt(a**2 - b**2)
        ig = invgauss.rvs(mu=1/gamma, size=size, random_state=random_state)
        return b * ig + np.sqrt(ig) * norm.rvs(size=size, random_state=random_state)

    def _stats(self, a, b):
        gamma = np.sqrt(a**2 - b**2)
        mean = b / gamma
        variance = a**2 / gamma**3
        skewness = 3.0 * b / (a * np.sqrt(gamma))
        kurtosis = 3.0 * (1 + 4 * b**2 / a**2) / gamma
        return mean, variance, skewness, kurtosis


norminvgauss = norminvgauss_gen(name="norminvgauss")


class invweibull_gen(rv_continuous):
    u"""An inverted Weibull continuous random variable.

    This distribution is also known as the Fréchet distribution or the
    type II extreme value distribution.

    %(before_notes)s

    Notes
    -----
    The probability density function for `invweibull` is:

    .. math::

        f(x, c) = c x^{-c-1} \\exp(-x^{-c})

    for :math:`x > 0`, :math:`c > 0`.

    `invweibull` takes ``c`` as a shape parameter for :math:`c`.

    %(after_notes)s

    References
    ----------
    F.R.S. de Gusmao, E.M.M Ortega and G.M. Cordeiro, "The generalized inverse
    Weibull distribution", Stat. Papers, vol. 52, pp. 591-619, 2011.

    %(example)s

    """
    _support_mask = rv_continuous._open_support_mask

    def _pdf(self, x, c):
        # invweibull.pdf(x, c) = c * x**(-c-1) * exp(-x**(-c))
        xc1 = np.power(x, -c - 1.0)
        xc2 = np.power(x, -c)
        xc2 = np.exp(-xc2)
        return c * xc1 * xc2

    def _cdf(self, x, c):
        xc1 = np.power(x, -c)
        return np.exp(-xc1)

    def _ppf(self, q, c):
        return np.power(-np.log(q), -1.0/c)

    def _munp(self, n, c):
        return sc.gamma(1 - n / c)

    def _entropy(self, c):
        return 1+_EULER + _EULER / c - np.log(c)

    def _fitstart(self, data, args=None):
<<<<<<< HEAD
        # The default implementation of _fitstart uses
        #     args = (1.0,)*self.numargs
        # These args are passed to _fit_loc_scale_support, which ultimately
        # calls fit_loc_scale.  fit_loc_scale uses the moments to estimate
        # parameters, but the invweibull requires c > 1 for the first moment
        # to exist.  So we use 2.0 instead.
        if args is None:
            args = (2.0,)*self.numargs
        loc, scale = self._fit_loc_scale_support(data, *args)
        return args + (loc, scale)
=======
        # invweibull requires c > 1 for the first moment to exist, so use 2.0
        args = (2.0,) if args is None else args
        return super(invweibull_gen, self)._fitstart(data, args=args)
>>>>>>> 41f812e6


invweibull = invweibull_gen(a=0, name='invweibull')


class johnsonsb_gen(rv_continuous):
    r"""A Johnson SB continuous random variable.

    %(before_notes)s

    See Also
    --------
    johnsonsu

    Notes
    -----
    The probability density function for `johnsonsb` is:

    .. math::

        f(x, a, b) = \frac{b}{x(1-x)}  \phi(a + b \log \frac{x}{1-x} )

    where :math:`x`, :math:`a`, and :math:`b` are real scalars; :math:`b > 0`
    and :math:`x \in [0,1]`.  :math:`\phi` is the pdf of the normal
    distribution.

    `johnsonsb` takes :math:`a` and :math:`b` as shape parameters.

    %(after_notes)s

    %(example)s

    """
    _support_mask = rv_continuous._open_support_mask

    def _argcheck(self, a, b):
        return (b > 0) & (a == a)

    def _pdf(self, x, a, b):
        # johnsonsb.pdf(x, a, b) = b / (x*(1-x)) * phi(a + b * log(x/(1-x)))
        trm = _norm_pdf(a + b*np.log(x/(1.0-x)))
        return b*1.0/(x*(1-x))*trm

    def _cdf(self, x, a, b):
        return _norm_cdf(a + b*np.log(x/(1.0-x)))

    def _ppf(self, q, a, b):
        return 1.0 / (1 + np.exp(-1.0 / b * (_norm_ppf(q) - a)))


johnsonsb = johnsonsb_gen(a=0.0, b=1.0, name='johnsonsb')


class johnsonsu_gen(rv_continuous):
    r"""A Johnson SU continuous random variable.

    %(before_notes)s

    See Also
    --------
    johnsonsb

    Notes
    -----
    The probability density function for `johnsonsu` is:

    .. math::

        f(x, a, b) = \frac{b}{\sqrt{x^2 + 1}}
                     \phi(a + b \log(x + \sqrt{x^2 + 1}))

    where :math:`x`, :math:`a`, and :math:`b` are real scalars; :math:`b > 0`.
    :math:`\phi` is the pdf of the normal distribution.

    `johnsonsu` takes :math:`a` and :math:`b` as shape parameters.

    %(after_notes)s

    %(example)s

    """
    def _argcheck(self, a, b):
        return (b > 0) & (a == a)

    def _pdf(self, x, a, b):
        # johnsonsu.pdf(x, a, b) = b / sqrt(x**2 + 1) *
        #                          phi(a + b * log(x + sqrt(x**2 + 1)))
        x2 = x*x
        trm = _norm_pdf(a + b * np.log(x + np.sqrt(x2+1)))
        return b*1.0/np.sqrt(x2+1.0)*trm

    def _cdf(self, x, a, b):
        return _norm_cdf(a + b * np.log(x + np.sqrt(x*x + 1)))

    def _ppf(self, q, a, b):
        return np.sinh((_norm_ppf(q) - a) / b)


johnsonsu = johnsonsu_gen(name='johnsonsu')


class laplace_gen(rv_continuous):
    r"""A Laplace continuous random variable.

    %(before_notes)s

    Notes
    -----
    The probability density function for `laplace` is

    .. math::

        f(x) = \frac{1}{2} \exp(-|x|)

    for a real number :math:`x`.

    %(after_notes)s

    %(example)s

    """
    def _rvs(self, size=None, random_state=None):
        return random_state.laplace(0, 1, size=size)

    def _pdf(self, x):
        # laplace.pdf(x) = 1/2 * exp(-abs(x))
        return 0.5*np.exp(-abs(x))

    def _cdf(self, x):
        with np.errstate(over='ignore'):
            return np.where(x > 0, 1.0 - 0.5*np.exp(-x), 0.5*np.exp(x))

    def _sf(self, x):
        # By symmetry...
        return self._cdf(-x)

    def _ppf(self, q):
        return np.where(q > 0.5, -np.log(2*(1-q)), np.log(2*q))

    def _isf(self, q):
        # By symmetry...
        return -self._ppf(q)

    def _stats(self):
        return 0, 2, 0, 3

    def _entropy(self):
        return np.log(2)+1

    @_call_super_mom
    @replace_notes_in_docstring(rv_continuous, notes="""\
        This function uses explicit formulas for the maximum likelihood
        estimation of the Laplace distribution parameters, so the keyword
        arguments `loc`, `scale`, and `optimizer` are ignored.\n\n""")
    def fit(self, data, *args, **kwds):
        if isinstance(data, CensoredData):
            return super(laplace_gen, self).fit(data, *args, **kwds)

        data, floc, fscale = _check_fit_input_parameters(self, data,
                                                         args, kwds)

        # Source: Statistical Distributions, 3rd Edition. Evans, Hastings,
        # and Peacock (2000), Page 124

        if floc is None:
            floc = np.median(data)

        if fscale is None:
            fscale = (np.sum(np.abs(data - floc))) / len(data)

        return floc, fscale


laplace = laplace_gen(name='laplace')


class laplace_asymmetric_gen(rv_continuous):
    r"""An asymmetric Laplace continuous random variable.

    %(before_notes)s

    See Also
    --------
    laplace : Laplace distribution

    Notes
    -----
    The probability density function for `laplace_asymmetric` is

    .. math::

       f(x, \kappa) &= \frac{1}{\kappa+\kappa^{-1}}\exp(-x\kappa),\quad x\ge0\\
                    &= \frac{1}{\kappa+\kappa^{-1}}\exp(x/\kappa),\quad x<0\\

    for :math:`-\infty < x < \infty`, :math:`\kappa > 0`.

    `laplace_asymmetric` takes ``kappa`` as a shape parameter for
    :math:`\kappa`. For :math:`\kappa = 1`, it is identical to a
    Laplace distribution.

    %(after_notes)s

    References
    ----------
    .. [1] "Asymmetric Laplace distribution", Wikipedia
            https://en.wikipedia.org/wiki/Asymmetric_Laplace_distribution

    .. [2] Kozubowski TJ and Podgórski K. A Multivariate and
           Asymmetric Generalization of Laplace Distribution,
           Computational Statistics 15, 531--540 (2000).
           :doi:`10.1007/PL00022717`

    %(example)s

    """
    def _pdf(self, x, kappa):
        return np.exp(self._logpdf(x, kappa))

    def _logpdf(self, x, kappa):
        kapinv = 1/kappa
        lPx = x * np.where(x >= 0, -kappa, kapinv)
        lPx -= np.log(kappa+kapinv)
        return lPx

    def _cdf(self, x, kappa):
        kapinv = 1/kappa
        kappkapinv = kappa+kapinv
        return np.where(x >= 0,
                        1 - np.exp(-x*kappa)*(kapinv/kappkapinv),
                        np.exp(x*kapinv)*(kappa/kappkapinv))

    def _sf(self, x, kappa):
        kapinv = 1/kappa
        kappkapinv = kappa+kapinv
        return np.where(x >= 0,
                        np.exp(-x*kappa)*(kapinv/kappkapinv),
                        1 - np.exp(x*kapinv)*(kappa/kappkapinv))

    def _ppf(self, q, kappa):
        kapinv = 1/kappa
        kappkapinv = kappa+kapinv
        return np.where(q >= kappa/kappkapinv,
                        -np.log((1 - q)*kappkapinv*kappa)*kapinv,
                        np.log(q*kappkapinv/kappa)*kappa)

    def _isf(self, q, kappa):
        kapinv = 1/kappa
        kappkapinv = kappa+kapinv
        return np.where(q <= kapinv/kappkapinv,
                        -np.log(q*kappkapinv*kappa)*kapinv,
                        np.log((1 - q)*kappkapinv/kappa)*kappa)

    def _stats(self, kappa):
        kapinv = 1/kappa
        mn = kapinv - kappa
        var = kapinv*kapinv + kappa*kappa
        g1 = 2.0*(1-np.power(kappa, 6))/np.power(1+np.power(kappa, 4), 1.5)
        g2 = 6.0*(1+np.power(kappa, 8))/np.power(1+np.power(kappa, 4), 2)
        return mn, var, g1, g2

    def _entropy(self, kappa):
        return 1 + np.log(kappa+1/kappa)


laplace_asymmetric = laplace_asymmetric_gen(name='laplace_asymmetric')


def _check_fit_input_parameters(dist, data, args, kwds):
    data = np.asarray(data)
    floc = kwds.get('floc', None)
    fscale = kwds.get('fscale', None)

    num_shapes = len(dist.shapes.split(",")) if dist.shapes else 0
    fshape_keys = []
    fshapes = []

    # user has many options for fixing the shape, so here we standardize it
    # into 'f' + the number of the shape.
    # Adapted from `_reduce_func` in `_distn_infrastructure.py`:
    if dist.shapes:
        shapes = dist.shapes.replace(',', ' ').split()
        for j, s in enumerate(shapes):
            key = 'f' + str(j)
            names = [key, 'f' + s, 'fix_' + s]
            val = _get_fixed_fit_value(kwds, names)
            fshape_keys.append(key)
            fshapes.append(val)
            if val is not None:
                kwds[key] = val

    # determine if there are any unknown arguments in kwds
    known_keys = {'loc', 'scale', 'optimizer', 'method',
                  'floc', 'fscale', *fshape_keys}
    unknown_keys = set(kwds).difference(known_keys)
    if unknown_keys:
        raise TypeError(f"Unknown keyword arguments: {unknown_keys}.")

    if len(args) > num_shapes:
        raise TypeError("Too many positional arguments.")

    if None not in {floc, fscale, *fshapes}:
        # This check is for consistency with `rv_continuous.fit`.
        # Without this check, this function would just return the
        # parameters that were given.
        raise RuntimeError("All parameters fixed. There is nothing to "
                           "optimize.")

    if not np.isfinite(data).all():
        raise RuntimeError("The data contains non-finite values.")

    return (data, *fshapes, floc, fscale)


class levy_gen(rv_continuous):
    r"""A Levy continuous random variable.

    %(before_notes)s

    See Also
    --------
    levy_stable, levy_l

    Notes
    -----
    The probability density function for `levy` is:

    .. math::

        f(x) = \frac{1}{\sqrt{2\pi x^3}} \exp\left(-\frac{1}{2x}\right)

    for :math:`x >= 0`.

    This is the same as the Levy-stable distribution with :math:`a=1/2` and
    :math:`b=1`.

    %(after_notes)s

    %(example)s

    """
    _support_mask = rv_continuous._open_support_mask

    def _pdf(self, x):
        # levy.pdf(x) = 1 / (x * sqrt(2*pi*x)) * exp(-1/(2*x))
        return 1 / np.sqrt(2*np.pi*x) / x * np.exp(-1/(2*x))

    def _cdf(self, x):
        # Equivalent to 2*norm.sf(np.sqrt(1/x))
        return sc.erfc(np.sqrt(0.5 / x))

    def _sf(self, x):
        return sc.erf(np.sqrt(0.5 / x))

    def _ppf(self, q):
        # Equivalent to 1.0/(norm.isf(q/2)**2) or 0.5/(erfcinv(q)**2)
        val = -sc.ndtri(q/2)
        return 1.0 / (val * val)

    def _stats(self):
        return np.inf, np.inf, np.nan, np.nan


levy = levy_gen(a=0.0, name="levy")


class levy_l_gen(rv_continuous):
    r"""A left-skewed Levy continuous random variable.

    %(before_notes)s

    See Also
    --------
    levy, levy_stable

    Notes
    -----
    The probability density function for `levy_l` is:

    .. math::
        f(x) = \frac{1}{|x| \sqrt{2\pi |x|}} \exp{ \left(-\frac{1}{2|x|} \right)}

    for :math:`x <= 0`.

    This is the same as the Levy-stable distribution with :math:`a=1/2` and
    :math:`b=-1`.

    %(after_notes)s

    %(example)s

    """
    _support_mask = rv_continuous._open_support_mask

    def _pdf(self, x):
        # levy_l.pdf(x) = 1 / (abs(x) * sqrt(2*pi*abs(x))) * exp(-1/(2*abs(x)))
        ax = abs(x)
        return 1/np.sqrt(2*np.pi*ax)/ax*np.exp(-1/(2*ax))

    def _cdf(self, x):
        ax = abs(x)
        return 2 * _norm_cdf(1 / np.sqrt(ax)) - 1

    def _sf(self, x):
        ax = abs(x)
        return 2 * _norm_sf(1 / np.sqrt(ax))

    def _ppf(self, q):
        val = _norm_ppf((q + 1.0) / 2)
        return -1.0 / (val * val)

    def _isf(self, p):
        return -1/_norm_isf(p/2)**2

    def _stats(self):
        return np.inf, np.inf, np.nan, np.nan


levy_l = levy_l_gen(b=0.0, name="levy_l")


class levy_stable_gen(rv_continuous):
    r"""A Levy-stable continuous random variable.

    %(before_notes)s

    See Also
    --------
    levy, levy_l

    Notes
    -----
    The distribution for `levy_stable` has characteristic function:

    .. math::

        \varphi(t, \alpha, \beta, c, \mu) =
        e^{it\mu -|ct|^{\alpha}(1-i\beta \operatorname{sign}(t)\Phi(\alpha, t))}

    where:

    .. math::

        \Phi = \begin{cases}
                \tan \left({\frac {\pi \alpha }{2}}\right)&\alpha \neq 1\\
                -{\frac {2}{\pi }}\log |t|&\alpha =1
                \end{cases}

    The probability density function for `levy_stable` is:

    .. math::

        f(x) = \frac{1}{2\pi}\int_{-\infty}^\infty \varphi(t)e^{-ixt}\,dt

    where :math:`-\infty < t < \infty`. This integral does not have a known closed form.

    For evaluation of pdf we use either Zolotarev :math:`S_0` parameterization with integration,
    direct integration of standard parameterization of characteristic function or FFT of
    characteristic function. If set to other than None and if number of points is greater than
    ``levy_stable.pdf_fft_min_points_threshold`` (defaults to None) we use FFT otherwise we use one
    of the other methods.

    The default method is 'best' which uses Zolotarev's method if alpha = 1 and integration of
    characteristic function otherwise. The default method can be changed by setting
    ``levy_stable.pdf_default_method`` to either 'zolotarev', 'quadrature' or 'best'.

    To increase accuracy of FFT calculation one can specify ``levy_stable.pdf_fft_grid_spacing``
    (defaults to 0.001) and ``pdf_fft_n_points_two_power`` (defaults to a value that covers the
    input range * 4). Setting ``pdf_fft_n_points_two_power`` to 16 should be sufficiently accurate
    in most cases at the expense of CPU time.

    For evaluation of cdf we use Zolatarev :math:`S_0` parameterization with integration or integral of
    the pdf FFT interpolated spline. The settings affecting FFT calculation are the same as
    for pdf calculation. Setting the threshold to ``None`` (default) will disable FFT. For cdf
    calculations the Zolatarev method is superior in accuracy, so FFT is disabled by default.

    Fitting estimate uses quantile estimation method in [MC]. MLE estimation of parameters in
    fit method uses this quantile estimate initially. Note that MLE doesn't always converge if
    using FFT for pdf calculations; so it's best that ``pdf_fft_min_points_threshold`` is left unset.

    .. warning::

        For pdf calculations implementation of Zolatarev is unstable for values where alpha = 1 and
        beta != 0. In this case the quadrature method is recommended. FFT calculation is also
        considered experimental.

        For cdf calculations FFT calculation is considered experimental. Use Zolatarev's method
        instead (default).

    %(after_notes)s

    References
    ----------
    .. [MC] McCulloch, J., 1986. Simple consistent estimators of stable distribution parameters.
       Communications in Statistics - Simulation and Computation 15, 11091136.
    .. [MS] Mittnik, S.T. Rachev, T. Doganoglu, D. Chenyao, 1999. Maximum likelihood estimation
       of stable Paretian models, Mathematical and Computer Modelling, Volume 29, Issue 10,
       1999, Pages 275-293.
    .. [BS] Borak, S., Hardle, W., Rafal, W. 2005. Stable distributions, Economic Risk.

    %(example)s

    """

    def _rvs(self, alpha, beta, size=None, random_state=None):

        def alpha1func(alpha, beta, TH, aTH, bTH, cosTH, tanTH, W):
            return (2/np.pi*(np.pi/2 + bTH)*tanTH -
                    beta*np.log((np.pi/2*W*cosTH)/(np.pi/2 + bTH)))

        def beta0func(alpha, beta, TH, aTH, bTH, cosTH, tanTH, W):
            return (W/(cosTH/np.tan(aTH) + np.sin(TH)) *
                    ((np.cos(aTH) + np.sin(aTH)*tanTH)/W)**(1.0/alpha))

        def otherwise(alpha, beta, TH, aTH, bTH, cosTH, tanTH, W):
            # alpha is not 1 and beta is not 0
            val0 = beta*np.tan(np.pi*alpha/2)
            th0 = np.arctan(val0)/alpha
            val3 = W/(cosTH/np.tan(alpha*(th0 + TH)) + np.sin(TH))
            res3 = val3*((np.cos(aTH) + np.sin(aTH)*tanTH -
                          val0*(np.sin(aTH) - np.cos(aTH)*tanTH))/W)**(1.0/alpha)
            return res3

        def alphanot1func(alpha, beta, TH, aTH, bTH, cosTH, tanTH, W):
            res = _lazywhere(beta == 0,
                             (alpha, beta, TH, aTH, bTH, cosTH, tanTH, W),
                             beta0func, f2=otherwise)
            return res

        alpha = np.broadcast_to(alpha, size)
        beta = np.broadcast_to(beta, size)
        TH = uniform.rvs(loc=-np.pi/2.0, scale=np.pi, size=size,
                         random_state=random_state)
        W = expon.rvs(size=size, random_state=random_state)
        aTH = alpha*TH
        bTH = beta*TH
        cosTH = np.cos(TH)
        tanTH = np.tan(TH)
        res = _lazywhere(alpha == 1,
                         (alpha, beta, TH, aTH, bTH, cosTH, tanTH, W),
                         alpha1func, f2=alphanot1func)
        return res

    def _argcheck(self, alpha, beta):
        return (alpha > 0) & (alpha <= 2) & (beta <= 1) & (beta >= -1)

    @staticmethod
    def _cf(t, alpha, beta):
        Phi = lambda alpha, t: np.tan(np.pi*alpha/2) if alpha != 1 else -2.0*np.log(np.abs(t))/np.pi
        return np.exp(-(np.abs(t)**alpha)*(1-1j*beta*np.sign(t)*Phi(alpha, t)))

    @staticmethod
    def _pdf_from_cf_with_fft(cf, h=0.01, q=9):
        """Calculates pdf from cf using fft. Using region around 0 with N=2**q points
        separated by distance h. As suggested by [MS].
        """
        N = 2**q
        n = np.arange(1,N+1)
        density = ((-1)**(n-1-N/2))*np.fft.fft(((-1)**(n-1))*cf(2*np.pi*(n-1-N/2)/h/N))/h/N
        x = (n-1-N/2)*h
        return (x, density)

    @staticmethod
    def _pdf_single_value_best(x, alpha, beta):
        if alpha != 1. or (alpha == 1. and beta == 0.):
            return levy_stable_gen._pdf_single_value_zolotarev(x, alpha, beta)
        else:
            return levy_stable_gen._pdf_single_value_cf_integrate(x, alpha, beta)

    @staticmethod
    def _pdf_single_value_cf_integrate(x, alpha, beta):
        cf = lambda t: levy_stable_gen._cf(t, alpha, beta)
        return integrate.quad(lambda t: np.real(np.exp(-1j*t*x)*cf(t)), -np.inf, np.inf, limit=1000)[0]/np.pi/2

    @staticmethod
    def _pdf_single_value_zolotarev(x, alpha, beta):
        """Calculate pdf using Zolotarev's methods as detailed in [BS].
        """
        zeta = -beta*np.tan(np.pi*alpha/2.)
        if alpha != 1:
            x0 = x + zeta  # convert to S_0 parameterization
            xi = np.arctan(-zeta)/alpha

            def V(theta):
                return np.cos(alpha*xi)**(1/(alpha-1)) * \
                                (np.cos(theta)/np.sin(alpha*(xi+theta)))**(alpha/(alpha-1)) * \
                                (np.cos(alpha*xi+(alpha-1)*theta)/np.cos(theta))
            if x0 > zeta:
                def g(theta):
                    return (V(theta) *
                            np.real(np.complex128(x0-zeta)**(alpha/(alpha-1))))

                def f(theta):
                    return g(theta) * np.exp(-g(theta))

                # spare calculating integral on null set
                # use isclose as macos has fp differences
                if np.isclose(-xi, np.pi/2, rtol=1e-014, atol=1e-014):
                    return 0.

                with np.errstate(all="ignore"):
                    intg_max = optimize.minimize_scalar(lambda theta: -f(theta), bounds=[-xi, np.pi/2])
                    intg_kwargs = {}
                    # windows quadpack less forgiving with points out of bounds
                    if intg_max.success and not np.isnan(intg_max.fun)\
                            and intg_max.x > -xi and intg_max.x < np.pi/2:
                        intg_kwargs["points"] = [intg_max.x]
                    intg = integrate.quad(f, -xi, np.pi/2, **intg_kwargs)[0]
                    return alpha * intg / np.pi / np.abs(alpha-1) / (x0-zeta)
            elif x0 == zeta:
                return sc.gamma(1+1/alpha)*np.cos(xi)/np.pi/((1+zeta**2)**(1/alpha/2))
            else:
                return levy_stable_gen._pdf_single_value_zolotarev(-x, alpha, -beta)
        else:
            # since location zero, no need to reposition x for S_0 parameterization
            xi = np.pi/2
            if beta != 0:
                warnings.warn('Density calculation unstable for alpha=1 and beta!=0.' +
                              ' Use quadrature method instead.', RuntimeWarning)

                def V(theta):
                    expr_1 = np.pi/2+beta*theta
                    return 2. * expr_1 * np.exp(expr_1*np.tan(theta)/beta) / np.cos(theta) / np.pi

                def g(theta):
                    return np.exp(-np.pi * x / 2. / beta) * V(theta)

                def f(theta):
                    return g(theta) * np.exp(-g(theta))

                with np.errstate(all="ignore"):
                    intg_max = optimize.minimize_scalar(lambda theta: -f(theta), bounds=[-np.pi/2, np.pi/2])
                    intg = integrate.fixed_quad(f, -np.pi/2, intg_max.x)[0] + integrate.fixed_quad(f, intg_max.x, np.pi/2)[0]
                    return intg / np.abs(beta) / 2.
            else:
                return 1/(1+x**2)/np.pi

    @staticmethod
    def _cdf_single_value_zolotarev(x, alpha, beta):
        """Calculate cdf using Zolotarev's methods as detailed in [BS].
        """
        zeta = -beta*np.tan(np.pi*alpha/2.)
        if alpha != 1:
            x0 = x + zeta  # convert to S_0 parameterization
            xi = np.arctan(-zeta)/alpha

            def V(theta):
                return np.cos(alpha*xi)**(1/(alpha-1)) * \
                                (np.cos(theta)/np.sin(alpha*(xi+theta)))**(alpha/(alpha-1)) * \
                                (np.cos(alpha*xi+(alpha-1)*theta)/np.cos(theta))
            if x0 > zeta:
                c_1 = 1 if alpha > 1 else .5 - xi/np.pi

                def f(theta):
                    z = np.complex128(x0 - zeta)
                    return np.exp(-V(theta) * np.real(z**(alpha/(alpha-1))))

                with np.errstate(all="ignore"):
                    # spare calculating integral on null set
                    # use isclose as macos has fp differences
                    if np.isclose(-xi, np.pi/2, rtol=1e-014, atol=1e-014):
                        intg = 0
                    else:
                        intg = integrate.quad(f, -xi, np.pi/2)[0]
                    return c_1 + np.sign(1-alpha) * intg / np.pi
            elif x0 == zeta:
                return .5 - xi/np.pi
            else:
                return 1 - levy_stable_gen._cdf_single_value_zolotarev(-x, alpha, -beta)

        else:
            # since location zero, no need to reposition x for S_0 parameterization
            xi = np.pi/2
            if beta > 0:

                def V(theta):
                    expr_1 = np.pi/2+beta*theta
                    return 2. * expr_1 * np.exp(expr_1*np.tan(theta)/beta) / np.cos(theta) / np.pi

                with np.errstate(all="ignore"):
                    expr_1 = np.exp(-np.pi*x/beta/2.)
                    int_1 = integrate.quad(lambda theta: np.exp(-expr_1 * V(theta)), -np.pi/2, np.pi/2)[0]
                    return int_1 / np.pi
            elif beta == 0:
                return .5 + np.arctan(x)/np.pi
            else:
                return 1 - levy_stable_gen._cdf_single_value_zolotarev(-x, 1, -beta)

    def _pdf(self, x, alpha, beta):

        x = np.asarray(x).reshape(1, -1)[0,:]

        x, alpha, beta = np.broadcast_arrays(x, alpha, beta)

        data_in = np.dstack((x, alpha, beta))[0]
        data_out = np.empty(shape=(len(data_in),1))

        pdf_default_method_name = getattr(self, 'pdf_default_method', 'best')
        if pdf_default_method_name == 'best':
            pdf_single_value_method = levy_stable_gen._pdf_single_value_best
        elif pdf_default_method_name == 'zolotarev':
            pdf_single_value_method = levy_stable_gen._pdf_single_value_zolotarev
        else:
            pdf_single_value_method = levy_stable_gen._pdf_single_value_cf_integrate

        fft_min_points_threshold = getattr(self, 'pdf_fft_min_points_threshold', None)
        fft_grid_spacing = getattr(self, 'pdf_fft_grid_spacing', 0.001)
        fft_n_points_two_power = getattr(self, 'pdf_fft_n_points_two_power', None)

        # group data in unique arrays of alpha, beta pairs
        uniq_param_pairs = np.vstack(list({tuple(row) for row in
                                           data_in[:, 1:]}))
        for pair in uniq_param_pairs:
            data_mask = np.all(data_in[:,1:] == pair, axis=-1)
            data_subset = data_in[data_mask]
            if fft_min_points_threshold is None or len(data_subset) < fft_min_points_threshold:
                data_out[data_mask] = np.array([pdf_single_value_method(_x, _alpha, _beta)
                            for _x, _alpha, _beta in data_subset]).reshape(len(data_subset), 1)
            else:
                warnings.warn('Density calculations experimental for FFT method.' +
                              ' Use combination of zolatarev and quadrature methods instead.', RuntimeWarning)
                _alpha, _beta = pair
                _x = data_subset[:,(0,)]

                # need enough points to "cover" _x for interpolation
                h = fft_grid_spacing
                q = np.ceil(np.log(2*np.max(np.abs(_x))/h)/np.log(2)) + 2 if fft_n_points_two_power is None else int(fft_n_points_two_power)

                density_x, density = levy_stable_gen._pdf_from_cf_with_fft(lambda t: levy_stable_gen._cf(t, _alpha, _beta), h=h, q=q)
                f = interpolate.interp1d(density_x, np.real(density))
                data_out[data_mask] = f(_x)

        return data_out.T[0]

    def _cdf(self, x, alpha, beta):

        x = np.asarray(x).reshape(1, -1)[0,:]

        x, alpha, beta = np.broadcast_arrays(x, alpha, beta)

        data_in = np.dstack((x, alpha, beta))[0]
        data_out = np.empty(shape=(len(data_in),1))

        fft_min_points_threshold = getattr(self, 'pdf_fft_min_points_threshold', None)
        fft_grid_spacing = getattr(self, 'pdf_fft_grid_spacing', 0.001)
        fft_n_points_two_power = getattr(self, 'pdf_fft_n_points_two_power', None)

        # group data in unique arrays of alpha, beta pairs
        uniq_param_pairs = np.vstack(
            list({tuple(row) for row in data_in[:,1:]}))
        for pair in uniq_param_pairs:
            data_mask = np.all(data_in[:,1:] == pair, axis=-1)
            data_subset = data_in[data_mask]
            if fft_min_points_threshold is None or len(data_subset) < fft_min_points_threshold:
                data_out[data_mask] = np.array([levy_stable._cdf_single_value_zolotarev(_x, _alpha, _beta)
                            for _x, _alpha, _beta in data_subset]).reshape(len(data_subset), 1)
            else:
                warnings.warn("FFT method is considered experimental for "
                              "cumulative distribution function "
                              "evaluations. Use Zolotarev's method instead.",
                              RuntimeWarning)
                _alpha, _beta = pair
                _x = data_subset[:,(0,)]

                # need enough points to "cover" _x for interpolation
                h = fft_grid_spacing
                q = 16 if fft_n_points_two_power is None else int(fft_n_points_two_power)

                density_x, density = levy_stable_gen._pdf_from_cf_with_fft(lambda t: levy_stable_gen._cf(t, _alpha, _beta), h=h, q=q)
                f = interpolate.InterpolatedUnivariateSpline(density_x, np.real(density))
                data_out[data_mask] = np.array([f.integral(self.a, x_1) for x_1 in _x]).reshape(data_out[data_mask].shape)

        return data_out.T[0]

    def _fitstart(self, data):
        # We follow McCullock 1986 method - Simple Consistent Estimators
        # of Stable Distribution Parameters

        # Table III and IV
        nu_alpha_range = [2.439, 2.5, 2.6, 2.7, 2.8, 3, 3.2, 3.5, 4, 5, 6, 8, 10, 15, 25]
        nu_beta_range = [0, 0.1, 0.2, 0.3, 0.5, 0.7, 1]

        # table III - alpha = psi_1(nu_alpha, nu_beta)
        alpha_table = [
            [2.000, 2.000, 2.000, 2.000, 2.000, 2.000, 2.000],
            [1.916, 1.924, 1.924, 1.924, 1.924, 1.924, 1.924],
            [1.808, 1.813, 1.829, 1.829, 1.829, 1.829, 1.829],
            [1.729, 1.730, 1.737, 1.745, 1.745, 1.745, 1.745],
            [1.664, 1.663, 1.663, 1.668, 1.676, 1.676, 1.676],
            [1.563, 1.560, 1.553, 1.548, 1.547, 1.547, 1.547],
            [1.484, 1.480, 1.471, 1.460, 1.448, 1.438, 1.438],
            [1.391, 1.386, 1.378, 1.364, 1.337, 1.318, 1.318],
            [1.279, 1.273, 1.266, 1.250, 1.210, 1.184, 1.150],
            [1.128, 1.121, 1.114, 1.101, 1.067, 1.027, 0.973],
            [1.029, 1.021, 1.014, 1.004, 0.974, 0.935, 0.874],
            [0.896, 0.892, 0.884, 0.883, 0.855, 0.823, 0.769],
            [0.818, 0.812, 0.806, 0.801, 0.780, 0.756, 0.691],
            [0.698, 0.695, 0.692, 0.689, 0.676, 0.656, 0.597],
            [0.593, 0.590, 0.588, 0.586, 0.579, 0.563, 0.513]]

        # table IV - beta = psi_2(nu_alpha, nu_beta)
        beta_table = [
            [0, 2.160, 1.000, 1.000, 1.000, 1.000, 1.000],
            [0, 1.592, 3.390, 1.000, 1.000, 1.000, 1.000],
            [0, 0.759, 1.800, 1.000, 1.000, 1.000, 1.000],
            [0, 0.482, 1.048, 1.694, 1.000, 1.000, 1.000],
            [0, 0.360, 0.760, 1.232, 2.229, 1.000, 1.000],
            [0, 0.253, 0.518, 0.823, 1.575, 1.000, 1.000],
            [0, 0.203, 0.410, 0.632, 1.244, 1.906, 1.000],
            [0, 0.165, 0.332, 0.499, 0.943, 1.560, 1.000],
            [0, 0.136, 0.271, 0.404, 0.689, 1.230, 2.195],
            [0, 0.109, 0.216, 0.323, 0.539, 0.827, 1.917],
            [0, 0.096, 0.190, 0.284, 0.472, 0.693, 1.759],
            [0, 0.082, 0.163, 0.243, 0.412, 0.601, 1.596],
            [0, 0.074, 0.147, 0.220, 0.377, 0.546, 1.482],
            [0, 0.064, 0.128, 0.191, 0.330, 0.478, 1.362],
            [0, 0.056, 0.112, 0.167, 0.285, 0.428, 1.274]]

        # Table V and VII
        alpha_range = [2, 1.9, 1.8, 1.7, 1.6, 1.5, 1.4, 1.3, 1.2, 1.1, 1, 0.9, 0.8, 0.7, 0.6, 0.5]
        beta_range = [0, 0.25, 0.5, 0.75, 1]

        # Table V - nu_c = psi_3(alpha, beta)
        nu_c_table = [
            [1.908, 1.908, 1.908, 1.908, 1.908],
            [1.914, 1.915, 1.916, 1.918, 1.921],
            [1.921, 1.922, 1.927, 1.936, 1.947],
            [1.927, 1.930, 1.943, 1.961, 1.987],
            [1.933, 1.940, 1.962, 1.997, 2.043],
            [1.939, 1.952, 1.988, 2.045, 2.116],
            [1.946, 1.967, 2.022, 2.106, 2.211],
            [1.955, 1.984, 2.067, 2.188, 2.333],
            [1.965, 2.007, 2.125, 2.294, 2.491],
            [1.980, 2.040, 2.205, 2.435, 2.696],
            [2.000, 2.085, 2.311, 2.624, 2.973],
            [2.040, 2.149, 2.461, 2.886, 3.356],
            [2.098, 2.244, 2.676, 3.265, 3.912],
            [2.189, 2.392, 3.004, 3.844, 4.775],
            [2.337, 2.634, 3.542, 4.808, 6.247],
            [2.588, 3.073, 4.534, 6.636, 9.144]]

        # Table VII - nu_zeta = psi_5(alpha, beta)
        nu_zeta_table = [
            [0, 0.000, 0.000, 0.000, 0.000],
            [0, -0.017, -0.032, -0.049, -0.064],
            [0, -0.030, -0.061, -0.092, -0.123],
            [0, -0.043, -0.088, -0.132, -0.179],
            [0, -0.056, -0.111, -0.170, -0.232],
            [0, -0.066, -0.134, -0.206, -0.283],
            [0, -0.075, -0.154, -0.241, -0.335],
            [0, -0.084, -0.173, -0.276, -0.390],
            [0, -0.090, -0.192, -0.310, -0.447],
            [0, -0.095, -0.208, -0.346, -0.508],
            [0, -0.098, -0.223, -0.380, -0.576],
            [0, -0.099, -0.237, -0.424, -0.652],
            [0, -0.096, -0.250, -0.469, -0.742],
            [0, -0.089, -0.262, -0.520, -0.853],
            [0, -0.078, -0.272, -0.581, -0.997],
            [0, -0.061, -0.279, -0.659, -1.198]]

        psi_1 = interpolate.interp2d(nu_beta_range, nu_alpha_range, alpha_table, kind='linear')
        psi_2 = interpolate.interp2d(nu_beta_range, nu_alpha_range, beta_table, kind='linear')
        psi_2_1 = lambda nu_beta, nu_alpha: psi_2(nu_beta, nu_alpha) if nu_beta > 0 else -psi_2(-nu_beta, nu_alpha)

        phi_3 = interpolate.interp2d(beta_range, alpha_range, nu_c_table, kind='linear')
        phi_3_1 = lambda beta, alpha: phi_3(beta, alpha) if beta > 0 else phi_3(-beta, alpha)
        phi_5 = interpolate.interp2d(beta_range, alpha_range, nu_zeta_table, kind='linear')
        phi_5_1 = lambda beta, alpha: phi_5(beta, alpha) if beta > 0 else -phi_5(-beta, alpha)

        # quantiles
        p05 = np.percentile(data, 5)
        p50 = np.percentile(data, 50)
        p95 = np.percentile(data, 95)
        p25 = np.percentile(data, 25)
        p75 = np.percentile(data, 75)

        nu_alpha = (p95 - p05)/(p75 - p25)
        nu_beta = (p95 + p05 - 2*p50)/(p95 - p05)

        if nu_alpha >= 2.439:
            alpha = np.clip(psi_1(nu_beta, nu_alpha)[0], np.finfo(float).eps, 2.)
            beta = np.clip(psi_2_1(nu_beta, nu_alpha)[0], -1., 1.)
        else:
            alpha = 2.0
            beta = np.sign(nu_beta)
        c = (p75 - p25) / phi_3_1(beta, alpha)[0]
        zeta = p50 + c*phi_5_1(beta, alpha)[0]
        delta = np.clip(zeta-beta*c*np.tan(np.pi*alpha/2.) if alpha == 1. else zeta, np.finfo(float).eps, np.inf)

        return (alpha, beta, delta, c)

    def _stats(self, alpha, beta):
        mu = 0 if alpha > 1 else np.nan
        mu2 = 2 if alpha == 2 else np.inf
        g1 = 0. if alpha == 2. else np.NaN
        g2 = 0. if alpha == 2. else np.NaN
        return mu, mu2, g1, g2


levy_stable = levy_stable_gen(name='levy_stable')


class logistic_gen(rv_continuous):
    r"""A logistic (or Sech-squared) continuous random variable.

    %(before_notes)s

    Notes
    -----
    The probability density function for `logistic` is:

    .. math::

        f(x) = \frac{\exp(-x)}
                    {(1+\exp(-x))^2}

    `logistic` is a special case of `genlogistic` with ``c=1``.

    %(after_notes)s

    %(example)s

    """
    def _rvs(self, size=None, random_state=None):
        return random_state.logistic(size=size)

    def _pdf(self, x):
        # logistic.pdf(x) = exp(-x) / (1+exp(-x))**2
        return np.exp(self._logpdf(x))

    def _logpdf(self, x):
        y = -np.abs(x)
        return y - 2. * sc.log1p(np.exp(y))

    def _cdf(self, x):
        return sc.expit(x)

    def _ppf(self, q):
        return sc.logit(q)

    def _sf(self, x):
        return sc.expit(-x)

    def _isf(self, q):
        return -sc.logit(q)

    def _stats(self):
        return 0, np.pi*np.pi/3.0, 0, 6.0/5.0

    def _entropy(self):
        # https://en.wikipedia.org/wiki/Logistic_distribution
        return 2.0

    @_call_super_mom
    def fit(self, data, *args, **kwds):
        if isinstance(data, CensoredData):
            return super(logistic_gen, self).fit(data, *args, **kwds)

        data, floc, fscale = _check_fit_input_parameters(self, data,
                                                         args, kwds)

        # if user has provided `floc` or `fscale`, fall back on super fit
        # method. This scenario is not suitable for solving a system of
        # equations
        if floc is not None or fscale is not None:
            return super(logistic_gen, self).fit(data, *args, **kwds)

        # rv_continuous provided guesses
        loc, scale = self._fitstart(data)
        # account for user provided guesses
        loc = kwds.pop('loc', loc)
        scale = kwds.pop('scale', scale)

        # the maximum likelihood estimators `a` and `b` of the location and
        # scale parameters are roots of the two equations described in `func`.
        # Source: Statistical Distributions, 3rd Edition. Evans, Hastings, and
        # Peacock (2000), Page 130
        def func(params, data):
            a, b = params
            n = len(data)
            c = (data - a) / b
            x1 = np.sum(sc.expit(c)) - n/2
            x2 = np.sum(c*np.tanh(c/2)) - n
            return x1, x2

        return tuple(optimize.root(func, (loc, scale), args=(data,)).x)


logistic = logistic_gen(name='logistic')


class loggamma_gen(rv_continuous):
    r"""A log gamma continuous random variable.

    %(before_notes)s

    Notes
    -----
    The probability density function for `loggamma` is:

    .. math::

        f(x, c) = \frac{\exp(c x - \exp(x))}
                       {\Gamma(c)}

    for all :math:`x, c > 0`. Here, :math:`\Gamma` is the
    gamma function (`scipy.special.gamma`).

    `loggamma` takes ``c`` as a shape parameter for :math:`c`.

    %(after_notes)s

    %(example)s

    """
    def _rvs(self, c, size=None, random_state=None):
        return np.log(random_state.gamma(c, size=size))

    def _pdf(self, x, c):
        # loggamma.pdf(x, c) = exp(c*x-exp(x)) / gamma(c)
        return np.exp(c*x-np.exp(x)-sc.gammaln(c))

    def _logpdf(self, x, c):
        return c*x - np.exp(x) - sc.gammaln(c)

    def _cdf(self, x, c):
        return sc.gammainc(c, np.exp(x))

    def _ppf(self, q, c):
        return np.log(sc.gammaincinv(c, q))

    def _sf(self, x, c):
        return sc.gammaincc(c, np.exp(x))

    def _isf(self, q, c):
        return np.log(sc.gammainccinv(c, q))

    def _stats(self, c):
        # See, for example, "A Statistical Study of Log-Gamma Distribution", by
        # Ping Shing Chan (thesis, McMaster University, 1993).
        mean = sc.digamma(c)
        var = sc.polygamma(1, c)
        skewness = sc.polygamma(2, c) / np.power(var, 1.5)
        excess_kurtosis = sc.polygamma(3, c) / (var*var)
        return mean, var, skewness, excess_kurtosis


loggamma = loggamma_gen(name='loggamma')


class loglaplace_gen(rv_continuous):
    r"""A log-Laplace continuous random variable.

    %(before_notes)s

    Notes
    -----
    The probability density function for `loglaplace` is:

    .. math::

        f(x, c) = \begin{cases}\frac{c}{2} x^{ c-1}  &\text{for } 0 < x < 1\\
                               \frac{c}{2} x^{-c-1}  &\text{for } x \ge 1
                  \end{cases}

    for :math:`c > 0`.

    `loglaplace` takes ``c`` as a shape parameter for :math:`c`.

    %(after_notes)s

    References
    ----------
    T.J. Kozubowski and K. Podgorski, "A log-Laplace growth rate model",
    The Mathematical Scientist, vol. 28, pp. 49-60, 2003.

    %(example)s

    """
    def _pdf(self, x, c):
        # loglaplace.pdf(x, c) = c / 2 * x**(c-1),   for 0 < x < 1
        #                      = c / 2 * x**(-c-1),  for x >= 1
        cd2 = c/2.0
        c = np.where(x < 1, c, -c)
        return cd2*x**(c-1)

    def _cdf(self, x, c):
        return np.where(x < 1, 0.5*x**c, 1-0.5*x**(-c))

    def _ppf(self, q, c):
        return np.where(q < 0.5, (2.0*q)**(1.0/c), (2*(1.0-q))**(-1.0/c))

    def _munp(self, n, c):
        return c**2 / (c**2 - n**2)

    def _entropy(self, c):
        return np.log(2.0/c) + 1.0


loglaplace = loglaplace_gen(a=0.0, name='loglaplace')


def _lognorm_logpdf(x, s):
    return _lazywhere(x != 0, (x, s),
                      lambda x, s: -np.log(x)**2 / (2*s**2) - np.log(s*x*np.sqrt(2*np.pi)),
                      -np.inf)


class lognorm_gen(rv_continuous):
    r"""A lognormal continuous random variable.

    %(before_notes)s

    Notes
    -----
    The probability density function for `lognorm` is:

    .. math::

        f(x, s) = \frac{1}{s x \sqrt{2\pi}}
                  \exp\left(-\frac{\log^2(x)}{2s^2}\right)

    for :math:`x > 0`, :math:`s > 0`.

    `lognorm` takes ``s`` as a shape parameter for :math:`s`.

    %(after_notes)s

    A common parametrization for a lognormal random variable ``Y`` is in
    terms of the mean, ``mu``, and standard deviation, ``sigma``, of the
    unique normally distributed random variable ``X`` such that exp(X) = Y.
    This parametrization corresponds to setting ``s = sigma`` and ``scale =
    exp(mu)``.

    %(example)s

    """
    _support_mask = rv_continuous._open_support_mask

    def _rvs(self, s, size=None, random_state=None):
        return np.exp(s * random_state.standard_normal(size))

    def _pdf(self, x, s):
        # lognorm.pdf(x, s) = 1 / (s*x*sqrt(2*pi)) * exp(-1/2*(log(x)/s)**2)
        return np.exp(self._logpdf(x, s))

    def _logpdf(self, x, s):
        return _lognorm_logpdf(x, s)

    def _cdf(self, x, s):
        return _norm_cdf(np.log(x) / s)

    def _logcdf(self, x, s):
        return _norm_logcdf(np.log(x) / s)

    def _ppf(self, q, s):
        return np.exp(s * _norm_ppf(q))

    def _sf(self, x, s):
        return _norm_sf(np.log(x) / s)

    def _logsf(self, x, s):
        return _norm_logsf(np.log(x) / s)

    def _stats(self, s):
        p = np.exp(s*s)
        mu = np.sqrt(p)
        mu2 = p*(p-1)
        g1 = np.sqrt((p-1))*(2+p)
        g2 = np.polyval([1, 2, 3, 0, -6.0], p)
        return mu, mu2, g1, g2

    def _entropy(self, s):
        return 0.5 * (1 + np.log(2*np.pi) + 2 * np.log(s))

    @_call_super_mom
    @extend_notes_in_docstring(rv_continuous, notes="""\
        When `method='MLE'` and
        the location parameter is fixed by using the `floc` argument,
        this function uses explicit formulas for the maximum likelihood
        estimation of the log-normal shape and scale parameters, so the
        `optimizer`, `loc` and `scale` keyword arguments are ignored.
        \n\n""")
    def fit(self, data, *args, **kwds):
        floc = kwds.get('floc', None)

        if isinstance(data, CensoredData) or floc is None:
            # loc is not fixed or we're fitting censored data.
            # Use the default fit method.
            return super(lognorm_gen, self).fit(data, *args, **kwds)

        f0 = (kwds.get('f0', None) or kwds.get('fs', None) or
              kwds.get('fix_s', None))
        fscale = kwds.get('fscale', None)

        if len(args) > 1:
            raise TypeError("Too many input arguments.")
        for name in ['f0', 'fs', 'fix_s', 'floc', 'fscale', 'loc', 'scale',
                     'optimizer', 'method']:
            kwds.pop(name, None)
        if kwds:
            raise TypeError("Unknown arguments: %s." % kwds)

        # Special case: loc is fixed.  Use the maximum likelihood formulas
        # instead of the numerical solver.

        if f0 is not None and fscale is not None:
            # This check is for consistency with `rv_continuous.fit`.
            raise ValueError("All parameters fixed. There is nothing to "
                             "optimize.")

        data = np.asarray(data)

        if not np.isfinite(data).all():
            raise RuntimeError("The data contains non-finite values.")

        floc = float(floc)
        if floc != 0:
            # Shifting the data by floc. Don't do the subtraction in-place,
            # because `data` might be a view of the input array.
            data = data - floc
        if np.any(data <= 0):
            raise FitDataError("lognorm", lower=floc, upper=np.inf)
        lndata = np.log(data)

        # Three cases to handle:
        # * shape and scale both free
        # * shape fixed, scale free
        # * shape free, scale fixed

        if fscale is None:
            # scale is free.
            scale = np.exp(lndata.mean())
            if f0 is None:
                # shape is free.
                shape = lndata.std()
            else:
                # shape is fixed.
                shape = float(f0)
        else:
            # scale is fixed, shape is free
            scale = float(fscale)
            shape = np.sqrt(((lndata - np.log(scale))**2).mean())

        return shape, floc, scale


lognorm = lognorm_gen(a=0.0, name='lognorm')


class gilbrat_gen(rv_continuous):
    r"""A Gilbrat continuous random variable.

    %(before_notes)s

    Notes
    -----
    The probability density function for `gilbrat` is:

    .. math::

        f(x) = \frac{1}{x \sqrt{2\pi}} \exp(-\frac{1}{2} (\log(x))^2)

    `gilbrat` is a special case of `lognorm` with ``s=1``.

    %(after_notes)s

    %(example)s

    """
    _support_mask = rv_continuous._open_support_mask

    def _rvs(self, size=None, random_state=None):
        return np.exp(random_state.standard_normal(size))

    def _pdf(self, x):
        # gilbrat.pdf(x) = 1/(x*sqrt(2*pi)) * exp(-1/2*(log(x))**2)
        return np.exp(self._logpdf(x))

    def _logpdf(self, x):
        return _lognorm_logpdf(x, 1.0)

    def _cdf(self, x):
        return _norm_cdf(np.log(x))

    def _ppf(self, q):
        return np.exp(_norm_ppf(q))

    def _stats(self):
        p = np.e
        mu = np.sqrt(p)
        mu2 = p * (p - 1)
        g1 = np.sqrt((p - 1)) * (2 + p)
        g2 = np.polyval([1, 2, 3, 0, -6.0], p)
        return mu, mu2, g1, g2

    def _entropy(self):
        return 0.5 * np.log(2 * np.pi) + 0.5


gilbrat = gilbrat_gen(a=0.0, name='gilbrat')


class maxwell_gen(rv_continuous):
    r"""A Maxwell continuous random variable.

    %(before_notes)s

    Notes
    -----
    A special case of a `chi` distribution,  with ``df=3``, ``loc=0.0``,
    and given ``scale = a``, where ``a`` is the parameter used in the
    Mathworld description [1]_.

    The probability density function for `maxwell` is:

    .. math::

        f(x) = \sqrt{2/\pi}x^2 \exp(-x^2/2)

    for :math:`x >= 0`.

    %(after_notes)s

    References
    ----------
    .. [1] http://mathworld.wolfram.com/MaxwellDistribution.html

    %(example)s
    """
    def _rvs(self, size=None, random_state=None):
        return chi.rvs(3.0, size=size, random_state=random_state)

    def _pdf(self, x):
        # maxwell.pdf(x) = sqrt(2/pi)x**2 * exp(-x**2/2)
        return _SQRT_2_OVER_PI*x*x*np.exp(-x*x/2.0)

    def _logpdf(self, x):
        return _LOG_SQRT_2_OVER_PI + 2*np.log(x) - 0.5*x*x

    def _cdf(self, x):
        return sc.gammainc(1.5, x*x/2.0)

    def _ppf(self, q):
        return np.sqrt(2*sc.gammaincinv(1.5, q))

    def _stats(self):
        val = 3*np.pi-8
        return (2*np.sqrt(2.0/np.pi),
                3-8/np.pi,
                np.sqrt(2)*(32-10*np.pi)/val**1.5,
                (-12*np.pi*np.pi + 160*np.pi - 384) / val**2.0)

    def _entropy(self):
        return _EULER + 0.5*np.log(2*np.pi)-0.5


maxwell = maxwell_gen(a=0.0, name='maxwell')


class mielke_gen(rv_continuous):
    r"""A Mielke Beta-Kappa / Dagum continuous random variable.

    %(before_notes)s

    Notes
    -----
    The probability density function for `mielke` is:

    .. math::

        f(x, k, s) = \frac{k x^{k-1}}{(1+x^s)^{1+k/s}}

    for :math:`x > 0` and :math:`k, s > 0`. The distribution is sometimes
    called Dagum distribution ([2]_). It was already defined in [3]_, called
    a Burr Type III distribution (`burr` with parameters ``c=s`` and
    ``d=k/s``).

    `mielke` takes ``k`` and ``s`` as shape parameters.

    %(after_notes)s

    References
    ----------
    .. [1] Mielke, P.W., 1973 "Another Family of Distributions for Describing
           and Analyzing Precipitation Data." J. Appl. Meteor., 12, 275-280
    .. [2] Dagum, C., 1977 "A new model for personal income distribution."
           Economie Appliquee, 33, 327-367.
    .. [3] Burr, I. W. "Cumulative frequency functions", Annals of
           Mathematical Statistics, 13(2), pp 215-232 (1942).

    %(example)s

    """
    def _argcheck(self, k, s):
        return (k > 0) & (s > 0)

    def _pdf(self, x, k, s):
        return k*x**(k-1.0) / (1.0+x**s)**(1.0+k*1.0/s)

    def _logpdf(self, x, k, s):
        return np.log(k) + np.log(x)*(k-1.0) - np.log1p(x**s)*(1.0+k*1.0/s)

    def _cdf(self, x, k, s):
        return x**k / (1.0+x**s)**(k*1.0/s)

    def _ppf(self, q, k, s):
        qsk = pow(q, s*1.0/k)
        return pow(qsk/(1.0-qsk), 1.0/s)

    def _munp(self, n, k, s):
        def nth_moment(n, k, s):
            # n-th moment is defined for -k < n < s
            return sc.gamma((k+n)/s)*sc.gamma(1-n/s)/sc.gamma(k/s)

        return _lazywhere(n < s, (n, k, s), nth_moment, np.inf)


mielke = mielke_gen(a=0.0, name='mielke')


class kappa4_gen(rv_continuous):
    r"""Kappa 4 parameter distribution.

    %(before_notes)s

    Notes
    -----
    The probability density function for kappa4 is:

    .. math::

        f(x, h, k) = (1 - k x)^{1/k - 1} (1 - h (1 - k x)^{1/k})^{1/h-1}

    if :math:`h` and :math:`k` are not equal to 0.

    If :math:`h` or :math:`k` are zero then the pdf can be simplified:

    h = 0 and k != 0::

        kappa4.pdf(x, h, k) = (1.0 - k*x)**(1.0/k - 1.0)*
                              exp(-(1.0 - k*x)**(1.0/k))

    h != 0 and k = 0::

        kappa4.pdf(x, h, k) = exp(-x)*(1.0 - h*exp(-x))**(1.0/h - 1.0)

    h = 0 and k = 0::

        kappa4.pdf(x, h, k) = exp(-x)*exp(-exp(-x))

    kappa4 takes :math:`h` and :math:`k` as shape parameters.

    The kappa4 distribution returns other distributions when certain
    :math:`h` and :math:`k` values are used.

    +------+-------------+----------------+------------------+
    | h    | k=0.0       | k=1.0          | -inf<=k<=inf     |
    +======+=============+================+==================+
    | -1.0 | Logistic    |                | Generalized      |
    |      |             |                | Logistic(1)      |
    |      |             |                |                  |
    |      | logistic(x) |                |                  |
    +------+-------------+----------------+------------------+
    |  0.0 | Gumbel      | Reverse        | Generalized      |
    |      |             | Exponential(2) | Extreme Value    |
    |      |             |                |                  |
    |      | gumbel_r(x) |                | genextreme(x, k) |
    +------+-------------+----------------+------------------+
    |  1.0 | Exponential | Uniform        | Generalized      |
    |      |             |                | Pareto           |
    |      |             |                |                  |
    |      | expon(x)    | uniform(x)     | genpareto(x, -k) |
    +------+-------------+----------------+------------------+

    (1) There are at least five generalized logistic distributions.
        Four are described here:
        https://en.wikipedia.org/wiki/Generalized_logistic_distribution
        The "fifth" one is the one kappa4 should match which currently
        isn't implemented in scipy:
        https://en.wikipedia.org/wiki/Talk:Generalized_logistic_distribution
        https://www.mathwave.com/help/easyfit/html/analyses/distributions/gen_logistic.html
    (2) This distribution is currently not in scipy.

    References
    ----------
    J.C. Finney, "Optimization of a Skewed Logistic Distribution With Respect
    to the Kolmogorov-Smirnov Test", A Dissertation Submitted to the Graduate
    Faculty of the Louisiana State University and Agricultural and Mechanical
    College, (August, 2004),
    https://digitalcommons.lsu.edu/gradschool_dissertations/3672

    J.R.M. Hosking, "The four-parameter kappa distribution". IBM J. Res.
    Develop. 38 (3), 25 1-258 (1994).

    B. Kumphon, A. Kaew-Man, P. Seenoi, "A Rainfall Distribution for the Lampao
    Site in the Chi River Basin, Thailand", Journal of Water Resource and
    Protection, vol. 4, 866-869, (2012).
    :doi:`10.4236/jwarp.2012.410101`

    C. Winchester, "On Estimation of the Four-Parameter Kappa Distribution", A
    Thesis Submitted to Dalhousie University, Halifax, Nova Scotia, (March
    2000).
    http://www.nlc-bnc.ca/obj/s4/f2/dsk2/ftp01/MQ57336.pdf

    %(after_notes)s

    %(example)s

    """
    def _argcheck(self, h, k):
        return h == h

    def _get_support(self, h, k):
        condlist = [np.logical_and(h > 0, k > 0),
                    np.logical_and(h > 0, k == 0),
                    np.logical_and(h > 0, k < 0),
                    np.logical_and(h <= 0, k > 0),
                    np.logical_and(h <= 0, k == 0),
                    np.logical_and(h <= 0, k < 0)]

        def f0(h, k):
            return (1.0 - np.float_power(h, -k))/k

        def f1(h, k):
            return np.log(h)

        def f3(h, k):
            a = np.empty(np.shape(h))
            a[:] = -np.inf
            return a

        def f5(h, k):
            return 1.0/k

        _a = _lazyselect(condlist,
                             [f0, f1, f0, f3, f3, f5],
                             [h, k],
                             default=np.nan)

        def f0(h, k):
            return 1.0/k

        def f1(h, k):
            a = np.empty(np.shape(h))
            a[:] = np.inf
            return a

        _b = _lazyselect(condlist,
                             [f0, f1, f1, f0, f1, f1],
                             [h, k],
                             default=np.nan)
        return _a, _b

    def _pdf(self, x, h, k):
        # kappa4.pdf(x, h, k) = (1.0 - k*x)**(1.0/k - 1.0)*
        #                       (1.0 - h*(1.0 - k*x)**(1.0/k))**(1.0/h-1)
        return np.exp(self._logpdf(x, h, k))

    def _logpdf(self, x, h, k):
        condlist = [np.logical_and(h != 0, k != 0),
                    np.logical_and(h == 0, k != 0),
                    np.logical_and(h != 0, k == 0),
                    np.logical_and(h == 0, k == 0)]

        def f0(x, h, k):
            '''pdf = (1.0 - k*x)**(1.0/k - 1.0)*(
                      1.0 - h*(1.0 - k*x)**(1.0/k))**(1.0/h-1.0)
               logpdf = ...
            '''
            return (sc.xlog1py(1.0/k - 1.0, -k*x) +
                    sc.xlog1py(1.0/h - 1.0, -h*(1.0 - k*x)**(1.0/k)))

        def f1(x, h, k):
            '''pdf = (1.0 - k*x)**(1.0/k - 1.0)*np.exp(-(
                      1.0 - k*x)**(1.0/k))
               logpdf = ...
            '''
            return sc.xlog1py(1.0/k - 1.0, -k*x) - (1.0 - k*x)**(1.0/k)

        def f2(x, h, k):
            '''pdf = np.exp(-x)*(1.0 - h*np.exp(-x))**(1.0/h - 1.0)
               logpdf = ...
            '''
            return -x + sc.xlog1py(1.0/h - 1.0, -h*np.exp(-x))

        def f3(x, h, k):
            '''pdf = np.exp(-x-np.exp(-x))
               logpdf = ...
            '''
            return -x - np.exp(-x)

        return _lazyselect(condlist,
                           [f0, f1, f2, f3],
                           [x, h, k],
                           default=np.nan)

    def _cdf(self, x, h, k):
        return np.exp(self._logcdf(x, h, k))

    def _logcdf(self, x, h, k):
        condlist = [np.logical_and(h != 0, k != 0),
                    np.logical_and(h == 0, k != 0),
                    np.logical_and(h != 0, k == 0),
                    np.logical_and(h == 0, k == 0)]

        def f0(x, h, k):
            '''cdf = (1.0 - h*(1.0 - k*x)**(1.0/k))**(1.0/h)
               logcdf = ...
            '''
            return (1.0/h)*sc.log1p(-h*(1.0 - k*x)**(1.0/k))

        def f1(x, h, k):
            '''cdf = np.exp(-(1.0 - k*x)**(1.0/k))
               logcdf = ...
            '''
            return -(1.0 - k*x)**(1.0/k)

        def f2(x, h, k):
            '''cdf = (1.0 - h*np.exp(-x))**(1.0/h)
               logcdf = ...
            '''
            return (1.0/h)*sc.log1p(-h*np.exp(-x))

        def f3(x, h, k):
            '''cdf = np.exp(-np.exp(-x))
               logcdf = ...
            '''
            return -np.exp(-x)

        return _lazyselect(condlist,
                           [f0, f1, f2, f3],
                           [x, h, k],
                           default=np.nan)

    def _ppf(self, q, h, k):
        condlist = [np.logical_and(h != 0, k != 0),
                    np.logical_and(h == 0, k != 0),
                    np.logical_and(h != 0, k == 0),
                    np.logical_and(h == 0, k == 0)]

        def f0(q, h, k):
            return 1.0/k*(1.0 - ((1.0 - (q**h))/h)**k)

        def f1(q, h, k):
            return 1.0/k*(1.0 - (-np.log(q))**k)

        def f2(q, h, k):
            '''ppf = -np.log((1.0 - (q**h))/h)
            '''
            return -sc.log1p(-(q**h)) + np.log(h)

        def f3(q, h, k):
            return -np.log(-np.log(q))

        return _lazyselect(condlist,
                           [f0, f1, f2, f3],
                           [q, h, k],
                           default=np.nan)

    def _stats(self, h, k):
        if h >= 0 and k >= 0:
            maxr = 5
        elif h < 0 and k >= 0:
            maxr = int(-1.0/h*k)
        elif k < 0:
            maxr = int(-1.0/k)
        else:
            maxr = 5

        outputs = [None if r < maxr else np.nan for r in range(1, 5)]
        return outputs[:]


kappa4 = kappa4_gen(name='kappa4')


class kappa3_gen(rv_continuous):
    r"""Kappa 3 parameter distribution.

    %(before_notes)s

    Notes
    -----
    The probability density function for `kappa3` is:

    .. math::

        f(x, a) = a (a + x^a)^{-(a + 1)/a}

    for :math:`x > 0` and :math:`a > 0`.

    `kappa3` takes ``a`` as a shape parameter for :math:`a`.

    References
    ----------
    P.W. Mielke and E.S. Johnson, "Three-Parameter Kappa Distribution Maximum
    Likelihood and Likelihood Ratio Tests", Methods in Weather Research,
    701-707, (September, 1973),
    :doi:`10.1175/1520-0493(1973)101<0701:TKDMLE>2.3.CO;2`

    B. Kumphon, "Maximum Entropy and Maximum Likelihood Estimation for the
    Three-Parameter Kappa Distribution", Open Journal of Statistics, vol 2,
    415-419 (2012), :doi:`10.4236/ojs.2012.24050`

    %(after_notes)s

    %(example)s

    """
    def _argcheck(self, a):
        return a > 0

    def _pdf(self, x, a):
        # kappa3.pdf(x, a) = a*(a + x**a)**(-(a + 1)/a),     for x > 0
        return a*(a + x**a)**(-1.0/a-1)

    def _cdf(self, x, a):
        return x*(a + x**a)**(-1.0/a)

    def _ppf(self, q, a):
        return (a/(q**-a - 1.0))**(1.0/a)

    def _stats(self, a):
        outputs = [None if i < a else np.nan for i in range(1, 5)]
        return outputs[:]


kappa3 = kappa3_gen(a=0.0, name='kappa3')


class moyal_gen(rv_continuous):
    r"""A Moyal continuous random variable.

    %(before_notes)s

    Notes
    -----
    The probability density function for `moyal` is:

    .. math::

        f(x) = \exp(-(x + \exp(-x))/2) / \sqrt{2\pi}

    for a real number :math:`x`.

    %(after_notes)s

    This distribution has utility in high-energy physics and radiation
    detection. It describes the energy loss of a charged relativistic
    particle due to ionization of the medium [1]_. It also provides an
    approximation for the Landau distribution. For an in depth description
    see [2]_. For additional description, see [3]_.

    References
    ----------
    .. [1] J.E. Moyal, "XXX. Theory of ionization fluctuations",
           The London, Edinburgh, and Dublin Philosophical Magazine
           and Journal of Science, vol 46, 263-280, (1955).
           :doi:`10.1080/14786440308521076` (gated)
    .. [2] G. Cordeiro et al., "The beta Moyal: a useful skew distribution",
           International Journal of Research and Reviews in Applied Sciences,
           vol 10, 171-192, (2012).
           http://www.arpapress.com/Volumes/Vol10Issue2/IJRRAS_10_2_02.pdf
    .. [3] C. Walck, "Handbook on Statistical Distributions for
           Experimentalists; International Report SUF-PFY/96-01", Chapter 26,
           University of Stockholm: Stockholm, Sweden, (2007).
           http://www.stat.rice.edu/~dobelman/textfiles/DistributionsHandbook.pdf

    .. versionadded:: 1.1.0

    %(example)s

    """
    def _rvs(self, size=None, random_state=None):
        u1 = gamma.rvs(a = 0.5, scale = 2, size=size, random_state=random_state)
        return -np.log(u1)

    def _pdf(self, x):
        return np.exp(-0.5 * (x + np.exp(-x))) / np.sqrt(2*np.pi)

    def _cdf(self, x):
        return sc.erfc(np.exp(-0.5 * x) / np.sqrt(2))

    def _sf(self, x):
        return sc.erf(np.exp(-0.5 * x) / np.sqrt(2))

    def _ppf(self, x):
        return -np.log(2 * sc.erfcinv(x)**2)

    def _stats(self):
        mu = np.log(2) + np.euler_gamma
        mu2 = np.pi**2 / 2
        g1 = 28 * np.sqrt(2) * sc.zeta(3) / np.pi**3
        g2 = 4.
        return mu, mu2, g1, g2

    def _munp(self, n):
        if n == 1.0:
            return np.log(2) + np.euler_gamma
        elif n == 2.0:
            return np.pi**2 / 2 + (np.log(2) + np.euler_gamma)**2
        elif n == 3.0:
            tmp1 = 1.5 * np.pi**2 * (np.log(2)+np.euler_gamma)
            tmp2 = (np.log(2)+np.euler_gamma)**3
            tmp3 = 14 * sc.zeta(3)
            return tmp1 + tmp2 + tmp3
        elif n == 4.0:
            tmp1 = 4 * 14 * sc.zeta(3) * (np.log(2) + np.euler_gamma)
            tmp2 = 3 * np.pi**2 * (np.log(2) + np.euler_gamma)**2
            tmp3 = (np.log(2) + np.euler_gamma)**4
            tmp4 = 7 * np.pi**4 / 4
            return tmp1 + tmp2 + tmp3 + tmp4
        else:
            # return generic for higher moments
            # return rv_continuous._mom1_sc(self, n, b)
            return self._mom1_sc(n)


moyal = moyal_gen(name="moyal")


class nakagami_gen(rv_continuous):
    r"""A Nakagami continuous random variable.

    %(before_notes)s

    Notes
    -----
    The probability density function for `nakagami` is:

    .. math::

        f(x, \nu) = \frac{2 \nu^\nu}{\Gamma(\nu)} x^{2\nu-1} \exp(-\nu x^2)

    for :math:`x >= 0`, :math:`\nu > 0`.

    `nakagami` takes ``nu`` as a shape parameter for :math:`\nu`.

    %(after_notes)s

    %(example)s

    """
    def _pdf(self, x, nu):
        return np.exp(self._logpdf(x, nu))

    def _logpdf(self, x, nu):
        # nakagami.pdf(x, nu) = 2 * nu**nu / gamma(nu) *
        #                       x**(2*nu-1) * exp(-nu*x**2)
        return (np.log(2) + sc.xlogy(nu, nu) - sc.gammaln(nu) +
                sc.xlogy(2*nu - 1, x) - nu*x**2)

    def _cdf(self, x, nu):
        return sc.gammainc(nu, nu*x*x)

    def _ppf(self, q, nu):
        return np.sqrt(1.0/nu*sc.gammaincinv(nu, q))

    def _sf(self, x, nu):
        return sc.gammaincc(nu, nu*x*x)

    def _isf(self, p, nu):
        return np.sqrt(1/nu * sc.gammainccinv(nu, p))

    def _stats(self, nu):
        mu = sc.gamma(nu+0.5)/sc.gamma(nu)/np.sqrt(nu)
        mu2 = 1.0-mu*mu
        g1 = mu * (1 - 4*nu*mu2) / 2.0 / nu / np.power(mu2, 1.5)
        g2 = -6*mu**4*nu + (8*nu-2)*mu**2-2*nu + 1
        g2 /= nu*mu2**2.0
        return mu, mu2, g1, g2

    def _fitstart(self, data, args=None):
        if args is None:
            args = (1.0,) * self.numargs
        # Analytical justified estimates
        # see: https://docs.scipy.org/doc/scipy/reference/tutorial/stats/continuous_nakagami.html
        loc = np.min(data)
        scale = np.sqrt(np.sum((data - loc)**2) / len(data))
        return args + (loc, scale)


nakagami = nakagami_gen(a=0.0, name="nakagami")


class ncx2_gen(rv_continuous):
    r"""A non-central chi-squared continuous random variable.

    %(before_notes)s

    Notes
    -----
    The probability density function for `ncx2` is:

    .. math::

        f(x, k, \lambda) = \frac{1}{2} \exp(-(\lambda+x)/2)
            (x/\lambda)^{(k-2)/4}  I_{(k-2)/2}(\sqrt{\lambda x})

    for :math:`x >= 0` and :math:`k, \lambda > 0`. :math:`k` specifies the
    degrees of freedom (denoted ``df`` in the implementation) and
    :math:`\lambda` is the non-centrality parameter (denoted ``nc`` in the
    implementation). :math:`I_\nu` denotes the modified Bessel function of
    first order of degree :math:`\nu` (`scipy.special.iv`).

    `ncx2` takes ``df`` and ``nc`` as shape parameters.

    %(after_notes)s

    %(example)s

    """
    def _argcheck(self, df, nc):
        return (df > 0) & (nc >= 0)

    def _rvs(self, df, nc, size=None, random_state=None):
        return random_state.noncentral_chisquare(df, nc, size)

    def _logpdf(self, x, df, nc):
        cond = np.ones_like(x, dtype=bool) & (nc != 0)
        return _lazywhere(cond, (x, df, nc), f=_ncx2_log_pdf, f2=chi2.logpdf)

    def _pdf(self, x, df, nc):
        # ncx2.pdf(x, df, nc) = exp(-(nc+x)/2) * 1/2 * (x/nc)**((df-2)/4)
        #                       * I[(df-2)/2](sqrt(nc*x))
        cond = np.ones_like(x, dtype=bool) & (nc != 0)
        return _lazywhere(cond, (x, df, nc), f=_ncx2_pdf, f2=chi2.pdf)

    def _cdf(self, x, df, nc):
        cond = np.ones_like(x, dtype=bool) & (nc != 0)
        return _lazywhere(cond, (x, df, nc), f=_ncx2_cdf, f2=chi2.cdf)

    def _ppf(self, q, df, nc):
        cond = np.ones_like(q, dtype=bool) & (nc != 0)
        return _lazywhere(cond, (q, df, nc), f=sc.chndtrix, f2=chi2.ppf)

    def _stats(self, df, nc):
        val = df + 2.0*nc
        return (df + nc,
                2*val,
                np.sqrt(8)*(val+nc)/val**1.5,
                12.0*(val+2*nc)/val**2.0)


ncx2 = ncx2_gen(a=0.0, name='ncx2')


class ncf_gen(rv_continuous):
    r"""A non-central F distribution continuous random variable.

    %(before_notes)s

    See Also
    --------
    scipy.stats.f : Fisher distribution

    Notes
    -----
    The probability density function for `ncf` is:

    .. math::

        f(x, n_1, n_2, \lambda) =
            \exp\left(\frac{\lambda}{2} +
                      \lambda n_1 \frac{x}{2(n_1 x + n_2)}
                \right)
            n_1^{n_1/2} n_2^{n_2/2} x^{n_1/2 - 1} \\
            (n_2 + n_1 x)^{-(n_1 + n_2)/2}
            \gamma(n_1/2) \gamma(1 + n_2/2) \\
            \frac{L^{\frac{n_1}{2}-1}_{n_2/2}
                \left(-\lambda n_1 \frac{x}{2(n_1 x + n_2)}\right)}
            {B(n_1/2, n_2/2)
                \gamma\left(\frac{n_1 + n_2}{2}\right)}

    for :math:`n_1, n_2 > 0`, :math:`\lambda\geq 0`.  Here :math:`n_1` is the
    degrees of freedom in the numerator, :math:`n_2` the degrees of freedom in
    the denominator, :math:`\lambda` the non-centrality parameter,
    :math:`\gamma` is the logarithm of the Gamma function, :math:`L_n^k` is a
    generalized Laguerre polynomial and :math:`B` is the beta function.

    `ncf` takes ``df1``, ``df2`` and ``nc`` as shape parameters. If ``nc=0``,
    the distribution becomes equivalent to the Fisher distribution.

    %(after_notes)s

    %(example)s

    """
    def _argcheck(self, df1, df2, nc):
        return (df1 > 0) & (df2 > 0) & (nc >= 0)

    def _rvs(self, dfn, dfd, nc, size=None, random_state=None):
        return random_state.noncentral_f(dfn, dfd, nc, size)

    def _pdf_skip(self, x, dfn, dfd, nc):
        # ncf.pdf(x, df1, df2, nc) = exp(nc/2 + nc*df1*x/(2*(df1*x+df2))) *
        #             df1**(df1/2) * df2**(df2/2) * x**(df1/2-1) *
        #             (df2+df1*x)**(-(df1+df2)/2) *
        #             gamma(df1/2)*gamma(1+df2/2) *
        #             L^{v1/2-1}^{v2/2}(-nc*v1*x/(2*(v1*x+v2))) /
        #             (B(v1/2, v2/2) * gamma((v1+v2)/2))
        n1, n2 = dfn, dfd
        term = -nc/2+nc*n1*x/(2*(n2+n1*x)) + sc.gammaln(n1/2.)+sc.gammaln(1+n2/2.)
        term -= sc.gammaln((n1+n2)/2.0)
        Px = np.exp(term)
        Px *= n1**(n1/2) * n2**(n2/2) * x**(n1/2-1)
        Px *= (n2+n1*x)**(-(n1+n2)/2)
        Px *= sc.assoc_laguerre(-nc*n1*x/(2.0*(n2+n1*x)), n2/2, n1/2-1)
        Px /= sc.beta(n1/2, n2/2)
        # This function does not have a return.  Drop it for now, the generic
        # function seems to work OK.

    def _cdf(self, x, dfn, dfd, nc):
        return sc.ncfdtr(dfn, dfd, nc, x)

    def _ppf(self, q, dfn, dfd, nc):
        return sc.ncfdtri(dfn, dfd, nc, q)

    def _munp(self, n, dfn, dfd, nc):
        val = (dfn * 1.0/dfd)**n
        term = sc.gammaln(n+0.5*dfn) + sc.gammaln(0.5*dfd-n) - sc.gammaln(dfd*0.5)
        val *= np.exp(-nc / 2.0+term)
        val *= sc.hyp1f1(n+0.5*dfn, 0.5*dfn, 0.5*nc)
        return val

    def _stats(self, dfn, dfd, nc):
        # Note: the rv_continuous class ensures that dfn > 0 when this function
        # is called, so we don't have  to check for division by zero with dfn
        # in the following.
        mu_num = dfd * (dfn + nc)
        mu_den = dfn * (dfd - 2)
        mu = np.full_like(mu_num, dtype=np.float64, fill_value=np.inf)
        np.true_divide(mu_num, mu_den, where=dfd > 2, out=mu)

        mu2_num = 2*((dfn + nc)**2 + (dfn + 2*nc)*(dfd - 2))*(dfd/dfn)**2
        mu2_den = (dfd - 2)**2 * (dfd - 4)
        mu2 = np.full_like(mu2_num, dtype=np.float64, fill_value=np.inf)
        np.true_divide(mu2_num, mu2_den, where=dfd > 4, out=mu2)

        return mu, mu2, None, None


ncf = ncf_gen(a=0.0, name='ncf')


class t_gen(rv_continuous):
    r"""A Student's t continuous random variable.

    For the noncentral t distribution, see `nct`.

    %(before_notes)s

    See Also
    --------
    nct

    Notes
    -----
    The probability density function for `t` is:

    .. math::

        f(x, \nu) = \frac{\Gamma((\nu+1)/2)}
                        {\sqrt{\pi \nu} \Gamma(\nu/2)}
                    (1+x^2/\nu)^{-(\nu+1)/2}

    where :math:`x` is a real number and the degrees of freedom parameter
    :math:`\nu` (denoted ``df`` in the implementation) satisfies
    :math:`\nu > 0`. :math:`\Gamma` is the gamma function
    (`scipy.special.gamma`).

    %(after_notes)s

    %(example)s

    """
    def _argcheck(self, df):
        return df > 0

    def _rvs(self, df, size=None, random_state=None):
        return random_state.standard_t(df, size=size)

    def _pdf(self, x, df):
        #                                gamma((df+1)/2)
        # t.pdf(x, df) = ---------------------------------------------------
        #                sqrt(pi*df) * gamma(df/2) * (1+x**2/df)**((df+1)/2)
        r = np.asarray(df*1.0)
        Px = (np.exp(sc.gammaln((r+1)/2)-sc.gammaln(r/2))
                  / (np.sqrt(r*np.pi)*(1+(x**2)/r)**((r+1)/2)))

        return Px

    def _logpdf(self, x, df):
        r = df*1.0
        lPx = (sc.gammaln((r+1)/2)-sc.gammaln(r/2)
                   - (0.5*np.log(r*np.pi) + (r+1)/2*np.log(1+(x**2)/r)))
        return lPx

    def _cdf(self, x, df):
        return sc.stdtr(df, x)

    def _sf(self, x, df):
        return sc.stdtr(df, -x)

    def _ppf(self, q, df):
        return sc.stdtrit(df, q)

    def _isf(self, q, df):
        return -sc.stdtrit(df, q)

    def _stats(self, df):
        mu = np.where(df > 1, 0.0, np.inf)
        mu2 = _lazywhere(df > 2, (df,),
                         lambda df: df / (df-2.0),
                         np.inf)
        mu2 = np.where(df <= 1, np.nan, mu2)
        g1 = np.where(df > 3, 0.0, np.nan)
        g2 = _lazywhere(df > 4, (df,),
                        lambda df: 6.0 / (df-4.0),
                        np.inf)
        g2 = np.where(df <= 2, np.nan, g2)
        return mu, mu2, g1, g2

    def _entropy(self, df):
        half = df/2
        half1 = (df + 1)/2
        return (half1*(sc.digamma(half1) - sc.digamma(half))
                + np.log(np.sqrt(df)*sc.beta(half, 0.5)))


t = t_gen(name='t')


class nct_gen(rv_continuous):
    r"""A non-central Student's t continuous random variable.

    %(before_notes)s

    Notes
    -----
    If :math:`Y` is a standard normal random variable and :math:`V` is
    an independent chi-square random variable (`chi2`) with :math:`k` degrees
    of freedom, then

    .. math::

        X = \frac{Y + c}{\sqrt{V/k}}

    has a non-central Student's t distribution on the real line.
    The degrees of freedom parameter :math:`k` (denoted ``df`` in the
    implementation) satisfies :math:`k > 0` and the noncentrality parameter
    :math:`c` (denoted ``nc`` in the implementation) is a real number.

    %(after_notes)s

    %(example)s

    """
    def _argcheck(self, df, nc):
        return (df > 0) & (nc == nc)

    def _rvs(self, df, nc, size=None, random_state=None):
        n = norm.rvs(loc=nc, size=size, random_state=random_state)
        c2 = chi2.rvs(df, size=size, random_state=random_state)
        return n * np.sqrt(df) / np.sqrt(c2)

    def _pdf(self, x, df, nc):
        n = df*1.0
        nc = nc*1.0
        x2 = x*x
        ncx2 = nc*nc*x2
        fac1 = n + x2
        trm1 = (n/2.*np.log(n) + sc.gammaln(n+1)
                    - (n*np.log(2)+nc*nc/2.+(n/2.)*np.log(fac1)+sc.gammaln(n/2.)))
        Px = np.exp(trm1)
        valF = ncx2 / (2*fac1)
        trm1 =  (np.sqrt(2)*nc*x*sc.hyp1f1(n/2+1, 1.5, valF)
                         / np.asarray(fac1*sc.gamma((n+1)/2)))
        trm2 = (sc.hyp1f1((n+1)/2, 0.5, valF)
                        / np.asarray(np.sqrt(fac1)*sc.gamma(n/2+1)))
        Px *= trm1+trm2
        return Px

    def _cdf(self, x, df, nc):
        return sc.nctdtr(df, nc, x)

    def _ppf(self, q, df, nc):
        return sc.nctdtrit(df, nc, q)

    def _stats(self, df, nc, moments='mv'):
        #
        # See D. Hogben, R.S. Pinkham, and M.B. Wilk,
        # 'The moments of the non-central t-distribution'
        # Biometrika 48, p. 465 (2961).
        # e.g. https://www.jstor.org/stable/2332772 (gated)
        #
        mu, mu2, g1, g2 = None, None, None, None

        gfac = np.exp(sc.betaln(df/2-0.5, 0.5) - sc.gammaln(0.5))
        c11 = np.sqrt(df/2.) * gfac
        c20 = np.where(df > 2., df / (df-2.), np.nan)
        c22 = c20 - c11*c11
        mu = np.where(df > 1, nc*c11, np.nan)
        mu2 = np.where(df > 2, c22*nc*nc + c20, np.nan)
        if 's' in moments:
            c33t = df * (7.-2.*df) / (df-2.) / (df-3.) + 2.*c11*c11
            c31t = 3.*df / (df-2.) / (df-3.)
            mu3 = (c33t*nc*nc + c31t) * c11*nc
            g1 = np.where(df > 3, mu3 / np.power(mu2, 1.5), np.nan)
        # kurtosis
        if 'k' in moments:
            c44 = df*df / (df-2.) / (df-4.)
            c44 -= c11*c11 * 2.*df*(5.-df) / (df-2.) / (df-3.)
            c44 -= 3.*c11**4
            c42 = df / (df-4.) - c11*c11 * (df-1.) / (df-3.)
            c42 *= 6.*df / (df-2.)
            c40 = 3.*df*df / (df-2.) / (df-4.)

            mu4 = c44 * nc**4 + c42*nc**2 + c40
            g2 = np.where(df > 4, mu4/mu2**2 - 3., np.nan)
        return mu, mu2, g1, g2


nct = nct_gen(name="nct")


class pareto_gen(rv_continuous):
    r"""A Pareto continuous random variable.

    %(before_notes)s

    Notes
    -----
    The probability density function for `pareto` is:

    .. math::

        f(x, b) = \frac{b}{x^{b+1}}

    for :math:`x \ge 1`, :math:`b > 0`.

    `pareto` takes ``b`` as a shape parameter for :math:`b`.

    %(after_notes)s

    %(example)s

    """
    def _pdf(self, x, b):
        # pareto.pdf(x, b) = b / x**(b+1)
        return b * x**(-b-1)

    def _cdf(self, x, b):
        return 1 - x**(-b)

    def _ppf(self, q, b):
        return pow(1-q, -1.0/b)

    def _sf(self, x, b):
        return x**(-b)

    def _stats(self, b, moments='mv'):
        mu, mu2, g1, g2 = None, None, None, None
        if 'm' in moments:
            mask = b > 1
            bt = np.extract(mask, b)
            mu = np.full(np.shape(b), fill_value=np.inf)
            np.place(mu, mask, bt / (bt-1.0))
        if 'v' in moments:
            mask = b > 2
            bt = np.extract(mask, b)
            mu2 = np.full(np.shape(b), fill_value=np.inf)
            np.place(mu2, mask, bt / (bt-2.0) / (bt-1.0)**2)
        if 's' in moments:
            mask = b > 3
            bt = np.extract(mask, b)
            g1 = np.full(np.shape(b), fill_value=np.nan)
            vals = 2 * (bt + 1.0) * np.sqrt(bt - 2.0) / ((bt - 3.0) * np.sqrt(bt))
            np.place(g1, mask, vals)
        if 'k' in moments:
            mask = b > 4
            bt = np.extract(mask, b)
            g2 = np.full(np.shape(b), fill_value=np.nan)
            vals = (6.0*np.polyval([1.0, 1.0, -6, -2], bt) /
                    np.polyval([1.0, -7.0, 12.0, 0.0], bt))
            np.place(g2, mask, vals)
        return mu, mu2, g1, g2

    def _entropy(self, c):
        return 1 + 1.0/c - np.log(c)

    @_call_super_mom
    def fit(self, data, *args, **kwds):
        if isinstance(data, CensoredData):
            return super(pareto_gen, self).fit(data, *args, **kwds)

        parameters = _check_fit_input_parameters(self, data, args, kwds)
        data, fshape, floc, fscale = parameters
        if floc is None:
            return super(pareto_gen, self).fit(data, **kwds)
        if np.any(data - floc < (fscale if fscale else 0)):
            raise FitDataError("pareto", lower=1, upper=np.inf)
        data = data - floc

        # Source: Evans, Hastings, and Peacock (2000), Statistical
        # Distributions, 3rd. Ed., John Wiley and Sons. Page 149.

        if fscale is None:
            fscale = np.min(data)
        if fshape is None:
            fshape = 1/((1/len(data)) * np.sum(np.log(data/fscale)))
        return fshape, floc, fscale


pareto = pareto_gen(a=1.0, name="pareto")


class lomax_gen(rv_continuous):
    r"""A Lomax (Pareto of the second kind) continuous random variable.

    %(before_notes)s

    Notes
    -----
    The probability density function for `lomax` is:

    .. math::

        f(x, c) = \frac{c}{(1+x)^{c+1}}

    for :math:`x \ge 0`, :math:`c > 0`.

    `lomax` takes ``c`` as a shape parameter for :math:`c`.

    `lomax` is a special case of `pareto` with ``loc=-1.0``.

    %(after_notes)s

    %(example)s

    """
    def _pdf(self, x, c):
        # lomax.pdf(x, c) = c / (1+x)**(c+1)
        return c*1.0/(1.0+x)**(c+1.0)

    def _logpdf(self, x, c):
        return np.log(c) - (c+1)*sc.log1p(x)

    def _cdf(self, x, c):
        return -sc.expm1(-c*sc.log1p(x))

    def _sf(self, x, c):
        return np.exp(-c*sc.log1p(x))

    def _logsf(self, x, c):
        return -c*sc.log1p(x)

    def _ppf(self, q, c):
        return sc.expm1(-sc.log1p(-q)/c)

    def _stats(self, c):
        mu, mu2, g1, g2 = pareto.stats(c, loc=-1.0, moments='mvsk')
        return mu, mu2, g1, g2

    def _entropy(self, c):
        return 1+1.0/c-np.log(c)


lomax = lomax_gen(a=0.0, name="lomax")


class pearson3_gen(rv_continuous):
    r"""A pearson type III continuous random variable.

    %(before_notes)s

    Notes
    -----
    The probability density function for `pearson3` is:

    .. math::

        f(x, \kappa) = \frac{|\beta|}{\Gamma(\alpha)}
                       (\beta (x - \zeta))^{\alpha - 1}
                       \exp(-\beta (x - \zeta))

    where:

    .. math::

            \beta = \frac{2}{\kappa}

            \alpha = \beta^2 = \frac{4}{\kappa^2}

            \zeta = -\frac{\alpha}{\beta} = -\beta

    :math:`\Gamma` is the gamma function (`scipy.special.gamma`).
    Pass the skew :math:`\kappa` into `pearson3` as the shape parameter
    ``skew``.

    %(after_notes)s

    %(example)s

    References
    ----------
    R.W. Vogel and D.E. McMartin, "Probability Plot Goodness-of-Fit and
    Skewness Estimation Procedures for the Pearson Type 3 Distribution", Water
    Resources Research, Vol.27, 3149-3158 (1991).

    L.R. Salvosa, "Tables of Pearson's Type III Function", Ann. Math. Statist.,
    Vol.1, 191-198 (1930).

    "Using Modern Computing Tools to Fit the Pearson Type III Distribution to
    Aviation Loads Data", Office of Aviation Research (2003).

    """
    def _preprocess(self, x, skew):
        # The real 'loc' and 'scale' are handled in the calling pdf(...). The
        # local variables 'loc' and 'scale' within pearson3._pdf are set to
        # the defaults just to keep them as part of the equations for
        # documentation.
        loc = 0.0
        scale = 1.0

        # If skew is small, return _norm_pdf. The divide between pearson3
        # and norm was found by brute force and is approximately a skew of
        # 0.000016.  No one, I hope, would actually use a skew value even
        # close to this small.
        norm2pearson_transition = 0.000016

        ans, x, skew = np.broadcast_arrays([1.0], x, skew)
        ans = ans.copy()

        # mask is True where skew is small enough to use the normal approx.
        mask = np.absolute(skew) < norm2pearson_transition
        invmask = ~mask

        beta = 2.0 / (skew[invmask] * scale)
        alpha = (scale * beta)**2
        zeta = loc - alpha / beta

        transx = beta * (x[invmask] - zeta)
        return ans, x, transx, mask, invmask, beta, alpha, zeta

    def _argcheck(self, skew):
        # The _argcheck function in rv_continuous only allows positive
        # arguments.  The skew argument for pearson3 can be zero (which I want
        # to handle inside pearson3._pdf) or negative.  So just return True
        # for all skew args.
        return np.ones(np.shape(skew), dtype=bool)

    def _stats(self, skew):
        m = 0.0
        v = 1.0
        s = skew
        k = 1.5*skew**2
        return m, v, s, k

    def _pdf(self, x, skew):
        # pearson3.pdf(x, skew) = abs(beta) / gamma(alpha) *
        #     (beta * (x - zeta))**(alpha - 1) * exp(-beta*(x - zeta))
        # Do the calculation in _logpdf since helps to limit
        # overflow/underflow problems
        ans = np.exp(self._logpdf(x, skew))
        if ans.ndim == 0:
            if np.isnan(ans):
                return 0.0
            return ans
        ans[np.isnan(ans)] = 0.0
        return ans

    def _logpdf(self, x, skew):
        #   PEARSON3 logpdf                           GAMMA logpdf
        #   np.log(abs(beta))
        # + (alpha - 1)*np.log(beta*(x - zeta))          + (a - 1)*np.log(x)
        # - beta*(x - zeta)                           - x
        # - sc.gammalnalpha)                              - sc.gammalna)
        ans, x, transx, mask, invmask, beta, alpha, _ = (
            self._preprocess(x, skew))

        ans[mask] = np.log(_norm_pdf(x[mask]))
        # use logpdf instead of _logpdf to fix issue mentioned in gh-12640
        # (_logpdf does not return correct result for alpha = 1)
        ans[invmask] = np.log(abs(beta)) + gamma.logpdf(transx, alpha)
        return ans

    def _cdf(self, x, skew):
        ans, x, transx, mask, invmask, _, alpha, _ = (
            self._preprocess(x, skew))

        ans[mask] = _norm_cdf(x[mask])

        skew = np.broadcast_to(skew, invmask.shape)
        invmask1a = np.logical_and(invmask, skew > 0)
        invmask1b = skew[invmask] > 0
        # use cdf instead of _cdf to fix issue mentioned in gh-12640
        # (_cdf produces NaNs for inputs outside support)
        ans[invmask1a] = gamma.cdf(transx[invmask1b], alpha[invmask1b])

        # The gamma._cdf approach wasn't working with negative skew.
        # Note that multiplying the skew by -1 reflects about x=0.
        # So instead of evaluating the CDF with negative skew at x,
        # evaluate the SF with positive skew at -x.
        invmask2a = np.logical_and(invmask, skew < 0)
        invmask2b = skew[invmask] < 0
        # gamma._sf produces NaNs when transx < 0, so use gamma.sf
        ans[invmask2a] = gamma.sf(transx[invmask2b], alpha[invmask2b])

        return ans

    def _rvs(self, skew, size=None, random_state=None):
        skew = np.broadcast_to(skew, size)
        ans, _, _, mask, invmask, beta, alpha, zeta = (
            self._preprocess([0], skew))

        nsmall = mask.sum()
        nbig = mask.size - nsmall
        ans[mask] = random_state.standard_normal(nsmall)
        ans[invmask] = random_state.standard_gamma(alpha, nbig)/beta + zeta

        if size == ():
            ans = ans[0]
        return ans

    def _ppf(self, q, skew):
        ans, q, _, mask, invmask, beta, alpha, zeta = (
            self._preprocess(q, skew))
        ans[mask] = _norm_ppf(q[mask])
        ans[invmask] = sc.gammaincinv(alpha, q[invmask])/beta + zeta
        return ans

    @_call_super_mom
    @extend_notes_in_docstring(rv_continuous, notes="""\
        Note that method of moments (`method='MM'`) is not
        available for this distribution.\n\n""")
    def fit(self, data, *args, **kwds):
        if kwds.get("method", None) == 'MM':
            raise NotImplementedError("Fit `method='MM'` is not available for "
                                      "the Pearson3 distribution. Please try "
                                      "the default `method='MLE'`.")
        else:
            return super(type(self), self).fit(data, *args, **kwds)


pearson3 = pearson3_gen(name="pearson3")


class powerlaw_gen(rv_continuous):
    r"""A power-function continuous random variable.

    %(before_notes)s

    Notes
    -----
    The probability density function for `powerlaw` is:

    .. math::

        f(x, a) = a x^{a-1}

    for :math:`0 \le x \le 1`, :math:`a > 0`.

    `powerlaw` takes ``a`` as a shape parameter for :math:`a`.

    %(after_notes)s

    `powerlaw` is a special case of `beta` with ``b=1``.

    %(example)s

    """
    def _pdf(self, x, a):
        # powerlaw.pdf(x, a) = a * x**(a-1)
        return a*x**(a-1.0)

    def _logpdf(self, x, a):
        return np.log(a) + sc.xlogy(a - 1, x)

    def _cdf(self, x, a):
        return x**(a*1.0)

    def _logcdf(self, x, a):
        return a*np.log(x)

    def _ppf(self, q, a):
        return pow(q, 1.0/a)

    def _stats(self, a):
        return (a / (a + 1.0),
                a / (a + 2.0) / (a + 1.0) ** 2,
                -2.0 * ((a - 1.0) / (a + 3.0)) * np.sqrt((a + 2.0) / a),
                6 * np.polyval([1, -1, -6, 2], a) / (a * (a + 3.0) * (a + 4)))

    def _entropy(self, a):
        return 1 - 1.0/a - np.log(a)


powerlaw = powerlaw_gen(a=0.0, b=1.0, name="powerlaw")


class powerlognorm_gen(rv_continuous):
    r"""A power log-normal continuous random variable.

    %(before_notes)s

    Notes
    -----
    The probability density function for `powerlognorm` is:

    .. math::

        f(x, c, s) = \frac{c}{x s} \phi(\log(x)/s)
                     (\Phi(-\log(x)/s))^{c-1}

    where :math:`\phi` is the normal pdf, and :math:`\Phi` is the normal cdf,
    and :math:`x > 0`, :math:`s, c > 0`.

    `powerlognorm` takes :math:`c` and :math:`s` as shape parameters.

    %(after_notes)s

    %(example)s

    """
    _support_mask = rv_continuous._open_support_mask

    def _pdf(self, x, c, s):
        # powerlognorm.pdf(x, c, s) = c / (x*s) * phi(log(x)/s) *
        #                                         (Phi(-log(x)/s))**(c-1),
        return (c/(x*s) * _norm_pdf(np.log(x)/s) *
                pow(_norm_cdf(-np.log(x)/s), c*1.0-1.0))

    def _cdf(self, x, c, s):
        return 1.0 - pow(_norm_cdf(-np.log(x)/s), c*1.0)

    def _ppf(self, q, c, s):
        return np.exp(-s * _norm_ppf(pow(1.0 - q, 1.0 / c)))


powerlognorm = powerlognorm_gen(a=0.0, name="powerlognorm")


class powernorm_gen(rv_continuous):
    r"""A power normal continuous random variable.

    %(before_notes)s

    Notes
    -----
    The probability density function for `powernorm` is:

    .. math::

        f(x, c) = c \phi(x) (\Phi(-x))^{c-1}

    where :math:`\phi` is the normal pdf, and :math:`\Phi` is the normal cdf,
    and :math:`x >= 0`, :math:`c > 0`.

    `powernorm` takes ``c`` as a shape parameter for :math:`c`.

    %(after_notes)s

    %(example)s

    """
    def _pdf(self, x, c):
        # powernorm.pdf(x, c) = c * phi(x) * (Phi(-x))**(c-1)
        return c*_norm_pdf(x) * (_norm_cdf(-x)**(c-1.0))

    def _logpdf(self, x, c):
        return np.log(c) + _norm_logpdf(x) + (c-1)*_norm_logcdf(-x)

    def _cdf(self, x, c):
        return 1.0-_norm_cdf(-x)**(c*1.0)

    def _ppf(self, q, c):
        return -_norm_ppf(pow(1.0 - q, 1.0 / c))


powernorm = powernorm_gen(name='powernorm')


class rdist_gen(rv_continuous):
    r"""An R-distributed (symmetric beta) continuous random variable.

    %(before_notes)s

    Notes
    -----
    The probability density function for `rdist` is:

    .. math::

        f(x, c) = \frac{(1-x^2)^{c/2-1}}{B(1/2, c/2)}

    for :math:`-1 \le x \le 1`, :math:`c > 0`. `rdist` is also called the
    symmetric beta distribution: if B has a `beta` distribution with
    parameters (c/2, c/2), then X = 2*B - 1 follows a R-distribution with
    parameter c.

    `rdist` takes ``c`` as a shape parameter for :math:`c`.

    This distribution includes the following distribution kernels as
    special cases::

        c = 2:  uniform
        c = 3:  `semicircular`
        c = 4:  Epanechnikov (parabolic)
        c = 6:  quartic (biweight)
        c = 8:  triweight

    %(after_notes)s

    %(example)s

    """
    # use relation to the beta distribution for pdf, cdf, etc
    def _pdf(self, x, c):
        return 0.5*beta._pdf((x + 1)/2, c/2, c/2)

    def _logpdf(self, x, c):
        return -np.log(2) + beta._logpdf((x + 1)/2, c/2, c/2)

    def _cdf(self, x, c):
        return beta._cdf((x + 1)/2, c/2, c/2)

    def _ppf(self, q, c):
        return 2*beta._ppf(q, c/2, c/2) - 1

    def _rvs(self, c, size=None, random_state=None):
        return 2 * random_state.beta(c/2, c/2, size) - 1

    def _munp(self, n, c):
        numerator = (1 - (n % 2)) * sc.beta((n + 1.0) / 2, c / 2.0)
        return numerator / sc.beta(1. / 2, c / 2.)


rdist = rdist_gen(a=-1.0, b=1.0, name="rdist")


def _rayleigh_fit_check_error(ier, msg):
    if ier != 1:
        raise RuntimeError('rayleigh.fit: fsolve failed to find the root of '
                           'the first-order conditions of the log-likelihood '
                           f'function: {msg} (ier={ier})')


class rayleigh_gen(rv_continuous):
    r"""A Rayleigh continuous random variable.

    %(before_notes)s

    Notes
    -----
    The probability density function for `rayleigh` is:

    .. math::

        f(x) = x \exp(-x^2/2)

    for :math:`x \ge 0`.

    `rayleigh` is a special case of `chi` with ``df=2``.

    %(after_notes)s

    %(example)s

    """
    _support_mask = rv_continuous._open_support_mask

    def _rvs(self, size=None, random_state=None):
        return chi.rvs(2, size=size, random_state=random_state)

    def _pdf(self, r):
        # rayleigh.pdf(r) = r * exp(-r**2/2)
        return np.exp(self._logpdf(r))

    def _logpdf(self, r):
        return np.log(r) - 0.5 * r * r

    def _cdf(self, r):
        return -sc.expm1(-0.5 * r**2)

    def _ppf(self, q):
        return np.sqrt(-2 * sc.log1p(-q))

    def _sf(self, r):
        return np.exp(self._logsf(r))

    def _logsf(self, r):
        return -0.5 * r * r

    def _isf(self, q):
        return np.sqrt(-2 * np.log(q))

    def _stats(self):
        val = 4 - np.pi
        return (np.sqrt(np.pi/2),
                val/2,
                2*(np.pi-3)*np.sqrt(np.pi)/val**1.5,
                6*np.pi/val-16/val**2)

    def _entropy(self):
        return _EULER/2.0 + 1 - 0.5*np.log(2)

    @_call_super_mom
    @extend_notes_in_docstring(rv_continuous, notes="""\
        Notes specifically for ``rayleigh.fit``: If the location is fixed with
        the `floc` parameter, this method uses an analytical formula to find
        the scale.  Otherwise, this function uses a numerical root finder on
        the first order conditions of the log-likelihood function to find the
        MLE.  Only the (optional) `loc` parameter is used as the initial guess
        for the root finder; the `scale` parameter and any other parameters
        for the optimizer are ignored.\n\n""")
    def fit(self, data, *args, **kwds):
        if isinstance(data, CensoredData):
            return super(rayleigh_gen, set).fit(data, *args, **kwds)

        data, floc, fscale = _check_fit_input_parameters(self, data,
                                                         args, kwds)

        def scale_mle(loc, data):
            # Source: Statistical Distributions, 3rd Edition. Evans, Hastings,
            # and Peacock (2000), Page 175
            return (np.sum((data - loc) ** 2) / (2 * len(data))) ** .5

        def loc_mle(loc, data):
            # This implicit equation for `loc` is used when
            # both `loc` and `scale` are free.
            xm = data - loc
            s1 = xm.sum()
            s2 = (xm**2).sum()
            s3 = (1/xm).sum()
            return s1 - s2/(2*len(data))*s3

        def loc_mle_scale_fixed(loc, scale, data):
            # This implicit equation for `loc` is used when
            # `scale` is fixed but `loc` is not.
            xm = data - loc
            return xm.sum() - scale**2 * (1/xm).sum()

        if floc is not None:
            # `loc` is fixed, analytically determine `scale`.
            if np.any(data - floc <= 0):
                raise FitDataError("rayleigh", lower=1, upper=np.inf)
            else:
                return floc, scale_mle(floc, data)

        # Account for user provided guess of `loc`.
        loc0 = kwds.get('loc')
        if loc0 is None:
            # Use _fitstart to estimate loc; ignore the returned scale.
            loc0 = self._fitstart(data)[0]

        if fscale is not None:
            # `scale` is fixed
            x, info, ier, msg = optimize.fsolve(loc_mle_scale_fixed, x0=loc0,
                                                args=(fscale, data,),
                                                xtol=1e-10, full_output=True)
            _rayleigh_fit_check_error(ier, msg)
            return x[0], fscale
        else:
            # Neither `loc` nor `scale` are fixed.
            x, info, ier, msg = optimize.fsolve(loc_mle, x0=loc0, args=(data,),
                                                xtol=1e-10, full_output=True)
            _rayleigh_fit_check_error(ier, msg)
            return x[0], scale_mle(x[0], data)


rayleigh = rayleigh_gen(a=0.0, name="rayleigh")


class reciprocal_gen(rv_continuous):
    r"""A loguniform or reciprocal continuous random variable.

    %(before_notes)s

    Notes
    -----
    The probability density function for this class is:

    .. math::

        f(x, a, b) = \frac{1}{x \log(b/a)}

    for :math:`a \le x \le b`, :math:`b > a > 0`. This class takes
    :math:`a` and :math:`b` as shape parameters.

    %(after_notes)s

    %(example)s

    This doesn't show the equal probability of ``0.01``, ``0.1`` and
    ``1``. This is best when the x-axis is log-scaled:

    >>> import numpy as np
    >>> fig, ax = plt.subplots(1, 1)
    >>> ax.hist(np.log10(r))
    >>> ax.set_ylabel("Frequency")
    >>> ax.set_xlabel("Value of random variable")
    >>> ax.xaxis.set_major_locator(plt.FixedLocator([-2, -1, 0]))
    >>> ticks = ["$10^{{ {} }}$".format(i) for i in [-2, -1, 0]]
    >>> ax.set_xticklabels(ticks)  # doctest: +SKIP
    >>> plt.show()

    This random variable will be log-uniform regardless of the base chosen for
    ``a`` and ``b``. Let's specify with base ``2`` instead:

    >>> rvs = %(name)s(2**-2, 2**0).rvs(size=1000)

    Values of ``1/4``, ``1/2`` and ``1`` are equally likely with this random
    variable.  Here's the histogram:

    >>> fig, ax = plt.subplots(1, 1)
    >>> ax.hist(np.log2(rvs))
    >>> ax.set_ylabel("Frequency")
    >>> ax.set_xlabel("Value of random variable")
    >>> ax.xaxis.set_major_locator(plt.FixedLocator([-2, -1, 0]))
    >>> ticks = ["$2^{{ {} }}$".format(i) for i in [-2, -1, 0]]
    >>> ax.set_xticklabels(ticks)  # doctest: +SKIP
    >>> plt.show()

    """
    def _argcheck(self, a, b):
        return (a > 0) & (b > a)

    def _get_support(self, a, b):
        return a, b

    def _pdf(self, x, a, b):
        # reciprocal.pdf(x, a, b) = 1 / (x*log(b/a))
        return 1.0 / (x * np.log(b * 1.0 / a))

    def _logpdf(self, x, a, b):
        return -np.log(x) - np.log(np.log(b * 1.0 / a))

    def _cdf(self, x, a, b):
        return (np.log(x)-np.log(a)) / np.log(b * 1.0 / a)

    def _ppf(self, q, a, b):
        return a*pow(b*1.0/a, q)

    def _munp(self, n, a, b):
        return 1.0/np.log(b*1.0/a) / n * (pow(b*1.0, n) - pow(a*1.0, n))

    def _entropy(self, a, b):
        return 0.5*np.log(a*b)+np.log(np.log(b*1.0/a))


loguniform = reciprocal_gen(name="loguniform")
reciprocal = reciprocal_gen(name="reciprocal")


class rice_gen(rv_continuous):
    r"""A Rice continuous random variable.

    %(before_notes)s

    Notes
    -----
    The probability density function for `rice` is:

    .. math::

        f(x, b) = x \exp(- \frac{x^2 + b^2}{2}) I_0(x b)

    for :math:`x >= 0`, :math:`b > 0`. :math:`I_0` is the modified Bessel
    function of order zero (`scipy.special.i0`).

    `rice` takes ``b`` as a shape parameter for :math:`b`.

    %(after_notes)s

    The Rice distribution describes the length, :math:`r`, of a 2-D vector with
    components :math:`(U+u, V+v)`, where :math:`U, V` are constant, :math:`u,
    v` are independent Gaussian random variables with standard deviation
    :math:`s`.  Let :math:`R = \sqrt{U^2 + V^2}`. Then the pdf of :math:`r` is
    ``rice.pdf(x, R/s, scale=s)``.

    %(example)s

    """
    def _argcheck(self, b):
        return b >= 0

    def _rvs(self, b, size=None, random_state=None):
        # https://en.wikipedia.org/wiki/Rice_distribution
        t = b/np.sqrt(2) + random_state.standard_normal(size=(2,) + size)
        return np.sqrt((t*t).sum(axis=0))

    def _cdf(self, x, b):
        return sc.chndtr(np.square(x), 2, np.square(b))

    def _ppf(self, q, b):
        return np.sqrt(sc.chndtrix(q, 2, np.square(b)))

    def _pdf(self, x, b):
        # rice.pdf(x, b) = x * exp(-(x**2+b**2)/2) * I[0](x*b)
        #
        # We use (x**2 + b**2)/2 = ((x-b)**2)/2 + xb.
        # The factor of np.exp(-xb) is then included in the i0e function
        # in place of the modified Bessel function, i0, improving
        # numerical stability for large values of xb.
        return x * np.exp(-(x-b)*(x-b)/2.0) * sc.i0e(x*b)

    def _munp(self, n, b):
        nd2 = n/2.0
        n1 = 1 + nd2
        b2 = b*b/2.0
        return (2.0**(nd2) * np.exp(-b2) * sc.gamma(n1) *
                sc.hyp1f1(n1, 1, b2))


rice = rice_gen(a=0.0, name="rice")


class recipinvgauss_gen(rv_continuous):
    r"""A reciprocal inverse Gaussian continuous random variable.

    %(before_notes)s

    Notes
    -----
    The probability density function for `recipinvgauss` is:

    .. math::

        f(x, \mu) = \frac{1}{\sqrt{2\pi x}}
                    \exp\left(\frac{-(1-\mu x)^2}{2\mu^2x}\right)

    for :math:`x \ge 0`.

    `recipinvgauss` takes ``mu`` as a shape parameter for :math:`\mu`.

    %(after_notes)s

    %(example)s

    """

    def _pdf(self, x, mu):
        # recipinvgauss.pdf(x, mu) =
        #                     1/sqrt(2*pi*x) * exp(-(1-mu*x)**2/(2*x*mu**2))
        return 1.0/np.sqrt(2*np.pi*x)*np.exp(-(1-mu*x)**2.0 / (2*x*mu**2.0))

    def _logpdf(self, x, mu):
        return -(1-mu*x)**2.0 / (2*x*mu**2.0) - 0.5*np.log(2*np.pi*x)

    def _cdf(self, x, mu):
        trm1 = 1.0/mu - x
        trm2 = 1.0/mu + x
        isqx = 1.0/np.sqrt(x)
        return 1.0-_norm_cdf(isqx*trm1)-np.exp(2.0/mu)*_norm_cdf(-isqx*trm2)

    def _rvs(self, mu, size=None, random_state=None):
        return 1.0/random_state.wald(mu, 1.0, size=size)


recipinvgauss = recipinvgauss_gen(a=0.0, name='recipinvgauss')


class semicircular_gen(rv_continuous):
    r"""A semicircular continuous random variable.

    %(before_notes)s

    See Also
    --------
    rdist

    Notes
    -----
    The probability density function for `semicircular` is:

    .. math::

        f(x) = \frac{2}{\pi} \sqrt{1-x^2}

    for :math:`-1 \le x \le 1`.

    The distribution is a special case of `rdist` with `c = 3`.

    %(after_notes)s

    References
    ----------
    .. [1] "Wigner semicircle distribution",
           https://en.wikipedia.org/wiki/Wigner_semicircle_distribution

    %(example)s

    """
    def _pdf(self, x):
        return 2.0/np.pi*np.sqrt(1-x*x)

    def _logpdf(self, x):
        return np.log(2/np.pi) + 0.5*np.log1p(-x*x)

    def _cdf(self, x):
        return 0.5+1.0/np.pi*(x*np.sqrt(1-x*x) + np.arcsin(x))

    def _ppf(self, q):
        return rdist._ppf(q, 3)

    def _rvs(self, size=None, random_state=None):
        # generate values uniformly distributed on the area under the pdf
        # (semi-circle) by randomly generating the radius and angle
        r = np.sqrt(random_state.uniform(size=size))
        a = np.cos(np.pi * random_state.uniform(size=size))
        return r * a

    def _stats(self):
        return 0, 0.25, 0, -1.0

    def _entropy(self):
        return 0.64472988584940017414


semicircular = semicircular_gen(a=-1.0, b=1.0, name="semicircular")


class skewcauchy_gen(rv_continuous):
    r"""A skewed Cauchy random variable.

    %(before_notes)s

    See Also
    --------
    cauchy : Cauchy distribution

    Notes
    -----

    The probability density function for `skewcauchy` is:

    .. math::

        f(x) = \frac{1}{\pi \left(\frac{x^2}{\left(a\, \text{sign}(x) + 1
                                                   \right)^2} + 1 \right)}

    for a real number :math:`x` and skewness parameter :math:`-1 < a < 1`.

    When :math:`a=0`, the distribution reduces to the usual Cauchy
    distribution.

    %(after_notes)s

    References
    ----------
    .. [1] "Skewed generalized *t* distribution", Wikipedia
       https://en.wikipedia.org/wiki/Skewed_generalized_t_distribution#Skewed_Cauchy_distribution

    %(example)s

    """

    def _argcheck(self, a):
        return np.abs(a) < 1

    def _pdf(self, x, a):
        return 1 / (np.pi * (x**2 / (a * np.sign(x) + 1)**2 + 1))

    def _cdf(self, x, a):
        return np.where(x <= 0,
                        (1 - a) / 2 + (1 - a) / np.pi * np.arctan(x / (1 - a)),
                        (1 - a) / 2 + (1 + a) / np.pi * np.arctan(x / (1 + a)))

    def _ppf(self, x, a):
        i = x < self._cdf(0, a)
        return np.where(i,
                        np.tan(np.pi / (1 - a) * (x - (1 - a) / 2)) * (1 - a),
                        np.tan(np.pi / (1 + a) * (x - (1 - a) / 2)) * (1 + a))

    def _stats(self, a, moments='mvsk'):
        return np.nan, np.nan, np.nan, np.nan

    def _fitstart(self, data):
        # Use 0 as the initial guess of the skewness shape parameter.
        # For the location and scale, estimate using the median and
        # quartiles.
        p25, p50, p75 = np.percentile(data, [25, 50, 75])
        return 0.0, p50, (p75 - p25)/2


skewcauchy = skewcauchy_gen(name='skewcauchy')


class skewnorm_gen(rv_continuous):
    r"""A skew-normal random variable.

    %(before_notes)s

    Notes
    -----
    The pdf is::

        skewnorm.pdf(x, a) = 2 * norm.pdf(x) * norm.cdf(a*x)

    `skewnorm` takes a real number :math:`a` as a skewness parameter
    When ``a = 0`` the distribution is identical to a normal distribution
    (`norm`). `rvs` implements the method of [1]_.

    %(after_notes)s

    %(example)s

    References
    ----------
    .. [1] A. Azzalini and A. Capitanio (1999). Statistical applications of the
        multivariate skew-normal distribution. J. Roy. Statist. Soc., B 61, 579-602.
        :arxiv:`0911.2093`

    """
    def _argcheck(self, a):
        return np.isfinite(a)

    def _pdf(self, x, a):
        return 2.*_norm_pdf(x)*_norm_cdf(a*x)

    def _cdf_single(self, x, *args):
        _a, _b = self._get_support(*args)
        if x <= 0:
            cdf = integrate.quad(self._pdf, _a, x, args=args)[0]
        else:
            t1 = integrate.quad(self._pdf, _a, 0, args=args)[0]
            t2 = integrate.quad(self._pdf, 0, x, args=args)[0]
            cdf = t1 + t2
        if cdf > 1:
            # Presumably numerical noise, e.g. 1.0000000000000002
            cdf = 1.0
        return cdf

    def _sf(self, x, a):
        return self._cdf(-x, -a)

    def _rvs(self, a, size=None, random_state=None):
        u0 = random_state.normal(size=size)
        v = random_state.normal(size=size)
        d = a/np.sqrt(1 + a**2)
        u1 = d*u0 + v*np.sqrt(1 - d**2)
        return np.where(u0 >= 0, u1, -u1)

    def _stats(self, a, moments='mvsk'):
        output = [None, None, None, None]
        const = np.sqrt(2/np.pi) * a/np.sqrt(1 + a**2)

        if 'm' in moments:
            output[0] = const
        if 'v' in moments:
            output[1] = 1 - const**2
        if 's' in moments:
            output[2] = ((4 - np.pi)/2) * (const/np.sqrt(1 - const**2))**3
        if 'k' in moments:
            output[3] = (2*(np.pi - 3)) * (const**4/(1 - const**2)**2)

        return output


skewnorm = skewnorm_gen(name='skewnorm')


class trapezoid_gen(rv_continuous):
    r"""A trapezoidal continuous random variable.

    %(before_notes)s

    Notes
    -----
    The trapezoidal distribution can be represented with an up-sloping line
    from ``loc`` to ``(loc + c*scale)``, then constant to ``(loc + d*scale)``
    and then downsloping from ``(loc + d*scale)`` to ``(loc+scale)``.  This
    defines the trapezoid base from ``loc`` to ``(loc+scale)`` and the flat
    top from ``c`` to ``d`` proportional to the position along the base
    with ``0 <= c <= d <= 1``.  When ``c=d``, this is equivalent to `triang`
    with the same values for `loc`, `scale` and `c`.
    The method of [1]_ is used for computing moments.

    `trapezoid` takes :math:`c` and :math:`d` as shape parameters.

    %(after_notes)s

    The standard form is in the range [0, 1] with c the mode.
    The location parameter shifts the start to `loc`.
    The scale parameter changes the width from 1 to `scale`.

    %(example)s

    References
    ----------
    .. [1] Kacker, R.N. and Lawrence, J.F. (2007). Trapezoidal and triangular
       distributions for Type B evaluation of standard uncertainty.
       Metrologia 44, 117-127. :doi:`10.1088/0026-1394/44/2/003`


    """
    def _argcheck(self, c, d):
        return (c >= 0) & (c <= 1) & (d >= 0) & (d <= 1) & (d >= c)

    def _pdf(self, x, c, d):
        u = 2 / (d-c+1)

        return _lazyselect([x < c,
                            (c <= x) & (x <= d),
                            x > d],
                           [lambda x, c, d, u: u * x / c,
                            lambda x, c, d, u: u,
                            lambda x, c, d, u: u * (1-x) / (1-d)],
                            (x, c, d, u))

    def _cdf(self, x, c, d):
        return _lazyselect([x < c,
                            (c <= x) & (x <= d),
                            x > d],
                           [lambda x, c, d: x**2 / c / (d-c+1),
                            lambda x, c, d: (c + 2 * (x-c)) / (d-c+1),
                            lambda x, c, d: 1-((1-x) ** 2
                                               / (d-c+1) / (1-d))],
                            (x, c, d))

    def _ppf(self, q, c, d):
        qc, qd = self._cdf(c, c, d), self._cdf(d, c, d)
        condlist = [q < qc, q <= qd, q > qd]
        choicelist = [np.sqrt(q * c * (1 + d - c)),
                      0.5 * q * (1 + d - c) + 0.5 * c,
                      1 - np.sqrt((1 - q) * (d - c + 1) * (1 - d))]
        return np.select(condlist, choicelist)

    def _munp(self, n, c, d):
        # Using the parameterization from Kacker, 2007, with
        # a=bottom left, c=top left, d=top right, b=bottom right, then
        #     E[X^n] = h/(n+1)/(n+2) [(b^{n+2}-d^{n+2})/(b-d)
        #                             - ((c^{n+2} - a^{n+2})/(c-a)]
        # with h = 2/((b-a) - (d-c)). The corresponding parameterization
        # in scipy, has a'=loc, c'=loc+c*scale, d'=loc+d*scale, b'=loc+scale,
        # which for standard form reduces to a'=0, b'=1, c'=c, d'=d.
        # Substituting into E[X^n] gives the bd' term as (1 - d^{n+2})/(1 - d)
        # and the ac' term as c^{n-1} for the standard form. The bd' term has
        # numerical difficulties near d=1, so replace (1 - d^{n+2})/(1-d)
        # with expm1((n+2)*log(d))/(d-1).
        # Testing with n=18 for c=(1e-30,1-eps) shows that this is stable.
        # We still require an explicit test for d=1 to prevent divide by zero,
        # and now a test for d=0 to prevent log(0).
        ab_term = c**(n+1)
        dc_term = _lazyselect(
            [d == 0.0, (0.0 < d) & (d < 1.0), d == 1.0],
            [lambda d: 1.0,
             lambda d: np.expm1((n+2) * np.log(d)) / (d-1.0),
             lambda d: n+2],
            [d])
        val = 2.0 / (1.0+d-c) * (dc_term - ab_term) / ((n+1) * (n+2))
        return val

    def _entropy(self, c, d):
        # Using the parameterization from Wikipedia (van Dorp, 2003)
        # with a=bottom left, c=top left, d=top right, b=bottom right
        # gives a'=loc, b'=loc+c*scale, c'=loc+d*scale, d'=loc+scale,
        # which for loc=0, scale=1 is a'=0, b'=c, c'=d, d'=1.
        # Substituting into the entropy formula from Wikipedia gives
        # the following result.
        return 0.5 * (1.0-d+c) / (1.0+d-c) + np.log(0.5 * (1.0+d-c))


trapezoid = trapezoid_gen(a=0.0, b=1.0, name="trapezoid")
# Note: alias kept for backwards compatibility. Rename was done
# because trapz is a slur in colloquial English (see gh-12924).
trapz = trapezoid_gen(a=0.0, b=1.0, name="trapz")
if trapz.__doc__:
    trapz.__doc__ = "trapz is an alias for `trapezoid`"


class triang_gen(rv_continuous):
    r"""A triangular continuous random variable.

    %(before_notes)s

    Notes
    -----
    The triangular distribution can be represented with an up-sloping line from
    ``loc`` to ``(loc + c*scale)`` and then downsloping for ``(loc + c*scale)``
    to ``(loc + scale)``.

    `triang` takes ``c`` as a shape parameter for :math:`c`.

    %(after_notes)s

    The standard form is in the range [0, 1] with c the mode.
    The location parameter shifts the start to `loc`.
    The scale parameter changes the width from 1 to `scale`.

    %(example)s

    """
    def _rvs(self, c, size=None, random_state=None):
        return random_state.triangular(0, c, 1, size)

    def _argcheck(self, c):
        return (c >= 0) & (c <= 1)

    def _pdf(self, x, c):
        # 0: edge case where c=0
        # 1: generalised case for x < c, don't use x <= c, as it doesn't cope
        #    with c = 0.
        # 2: generalised case for x >= c, but doesn't cope with c = 1
        # 3: edge case where c=1
        r = _lazyselect([c == 0,
                         x < c,
                         (x >= c) & (c != 1),
                         c == 1],
                        [lambda x, c: 2 - 2 * x,
                         lambda x, c: 2 * x / c,
                         lambda x, c: 2 * (1 - x) / (1 - c),
                         lambda x, c: 2 * x],
                        (x, c))
        return r

    def _cdf(self, x, c):
        r = _lazyselect([c == 0,
                         x < c,
                         (x >= c) & (c != 1),
                         c == 1],
                        [lambda x, c: 2*x - x*x,
                         lambda x, c: x * x / c,
                         lambda x, c: (x*x - 2*x + c) / (c-1),
                         lambda x, c: x * x],
                        (x, c))
        return r

    def _ppf(self, q, c):
        return np.where(q < c, np.sqrt(c * q), 1-np.sqrt((1-c) * (1-q)))

    def _stats(self, c):
        return ((c+1.0)/3.0,
                (1.0-c+c*c)/18,
                np.sqrt(2)*(2*c-1)*(c+1)*(c-2) / (5*np.power((1.0-c+c*c), 1.5)),
                -3.0/5.0)

    def _entropy(self, c):
        return 0.5-np.log(2)


triang = triang_gen(a=0.0, b=1.0, name="triang")


class truncexpon_gen(rv_continuous):
    r"""A truncated exponential continuous random variable.

    %(before_notes)s

    Notes
    -----
    The probability density function for `truncexpon` is:

    .. math::

        f(x, b) = \frac{\exp(-x)}{1 - \exp(-b)}

    for :math:`0 <= x <= b`.

    `truncexpon` takes ``b`` as a shape parameter for :math:`b`.

    %(after_notes)s

    %(example)s

    """
    def _argcheck(self, b):
        return b > 0

    def _get_support(self, b):
        return self.a, b

    def _pdf(self, x, b):
        # truncexpon.pdf(x, b) = exp(-x) / (1-exp(-b))
        return np.exp(-x)/(-sc.expm1(-b))

    def _logpdf(self, x, b):
        return -x - np.log(-sc.expm1(-b))

    def _cdf(self, x, b):
        return sc.expm1(-x)/sc.expm1(-b)

    def _ppf(self, q, b):
        return -sc.log1p(q*sc.expm1(-b))

    def _munp(self, n, b):
        # wrong answer with formula, same as in continuous.pdf
        # return sc.gamman+1)-sc.gammainc1+n, b)
        if n == 1:
            return (1-(b+1)*np.exp(-b))/(-sc.expm1(-b))
        elif n == 2:
            return 2*(1-0.5*(b*b+2*b+2)*np.exp(-b))/(-sc.expm1(-b))
        else:
            # return generic for higher moments
            # return rv_continuous._mom1_sc(self, n, b)
            return self._mom1_sc(n, b)

    def _entropy(self, b):
        eB = np.exp(b)
        return np.log(eB-1)+(1+eB*(b-1.0))/(1.0-eB)


truncexpon = truncexpon_gen(a=0.0, name='truncexpon')


TRUNCNORM_TAIL_X = 30
TRUNCNORM_MAX_BRENT_ITERS = 40

def _truncnorm_get_delta_scalar(a, b):
    if (a > TRUNCNORM_TAIL_X) or (b < -TRUNCNORM_TAIL_X):
        return 0
    if a > 0:
        delta = _norm_sf(a) - _norm_sf(b)
    else:
        delta = _norm_cdf(b) - _norm_cdf(a)
    delta = max(delta, 0)
    return delta

def _truncnorm_get_delta(a, b):
    if np.isscalar(a) and np.isscalar(b):
        return _truncnorm_get_delta_scalar(a, b)
    a, b = np.atleast_1d(a), np.atleast_1d(b)
    if a.size == 1 and b.size == 1:
        return _truncnorm_get_delta_scalar(a.item(), b.item())
    delta = np.zeros(np.shape(a))
    condinner = (a <= TRUNCNORM_TAIL_X) & (b >= -TRUNCNORM_TAIL_X)
    conda = (a > 0) & condinner
    condb = (a <= 0) & condinner
    if np.any(conda):
        np.place(delta, conda, _norm_sf(a[conda]) - _norm_sf(b[conda]))
    if np.any(condb):
        np.place(delta, condb, _norm_cdf(b[condb]) - _norm_cdf(a[condb]))
    delta[delta < 0] = 0
    return delta

def _truncnorm_get_logdelta_scalar(a, b):
    if (a <= TRUNCNORM_TAIL_X) and (b >= -TRUNCNORM_TAIL_X):
        if a > 0:
            delta = _norm_sf(a) - _norm_sf(b)
        else:
            delta = _norm_cdf(b) - _norm_cdf(a)
        delta = max(delta, 0)
        if delta > 0:
            return np.log(delta)

    if b < 0 or (np.abs(a) >= np.abs(b)):
        nla, nlb = _norm_logcdf(a), _norm_logcdf(b)
        logdelta = nlb + np.log1p(-np.exp(nla - nlb))
    else:
        sla, slb = _norm_logsf(a), _norm_logsf(b)
        logdelta = sla + np.log1p(-np.exp(slb - sla))
    return logdelta


def _truncnorm_logpdf_scalar(x, a, b):
    with np.errstate(invalid='ignore'):
        if np.isscalar(x):
            if x < a:
                return -np.inf
            if x > b:
                return -np.inf
        shp = np.shape(x)
        x = np.atleast_1d(x)
        out = np.full_like(x, np.nan, dtype=np.double)
        condlta, condgtb = (x < a), (x > b)
        if np.any(condlta):
            np.place(out, condlta, -np.inf)
        if np.any(condgtb):
            np.place(out, condgtb, -np.inf)
        cond_inner = ~condlta & ~condgtb
        if np.any(cond_inner):
            _logdelta = _truncnorm_get_logdelta_scalar(a, b)
            np.place(out, cond_inner, _norm_logpdf(x[cond_inner]) - _logdelta)
        return (out[0] if (shp == ()) else out)


def _truncnorm_pdf_scalar(x, a, b):
    with np.errstate(invalid='ignore'):
        if np.isscalar(x):
            if x < a:
                return 0.0
            if x > b:
                return 0.0
        shp = np.shape(x)
        x = np.atleast_1d(x)
        out = np.full_like(x, np.nan, dtype=np.double)
        condlta, condgtb = (x < a), (x > b)
        if np.any(condlta):
            np.place(out, condlta, 0.0)
        if np.any(condgtb):
            np.place(out, condgtb, 0.0)
        cond_inner = ~condlta & ~condgtb
        if np.any(cond_inner):
            delta = _truncnorm_get_delta_scalar(a, b)
            if delta > 0:
                np.place(out, cond_inner, _norm_pdf(x[cond_inner]) / delta)
            else:
                np.place(out, cond_inner,
                         np.exp(_truncnorm_logpdf_scalar(x[cond_inner], a, b)))
        return (out[0] if (shp == ()) else out)


def _truncnorm_logcdf_scalar(x, a, b):
    with np.errstate(invalid='ignore'):
        if np.isscalar(x):
            if x <= a:
                return -np.inf
            if x >= b:
                return 0
        shp = np.shape(x)
        x = np.atleast_1d(x)
        out = np.full_like(x, np.nan, dtype=np.double)
        condlea, condgeb = (x <= a), (x >= b)
        if np.any(condlea):
            np.place(out, condlea, -np.inf)
        if np.any(condgeb):
            np.place(out, condgeb, 0.0)
        cond_inner = ~condlea & ~condgeb
        if np.any(cond_inner):
            delta = _truncnorm_get_delta_scalar(a, b)
            if delta > 0:
                np.place(out, cond_inner,
                         np.log((_norm_cdf(x[cond_inner]) - _norm_cdf(a)) / delta))
            else:
                with np.errstate(divide='ignore'):
                    if a < 0:
                        nla, nlb = _norm_logcdf(a), _norm_logcdf(b)
                        tab = np.log1p(-np.exp(nla - nlb))
                        nlx = _norm_logcdf(x[cond_inner])
                        tax = np.log1p(-np.exp(nla - nlx))
                        np.place(out, cond_inner, nlx + tax - (nlb + tab))
                    else:
                        sla = _norm_logsf(a)
                        slb = _norm_logsf(b)
                        np.place(out, cond_inner,
                                 np.log1p(-np.exp(_norm_logsf(x[cond_inner]) - sla))
                                - np.log1p(-np.exp(slb - sla)))
        return (out[0] if (shp == ()) else out)


def _truncnorm_cdf_scalar(x, a, b):
    with np.errstate(invalid='ignore'):
        if np.isscalar(x):
            if x <= a:
                return -0
            if x >= b:
                return 1
        shp = np.shape(x)
        x = np.atleast_1d(x)
        out = np.full_like(x, np.nan, dtype=np.double)
        condlea, condgeb = (x <= a), (x >= b)
        if np.any(condlea):
            np.place(out, condlea, 0)
        if np.any(condgeb):
            np.place(out, condgeb, 1.0)
        cond_inner = ~condlea & ~condgeb
        if np.any(cond_inner):
            delta = _truncnorm_get_delta_scalar(a, b)
            if delta > 0:
                np.place(out, cond_inner,
                         (_norm_cdf(x[cond_inner]) - _norm_cdf(a)) / delta)
            else:
                with np.errstate(divide='ignore'):
                    np.place(out, cond_inner,
                             np.exp(_truncnorm_logcdf_scalar(x[cond_inner], a, b)))
        return (out[0] if (shp == ()) else out)


def _truncnorm_logsf_scalar(x, a, b):
    with np.errstate(invalid='ignore'):
        if np.isscalar(x):
            if x <= a:
                return 0.0
            if x >= b:
                return -np.inf
        shp = np.shape(x)
        x = np.atleast_1d(x)
        out = np.full_like(x, np.nan, dtype=np.double)

        condlea, condgeb = (x <= a), (x >= b)
        if np.any(condlea):
            np.place(out, condlea, 0)
        if np.any(condgeb):
            np.place(out, condgeb, -np.inf)
        cond_inner = ~condlea & ~condgeb
        if np.any(cond_inner):
            delta = _truncnorm_get_delta_scalar(a, b)
            if delta > 0:
                np.place(out, cond_inner, np.log((_norm_sf(x[cond_inner]) - _norm_sf(b)) / delta))
            else:
                with np.errstate(divide='ignore'):
                    if b < 0:
                        nla, nlb = _norm_logcdf(a), _norm_logcdf(b)
                        np.place(out, cond_inner,
                                 np.log1p(-np.exp(_norm_logcdf(x[cond_inner]) - nlb))
                               - np.log1p(-np.exp(nla - nlb)))
                    else:
                        sla, slb = _norm_logsf(a), _norm_logsf(b)
                        tab = np.log1p(-np.exp(slb - sla))
                        slx = _norm_logsf(x[cond_inner])
                        tax = np.log1p(-np.exp(slb - slx))
                        np.place(out, cond_inner, slx + tax - (sla + tab))
        return (out[0] if (shp == ()) else out)


def _truncnorm_sf_scalar(x, a, b):
    with np.errstate(invalid='ignore'):
        if np.isscalar(x):
            if x <= a:
                return 1.0
            if x >= b:
                return 0.0
        shp = np.shape(x)
        x = np.atleast_1d(x)
        out = np.full_like(x, np.nan, dtype=np.double)

        condlea, condgeb = (x <= a), (x >= b)
        if np.any(condlea):
            np.place(out, condlea, 1.0)
        if np.any(condgeb):
            np.place(out, condgeb, 0.0)
        cond_inner = ~condlea & ~condgeb
        if np.any(cond_inner):
            delta = _truncnorm_get_delta_scalar(a, b)
            if delta > 0:
                np.place(out, cond_inner, (_norm_sf(x[cond_inner]) - _norm_sf(b)) / delta)
            else:
                np.place(out, cond_inner, np.exp(_truncnorm_logsf_scalar(x[cond_inner], a, b)))
        return (out[0] if (shp == ()) else out)


def _norm_logcdfprime(z):
    # derivative of special.log_ndtr (See special/cephes/ndtr.c)
    # Differentiate formula for log Phi(z)_truncnorm_ppf
    # log Phi(z) = -z^2/2 - log(-z) - log(2pi)/2 + log(1 + sum (-1)^n (2n-1)!! / z^(2n))
    # Convergence of series is slow for |z| < 10, but can use d(log Phi(z))/dz = dPhi(z)/dz / Phi(z)
    # Just take the first 10 terms because that is sufficient for use in _norm_ilogcdf
    assert np.all(z <= -10)
    lhs = -z - 1/z
    denom_cons = 1/z**2
    numerator = 1
    pwr = 1.0
    denom_total, numerator_total = 0, 0
    sign = -1
    for i in range(1, 11):
        pwr *= denom_cons
        numerator *= 2 * i - 1
        term = sign * numerator * pwr
        denom_total += term
        numerator_total += term * (2 * i) / z
        sign = -sign
    return lhs - numerator_total / (1 + denom_total)

def _norm_ilogcdf(y):
    """Inverse function to _norm_logcdf==sc.log_ndtr."""
    # Apply approximate Newton-Raphson
    # Only use for very negative values of y.
    # At minimum requires y <= -(log(2pi)+2^2)/2 ~= -2.9
    # Much better convergence for y <= -10
    z = -np.sqrt(-2 * (y + np.log(2*np.pi)/2))
    for _ in range(4):
        z = z - (_norm_logcdf(z) - y) / _norm_logcdfprime(z)
    return z


def _truncnorm_ppf_scalar(q, a, b):
    shp = np.shape(q)
    q = np.atleast_1d(q)
    out = np.zeros(np.shape(q))
    condle0, condge1 = (q <= 0), (q >= 1)
    if np.any(condle0):
        out[condle0] = a
    if np.any(condge1):
        out[condge1] = b
    delta = _truncnorm_get_delta_scalar(a, b)
    cond_inner = ~condle0 & ~condge1
    if np.any(cond_inner):
        qinner = q[cond_inner]
        if delta > 0:
            if a > 0:
                sa, sb = _norm_sf(a), _norm_sf(b)
                np.place(out, cond_inner,
                         _norm_isf(qinner * sb + sa * (1.0 - qinner)))
            else:
                na, nb = _norm_cdf(a), _norm_cdf(b)
                np.place(out, cond_inner, _norm_ppf(qinner * nb + na * (1.0 - qinner)))
        elif np.isinf(b):
            np.place(out, cond_inner,
                     -_norm_ilogcdf(np.log1p(-qinner) + _norm_logsf(a)))
        elif np.isinf(a):
            np.place(out, cond_inner,
                     _norm_ilogcdf(np.log(q) + _norm_logcdf(b)))
        else:
            if b < 0:
                # Solve norm_logcdf(x) = norm_logcdf(a) + log1p(q * (expm1(norm_logcdf(b)  - norm_logcdf(a)))
                #      = nla + log1p(q * expm1(nlb - nla))
                #      = nlb + log(q) + log1p((1-q) * exp(nla - nlb)/q)
                def _f_cdf(x, c):
                    return _norm_logcdf(x) - c

                nla, nlb = _norm_logcdf(a), _norm_logcdf(b)
                values = nlb + np.log(q[cond_inner])
                C = np.exp(nla - nlb)
                if C:
                    one_minus_q = (1 - q)[cond_inner]
                    values += np.log1p(one_minus_q * C / q[cond_inner])
                x = [optimize.zeros.brentq(_f_cdf, a, b, args=(c,),
                                           maxiter=TRUNCNORM_MAX_BRENT_ITERS)for c in values]
                np.place(out, cond_inner, x)
            else:
                # Solve norm_logsf(x) = norm_logsf(b) + log1p((1-q) * (expm1(norm_logsf(a)  - norm_logsf(b)))
                #      = slb + log1p((1-q)[cond_inner] * expm1(sla - slb))
                #      = sla + log(1-q) + log1p(q * np.exp(slb - sla)/(1-q))
                def _f_sf(x, c):
                    return _norm_logsf(x) - c

                sla, slb = _norm_logsf(a), _norm_logsf(b)
                one_minus_q = (1-q)[cond_inner]
                values = sla + np.log(one_minus_q)
                C = np.exp(slb - sla)
                if C:
                    values += np.log1p(q[cond_inner] * C / one_minus_q)
                x = [optimize.zeros.brentq(_f_sf, a, b, args=(c,),
                                             maxiter=TRUNCNORM_MAX_BRENT_ITERS) for c in values]
                np.place(out, cond_inner, x)
        out[out < a] = a
        out[out > b] = b
    return (out[0] if (shp == ()) else out)


class truncnorm_gen(rv_continuous):
    r"""A truncated normal continuous random variable.

    %(before_notes)s

    Notes
    -----
    The standard form of this distribution is a standard normal truncated to
    the range [a, b] --- notice that a and b are defined over the domain of the
    standard normal.  To convert clip values for a specific mean and standard
    deviation, use::

        a, b = (myclip_a - my_mean) / my_std, (myclip_b - my_mean) / my_std

    `truncnorm` takes :math:`a` and :math:`b` as shape parameters.

    %(after_notes)s

    %(example)s

    """
    def _argcheck(self, a, b):
        return a < b

    def _get_support(self, a, b):
        return a, b

    def _pdf(self, x, a, b):
        if np.isscalar(a) and np.isscalar(b):
            return _truncnorm_pdf_scalar(x, a, b)
        a, b = np.atleast_1d(a), np.atleast_1d(b)
        if a.size == 1 and b.size == 1:
            return _truncnorm_pdf_scalar(x, a.item(), b.item())
        it = np.nditer([x, a, b, None], [],
                    [['readonly'], ['readonly'], ['readonly'], ['writeonly','allocate']])
        for (_x, _a, _b, _ld) in it:
            _ld[...] = _truncnorm_pdf_scalar(_x, _a, _b)
        return it.operands[3]

    def _logpdf(self, x, a, b):
        if np.isscalar(a) and np.isscalar(b):
            return _truncnorm_logpdf_scalar(x, a, b)
        a, b = np.atleast_1d(a), np.atleast_1d(b)
        if a.size == 1 and b.size == 1:
            return _truncnorm_logpdf_scalar(x, a.item(), b.item())
        it = np.nditer([x, a, b, None], [],
                    [['readonly'], ['readonly'], ['readonly'], ['writeonly','allocate']])
        for (_x, _a, _b, _ld) in it:
            _ld[...] = _truncnorm_logpdf_scalar(_x, _a, _b)
        return it.operands[3]

    def _cdf(self, x, a, b):
        if np.isscalar(a) and np.isscalar(b):
            return _truncnorm_cdf_scalar(x, a, b)
        a, b = np.atleast_1d(a), np.atleast_1d(b)
        if a.size == 1 and b.size == 1:
            return _truncnorm_cdf_scalar(x, a.item(), b.item())
        out = None
        it = np.nditer([x, a, b, out], [],
                       [['readonly'], ['readonly'], ['readonly'], ['writeonly', 'allocate']])
        for (_x, _a, _b, _p) in it:
            _p[...] = _truncnorm_cdf_scalar(_x, _a, _b)
        return it.operands[3]

    def _logcdf(self, x, a, b):
        if np.isscalar(a) and np.isscalar(b):
            return _truncnorm_logcdf_scalar(x, a, b)
        a, b = np.atleast_1d(a), np.atleast_1d(b)
        if a.size == 1 and b.size == 1:
            return _truncnorm_logcdf_scalar(x, a.item(), b.item())
        it = np.nditer([x, a, b, None], [],
                       [['readonly'], ['readonly'], ['readonly'], ['writeonly', 'allocate']])
        for (_x, _a, _b, _p) in it:
            _p[...] = _truncnorm_logcdf_scalar(_x, _a, _b)
        return it.operands[3]

    def _sf(self, x, a, b):
        if np.isscalar(a) and np.isscalar(b):
            return _truncnorm_sf_scalar(x, a, b)
        a, b = np.atleast_1d(a), np.atleast_1d(b)
        if a.size == 1 and b.size == 1:
            return _truncnorm_sf_scalar(x, a.item(), b.item())
        out = None
        it = np.nditer([x, a, b, out], [],
                       [['readonly'], ['readonly'], ['readonly'], ['writeonly', 'allocate']])
        for (_x, _a, _b, _p) in it:
            _p[...] = _truncnorm_sf_scalar(_x, _a, _b)
        return it.operands[3]

    def _logsf(self, x, a, b):
        if np.isscalar(a) and np.isscalar(b):
            return _truncnorm_logsf_scalar(x, a, b)
        a, b = np.atleast_1d(a), np.atleast_1d(b)
        if a.size == 1 and b.size == 1:
            return _truncnorm_logsf_scalar(x, a.item(), b.item())
        out = None
        it = np.nditer([x, a, b, out], [],
                       [['readonly'], ['readonly'], ['readonly'], ['writeonly', 'allocate']])
        for (_x, _a, _b, _p) in it:
            _p[...] = _truncnorm_logsf_scalar(_x, _a, _b)
        return it.operands[3]

    def _ppf(self, q, a, b):
        if np.isscalar(a) and np.isscalar(b):
            return _truncnorm_ppf_scalar(q, a, b)
        a, b = np.atleast_1d(a), np.atleast_1d(b)
        if a.size == 1 and b.size == 1:
            return _truncnorm_ppf_scalar(q, a.item(), b.item())

        out = None
        it = np.nditer([q, a, b, out], [],
                       [['readonly'], ['readonly'], ['readonly'], ['writeonly', 'allocate']])
        for (_q, _a, _b, _x) in it:
            _x[...] = _truncnorm_ppf_scalar(_q, _a, _b)
        return it.operands[3]

    def _munp(self, n, a, b):
        def n_th_moment(n, a, b):
            """
            Returns n-th moment. Defined only if n >= 0.
            Function cannot broadcast due to the loop over n
            """
            pA, pB = self._pdf([a, b], a, b)
            probs = [pA, -pB]
            moments = [0, 1]
            for k in range(1, n+1):
                # a or b might be infinite, and the corresponding pdf value
                # is 0 in that case, but nan is returned for the
                # multiplication.  However, as b->infinity,  pdf(b)*b**k -> 0.
                # So it is safe to use _lazywhere to avoid the nan.
                vals = _lazywhere(probs, [probs, [a, b]],
                                  lambda x, y: x * y**(k-1), fillvalue=0)
                mk = np.sum(vals) + (k-1) * moments[-2]
                moments.append(mk)
            return moments[-1]

        return _lazywhere((n >= 0) & (a == a) & (b == b), (n, a, b),
                          np.vectorize(n_th_moment, otypes=[np.float64]),
                          np.nan)

    def _stats(self, a, b, moments='mv'):
        pA, pB = self._pdf(np.array([a, b]), a, b)
        m1 = pA - pB
        mu = m1
        # use _lazywhere to avoid nan (See detailed comment in _munp)
        probs = [pA, -pB]
        vals = _lazywhere(probs, [probs, [a, b]], lambda x, y: x*y,
                          fillvalue=0)
        m2 = 1 + np.sum(vals)
        vals = _lazywhere(probs, [probs, [a-mu, b-mu]], lambda x, y: x*y,
                          fillvalue=0)
        # mu2 = m2 - mu**2, but not as numerically stable as:
        # mu2 = (a-mu)*pA - (b-mu)*pB + 1
        mu2 = 1 + np.sum(vals)
        vals = _lazywhere(probs, [probs, [a, b]], lambda x, y: x*y**2,
                          fillvalue=0)
        m3 = 2*m1 + np.sum(vals)
        vals = _lazywhere(probs, [probs, [a, b]], lambda x, y: x*y**3,
                          fillvalue=0)
        m4 = 3*m2 + np.sum(vals)

        mu3 = m3 + m1 * (-3*m2 + 2*m1**2)
        g1 = mu3 / np.power(mu2, 1.5)
        mu4 = m4 + m1*(-4*m3 + 3*m1*(2*m2 - m1**2))
        g2 = mu4 / mu2**2 - 3
        return mu, mu2, g1, g2

    def _rvs(self, a, b, size=None, random_state=None):
        # if a and b are scalar, use _rvs_scalar, otherwise need to create
        # output by iterating over parameters
        if np.isscalar(a) and np.isscalar(b):
            out = self._rvs_scalar(a, b, size, random_state=random_state)
        elif a.size == 1 and b.size == 1:
            out = self._rvs_scalar(a.item(), b.item(), size, random_state=random_state)
        else:
            # When this method is called, size will be a (possibly empty)
            # tuple of integers.  It will not be None; if `size=None` is passed
            # to `rvs()`, size will be the empty tuple ().

            a, b = np.broadcast_arrays(a, b)
            # a and b now have the same shape.

            # `shp` is the shape of the blocks of random variates that are
            # generated for each combination of parameters associated with
            # broadcasting a and b.
            # bc is a tuple the same length as size.  The values
            # in bc are bools.  If bc[j] is True, it means that
            # entire axis is filled in for a given combination of the
            # broadcast arguments.
            shp, bc = _check_shape(a.shape, size)

            # `numsamples` is the total number of variates to be generated
            # for each combination of the input arguments.
            numsamples = int(np.prod(shp))

            # `out` is the array to be returned.  It is filled in in the
            # loop below.
            out = np.empty(size)

            it = np.nditer([a, b],
                           flags=['multi_index'],
                           op_flags=[['readonly'], ['readonly']])
            while not it.finished:
                # Convert the iterator's multi_index into an index into the
                # `out` array where the call to _rvs_scalar() will be stored.
                # Where bc is True, we use a full slice; otherwise we use the
                # index value from it.multi_index.  len(it.multi_index) might
                # be less than len(bc), and in that case we want to align these
                # two sequences to the right, so the loop variable j runs from
                # -len(size) to 0.  This doesn't cause an IndexError, as
                # bc[j] will be True in those cases where it.multi_index[j]
                # would cause an IndexError.
                idx = tuple((it.multi_index[j] if not bc[j] else slice(None))
                            for j in range(-len(size), 0))
                out[idx] = self._rvs_scalar(it[0], it[1], numsamples, random_state).reshape(shp)
                it.iternext()

        if size == ():
            out = out.item()
        return out

    def _rvs_scalar(self, a, b, numsamples=None, random_state=None):
        if not numsamples:
            numsamples = 1

        # prepare sampling of rvs
        size1d = tuple(np.atleast_1d(numsamples))
        N = np.prod(size1d)  # number of rvs needed, reshape upon return
        # Calculate some rvs
        U = random_state.uniform(low=0, high=1, size=N)
        x = self._ppf(U, a, b)
        rvs = np.reshape(x, size1d)
        return rvs


truncnorm = truncnorm_gen(name='truncnorm', momtype=1)


class tukeylambda_gen(rv_continuous):
    r"""A Tukey-Lamdba continuous random variable.

    %(before_notes)s

    Notes
    -----
    A flexible distribution, able to represent and interpolate between the
    following distributions:

    - Cauchy                (:math:`lambda = -1`)
    - logistic              (:math:`lambda = 0`)
    - approx Normal         (:math:`lambda = 0.14`)
    - uniform from -1 to 1  (:math:`lambda = 1`)

    `tukeylambda` takes a real number :math:`lambda` (denoted ``lam``
    in the implementation) as a shape parameter.

    %(after_notes)s

    %(example)s

    """
    def _argcheck(self, lam):
        return np.ones(np.shape(lam), dtype=bool)

    def _pdf(self, x, lam):
        Fx = np.asarray(sc.tklmbda(x, lam))
        Px = Fx**(lam-1.0) + (np.asarray(1-Fx))**(lam-1.0)
        Px = 1.0/np.asarray(Px)
        return np.where((lam <= 0) | (abs(x) < 1.0/np.asarray(lam)), Px, 0.0)

    def _cdf(self, x, lam):
        return sc.tklmbda(x, lam)

    def _ppf(self, q, lam):
        return sc.boxcox(q, lam) - sc.boxcox1p(-q, lam)

    def _stats(self, lam):
        return 0, _tlvar(lam), 0, _tlkurt(lam)

    def _entropy(self, lam):
        def integ(p):
            return np.log(pow(p, lam-1)+pow(1-p, lam-1))
        return integrate.quad(integ, 0, 1)[0]


tukeylambda = tukeylambda_gen(name='tukeylambda')


class FitUniformFixedScaleDataError(FitDataError):
    def __init__(self, ptp, fscale):
        self.args = (
            "Invalid values in `data`.  Maximum likelihood estimation with "
            "the uniform distribution and fixed scale requires that "
            "data.ptp() <= fscale, but data.ptp() = %r and fscale = %r." %
            (ptp, fscale),
        )


class uniform_gen(rv_continuous):
    r"""A uniform continuous random variable.

    In the standard form, the distribution is uniform on ``[0, 1]``. Using
    the parameters ``loc`` and ``scale``, one obtains the uniform distribution
    on ``[loc, loc + scale]``.

    %(before_notes)s

    %(example)s

    """
    def _rvs(self, size=None, random_state=None):
        return random_state.uniform(0.0, 1.0, size)

    def _pdf(self, x):
        return 1.0*(x == x)

    def _cdf(self, x):
        return x

    def _ppf(self, q):
        return q

    def _stats(self):
        return 0.5, 1.0/12, 0, -1.2

    def _entropy(self):
        return 0.0

    @_call_super_mom
    def fit(self, data, *args, **kwds):
        """
        Maximum likelihood estimate for the location and scale parameters.

        `uniform.fit` uses only the following parameters.  Because exact
        formulas are used, the parameters related to optimization that are
        available in the `fit` method of other distributions are ignored
        here.  The only positional argument accepted is `data`.

        Parameters
        ----------
        data : array_like
            Data to use in calculating the maximum likelihood estimate.
        floc : float, optional
            Hold the location parameter fixed to the specified value.
        fscale : float, optional
            Hold the scale parameter fixed to the specified value.

        Returns
        -------
        loc, scale : float
            Maximum likelihood estimates for the location and scale.

        Notes
        -----
        An error is raised if `floc` is given and any values in `data` are
        less than `floc`, or if `fscale` is given and `fscale` is less
        than ``data.max() - data.min()``.  An error is also raised if both
        `floc` and `fscale` are given.

        Examples
        --------
        >>> from scipy.stats import uniform

        We'll fit the uniform distribution to `x`:

        >>> x = np.array([2, 2.5, 3.1, 9.5, 13.0])

        For a uniform distribution MLE, the location is the minimum of the
        data, and the scale is the maximum minus the minimum.

        >>> loc, scale = uniform.fit(x)
        >>> loc
        2.0
        >>> scale
        11.0

        If we know the data comes from a uniform distribution where the support
        starts at 0, we can use `floc=0`:

        >>> loc, scale = uniform.fit(x, floc=0)
        >>> loc
        0.0
        >>> scale
        13.0

        Alternatively, if we know the length of the support is 12, we can use
        `fscale=12`:

        >>> loc, scale = uniform.fit(x, fscale=12)
        >>> loc
        1.5
        >>> scale
        12.0

        In that last example, the support interval is [1.5, 13.5].  This
        solution is not unique.  For example, the distribution with ``loc=2``
        and ``scale=12`` has the same likelihood as the one above.  When
        `fscale` is given and it is larger than ``data.max() - data.min()``,
        the parameters returned by the `fit` method center the support over
        the interval ``[data.min(), data.max()]``.

        """
        if len(args) > 0:
            raise TypeError("Too many arguments.")

        if isinstance(data, CensoredData):
            return super(uniform_gen, self).fit(data, *args, **kwds)

        floc = kwds.pop('floc', None)
        fscale = kwds.pop('fscale', None)

        _remove_optimizer_parameters(kwds)

        if floc is not None and fscale is not None:
            # This check is for consistency with `rv_continuous.fit`.
            raise ValueError("All parameters fixed. There is nothing to "
                             "optimize.")

        data = np.asarray(data)

        if not np.isfinite(data).all():
            raise RuntimeError("The data contains non-finite values.")

        # MLE for the uniform distribution
        # --------------------------------
        # The PDF is
        #
        #     f(x, loc, scale) = {1/scale  for loc <= x <= loc + scale
        #                        {0        otherwise}
        #
        # The likelihood function is
        #     L(x, loc, scale) = (1/scale)**n
        # where n is len(x), assuming loc <= x <= loc + scale for all x.
        # The log-likelihood is
        #     l(x, loc, scale) = -n*log(scale)
        # The log-likelihood is maximized by making scale as small as possible,
        # while keeping loc <= x <= loc + scale.   So if neither loc nor scale
        # are fixed, the log-likelihood is maximized by choosing
        #     loc = x.min()
        #     scale = x.ptp()
        # If loc is fixed, it must be less than or equal to x.min(), and then
        # the scale is
        #     scale = x.max() - loc
        # If scale is fixed, it must not be less than x.ptp().  If scale is
        # greater than x.ptp(), the solution is not unique.  Note that the
        # likelihood does not depend on loc, except for the requirement that
        # loc <= x <= loc + scale.  All choices of loc for which
        #     x.max() - scale <= loc <= x.min()
        # have the same log-likelihood.  In this case, we choose loc such that
        # the support is centered over the interval [data.min(), data.max()]:
        #     loc = x.min() = 0.5*(scale - x.ptp())

        if fscale is None:
            # scale is not fixed.
            if floc is None:
                # loc is not fixed, scale is not fixed.
                loc = data.min()
                scale = data.ptp()
            else:
                # loc is fixed, scale is not fixed.
                loc = floc
                scale = data.max() - loc
                if data.min() < loc:
                    raise FitDataError("uniform", lower=loc, upper=loc + scale)
        else:
            # loc is not fixed, scale is fixed.
            ptp = data.ptp()
            if ptp > fscale:
                raise FitUniformFixedScaleDataError(ptp=ptp, fscale=fscale)
            # If ptp < fscale, the ML estimate is not unique; see the comments
            # above.  We choose the distribution for which the support is
            # centered over the interval [data.min(), data.max()].
            loc = data.min() - 0.5*(fscale - ptp)
            scale = fscale

        # We expect the return values to be floating point, so ensure it
        # by explicitly converting to float.
        return float(loc), float(scale)


uniform = uniform_gen(a=0.0, b=1.0, name='uniform')


class vonmises_gen(rv_continuous):
    r"""A Von Mises continuous random variable.

    %(before_notes)s

    Notes
    -----
    The probability density function for `vonmises` and `vonmises_line` is:

    .. math::

        f(x, \kappa) = \frac{ \exp(\kappa \cos(x)) }{ 2 \pi I_0(\kappa) }

    for :math:`-\pi \le x \le \pi`, :math:`\kappa > 0`. :math:`I_0` is the
    modified Bessel function of order zero (`scipy.special.i0`).

    `vonmises` is a circular distribution which does not restrict the
    distribution to a fixed interval. Currently, there is no circular
    distribution framework in scipy. The ``cdf`` is implemented such that
    ``cdf(x + 2*np.pi) == cdf(x) + 1``.

    `vonmises_line` is the same distribution, defined on :math:`[-\pi, \pi]`
    on the real line. This is a regular (i.e. non-circular) distribution.

    `vonmises` and `vonmises_line` take ``kappa`` as a shape parameter.

    %(after_notes)s

    %(example)s

    """
    def _rvs(self, kappa, size=None, random_state=None):
        return random_state.vonmises(0.0, kappa, size=size)

    def _pdf(self, x, kappa):
        # vonmises.pdf(x, kappa) = exp(kappa * cos(x)) / (2*pi*I[0](kappa))
        #                        = exp(kappa * (cos(x) - 1)) /
        #                          (2*pi*exp(-kappa)*I[0](kappa))
        #                        = exp(kappa * cosm1(x)) / (2*pi*i0e(kappa))
        return np.exp(kappa*sc.cosm1(x)) / (2*np.pi*sc.i0e(kappa))

    def _cdf(self, x, kappa):
        return _stats.von_mises_cdf(kappa, x)

    def _stats_skip(self, kappa):
        return 0, None, 0, None

    def _entropy(self, kappa):
        return (-kappa * sc.i1(kappa) / sc.i0(kappa) +
                np.log(2 * np.pi * sc.i0(kappa)))


vonmises = vonmises_gen(name='vonmises')
vonmises_line = vonmises_gen(a=-np.pi, b=np.pi, name='vonmises_line')


class wald_gen(invgauss_gen):
    r"""A Wald continuous random variable.

    %(before_notes)s

    Notes
    -----
    The probability density function for `wald` is:

    .. math::

        f(x) = \frac{1}{\sqrt{2\pi x^3}} \exp(- \frac{ (x-1)^2 }{ 2x })

    for :math:`x >= 0`.

    `wald` is a special case of `invgauss` with ``mu=1``.

    %(after_notes)s

    %(example)s
    """
    _support_mask = rv_continuous._open_support_mask

    def _rvs(self, size=None, random_state=None):
        return random_state.wald(1.0, 1.0, size=size)

    def _pdf(self, x):
        # wald.pdf(x) = 1/sqrt(2*pi*x**3) * exp(-(x-1)**2/(2*x))
        return invgauss._pdf(x, 1.0)

    def _cdf(self, x):
        return invgauss._cdf(x, 1.0)

    def _sf(self, x):
        return invgauss._sf(x, 1.0)

    def _logpdf(self, x):
        return invgauss._logpdf(x, 1.0)

    def _logcdf(self, x):
        return invgauss._logcdf(x, 1.0)

    def _logsf(self, x):
        return invgauss._logsf(x, 1.0)

    def _stats(self):
        return 1.0, 1.0, 3.0, 15.0


wald = wald_gen(a=0.0, name="wald")


class wrapcauchy_gen(rv_continuous):
    r"""A wrapped Cauchy continuous random variable.

    %(before_notes)s

    Notes
    -----
    The probability density function for `wrapcauchy` is:

    .. math::

        f(x, c) = \frac{1-c^2}{2\pi (1+c^2 - 2c \cos(x))}

    for :math:`0 \le x \le 2\pi`, :math:`0 < c < 1`.

    `wrapcauchy` takes ``c`` as a shape parameter for :math:`c`.

    %(after_notes)s

    %(example)s

    """
    def _argcheck(self, c):
        return (c > 0) & (c < 1)

    def _pdf(self, x, c):
        # wrapcauchy.pdf(x, c) = (1-c**2) / (2*pi*(1+c**2-2*c*cos(x)))
        return (1.0-c*c)/(2*np.pi*(1+c*c-2*c*np.cos(x)))

    def _cdf(self, x, c):
        output = np.zeros(x.shape, dtype=x.dtype)
        val = (1.0+c)/(1.0-c)
        c1 = x < np.pi
        c2 = 1-c1
        xp = np.extract(c1, x)
        xn = np.extract(c2, x)
        if np.any(xn):
            valn = np.extract(c2, np.ones_like(x)*val)
            xn = 2*np.pi - xn
            yn = np.tan(xn/2.0)
            on = 1.0-1.0/np.pi*np.arctan(valn*yn)
            np.place(output, c2, on)
        if np.any(xp):
            valp = np.extract(c1, np.ones_like(x)*val)
            yp = np.tan(xp/2.0)
            op = 1.0/np.pi*np.arctan(valp*yp)
            np.place(output, c1, op)
        return output

    def _ppf(self, q, c):
        val = (1.0-c)/(1.0+c)
        rcq = 2*np.arctan(val*np.tan(np.pi*q))
        rcmq = 2*np.pi-2*np.arctan(val*np.tan(np.pi*(1-q)))
        return np.where(q < 1.0/2, rcq, rcmq)

    def _entropy(self, c):
        return np.log(2*np.pi*(1-c*c))

    def _fitstart(self, data):
        # Use 0.5 as the initial guess of the shape parameter.
        # For the location and scale, use the minimum and
        # peak-to-peak/(2*pi), respectively.
        return 0.5, np.min(data), np.ptp(data)/(2*np.pi)


wrapcauchy = wrapcauchy_gen(a=0.0, b=2*np.pi, name='wrapcauchy')


class gennorm_gen(rv_continuous):
    r"""A generalized normal continuous random variable.

    %(before_notes)s

    See Also
    --------
    laplace : Laplace distribution
    norm : normal distribution

    Notes
    -----
    The probability density function for `gennorm` is [1]_:

    .. math::

        f(x, \beta) = \frac{\beta}{2 \Gamma(1/\beta)} \exp(-|x|^\beta)

    :math:`\Gamma` is the gamma function (`scipy.special.gamma`).

    `gennorm` takes ``beta`` as a shape parameter for :math:`\beta`.
    For :math:`\beta = 1`, it is identical to a Laplace distribution.
    For :math:`\beta = 2`, it is identical to a normal distribution
    (with ``scale=1/sqrt(2)``).

    References
    ----------

    .. [1] "Generalized normal distribution, Version 1",
           https://en.wikipedia.org/wiki/Generalized_normal_distribution#Version_1

    %(example)s

    """

    def _pdf(self, x, beta):
        return np.exp(self._logpdf(x, beta))

    def _logpdf(self, x, beta):
        return np.log(0.5*beta) - sc.gammaln(1.0/beta) - abs(x)**beta

    def _cdf(self, x, beta):
        c = 0.5 * np.sign(x)
        # evaluating (.5 + c) first prevents numerical cancellation
        return (0.5 + c) - c * sc.gammaincc(1.0/beta, abs(x)**beta)

    def _ppf(self, x, beta):
        c = np.sign(x - 0.5)
        # evaluating (1. + c) first prevents numerical cancellation
        return c * sc.gammainccinv(1.0/beta, (1.0 + c) - 2.0*c*x)**(1.0/beta)

    def _sf(self, x, beta):
        return self._cdf(-x, beta)

    def _isf(self, x, beta):
        return -self._ppf(x, beta)

    def _stats(self, beta):
        c1, c3, c5 = sc.gammaln([1.0/beta, 3.0/beta, 5.0/beta])
        return 0., np.exp(c3 - c1), 0., np.exp(c5 + c1 - 2.0*c3) - 3.

    def _entropy(self, beta):
        return 1. / beta - np.log(.5 * beta) + sc.gammaln(1. / beta)


gennorm = gennorm_gen(name='gennorm')


class halfgennorm_gen(rv_continuous):
    r"""The upper half of a generalized normal continuous random variable.

    %(before_notes)s

    See Also
    --------
    gennorm : generalized normal distribution
    expon : exponential distribution
    halfnorm : half normal distribution

    Notes
    -----
    The probability density function for `halfgennorm` is:

    .. math::

        f(x, \beta) = \frac{\beta}{\Gamma(1/\beta)} \exp(-|x|^\beta)

    for :math:`x > 0`. :math:`\Gamma` is the gamma function
    (`scipy.special.gamma`).

    `gennorm` takes ``beta`` as a shape parameter for :math:`\beta`.
    For :math:`\beta = 1`, it is identical to an exponential distribution.
    For :math:`\beta = 2`, it is identical to a half normal distribution
    (with ``scale=1/sqrt(2)``).

    References
    ----------

    .. [1] "Generalized normal distribution, Version 1",
           https://en.wikipedia.org/wiki/Generalized_normal_distribution#Version_1

    %(example)s

    """

    def _pdf(self, x, beta):
        #                                 beta
        # halfgennorm.pdf(x, beta) =  -------------  exp(-|x|**beta)
        #                             gamma(1/beta)
        return np.exp(self._logpdf(x, beta))

    def _logpdf(self, x, beta):
        return np.log(beta) - sc.gammaln(1.0/beta) - x**beta

    def _cdf(self, x, beta):
        return sc.gammainc(1.0/beta, x**beta)

    def _ppf(self, x, beta):
        return sc.gammaincinv(1.0/beta, x)**(1.0/beta)

    def _sf(self, x, beta):
        return sc.gammaincc(1.0/beta, x**beta)

    def _isf(self, x, beta):
        return sc.gammainccinv(1.0/beta, x)**(1.0/beta)

    def _entropy(self, beta):
        return 1.0/beta - np.log(beta) + sc.gammaln(1.0/beta)


halfgennorm = halfgennorm_gen(a=0, name='halfgennorm')


class crystalball_gen(rv_continuous):
    r"""
    Crystalball distribution

    %(before_notes)s

    Notes
    -----
    The probability density function for `crystalball` is:

    .. math::

        f(x, \beta, m) =  \begin{cases}
                            N \exp(-x^2 / 2),  &\text{for } x > -\beta\\
                            N A (B - x)^{-m}  &\text{for } x \le -\beta
                          \end{cases}

    where :math:`A = (m / |\beta|)^m  \exp(-\beta^2 / 2)`,
    :math:`B = m/|\beta| - |\beta|` and :math:`N` is a normalisation constant.

    `crystalball` takes :math:`\beta > 0` and :math:`m > 1` as shape
    parameters.  :math:`\beta` defines the point where the pdf changes
    from a power-law to a Gaussian distribution.  :math:`m` is the power
    of the power-law tail.

    References
    ----------
    .. [1] "Crystal Ball Function",
           https://en.wikipedia.org/wiki/Crystal_Ball_function

    %(after_notes)s

    .. versionadded:: 0.19.0

    %(example)s
    """

    def _pdf(self, x, beta, m):
        """
        Return PDF of the crystalball function.

                                            --
                                           | exp(-x**2 / 2),  for x > -beta
        crystalball.pdf(x, beta, m) =  N * |
                                           | A * (B - x)**(-m), for x <= -beta
                                            --
        """
        N = 1.0 / (m/beta / (m-1) * np.exp(-beta**2 / 2.0) +
                   _norm_pdf_C * _norm_cdf(beta))

        def rhs(x, beta, m):
            return np.exp(-x**2 / 2)

        def lhs(x, beta, m):
            return ((m/beta)**m * np.exp(-beta**2 / 2.0) *
                    (m/beta - beta - x)**(-m))

        return N * _lazywhere(x > -beta, (x, beta, m), f=rhs, f2=lhs)

    def _logpdf(self, x, beta, m):
        """
        Return the log of the PDF of the crystalball function.
        """
        N = 1.0 / (m/beta / (m-1) * np.exp(-beta**2 / 2.0) +
                   _norm_pdf_C * _norm_cdf(beta))

        def rhs(x, beta, m):
            return -x**2/2

        def lhs(x, beta, m):
            return m*np.log(m/beta) - beta**2/2 - m*np.log(m/beta - beta - x)

        return np.log(N) + _lazywhere(x > -beta, (x, beta, m), f=rhs, f2=lhs)

    def _cdf(self, x, beta, m):
        """
        Return CDF of the crystalball function
        """
        N = 1.0 / (m/beta / (m-1) * np.exp(-beta**2 / 2.0) +
                   _norm_pdf_C * _norm_cdf(beta))

        def rhs(x, beta, m):
            return ((m/beta) * np.exp(-beta**2 / 2.0) / (m-1) +
                    _norm_pdf_C * (_norm_cdf(x) - _norm_cdf(-beta)))

        def lhs(x, beta, m):
            return ((m/beta)**m * np.exp(-beta**2 / 2.0) *
                    (m/beta - beta - x)**(-m+1) / (m-1))

        return N * _lazywhere(x > -beta, (x, beta, m), f=rhs, f2=lhs)

    def _ppf(self, p, beta, m):
        N = 1.0 / (m/beta / (m-1) * np.exp(-beta**2 / 2.0) +
                   _norm_pdf_C * _norm_cdf(beta))
        pbeta = N * (m/beta) * np.exp(-beta**2/2) / (m - 1)

        def ppf_less(p, beta, m):
            eb2 = np.exp(-beta**2/2)
            C = (m/beta) * eb2 / (m-1)
            N = 1/(C + _norm_pdf_C * _norm_cdf(beta))
            return (m/beta - beta -
                    ((m - 1)*(m/beta)**(-m)/eb2*p/N)**(1/(1-m)))

        def ppf_greater(p, beta, m):
            eb2 = np.exp(-beta**2/2)
            C = (m/beta) * eb2 / (m-1)
            N = 1/(C + _norm_pdf_C * _norm_cdf(beta))
            return _norm_ppf(_norm_cdf(-beta) + (1/_norm_pdf_C)*(p/N - C))

        return _lazywhere(p < pbeta, (p, beta, m), f=ppf_less, f2=ppf_greater)

    def _munp(self, n, beta, m):
        """
        Returns the n-th non-central moment of the crystalball function.
        """
        N = 1.0 / (m/beta / (m-1) * np.exp(-beta**2 / 2.0) +
                   _norm_pdf_C * _norm_cdf(beta))

        def n_th_moment(n, beta, m):
            """
            Returns n-th moment. Defined only if n+1 < m
            Function cannot broadcast due to the loop over n
            """
            A = (m/beta)**m * np.exp(-beta**2 / 2.0)
            B = m/beta - beta
            rhs = (2**((n-1)/2.0) * sc.gamma((n+1)/2) *
                   (1.0 + (-1)**n * sc.gammainc((n+1)/2, beta**2 / 2)))
            lhs = np.zeros(rhs.shape)
            for k in range(n + 1):
                lhs += (sc.binom(n, k) * B**(n-k) * (-1)**k / (m - k - 1) *
                        (m/beta)**(-m + k + 1))
            return A * lhs + rhs

        return N * _lazywhere(n + 1 < m, (n, beta, m),
                              np.vectorize(n_th_moment, otypes=[np.float64]),
                              np.inf)

    def _argcheck(self, beta, m):
        """
        Shape parameter bounds are m > 1 and beta > 0.
        """
        return (m > 1) & (beta > 0)


crystalball = crystalball_gen(name='crystalball', longname="A Crystalball Function")


def _argus_phi(chi):
    """
    Utility function for the argus distribution
    used in the CDF and norm of the Argus Funktion
    """
    return _norm_cdf(chi) - chi * _norm_pdf(chi) - 0.5


class argus_gen(rv_continuous):
    r"""
    Argus distribution

    %(before_notes)s

    Notes
    -----
    The probability density function for `argus` is:

    .. math::

        f(x, \chi) = \frac{\chi^3}{\sqrt{2\pi} \Psi(\chi)} x \sqrt{1-x^2}
                     \exp(-\chi^2 (1 - x^2)/2)

    for :math:`0 < x < 1` and :math:`\chi > 0`, where

    .. math::

        \Psi(\chi) = \Phi(\chi) - \chi \phi(\chi) - 1/2

    with :math:`\Phi` and :math:`\phi` being the CDF and PDF of a standard
    normal distribution, respectively.

    `argus` takes :math:`\chi` as shape a parameter.

    %(after_notes)s

    .. versionadded:: 0.19.0

    References
    ----------
    .. [1] "ARGUS distribution",
           https://en.wikipedia.org/wiki/ARGUS_distribution

    %(example)s
    """
    def _pdf(self, x, chi):
        y = 1.0 - x**2
        A = chi**3 / (_norm_pdf_C * _argus_phi(chi))
        return A * x * np.sqrt(y) * np.exp(-chi**2 * y / 2)

    def _cdf(self, x, chi):
        return 1.0 - self._sf(x, chi)

    def _sf(self, x, chi):
        return _argus_phi(chi * np.sqrt(1 - x**2)) / _argus_phi(chi)

    def _rvs(self, chi, size=None, random_state=None):
        chi = np.asarray(chi)
        if chi.size == 1:
            out = self._rvs_scalar(chi, numsamples=size,
                                   random_state=random_state)
        else:
            shp, bc = _check_shape(chi.shape, size)
            numsamples = int(np.prod(shp))
            out = np.empty(size)
            it = np.nditer([chi],
                           flags=['multi_index'],
                           op_flags=[['readonly']])
            while not it.finished:
                idx = tuple((it.multi_index[j] if not bc[j] else slice(None))
                            for j in range(-len(size), 0))
                r = self._rvs_scalar(it[0], numsamples=numsamples,
                                     random_state=random_state)
                out[idx] = r.reshape(shp)
                it.iternext()

        if size == ():
            out = out[()]
        return out

    def _rvs_scalar(self, chi, numsamples=None, random_state=None):
        # if chi <= 2.611:
        # use rejection method, see Devroye:
        # Non-Uniform Random Variate Generation, 1986, section II.3.2.
        # write: self.pdf = c * g(x) * h(x), where
        # h is [0,1]-valued and g is a density
        # g(x) = d1 * chi**2 * x * exp(-chi**2 * (1 - x**2) / 2), 0 <= x <= 1
        # h(x) = sqrt(1 - x**2), 0 <= x <= 1
        # Integrating g, we get:
        # G(x) = d1 * exp(-chi**2 * (1 - x**2) / 2) - d2
        # d1 and d2 are determined by G(0) = 0 and G(1) = 1
        # d1 = 1 / (1 - exp(-0.5 * chi**2))
        # d2 = 1 / (exp(0.5 * chi**2) - 1)
        # => G(x) = (exp(chi**2 * x**2 /2) - 1) / (exp(chi**2 / 2) - 1)
        # expected number of iterations is c with
        # c = -np.expm1(-0.5 * chi**2) * chi / (_norm_pdf_C * _argus_phi(chi))
        # note that G can be inverted easily, so we can sample
        # rvs from this distribution
        # G_inv(y) = sqrt(2 * log(1 + (exp(chi**2 / 2) - 1) * y) / chi**2)
        # to avoid an overflow of exp(chi**2 / 2), it is convenient to write
        # G_inv(y) = sqrt(1 + 2 * log(exp(-chi**2 / 2) * (1-y) + y) / chi**2)
        #
        # if chi > 2.611:
        # use ratio of uniforms method applied to a transformed variable of X
        # (X is ARGUS with parameter chi):
        # Y = chi * sqrt(1 - X**2) has density proportional to
        # u**2 * exp(-u**2 / 2) on [0, chi] (Maxwell distribution conditioned
        # on [0, chi]). Apply ratio of uniforms to this density to generate
        # samples of Y and convert back to X
        #
        # The expected number of iterations using the rejection method
        # increases with increasing chi, whereas the expected number of
        # iterations using the ratio of uniforms method decreases with
        # increasing chi. The crossover occurs where
        # chi*(1 - exp(-0.5*chi**2)) = 8*sqrt(2)*exp(-1.5) => chi ~ 2.611
        # Switching algorithms at chi=2.611 means that the expected number of
        # iterations is always below 2.2.

        if chi <= 2.611:
            # use rejection method
            size1d = tuple(np.atleast_1d(numsamples))
            N = int(np.prod(size1d))
            x = np.zeros(N)
            echi = np.exp(-chi**2 / 2)
            simulated = 0
            while simulated < N:
                k = N - simulated
                u = random_state.uniform(size=k)
                v = random_state.uniform(size=k)
                # acceptance condition: u <= h(G_inv(v)). This simplifies to
                z = 2 * np.log(echi * (1 - v) + v) / chi**2
                accept = (u**2 + z <= 0)
                num_accept = np.sum(accept)
                if num_accept > 0:
                    # rvs follow a distribution with density g: rvs = G_inv(v)
                    rvs = np.sqrt(1 + z[accept])
                    x[simulated:(simulated + num_accept)] = rvs
                    simulated += num_accept

            return np.reshape(x, size1d)
        else:
            # use ratio of uniforms method
            def f(x):
                return np.where((x >= 0) & (x <= chi),
                                np.exp(2*np.log(x) - x**2/2), 0)

            umax = np.sqrt(2) / np.exp(0.5)
            vmax = 4 / np.exp(1)
            z = rvs_ratio_uniforms(f, umax, 0, vmax, size=numsamples,
                                   random_state=random_state)
            return np.sqrt(1 - z*z / chi**2)

    def _stats(self, chi):
        chi2 = chi**2
        phi = _argus_phi(chi)
        m = np.sqrt(np.pi/8) * chi * sc.ive(1, chi2/4) / phi
        v = (1 - 3 / chi2 + chi * _norm_pdf(chi) / phi) - m**2
        return m, v, None, None


argus = argus_gen(name='argus', longname="An Argus Function", a=0.0, b=1.0)


class rv_histogram(rv_continuous):
    """
    Generates a distribution given by a histogram.
    This is useful to generate a template distribution from a binned
    datasample.

    As a subclass of the `rv_continuous` class, `rv_histogram` inherits from it
    a collection of generic methods (see `rv_continuous` for the full list),
    and implements them based on the properties of the provided binned
    datasample.

    Parameters
    ----------
    histogram : tuple of array_like
      Tuple containing two array_like objects
      The first containing the content of n bins
      The second containing the (n+1) bin boundaries
      In particular the return value np.histogram is accepted

    Notes
    -----
    There are no additional shape parameters except for the loc and scale.
    The pdf is defined as a stepwise function from the provided histogram
    The cdf is a linear interpolation of the pdf.

    .. versionadded:: 0.19.0

    Examples
    --------

    Create a scipy.stats distribution from a numpy histogram

    >>> import scipy.stats
    >>> import numpy as np
    >>> data = scipy.stats.norm.rvs(size=100000, loc=0, scale=1.5,
    ...                             random_state=123)
    >>> hist = np.histogram(data, bins=100)
    >>> hist_dist = scipy.stats.rv_histogram(hist)

    Behaves like an ordinary scipy rv_continuous distribution

    >>> hist_dist.pdf(1.0)
    0.20538577847618705
    >>> hist_dist.cdf(2.0)
    0.90818568543056499

    PDF is zero above (below) the highest (lowest) bin of the histogram,
    defined by the max (min) of the original dataset

    >>> hist_dist.pdf(np.max(data))
    0.0
    >>> hist_dist.cdf(np.max(data))
    1.0
    >>> hist_dist.pdf(np.min(data))
    7.7591907244498314e-05
    >>> hist_dist.cdf(np.min(data))
    0.0

    PDF and CDF follow the histogram

    >>> import matplotlib.pyplot as plt
    >>> X = np.linspace(-5.0, 5.0, 100)
    >>> plt.title("PDF from Template")
    >>> plt.hist(data, density=True, bins=100)
    >>> plt.plot(X, hist_dist.pdf(X), label='PDF')
    >>> plt.plot(X, hist_dist.cdf(X), label='CDF')
    >>> plt.show()

    """
    _support_mask = rv_continuous._support_mask

    def __init__(self, histogram, *args, **kwargs):
        """
        Create a new distribution using the given histogram

        Parameters
        ----------
        histogram : tuple of array_like
          Tuple containing two array_like objects
          The first containing the content of n bins
          The second containing the (n+1) bin boundaries
          In particular the return value np.histogram is accepted
        """
        self._histogram = histogram
        if len(histogram) != 2:
            raise ValueError("Expected length 2 for parameter histogram")
        self._hpdf = np.asarray(histogram[0])
        self._hbins = np.asarray(histogram[1])
        if len(self._hpdf) + 1 != len(self._hbins):
            raise ValueError("Number of elements in histogram content "
                             "and histogram boundaries do not match, "
                             "expected n and n+1.")
        self._hbin_widths = self._hbins[1:] - self._hbins[:-1]
        self._hpdf = self._hpdf / float(np.sum(self._hpdf * self._hbin_widths))
        self._hcdf = np.cumsum(self._hpdf * self._hbin_widths)
        self._hpdf = np.hstack([0.0, self._hpdf, 0.0])
        self._hcdf = np.hstack([0.0, self._hcdf])
        # Set support
        kwargs['a'] = self.a = self._hbins[0]
        kwargs['b'] = self.b = self._hbins[-1]
        super(rv_histogram, self).__init__(*args, **kwargs)

    def _pdf(self, x):
        """
        PDF of the histogram
        """
        return self._hpdf[np.searchsorted(self._hbins, x, side='right')]

    def _cdf(self, x):
        """
        CDF calculated from the histogram
        """
        return np.interp(x, self._hbins, self._hcdf)

    def _ppf(self, x):
        """
        Percentile function calculated from the histogram
        """
        return np.interp(x, self._hcdf, self._hbins)

    def _munp(self, n):
        """Compute the n-th non-central moment."""
        integrals = (self._hbins[1:]**(n+1) - self._hbins[:-1]**(n+1)) / (n+1)
        return np.sum(self._hpdf[1:-1] * integrals)

    def _entropy(self):
        """Compute entropy of distribution"""
        res = _lazywhere(self._hpdf[1:-1] > 0.0,
                         (self._hpdf[1:-1],),
                         np.log,
                         0.0)
        return -np.sum(self._hpdf[1:-1] * res * self._hbin_widths)

    def _updated_ctor_param(self):
        """
        Set the histogram as additional constructor argument
        """
        dct = super(rv_histogram, self)._updated_ctor_param()
        dct['histogram'] = self._histogram
        return dct


# Collect names of classes and objects in this module.
pairs = list(globals().copy().items())
_distn_names, _distn_gen_names = get_distribution_names(pairs, rv_continuous)

__all__ = _distn_names + _distn_gen_names + ['rv_histogram']<|MERGE_RESOLUTION|>--- conflicted
+++ resolved
@@ -4016,22 +4016,9 @@
         return 1+_EULER + _EULER / c - np.log(c)
 
     def _fitstart(self, data, args=None):
-<<<<<<< HEAD
-        # The default implementation of _fitstart uses
-        #     args = (1.0,)*self.numargs
-        # These args are passed to _fit_loc_scale_support, which ultimately
-        # calls fit_loc_scale.  fit_loc_scale uses the moments to estimate
-        # parameters, but the invweibull requires c > 1 for the first moment
-        # to exist.  So we use 2.0 instead.
-        if args is None:
-            args = (2.0,)*self.numargs
-        loc, scale = self._fit_loc_scale_support(data, *args)
-        return args + (loc, scale)
-=======
         # invweibull requires c > 1 for the first moment to exist, so use 2.0
         args = (2.0,) if args is None else args
         return super(invweibull_gen, self)._fitstart(data, args=args)
->>>>>>> 41f812e6
 
 
 invweibull = invweibull_gen(a=0, name='invweibull')
