--- conflicted
+++ resolved
@@ -52,17 +52,11 @@
 
 
 def _call_super_mom(fun):
-<<<<<<< HEAD
     # If fit method is overridden only for MLE and doesn't specify what to do
     # if method == 'mm' or with censored data, this decorator calls the generic
     # implementation.
 
     def wrapper(self, data, *args, **kwds):
-=======
-    # if fit method is overridden only for MLE and doesn't specify what to do
-    # if method == 'mm', this decorator calls generic implementation
-    def wrapper(self, *args, **kwds):
->>>>>>> 8e989f47
         method = kwds.get('method', 'mle').lower()
         censored = isinstance(data, CensoredData)
         if method == 'mm' or (censored and data.num_censored() > 0):
