# -*- coding: utf-8 -*-
#
# Author:  Travis Oliphant  2002-2011 with contributions from
#          SciPy Developers 2004-2011
#
import warnings
from collections.abc import Iterable
import ctypes

import numpy as np

from scipy._lib.doccer import (extend_notes_in_docstring,
                               replace_notes_in_docstring)
from scipy._lib._ccallback import LowLevelCallable
from scipy import optimize
from scipy import integrate
from scipy import interpolate
import scipy.special as sc
import scipy.special._ufuncs as scu
from scipy._lib._util import _lazyselect, _lazywhere
from . import _stats
from ._rvs_sampling import rvs_ratio_uniforms
from ._tukeylambda_stats import (tukeylambda_variance as _tlvar,
                                 tukeylambda_kurtosis as _tlkurt)
from ._distn_infrastructure import (
    get_distribution_names, _kurtosis, _ncx2_cdf, _ncx2_log_pdf, _ncx2_pdf,
    rv_continuous, _skew, _get_fixed_fit_value, _check_shape,
    _fit_determine_optimizer)
from ._ksstats import kolmogn, kolmognp, kolmogni
from ._constants import (_XMIN, _EULER, _ZETA3,
                         _SQRT_2_OVER_PI, _LOG_SQRT_2_OVER_PI)

# In numpy 1.12 and above, np.power refuses to raise integers to negative
# powers, and `np.float_power` is a new replacement.
try:
    float_power = np.float_power
except AttributeError:
    float_power = np.power

def _remove_optimizer_parameters(kwds):
    """
    Remove the optimizer-related keyword arguments 'loc', 'scale' and
    'optimizer' from `kwds`.  Then check that `kwds` is empty, and
    raise `TypeError("Unknown arguments: %s." % kwds)` if it is not.

    This function is used in the fit method of distributions that override
    the default method and do not use the default optimization code.

    `kwds` is modified in-place.
    """
    kwds.pop('loc', None)
    kwds.pop('scale', None)
    kwds.pop('optimizer', None)
    if kwds:
        raise TypeError("Unknown arguments: %s." % kwds)


## Kolmogorov-Smirnov one-sided and two-sided test statistics
class ksone_gen(rv_continuous):
    r"""Kolmogorov-Smirnov one-sided test statistic distribution.

    This is the distribution of the one-sided Kolmogorov-Smirnov (KS)
    statistics :math:`D_n^+` and :math:`D_n^-`
    for a finite sample size ``n`` (the shape parameter).

    %(before_notes)s

    See Also
    --------
    kstwobign, kstwo, kstest

    Notes
    -----
    :math:`D_n^+` and :math:`D_n^-` are given by

    .. math::

        D_n^+ &= \text{sup}_x (F_n(x) - F(x)),\\
        D_n^- &= \text{sup}_x (F(x) - F_n(x)),\\

    where :math:`F` is a continuous CDF and :math:`F_n` is an empirical CDF.
    `ksone` describes the distribution under the null hypothesis of the KS test
    that the empirical CDF corresponds to :math:`n` i.i.d. random variates
    with CDF :math:`F`.

    %(after_notes)s

    References
    ----------
    .. [1] Birnbaum, Z. W. and Tingey, F.H. "One-sided confidence contours
       for probability distribution functions", The Annals of Mathematical
       Statistics, 22(4), pp 592-596 (1951).

    %(example)s

    """
    def _pdf(self, x, n):
        return -scu._smirnovp(n, x)

    def _cdf(self, x, n):
        return scu._smirnovc(n, x)

    def _sf(self, x, n):
        return sc.smirnov(n, x)

    def _ppf(self, q, n):
        return scu._smirnovci(n, q)

    def _isf(self, q, n):
        return sc.smirnovi(n, q)


ksone = ksone_gen(a=0.0, b=1.0, name='ksone')


class kstwo_gen(rv_continuous):
    r"""Kolmogorov-Smirnov two-sided test statistic distribution.

    This is the distribution of the two-sided Kolmogorov-Smirnov (KS)
    statistic :math:`D_n` for a finite sample size ``n``
    (the shape parameter).

    %(before_notes)s

    See Also
    --------
    kstwobign, ksone, kstest

    Notes
    -----
    :math:`D_n` is given by

    .. math::

        D_n = \text{sup}_x |F_n(x) - F(x)|

    where :math:`F` is a (continuous) CDF and :math:`F_n` is an empirical CDF.
    `kstwo` describes the distribution under the null hypothesis of the KS test
    that the empirical CDF corresponds to :math:`n` i.i.d. random variates
    with CDF :math:`F`.

    %(after_notes)s

    References
    ----------
    .. [1] Simard, R., L'Ecuyer, P. "Computing the Two-Sided
       Kolmogorov-Smirnov Distribution",  Journal of Statistical Software,
       Vol 39, 11, 1-18 (2011).

    %(example)s

    """
    def _get_support(self, n):
        return (0.5/(n if not isinstance(n, Iterable) else np.asanyarray(n)),
                1.0)

    def _pdf(self, x, n):
        return kolmognp(n, x)

    def _cdf(self, x, n):
        return kolmogn(n, x)

    def _sf(self, x, n):
        return kolmogn(n, x, cdf=False)

    def _ppf(self, q, n):
        return kolmogni(n, q, cdf=True)

    def _isf(self, q, n):
        return kolmogni(n, q, cdf=False)


# Use the pdf, (not the ppf) to compute moments
kstwo = kstwo_gen(momtype=0, a=0.0, b=1.0, name='kstwo')


class kstwobign_gen(rv_continuous):
    r"""Limiting distribution of scaled Kolmogorov-Smirnov two-sided test statistic.

    This is the asymptotic distribution of the two-sided Kolmogorov-Smirnov
    statistic :math:`\sqrt{n} D_n` that measures the maximum absolute
    distance of the theoretical (continuous) CDF from the empirical CDF.
    (see `kstest`).

    %(before_notes)s

    See Also
    --------
    ksone, kstwo, kstest

    Notes
    -----
    :math:`\sqrt{n} D_n` is given by

    .. math::

        D_n = \text{sup}_x |F_n(x) - F(x)|

    where :math:`F` is a continuous CDF and :math:`F_n` is an empirical CDF.
    `kstwobign`  describes the asymptotic distribution (i.e. the limit of
    :math:`\sqrt{n} D_n`) under the null hypothesis of the KS test that the
    empirical CDF corresponds to i.i.d. random variates with CDF :math:`F`.

    %(after_notes)s

    References
    ----------
    .. [1] Feller, W. "On the Kolmogorov-Smirnov Limit Theorems for Empirical
       Distributions",  Ann. Math. Statist. Vol 19, 177-189 (1948).

    %(example)s

    """
    def _pdf(self, x):
        return -scu._kolmogp(x)

    def _cdf(self, x):
        return scu._kolmogc(x)

    def _sf(self, x):
        return sc.kolmogorov(x)

    def _ppf(self, q):
        return scu._kolmogci(q)

    def _isf(self, q):
        return sc.kolmogi(q)


kstwobign = kstwobign_gen(a=0.0, name='kstwobign')


## Normal distribution

# loc = mu, scale = std
# Keep these implementations out of the class definition so they can be reused
# by other distributions.
_norm_pdf_C = np.sqrt(2*np.pi)
_norm_pdf_logC = np.log(_norm_pdf_C)


def _norm_pdf(x):
    return np.exp(-x**2/2.0) / _norm_pdf_C


def _norm_logpdf(x):
    return -x**2 / 2.0 - _norm_pdf_logC


def _norm_cdf(x):
    return sc.ndtr(x)


def _norm_logcdf(x):
    return sc.log_ndtr(x)


def _norm_ppf(q):
    return sc.ndtri(q)


def _norm_sf(x):
    return _norm_cdf(-x)


def _norm_logsf(x):
    return _norm_logcdf(-x)


def _norm_isf(q):
    return -_norm_ppf(q)


class norm_gen(rv_continuous):
    r"""A normal continuous random variable.

    The location (``loc``) keyword specifies the mean.
    The scale (``scale``) keyword specifies the standard deviation.

    %(before_notes)s

    Notes
    -----
    The probability density function for `norm` is:

    .. math::

        f(x) = \frac{\exp(-x^2/2)}{\sqrt{2\pi}}

    for a real number :math:`x`.

    %(after_notes)s

    %(example)s

    """
    def _rvs(self, size=None, random_state=None):
        return random_state.standard_normal(size)

    def _pdf(self, x):
        # norm.pdf(x) = exp(-x**2/2)/sqrt(2*pi)
        return _norm_pdf(x)

    def _logpdf(self, x):
        return _norm_logpdf(x)

    def _cdf(self, x):
        return _norm_cdf(x)

    def _logcdf(self, x):
        return _norm_logcdf(x)

    def _sf(self, x):
        return _norm_sf(x)

    def _logsf(self, x):
        return _norm_logsf(x)

    def _ppf(self, q):
        return _norm_ppf(q)

    def _isf(self, q):
        return _norm_isf(q)

    def _stats(self):
        return 0.0, 1.0, 0.0, 0.0

    def _entropy(self):
        return 0.5*(np.log(2*np.pi)+1)

    @replace_notes_in_docstring(rv_continuous, notes="""\
        This function uses explicit formulas for the maximum likelihood
        estimation of the normal distribution parameters, so the
        `optimizer` argument is ignored.\n\n""")
    def fit(self, data, **kwds):
        floc = kwds.pop('floc', None)
        fscale = kwds.pop('fscale', None)

        _remove_optimizer_parameters(kwds)

        if floc is not None and fscale is not None:
            # This check is for consistency with `rv_continuous.fit`.
            # Without this check, this function would just return the
            # parameters that were given.
            raise ValueError("All parameters fixed. There is nothing to "
                             "optimize.")

        data = np.asarray(data)

        if not np.isfinite(data).all():
            raise RuntimeError("The data contains non-finite values.")

        if floc is None:
            loc = data.mean()
        else:
            loc = floc

        if fscale is None:
            scale = np.sqrt(((data - loc)**2).mean())
        else:
            scale = fscale

        return loc, scale

    def _munp(self, n):
        """
        @returns Moments of standard normal distribution for integer n >= 0

        See eq. 16 of https://arxiv.org/abs/1209.4340v2
        """
        if n % 2 == 0:
            return sc.factorial2(n - 1)
        else:
            return 0.


norm = norm_gen(name='norm')


class alpha_gen(rv_continuous):
    r"""An alpha continuous random variable.

    %(before_notes)s

    Notes
    -----
    The probability density function for `alpha` ([1]_, [2]_) is:

    .. math::

        f(x, a) = \frac{1}{x^2 \Phi(a) \sqrt{2\pi}} *
                  \exp(-\frac{1}{2} (a-1/x)^2)

    where :math:`\Phi` is the normal CDF, :math:`x > 0`, and :math:`a > 0`.

    `alpha` takes ``a`` as a shape parameter.

    %(after_notes)s

    References
    ----------
    .. [1] Johnson, Kotz, and Balakrishnan, "Continuous Univariate
           Distributions, Volume 1", Second Edition, John Wiley and Sons,
           p. 173 (1994).
    .. [2] Anthony A. Salvia, "Reliability applications of the Alpha
           Distribution", IEEE Transactions on Reliability, Vol. R-34,
           No. 3, pp. 251-252 (1985).

    %(example)s

    """
    _support_mask = rv_continuous._open_support_mask

    def _pdf(self, x, a):
        # alpha.pdf(x, a) = 1/(x**2*Phi(a)*sqrt(2*pi)) * exp(-1/2 * (a-1/x)**2)
        return 1.0/(x**2)/_norm_cdf(a)*_norm_pdf(a-1.0/x)

    def _logpdf(self, x, a):
        return -2*np.log(x) + _norm_logpdf(a-1.0/x) - np.log(_norm_cdf(a))

    def _cdf(self, x, a):
        return _norm_cdf(a-1.0/x) / _norm_cdf(a)

    def _ppf(self, q, a):
        return 1.0/np.asarray(a-sc.ndtri(q*_norm_cdf(a)))

    def _stats(self, a):
        return [np.inf]*2 + [np.nan]*2


alpha = alpha_gen(a=0.0, name='alpha')


class anglit_gen(rv_continuous):
    r"""An anglit continuous random variable.

    %(before_notes)s

    Notes
    -----
    The probability density function for `anglit` is:

    .. math::

        f(x) = \sin(2x + \pi/2) = \cos(2x)

    for :math:`-\pi/4 \le x \le \pi/4`.

    %(after_notes)s

    %(example)s

    """
    def _pdf(self, x):
        # anglit.pdf(x) = sin(2*x + \pi/2) = cos(2*x)
        return np.cos(2*x)

    def _cdf(self, x):
        return np.sin(x+np.pi/4)**2.0

    def _ppf(self, q):
        return np.arcsin(np.sqrt(q))-np.pi/4

    def _stats(self):
        return 0.0, np.pi*np.pi/16-0.5, 0.0, -2*(np.pi**4 - 96)/(np.pi*np.pi-8)**2

    def _entropy(self):
        return 1-np.log(2)


anglit = anglit_gen(a=-np.pi/4, b=np.pi/4, name='anglit')


class arcsine_gen(rv_continuous):
    r"""An arcsine continuous random variable.

    %(before_notes)s

    Notes
    -----
    The probability density function for `arcsine` is:

    .. math::

        f(x) = \frac{1}{\pi \sqrt{x (1-x)}}

    for :math:`0 < x < 1`.

    %(after_notes)s

    %(example)s

    """
    def _pdf(self, x):
        # arcsine.pdf(x) = 1/(pi*sqrt(x*(1-x)))
        return 1.0/np.pi/np.sqrt(x*(1-x))

    def _cdf(self, x):
        return 2.0/np.pi*np.arcsin(np.sqrt(x))

    def _ppf(self, q):
        return np.sin(np.pi/2.0*q)**2.0

    def _stats(self):
        mu = 0.5
        mu2 = 1.0/8
        g1 = 0
        g2 = -3.0/2.0
        return mu, mu2, g1, g2

    def _entropy(self):
        return -0.24156447527049044468


arcsine = arcsine_gen(a=0.0, b=1.0, name='arcsine')


class FitDataError(ValueError):
    # This exception is raised by, for example, beta_gen.fit when both floc
    # and fscale are fixed and there are values in the data not in the open
    # interval (floc, floc+fscale).
    def __init__(self, distr, lower, upper):
        self.args = (
            "Invalid values in `data`.  Maximum likelihood "
            "estimation with {distr!r} requires that {lower!r} < "
            "(x - loc)/scale  < {upper!r} for each x in `data`.".format(
                distr=distr, lower=lower, upper=upper),
        )


class FitSolverError(RuntimeError):
    # This exception is raised by, for example, beta_gen.fit when
    # optimize.fsolve returns with ier != 1.
    def __init__(self, mesg):
        emsg = "Solver for the MLE equations failed to converge: "
        emsg += mesg.replace('\n', '')
        self.args = (emsg,)


def _beta_mle_a(a, b, n, s1):
    # The zeros of this function give the MLE for `a`, with
    # `b`, `n` and `s1` given.  `s1` is the sum of the logs of
    # the data. `n` is the number of data points.
    psiab = sc.psi(a + b)
    func = s1 - n * (-psiab + sc.psi(a))
    return func


def _beta_mle_ab(theta, n, s1, s2):
    # Zeros of this function are critical points of
    # the maximum likelihood function.  Solving this system
    # for theta (which contains a and b) gives the MLE for a and b
    # given `n`, `s1` and `s2`.  `s1` is the sum of the logs of the data,
    # and `s2` is the sum of the logs of 1 - data.  `n` is the number
    # of data points.
    a, b = theta
    psiab = sc.psi(a + b)
    func = [s1 - n * (-psiab + sc.psi(a)),
            s2 - n * (-psiab + sc.psi(b))]
    return func


class beta_gen(rv_continuous):
    r"""A beta continuous random variable.

    %(before_notes)s

    Notes
    -----
    The probability density function for `beta` is:

    .. math::

        f(x, a, b) = \frac{\Gamma(a+b) x^{a-1} (1-x)^{b-1}}
                          {\Gamma(a) \Gamma(b)}

    for :math:`0 <= x <= 1`, :math:`a > 0`, :math:`b > 0`, where
    :math:`\Gamma` is the gamma function (`scipy.special.gamma`).

    `beta` takes :math:`a` and :math:`b` as shape parameters.

    %(after_notes)s

    %(example)s

    """
    def _rvs(self, a, b, size=None, random_state=None):
        return random_state.beta(a, b, size)

    def _pdf(self, x, a, b):
        #                     gamma(a+b) * x**(a-1) * (1-x)**(b-1)
        # beta.pdf(x, a, b) = ------------------------------------
        #                              gamma(a)*gamma(b)
        return np.exp(self._logpdf(x, a, b))

    def _logpdf(self, x, a, b):
        lPx = sc.xlog1py(b - 1.0, -x) + sc.xlogy(a - 1.0, x)
        lPx -= sc.betaln(a, b)
        return lPx

    def _cdf(self, x, a, b):
        return sc.btdtr(a, b, x)

    def _ppf(self, q, a, b):
        return sc.btdtri(a, b, q)

    def _stats(self, a, b):
        mn = a*1.0 / (a + b)
        var = (a*b*1.0)/(a+b+1.0)/(a+b)**2.0
        g1 = 2.0*(b-a)*np.sqrt((1.0+a+b)/(a*b)) / (2+a+b)
        g2 = 6.0*(a**3 + a**2*(1-2*b) + b**2*(1+b) - 2*a*b*(2+b))
        g2 /= a*b*(a+b+2)*(a+b+3)
        return mn, var, g1, g2

    def _fitstart(self, data):
        g1 = _skew(data)
        g2 = _kurtosis(data)

        def func(x):
            a, b = x
            sk = 2*(b-a)*np.sqrt(a + b + 1) / (a + b + 2) / np.sqrt(a*b)
            ku = a**3 - a**2*(2*b-1) + b**2*(b+1) - 2*a*b*(b+2)
            ku /= a*b*(a+b+2)*(a+b+3)
            ku *= 6
            return [sk-g1, ku-g2]
        a, b = optimize.fsolve(func, (1.0, 1.0))
        return super(beta_gen, self)._fitstart(data, args=(a, b))

    @extend_notes_in_docstring(rv_continuous, notes="""\
        In the special case where both `floc` and `fscale` are given, a
        `ValueError` is raised if any value `x` in `data` does not satisfy
        `floc < x < floc + fscale`.\n\n""")
    def fit(self, data, *args, **kwds):
        # Override rv_continuous.fit, so we can more efficiently handle the
        # case where floc and fscale are given.

        floc = kwds.get('floc', None)
        fscale = kwds.get('fscale', None)

        if floc is None or fscale is None:
            # do general fit
            return super(beta_gen, self).fit(data, *args, **kwds)

        # We already got these from kwds, so just pop them.
        kwds.pop('floc', None)
        kwds.pop('fscale', None)

        f0 = _get_fixed_fit_value(kwds, ['f0', 'fa', 'fix_a'])
        f1 = _get_fixed_fit_value(kwds, ['f1', 'fb', 'fix_b'])

        _remove_optimizer_parameters(kwds)

        if f0 is not None and f1 is not None:
            # This check is for consistency with `rv_continuous.fit`.
            raise ValueError("All parameters fixed. There is nothing to "
                             "optimize.")

        # Special case: loc and scale are constrained, so we are fitting
        # just the shape parameters.  This can be done much more efficiently
        # than the method used in `rv_continuous.fit`.  (See the subsection
        # "Two unknown parameters" in the section "Maximum likelihood" of
        # the Wikipedia article on the Beta distribution for the formulas.)

        if not np.isfinite(data).all():
            raise RuntimeError("The data contains non-finite values.")

        # Normalize the data to the interval [0, 1].
        data = (np.ravel(data) - floc) / fscale
        if np.any(data <= 0) or np.any(data >= 1):
            raise FitDataError("beta", lower=floc, upper=floc + fscale)

        xbar = data.mean()

        if f0 is not None or f1 is not None:
            # One of the shape parameters is fixed.

            if f0 is not None:
                # The shape parameter a is fixed, so swap the parameters
                # and flip the data.  We always solve for `a`.  The result
                # will be swapped back before returning.
                b = f0
                data = 1 - data
                xbar = 1 - xbar
            else:
                b = f1

            # Initial guess for a.  Use the formula for the mean of the beta
            # distribution, E[x] = a / (a + b), to generate a reasonable
            # starting point based on the mean of the data and the given
            # value of b.
            a = b * xbar / (1 - xbar)

            # Compute the MLE for `a` by solving _beta_mle_a.
            theta, info, ier, mesg = optimize.fsolve(
                _beta_mle_a, a,
                args=(b, len(data), np.log(data).sum()),
                full_output=True
            )
            if ier != 1:
                raise FitSolverError(mesg=mesg)
            a = theta[0]

            if f0 is not None:
                # The shape parameter a was fixed, so swap back the
                # parameters.
                a, b = b, a

        else:
            # Neither of the shape parameters is fixed.

            # s1 and s2 are used in the extra arguments passed to _beta_mle_ab
            # by optimize.fsolve.
            s1 = np.log(data).sum()
            s2 = sc.log1p(-data).sum()

            # Use the "method of moments" to estimate the initial
            # guess for a and b.
            fac = xbar * (1 - xbar) / data.var(ddof=0) - 1
            a = xbar * fac
            b = (1 - xbar) * fac

            # Compute the MLE for a and b by solving _beta_mle_ab.
            theta, info, ier, mesg = optimize.fsolve(
                _beta_mle_ab, [a, b],
                args=(len(data), s1, s2),
                full_output=True
            )
            if ier != 1:
                raise FitSolverError(mesg=mesg)
            a, b = theta

        return a, b, floc, fscale


beta = beta_gen(a=0.0, b=1.0, name='beta')


class betaprime_gen(rv_continuous):
    r"""A beta prime continuous random variable.

    %(before_notes)s

    Notes
    -----
    The probability density function for `betaprime` is:

    .. math::

        f(x, a, b) = \frac{x^{a-1} (1+x)^{-a-b}}{\beta(a, b)}

    for :math:`x >= 0`, :math:`a > 0`, :math:`b > 0`, where
    :math:`\beta(a, b)` is the beta function (see `scipy.special.beta`).

    `betaprime` takes ``a`` and ``b`` as shape parameters.

    %(after_notes)s

    %(example)s

    """
    _support_mask = rv_continuous._open_support_mask

    def _rvs(self, a, b, size=None, random_state=None):
        u1 = gamma.rvs(a, size=size, random_state=random_state)
        u2 = gamma.rvs(b, size=size, random_state=random_state)
        return u1 / u2

    def _pdf(self, x, a, b):
        # betaprime.pdf(x, a, b) = x**(a-1) * (1+x)**(-a-b) / beta(a, b)
        return np.exp(self._logpdf(x, a, b))

    def _logpdf(self, x, a, b):
        return sc.xlogy(a - 1.0, x) - sc.xlog1py(a + b, x) - sc.betaln(a, b)

    def _cdf(self, x, a, b):
        return sc.betainc(a, b, x/(1.+x))

    def _munp(self, n, a, b):
        if n == 1.0:
            return np.where(b > 1,
                            a/(b-1.0),
                            np.inf)
        elif n == 2.0:
            return np.where(b > 2,
                            a*(a+1.0)/((b-2.0)*(b-1.0)),
                            np.inf)
        elif n == 3.0:
            return np.where(b > 3,
                            a*(a+1.0)*(a+2.0)/((b-3.0)*(b-2.0)*(b-1.0)),
                            np.inf)
        elif n == 4.0:
            return np.where(b > 4,
                            (a*(a + 1.0)*(a + 2.0)*(a + 3.0) /
                             ((b - 4.0)*(b - 3.0)*(b - 2.0)*(b - 1.0))),
                            np.inf)
        else:
            raise NotImplementedError


betaprime = betaprime_gen(a=0.0, name='betaprime')


class bradford_gen(rv_continuous):
    r"""A Bradford continuous random variable.

    %(before_notes)s

    Notes
    -----
    The probability density function for `bradford` is:

    .. math::

        f(x, c) = \frac{c}{\log(1+c) (1+cx)}

    for :math:`0 <= x <= 1` and :math:`c > 0`.

    `bradford` takes ``c`` as a shape parameter for :math:`c`.

    %(after_notes)s

    %(example)s

    """
    def _pdf(self, x, c):
        # bradford.pdf(x, c) = c / (k * (1+c*x))
        return c / (c*x + 1.0) / sc.log1p(c)

    def _cdf(self, x, c):
        return sc.log1p(c*x) / sc.log1p(c)

    def _ppf(self, q, c):
        return sc.expm1(q * sc.log1p(c)) / c

    def _stats(self, c, moments='mv'):
        k = np.log(1.0+c)
        mu = (c-k)/(c*k)
        mu2 = ((c+2.0)*k-2.0*c)/(2*c*k*k)
        g1 = None
        g2 = None
        if 's' in moments:
            g1 = np.sqrt(2)*(12*c*c-9*c*k*(c+2)+2*k*k*(c*(c+3)+3))
            g1 /= np.sqrt(c*(c*(k-2)+2*k))*(3*c*(k-2)+6*k)
        if 'k' in moments:
            g2 = (c**3*(k-3)*(k*(3*k-16)+24)+12*k*c*c*(k-4)*(k-3) +
                  6*c*k*k*(3*k-14) + 12*k**3)
            g2 /= 3*c*(c*(k-2)+2*k)**2
        return mu, mu2, g1, g2

    def _entropy(self, c):
        k = np.log(1+c)
        return k/2.0 - np.log(c/k)


bradford = bradford_gen(a=0.0, b=1.0, name='bradford')


class burr_gen(rv_continuous):
    r"""A Burr (Type III) continuous random variable.

    %(before_notes)s

    See Also
    --------
    fisk : a special case of either `burr` or `burr12` with ``d=1``
    burr12 : Burr Type XII distribution
    mielke : Mielke Beta-Kappa / Dagum distribution

    Notes
    -----
    The probability density function for `burr` is:

    .. math::

        f(x, c, d) = c d x^{-c - 1} / (1 + x^{-c})^{d + 1}

    for :math:`x >= 0` and :math:`c, d > 0`.

    `burr` takes :math:`c` and :math:`d` as shape parameters.

    This is the PDF corresponding to the third CDF given in Burr's list;
    specifically, it is equation (11) in Burr's paper [1]_. The distribution
    is also commonly referred to as the Dagum distribution [2]_. If the
    parameter :math:`c < 1` then the mean of the distribution does not
    exist and if :math:`c < 2` the variance does not exist [2]_.
    The PDF is finite at the left endpoint :math:`x = 0` if :math:`c * d >= 1`.

    %(after_notes)s

    References
    ----------
    .. [1] Burr, I. W. "Cumulative frequency functions", Annals of
       Mathematical Statistics, 13(2), pp 215-232 (1942).
    .. [2] https://en.wikipedia.org/wiki/Dagum_distribution
    .. [3] Kleiber, Christian. "A guide to the Dagum distributions."
       Modeling Income Distributions and Lorenz Curves  pp 97-117 (2008).

    %(example)s

    """
    # Do not set _support_mask to rv_continuous._open_support_mask
    # Whether the left-hand endpoint is suitable for pdf evaluation is dependent
    # on the values of c and d: if c*d >= 1, the pdf is finite, otherwise infinite.

    def _pdf(self, x, c, d):
        # burr.pdf(x, c, d) = c * d * x**(-c-1) * (1+x**(-c))**(-d-1)
        output = _lazywhere(x == 0, [x, c, d],
                   lambda x_, c_, d_: c_ * d_ * (x_**(c_*d_-1)) / (1 + x_**c_),
                   f2 = lambda x_, c_, d_: (c_ * d_ * (x_ ** (-c_ - 1.0)) /
                                            ((1 + x_ ** (-c_)) ** (d_ + 1.0))))
        if output.ndim == 0:
            return output[()]
        return output

    def _logpdf(self, x, c, d):
        output = _lazywhere(
            x == 0, [x, c, d],
            lambda x_, c_, d_: (np.log(c_) + np.log(d_) + sc.xlogy(c_*d_ - 1, x_)
                                - (d_+1) * sc.log1p(x_**(c_))),
            f2 = lambda x_, c_, d_: (np.log(c_) + np.log(d_)
                                     + sc.xlogy(-c_ - 1, x_)
                                     - sc.xlog1py(d_+1, x_**(-c_))))
        if output.ndim == 0:
            return output[()]
        return output

    def _cdf(self, x, c, d):
        return (1 + x**(-c))**(-d)

    def _logcdf(self, x, c, d):
        return sc.log1p(x**(-c)) * (-d)

    def _sf(self, x, c, d):
        return np.exp(self._logsf(x, c, d))

    def _logsf(self, x, c, d):
        return np.log1p(- (1 + x**(-c))**(-d))

    def _ppf(self, q, c, d):
        return (q**(-1.0/d) - 1)**(-1.0/c)

    def _stats(self, c, d):
        nc = np.arange(1, 5).reshape(4,1) / c
        #ek is the kth raw moment, e1 is the mean e2-e1**2 variance etc.
        e1, e2, e3, e4 = sc.beta(d + nc, 1. - nc) * d
        mu = np.where(c > 1.0, e1, np.nan)
        mu2_if_c = e2 - mu**2
        mu2 = np.where(c > 2.0, mu2_if_c, np.nan)
        g1 = _lazywhere(
            c > 3.0,
            (c, e1, e2, e3, mu2_if_c),
            lambda c, e1, e2, e3, mu2_if_c: (e3 - 3*e2*e1 + 2*e1**3) / np.sqrt((mu2_if_c)**3),
            fillvalue=np.nan)
        g2 = _lazywhere(
            c > 4.0,
            (c, e1, e2, e3, e4, mu2_if_c),
            lambda c, e1, e2, e3, e4, mu2_if_c: (
                ((e4 - 4*e3*e1 + 6*e2*e1**2 - 3*e1**4) / mu2_if_c**2) - 3),
            fillvalue=np.nan)
        if np.ndim(c) == 0:
            return mu.item(), mu2.item(), g1.item(), g2.item()
        return mu, mu2, g1, g2

    def _munp(self, n, c, d):
        def __munp(n, c, d):
            nc = 1. * n / c
            return d * sc.beta(1.0 - nc, d + nc)
        n, c, d = np.asarray(n), np.asarray(c), np.asarray(d)
        return _lazywhere((c > n) & (n == n) & (d == d), (c, d, n),
                          lambda c, d, n: __munp(n, c, d),
                          np.nan)


burr = burr_gen(a=0.0, name='burr')


class burr12_gen(rv_continuous):
    r"""A Burr (Type XII) continuous random variable.

    %(before_notes)s

    See Also
    --------
    fisk : a special case of either `burr` or `burr12` with ``d=1``
    burr : Burr Type III distribution

    Notes
    -----
    The probability density function for `burr` is:

    .. math::

        f(x, c, d) = c d x^{c-1} / (1 + x^c)^{d + 1}

    for :math:`x >= 0` and :math:`c, d > 0`.

    `burr12` takes ``c`` and ``d`` as shape parameters for :math:`c`
    and :math:`d`.

    This is the PDF corresponding to the twelfth CDF given in Burr's list;
    specifically, it is equation (20) in Burr's paper [1]_.

    %(after_notes)s

    The Burr type 12 distribution is also sometimes referred to as
    the Singh-Maddala distribution from NIST [2]_.

    References
    ----------
    .. [1] Burr, I. W. "Cumulative frequency functions", Annals of
       Mathematical Statistics, 13(2), pp 215-232 (1942).

    .. [2] https://www.itl.nist.gov/div898/software/dataplot/refman2/auxillar/b12pdf.htm

    .. [3] "Burr distribution",
       https://en.wikipedia.org/wiki/Burr_distribution

    %(example)s

    """
    def _pdf(self, x, c, d):
        # burr12.pdf(x, c, d) = c * d * x**(c-1) * (1+x**(c))**(-d-1)
        return np.exp(self._logpdf(x, c, d))

    def _logpdf(self, x, c, d):
        return np.log(c) + np.log(d) + sc.xlogy(c - 1, x) + sc.xlog1py(-d-1, x**c)

    def _cdf(self, x, c, d):
        return -sc.expm1(self._logsf(x, c, d))

    def _logcdf(self, x, c, d):
        return sc.log1p(-(1 + x**c)**(-d))

    def _sf(self, x, c, d):
        return np.exp(self._logsf(x, c, d))

    def _logsf(self, x, c, d):
        return sc.xlog1py(-d, x**c)

    def _ppf(self, q, c, d):
        # The following is an implementation of
        #   ((1 - q)**(-1.0/d) - 1)**(1.0/c)
        # that does a better job handling small values of q.
        return sc.expm1(-1/d * sc.log1p(-q))**(1/c)

    def _munp(self, n, c, d):
        nc = 1. * n / c
        return d * sc.beta(1.0 + nc, d - nc)


burr12 = burr12_gen(a=0.0, name='burr12')


class fisk_gen(burr_gen):
    r"""A Fisk continuous random variable.

    The Fisk distribution is also known as the log-logistic distribution.

    %(before_notes)s

    See Also
    --------
    burr

    Notes
    -----
    The probability density function for `fisk` is:

    .. math::

        f(x, c) = c x^{-c-1} (1 + x^{-c})^{-2}

    for :math:`x >= 0` and :math:`c > 0`.

    `fisk` takes ``c`` as a shape parameter for :math:`c`.

    `fisk` is a special case of `burr` or `burr12` with ``d=1``.

    %(after_notes)s

    %(example)s

    """
    def _pdf(self, x, c):
        # fisk.pdf(x, c) = c * x**(-c-1) * (1 + x**(-c))**(-2)
        return burr._pdf(x, c, 1.0)

    def _cdf(self, x, c):
        return burr._cdf(x, c, 1.0)

    def _sf(self, x, c):
        return burr._sf(x, c, 1.0)

    def _logpdf(self, x, c):
        # fisk.pdf(x, c) = c * x**(-c-1) * (1 + x**(-c))**(-2)
        return burr._logpdf(x, c, 1.0)

    def _logcdf(self, x, c):
        return burr._logcdf(x, c, 1.0)

    def _logsf(self, x, c):
        return burr._logsf(x, c, 1.0)

    def _ppf(self, x, c):
        return burr._ppf(x, c, 1.0)

    def _munp(self, n, c):
        return burr._munp(n, c, 1.0)

    def _stats(self, c):
        return burr._stats(c, 1.0)

    def _entropy(self, c):
        return 2 - np.log(c)


fisk = fisk_gen(a=0.0, name='fisk')


# median = loc
class cauchy_gen(rv_continuous):
    r"""A Cauchy continuous random variable.

    %(before_notes)s

    Notes
    -----
    The probability density function for `cauchy` is

    .. math::

        f(x) = \frac{1}{\pi (1 + x^2)}

    for a real number :math:`x`.

    %(after_notes)s

    %(example)s

    """
    def _pdf(self, x):
        # cauchy.pdf(x) = 1 / (pi * (1 + x**2))
        return 1.0/np.pi/(1.0+x*x)

    def _cdf(self, x):
        return 0.5 + 1.0/np.pi*np.arctan(x)

    def _ppf(self, q):
        return np.tan(np.pi*q-np.pi/2.0)

    def _sf(self, x):
        return 0.5 - 1.0/np.pi*np.arctan(x)

    def _isf(self, q):
        return np.tan(np.pi/2.0-np.pi*q)

    def _stats(self):
        return np.nan, np.nan, np.nan, np.nan

    def _entropy(self):
        return np.log(4*np.pi)

    def _fitstart(self, data, args=None):
        # Initialize ML guesses using quartiles instead of moments.
        p25, p50, p75 = np.percentile(data, [25, 50, 75])
        return p50, (p75 - p25)/2


cauchy = cauchy_gen(name='cauchy')


class chi_gen(rv_continuous):
    r"""A chi continuous random variable.

    %(before_notes)s

    Notes
    -----
    The probability density function for `chi` is:

    .. math::

        f(x, k) = \frac{1}{2^{k/2-1} \Gamma \left( k/2 \right)}
                   x^{k-1} \exp \left( -x^2/2 \right)

    for :math:`x >= 0` and :math:`k > 0` (degrees of freedom, denoted ``df``
    in the implementation). :math:`\Gamma` is the gamma function
    (`scipy.special.gamma`).

    Special cases of `chi` are:

        - ``chi(1, loc, scale)`` is equivalent to `halfnorm`
        - ``chi(2, 0, scale)`` is equivalent to `rayleigh`
        - ``chi(3, 0, scale)`` is equivalent to `maxwell`

    `chi` takes ``df`` as a shape parameter.

    %(after_notes)s

    %(example)s

    """

    def _rvs(self, df, size=None, random_state=None):
        return np.sqrt(chi2.rvs(df, size=size, random_state=random_state))

    def _pdf(self, x, df):
        #                   x**(df-1) * exp(-x**2/2)
        # chi.pdf(x, df) =  -------------------------
        #                   2**(df/2-1) * gamma(df/2)
        return np.exp(self._logpdf(x, df))

    def _logpdf(self, x, df):
        l = np.log(2) - .5*np.log(2)*df - sc.gammaln(.5*df)
        return l + sc.xlogy(df - 1., x) - .5*x**2

    def _cdf(self, x, df):
        return sc.gammainc(.5*df, .5*x**2)

    def _ppf(self, q, df):
        return np.sqrt(2*sc.gammaincinv(.5*df, q))

    def _stats(self, df):
        mu = np.sqrt(2)*sc.gamma(df/2.0+0.5)/sc.gamma(df/2.0)
        mu2 = df - mu*mu
        g1 = (2*mu**3.0 + mu*(1-2*df))/np.asarray(np.power(mu2, 1.5))
        g2 = 2*df*(1.0-df)-6*mu**4 + 4*mu**2 * (2*df-1)
        g2 /= np.asarray(mu2**2.0)
        return mu, mu2, g1, g2


chi = chi_gen(a=0.0, name='chi')


## Chi-squared (gamma-distributed with loc=0 and scale=2 and shape=df/2)
class chi2_gen(rv_continuous):
    r"""A chi-squared continuous random variable.

    For the noncentral chi-square distribution, see `ncx2`.

    %(before_notes)s

    See Also
    --------
    ncx2

    Notes
    -----
    The probability density function for `chi2` is:

    .. math::

        f(x, k) = \frac{1}{2^{k/2} \Gamma \left( k/2 \right)}
                   x^{k/2-1} \exp \left( -x/2 \right)

    for :math:`x > 0`  and :math:`k > 0` (degrees of freedom, denoted ``df``
    in the implementation).

    `chi2` takes ``df`` as a shape parameter.

    %(after_notes)s

    %(example)s

    """
    def _rvs(self, df, size=None, random_state=None):
        return random_state.chisquare(df, size)

    def _pdf(self, x, df):
        # chi2.pdf(x, df) = 1 / (2*gamma(df/2)) * (x/2)**(df/2-1) * exp(-x/2)
        return np.exp(self._logpdf(x, df))

    def _logpdf(self, x, df):
        return sc.xlogy(df/2.-1, x) - x/2. - sc.gammaln(df/2.) - (np.log(2)*df)/2.

    def _cdf(self, x, df):
        return sc.chdtr(df, x)

    def _sf(self, x, df):
        return sc.chdtrc(df, x)

    def _isf(self, p, df):
        return sc.chdtri(df, p)

    def _ppf(self, p, df):
        return 2*sc.gammaincinv(df/2, p)

    def _stats(self, df):
        mu = df
        mu2 = 2*df
        g1 = 2*np.sqrt(2.0/df)
        g2 = 12.0/df
        return mu, mu2, g1, g2


chi2 = chi2_gen(a=0.0, name='chi2')


class cosine_gen(rv_continuous):
    r"""A cosine continuous random variable.

    %(before_notes)s

    Notes
    -----
    The cosine distribution is an approximation to the normal distribution.
    The probability density function for `cosine` is:

    .. math::

        f(x) = \frac{1}{2\pi} (1+\cos(x))

    for :math:`-\pi \le x \le \pi`.

    %(after_notes)s

    %(example)s

    """
    def _pdf(self, x):
        # cosine.pdf(x) = 1/(2*pi) * (1+cos(x))
        return 1.0/2/np.pi*(1+np.cos(x))

    def _cdf(self, x):
        return 1.0/2/np.pi*(np.pi + x + np.sin(x))

    def _stats(self):
        return 0.0, np.pi*np.pi/3.0-2.0, 0.0, -6.0*(np.pi**4-90)/(5.0*(np.pi*np.pi-6)**2)

    def _entropy(self):
        return np.log(4*np.pi)-1.0


cosine = cosine_gen(a=-np.pi, b=np.pi, name='cosine')


class dgamma_gen(rv_continuous):
    r"""A double gamma continuous random variable.

    %(before_notes)s

    Notes
    -----
    The probability density function for `dgamma` is:

    .. math::

        f(x, a) = \frac{1}{2\Gamma(a)} |x|^{a-1} \exp(-|x|)

    for a real number :math:`x` and :math:`a > 0`. :math:`\Gamma` is the
    gamma function (`scipy.special.gamma`).

    `dgamma` takes ``a`` as a shape parameter for :math:`a`.

    %(after_notes)s

    %(example)s

    """
    def _rvs(self, a, size=None, random_state=None):
        u = random_state.uniform(size=size)
        gm = gamma.rvs(a, size=size, random_state=random_state)
        return gm * np.where(u >= 0.5, 1, -1)

    def _pdf(self, x, a):
        # dgamma.pdf(x, a) = 1 / (2*gamma(a)) * abs(x)**(a-1) * exp(-abs(x))
        ax = abs(x)
        return 1.0/(2*sc.gamma(a))*ax**(a-1.0) * np.exp(-ax)

    def _logpdf(self, x, a):
        ax = abs(x)
        return sc.xlogy(a - 1.0, ax) - ax - np.log(2) - sc.gammaln(a)

    def _cdf(self, x, a):
        fac = 0.5*sc.gammainc(a, abs(x))
        return np.where(x > 0, 0.5 + fac, 0.5 - fac)

    def _sf(self, x, a):
        fac = 0.5*sc.gammainc(a, abs(x))
        return np.where(x > 0, 0.5-fac, 0.5+fac)

    def _ppf(self, q, a):
        fac = sc.gammainccinv(a, 1-abs(2*q-1))
        return np.where(q > 0.5, fac, -fac)

    def _stats(self, a):
        mu2 = a*(a+1.0)
        return 0.0, mu2, 0.0, (a+2.0)*(a+3.0)/mu2-3.0


dgamma = dgamma_gen(name='dgamma')


class dweibull_gen(rv_continuous):
    r"""A double Weibull continuous random variable.

    %(before_notes)s

    Notes
    -----
    The probability density function for `dweibull` is given by

    .. math::

        f(x, c) = c / 2 |x|^{c-1} \exp(-|x|^c)

    for a real number :math:`x` and :math:`c > 0`.

    `dweibull` takes ``c`` as a shape parameter for :math:`c`.

    %(after_notes)s

    %(example)s

    """
    def _rvs(self, c, size=None, random_state=None):
        u = random_state.uniform(size=size)
        w = weibull_min.rvs(c, size=size, random_state=random_state)
        return w * (np.where(u >= 0.5, 1, -1))

    def _pdf(self, x, c):
        # dweibull.pdf(x, c) = c / 2 * abs(x)**(c-1) * exp(-abs(x)**c)
        ax = abs(x)
        Px = c / 2.0 * ax**(c-1.0) * np.exp(-ax**c)
        return Px

    def _logpdf(self, x, c):
        ax = abs(x)
        return np.log(c) - np.log(2.0) + sc.xlogy(c - 1.0, ax) - ax**c

    def _cdf(self, x, c):
        Cx1 = 0.5 * np.exp(-abs(x)**c)
        return np.where(x > 0, 1 - Cx1, Cx1)

    def _ppf(self, q, c):
        fac = 2. * np.where(q <= 0.5, q, 1. - q)
        fac = np.power(-np.log(fac), 1.0 / c)
        return np.where(q > 0.5, fac, -fac)

    def _munp(self, n, c):
        return (1 - (n % 2)) * sc.gamma(1.0 + 1.0 * n / c)

    # since we know that all odd moments are zeros, return them at once.
    # returning Nones from _stats makes the public stats call _munp
    # so overall we're saving one or two gamma function evaluations here.
    def _stats(self, c):
        return 0, None, 0, None


dweibull = dweibull_gen(name='dweibull')


## Exponential (gamma distributed with a=1.0, loc=loc and scale=scale)
class expon_gen(rv_continuous):
    r"""An exponential continuous random variable.

    %(before_notes)s

    Notes
    -----
    The probability density function for `expon` is:

    .. math::

        f(x) = \exp(-x)

    for :math:`x \ge 0`.

    %(after_notes)s

    A common parameterization for `expon` is in terms of the rate parameter
    ``lambda``, such that ``pdf = lambda * exp(-lambda * x)``. This
    parameterization corresponds to using ``scale = 1 / lambda``.

    %(example)s

    """
    def _rvs(self, size=None, random_state=None):
        return random_state.standard_exponential(size)

    def _pdf(self, x):
        # expon.pdf(x) = exp(-x)
        return np.exp(-x)

    def _logpdf(self, x):
        return -x

    def _cdf(self, x):
        return -sc.expm1(-x)

    def _ppf(self, q):
        return -sc.log1p(-q)

    def _sf(self, x):
        return np.exp(-x)

    def _logsf(self, x):
        return -x

    def _isf(self, q):
        return -np.log(q)

    def _stats(self):
        return 1.0, 1.0, 2.0, 6.0

    def _entropy(self):
        return 1.0

    @replace_notes_in_docstring(rv_continuous, notes="""\
        This function uses explicit formulas for the maximum likelihood
        estimation of the exponential distribution parameters, so the
        `optimizer`, `loc` and `scale` keyword arguments are ignored.\n\n""")
    def fit(self, data, *args, **kwds):
        if len(args) > 0:
            raise TypeError("Too many arguments.")

        floc = kwds.pop('floc', None)
        fscale = kwds.pop('fscale', None)

        _remove_optimizer_parameters(kwds)

        if floc is not None and fscale is not None:
            # This check is for consistency with `rv_continuous.fit`.
            raise ValueError("All parameters fixed. There is nothing to "
                             "optimize.")

        data = np.asarray(data)

        if not np.isfinite(data).all():
            raise RuntimeError("The data contains non-finite values.")

        data_min = data.min()

        if floc is None:
            # ML estimate of the location is the minimum of the data.
            loc = data_min
        else:
            loc = floc
            if data_min < loc:
                # There are values that are less than the specified loc.
                raise FitDataError("expon", lower=floc, upper=np.inf)

        if fscale is None:
            # ML estimate of the scale is the shifted mean.
            scale = data.mean() - loc
        else:
            scale = fscale

        # We expect the return values to be floating point, so ensure it
        # by explicitly converting to float.
        return float(loc), float(scale)


expon = expon_gen(a=0.0, name='expon')


# Exponentially Modified Normal (exponential distribution
# convolved with a Normal).
# This is called an exponentially modified gaussian on wikipedia.
class exponnorm_gen(rv_continuous):
    r"""An exponentially modified Normal continuous random variable.

    %(before_notes)s

    Notes
    -----
    The probability density function for `exponnorm` is:

    .. math::

        f(x, K) = \frac{1}{2K} \exp\left(\frac{1}{2 K^2} - x / K \right)
                  \text{erfc}\left(-\frac{x - 1/K}{\sqrt{2}}\right)

    where :math:`x` is a real number and :math:`K > 0`.

    It can be thought of as the sum of a standard normal random variable
    and an independent exponentially distributed random variable with rate
    ``1/K``.

    %(after_notes)s

    An alternative parameterization of this distribution (for example, in
    `Wikipedia <https://en.wikipedia.org/wiki/Exponentially_modified_Gaussian_distribution>`_)
    involves three parameters, :math:`\mu`, :math:`\lambda` and
    :math:`\sigma`.
    In the present parameterization this corresponds to having ``loc`` and
    ``scale`` equal to :math:`\mu` and :math:`\sigma`, respectively, and
    shape parameter :math:`K = 1/(\sigma\lambda)`.

    .. versionadded:: 0.16.0

    %(example)s

    """
    def _rvs(self, K, size=None, random_state=None):
        expval = random_state.standard_exponential(size) * K
        gval = random_state.standard_normal(size)
        return expval + gval

    def _pdf(self, x, K):
        return np.exp(self._logpdf(x, K))

    def _logpdf(self, x, K):
        invK = 1.0 / K
        exparg = invK * (0.5 * invK - x)
        return exparg + _norm_logcdf(x - invK) - np.log(K)

    def _cdf(self, x, K):
        invK = 1.0 / K
        expval = invK * (0.5 * invK - x)
        return _norm_cdf(x) - np.exp(expval) * _norm_cdf(x - invK)

    def _sf(self, x, K):
        invK = 1.0 / K
        expval = invK * (0.5 * invK - x)
        return _norm_cdf(-x) + np.exp(expval) * _norm_cdf(x - invK)

    def _stats(self, K):
        K2 = K * K
        opK2 = 1.0 + K2
        skw = 2 * K**3 * opK2**(-1.5)
        krt = 6.0 * K2 * K2 * opK2**(-2)
        return K, opK2, skw, krt


exponnorm = exponnorm_gen(name='exponnorm')


class exponweib_gen(rv_continuous):
    r"""An exponentiated Weibull continuous random variable.

    %(before_notes)s

    See Also
    --------
    weibull_min, numpy.random.RandomState.weibull

    Notes
    -----
    The probability density function for `exponweib` is:

    .. math::

        f(x, a, c) = a c [1-\exp(-x^c)]^{a-1} \exp(-x^c) x^{c-1}

    and its cumulative distribution function is:

    .. math::

        F(x, a, c) = [1-\exp(-x^c)]^a

    for :math:`x > 0`, :math:`a > 0`, :math:`c > 0`.

    `exponweib` takes :math:`a` and :math:`c` as shape parameters:

    * :math:`a` is the exponentiation parameter,
      with the special case :math:`a=1` corresponding to the
      (non-exponentiated) Weibull distribution `weibull_min`.
    * :math:`c` is the shape parameter of the non-exponentiated Weibull law.

    %(after_notes)s

    References
    ----------
    https://en.wikipedia.org/wiki/Exponentiated_Weibull_distribution

    %(example)s

    """
    def _pdf(self, x, a, c):
        # exponweib.pdf(x, a, c) =
        #     a * c * (1-exp(-x**c))**(a-1) * exp(-x**c)*x**(c-1)
        return np.exp(self._logpdf(x, a, c))

    def _logpdf(self, x, a, c):
        negxc = -x**c
        exm1c = -sc.expm1(negxc)
        logp = (np.log(a) + np.log(c) + sc.xlogy(a - 1.0, exm1c) +
                negxc + sc.xlogy(c - 1.0, x))
        return logp

    def _cdf(self, x, a, c):
        exm1c = -sc.expm1(-x**c)
        return exm1c**a

    def _ppf(self, q, a, c):
        return (-sc.log1p(-q**(1.0/a)))**np.asarray(1.0/c)


exponweib = exponweib_gen(a=0.0, name='exponweib')


class exponpow_gen(rv_continuous):
    r"""An exponential power continuous random variable.

    %(before_notes)s

    Notes
    -----
    The probability density function for `exponpow` is:

    .. math::

        f(x, b) = b x^{b-1} \exp(1 + x^b - \exp(x^b))

    for :math:`x \ge 0`, :math:`b > 0`.  Note that this is a different
    distribution from the exponential power distribution that is also known
    under the names "generalized normal" or "generalized Gaussian".

    `exponpow` takes ``b`` as a shape parameter for :math:`b`.

    %(after_notes)s

    References
    ----------
    http://www.math.wm.edu/~leemis/chart/UDR/PDFs/Exponentialpower.pdf

    %(example)s

    """
    def _pdf(self, x, b):
        # exponpow.pdf(x, b) = b * x**(b-1) * exp(1 + x**b - exp(x**b))
        return np.exp(self._logpdf(x, b))

    def _logpdf(self, x, b):
        xb = x**b
        f = 1 + np.log(b) + sc.xlogy(b - 1.0, x) + xb - np.exp(xb)
        return f

    def _cdf(self, x, b):
        return -sc.expm1(-sc.expm1(x**b))

    def _sf(self, x, b):
        return np.exp(-sc.expm1(x**b))

    def _isf(self, x, b):
        return (sc.log1p(-np.log(x)))**(1./b)

    def _ppf(self, q, b):
        return pow(sc.log1p(-sc.log1p(-q)), 1.0/b)


exponpow = exponpow_gen(a=0.0, name='exponpow')


class fatiguelife_gen(rv_continuous):
    r"""A fatigue-life (Birnbaum-Saunders) continuous random variable.

    %(before_notes)s

    Notes
    -----
    The probability density function for `fatiguelife` is:

    .. math::

        f(x, c) = \frac{x+1}{2c\sqrt{2\pi x^3}} \exp(-\frac{(x-1)^2}{2x c^2})

    for :math:`x >= 0` and :math:`c > 0`.

    `fatiguelife` takes ``c`` as a shape parameter for :math:`c`.

    %(after_notes)s

    References
    ----------
    .. [1] "Birnbaum-Saunders distribution",
           https://en.wikipedia.org/wiki/Birnbaum-Saunders_distribution

    %(example)s

    """
    _support_mask = rv_continuous._open_support_mask

    def _rvs(self, c, size=None, random_state=None):
        z = random_state.standard_normal(size)
        x = 0.5*c*z
        x2 = x*x
        t = 1.0 + 2*x2 + 2*x*np.sqrt(1 + x2)
        return t

    def _pdf(self, x, c):
        # fatiguelife.pdf(x, c) =
        #     (x+1) / (2*c*sqrt(2*pi*x**3)) * exp(-(x-1)**2/(2*x*c**2))
        return np.exp(self._logpdf(x, c))

    def _logpdf(self, x, c):
        return (np.log(x+1) - (x-1)**2 / (2.0*x*c**2) - np.log(2*c) -
                0.5*(np.log(2*np.pi) + 3*np.log(x)))

    def _cdf(self, x, c):
        return _norm_cdf(1.0 / c * (np.sqrt(x) - 1.0/np.sqrt(x)))

    def _ppf(self, q, c):
        tmp = c*sc.ndtri(q)
        return 0.25 * (tmp + np.sqrt(tmp**2 + 4))**2

    def _stats(self, c):
        # NB: the formula for kurtosis in wikipedia seems to have an error:
        # it's 40, not 41. At least it disagrees with the one from Wolfram
        # Alpha.  And the latter one, below, passes the tests, while the wiki
        # one doesn't So far I didn't have the guts to actually check the
        # coefficients from the expressions for the raw moments.
        c2 = c*c
        mu = c2 / 2.0 + 1.0
        den = 5.0 * c2 + 4.0
        mu2 = c2*den / 4.0
        g1 = 4 * c * (11*c2 + 6.0) / np.power(den, 1.5)
        g2 = 6 * c2 * (93*c2 + 40.0) / den**2.0
        return mu, mu2, g1, g2


fatiguelife = fatiguelife_gen(a=0.0, name='fatiguelife')


class foldcauchy_gen(rv_continuous):
    r"""A folded Cauchy continuous random variable.

    %(before_notes)s

    Notes
    -----
    The probability density function for `foldcauchy` is:

    .. math::

        f(x, c) = \frac{1}{\pi (1+(x-c)^2)} + \frac{1}{\pi (1+(x+c)^2)}

    for :math:`x \ge 0`.

    `foldcauchy` takes ``c`` as a shape parameter for :math:`c`.

    %(example)s

    """
    def _rvs(self, c, size=None, random_state=None):
        return abs(cauchy.rvs(loc=c, size=size,
                              random_state=random_state))

    def _pdf(self, x, c):
        # foldcauchy.pdf(x, c) = 1/(pi*(1+(x-c)**2)) + 1/(pi*(1+(x+c)**2))
        return 1.0/np.pi*(1.0/(1+(x-c)**2) + 1.0/(1+(x+c)**2))

    def _cdf(self, x, c):
        return 1.0/np.pi*(np.arctan(x-c) + np.arctan(x+c))

    def _stats(self, c):
        return np.inf, np.inf, np.nan, np.nan


foldcauchy = foldcauchy_gen(a=0.0, name='foldcauchy')


class f_gen(rv_continuous):
    r"""An F continuous random variable.

    For the noncentral F distribution, see `ncf`.

    %(before_notes)s

    See Also
    --------
    ncf

    Notes
    -----
    The probability density function for `f` is:

    .. math::

        f(x, df_1, df_2) = \frac{df_2^{df_2/2} df_1^{df_1/2} x^{df_1 / 2-1}}
                                {(df_2+df_1 x)^{(df_1+df_2)/2}
                                 B(df_1/2, df_2/2)}

    for :math:`x > 0`.

    `f` takes ``dfn`` and ``dfd`` as shape parameters.

    %(after_notes)s

    %(example)s

    """
    def _rvs(self, dfn, dfd, size=None, random_state=None):
        return random_state.f(dfn, dfd, size)

    def _pdf(self, x, dfn, dfd):
        #                      df2**(df2/2) * df1**(df1/2) * x**(df1/2-1)
        # F.pdf(x, df1, df2) = --------------------------------------------
        #                      (df2+df1*x)**((df1+df2)/2) * B(df1/2, df2/2)
        return np.exp(self._logpdf(x, dfn, dfd))

    def _logpdf(self, x, dfn, dfd):
        n = 1.0 * dfn
        m = 1.0 * dfd
        lPx = m/2 * np.log(m) + n/2 * np.log(n) + sc.xlogy(n/2 - 1, x)
        lPx -= ((n+m)/2) * np.log(m + n*x) + sc.betaln(n/2, m/2)
        return lPx

    def _cdf(self, x, dfn, dfd):
        return sc.fdtr(dfn, dfd, x)

    def _sf(self, x, dfn, dfd):
        return sc.fdtrc(dfn, dfd, x)

    def _ppf(self, q, dfn, dfd):
        return sc.fdtri(dfn, dfd, q)

    def _stats(self, dfn, dfd):
        v1, v2 = 1. * dfn, 1. * dfd
        v2_2, v2_4, v2_6, v2_8 = v2 - 2., v2 - 4., v2 - 6., v2 - 8.

        mu = _lazywhere(
            v2 > 2, (v2, v2_2),
            lambda v2, v2_2: v2 / v2_2,
            np.inf)

        mu2 = _lazywhere(
            v2 > 4, (v1, v2, v2_2, v2_4),
            lambda v1, v2, v2_2, v2_4:
            2 * v2 * v2 * (v1 + v2_2) / (v1 * v2_2**2 * v2_4),
            np.inf)

        g1 = _lazywhere(
            v2 > 6, (v1, v2_2, v2_4, v2_6),
            lambda v1, v2_2, v2_4, v2_6:
            (2 * v1 + v2_2) / v2_6 * np.sqrt(v2_4 / (v1 * (v1 + v2_2))),
            np.nan)
        g1 *= np.sqrt(8.)

        g2 = _lazywhere(
            v2 > 8, (g1, v2_6, v2_8),
            lambda g1, v2_6, v2_8: (8 + g1 * g1 * v2_6) / v2_8,
            np.nan)
        g2 *= 3. / 2.

        return mu, mu2, g1, g2


f = f_gen(a=0.0, name='f')


## Folded Normal
##   abs(Z) where (Z is normal with mu=L and std=S so that c=abs(L)/S)
##
##  note: regress docs have scale parameter correct, but first parameter
##    he gives is a shape parameter A = c * scale

##  Half-normal is folded normal with shape-parameter c=0.

class foldnorm_gen(rv_continuous):
    r"""A folded normal continuous random variable.

    %(before_notes)s

    Notes
    -----
    The probability density function for `foldnorm` is:

    .. math::

        f(x, c) = \sqrt{2/\pi} cosh(c x) \exp(-\frac{x^2+c^2}{2})

    for :math:`c \ge 0`.

    `foldnorm` takes ``c`` as a shape parameter for :math:`c`.

    %(after_notes)s

    %(example)s

    """
    def _argcheck(self, c):
        return c >= 0

    def _rvs(self, c, size=None, random_state=None):
        return abs(random_state.standard_normal(size) + c)

    def _pdf(self, x, c):
        # foldnormal.pdf(x, c) = sqrt(2/pi) * cosh(c*x) * exp(-(x**2+c**2)/2)
        return _norm_pdf(x + c) + _norm_pdf(x-c)

    def _cdf(self, x, c):
        return _norm_cdf(x-c) + _norm_cdf(x+c) - 1.0

    def _stats(self, c):
        # Regina C. Elandt, Technometrics 3, 551 (1961)
        # https://www.jstor.org/stable/1266561
        #
        c2 = c*c
        expfac = np.exp(-0.5*c2) / np.sqrt(2.*np.pi)

        mu = 2.*expfac + c * sc.erf(c/np.sqrt(2))
        mu2 = c2 + 1 - mu*mu

        g1 = 2. * (mu*mu*mu - c2*mu - expfac)
        g1 /= np.power(mu2, 1.5)

        g2 = c2 * (c2 + 6.) + 3 + 8.*expfac*mu
        g2 += (2. * (c2 - 3.) - 3. * mu**2) * mu**2
        g2 = g2 / mu2**2.0 - 3.

        return mu, mu2, g1, g2


foldnorm = foldnorm_gen(a=0.0, name='foldnorm')


class weibull_min_gen(rv_continuous):
    r"""Weibull minimum continuous random variable.

    The Weibull Minimum Extreme Value distribution, from extreme value theory
    (Fisher-Gnedenko theorem), is also often simply called the Weibull
    distribution. It arises as the limiting distribution of the rescaled
    minimum of iid random variables.

    %(before_notes)s

    See Also
    --------
    weibull_max, numpy.random.RandomState.weibull, exponweib

    Notes
    -----
    The probability density function for `weibull_min` is:

    .. math::

        f(x, c) = c x^{c-1} \exp(-x^c)

    for :math:`x > 0`, :math:`c > 0`.

    `weibull_min` takes ``c`` as a shape parameter for :math:`c`.
    (named :math:`k` in Wikipedia article and :math:`a` in
    ``numpy.random.weibull``).  Special shape values are :math:`c=1` and
    :math:`c=2` where Weibull distribution reduces to the `expon` and
    `rayleigh` distributions respectively.

    %(after_notes)s

    References
    ----------
    https://en.wikipedia.org/wiki/Weibull_distribution

    https://en.wikipedia.org/wiki/Fisher-Tippett-Gnedenko_theorem

    %(example)s

    """

    def _pdf(self, x, c):
        # weibull_min.pdf(x, c) = c * x**(c-1) * exp(-x**c)
        return c*pow(x, c-1)*np.exp(-pow(x, c))

    def _logpdf(self, x, c):
        return np.log(c) + sc.xlogy(c - 1, x) - pow(x, c)

    def _cdf(self, x, c):
        return -sc.expm1(-pow(x, c))

    def _sf(self, x, c):
        return np.exp(-pow(x, c))

    def _logsf(self, x, c):
        return -pow(x, c)

    def _ppf(self, q, c):
        return pow(-sc.log1p(-q), 1.0/c)

    def _munp(self, n, c):
        return sc.gamma(1.0+n*1.0/c)

    def _entropy(self, c):
        return -_EULER / c - np.log(c) + _EULER + 1


weibull_min = weibull_min_gen(a=0.0, name='weibull_min')


class weibull_max_gen(rv_continuous):
    r"""Weibull maximum continuous random variable.

    The Weibull Maximum Extreme Value distribution, from extreme value theory
    (Fisher-Gnedenko theorem), is the limiting distribution of rescaled
    maximum of iid random variables. This is the distribution of -X
    if X is from the `weibull_min` function.

    %(before_notes)s

    See Also
    --------
    weibull_min

    Notes
    -----
    The probability density function for `weibull_max` is:

    .. math::

        f(x, c) = c (-x)^{c-1} \exp(-(-x)^c)

    for :math:`x < 0`, :math:`c > 0`.

    `weibull_max` takes ``c`` as a shape parameter for :math:`c`.

    %(after_notes)s

    References
    ----------
    https://en.wikipedia.org/wiki/Weibull_distribution

    https://en.wikipedia.org/wiki/Fisher-Tippett-Gnedenko_theorem

    %(example)s

    """
    def _pdf(self, x, c):
        # weibull_max.pdf(x, c) = c * (-x)**(c-1) * exp(-(-x)**c)
        return c*pow(-x, c-1)*np.exp(-pow(-x, c))

    def _logpdf(self, x, c):
        return np.log(c) + sc.xlogy(c-1, -x) - pow(-x, c)

    def _cdf(self, x, c):
        return np.exp(-pow(-x, c))

    def _logcdf(self, x, c):
        return -pow(-x, c)

    def _sf(self, x, c):
        return -sc.expm1(-pow(-x, c))

    def _ppf(self, q, c):
        return -pow(-np.log(q), 1.0/c)

    def _munp(self, n, c):
        val = sc.gamma(1.0+n*1.0/c)
        if int(n) % 2:
            sgn = -1
        else:
            sgn = 1
        return sgn * val

    def _entropy(self, c):
        return -_EULER / c - np.log(c) + _EULER + 1


weibull_max = weibull_max_gen(b=0.0, name='weibull_max')


class genlogistic_gen(rv_continuous):
    r"""A generalized logistic continuous random variable.

    %(before_notes)s

    Notes
    -----
    The probability density function for `genlogistic` is:

    .. math::

        f(x, c) = c \frac{\exp(-x)}
                         {(1 + \exp(-x))^{c+1}}

    for :math:`x >= 0`, :math:`c > 0`.

    `genlogistic` takes ``c`` as a shape parameter for :math:`c`.

    %(after_notes)s

    %(example)s

    """
    def _pdf(self, x, c):
        # genlogistic.pdf(x, c) = c * exp(-x) / (1 + exp(-x))**(c+1)
        return np.exp(self._logpdf(x, c))

    def _logpdf(self, x, c):
        # Two mathematically equivalent expressions for log(pdf(x, c)):
        #     log(pdf(x, c)) = log(c) - x - (c + 1)*log(1 + exp(-x))
        #                    = log(c) + c*x - (c + 1)*log(1 + exp(x))
        mult = -(c - 1) * (x < 0) - 1
        absx = np.abs(x)
        return np.log(c) + mult*absx - (c+1) * sc.log1p(np.exp(-absx))

    def _cdf(self, x, c):
        Cx = (1+np.exp(-x))**(-c)
        return Cx

    def _ppf(self, q, c):
        vals = -np.log(pow(q, -1.0/c)-1)
        return vals

    def _stats(self, c):
        mu = _EULER + sc.psi(c)
        mu2 = np.pi*np.pi/6.0 + sc.zeta(2, c)
        g1 = -2*sc.zeta(3, c) + 2*_ZETA3
        g1 /= np.power(mu2, 1.5)
        g2 = np.pi**4/15.0 + 6*sc.zeta(4, c)
        g2 /= mu2**2.0
        return mu, mu2, g1, g2


genlogistic = genlogistic_gen(name='genlogistic')


class genpareto_gen(rv_continuous):
    r"""A generalized Pareto continuous random variable.

    %(before_notes)s

    Notes
    -----
    The probability density function for `genpareto` is:

    .. math::

        f(x, c) = (1 + c x)^{-1 - 1/c}

    defined for :math:`x \ge 0` if :math:`c \ge 0`, and for
    :math:`0 \le x \le -1/c` if :math:`c < 0`.

    `genpareto` takes ``c`` as a shape parameter for :math:`c`.

    For :math:`c=0`, `genpareto` reduces to the exponential
    distribution, `expon`:

    .. math::

        f(x, 0) = \exp(-x)

    For :math:`c=-1`, `genpareto` is uniform on ``[0, 1]``:

    .. math::

        f(x, -1) = 1

    %(after_notes)s

    %(example)s

    """
    def _argcheck(self, c):
        return np.isfinite(c)

    def _get_support(self, c):
        c = np.asarray(c)
        b = _lazywhere(c < 0, (c,),
                       lambda c: -1. / c,
                       np.inf)
        a = np.where(c >= 0, self.a, self.a)
        return a, b

    def _pdf(self, x, c):
        # genpareto.pdf(x, c) = (1 + c * x)**(-1 - 1/c)
        return np.exp(self._logpdf(x, c))

    def _logpdf(self, x, c):
        return _lazywhere((x == x) & (c != 0), (x, c),
                          lambda x, c: -sc.xlog1py(c + 1., c*x) / c,
                          -x)

    def _cdf(self, x, c):
        return -sc.inv_boxcox1p(-x, -c)

    def _sf(self, x, c):
        return sc.inv_boxcox(-x, -c)

    def _logsf(self, x, c):
        return _lazywhere((x == x) & (c != 0), (x, c),
                          lambda x, c: -sc.log1p(c*x) / c,
                          -x)

    def _ppf(self, q, c):
        return -sc.boxcox1p(-q, -c)

    def _isf(self, q, c):
        return -sc.boxcox(q, -c)

    def _stats(self, c, moments='mv'):
        if 'm' not in moments:
            m = None
        else:
            m = _lazywhere(c < 1, (c,),
                           lambda xi: 1/(1 - xi),
                           np.inf)
        if 'v' not in moments:
            v = None
        else:
            v = _lazywhere(c < 1/2, (c,),
                           lambda xi: 1 / (1 - xi)**2 / (1 - 2*xi),
                           np.nan)
        if 's' not in moments:
            s = None
        else:
            s = _lazywhere(c < 1/3, (c,),
                           lambda xi: 2 * (1 + xi) * np.sqrt(1 - 2*xi) /
                                      (1 - 3*xi),
                           np.nan)
        if 'k' not in moments:
            k = None
        else:
            k = _lazywhere(c < 1/4, (c,),
                           lambda xi: 3 * (1 - 2*xi) * (2*xi**2 + xi + 3) /
                                      (1 - 3*xi) / (1 - 4*xi) - 3,
                           np.nan)
        return m, v, s, k

    def _munp(self, n, c):
        def __munp(n, c):
            val = 0.0
            k = np.arange(0, n + 1)
            for ki, cnk in zip(k, sc.comb(n, k)):
                val = val + cnk * (-1) ** ki / (1.0 - c * ki)
            return np.where(c * n < 1, val * (-1.0 / c) ** n, np.inf)
        return _lazywhere(c != 0, (c,),
                          lambda c: __munp(n, c),
                          sc.gamma(n + 1))

    def _entropy(self, c):
        return 1. + c


genpareto = genpareto_gen(a=0.0, name='genpareto')


class genexpon_gen(rv_continuous):
    r"""A generalized exponential continuous random variable.

    %(before_notes)s

    Notes
    -----
    The probability density function for `genexpon` is:

    .. math::

        f(x, a, b, c) = (a + b (1 - \exp(-c x)))
                        \exp(-a x - b x + \frac{b}{c}  (1-\exp(-c x)))

    for :math:`x \ge 0`, :math:`a, b, c > 0`.

    `genexpon` takes :math:`a`, :math:`b` and :math:`c` as shape parameters.

    %(after_notes)s

    References
    ----------
    H.K. Ryu, "An Extension of Marshall and Olkin's Bivariate Exponential
    Distribution", Journal of the American Statistical Association, 1993.

    N. Balakrishnan, "The Exponential Distribution: Theory, Methods and
    Applications", Asit P. Basu.

    %(example)s

    """
    def _pdf(self, x, a, b, c):
        # genexpon.pdf(x, a, b, c) = (a + b * (1 - exp(-c*x))) * \
        #                            exp(-a*x - b*x + b/c * (1-exp(-c*x)))
        return (a + b*(-sc.expm1(-c*x)))*np.exp((-a-b)*x +
                                                b*(-sc.expm1(-c*x))/c)

    def _cdf(self, x, a, b, c):
        return -sc.expm1((-a-b)*x + b*(-sc.expm1(-c*x))/c)

    def _logpdf(self, x, a, b, c):
        return np.log(a+b*(-sc.expm1(-c*x))) + (-a-b)*x+b*(-sc.expm1(-c*x))/c


genexpon = genexpon_gen(a=0.0, name='genexpon')


class genextreme_gen(rv_continuous):
    r"""A generalized extreme value continuous random variable.

    %(before_notes)s

    See Also
    --------
    gumbel_r

    Notes
    -----
    For :math:`c=0`, `genextreme` is equal to `gumbel_r`.
    The probability density function for `genextreme` is:

    .. math::

        f(x, c) = \begin{cases}
                    \exp(-\exp(-x)) \exp(-x)              &\text{for } c = 0\\
                    \exp(-(1-c x)^{1/c}) (1-c x)^{1/c-1}  &\text{for }
                                                            x \le 1/c, c > 0
                  \end{cases}


    Note that several sources and software packages use the opposite
    convention for the sign of the shape parameter :math:`c`.

    `genextreme` takes ``c`` as a shape parameter for :math:`c`.

    %(after_notes)s

    %(example)s

    """
    def _argcheck(self, c):
        return np.where(abs(c) == np.inf, 0, 1)

    def _get_support(self, c):
        _b = np.where(c > 0, 1.0 / np.maximum(c, _XMIN), np.inf)
        _a = np.where(c < 0, 1.0 / np.minimum(c, -_XMIN), -np.inf)
        return _a, _b

    def _loglogcdf(self, x, c):
        return _lazywhere((x == x) & (c != 0), (x, c),
                          lambda x, c: sc.log1p(-c*x)/c, -x)

    def _pdf(self, x, c):
        # genextreme.pdf(x, c) =
        #     exp(-exp(-x))*exp(-x),                    for c==0
        #     exp(-(1-c*x)**(1/c))*(1-c*x)**(1/c-1),    for x \le 1/c, c > 0
        return np.exp(self._logpdf(x, c))

    def _logpdf(self, x, c):
        cx = _lazywhere((x == x) & (c != 0), (x, c), lambda x, c: c*x, 0.0)
        logex2 = sc.log1p(-cx)
        logpex2 = self._loglogcdf(x, c)
        pex2 = np.exp(logpex2)
        # Handle special cases
        np.putmask(logpex2, (c == 0) & (x == -np.inf), 0.0)
        logpdf = np.where((cx == 1) | (cx == -np.inf),
                          -np.inf,
                          -pex2+logpex2-logex2)
        np.putmask(logpdf, (c == 1) & (x == 1), 0.0)
        return logpdf

    def _logcdf(self, x, c):
        return -np.exp(self._loglogcdf(x, c))

    def _cdf(self, x, c):
        return np.exp(self._logcdf(x, c))

    def _sf(self, x, c):
        return -sc.expm1(self._logcdf(x, c))

    def _ppf(self, q, c):
        x = -np.log(-np.log(q))
        return _lazywhere((x == x) & (c != 0), (x, c),
                          lambda x, c: -sc.expm1(-c * x) / c, x)

    def _isf(self, q, c):
        x = -np.log(-sc.log1p(-q))
        return _lazywhere((x == x) & (c != 0), (x, c),
                          lambda x, c: -sc.expm1(-c * x) / c, x)

    def _stats(self, c):
        g = lambda n: sc.gamma(n*c + 1)
        g1 = g(1)
        g2 = g(2)
        g3 = g(3)
        g4 = g(4)
        g2mg12 = np.where(abs(c) < 1e-7, (c*np.pi)**2.0/6.0, g2-g1**2.0)
        gam2k = np.where(abs(c) < 1e-7, np.pi**2.0/6.0,
                         sc.expm1(sc.gammaln(2.0*c+1.0)-2*sc.gammaln(c + 1.0))/c**2.0)
        eps = 1e-14
        gamk = np.where(abs(c) < eps, -_EULER, sc.expm1(sc.gammaln(c + 1))/c)

        m = np.where(c < -1.0, np.nan, -gamk)
        v = np.where(c < -0.5, np.nan, g1**2.0*gam2k)

        # skewness
        sk1 = _lazywhere(c >= -1./3,
                         (c, g1, g2, g3, g2mg12),
                         lambda c, g1, g2, g3, g2gm12:
                             np.sign(c)*(-g3 + (g2 + 2*g2mg12)*g1)/g2mg12**1.5,
                         fillvalue=np.nan)
        sk = np.where(abs(c) <= eps**0.29, 12*np.sqrt(6)*_ZETA3/np.pi**3, sk1)

        # kurtosis
        ku1 = _lazywhere(c >= -1./4,
                         (g1, g2, g3, g4, g2mg12),
                         lambda g1, g2, g3, g4, g2mg12:
                             (g4 + (-4*g3 + 3*(g2 + g2mg12)*g1)*g1)/g2mg12**2,
                         fillvalue=np.nan)
        ku = np.where(abs(c) <= (eps)**0.23, 12.0/5.0, ku1-3.0)
        return m, v, sk, ku

    def _fitstart(self, data):
        # This is better than the default shape of (1,).
        g = _skew(data)
        if g < 0:
            a = 0.5
        else:
            a = -0.5
        return super(genextreme_gen, self)._fitstart(data, args=(a,))

    def _munp(self, n, c):
        k = np.arange(0, n+1)
        vals = 1.0/c**n * np.sum(
            sc.comb(n, k) * (-1)**k * sc.gamma(c*k + 1),
            axis=0)
        return np.where(c*n > -1, vals, np.inf)

    def _entropy(self, c):
        return _EULER*(1 - c) + 1


genextreme = genextreme_gen(name='genextreme')


def _digammainv(y):
    # Inverse of the digamma function (real positive arguments only).
    # This function is used in the `fit` method of `gamma_gen`.
    # The function uses either optimize.fsolve or optimize.newton
    # to solve `sc.digamma(x) - y = 0`.  There is probably room for
    # improvement, but currently it works over a wide range of y:
    #    >>> y = 64*np.random.randn(1000000)
    #    >>> y.min(), y.max()
    #    (-311.43592651416662, 351.77388222276869)
    #    x = [_digammainv(t) for t in y]
    #    np.abs(sc.digamma(x) - y).max()
    #    1.1368683772161603e-13
    #
    _em = 0.5772156649015328606065120
    func = lambda x: sc.digamma(x) - y
    if y > -0.125:
        x0 = np.exp(y) + 0.5
        if y < 10:
            # Some experimentation shows that newton reliably converges
            # must faster than fsolve in this y range.  For larger y,
            # newton sometimes fails to converge.
            value = optimize.newton(func, x0, tol=1e-10)
            return value
    elif y > -3:
        x0 = np.exp(y/2.332) + 0.08661
    else:
        x0 = 1.0 / (-y - _em)

    value, info, ier, mesg = optimize.fsolve(func, x0, xtol=1e-11,
                                             full_output=True)
    if ier != 1:
        raise RuntimeError("_digammainv: fsolve failed, y = %r" % y)

    return value[0]


## Gamma (Use MATLAB and MATHEMATICA (b=theta=scale, a=alpha=shape) definition)

## gamma(a, loc, scale)  with a an integer is the Erlang distribution
## gamma(1, loc, scale)  is the Exponential distribution
## gamma(df/2, 0, 2) is the chi2 distribution with df degrees of freedom.

class gamma_gen(rv_continuous):
    r"""A gamma continuous random variable.

    %(before_notes)s

    See Also
    --------
    erlang, expon

    Notes
    -----
    The probability density function for `gamma` is:

    .. math::

        f(x, a) = \frac{x^{a-1} e^{-x}}{\Gamma(a)}

    for :math:`x \ge 0`, :math:`a > 0`. Here :math:`\Gamma(a)` refers to the
    gamma function.

    `gamma` takes ``a`` as a shape parameter for :math:`a`.

    When :math:`a` is an integer, `gamma` reduces to the Erlang
    distribution, and when :math:`a=1` to the exponential distribution.

    Gamma distributions are sometimes parameterized with two variables,
    with a probability density function of:

    .. math::

        f(x, \alpha, \beta) = \frac{\beta^\alpha x^{\alpha - 1} e^{-\beta x }}{\Gamma(\alpha)}

    Note that this parameterization is equivalent to the above, with
    ``scale = 1 / beta``.

    %(after_notes)s

    %(example)s

    """
    def _rvs(self, a, size=None, random_state=None):
        return random_state.standard_gamma(a, size)

    def _pdf(self, x, a):
        # gamma.pdf(x, a) = x**(a-1) * exp(-x) / gamma(a)
        return np.exp(self._logpdf(x, a))

    def _logpdf(self, x, a):
        return sc.xlogy(a-1.0, x) - x - sc.gammaln(a)

    def _cdf(self, x, a):
        return sc.gammainc(a, x)

    def _sf(self, x, a):
        return sc.gammaincc(a, x)

    def _ppf(self, q, a):
        return sc.gammaincinv(a, q)

    def _stats(self, a):
        return a, a, 2.0/np.sqrt(a), 6.0/a

    def _entropy(self, a):
        return sc.psi(a)*(1-a) + a + sc.gammaln(a)

    def _fitstart(self, data):
        # The skewness of the gamma distribution is `2 / np.sqrt(a)`.
        # We invert that to estimate the shape `a` using the skewness
        # of the data.  The formula is regularized with 1e-8 in the
        # denominator to allow for degenerate data where the skewness
        # is close to 0.
        a = 4 / (1e-8 + _skew(data)**2)
        return super(gamma_gen, self)._fitstart(data, args=(a,))

    @extend_notes_in_docstring(rv_continuous, notes="""\
        When the location is fixed by using the argument `floc`, this
        function uses explicit formulas or solves a simpler numerical
        problem than the full ML optimization problem.  So in that case,
        the `optimizer`, `loc` and `scale` arguments are ignored.\n\n""")
    def fit(self, data, *args, **kwds):
        floc = kwds.get('floc', None)

        if floc is None:
            # loc is not fixed.  Use the default fit method.
            return super(gamma_gen, self).fit(data, *args, **kwds)

        # We already have this value, so just pop it from kwds.
        kwds.pop('floc', None)

        f0 = _get_fixed_fit_value(kwds, ['f0', 'fa', 'fix_a'])
        fscale = kwds.pop('fscale', None)

        _remove_optimizer_parameters(kwds)

        # Special case: loc is fixed.

        if f0 is not None and fscale is not None:
            # This check is for consistency with `rv_continuous.fit`.
            # Without this check, this function would just return the
            # parameters that were given.
            raise ValueError("All parameters fixed. There is nothing to "
                             "optimize.")

        # Fixed location is handled by shifting the data.
        data = np.asarray(data)

        if not np.isfinite(data).all():
            raise RuntimeError("The data contains non-finite values.")

        if np.any(data <= floc):
            raise FitDataError("gamma", lower=floc, upper=np.inf)

        if floc != 0:
            # Don't do the subtraction in-place, because `data` might be a
            # view of the input array.
            data = data - floc
        xbar = data.mean()

        # Three cases to handle:
        # * shape and scale both free
        # * shape fixed, scale free
        # * shape free, scale fixed

        if fscale is None:
            # scale is free
            if f0 is not None:
                # shape is fixed
                a = f0
            else:
                # shape and scale are both free.
                # The MLE for the shape parameter `a` is the solution to:
                # np.log(a) - sc.digamma(a) - np.log(xbar) +
                #                             np.log(data).mean() = 0
                s = np.log(xbar) - np.log(data).mean()
                func = lambda a: np.log(a) - sc.digamma(a) - s
                aest = (3-s + np.sqrt((s-3)**2 + 24*s)) / (12*s)
                xa = aest*(1-0.4)
                xb = aest*(1+0.4)
                a = optimize.brentq(func, xa, xb, disp=0)

            # The MLE for the scale parameter is just the data mean
            # divided by the shape parameter.
            scale = xbar / a
        else:
            # scale is fixed, shape is free
            # The MLE for the shape parameter `a` is the solution to:
            # sc.digamma(a) - np.log(data).mean() + np.log(fscale) = 0
            c = np.log(data).mean() - np.log(fscale)
            a = _digammainv(c)
            scale = fscale

        return a, floc, scale


gamma = gamma_gen(a=0.0, name='gamma')


class erlang_gen(gamma_gen):
    """An Erlang continuous random variable.

    %(before_notes)s

    See Also
    --------
    gamma

    Notes
    -----
    The Erlang distribution is a special case of the Gamma distribution, with
    the shape parameter `a` an integer.  Note that this restriction is not
    enforced by `erlang`. It will, however, generate a warning the first time
    a non-integer value is used for the shape parameter.

    Refer to `gamma` for examples.

    """

    def _argcheck(self, a):
        allint = np.all(np.floor(a) == a)
        if not allint:
            # An Erlang distribution shouldn't really have a non-integer
            # shape parameter, so warn the user.
            warnings.warn(
                'The shape parameter of the erlang distribution '
                'has been given a non-integer value %r.' % (a,),
                RuntimeWarning)
        return a > 0

    def _fitstart(self, data):
        # Override gamma_gen_fitstart so that an integer initial value is
        # used.  (Also regularize the division, to avoid issues when
        # _skew(data) is 0 or close to 0.)
        a = int(4.0 / (1e-8 + _skew(data)**2))
        return super(gamma_gen, self)._fitstart(data, args=(a,))

    # Trivial override of the fit method, so we can monkey-patch its
    # docstring.
    def fit(self, data, *args, **kwds):
        return super(erlang_gen, self).fit(data, *args, **kwds)

    if fit.__doc__:
        fit.__doc__ = (rv_continuous.fit.__doc__ +
            """
            Notes
            -----
            The Erlang distribution is generally defined to have integer values
            for the shape parameter.  This is not enforced by the `erlang` class.
            When fitting the distribution, it will generally return a non-integer
            value for the shape parameter.  By using the keyword argument
            `f0=<integer>`, the fit method can be constrained to fit the data to
            a specific integer shape parameter.
            """)


erlang = erlang_gen(a=0.0, name='erlang')


class gengamma_gen(rv_continuous):
    r"""A generalized gamma continuous random variable.

    %(before_notes)s

    See Also
    --------
    gamma, invgamma, weibull_min

    Notes
    -----
    The probability density function for `gengamma` is ([1]_):

    .. math::

        f(x, a, c) = \frac{|c| x^{c a-1} \exp(-x^c)}{\Gamma(a)}

    for :math:`x \ge 0`, :math:`a > 0`, and :math:`c \ne 0`.
    :math:`\Gamma` is the gamma function (`scipy.special.gamma`).

    `gengamma` takes :math:`a` and :math:`c` as shape parameters.

    %(after_notes)s

    References
    ----------
    .. [1] E.W. Stacy, "A Generalization of the Gamma Distribution",
       Annals of Mathematical Statistics, Vol 33(3), pp. 1187--1192.

    %(example)s

    """
    def _argcheck(self, a, c):
        return (a > 0) & (c != 0)

    def _pdf(self, x, a, c):
        return np.exp(self._logpdf(x, a, c))

    def _logpdf(self, x, a, c):
        return np.log(abs(c)) + sc.xlogy(c*a - 1, x) - x**c - sc.gammaln(a)

    def _cdf(self, x, a, c):
        xc = x**c
        val1 = sc.gammainc(a, xc)
        val2 = sc.gammaincc(a, xc)
        return np.where(c > 0, val1, val2)

    def _rvs(self, a, c, size=None, random_state=None):
        r = random_state.standard_gamma(a, size=size)
        return r**(1./c)

    def _sf(self, x, a, c):
        xc = x**c
        val1 = sc.gammainc(a, xc)
        val2 = sc.gammaincc(a, xc)
        return np.where(c > 0, val2, val1)

    def _ppf(self, q, a, c):
        val1 = sc.gammaincinv(a, q)
        val2 = sc.gammainccinv(a, q)
        return np.where(c > 0, val1, val2)**(1.0/c)

    def _isf(self, q, a, c):
        val1 = sc.gammaincinv(a, q)
        val2 = sc.gammainccinv(a, q)
        return np.where(c > 0, val2, val1)**(1.0/c)

    def _munp(self, n, a, c):
        # Pochhammer symbol: sc.pocha,n) = gamma(a+n)/gamma(a)
        return sc.poch(a, n*1.0/c)

    def _entropy(self, a, c):
        val = sc.psi(a)
        return a*(1-val) + 1.0/c*val + sc.gammaln(a) - np.log(abs(c))


gengamma = gengamma_gen(a=0.0, name='gengamma')


class genhalflogistic_gen(rv_continuous):
    r"""A generalized half-logistic continuous random variable.

    %(before_notes)s

    Notes
    -----
    The probability density function for `genhalflogistic` is:

    .. math::

        f(x, c) = \frac{2 (1 - c x)^{1/(c-1)}}{[1 + (1 - c x)^{1/c}]^2}

    for :math:`0 \le x \le 1/c`, and :math:`c > 0`.

    `genhalflogistic` takes ``c`` as a shape parameter for :math:`c`.

    %(after_notes)s

    %(example)s

    """
    def _argcheck(self, c):
        return c > 0

    def _get_support(self, c):
        return self.a, 1.0/c

    def _pdf(self, x, c):
        # genhalflogistic.pdf(x, c) =
        #    2 * (1-c*x)**(1/c-1) / (1+(1-c*x)**(1/c))**2
        limit = 1.0/c
        tmp = np.asarray(1-c*x)
        tmp0 = tmp**(limit-1)
        tmp2 = tmp0*tmp
        return 2*tmp0 / (1+tmp2)**2

    def _cdf(self, x, c):
        limit = 1.0/c
        tmp = np.asarray(1-c*x)
        tmp2 = tmp**(limit)
        return (1.0-tmp2) / (1+tmp2)

    def _ppf(self, q, c):
        return 1.0/c*(1-((1.0-q)/(1.0+q))**c)

    def _entropy(self, c):
        return 2 - (2*c+1)*np.log(2)


genhalflogistic = genhalflogistic_gen(a=0.0, name='genhalflogistic')


class genhyperbolic_gen(rv_continuous):
    r"""A generalized hyperbolic continuous random variable.

    %(before_notes)s

    Notes
    -----
    The probability density function for `genhyperbolic` is:

    .. math::

        f(x, \lambda, \alpha, \beta, \delta, \mu) =
           \frac{(\gamma/\delta)^\lambda}{\sqrt{2\pi}K_\lambda(\delta \gamma)}
           e^{\beta (x - \mu)} \times \frac{K_{\lambda - 1/2}
           (\alpha \sqrt{\delta^2 + (x - \mu)^2})}
           {(\sqrt{\delta^2 + (x - \mu)^2} / \alpha)^{1/2 - \lambda}}

    for :math:`x \in (-\infty; \infty)`,
    :math:`\lambda, \mu \in \mathbb{R}`
    :math: `0 \le |\beta| < \alpha ` \beta,
    and :math: `\delta \in \mathbb{R}_{>0}`.
<<<<<<< HEAD

    Where: :math:`\gamma := \sqrt{\alpha^2-\beta^2}`.
=======
    
    :math:`\gamma := \sqrt{\alpha^2-\beta^2}`.
>>>>>>> f15bbb57
    :math: `K_{\lambda}(.)` denotes the modified Bessel function of the third
    kind and order :math: `\lambda` (`scipy.special.kn`)

    `genhyperbolic` takes ``lmbda`` as a tail parameter for :math:`\lambda`,
    ``alpha`` as a shape parameter for :math:`\alpha`,
    ``beta`` as a skewness parameter for :math:`\beta`,
    ``delta`` as a scale parameter for :math:`\delta`, and
    ``mu`` as a location parameter for :math:`\mu`.


    %(after_notes)s

    References
    ----------
    .. [1] O. Barndorff-Nielsen, "Hyperbolic Distributions and Distributions on
            Hyperbolae", Scandinavian Journal of Statistics, Vol. 5(3),
    pp. 151-157, 1978.

    .. [2] Scott, David J, Würtz, Diethelm, Dong, Christine and Tran,
    Thanh Tam, (2009), Moments of the generalized hyperbolic distribution,
    MPRA Paper, University Library of Munich, Germany,
    https://EconPapers.repec.org/RePEc:pra:mprapa:19081.

    %(example)s

    """

    def _argcheck(self, lmbda, alpha, beta, delta, mu):

        @np.vectorize
        def argcheck_single(lmbda, alpha, beta, delta, mu):
            if lmbda > 0:
                return np.all((np.absolute(beta) < alpha) & (delta >= 0))
            elif lmbda == 0:
                return np.all((np.absolute(beta) < alpha) & (delta > 0))
            else:
                return np.all((np.absolute(beta) <= alpha) & (delta > 0))

        return argcheck_single(lmbda, alpha, beta, delta, mu)

    def _norming_constant(self, lmbda=1, alpha=1, beta=0, delta=1):
        # https://www.jstor.org/stable/4615705
        t1 = np.float_power(alpha, 2) - np.float_power(beta, 2)
        t2 = np.float_power(t1, lmbda*0.5)
        t3 = np.float_power(2*np.pi, 0.5)
        t4 = np.float_power(alpha, lmbda-0.5)
        t5 = np.float_power(delta, lmbda)
        t6 = delta*np.float_power(t1, 0.5)
        t7 = sc.kv(lmbda, t6)
        return t2*np.float_power(t3*t4*t5*t7, -1)

    def _pdf(self, x, lmbda, alpha, beta, delta, mu):
        # https://www.jstor.org/stable/4615705
        t1 = self._norming_constant(
            lmbda=lmbda, alpha=alpha, beta=beta, delta=delta
            )
        t2 = np.hypot(delta, x-mu)
        t3 = np.float_power(t2, (lmbda-0.5))
        t4 = sc.kv(lmbda-0.5, alpha*t2)
        t5 = beta*(x-mu)
        t6 = np.where(t5 < 700, t5, 700)
        t7 = np.exp(t6)
        return t1*t3*t4*t7

    def _cdf(self, x, lmbda, alpha, beta, delta, mu):
        # quad must be guided towards the bulk of the mass

        @np.vectorize
        def cdf_single(x, lmbda, alpha, beta, delta, mu):
            if beta >= 0:
                return integrate.quad(
                            self._pdf, -1e9, x,
                            points=[mu-1e3, mu+1e3],
                            args=(lmbda, alpha, beta, delta, mu)
                            )[0]
            else:
                return integrate.quad(
                            self._pdf, 1e9, x,
                            points=[mu-1e3, mu+1e3],
                            args=(lmbda, alpha, beta, delta, mu)
                            )[0] + 1

        return cdf_single(x, lmbda, alpha, beta, delta, mu)

    def _stats(self, lmbda, alpha, beta, delta, mu):
        # https://mpra.ub.uni-muenchen.de/19081/1/MPRA_paper_19081.pdf
        t1 = np.hypot(delta, beta)
        t2 = np.float_power(delta, 2)*np.float_power(t1, 2)
        b0 = sc.kv(lmbda, t1)
        b1 = sc.kv(lmbda+1, t1)
        b2 = sc.kv(lmbda+2, t1)
        b3 = sc.kv(lmbda+3, t1)
        b4 = sc.kv(lmbda+4, t1)
        r1 = b1*np.float_power(b0, -1)
        r2 = b2*np.float_power(b0, -1)
        r3 = b3*np.float_power(b0, -1)
        r4 = b4*np.float_power(b0, -1)
        m1 = t2*beta*r1
        m2 = t2*r1 + np.float_power(t2*beta, 2)*r2
        m3 = 3*beta*np.float_power(t2, 2)*r2 \
            + np.float_power(t2*beta, 3)*r3
        m4 = 3*np.float_power(t2, 2)*r2 \
            + 6*np.float_power(t2*beta, 3)*r3 \
            + np.float_power(t2*beta, 4)*r4
        return m1, m2, m3, m4


genhyperbolic = genhyperbolic_gen(name='genhyperbolic')


class gompertz_gen(rv_continuous):
    r"""A Gompertz (or truncated Gumbel) continuous random variable.

    %(before_notes)s

    Notes
    -----
    The probability density function for `gompertz` is:

    .. math::

        f(x, c) = c \exp(x) \exp(-c (e^x-1))

    for :math:`x \ge 0`, :math:`c > 0`.

    `gompertz` takes ``c`` as a shape parameter for :math:`c`.

    %(after_notes)s

    %(example)s

    """
    def _pdf(self, x, c):
        # gompertz.pdf(x, c) = c * exp(x) * exp(-c*(exp(x)-1))
        return np.exp(self._logpdf(x, c))

    def _logpdf(self, x, c):
        return np.log(c) + x - c * sc.expm1(x)

    def _cdf(self, x, c):
        return -sc.expm1(-c * sc.expm1(x))

    def _ppf(self, q, c):
        return sc.log1p(-1.0 / c * sc.log1p(-q))

    def _entropy(self, c):
        return 1.0 - np.log(c) - np.exp(c)*sc.expn(1, c)


gompertz = gompertz_gen(a=0.0, name='gompertz')


def _average_with_log_weights(x, logweights):
    x = np.asarray(x)
    logweights = np.asarray(logweights)
    maxlogw = logweights.max()
    weights = np.exp(logweights - maxlogw)
    return np.average(x, weights=weights)


class gumbel_r_gen(rv_continuous):
    r"""A right-skewed Gumbel continuous random variable.

    %(before_notes)s

    See Also
    --------
    gumbel_l, gompertz, genextreme

    Notes
    -----
    The probability density function for `gumbel_r` is:

    .. math::

        f(x) = \exp(-(x + e^{-x}))

    The Gumbel distribution is sometimes referred to as a type I Fisher-Tippett
    distribution.  It is also related to the extreme value distribution,
    log-Weibull and Gompertz distributions.

    %(after_notes)s

    %(example)s

    """
    def _pdf(self, x):
        # gumbel_r.pdf(x) = exp(-(x + exp(-x)))
        return np.exp(self._logpdf(x))

    def _logpdf(self, x):
        return -x - np.exp(-x)

    def _cdf(self, x):
        return np.exp(-np.exp(-x))

    def _logcdf(self, x):
        return -np.exp(-x)

    def _ppf(self, q):
        return -np.log(-np.log(q))

    def _sf(self, x):
        return -sc.expm1(-np.exp(-x))

    def _isf(self, p):
        return -np.log(-np.log1p(-p))

    def _stats(self):
        return _EULER, np.pi*np.pi/6.0, 12*np.sqrt(6)/np.pi**3 * _ZETA3, 12.0/5

    def _entropy(self):
        # https://en.wikipedia.org/wiki/Gumbel_distribution
        return _EULER + 1.

    def fit(self, data, *args, **kwds):
        data, floc, fscale = _check_fit_input_parameters(self, data,
                                                         args, kwds)

        # if user has provided `floc` or `fscale`, fall back on super fit
        # method. This scenario is not suitable for solving a system of
        # equations
        if floc is not None or fscale is not None:
            return super(gumbel_r_gen, self).fit(data, *args, **kwds)

        # rv_continuous provided guesses
        loc, scale = self._fitstart(data)
        # account for user provided guesses
        loc = kwds.pop('loc', loc)
        scale = kwds.pop('scale', scale)

        # By the method of maximum likelihood, the estimators of the
        # location and scale are the roots of the equation defined in
        # `func` and the value of the expression for `loc` that follows.
        # Source: Statistical Distributions, 3rd Edition. Evans, Hastings,
        # and Peacock (2000), Page 101

        def func(scale, data):
            sdata = -data / scale
            wavg = _average_with_log_weights(data, logweights=sdata)
            return data.mean() - wavg - scale

        soln = optimize.root(func, scale, args=(data,),
                             options={'xtol': 1e-14})
        scale = soln.x[0]
        loc = -scale * (sc.logsumexp(-data/scale) - np.log(len(data)))

        return loc, scale


gumbel_r = gumbel_r_gen(name='gumbel_r')


class gumbel_l_gen(rv_continuous):
    r"""A left-skewed Gumbel continuous random variable.

    %(before_notes)s

    See Also
    --------
    gumbel_r, gompertz, genextreme

    Notes
    -----
    The probability density function for `gumbel_l` is:

    .. math::

        f(x) = \exp(x - e^x)

    The Gumbel distribution is sometimes referred to as a type I Fisher-Tippett
    distribution.  It is also related to the extreme value distribution,
    log-Weibull and Gompertz distributions.

    %(after_notes)s

    %(example)s

    """
    def _pdf(self, x):
        # gumbel_l.pdf(x) = exp(x - exp(x))
        return np.exp(self._logpdf(x))

    def _logpdf(self, x):
        return x - np.exp(x)

    def _cdf(self, x):
        return -sc.expm1(-np.exp(x))

    def _ppf(self, q):
        return np.log(-sc.log1p(-q))

    def _logsf(self, x):
        return -np.exp(x)

    def _sf(self, x):
        return np.exp(-np.exp(x))

    def _isf(self, x):
        return np.log(-np.log(x))

    def _stats(self):
        return -_EULER, np.pi*np.pi/6.0, \
               -12*np.sqrt(6)/np.pi**3 * _ZETA3, 12.0/5

    def _entropy(self):
        return _EULER + 1.

    def fit(self, data, *args, **kwds):
        # The fit method of `gumbel_r` can be used for this distribution with
        # small modifications. The process to do this is
        # 1. pass the sign negated data into `gumbel_r.fit`
        # 2. negate the sign of the resulting location, leaving the scale
        #    unmodified.
        # `gumbel_r.fit` holds necessary input checks.

        loc_r, scale_r, = gumbel_r.fit(-np.asarray(data), *args, **kwds)
        return (-loc_r, scale_r)


gumbel_l = gumbel_l_gen(name='gumbel_l')


class halfcauchy_gen(rv_continuous):
    r"""A Half-Cauchy continuous random variable.

    %(before_notes)s

    Notes
    -----
    The probability density function for `halfcauchy` is:

    .. math::

        f(x) = \frac{2}{\pi (1 + x^2)}

    for :math:`x \ge 0`.

    %(after_notes)s

    %(example)s

    """
    def _pdf(self, x):
        # halfcauchy.pdf(x) = 2 / (pi * (1 + x**2))
        return 2.0/np.pi/(1.0+x*x)

    def _logpdf(self, x):
        return np.log(2.0/np.pi) - sc.log1p(x*x)

    def _cdf(self, x):
        return 2.0/np.pi*np.arctan(x)

    def _ppf(self, q):
        return np.tan(np.pi/2*q)

    def _stats(self):
        return np.inf, np.inf, np.nan, np.nan

    def _entropy(self):
        return np.log(2*np.pi)


halfcauchy = halfcauchy_gen(a=0.0, name='halfcauchy')


class halflogistic_gen(rv_continuous):
    r"""A half-logistic continuous random variable.

    %(before_notes)s

    Notes
    -----
    The probability density function for `halflogistic` is:

    .. math::

        f(x) = \frac{ 2 e^{-x} }{ (1+e^{-x})^2 }
             = \frac{1}{2} \text{sech}(x/2)^2

    for :math:`x \ge 0`.

    %(after_notes)s

    %(example)s

    """
    def _pdf(self, x):
        # halflogistic.pdf(x) = 2 * exp(-x) / (1+exp(-x))**2
        #                     = 1/2 * sech(x/2)**2
        return np.exp(self._logpdf(x))

    def _logpdf(self, x):
        return np.log(2) - x - 2. * sc.log1p(np.exp(-x))

    def _cdf(self, x):
        return np.tanh(x/2.0)

    def _ppf(self, q):
        return 2*np.arctanh(q)

    def _munp(self, n):
        if n == 1:
            return 2*np.log(2)
        if n == 2:
            return np.pi*np.pi/3.0
        if n == 3:
            return 9*_ZETA3
        if n == 4:
            return 7*np.pi**4 / 15.0
        return 2*(1-pow(2.0, 1-n))*sc.gamma(n+1)*sc.zeta(n, 1)

    def _entropy(self):
        return 2-np.log(2)


halflogistic = halflogistic_gen(a=0.0, name='halflogistic')


class halfnorm_gen(rv_continuous):
    r"""A half-normal continuous random variable.

    %(before_notes)s

    Notes
    -----
    The probability density function for `halfnorm` is:

    .. math::

        f(x) = \sqrt{2/\pi} \exp(-x^2 / 2)

    for :math:`x >= 0`.

    `halfnorm` is a special case of `chi` with ``df=1``.

    %(after_notes)s

    %(example)s

    """
    def _rvs(self, size=None, random_state=None):
        return abs(random_state.standard_normal(size=size))

    def _pdf(self, x):
        # halfnorm.pdf(x) = sqrt(2/pi) * exp(-x**2/2)
        return np.sqrt(2.0/np.pi)*np.exp(-x*x/2.0)

    def _logpdf(self, x):
        return 0.5 * np.log(2.0/np.pi) - x*x/2.0

    def _cdf(self, x):
        return _norm_cdf(x)*2-1.0

    def _ppf(self, q):
        return sc.ndtri((1+q)/2.0)

    def _stats(self):
        return (np.sqrt(2.0/np.pi),
                1-2.0/np.pi,
                np.sqrt(2)*(4-np.pi)/(np.pi-2)**1.5,
                8*(np.pi-3)/(np.pi-2)**2)

    def _entropy(self):
        return 0.5*np.log(np.pi/2.0)+0.5


halfnorm = halfnorm_gen(a=0.0, name='halfnorm')


class hypsecant_gen(rv_continuous):
    r"""A hyperbolic secant continuous random variable.

    %(before_notes)s

    Notes
    -----
    The probability density function for `hypsecant` is:

    .. math::

        f(x) = \frac{1}{\pi} \text{sech}(x)

    for a real number :math:`x`.

    %(after_notes)s

    %(example)s

    """
    def _pdf(self, x):
        # hypsecant.pdf(x) = 1/pi * sech(x)
        return 1.0/(np.pi*np.cosh(x))

    def _cdf(self, x):
        return 2.0/np.pi*np.arctan(np.exp(x))

    def _ppf(self, q):
        return np.log(np.tan(np.pi*q/2.0))

    def _stats(self):
        return 0, np.pi*np.pi/4, 0, 2

    def _entropy(self):
        return np.log(2*np.pi)


hypsecant = hypsecant_gen(name='hypsecant')


class gausshyper_gen(rv_continuous):
    r"""A Gauss hypergeometric continuous random variable.

    %(before_notes)s

    Notes
    -----
    The probability density function for `gausshyper` is:

    .. math::

        f(x, a, b, c, z) = C x^{a-1} (1-x)^{b-1} (1+zx)^{-c}

    for :math:`0 \le x \le 1`, :math:`a > 0`, :math:`b > 0`, :math:`z > -1`,
    and :math:`C = \frac{1}{B(a, b) F[2, 1](c, a; a+b; -z)}`.
    :math:`F[2, 1]` is the Gauss hypergeometric function
    `scipy.special.hyp2f1`.

    `gausshyper` takes :math:`a`, :math:`b`, :math:`c` and :math:`z` as shape
    parameters.

    %(after_notes)s

    References
    ----------
    .. [1] Armero, C., and M. J. Bayarri. "Prior Assessments for Prediction in
           Queues." *Journal of the Royal Statistical Society*. Series D (The
           Statistician) 43, no. 1 (1994): 139-53. doi:10.2307/2348939

    %(example)s

    """

    def _argcheck(self, a, b, c, z):
        # z > -1 per gh-10134
        return (a > 0) & (b > 0) & (c == c) & (z > -1)

    def _pdf(self, x, a, b, c, z):
        # gausshyper.pdf(x, a, b, c, z) =
        #   C * x**(a-1) * (1-x)**(b-1) * (1+z*x)**(-c)
        Cinv = sc.gamma(a)*sc.gamma(b)/sc.gamma(a+b)*sc.hyp2f1(c, a, a+b, -z)
        return 1.0/Cinv * x**(a-1.0) * (1.0-x)**(b-1.0) / (1.0+z*x)**c

    def _munp(self, n, a, b, c, z):
        fac = sc.beta(n+a, b) / sc.beta(a, b)
        num = sc.hyp2f1(c, a+n, a+b+n, -z)
        den = sc.hyp2f1(c, a, a+b, -z)
        return fac*num / den


gausshyper = gausshyper_gen(a=0.0, b=1.0, name='gausshyper')


class invgamma_gen(rv_continuous):
    r"""An inverted gamma continuous random variable.

    %(before_notes)s

    Notes
    -----
    The probability density function for `invgamma` is:

    .. math::

        f(x, a) = \frac{x^{-a-1}}{\Gamma(a)} \exp(-\frac{1}{x})

    for :math:`x >= 0`, :math:`a > 0`. :math:`\Gamma` is the gamma function
    (`scipy.special.gamma`).

    `invgamma` takes ``a`` as a shape parameter for :math:`a`.

    `invgamma` is a special case of `gengamma` with ``c=-1``.

    %(after_notes)s

    %(example)s

    """
    _support_mask = rv_continuous._open_support_mask

    def _pdf(self, x, a):
        # invgamma.pdf(x, a) = x**(-a-1) / gamma(a) * exp(-1/x)
        return np.exp(self._logpdf(x, a))

    def _logpdf(self, x, a):
        return -(a+1) * np.log(x) - sc.gammaln(a) - 1.0/x

    def _cdf(self, x, a):
        return sc.gammaincc(a, 1.0 / x)

    def _ppf(self, q, a):
        return 1.0 / sc.gammainccinv(a, q)

    def _sf(self, x, a):
        return sc.gammainc(a, 1.0 / x)

    def _isf(self, q, a):
        return 1.0 / sc.gammaincinv(a, q)

    def _stats(self, a, moments='mvsk'):
        m1 = _lazywhere(a > 1, (a,), lambda x: 1. / (x - 1.), np.inf)
        m2 = _lazywhere(a > 2, (a,), lambda x: 1. / (x - 1.)**2 / (x - 2.),
                        np.inf)

        g1, g2 = None, None
        if 's' in moments:
            g1 = _lazywhere(
                a > 3, (a,),
                lambda x: 4. * np.sqrt(x - 2.) / (x - 3.), np.nan)
        if 'k' in moments:
            g2 = _lazywhere(
                a > 4, (a,),
                lambda x: 6. * (5. * x - 11.) / (x - 3.) / (x - 4.), np.nan)
        return m1, m2, g1, g2

    def _entropy(self, a):
        return a - (a+1.0) * sc.psi(a) + sc.gammaln(a)


invgamma = invgamma_gen(a=0.0, name='invgamma')


# scale is gamma from DATAPLOT and B from Regress
class invgauss_gen(rv_continuous):
    r"""An inverse Gaussian continuous random variable.

    %(before_notes)s

    Notes
    -----
    The probability density function for `invgauss` is:

    .. math::

        f(x, \mu) = \frac{1}{\sqrt{2 \pi x^3}}
                    \exp(-\frac{(x-\mu)^2}{2 x \mu^2})

    for :math:`x >= 0` and :math:`\mu > 0`.

    `invgauss` takes ``mu`` as a shape parameter for :math:`\mu`.

    %(after_notes)s

    When :math:`\mu` is too small, evaluating the cumulative distribution
    function will be inaccurate due to ``cdf(mu -> 0) = inf * 0``.
    NaNs are returned for :math:`\mu \le 0.0028`.

    %(example)s

    """
    _support_mask = rv_continuous._open_support_mask

    def _rvs(self, mu, size=None, random_state=None):
        return random_state.wald(mu, 1.0, size=size)

    def _pdf(self, x, mu):
        # invgauss.pdf(x, mu) =
        #                  1 / sqrt(2*pi*x**3) * exp(-(x-mu)**2/(2*x*mu**2))
        return 1.0/np.sqrt(2*np.pi*x**3.0)*np.exp(-1.0/(2*x)*((x-mu)/mu)**2)

    def _logpdf(self, x, mu):
        return -0.5*np.log(2*np.pi) - 1.5*np.log(x) - ((x-mu)/mu)**2/(2*x)

    def _cdf(self, x, mu):
        fac = np.sqrt(1.0/x)
        # Numerical accuracy for small `mu` is bad.  See #869.
        C1 = _norm_cdf(fac*(x-mu)/mu)
        C1 += np.exp(1.0/mu) * _norm_cdf(-fac*(x+mu)/mu) * np.exp(1.0/mu)
        return C1

    def _stats(self, mu):
        return mu, mu**3.0, 3*np.sqrt(mu), 15*mu

    def fit(self, data, *args, **kwds):

        if type(self) == wald_gen:
            return super(invgauss_gen, self).fit(data, *args, **kwds)

        data, fshape_s, floc, fscale = _check_fit_input_parameters(self, data,
                                                                   args, kwds)
        '''
        Source: Statistical Distributions, 3rd Edition. Evans, Hastings,
        and Peacock (2000), Page 121. Their shape parameter is equivilent to
        SciPy's with the conversion `fshape_s = fshape / scale`.

        MLE formulas are not used in 3 condtions:
        - `loc` is not fixed
        - `mu` is fixed
        These cases fall back on the superclass fit method.
        - `loc` is fixed but translation results in negative data raises
          a `FitDataError`.
        '''
        if floc is None or fshape_s is not None:
            return super(invgauss_gen, self).fit(data, *args, **kwds)
        elif np.any(data - floc < 0):
            raise FitDataError("invgauss", lower=0, upper=np.inf)
        else:
            data = data - floc
            fshape_n = np.mean(data)
            if fscale is None:
                fscale = len(data) / (np.sum(data ** -1 - fshape_n ** -1))
            fshape_s = fshape_n / fscale
        return fshape_s, floc, fscale


invgauss = invgauss_gen(a=0.0, name='invgauss')


class geninvgauss_gen(rv_continuous):
    r"""A Generalized Inverse Gaussian continuous random variable.

    %(before_notes)s

    Notes
    -----
    The probability density function for `geninvgauss` is:

    .. math::

        f(x, p, b) = x^{p-1} \exp(-b (x + 1/x) / 2) / (2 K_p(b))

    where `x > 0`, and the parameters `p, b` satisfy `b > 0` ([1]_).
    :math:`K_p` is the modified Bessel function of second kind of order `p`
    (`scipy.special.kv`).

    %(after_notes)s

    The inverse Gaussian distribution `stats.invgauss(mu)` is a special case of
    `geninvgauss` with `p = -1/2`, `b = 1 / mu` and `scale = mu`.

    Generating random variates is challenging for this distribution. The
    implementation is based on [2]_.

    References
    ----------
    .. [1] O. Barndorff-Nielsen, P. Blaesild, C. Halgreen, "First hitting time
       models for the generalized inverse gaussian distribution",
       Stochastic Processes and their Applications 7, pp. 49--54, 1978.

    .. [2] W. Hoermann and J. Leydold, "Generating generalized inverse Gaussian
       random variates", Statistics and Computing, 24(4), p. 547--557, 2014.

    %(example)s

    """
    def _argcheck(self, p, b):
        return (p == p) & (b > 0)

    def _logpdf(self, x, p, b):
        # kve instead of kv works better for large values of b
        # warn if kve produces infinite values and replace by nan
        # otherwise c = -inf and the results are often incorrect
        @np.vectorize
        def logpdf_single(x, p, b):
            return _stats.geninvgauss_logpdf(x, p, b)

        z = logpdf_single(x, p, b)
        if np.isnan(z).any():
            msg = ("Infinite values encountered in scipy.special.kve(p, b). "
                   "Values replaced by NaN to avoid incorrect results.")
            warnings.warn(msg, RuntimeWarning)
        return z

    def _pdf(self, x, p, b):
        # relying on logpdf avoids overflow of x**(p-1) for large x and p
        return np.exp(self._logpdf(x, p, b))

    def _cdf(self, x, *args):
        _a, _b = self._get_support(*args)

        @np.vectorize
        def _cdf_single(x, *args):
            p, b = args
            user_data = np.array([p, b], float).ctypes.data_as(ctypes.c_void_p)
            llc = LowLevelCallable.from_cython(_stats, '_geninvgauss_pdf', user_data)

            return integrate.quad(llc, _a, x)[0]

        return _cdf_single(x, *args)

    def _logquasipdf(self, x, p, b):
        # log of the quasi-density (w/o normalizing constant) used in _rvs
        return _lazywhere(x > 0, (x, p, b),
                          lambda x, p, b: (p - 1)*np.log(x) - b*(x + 1/x)/2,
                          -np.inf)

    def _rvs(self, p, b, size=None, random_state=None):
        # if p and b are scalar, use _rvs_scalar, otherwise need to create
        # output by iterating over parameters
        if np.isscalar(p) and np.isscalar(b):
            out = self._rvs_scalar(p, b, size, random_state)
        elif p.size == 1 and b.size == 1:
            out = self._rvs_scalar(p.item(), b.item(), size, random_state)
        else:
            # When this method is called, size will be a (possibly empty)
            # tuple of integers.  It will not be None; if `size=None` is passed
            # to `rvs()`, size will be the empty tuple ().

            p, b = np.broadcast_arrays(p, b)
            # p and b now have the same shape.

            # `shp` is the shape of the blocks of random variates that are
            # generated for each combination of parameters associated with
            # broadcasting p and b.
            # bc is a tuple the same lenth as size.  The values
            # in bc are bools.  If bc[j] is True, it means that
            # entire axis is filled in for a given combination of the
            # broadcast arguments.
            shp, bc = _check_shape(p.shape, size)

            # `numsamples` is the total number of variates to be generated
            # for each combination of the input arguments.
            numsamples = int(np.prod(shp))

            # `out` is the array to be returned.  It is filled in in the
            # loop below.
            out = np.empty(size)

            it = np.nditer([p, b],
                           flags=['multi_index'],
                           op_flags=[['readonly'], ['readonly']])
            while not it.finished:
                # Convert the iterator's multi_index into an index into the
                # `out` array where the call to _rvs_scalar() will be stored.
                # Where bc is True, we use a full slice; otherwise we use the
                # index value from it.multi_index.  len(it.multi_index) might
                # be less than len(bc), and in that case we want to align these
                # two sequences to the right, so the loop variable j runs from
                # -len(size) to 0.  This doesn't cause an IndexError, as
                # bc[j] will be True in those cases where it.multi_index[j]
                # would cause an IndexError.
                idx = tuple((it.multi_index[j] if not bc[j] else slice(None))
                            for j in range(-len(size), 0))
                out[idx] = self._rvs_scalar(it[0], it[1], numsamples, random_state).reshape(shp)
                it.iternext()

        if size == ():
            out = out.item()
        return out

    def _rvs_scalar(self, p, b, numsamples, random_state):
        # following [2], the quasi-pdf is used instead of the pdf for the
        # generation of rvs
        invert_res = False
        if not(numsamples):
            numsamples = 1
        if p < 0:
            # note: if X is geninvgauss(p, b), then 1/X is geninvgauss(-p, b)
            p = -p
            invert_res = True
        m = self._mode(p, b)

        # determine method to be used following [2]
        ratio_unif = True
        if p >= 1 or b > 1:
            # ratio of uniforms with mode shift below
            mode_shift = True
        elif b >= min(0.5, 2 * np.sqrt(1 - p) / 3):
            # ratio of uniforms without mode shift below
            mode_shift = False
        else:
            # new algorithm in [2]
            ratio_unif = False

        # prepare sampling of rvs
        size1d = tuple(np.atleast_1d(numsamples))
        N = np.prod(size1d)  # number of rvs needed, reshape upon return
        x = np.zeros(N)
        simulated = 0

        if ratio_unif:
            # use ratio of uniforms method
            if mode_shift:
                a2 = -2 * (p + 1) / b - m
                a1 = 2 * m * (p - 1) / b - 1
                # find roots of x**3 + a2*x**2 + a1*x + m (Cardano's formula)
                p1 = a1 - a2**2 / 3
                q1 = 2 * a2**3 / 27 - a2 * a1 / 3 + m
                phi = np.arccos(-q1 * np.sqrt(-27 / p1**3) / 2)
                s1 = -np.sqrt(-4 * p1 / 3)
                root1 = s1 * np.cos(phi / 3 + np.pi / 3) - a2 / 3
                root2 = -s1 * np.cos(phi / 3) - a2 / 3
                # root3 = s1 * np.cos(phi / 3 - np.pi / 3) - a2 / 3

                # if g is the quasipdf, rescale: g(x) / g(m) which we can write
                # as exp(log(g(x)) - log(g(m))). This is important
                # since for large values of p and b, g cannot be evaluated.
                # denote the rescaled quasipdf by h
                lm = self._logquasipdf(m, p, b)
                d1 = self._logquasipdf(root1, p, b) - lm
                d2 = self._logquasipdf(root2, p, b) - lm
                # compute the bounding rectangle w.r.t. h. Note that
                # np.exp(0.5*d1) = np.sqrt(g(root1)/g(m)) = np.sqrt(h(root1))
                vmin = (root1 - m) * np.exp(0.5 * d1)
                vmax = (root2 - m) * np.exp(0.5 * d2)
                umax = 1  # umax = sqrt(h(m)) = 1

                logqpdf = lambda x: self._logquasipdf(x, p, b) - lm
                c = m
            else:
                # ratio of uniforms without mode shift
                # compute np.sqrt(quasipdf(m))
                umax = np.exp(0.5*self._logquasipdf(m, p, b))
                xplus = ((1 + p) + np.sqrt((1 + p)**2 + b**2))/b
                vmin = 0
                # compute xplus * np.sqrt(quasipdf(xplus))
                vmax = xplus * np.exp(0.5 * self._logquasipdf(xplus, p, b))
                c = 0
                logqpdf = lambda x: self._logquasipdf(x, p, b)

            if vmin >= vmax:
                raise ValueError("vmin must be smaller than vmax.")
            if umax <= 0:
                raise ValueError("umax must be positive.")

            i = 1
            while simulated < N:
                k = N - simulated
                # simulate uniform rvs on [0, umax] and [vmin, vmax]
                u = umax * random_state.uniform(size=k)
                v = random_state.uniform(size=k)
                v = vmin + (vmax - vmin) * v
                rvs = v / u + c
                # rewrite acceptance condition u**2 <= pdf(rvs) by taking logs
                accept = (2*np.log(u) <= logqpdf(rvs))
                num_accept = np.sum(accept)
                if num_accept > 0:
                    x[simulated:(simulated + num_accept)] = rvs[accept]
                    simulated += num_accept

                if (simulated == 0) and (i*N >= 50000):
                    msg = ("Not a single random variate could be generated "
                           "in {} attempts. Sampling does not appear to "
                           "work for the provided parameters.".format(i*N))
                    raise RuntimeError(msg)
                i += 1
        else:
            # use new algorithm in [2]
            x0 = b / (1 - p)
            xs = np.max((x0, 2 / b))
            k1 = np.exp(self._logquasipdf(m, p, b))
            A1 = k1 * x0
            if x0 < 2 / b:
                k2 = np.exp(-b)
                if p > 0:
                    A2 = k2 * ((2 / b)**p - x0**p) / p
                else:
                    A2 = k2 * np.log(2 / b**2)
            else:
                k2, A2 = 0, 0
            k3 = xs**(p - 1)
            A3 = 2 * k3 * np.exp(-xs * b / 2) / b
            A = A1 + A2 + A3

            # [2]: rejection constant is < 2.73; so expected runtime is finite
            while simulated < N:
                k = N - simulated
                h, rvs = np.zeros(k), np.zeros(k)
                # simulate uniform rvs on [x1, x2] and [0, y2]
                u = random_state.uniform(size=k)
                v = A * random_state.uniform(size=k)
                cond1 = v <= A1
                cond2 = np.logical_not(cond1) & (v <= A1 + A2)
                cond3 = np.logical_not(cond1 | cond2)
                # subdomain (0, x0)
                rvs[cond1] = x0 * v[cond1] / A1
                h[cond1] = k1
                # subdomain (x0, 2 / b)
                if p > 0:
                    rvs[cond2] = (x0**p + (v[cond2] - A1) * p / k2)**(1 / p)
                else:
                    rvs[cond2] = b * np.exp((v[cond2] - A1) * np.exp(b))
                h[cond2] = k2 * rvs[cond2]**(p - 1)
                # subdomain (xs, infinity)
                z = np.exp(-xs * b / 2) - b * (v[cond3] - A1 - A2) / (2 * k3)
                rvs[cond3] = -2 / b * np.log(z)
                h[cond3] = k3 * np.exp(-rvs[cond3] * b / 2)
                # apply rejection method
                accept = (np.log(u * h) <= self._logquasipdf(rvs, p, b))
                num_accept = sum(accept)
                if num_accept > 0:
                    x[simulated:(simulated + num_accept)] = rvs[accept]
                    simulated += num_accept

        rvs = np.reshape(x, size1d)
        if invert_res:
            rvs = 1 / rvs
        return rvs

    def _mode(self, p, b):
        # distinguish cases to avoid catastrophic cancellation (see [2])
        if p < 1:
            return b / (np.sqrt((p - 1)**2 + b**2) + 1 - p)
        else:
            return (np.sqrt((1 - p)**2 + b**2) - (1 - p)) / b

    def _munp(self, n, p, b):
        num = sc.kve(p + n, b)
        denom = sc.kve(p, b)
        inf_vals = np.isinf(num) | np.isinf(denom)
        if inf_vals.any():
            msg = ("Infinite values encountered in the moment calculation "
                   "involving scipy.special.kve. Values replaced by NaN to "
                   "avoid incorrect results.")
            warnings.warn(msg, RuntimeWarning)
            m = np.full_like(num, np.nan, dtype=np.double)
            m[~inf_vals] = num[~inf_vals] / denom[~inf_vals]
        else:
            m = num / denom
        return m


geninvgauss = geninvgauss_gen(a=0.0, name="geninvgauss")


class norminvgauss_gen(rv_continuous):
    r"""A Normal Inverse Gaussian continuous random variable.

    %(before_notes)s

    Notes
    -----
    The probability density function for `norminvgauss` is:

    .. math::

        f(x, a, b) = \frac{a \, K_1(a \sqrt{1 + x^2})}{\pi \sqrt{1 + x^2}} \,
                     \exp(\sqrt{a^2 - b^2} + b x)

    where :math:`x` is a real number, the parameter :math:`a` is the tail
    heaviness and :math:`b` is the asymmetry parameter satisfying
    :math:`a > 0` and :math:`|b| <= a`.
    :math:`K_1` is the modified Bessel function of second kind
    (`scipy.special.k1`).

    %(after_notes)s

    A normal inverse Gaussian random variable `Y` with parameters `a` and `b`
    can be expressed as a normal mean-variance mixture:
    `Y = b * V + sqrt(V) * X` where `X` is `norm(0,1)` and `V` is
    `invgauss(mu=1/sqrt(a**2 - b**2))`. This representation is used
    to generate random variates.

    References
    ----------
    O. Barndorff-Nielsen, "Hyperbolic Distributions and Distributions on
    Hyperbolae", Scandinavian Journal of Statistics, Vol. 5(3),
    pp. 151-157, 1978.

    O. Barndorff-Nielsen, "Normal Inverse Gaussian Distributions and Stochastic
    Volatility Modelling", Scandinavian Journal of Statistics, Vol. 24,
    pp. 1-13, 1997.

    %(example)s

    """
    _support_mask = rv_continuous._open_support_mask

    def _argcheck(self, a, b):
        return (a > 0) & (np.absolute(b) < a)

    def _pdf(self, x, a, b):
        gamma = np.sqrt(a**2 - b**2)
        fac1 = a / np.pi * np.exp(gamma)
        sq = np.hypot(1, x)  # reduce overflows
        return fac1 * sc.k1e(a * sq) * np.exp(b*x - a*sq) / sq

    def _rvs(self, a, b, size=None, random_state=None):
        # note: X = b * V + sqrt(V) * X is norminvgaus(a,b) if X is standard
        # normal and V is invgauss(mu=1/sqrt(a**2 - b**2))
        gamma = np.sqrt(a**2 - b**2)
        ig = invgauss.rvs(mu=1/gamma, size=size, random_state=random_state)
        return b * ig + np.sqrt(ig) * norm.rvs(size=size, random_state=random_state)

    def _stats(self, a, b):
        gamma = np.sqrt(a**2 - b**2)
        mean = b / gamma
        variance = a**2 / gamma**3
        skewness = 3.0 * b / (a * np.sqrt(gamma))
        kurtosis = 3.0 * (1 + 4 * b**2 / a**2) / gamma
        return mean, variance, skewness, kurtosis


norminvgauss = norminvgauss_gen(name="norminvgauss")


class invweibull_gen(rv_continuous):
    u"""An inverted Weibull continuous random variable.

    This distribution is also known as the Fréchet distribution or the
    type II extreme value distribution.

    %(before_notes)s

    Notes
    -----
    The probability density function for `invweibull` is:

    .. math::

        f(x, c) = c x^{-c-1} \\exp(-x^{-c})

    for :math:`x > 0`, :math:`c > 0`.

    `invweibull` takes ``c`` as a shape parameter for :math:`c`.

    %(after_notes)s

    References
    ----------
    F.R.S. de Gusmao, E.M.M Ortega and G.M. Cordeiro, "The generalized inverse
    Weibull distribution", Stat. Papers, vol. 52, pp. 591-619, 2011.

    %(example)s

    """
    _support_mask = rv_continuous._open_support_mask

    def _pdf(self, x, c):
        # invweibull.pdf(x, c) = c * x**(-c-1) * exp(-x**(-c))
        xc1 = np.power(x, -c - 1.0)
        xc2 = np.power(x, -c)
        xc2 = np.exp(-xc2)
        return c * xc1 * xc2

    def _cdf(self, x, c):
        xc1 = np.power(x, -c)
        return np.exp(-xc1)

    def _ppf(self, q, c):
        return np.power(-np.log(q), -1.0/c)

    def _munp(self, n, c):
        return sc.gamma(1 - n / c)

    def _entropy(self, c):
        return 1+_EULER + _EULER / c - np.log(c)


invweibull = invweibull_gen(a=0, name='invweibull')


class johnsonsb_gen(rv_continuous):
    r"""A Johnson SB continuous random variable.

    %(before_notes)s

    See Also
    --------
    johnsonsu

    Notes
    -----
    The probability density function for `johnsonsb` is:

    .. math::

        f(x, a, b) = \frac{b}{x(1-x)}  \phi(a + b \log \frac{x}{1-x} )

    for :math:`0 <= x < =1` and :math:`a, b > 0`, and :math:`\phi` is the normal
    pdf.

    `johnsonsb` takes :math:`a` and :math:`b` as shape parameters.

    %(after_notes)s

    %(example)s

    """
    _support_mask = rv_continuous._open_support_mask

    def _argcheck(self, a, b):
        return (b > 0) & (a == a)

    def _pdf(self, x, a, b):
        # johnsonsb.pdf(x, a, b) = b / (x*(1-x)) * phi(a + b * log(x/(1-x)))
        trm = _norm_pdf(a + b*np.log(x/(1.0-x)))
        return b*1.0/(x*(1-x))*trm

    def _cdf(self, x, a, b):
        return _norm_cdf(a + b*np.log(x/(1.0-x)))

    def _ppf(self, q, a, b):
        return 1.0 / (1 + np.exp(-1.0 / b * (_norm_ppf(q) - a)))


johnsonsb = johnsonsb_gen(a=0.0, b=1.0, name='johnsonsb')


class johnsonsu_gen(rv_continuous):
    r"""A Johnson SU continuous random variable.

    %(before_notes)s

    See Also
    --------
    johnsonsb

    Notes
    -----
    The probability density function for `johnsonsu` is:

    .. math::

        f(x, a, b) = \frac{b}{\sqrt{x^2 + 1}}
                     \phi(a + b \log(x + \sqrt{x^2 + 1}))

    for all :math:`x, a, b > 0`, and :math:`\phi` is the normal pdf.

    `johnsonsu` takes :math:`a` and :math:`b` as shape parameters.

    %(after_notes)s

    %(example)s

    """
    def _argcheck(self, a, b):
        return (b > 0) & (a == a)

    def _pdf(self, x, a, b):
        # johnsonsu.pdf(x, a, b) = b / sqrt(x**2 + 1) *
        #                          phi(a + b * log(x + sqrt(x**2 + 1)))
        x2 = x*x
        trm = _norm_pdf(a + b * np.log(x + np.sqrt(x2+1)))
        return b*1.0/np.sqrt(x2+1.0)*trm

    def _cdf(self, x, a, b):
        return _norm_cdf(a + b * np.log(x + np.sqrt(x*x + 1)))

    def _ppf(self, q, a, b):
        return np.sinh((_norm_ppf(q) - a) / b)


johnsonsu = johnsonsu_gen(name='johnsonsu')


class laplace_gen(rv_continuous):
    r"""A Laplace continuous random variable.

    %(before_notes)s

    Notes
    -----
    The probability density function for `laplace` is

    .. math::

        f(x) = \frac{1}{2} \exp(-|x|)

    for a real number :math:`x`.

    %(after_notes)s

    %(example)s

    """
    def _rvs(self, size=None, random_state=None):
        return random_state.laplace(0, 1, size=size)

    def _pdf(self, x):
        # laplace.pdf(x) = 1/2 * exp(-abs(x))
        return 0.5*np.exp(-abs(x))

    def _cdf(self, x):
        return np.where(x > 0, 1.0-0.5*np.exp(-x), 0.5*np.exp(x))

    def _ppf(self, q):
        return np.where(q > 0.5, -np.log(2*(1-q)), np.log(2*q))

    def _stats(self):
        return 0, 2, 0, 3

    def _entropy(self):
        return np.log(2)+1

    @replace_notes_in_docstring(rv_continuous, notes="""\
        This function uses explicit formulas for the maximum likelihood
        estimation of the Laplace distribution parameters, so the keyword
        arguments `loc`, `scale`, and `optimizer` are ignored.\n\n""")
    def fit(self, data, *args, **kwds):
        data, floc, fscale = _check_fit_input_parameters(self, data,
                                                         args, kwds)

        # Source: Statistical Distributions, 3rd Edition. Evans, Hastings,
        # and Peacock (2000), Page 124

        if floc is None:
            floc = np.median(data)

        if fscale is None:
            fscale = (np.sum(np.abs(data - floc))) / len(data)

        return floc, fscale


laplace = laplace_gen(name='laplace')


class laplace_asymmetric_gen(rv_continuous):
    r"""An asymmetric Laplace continuous random variable.

    %(before_notes)s

    See Also
    --------
    laplace : Laplace distribution

    Notes
    -----
    The probability density function for `laplace_asymmetric` is

    .. math::

       f(x, \kappa) &= \frac{1}{\kappa+\kappa^{-1}}\exp(-x\kappa),\quad x\ge0\\
                    &= \frac{1}{\kappa+\kappa^{-1}}\exp(x/\kappa),\quad x<0\\

    for :math:`-\infty < x < \infty`, :math:`\kappa > 0`.

    `laplace_asymmetric` takes ``kappa`` as a shape parameter for
    :math:`\kappa`. For :math:`\kappa = 1`, it is identical to a
    Laplace distribution.

    %(after_notes)s

    References
    ----------
    .. [1] "Asymmetric Laplace distribution", Wikipedia
            https://en.wikipedia.org/wiki/Asymmetric_Laplace_distribution

    .. [2] Kozubowski TJ and Podgórski K. A Multivariate and
           Asymmetric Generalization of Laplace Distribution,
           Computational Statistics 15, 531--540 (2000).
           :doi:`10.1007/PL00022717`

    %(example)s

    """
    def _pdf(self, x, kappa):
        return np.exp(self._logpdf(x, kappa))

    def _logpdf(self, x, kappa):
        kapinv = 1/kappa
        lPx = x * np.where(x >= 0, -kappa, kapinv)
        lPx -= np.log(kappa+kapinv)
        return lPx

    def _cdf(self, x, kappa):
        kapinv = 1/kappa
        kappkapinv = kappa+kapinv
        return np.where(x >= 0,
                        1 - np.exp(-x*kappa)*(kapinv/kappkapinv),
                        np.exp(x*kapinv)*(kappa/kappkapinv))

    def _sf(self, x, kappa):
        kapinv = 1/kappa
        kappkapinv = kappa+kapinv
        return np.where(x >= 0,
                        np.exp(-x*kappa)*(kapinv/kappkapinv),
                        1 - np.exp(x*kapinv)*(kappa/kappkapinv))

    def _ppf(self, q, kappa):
        kapinv = 1/kappa
        kappkapinv = kappa+kapinv
        return np.where(q >= kappa/kappkapinv,
                        -np.log((1 - q)*kappkapinv*kappa)*kapinv,
                        np.log(q*kappkapinv/kappa)*kappa)

    def _isf(self, q, kappa):
        kapinv = 1/kappa
        kappkapinv = kappa+kapinv
        return np.where(q <= kapinv/kappkapinv,
                        -np.log(q*kappkapinv*kappa)*kapinv,
                        np.log((1 - q)*kappkapinv/kappa)*kappa)

    def _stats(self, kappa):
        kapinv = 1/kappa
        mn = kapinv - kappa
        var = kapinv*kapinv + kappa*kappa
        g1 = 2.0*(1-np.power(kappa, 6))/np.power(1+np.power(kappa, 4), 1.5)
        g2 = 6.0*(1+np.power(kappa, 8))/np.power(1+np.power(kappa, 4), 2)
        return mn, var, g1, g2

    def _entropy(self, kappa):
        return 1 + np.log(kappa+1/kappa)


laplace_asymmetric = laplace_asymmetric_gen(name='laplace_asymmetric')


def _check_fit_input_parameters(dist, data, args, kwds):
    data = np.asarray(data)
    floc = kwds.get('floc', None)
    fscale = kwds.get('fscale', None)

    num_shapes = len(dist.shapes.split(",")) if dist.shapes else 0
    fshape_keys = []
    fshapes = []

    # user has many options for fixing the shape, so here we standardize it
    # into 'f' + the number of the shape.
    # Adapted from `_reduce_func` in `_distn_infrastructure.py`:
    if dist.shapes:
        shapes = dist.shapes.replace(',', ' ').split()
        for j, s in enumerate(shapes):
            key = 'f' + str(j)
            names = [key, 'f' + s, 'fix_' + s]
            val = _get_fixed_fit_value(kwds, names)
            fshape_keys.append(key)
            fshapes.append(val)
            if val is not None:
                kwds[key] = val

    # determine if there are any unknown arguments in kwds
    known_keys = {'loc', 'scale', 'optimizer', 'floc', 'fscale', *fshape_keys}
    unknown_keys = set(kwds).difference(known_keys)
    if unknown_keys:
        raise TypeError(f"Unknown keyword arguments: {unknown_keys}.")

    if len(args) > num_shapes:
        raise TypeError("Too many positional arguments.")

    if None not in {floc, fscale, *fshapes}:
        # This check is for consistency with `rv_continuous.fit`.
        # Without this check, this function would just return the
        # parameters that were given.
        raise RuntimeError("All parameters fixed. There is nothing to "
                           "optimize.")

    if not np.isfinite(data).all():
        raise RuntimeError("The data contains non-finite values.")

    return (data, *fshapes, floc, fscale)


class levy_gen(rv_continuous):
    r"""A Levy continuous random variable.

    %(before_notes)s

    See Also
    --------
    levy_stable, levy_l

    Notes
    -----
    The probability density function for `levy` is:

    .. math::

        f(x) = \frac{1}{\sqrt{2\pi x^3}} \exp\left(-\frac{1}{2x}\right)

    for :math:`x >= 0`.

    This is the same as the Levy-stable distribution with :math:`a=1/2` and
    :math:`b=1`.

    %(after_notes)s

    %(example)s

    """
    _support_mask = rv_continuous._open_support_mask

    def _pdf(self, x):
        # levy.pdf(x) = 1 / (x * sqrt(2*pi*x)) * exp(-1/(2*x))
        return 1 / np.sqrt(2*np.pi*x) / x * np.exp(-1/(2*x))

    def _cdf(self, x):
        # Equivalent to 2*norm.sf(np.sqrt(1/x))
        return sc.erfc(np.sqrt(0.5 / x))

    def _sf(self, x):
        return sc.erf(np.sqrt(0.5 / x))

    def _ppf(self, q):
        # Equivalent to 1.0/(norm.isf(q/2)**2) or 0.5/(erfcinv(q)**2)
        val = -sc.ndtri(q/2)
        return 1.0 / (val * val)

    def _stats(self):
        return np.inf, np.inf, np.nan, np.nan


levy = levy_gen(a=0.0, name="levy")


class levy_l_gen(rv_continuous):
    r"""A left-skewed Levy continuous random variable.

    %(before_notes)s

    See Also
    --------
    levy, levy_stable

    Notes
    -----
    The probability density function for `levy_l` is:

    .. math::
        f(x) = \frac{1}{|x| \sqrt{2\pi |x|}} \exp{ \left(-\frac{1}{2|x|} \right)}

    for :math:`x <= 0`.

    This is the same as the Levy-stable distribution with :math:`a=1/2` and
    :math:`b=-1`.

    %(after_notes)s

    %(example)s

    """
    _support_mask = rv_continuous._open_support_mask

    def _pdf(self, x):
        # levy_l.pdf(x) = 1 / (abs(x) * sqrt(2*pi*abs(x))) * exp(-1/(2*abs(x)))
        ax = abs(x)
        return 1/np.sqrt(2*np.pi*ax)/ax*np.exp(-1/(2*ax))

    def _cdf(self, x):
        ax = abs(x)
        return 2 * _norm_cdf(1 / np.sqrt(ax)) - 1

    def _sf(self, x):
        ax = abs(x)
        return 2 * _norm_sf(1 / np.sqrt(ax))

    def _ppf(self, q):
        val = _norm_ppf((q + 1.0) / 2)
        return -1.0 / (val * val)

    def _isf(self, p):
        return -1/_norm_isf(p/2)**2

    def _stats(self):
        return np.inf, np.inf, np.nan, np.nan


levy_l = levy_l_gen(b=0.0, name="levy_l")


class levy_stable_gen(rv_continuous):
    r"""A Levy-stable continuous random variable.

    %(before_notes)s

    See Also
    --------
    levy, levy_l

    Notes
    -----
    The distribution for `levy_stable` has characteristic function:

    .. math::

        \varphi(t, \alpha, \beta, c, \mu) =
        e^{it\mu -|ct|^{\alpha}(1-i\beta \operatorname{sign}(t)\Phi(\alpha, t))}

    where:

    .. math::

        \Phi = \begin{cases}
                \tan \left({\frac {\pi \alpha }{2}}\right)&\alpha \neq 1\\
                -{\frac {2}{\pi }}\log |t|&\alpha =1
                \end{cases}

    The probability density function for `levy_stable` is:

    .. math::

        f(x) = \frac{1}{2\pi}\int_{-\infty}^\infty \varphi(t)e^{-ixt}\,dt

    where :math:`-\infty < t < \infty`. This integral does not have a known closed form.

    For evaluation of pdf we use either Zolotarev :math:`S_0` parameterization with integration,
    direct integration of standard parameterization of characteristic function or FFT of
    characteristic function. If set to other than None and if number of points is greater than
    ``levy_stable.pdf_fft_min_points_threshold`` (defaults to None) we use FFT otherwise we use one
    of the other methods.

    The default method is 'best' which uses Zolotarev's method if alpha = 1 and integration of
    characteristic function otherwise. The default method can be changed by setting
    ``levy_stable.pdf_default_method`` to either 'zolotarev', 'quadrature' or 'best'.

    To increase accuracy of FFT calculation one can specify ``levy_stable.pdf_fft_grid_spacing``
    (defaults to 0.001) and ``pdf_fft_n_points_two_power`` (defaults to a value that covers the
    input range * 4). Setting ``pdf_fft_n_points_two_power`` to 16 should be sufficiently accurate
    in most cases at the expense of CPU time.

    For evaluation of cdf we use Zolatarev :math:`S_0` parameterization with integration or integral of
    the pdf FFT interpolated spline. The settings affecting FFT calculation are the same as
    for pdf calculation. Setting the threshold to ``None`` (default) will disable FFT. For cdf
    calculations the Zolatarev method is superior in accuracy, so FFT is disabled by default.

    Fitting estimate uses quantile estimation method in [MC]. MLE estimation of parameters in
    fit method uses this quantile estimate initially. Note that MLE doesn't always converge if
    using FFT for pdf calculations; so it's best that ``pdf_fft_min_points_threshold`` is left unset.

    .. warning::

        For pdf calculations implementation of Zolatarev is unstable for values where alpha = 1 and
        beta != 0. In this case the quadrature method is recommended. FFT calculation is also
        considered experimental.

        For cdf calculations FFT calculation is considered experimental. Use Zolatarev's method
        instead (default).

    %(after_notes)s

    References
    ----------
    .. [MC] McCulloch, J., 1986. Simple consistent estimators of stable distribution parameters.
       Communications in Statistics - Simulation and Computation 15, 11091136.
    .. [MS] Mittnik, S.T. Rachev, T. Doganoglu, D. Chenyao, 1999. Maximum likelihood estimation
       of stable Paretian models, Mathematical and Computer Modelling, Volume 29, Issue 10,
       1999, Pages 275-293.
    .. [BS] Borak, S., Hardle, W., Rafal, W. 2005. Stable distributions, Economic Risk.

    %(example)s

    """

    def _rvs(self, alpha, beta, size=None, random_state=None):

        def alpha1func(alpha, beta, TH, aTH, bTH, cosTH, tanTH, W):
            return (2/np.pi*(np.pi/2 + bTH)*tanTH -
                    beta*np.log((np.pi/2*W*cosTH)/(np.pi/2 + bTH)))

        def beta0func(alpha, beta, TH, aTH, bTH, cosTH, tanTH, W):
            return (W/(cosTH/np.tan(aTH) + np.sin(TH)) *
                    ((np.cos(aTH) + np.sin(aTH)*tanTH)/W)**(1.0/alpha))

        def otherwise(alpha, beta, TH, aTH, bTH, cosTH, tanTH, W):
            # alpha is not 1 and beta is not 0
            val0 = beta*np.tan(np.pi*alpha/2)
            th0 = np.arctan(val0)/alpha
            val3 = W/(cosTH/np.tan(alpha*(th0 + TH)) + np.sin(TH))
            res3 = val3*((np.cos(aTH) + np.sin(aTH)*tanTH -
                          val0*(np.sin(aTH) - np.cos(aTH)*tanTH))/W)**(1.0/alpha)
            return res3

        def alphanot1func(alpha, beta, TH, aTH, bTH, cosTH, tanTH, W):
            res = _lazywhere(beta == 0,
                             (alpha, beta, TH, aTH, bTH, cosTH, tanTH, W),
                             beta0func, f2=otherwise)
            return res

        alpha = np.broadcast_to(alpha, size)
        beta = np.broadcast_to(beta, size)
        TH = uniform.rvs(loc=-np.pi/2.0, scale=np.pi, size=size,
                         random_state=random_state)
        W = expon.rvs(size=size, random_state=random_state)
        aTH = alpha*TH
        bTH = beta*TH
        cosTH = np.cos(TH)
        tanTH = np.tan(TH)
        res = _lazywhere(alpha == 1,
                         (alpha, beta, TH, aTH, bTH, cosTH, tanTH, W),
                         alpha1func, f2=alphanot1func)
        return res

    def _argcheck(self, alpha, beta):
        return (alpha > 0) & (alpha <= 2) & (beta <= 1) & (beta >= -1)

    @staticmethod
    def _cf(t, alpha, beta):
        Phi = lambda alpha, t: np.tan(np.pi*alpha/2) if alpha != 1 else -2.0*np.log(np.abs(t))/np.pi
        return np.exp(-(np.abs(t)**alpha)*(1-1j*beta*np.sign(t)*Phi(alpha, t)))

    @staticmethod
    def _pdf_from_cf_with_fft(cf, h=0.01, q=9):
        """Calculates pdf from cf using fft. Using region around 0 with N=2**q points
        separated by distance h. As suggested by [MS].
        """
        N = 2**q
        n = np.arange(1,N+1)
        density = ((-1)**(n-1-N/2))*np.fft.fft(((-1)**(n-1))*cf(2*np.pi*(n-1-N/2)/h/N))/h/N
        x = (n-1-N/2)*h
        return (x, density)

    @staticmethod
    def _pdf_single_value_best(x, alpha, beta):
        if alpha != 1. or (alpha == 1. and beta == 0.):
            return levy_stable_gen._pdf_single_value_zolotarev(x, alpha, beta)
        else:
            return levy_stable_gen._pdf_single_value_cf_integrate(x, alpha, beta)

    @staticmethod
    def _pdf_single_value_cf_integrate(x, alpha, beta):
        cf = lambda t: levy_stable_gen._cf(t, alpha, beta)
        return integrate.quad(lambda t: np.real(np.exp(-1j*t*x)*cf(t)), -np.inf, np.inf, limit=1000)[0]/np.pi/2

    @staticmethod
    def _pdf_single_value_zolotarev(x, alpha, beta):
        """Calculate pdf using Zolotarev's methods as detailed in [BS].
        """
        zeta = -beta*np.tan(np.pi*alpha/2.)
        if alpha != 1:
            x0 = x + zeta  # convert to S_0 parameterization
            xi = np.arctan(-zeta)/alpha

            def V(theta):
                return np.cos(alpha*xi)**(1/(alpha-1)) * \
                                (np.cos(theta)/np.sin(alpha*(xi+theta)))**(alpha/(alpha-1)) * \
                                (np.cos(alpha*xi+(alpha-1)*theta)/np.cos(theta))
            if x0 > zeta:
                def g(theta):
                    return (V(theta) *
                            np.real(np.complex128(x0-zeta)**(alpha/(alpha-1))))

                def f(theta):
                    return g(theta) * np.exp(-g(theta))

                # spare calculating integral on null set
                # use isclose as macos has fp differences
                if np.isclose(-xi, np.pi/2, rtol=1e-014, atol=1e-014):
                    return 0.

                with np.errstate(all="ignore"):
                    intg_max = optimize.minimize_scalar(lambda theta: -f(theta), bounds=[-xi, np.pi/2])
                    intg_kwargs = {}
                    # windows quadpack less forgiving with points out of bounds
                    if intg_max.success and not np.isnan(intg_max.fun)\
                            and intg_max.x > -xi and intg_max.x < np.pi/2:
                        intg_kwargs["points"] = [intg_max.x]
                    intg = integrate.quad(f, -xi, np.pi/2, **intg_kwargs)[0]
                    return alpha * intg / np.pi / np.abs(alpha-1) / (x0-zeta)
            elif x0 == zeta:
                return sc.gamma(1+1/alpha)*np.cos(xi)/np.pi/((1+zeta**2)**(1/alpha/2))
            else:
                return levy_stable_gen._pdf_single_value_zolotarev(-x, alpha, -beta)
        else:
            # since location zero, no need to reposition x for S_0 parameterization
            xi = np.pi/2
            if beta != 0:
                warnings.warn('Density calculation unstable for alpha=1 and beta!=0.' +
                              ' Use quadrature method instead.', RuntimeWarning)

                def V(theta):
                    expr_1 = np.pi/2+beta*theta
                    return 2. * expr_1 * np.exp(expr_1*np.tan(theta)/beta) / np.cos(theta) / np.pi

                def g(theta):
                    return np.exp(-np.pi * x / 2. / beta) * V(theta)

                def f(theta):
                    return g(theta) * np.exp(-g(theta))

                with np.errstate(all="ignore"):
                    intg_max = optimize.minimize_scalar(lambda theta: -f(theta), bounds=[-np.pi/2, np.pi/2])
                    intg = integrate.fixed_quad(f, -np.pi/2, intg_max.x)[0] + integrate.fixed_quad(f, intg_max.x, np.pi/2)[0]
                    return intg / np.abs(beta) / 2.
            else:
                return 1/(1+x**2)/np.pi

    @staticmethod
    def _cdf_single_value_zolotarev(x, alpha, beta):
        """Calculate cdf using Zolotarev's methods as detailed in [BS].
        """
        zeta = -beta*np.tan(np.pi*alpha/2.)
        if alpha != 1:
            x0 = x + zeta  # convert to S_0 parameterization
            xi = np.arctan(-zeta)/alpha

            def V(theta):
                return np.cos(alpha*xi)**(1/(alpha-1)) * \
                                (np.cos(theta)/np.sin(alpha*(xi+theta)))**(alpha/(alpha-1)) * \
                                (np.cos(alpha*xi+(alpha-1)*theta)/np.cos(theta))
            if x0 > zeta:
                c_1 = 1 if alpha > 1 else .5 - xi/np.pi

                def f(theta):
                    z = np.complex128(x0 - zeta)
                    return np.exp(-V(theta) * np.real(z**(alpha/(alpha-1))))

                with np.errstate(all="ignore"):
                    # spare calculating integral on null set
                    # use isclose as macos has fp differences
                    if np.isclose(-xi, np.pi/2, rtol=1e-014, atol=1e-014):
                        intg = 0
                    else:
                        intg = integrate.quad(f, -xi, np.pi/2)[0]
                    return c_1 + np.sign(1-alpha) * intg / np.pi
            elif x0 == zeta:
                return .5 - xi/np.pi
            else:
                return 1 - levy_stable_gen._cdf_single_value_zolotarev(-x, alpha, -beta)

        else:
            # since location zero, no need to reposition x for S_0 parameterization
            xi = np.pi/2
            if beta > 0:

                def V(theta):
                    expr_1 = np.pi/2+beta*theta
                    return 2. * expr_1 * np.exp(expr_1*np.tan(theta)/beta) / np.cos(theta) / np.pi

                with np.errstate(all="ignore"):
                    expr_1 = np.exp(-np.pi*x/beta/2.)
                    int_1 = integrate.quad(lambda theta: np.exp(-expr_1 * V(theta)), -np.pi/2, np.pi/2)[0]
                    return int_1 / np.pi
            elif beta == 0:
                return .5 + np.arctan(x)/np.pi
            else:
                return 1 - levy_stable_gen._cdf_single_value_zolotarev(-x, 1, -beta)

    def _pdf(self, x, alpha, beta):

        x = np.asarray(x).reshape(1, -1)[0,:]

        x, alpha, beta = np.broadcast_arrays(x, alpha, beta)

        data_in = np.dstack((x, alpha, beta))[0]
        data_out = np.empty(shape=(len(data_in),1))

        pdf_default_method_name = getattr(self, 'pdf_default_method', 'best')
        if pdf_default_method_name == 'best':
            pdf_single_value_method = levy_stable_gen._pdf_single_value_best
        elif pdf_default_method_name == 'zolotarev':
            pdf_single_value_method = levy_stable_gen._pdf_single_value_zolotarev
        else:
            pdf_single_value_method = levy_stable_gen._pdf_single_value_cf_integrate

        fft_min_points_threshold = getattr(self, 'pdf_fft_min_points_threshold', None)
        fft_grid_spacing = getattr(self, 'pdf_fft_grid_spacing', 0.001)
        fft_n_points_two_power = getattr(self, 'pdf_fft_n_points_two_power', None)

        # group data in unique arrays of alpha, beta pairs
        uniq_param_pairs = np.vstack(list({tuple(row) for row in
                                           data_in[:, 1:]}))
        for pair in uniq_param_pairs:
            data_mask = np.all(data_in[:,1:] == pair, axis=-1)
            data_subset = data_in[data_mask]
            if fft_min_points_threshold is None or len(data_subset) < fft_min_points_threshold:
                data_out[data_mask] = np.array([pdf_single_value_method(_x, _alpha, _beta)
                            for _x, _alpha, _beta in data_subset]).reshape(len(data_subset), 1)
            else:
                warnings.warn('Density calculations experimental for FFT method.' +
                              ' Use combination of zolatarev and quadrature methods instead.', RuntimeWarning)
                _alpha, _beta = pair
                _x = data_subset[:,(0,)]

                # need enough points to "cover" _x for interpolation
                h = fft_grid_spacing
                q = np.ceil(np.log(2*np.max(np.abs(_x))/h)/np.log(2)) + 2 if fft_n_points_two_power is None else int(fft_n_points_two_power)

                density_x, density = levy_stable_gen._pdf_from_cf_with_fft(lambda t: levy_stable_gen._cf(t, _alpha, _beta), h=h, q=q)
                f = interpolate.interp1d(density_x, np.real(density))
                data_out[data_mask] = f(_x)

        return data_out.T[0]

    def _cdf(self, x, alpha, beta):

        x = np.asarray(x).reshape(1, -1)[0,:]

        x, alpha, beta = np.broadcast_arrays(x, alpha, beta)

        data_in = np.dstack((x, alpha, beta))[0]
        data_out = np.empty(shape=(len(data_in),1))

        fft_min_points_threshold = getattr(self, 'pdf_fft_min_points_threshold', None)
        fft_grid_spacing = getattr(self, 'pdf_fft_grid_spacing', 0.001)
        fft_n_points_two_power = getattr(self, 'pdf_fft_n_points_two_power', None)

        # group data in unique arrays of alpha, beta pairs
        uniq_param_pairs = np.vstack(
            list({tuple(row) for row in data_in[:,1:]}))
        for pair in uniq_param_pairs:
            data_mask = np.all(data_in[:,1:] == pair, axis=-1)
            data_subset = data_in[data_mask]
            if fft_min_points_threshold is None or len(data_subset) < fft_min_points_threshold:
                data_out[data_mask] = np.array([levy_stable._cdf_single_value_zolotarev(_x, _alpha, _beta)
                            for _x, _alpha, _beta in data_subset]).reshape(len(data_subset), 1)
            else:
                warnings.warn("FFT method is considered experimental for "
                              "cumulative distribution function "
                              "evaluations. Use Zolotarev's method instead.",
                              RuntimeWarning)
                _alpha, _beta = pair
                _x = data_subset[:,(0,)]

                # need enough points to "cover" _x for interpolation
                h = fft_grid_spacing
                q = 16 if fft_n_points_two_power is None else int(fft_n_points_two_power)

                density_x, density = levy_stable_gen._pdf_from_cf_with_fft(lambda t: levy_stable_gen._cf(t, _alpha, _beta), h=h, q=q)
                f = interpolate.InterpolatedUnivariateSpline(density_x, np.real(density))
                data_out[data_mask] = np.array([f.integral(self.a, x_1) for x_1 in _x]).reshape(data_out[data_mask].shape)

        return data_out.T[0]

    def _fitstart(self, data):
        # We follow McCullock 1986 method - Simple Consistent Estimators
        # of Stable Distribution Parameters

        # Table III and IV
        nu_alpha_range = [2.439, 2.5, 2.6, 2.7, 2.8, 3, 3.2, 3.5, 4, 5, 6, 8, 10, 15, 25]
        nu_beta_range = [0, 0.1, 0.2, 0.3, 0.5, 0.7, 1]

        # table III - alpha = psi_1(nu_alpha, nu_beta)
        alpha_table = [
            [2.000, 2.000, 2.000, 2.000, 2.000, 2.000, 2.000],
            [1.916, 1.924, 1.924, 1.924, 1.924, 1.924, 1.924],
            [1.808, 1.813, 1.829, 1.829, 1.829, 1.829, 1.829],
            [1.729, 1.730, 1.737, 1.745, 1.745, 1.745, 1.745],
            [1.664, 1.663, 1.663, 1.668, 1.676, 1.676, 1.676],
            [1.563, 1.560, 1.553, 1.548, 1.547, 1.547, 1.547],
            [1.484, 1.480, 1.471, 1.460, 1.448, 1.438, 1.438],
            [1.391, 1.386, 1.378, 1.364, 1.337, 1.318, 1.318],
            [1.279, 1.273, 1.266, 1.250, 1.210, 1.184, 1.150],
            [1.128, 1.121, 1.114, 1.101, 1.067, 1.027, 0.973],
            [1.029, 1.021, 1.014, 1.004, 0.974, 0.935, 0.874],
            [0.896, 0.892, 0.884, 0.883, 0.855, 0.823, 0.769],
            [0.818, 0.812, 0.806, 0.801, 0.780, 0.756, 0.691],
            [0.698, 0.695, 0.692, 0.689, 0.676, 0.656, 0.597],
            [0.593, 0.590, 0.588, 0.586, 0.579, 0.563, 0.513]]

        # table IV - beta = psi_2(nu_alpha, nu_beta)
        beta_table = [
            [0, 2.160, 1.000, 1.000, 1.000, 1.000, 1.000],
            [0, 1.592, 3.390, 1.000, 1.000, 1.000, 1.000],
            [0, 0.759, 1.800, 1.000, 1.000, 1.000, 1.000],
            [0, 0.482, 1.048, 1.694, 1.000, 1.000, 1.000],
            [0, 0.360, 0.760, 1.232, 2.229, 1.000, 1.000],
            [0, 0.253, 0.518, 0.823, 1.575, 1.000, 1.000],
            [0, 0.203, 0.410, 0.632, 1.244, 1.906, 1.000],
            [0, 0.165, 0.332, 0.499, 0.943, 1.560, 1.000],
            [0, 0.136, 0.271, 0.404, 0.689, 1.230, 2.195],
            [0, 0.109, 0.216, 0.323, 0.539, 0.827, 1.917],
            [0, 0.096, 0.190, 0.284, 0.472, 0.693, 1.759],
            [0, 0.082, 0.163, 0.243, 0.412, 0.601, 1.596],
            [0, 0.074, 0.147, 0.220, 0.377, 0.546, 1.482],
            [0, 0.064, 0.128, 0.191, 0.330, 0.478, 1.362],
            [0, 0.056, 0.112, 0.167, 0.285, 0.428, 1.274]]

        # Table V and VII
        alpha_range = [2, 1.9, 1.8, 1.7, 1.6, 1.5, 1.4, 1.3, 1.2, 1.1, 1, 0.9, 0.8, 0.7, 0.6, 0.5]
        beta_range = [0, 0.25, 0.5, 0.75, 1]

        # Table V - nu_c = psi_3(alpha, beta)
        nu_c_table = [
            [1.908, 1.908, 1.908, 1.908, 1.908],
            [1.914, 1.915, 1.916, 1.918, 1.921],
            [1.921, 1.922, 1.927, 1.936, 1.947],
            [1.927, 1.930, 1.943, 1.961, 1.987],
            [1.933, 1.940, 1.962, 1.997, 2.043],
            [1.939, 1.952, 1.988, 2.045, 2.116],
            [1.946, 1.967, 2.022, 2.106, 2.211],
            [1.955, 1.984, 2.067, 2.188, 2.333],
            [1.965, 2.007, 2.125, 2.294, 2.491],
            [1.980, 2.040, 2.205, 2.435, 2.696],
            [2.000, 2.085, 2.311, 2.624, 2.973],
            [2.040, 2.149, 2.461, 2.886, 3.356],
            [2.098, 2.244, 2.676, 3.265, 3.912],
            [2.189, 2.392, 3.004, 3.844, 4.775],
            [2.337, 2.634, 3.542, 4.808, 6.247],
            [2.588, 3.073, 4.534, 6.636, 9.144]]

        # Table VII - nu_zeta = psi_5(alpha, beta)
        nu_zeta_table = [
            [0, 0.000, 0.000, 0.000, 0.000],
            [0, -0.017, -0.032, -0.049, -0.064],
            [0, -0.030, -0.061, -0.092, -0.123],
            [0, -0.043, -0.088, -0.132, -0.179],
            [0, -0.056, -0.111, -0.170, -0.232],
            [0, -0.066, -0.134, -0.206, -0.283],
            [0, -0.075, -0.154, -0.241, -0.335],
            [0, -0.084, -0.173, -0.276, -0.390],
            [0, -0.090, -0.192, -0.310, -0.447],
            [0, -0.095, -0.208, -0.346, -0.508],
            [0, -0.098, -0.223, -0.380, -0.576],
            [0, -0.099, -0.237, -0.424, -0.652],
            [0, -0.096, -0.250, -0.469, -0.742],
            [0, -0.089, -0.262, -0.520, -0.853],
            [0, -0.078, -0.272, -0.581, -0.997],
            [0, -0.061, -0.279, -0.659, -1.198]]

        psi_1 = interpolate.interp2d(nu_beta_range, nu_alpha_range, alpha_table, kind='linear')
        psi_2 = interpolate.interp2d(nu_beta_range, nu_alpha_range, beta_table, kind='linear')
        psi_2_1 = lambda nu_beta, nu_alpha: psi_2(nu_beta, nu_alpha) if nu_beta > 0 else -psi_2(-nu_beta, nu_alpha)

        phi_3 = interpolate.interp2d(beta_range, alpha_range, nu_c_table, kind='linear')
        phi_3_1 = lambda beta, alpha: phi_3(beta, alpha) if beta > 0 else phi_3(-beta, alpha)
        phi_5 = interpolate.interp2d(beta_range, alpha_range, nu_zeta_table, kind='linear')
        phi_5_1 = lambda beta, alpha: phi_5(beta, alpha) if beta > 0 else -phi_5(-beta, alpha)

        # quantiles
        p05 = np.percentile(data, 5)
        p50 = np.percentile(data, 50)
        p95 = np.percentile(data, 95)
        p25 = np.percentile(data, 25)
        p75 = np.percentile(data, 75)

        nu_alpha = (p95 - p05)/(p75 - p25)
        nu_beta = (p95 + p05 - 2*p50)/(p95 - p05)

        if nu_alpha >= 2.439:
            alpha = np.clip(psi_1(nu_beta, nu_alpha)[0], np.finfo(float).eps, 2.)
            beta = np.clip(psi_2_1(nu_beta, nu_alpha)[0], -1., 1.)
        else:
            alpha = 2.0
            beta = np.sign(nu_beta)
        c = (p75 - p25) / phi_3_1(beta, alpha)[0]
        zeta = p50 + c*phi_5_1(beta, alpha)[0]
        delta = np.clip(zeta-beta*c*np.tan(np.pi*alpha/2.) if alpha == 1. else zeta, np.finfo(float).eps, np.inf)

        return (alpha, beta, delta, c)

    def _stats(self, alpha, beta):
        mu = 0 if alpha > 1 else np.nan
        mu2 = 2 if alpha == 2 else np.inf
        g1 = 0. if alpha == 2. else np.NaN
        g2 = 0. if alpha == 2. else np.NaN
        return mu, mu2, g1, g2


levy_stable = levy_stable_gen(name='levy_stable')


class logistic_gen(rv_continuous):
    r"""A logistic (or Sech-squared) continuous random variable.

    %(before_notes)s

    Notes
    -----
    The probability density function for `logistic` is:

    .. math::

        f(x) = \frac{\exp(-x)}
                    {(1+\exp(-x))^2}

    `logistic` is a special case of `genlogistic` with ``c=1``.

    %(after_notes)s

    %(example)s

    """
    def _rvs(self, size=None, random_state=None):
        return random_state.logistic(size=size)

    def _pdf(self, x):
        # logistic.pdf(x) = exp(-x) / (1+exp(-x))**2
        return np.exp(self._logpdf(x))

    def _logpdf(self, x):
        y = -np.abs(x)
        return y - 2. * sc.log1p(np.exp(y))

    def _cdf(self, x):
        return sc.expit(x)

    def _ppf(self, q):
        return sc.logit(q)

    def _sf(self, x):
        return sc.expit(-x)

    def _isf(self, q):
        return -sc.logit(q)

    def _stats(self):
        return 0, np.pi*np.pi/3.0, 0, 6.0/5.0

    def _entropy(self):
        # https://en.wikipedia.org/wiki/Logistic_distribution
        return 2.0

    def fit(self, data, *args, **kwds):
        data, floc, fscale = _check_fit_input_parameters(self, data,
                                                         args, kwds)

        # if user has provided `floc` or `fscale`, fall back on super fit
        # method. This scenario is not suitable for solving a system of
        # equations
        if floc is not None or fscale is not None:
            return super(logistic_gen, self).fit(data, *args, **kwds)

        # rv_continuous provided guesses
        loc, scale = self._fitstart(data)
        # account for user provided guesses
        loc = kwds.pop('loc', loc)
        scale = kwds.pop('scale', scale)

        # the maximum likelihood estimators `a` and `b` of the location and
        # scale parameters are roots of the two equations described in `func`.
        # Source: Statistical Distributions, 3rd Edition. Evans, Hastings, and
        # Peacock (2000), Page 130
        def func(params, data):
            a, b = params
            n = len(data)
            c = (data - a) / b
            x1 = np.sum(sc.expit(c)) - n/2
            x2 = np.sum(c*np.tanh(c/2)) - n
            return x1, x2

        return tuple(optimize.root(func, (loc, scale), args=(data,)).x)


logistic = logistic_gen(name='logistic')


class loggamma_gen(rv_continuous):
    r"""A log gamma continuous random variable.

    %(before_notes)s

    Notes
    -----
    The probability density function for `loggamma` is:

    .. math::

        f(x, c) = \frac{\exp(c x - \exp(x))}
                       {\Gamma(c)}

    for all :math:`x, c > 0`. Here, :math:`\Gamma` is the
    gamma function (`scipy.special.gamma`).

    `loggamma` takes ``c`` as a shape parameter for :math:`c`.

    %(after_notes)s

    %(example)s

    """
    def _rvs(self, c, size=None, random_state=None):
        return np.log(random_state.gamma(c, size=size))

    def _pdf(self, x, c):
        # loggamma.pdf(x, c) = exp(c*x-exp(x)) / gamma(c)
        return np.exp(c*x-np.exp(x)-sc.gammaln(c))

    def _cdf(self, x, c):
        return sc.gammainc(c, np.exp(x))

    def _ppf(self, q, c):
        return np.log(sc.gammaincinv(c, q))

    def _stats(self, c):
        # See, for example, "A Statistical Study of Log-Gamma Distribution", by
        # Ping Shing Chan (thesis, McMaster University, 1993).
        mean = sc.digamma(c)
        var = sc.polygamma(1, c)
        skewness = sc.polygamma(2, c) / np.power(var, 1.5)
        excess_kurtosis = sc.polygamma(3, c) / (var*var)
        return mean, var, skewness, excess_kurtosis


loggamma = loggamma_gen(name='loggamma')


class loglaplace_gen(rv_continuous):
    r"""A log-Laplace continuous random variable.

    %(before_notes)s

    Notes
    -----
    The probability density function for `loglaplace` is:

    .. math::

        f(x, c) = \begin{cases}\frac{c}{2} x^{ c-1}  &\text{for } 0 < x < 1\\
                               \frac{c}{2} x^{-c-1}  &\text{for } x \ge 1
                  \end{cases}

    for :math:`c > 0`.

    `loglaplace` takes ``c`` as a shape parameter for :math:`c`.

    %(after_notes)s

    References
    ----------
    T.J. Kozubowski and K. Podgorski, "A log-Laplace growth rate model",
    The Mathematical Scientist, vol. 28, pp. 49-60, 2003.

    %(example)s

    """
    def _pdf(self, x, c):
        # loglaplace.pdf(x, c) = c / 2 * x**(c-1),   for 0 < x < 1
        #                      = c / 2 * x**(-c-1),  for x >= 1
        cd2 = c/2.0
        c = np.where(x < 1, c, -c)
        return cd2*x**(c-1)

    def _cdf(self, x, c):
        return np.where(x < 1, 0.5*x**c, 1-0.5*x**(-c))

    def _ppf(self, q, c):
        return np.where(q < 0.5, (2.0*q)**(1.0/c), (2*(1.0-q))**(-1.0/c))

    def _munp(self, n, c):
        return c**2 / (c**2 - n**2)

    def _entropy(self, c):
        return np.log(2.0/c) + 1.0


loglaplace = loglaplace_gen(a=0.0, name='loglaplace')


def _lognorm_logpdf(x, s):
    return _lazywhere(x != 0, (x, s),
                      lambda x, s: -np.log(x)**2 / (2*s**2) - np.log(s*x*np.sqrt(2*np.pi)),
                      -np.inf)


class lognorm_gen(rv_continuous):
    r"""A lognormal continuous random variable.

    %(before_notes)s

    Notes
    -----
    The probability density function for `lognorm` is:

    .. math::

        f(x, s) = \frac{1}{s x \sqrt{2\pi}}
                  \exp\left(-\frac{\log^2(x)}{2s^2}\right)

    for :math:`x > 0`, :math:`s > 0`.

    `lognorm` takes ``s`` as a shape parameter for :math:`s`.

    %(after_notes)s

    A common parametrization for a lognormal random variable ``Y`` is in
    terms of the mean, ``mu``, and standard deviation, ``sigma``, of the
    unique normally distributed random variable ``X`` such that exp(X) = Y.
    This parametrization corresponds to setting ``s = sigma`` and ``scale =
    exp(mu)``.

    %(example)s

    """
    _support_mask = rv_continuous._open_support_mask

    def _rvs(self, s, size=None, random_state=None):
        return np.exp(s * random_state.standard_normal(size))

    def _pdf(self, x, s):
        # lognorm.pdf(x, s) = 1 / (s*x*sqrt(2*pi)) * exp(-1/2*(log(x)/s)**2)
        return np.exp(self._logpdf(x, s))

    def _logpdf(self, x, s):
        return _lognorm_logpdf(x, s)

    def _cdf(self, x, s):
        return _norm_cdf(np.log(x) / s)

    def _logcdf(self, x, s):
        return _norm_logcdf(np.log(x) / s)

    def _ppf(self, q, s):
        return np.exp(s * _norm_ppf(q))

    def _sf(self, x, s):
        return _norm_sf(np.log(x) / s)

    def _logsf(self, x, s):
        return _norm_logsf(np.log(x) / s)

    def _stats(self, s):
        p = np.exp(s*s)
        mu = np.sqrt(p)
        mu2 = p*(p-1)
        g1 = np.sqrt((p-1))*(2+p)
        g2 = np.polyval([1, 2, 3, 0, -6.0], p)
        return mu, mu2, g1, g2

    def _entropy(self, s):
        return 0.5 * (1 + np.log(2*np.pi) + 2 * np.log(s))

    @extend_notes_in_docstring(rv_continuous, notes="""\
        When the location parameter is fixed by using the `floc` argument,
        this function uses explicit formulas for the maximum likelihood
        estimation of the log-normal shape and scale parameters, so the
        `optimizer`, `loc` and `scale` keyword arguments are ignored.\n\n""")
    def fit(self, data, *args, **kwds):
        floc = kwds.get('floc', None)
        if floc is None:
            # loc is not fixed.  Use the default fit method.
            return super(lognorm_gen, self).fit(data, *args, **kwds)

        f0 = (kwds.get('f0', None) or kwds.get('fs', None) or
              kwds.get('fix_s', None))
        fscale = kwds.get('fscale', None)

        if len(args) > 1:
            raise TypeError("Too many input arguments.")
        for name in ['f0', 'fs', 'fix_s', 'floc', 'fscale', 'loc', 'scale',
                     'optimizer']:
            kwds.pop(name, None)
        if kwds:
            raise TypeError("Unknown arguments: %s." % kwds)

        # Special case: loc is fixed.  Use the maximum likelihood formulas
        # instead of the numerical solver.

        if f0 is not None and fscale is not None:
            # This check is for consistency with `rv_continuous.fit`.
            raise ValueError("All parameters fixed. There is nothing to "
                             "optimize.")

        data = np.asarray(data)

        if not np.isfinite(data).all():
            raise RuntimeError("The data contains non-finite values.")

        floc = float(floc)
        if floc != 0:
            # Shifting the data by floc. Don't do the subtraction in-place,
            # because `data` might be a view of the input array.
            data = data - floc
        if np.any(data <= 0):
            raise FitDataError("lognorm", lower=floc, upper=np.inf)
        lndata = np.log(data)

        # Three cases to handle:
        # * shape and scale both free
        # * shape fixed, scale free
        # * shape free, scale fixed

        if fscale is None:
            # scale is free.
            scale = np.exp(lndata.mean())
            if f0 is None:
                # shape is free.
                shape = lndata.std()
            else:
                # shape is fixed.
                shape = float(f0)
        else:
            # scale is fixed, shape is free
            scale = float(fscale)
            shape = np.sqrt(((lndata - np.log(scale))**2).mean())

        return shape, floc, scale


lognorm = lognorm_gen(a=0.0, name='lognorm')


class gilbrat_gen(rv_continuous):
    r"""A Gilbrat continuous random variable.

    %(before_notes)s

    Notes
    -----
    The probability density function for `gilbrat` is:

    .. math::

        f(x) = \frac{1}{x \sqrt{2\pi}} \exp(-\frac{1}{2} (\log(x))^2)

    `gilbrat` is a special case of `lognorm` with ``s=1``.

    %(after_notes)s

    %(example)s

    """
    _support_mask = rv_continuous._open_support_mask

    def _rvs(self, size=None, random_state=None):
        return np.exp(random_state.standard_normal(size))

    def _pdf(self, x):
        # gilbrat.pdf(x) = 1/(x*sqrt(2*pi)) * exp(-1/2*(log(x))**2)
        return np.exp(self._logpdf(x))

    def _logpdf(self, x):
        return _lognorm_logpdf(x, 1.0)

    def _cdf(self, x):
        return _norm_cdf(np.log(x))

    def _ppf(self, q):
        return np.exp(_norm_ppf(q))

    def _stats(self):
        p = np.e
        mu = np.sqrt(p)
        mu2 = p * (p - 1)
        g1 = np.sqrt((p - 1)) * (2 + p)
        g2 = np.polyval([1, 2, 3, 0, -6.0], p)
        return mu, mu2, g1, g2

    def _entropy(self):
        return 0.5 * np.log(2 * np.pi) + 0.5


gilbrat = gilbrat_gen(a=0.0, name='gilbrat')


class maxwell_gen(rv_continuous):
    r"""A Maxwell continuous random variable.

    %(before_notes)s

    Notes
    -----
    A special case of a `chi` distribution,  with ``df=3``, ``loc=0.0``,
    and given ``scale = a``, where ``a`` is the parameter used in the
    Mathworld description [1]_.

    The probability density function for `maxwell` is:

    .. math::

        f(x) = \sqrt{2/\pi}x^2 \exp(-x^2/2)

    for :math:`x >= 0`.

    %(after_notes)s

    References
    ----------
    .. [1] http://mathworld.wolfram.com/MaxwellDistribution.html

    %(example)s
    """
    def _rvs(self, size=None, random_state=None):
        return chi.rvs(3.0, size=size, random_state=random_state)

    def _pdf(self, x):
        # maxwell.pdf(x) = sqrt(2/pi)x**2 * exp(-x**2/2)
        return _SQRT_2_OVER_PI*x*x*np.exp(-x*x/2.0)

    def _logpdf(self, x):
        return _LOG_SQRT_2_OVER_PI + 2*np.log(x) - 0.5*x*x

    def _cdf(self, x):
        return sc.gammainc(1.5, x*x/2.0)

    def _ppf(self, q):
        return np.sqrt(2*sc.gammaincinv(1.5, q))

    def _stats(self):
        val = 3*np.pi-8
        return (2*np.sqrt(2.0/np.pi),
                3-8/np.pi,
                np.sqrt(2)*(32-10*np.pi)/val**1.5,
                (-12*np.pi*np.pi + 160*np.pi - 384) / val**2.0)

    def _entropy(self):
        return _EULER + 0.5*np.log(2*np.pi)-0.5


maxwell = maxwell_gen(a=0.0, name='maxwell')


class mielke_gen(rv_continuous):
    r"""A Mielke Beta-Kappa / Dagum continuous random variable.

    %(before_notes)s

    Notes
    -----
    The probability density function for `mielke` is:

    .. math::

        f(x, k, s) = \frac{k x^{k-1}}{(1+x^s)^{1+k/s}}

    for :math:`x > 0` and :math:`k, s > 0`. The distribution is sometimes
    called Dagum distribution ([2]_). It was already defined in [3]_, called
    a Burr Type III distribution (`burr` with parameters ``c=s`` and
    ``d=k/s``).

    `mielke` takes ``k`` and ``s`` as shape parameters.

    %(after_notes)s

    References
    ----------
    .. [1] Mielke, P.W., 1973 "Another Family of Distributions for Describing
           and Analyzing Precipitation Data." J. Appl. Meteor., 12, 275-280
    .. [2] Dagum, C., 1977 "A new model for personal income distribution."
           Economie Appliquee, 33, 327-367.
    .. [3] Burr, I. W. "Cumulative frequency functions", Annals of
           Mathematical Statistics, 13(2), pp 215-232 (1942).

    %(example)s

    """
    def _argcheck(self, k, s):
        return (k > 0) & (s > 0)

    def _pdf(self, x, k, s):
        return k*x**(k-1.0) / (1.0+x**s)**(1.0+k*1.0/s)

    def _logpdf(self, x, k, s):
        return np.log(k) + np.log(x)*(k-1.0) - np.log1p(x**s)*(1.0+k*1.0/s)

    def _cdf(self, x, k, s):
        return x**k / (1.0+x**s)**(k*1.0/s)

    def _ppf(self, q, k, s):
        qsk = pow(q, s*1.0/k)
        return pow(qsk/(1.0-qsk), 1.0/s)

    def _munp(self, n, k, s):
        def nth_moment(n, k, s):
            # n-th moment is defined for -k < n < s
            return sc.gamma((k+n)/s)*sc.gamma(1-n/s)/sc.gamma(k/s)

        return _lazywhere(n < s, (n, k, s), nth_moment, np.inf)


mielke = mielke_gen(a=0.0, name='mielke')


class kappa4_gen(rv_continuous):
    r"""Kappa 4 parameter distribution.

    %(before_notes)s

    Notes
    -----
    The probability density function for kappa4 is:

    .. math::

        f(x, h, k) = (1 - k x)^{1/k - 1} (1 - h (1 - k x)^{1/k})^{1/h-1}

    if :math:`h` and :math:`k` are not equal to 0.

    If :math:`h` or :math:`k` are zero then the pdf can be simplified:

    h = 0 and k != 0::

        kappa4.pdf(x, h, k) = (1.0 - k*x)**(1.0/k - 1.0)*
                              exp(-(1.0 - k*x)**(1.0/k))

    h != 0 and k = 0::

        kappa4.pdf(x, h, k) = exp(-x)*(1.0 - h*exp(-x))**(1.0/h - 1.0)

    h = 0 and k = 0::

        kappa4.pdf(x, h, k) = exp(-x)*exp(-exp(-x))

    kappa4 takes :math:`h` and :math:`k` as shape parameters.

    The kappa4 distribution returns other distributions when certain
    :math:`h` and :math:`k` values are used.

    +------+-------------+----------------+------------------+
    | h    | k=0.0       | k=1.0          | -inf<=k<=inf     |
    +======+=============+================+==================+
    | -1.0 | Logistic    |                | Generalized      |
    |      |             |                | Logistic(1)      |
    |      |             |                |                  |
    |      | logistic(x) |                |                  |
    +------+-------------+----------------+------------------+
    |  0.0 | Gumbel      | Reverse        | Generalized      |
    |      |             | Exponential(2) | Extreme Value    |
    |      |             |                |                  |
    |      | gumbel_r(x) |                | genextreme(x, k) |
    +------+-------------+----------------+------------------+
    |  1.0 | Exponential | Uniform        | Generalized      |
    |      |             |                | Pareto           |
    |      |             |                |                  |
    |      | expon(x)    | uniform(x)     | genpareto(x, -k) |
    +------+-------------+----------------+------------------+

    (1) There are at least five generalized logistic distributions.
        Four are described here:
        https://en.wikipedia.org/wiki/Generalized_logistic_distribution
        The "fifth" one is the one kappa4 should match which currently
        isn't implemented in scipy:
        https://en.wikipedia.org/wiki/Talk:Generalized_logistic_distribution
        https://www.mathwave.com/help/easyfit/html/analyses/distributions/gen_logistic.html
    (2) This distribution is currently not in scipy.

    References
    ----------
    J.C. Finney, "Optimization of a Skewed Logistic Distribution With Respect
    to the Kolmogorov-Smirnov Test", A Dissertation Submitted to the Graduate
    Faculty of the Louisiana State University and Agricultural and Mechanical
    College, (August, 2004),
    https://digitalcommons.lsu.edu/gradschool_dissertations/3672

    J.R.M. Hosking, "The four-parameter kappa distribution". IBM J. Res.
    Develop. 38 (3), 25 1-258 (1994).

    B. Kumphon, A. Kaew-Man, P. Seenoi, "A Rainfall Distribution for the Lampao
    Site in the Chi River Basin, Thailand", Journal of Water Resource and
    Protection, vol. 4, 866-869, (2012).
    :doi:`10.4236/jwarp.2012.410101`

    C. Winchester, "On Estimation of the Four-Parameter Kappa Distribution", A
    Thesis Submitted to Dalhousie University, Halifax, Nova Scotia, (March
    2000).
    http://www.nlc-bnc.ca/obj/s4/f2/dsk2/ftp01/MQ57336.pdf

    %(after_notes)s

    %(example)s

    """
    def _argcheck(self, h, k):
        return h == h

    def _get_support(self, h, k):
        condlist = [np.logical_and(h > 0, k > 0),
                    np.logical_and(h > 0, k == 0),
                    np.logical_and(h > 0, k < 0),
                    np.logical_and(h <= 0, k > 0),
                    np.logical_and(h <= 0, k == 0),
                    np.logical_and(h <= 0, k < 0)]

        def f0(h, k):
            return (1.0 - float_power(h, -k))/k

        def f1(h, k):
            return np.log(h)

        def f3(h, k):
            a = np.empty(np.shape(h))
            a[:] = -np.inf
            return a

        def f5(h, k):
            return 1.0/k

        _a = _lazyselect(condlist,
                             [f0, f1, f0, f3, f3, f5],
                             [h, k],
                             default=np.nan)

        def f0(h, k):
            return 1.0/k

        def f1(h, k):
            a = np.empty(np.shape(h))
            a[:] = np.inf
            return a

        _b = _lazyselect(condlist,
                             [f0, f1, f1, f0, f1, f1],
                             [h, k],
                             default=np.nan)
        return _a, _b

    def _pdf(self, x, h, k):
        # kappa4.pdf(x, h, k) = (1.0 - k*x)**(1.0/k - 1.0)*
        #                       (1.0 - h*(1.0 - k*x)**(1.0/k))**(1.0/h-1)
        return np.exp(self._logpdf(x, h, k))

    def _logpdf(self, x, h, k):
        condlist = [np.logical_and(h != 0, k != 0),
                    np.logical_and(h == 0, k != 0),
                    np.logical_and(h != 0, k == 0),
                    np.logical_and(h == 0, k == 0)]

        def f0(x, h, k):
            '''pdf = (1.0 - k*x)**(1.0/k - 1.0)*(
                      1.0 - h*(1.0 - k*x)**(1.0/k))**(1.0/h-1.0)
               logpdf = ...
            '''
            return (sc.xlog1py(1.0/k - 1.0, -k*x) +
                    sc.xlog1py(1.0/h - 1.0, -h*(1.0 - k*x)**(1.0/k)))

        def f1(x, h, k):
            '''pdf = (1.0 - k*x)**(1.0/k - 1.0)*np.exp(-(
                      1.0 - k*x)**(1.0/k))
               logpdf = ...
            '''
            return sc.xlog1py(1.0/k - 1.0, -k*x) - (1.0 - k*x)**(1.0/k)

        def f2(x, h, k):
            '''pdf = np.exp(-x)*(1.0 - h*np.exp(-x))**(1.0/h - 1.0)
               logpdf = ...
            '''
            return -x + sc.xlog1py(1.0/h - 1.0, -h*np.exp(-x))

        def f3(x, h, k):
            '''pdf = np.exp(-x-np.exp(-x))
               logpdf = ...
            '''
            return -x - np.exp(-x)

        return _lazyselect(condlist,
                           [f0, f1, f2, f3],
                           [x, h, k],
                           default=np.nan)

    def _cdf(self, x, h, k):
        return np.exp(self._logcdf(x, h, k))

    def _logcdf(self, x, h, k):
        condlist = [np.logical_and(h != 0, k != 0),
                    np.logical_and(h == 0, k != 0),
                    np.logical_and(h != 0, k == 0),
                    np.logical_and(h == 0, k == 0)]

        def f0(x, h, k):
            '''cdf = (1.0 - h*(1.0 - k*x)**(1.0/k))**(1.0/h)
               logcdf = ...
            '''
            return (1.0/h)*sc.log1p(-h*(1.0 - k*x)**(1.0/k))

        def f1(x, h, k):
            '''cdf = np.exp(-(1.0 - k*x)**(1.0/k))
               logcdf = ...
            '''
            return -(1.0 - k*x)**(1.0/k)

        def f2(x, h, k):
            '''cdf = (1.0 - h*np.exp(-x))**(1.0/h)
               logcdf = ...
            '''
            return (1.0/h)*sc.log1p(-h*np.exp(-x))

        def f3(x, h, k):
            '''cdf = np.exp(-np.exp(-x))
               logcdf = ...
            '''
            return -np.exp(-x)

        return _lazyselect(condlist,
                           [f0, f1, f2, f3],
                           [x, h, k],
                           default=np.nan)

    def _ppf(self, q, h, k):
        condlist = [np.logical_and(h != 0, k != 0),
                    np.logical_and(h == 0, k != 0),
                    np.logical_and(h != 0, k == 0),
                    np.logical_and(h == 0, k == 0)]

        def f0(q, h, k):
            return 1.0/k*(1.0 - ((1.0 - (q**h))/h)**k)

        def f1(q, h, k):
            return 1.0/k*(1.0 - (-np.log(q))**k)

        def f2(q, h, k):
            '''ppf = -np.log((1.0 - (q**h))/h)
            '''
            return -sc.log1p(-(q**h)) + np.log(h)

        def f3(q, h, k):
            return -np.log(-np.log(q))

        return _lazyselect(condlist,
                           [f0, f1, f2, f3],
                           [q, h, k],
                           default=np.nan)

    def _stats(self, h, k):
        if h >= 0 and k >= 0:
            maxr = 5
        elif h < 0 and k >= 0:
            maxr = int(-1.0/h*k)
        elif k < 0:
            maxr = int(-1.0/k)
        else:
            maxr = 5

        outputs = [None if r < maxr else np.nan for r in range(1, 5)]
        return outputs[:]


kappa4 = kappa4_gen(name='kappa4')


class kappa3_gen(rv_continuous):
    r"""Kappa 3 parameter distribution.

    %(before_notes)s

    Notes
    -----
    The probability density function for `kappa3` is:

    .. math::

        f(x, a) = a (a + x^a)^{-(a + 1)/a}

    for :math:`x > 0` and :math:`a > 0`.

    `kappa3` takes ``a`` as a shape parameter for :math:`a`.

    References
    ----------
    P.W. Mielke and E.S. Johnson, "Three-Parameter Kappa Distribution Maximum
    Likelihood and Likelihood Ratio Tests", Methods in Weather Research,
    701-707, (September, 1973),
    :doi:`10.1175/1520-0493(1973)101<0701:TKDMLE>2.3.CO;2`

    B. Kumphon, "Maximum Entropy and Maximum Likelihood Estimation for the
    Three-Parameter Kappa Distribution", Open Journal of Statistics, vol 2,
    415-419 (2012), :doi:`10.4236/ojs.2012.24050`

    %(after_notes)s

    %(example)s

    """
    def _argcheck(self, a):
        return a > 0

    def _pdf(self, x, a):
        # kappa3.pdf(x, a) = a*(a + x**a)**(-(a + 1)/a),     for x > 0
        return a*(a + x**a)**(-1.0/a-1)

    def _cdf(self, x, a):
        return x*(a + x**a)**(-1.0/a)

    def _ppf(self, q, a):
        return (a/(q**-a - 1.0))**(1.0/a)

    def _stats(self, a):
        outputs = [None if i < a else np.nan for i in range(1, 5)]
        return outputs[:]


kappa3 = kappa3_gen(a=0.0, name='kappa3')

class moyal_gen(rv_continuous):
    r"""A Moyal continuous random variable.

    %(before_notes)s

    Notes
    -----
    The probability density function for `moyal` is:

    .. math::

        f(x) = \exp(-(x + \exp(-x))/2) / \sqrt{2\pi}

    for a real number :math:`x`.

    %(after_notes)s

    This distribution has utility in high-energy physics and radiation
    detection. It describes the energy loss of a charged relativistic
    particle due to ionization of the medium [1]_. It also provides an
    approximation for the Landau distribution. For an in depth description
    see [2]_. For additional description, see [3]_.

    References
    ----------
    .. [1] J.E. Moyal, "XXX. Theory of ionization fluctuations",
           The London, Edinburgh, and Dublin Philosophical Magazine
           and Journal of Science, vol 46, 263-280, (1955).
           :doi:`10.1080/14786440308521076` (gated)
    .. [2] G. Cordeiro et al., "The beta Moyal: a useful skew distribution",
           International Journal of Research and Reviews in Applied Sciences,
           vol 10, 171-192, (2012).
           http://www.arpapress.com/Volumes/Vol10Issue2/IJRRAS_10_2_02.pdf
    .. [3] C. Walck, "Handbook on Statistical Distributions for
           Experimentalists; International Report SUF-PFY/96-01", Chapter 26,
           University of Stockholm: Stockholm, Sweden, (2007).
           http://www.stat.rice.edu/~dobelman/textfiles/DistributionsHandbook.pdf

    .. versionadded:: 1.1.0

    %(example)s

    """
    def _rvs(self, size=None, random_state=None):
        u1 = gamma.rvs(a = 0.5, scale = 2, size=size, random_state=random_state)
        return -np.log(u1)

    def _pdf(self, x):
        return np.exp(-0.5 * (x + np.exp(-x))) / np.sqrt(2*np.pi)

    def _cdf(self, x):
        return sc.erfc(np.exp(-0.5 * x) / np.sqrt(2))

    def _sf(self, x):
        return sc.erf(np.exp(-0.5 * x) / np.sqrt(2))

    def _ppf(self, x):
        return -np.log(2 * sc.erfcinv(x)**2)

    def _stats(self):
        mu = np.log(2) + np.euler_gamma
        mu2 = np.pi**2 / 2
        g1 = 28 * np.sqrt(2) * sc.zeta(3) / np.pi**3
        g2 = 4.
        return mu, mu2, g1, g2

    def _munp(self, n):
        if n == 1.0:
            return np.log(2) + np.euler_gamma
        elif n == 2.0:
            return np.pi**2 / 2 + (np.log(2) + np.euler_gamma)**2
        elif n == 3.0:
            tmp1 = 1.5 * np.pi**2 * (np.log(2)+np.euler_gamma)
            tmp2 = (np.log(2)+np.euler_gamma)**3
            tmp3 = 14 * sc.zeta(3)
            return tmp1 + tmp2 + tmp3
        elif n == 4.0:
            tmp1 = 4 * 14 * sc.zeta(3) * (np.log(2) + np.euler_gamma)
            tmp2 = 3 * np.pi**2 * (np.log(2) + np.euler_gamma)**2
            tmp3 = (np.log(2) + np.euler_gamma)**4
            tmp4 = 7 * np.pi**4 / 4
            return tmp1 + tmp2 + tmp3 + tmp4
        else:
            # return generic for higher moments
            # return rv_continuous._mom1_sc(self, n, b)
            return self._mom1_sc(n)


moyal = moyal_gen(name="moyal")


class nakagami_gen(rv_continuous):
    r"""A Nakagami continuous random variable.

    %(before_notes)s

    Notes
    -----
    The probability density function for `nakagami` is:

    .. math::

        f(x, \nu) = \frac{2 \nu^\nu}{\Gamma(\nu)} x^{2\nu-1} \exp(-\nu x^2)

    for :math:`x >= 0`, :math:`\nu > 0`.

    `nakagami` takes ``nu`` as a shape parameter for :math:`\nu`.

    %(after_notes)s

    %(example)s

    """
    def _pdf(self, x, nu):
        return np.exp(self._logpdf(x, nu))

    def _logpdf(self, x, nu):
        # nakagami.pdf(x, nu) = 2 * nu**nu / gamma(nu) *
        #                       x**(2*nu-1) * exp(-nu*x**2)
        return (np.log(2) + sc.xlogy(nu, nu) - sc.gammaln(nu) +
                sc.xlogy(2*nu - 1, x) - nu*x**2)

    def _cdf(self, x, nu):
        return sc.gammainc(nu, nu*x*x)

    def _ppf(self, q, nu):
        return np.sqrt(1.0/nu*sc.gammaincinv(nu, q))

    def _sf(self, x, nu):
        return sc.gammaincc(nu, nu*x*x)

    def _isf(self, p, nu):
        return np.sqrt(1/nu * sc.gammainccinv(nu, p))

    def _stats(self, nu):
        mu = sc.gamma(nu+0.5)/sc.gamma(nu)/np.sqrt(nu)
        mu2 = 1.0-mu*mu
        g1 = mu * (1 - 4*nu*mu2) / 2.0 / nu / np.power(mu2, 1.5)
        g2 = -6*mu**4*nu + (8*nu-2)*mu**2-2*nu + 1
        g2 /= nu*mu2**2.0
        return mu, mu2, g1, g2


nakagami = nakagami_gen(a=0.0, name="nakagami")


class ncx2_gen(rv_continuous):
    r"""A non-central chi-squared continuous random variable.

    %(before_notes)s

    Notes
    -----
    The probability density function for `ncx2` is:

    .. math::

        f(x, k, \lambda) = \frac{1}{2} \exp(-(\lambda+x)/2)
            (x/\lambda)^{(k-2)/4}  I_{(k-2)/2}(\sqrt{\lambda x})

    for :math:`x >= 0` and :math:`k, \lambda > 0`. :math:`k` specifies the
    degrees of freedom (denoted ``df`` in the implementation) and
    :math:`\lambda` is the non-centrality parameter (denoted ``nc`` in the
    implementation). :math:`I_\nu` denotes the modified Bessel function of
    first order of degree :math:`\nu` (`scipy.special.iv`).

    `ncx2` takes ``df`` and ``nc`` as shape parameters.

    %(after_notes)s

    %(example)s

    """
    def _argcheck(self, df, nc):
        return (df > 0) & (nc >= 0)

    def _rvs(self, df, nc, size=None, random_state=None):
        return random_state.noncentral_chisquare(df, nc, size)

    def _logpdf(self, x, df, nc):
        cond = np.ones_like(x, dtype=bool) & (nc != 0)
        return _lazywhere(cond, (x, df, nc), f=_ncx2_log_pdf, f2=chi2.logpdf)

    def _pdf(self, x, df, nc):
        # ncx2.pdf(x, df, nc) = exp(-(nc+x)/2) * 1/2 * (x/nc)**((df-2)/4)
        #                       * I[(df-2)/2](sqrt(nc*x))
        cond = np.ones_like(x, dtype=bool) & (nc != 0)
        return _lazywhere(cond, (x, df, nc), f=_ncx2_pdf, f2=chi2.pdf)

    def _cdf(self, x, df, nc):
        cond = np.ones_like(x, dtype=bool) & (nc != 0)
        return _lazywhere(cond, (x, df, nc), f=_ncx2_cdf, f2=chi2.cdf)

    def _ppf(self, q, df, nc):
        cond = np.ones_like(q, dtype=bool) & (nc != 0)
        return _lazywhere(cond, (q, df, nc), f=sc.chndtrix, f2=chi2.ppf)

    def _stats(self, df, nc):
        val = df + 2.0*nc
        return (df + nc,
                2*val,
                np.sqrt(8)*(val+nc)/val**1.5,
                12.0*(val+2*nc)/val**2.0)


ncx2 = ncx2_gen(a=0.0, name='ncx2')


class ncf_gen(rv_continuous):
    r"""A non-central F distribution continuous random variable.

    %(before_notes)s

    See Also
    --------
    scipy.stats.f : Fisher distribution

    Notes
    -----
    The probability density function for `ncf` is:

    .. math::

        f(x, n_1, n_2, \lambda) =
            \exp\left(\frac{\lambda}{2} +
                      \lambda n_1 \frac{x}{2(n_1 x + n_2)}
                \right)
            n_1^{n_1/2} n_2^{n_2/2} x^{n_1/2 - 1} \\
            (n_2 + n_1 x)^{-(n_1 + n_2)/2}
            \gamma(n_1/2) \gamma(1 + n_2/2) \\
            \frac{L^{\frac{n_1}{2}-1}_{n_2/2}
                \left(-\lambda n_1 \frac{x}{2(n_1 x + n_2)}\right)}
            {B(n_1/2, n_2/2)
                \gamma\left(\frac{n_1 + n_2}{2}\right)}

    for :math:`n_1, n_2 > 0`, :math:`\lambda\geq 0`.  Here :math:`n_1` is the
    degrees of freedom in the numerator, :math:`n_2` the degrees of freedom in
    the denominator, :math:`\lambda` the non-centrality parameter,
    :math:`\gamma` is the logarithm of the Gamma function, :math:`L_n^k` is a
    generalized Laguerre polynomial and :math:`B` is the beta function.

    `ncf` takes ``df1``, ``df2`` and ``nc`` as shape parameters. If ``nc=0``,
    the distribution becomes equivalent to the Fisher distribution.

    %(after_notes)s

    %(example)s

    """
    def _argcheck(self, df1, df2, nc):
        return (df1 > 0) & (df2 > 0) & (nc >= 0)

    def _rvs(self, dfn, dfd, nc, size=None, random_state=None):
        return random_state.noncentral_f(dfn, dfd, nc, size)

    def _pdf_skip(self, x, dfn, dfd, nc):
        # ncf.pdf(x, df1, df2, nc) = exp(nc/2 + nc*df1*x/(2*(df1*x+df2))) *
        #             df1**(df1/2) * df2**(df2/2) * x**(df1/2-1) *
        #             (df2+df1*x)**(-(df1+df2)/2) *
        #             gamma(df1/2)*gamma(1+df2/2) *
        #             L^{v1/2-1}^{v2/2}(-nc*v1*x/(2*(v1*x+v2))) /
        #             (B(v1/2, v2/2) * gamma((v1+v2)/2))
        n1, n2 = dfn, dfd
        term = -nc/2+nc*n1*x/(2*(n2+n1*x)) + sc.gammaln(n1/2.)+sc.gammaln(1+n2/2.)
        term -= sc.gammaln((n1+n2)/2.0)
        Px = np.exp(term)
        Px *= n1**(n1/2) * n2**(n2/2) * x**(n1/2-1)
        Px *= (n2+n1*x)**(-(n1+n2)/2)
        Px *= sc.assoc_laguerre(-nc*n1*x/(2.0*(n2+n1*x)), n2/2, n1/2-1)
        Px /= sc.beta(n1/2, n2/2)
        # This function does not have a return.  Drop it for now, the generic
        # function seems to work OK.

    def _cdf(self, x, dfn, dfd, nc):
        return sc.ncfdtr(dfn, dfd, nc, x)

    def _ppf(self, q, dfn, dfd, nc):
        return sc.ncfdtri(dfn, dfd, nc, q)

    def _munp(self, n, dfn, dfd, nc):
        val = (dfn * 1.0/dfd)**n
        term = sc.gammaln(n+0.5*dfn) + sc.gammaln(0.5*dfd-n) - sc.gammaln(dfd*0.5)
        val *= np.exp(-nc / 2.0+term)
        val *= sc.hyp1f1(n+0.5*dfn, 0.5*dfn, 0.5*nc)
        return val

    def _stats(self, dfn, dfd, nc):
        # Note: the rv_continuous class ensures that dfn > 0 when this function
        # is called, so we don't have  to check for division by zero with dfn
        # in the following.
        mu_num = dfd * (dfn + nc)
        mu_den = dfn * (dfd - 2)
        mu = np.full_like(mu_num, dtype=np.float64, fill_value=np.inf)
        np.true_divide(mu_num, mu_den, where=dfd > 2, out=mu)

        mu2_num = 2*((dfn + nc)**2 + (dfn + 2*nc)*(dfd - 2))*(dfd/dfn)**2
        mu2_den = (dfd - 2)**2 * (dfd - 4)
        mu2 = np.full_like(mu2_num, dtype=np.float64, fill_value=np.inf)
        np.true_divide(mu2_num, mu2_den, where=dfd > 4, out=mu2)

        return mu, mu2, None, None


ncf = ncf_gen(a=0.0, name='ncf')


class t_gen(rv_continuous):
    r"""A Student's t continuous random variable.

    For the noncentral t distribution, see `nct`.

    %(before_notes)s

    See Also
    --------
    nct

    Notes
    -----
    The probability density function for `t` is:

    .. math::

        f(x, \nu) = \frac{\Gamma((\nu+1)/2)}
                        {\sqrt{\pi \nu} \Gamma(\nu/2)}
                    (1+x^2/\nu)^{-(\nu+1)/2}

    where :math:`x` is a real number and the degrees of freedom parameter
    :math:`\nu` (denoted ``df`` in the implementation) satisfies
    :math:`\nu > 0`. :math:`\Gamma` is the gamma function
    (`scipy.special.gamma`).

    %(after_notes)s

    %(example)s

    """
    def _argcheck(self, df):
        return df > 0

    def _rvs(self, df, size=None, random_state=None):
        return random_state.standard_t(df, size=size)

    def _pdf(self, x, df):
        #                                gamma((df+1)/2)
        # t.pdf(x, df) = ---------------------------------------------------
        #                sqrt(pi*df) * gamma(df/2) * (1+x**2/df)**((df+1)/2)
        r = np.asarray(df*1.0)
        Px = np.exp(sc.gammaln((r+1)/2)-sc.gammaln(r/2))
        Px /= np.sqrt(r*np.pi)*(1+(x**2)/r)**((r+1)/2)
        return Px

    def _logpdf(self, x, df):
        r = df*1.0
        lPx = sc.gammaln((r+1)/2)-sc.gammaln(r/2)
        lPx -= 0.5*np.log(r*np.pi) + (r+1)/2*np.log(1+(x**2)/r)
        return lPx

    def _cdf(self, x, df):
        return sc.stdtr(df, x)

    def _sf(self, x, df):
        return sc.stdtr(df, -x)

    def _ppf(self, q, df):
        return sc.stdtrit(df, q)

    def _isf(self, q, df):
        return -sc.stdtrit(df, q)

    def _stats(self, df):
        mu = np.where(df > 1, 0.0, np.inf)
        mu2 = _lazywhere(df > 2, (df,),
                         lambda df: df / (df-2.0),
                         np.inf)
        mu2 = np.where(df <= 1, np.nan, mu2)
        g1 = np.where(df > 3, 0.0, np.nan)
        g2 = _lazywhere(df > 4, (df,),
                        lambda df: 6.0 / (df-4.0),
                        np.inf)
        g2 = np.where(df <= 2, np.nan, g2)
        return mu, mu2, g1, g2

    def _entropy(self, df):
        half = df/2
        half1 = (df + 1)/2
        return (half1*(sc.digamma(half1) - sc.digamma(half))
                + np.log(np.sqrt(df)*sc.beta(half, 0.5)))


t = t_gen(name='t')


class nct_gen(rv_continuous):
    r"""A non-central Student's t continuous random variable.

    %(before_notes)s

    Notes
    -----
    If :math:`Y` is a standard normal random variable and :math:`V` is
    an independent chi-square random variable (`chi2`) with :math:`k` degrees
    of freedom, then

    .. math::

        X = \frac{Y + c}{\sqrt{V/k}}

    has a non-central Student's t distribution on the real line.
    The degrees of freedom parameter :math:`k` (denoted ``df`` in the
    implementation) satisfies :math:`k > 0` and the noncentrality parameter
    :math:`c` (denoted ``nc`` in the implementation) is a real number.

    %(after_notes)s

    %(example)s

    """
    def _argcheck(self, df, nc):
        return (df > 0) & (nc == nc)

    def _rvs(self, df, nc, size=None, random_state=None):
        n = norm.rvs(loc=nc, size=size, random_state=random_state)
        c2 = chi2.rvs(df, size=size, random_state=random_state)
        return n * np.sqrt(df) / np.sqrt(c2)

    def _pdf(self, x, df, nc):
        n = df*1.0
        nc = nc*1.0
        x2 = x*x
        ncx2 = nc*nc*x2
        fac1 = n + x2
        trm1 = n/2.*np.log(n) + sc.gammaln(n+1)
        trm1 -= n*np.log(2)+nc*nc/2.+(n/2.)*np.log(fac1)+sc.gammaln(n/2.)
        Px = np.exp(trm1)
        valF = ncx2 / (2*fac1)
        trm1 = np.sqrt(2)*nc*x*sc.hyp1f1(n/2+1, 1.5, valF)
        trm1 /= np.asarray(fac1*sc.gamma((n+1)/2))
        trm2 = sc.hyp1f1((n+1)/2, 0.5, valF)
        trm2 /= np.asarray(np.sqrt(fac1)*sc.gamma(n/2+1))
        Px *= trm1+trm2
        return Px

    def _cdf(self, x, df, nc):
        return sc.nctdtr(df, nc, x)

    def _ppf(self, q, df, nc):
        return sc.nctdtrit(df, nc, q)

    def _stats(self, df, nc, moments='mv'):
        #
        # See D. Hogben, R.S. Pinkham, and M.B. Wilk,
        # 'The moments of the non-central t-distribution'
        # Biometrika 48, p. 465 (2961).
        # e.g. https://www.jstor.org/stable/2332772 (gated)
        #
        mu, mu2, g1, g2 = None, None, None, None

        gfac = np.exp(sc.betaln(df/2-0.5, 0.5) - sc.gammaln(0.5))
        c11 = np.sqrt(df/2.) * gfac
        c20 = np.where(df > 2., df / (df-2.), np.nan)
        c22 = c20 - c11*c11
        mu = np.where(df > 1, nc*c11, np.nan)
        mu2 = np.where(df > 2, c22*nc*nc + c20, np.nan)
        if 's' in moments:
            c33t = df * (7.-2.*df) / (df-2.) / (df-3.) + 2.*c11*c11
            c31t = 3.*df / (df-2.) / (df-3.)
            mu3 = (c33t*nc*nc + c31t) * c11*nc
            g1 = np.where(df > 3, mu3 / np.power(mu2, 1.5), np.nan)
        # kurtosis
        if 'k' in moments:
            c44 = df*df / (df-2.) / (df-4.)
            c44 -= c11*c11 * 2.*df*(5.-df) / (df-2.) / (df-3.)
            c44 -= 3.*c11**4
            c42 = df / (df-4.) - c11*c11 * (df-1.) / (df-3.)
            c42 *= 6.*df / (df-2.)
            c40 = 3.*df*df / (df-2.) / (df-4.)

            mu4 = c44 * nc**4 + c42*nc**2 + c40
            g2 = np.where(df > 4, mu4/mu2**2 - 3., np.nan)
        return mu, mu2, g1, g2


nct = nct_gen(name="nct")


class pareto_gen(rv_continuous):
    r"""A Pareto continuous random variable.

    %(before_notes)s

    Notes
    -----
    The probability density function for `pareto` is:

    .. math::

        f(x, b) = \frac{b}{x^{b+1}}

    for :math:`x \ge 1`, :math:`b > 0`.

    `pareto` takes ``b`` as a shape parameter for :math:`b`.

    %(after_notes)s

    %(example)s

    """
    def _pdf(self, x, b):
        # pareto.pdf(x, b) = b / x**(b+1)
        return b * x**(-b-1)

    def _cdf(self, x, b):
        return 1 - x**(-b)

    def _ppf(self, q, b):
        return pow(1-q, -1.0/b)

    def _sf(self, x, b):
        return x**(-b)

    def _stats(self, b, moments='mv'):
        mu, mu2, g1, g2 = None, None, None, None
        if 'm' in moments:
            mask = b > 1
            bt = np.extract(mask, b)
            mu = np.full(np.shape(b), fill_value=np.inf)
            np.place(mu, mask, bt / (bt-1.0))
        if 'v' in moments:
            mask = b > 2
            bt = np.extract(mask, b)
            mu2 = np.full(np.shape(b), fill_value=np.inf)
            np.place(mu2, mask, bt / (bt-2.0) / (bt-1.0)**2)
        if 's' in moments:
            mask = b > 3
            bt = np.extract(mask, b)
            g1 = np.full(np.shape(b), fill_value=np.nan)
            vals = 2 * (bt + 1.0) * np.sqrt(bt - 2.0) / ((bt - 3.0) * np.sqrt(bt))
            np.place(g1, mask, vals)
        if 'k' in moments:
            mask = b > 4
            bt = np.extract(mask, b)
            g2 = np.full(np.shape(b), fill_value=np.nan)
            vals = (6.0*np.polyval([1.0, 1.0, -6, -2], bt) /
                    np.polyval([1.0, -7.0, 12.0, 0.0], bt))
            np.place(g2, mask, vals)
        return mu, mu2, g1, g2

    def _entropy(self, c):
        return 1 + 1.0/c - np.log(c)

    def fit(self, data, *args, **kwds):
        parameters = _check_fit_input_parameters(self, data, args, kwds)
        data, fshape, floc, fscale = parameters
        if floc is None:
            return super(pareto_gen, self).fit(data, **kwds)
        if np.any(data - floc < (fscale if fscale else 0)):
            raise FitDataError("pareto", lower=1, upper=np.inf)
        data = data - floc

        # Source: Evans, Hastings, and Peacock (2000), Statistical
        # Distributions, 3rd. Ed., John Wiley and Sons. Page 149.

        if fscale is None:
            fscale = np.min(data)
        if fshape is None:
            fshape = 1/((1/len(data)) * np.sum(np.log(data/fscale)))
        return fshape, floc, fscale


pareto = pareto_gen(a=1.0, name="pareto")


class lomax_gen(rv_continuous):
    r"""A Lomax (Pareto of the second kind) continuous random variable.

    %(before_notes)s

    Notes
    -----
    The probability density function for `lomax` is:

    .. math::

        f(x, c) = \frac{c}{(1+x)^{c+1}}

    for :math:`x \ge 0`, :math:`c > 0`.

    `lomax` takes ``c`` as a shape parameter for :math:`c`.

    `lomax` is a special case of `pareto` with ``loc=-1.0``.

    %(after_notes)s

    %(example)s

    """
    def _pdf(self, x, c):
        # lomax.pdf(x, c) = c / (1+x)**(c+1)
        return c*1.0/(1.0+x)**(c+1.0)

    def _logpdf(self, x, c):
        return np.log(c) - (c+1)*sc.log1p(x)

    def _cdf(self, x, c):
        return -sc.expm1(-c*sc.log1p(x))

    def _sf(self, x, c):
        return np.exp(-c*sc.log1p(x))

    def _logsf(self, x, c):
        return -c*sc.log1p(x)

    def _ppf(self, q, c):
        return sc.expm1(-sc.log1p(-q)/c)

    def _stats(self, c):
        mu, mu2, g1, g2 = pareto.stats(c, loc=-1.0, moments='mvsk')
        return mu, mu2, g1, g2

    def _entropy(self, c):
        return 1+1.0/c-np.log(c)


lomax = lomax_gen(a=0.0, name="lomax")


class pearson3_gen(rv_continuous):
    r"""A pearson type III continuous random variable.

    %(before_notes)s

    Notes
    -----
    The probability density function for `pearson3` is:

    .. math::

        f(x, \kappa) = \frac{|\beta|}{\Gamma(\alpha)}
                       (\beta (x - \zeta))^{\alpha - 1}
                       \exp(-\beta (x - \zeta))

    where:

    .. math::

            \beta = \frac{2}{\kappa}

            \alpha = \beta^2 = \frac{4}{\kappa^2}

            \zeta = -\frac{\alpha}{\beta} = -\beta

    :math:`\Gamma` is the gamma function (`scipy.special.gamma`).
    Pass the skew :math:`\kappa` into `pearson3` as the shape parameter
    ``skew``.

    %(after_notes)s

    %(example)s

    References
    ----------
    R.W. Vogel and D.E. McMartin, "Probability Plot Goodness-of-Fit and
    Skewness Estimation Procedures for the Pearson Type 3 Distribution", Water
    Resources Research, Vol.27, 3149-3158 (1991).

    L.R. Salvosa, "Tables of Pearson's Type III Function", Ann. Math. Statist.,
    Vol.1, 191-198 (1930).

    "Using Modern Computing Tools to Fit the Pearson Type III Distribution to
    Aviation Loads Data", Office of Aviation Research (2003).

    """
    def _preprocess(self, x, skew):
        # The real 'loc' and 'scale' are handled in the calling pdf(...). The
        # local variables 'loc' and 'scale' within pearson3._pdf are set to
        # the defaults just to keep them as part of the equations for
        # documentation.
        loc = 0.0
        scale = 1.0

        # If skew is small, return _norm_pdf. The divide between pearson3
        # and norm was found by brute force and is approximately a skew of
        # 0.000016.  No one, I hope, would actually use a skew value even
        # close to this small.
        norm2pearson_transition = 0.000016

        ans, x, skew = np.broadcast_arrays([1.0], x, skew)
        ans = ans.copy()

        # mask is True where skew is small enough to use the normal approx.
        mask = np.absolute(skew) < norm2pearson_transition
        invmask = ~mask

        beta = 2.0 / (skew[invmask] * scale)
        alpha = (scale * beta)**2
        zeta = loc - alpha / beta

        transx = beta * (x[invmask] - zeta)
        return ans, x, transx, mask, invmask, beta, alpha, zeta

    def _argcheck(self, skew):
        # The _argcheck function in rv_continuous only allows positive
        # arguments.  The skew argument for pearson3 can be zero (which I want
        # to handle inside pearson3._pdf) or negative.  So just return True
        # for all skew args.
        return np.ones(np.shape(skew), dtype=bool)

    def _stats(self, skew):
        m = 0.0
        v = 1.0
        s = skew
        k = 1.5*skew**2
        return m, v, s, k

    def _pdf(self, x, skew):
        # pearson3.pdf(x, skew) = abs(beta) / gamma(alpha) *
        #     (beta * (x - zeta))**(alpha - 1) * exp(-beta*(x - zeta))
        # Do the calculation in _logpdf since helps to limit
        # overflow/underflow problems
        ans = np.exp(self._logpdf(x, skew))
        if ans.ndim == 0:
            if np.isnan(ans):
                return 0.0
            return ans
        ans[np.isnan(ans)] = 0.0
        return ans

    def _logpdf(self, x, skew):
        #   PEARSON3 logpdf                           GAMMA logpdf
        #   np.log(abs(beta))
        # + (alpha - 1)*np.log(beta*(x - zeta))          + (a - 1)*np.log(x)
        # - beta*(x - zeta)                           - x
        # - sc.gammalnalpha)                              - sc.gammalna)
        ans, x, transx, mask, invmask, beta, alpha, _ = (
            self._preprocess(x, skew))

        ans[mask] = np.log(_norm_pdf(x[mask]))
        # use logpdf instead of _logpdf to fix issue mentioned in gh-12640
        # (_logpdf does not return correct result for alpha = 1)
        ans[invmask] = np.log(abs(beta)) + gamma.logpdf(transx, alpha)
        return ans

    def _cdf(self, x, skew):
        ans, x, transx, mask, invmask, _, alpha, _ = (
            self._preprocess(x, skew))

        ans[mask] = _norm_cdf(x[mask])

        invmask1a = np.logical_and(invmask, skew > 0)
        invmask1b = skew[invmask] > 0
        # use cdf instead of _cdf to fix issue mentioned in gh-12640
        # (_cdf produces NaNs for inputs outside support)
        ans[invmask1a] = gamma.cdf(transx[invmask1b], alpha[invmask1b])

        # The gamma._cdf approach wasn't working with negative skew.
        # Note that multiplying the skew by -1 reflects about x=0.
        # So instead of evaluating the CDF with negative skew at x,
        # evaluate the SF with positive skew at -x.
        invmask2a = np.logical_and(invmask, skew < 0)
        invmask2b = skew[invmask] < 0
        # gamma._sf produces NaNs when transx < 0, so use gamma.sf
        ans[invmask2a] = gamma.sf(transx[invmask2b], alpha[invmask2b])

        return ans

    def _rvs(self, skew, size=None, random_state=None):
        skew = np.broadcast_to(skew, size)
        ans, _, _, mask, invmask, beta, alpha, zeta = (
            self._preprocess([0], skew))

        nsmall = mask.sum()
        nbig = mask.size - nsmall
        ans[mask] = random_state.standard_normal(nsmall)
        ans[invmask] = random_state.standard_gamma(alpha, nbig)/beta + zeta

        if size == ():
            ans = ans[0]
        return ans

    def _ppf(self, q, skew):
        ans, q, _, mask, invmask, beta, alpha, zeta = (
            self._preprocess(q, skew))
        ans[mask] = _norm_ppf(q[mask])
        ans[invmask] = sc.gammaincinv(alpha, q[invmask])/beta + zeta
        return ans


pearson3 = pearson3_gen(name="pearson3")


class powerlaw_gen(rv_continuous):
    r"""A power-function continuous random variable.

    %(before_notes)s

    Notes
    -----
    The probability density function for `powerlaw` is:

    .. math::

        f(x, a) = a x^{a-1}

    for :math:`0 \le x \le 1`, :math:`a > 0`.

    `powerlaw` takes ``a`` as a shape parameter for :math:`a`.

    %(after_notes)s

    `powerlaw` is a special case of `beta` with ``b=1``.

    %(example)s

    """
    def _pdf(self, x, a):
        # powerlaw.pdf(x, a) = a * x**(a-1)
        return a*x**(a-1.0)

    def _logpdf(self, x, a):
        return np.log(a) + sc.xlogy(a - 1, x)

    def _cdf(self, x, a):
        return x**(a*1.0)

    def _logcdf(self, x, a):
        return a*np.log(x)

    def _ppf(self, q, a):
        return pow(q, 1.0/a)

    def _stats(self, a):
        return (a / (a + 1.0),
                a / (a + 2.0) / (a + 1.0) ** 2,
                -2.0 * ((a - 1.0) / (a + 3.0)) * np.sqrt((a + 2.0) / a),
                6 * np.polyval([1, -1, -6, 2], a) / (a * (a + 3.0) * (a + 4)))

    def _entropy(self, a):
        return 1 - 1.0/a - np.log(a)


powerlaw = powerlaw_gen(a=0.0, b=1.0, name="powerlaw")


class powerlognorm_gen(rv_continuous):
    r"""A power log-normal continuous random variable.

    %(before_notes)s

    Notes
    -----
    The probability density function for `powerlognorm` is:

    .. math::

        f(x, c, s) = \frac{c}{x s} \phi(\log(x)/s)
                     (\Phi(-\log(x)/s))^{c-1}

    where :math:`\phi` is the normal pdf, and :math:`\Phi` is the normal cdf,
    and :math:`x > 0`, :math:`s, c > 0`.

    `powerlognorm` takes :math:`c` and :math:`s` as shape parameters.

    %(after_notes)s

    %(example)s

    """
    _support_mask = rv_continuous._open_support_mask

    def _pdf(self, x, c, s):
        # powerlognorm.pdf(x, c, s) = c / (x*s) * phi(log(x)/s) *
        #                                         (Phi(-log(x)/s))**(c-1),
        return (c/(x*s) * _norm_pdf(np.log(x)/s) *
                pow(_norm_cdf(-np.log(x)/s), c*1.0-1.0))

    def _cdf(self, x, c, s):
        return 1.0 - pow(_norm_cdf(-np.log(x)/s), c*1.0)

    def _ppf(self, q, c, s):
        return np.exp(-s * _norm_ppf(pow(1.0 - q, 1.0 / c)))


powerlognorm = powerlognorm_gen(a=0.0, name="powerlognorm")


class powernorm_gen(rv_continuous):
    r"""A power normal continuous random variable.

    %(before_notes)s

    Notes
    -----
    The probability density function for `powernorm` is:

    .. math::

        f(x, c) = c \phi(x) (\Phi(-x))^{c-1}

    where :math:`\phi` is the normal pdf, and :math:`\Phi` is the normal cdf,
    and :math:`x >= 0`, :math:`c > 0`.

    `powernorm` takes ``c`` as a shape parameter for :math:`c`.

    %(after_notes)s

    %(example)s

    """
    def _pdf(self, x, c):
        # powernorm.pdf(x, c) = c * phi(x) * (Phi(-x))**(c-1)
        return c*_norm_pdf(x) * (_norm_cdf(-x)**(c-1.0))

    def _logpdf(self, x, c):
        return np.log(c) + _norm_logpdf(x) + (c-1)*_norm_logcdf(-x)

    def _cdf(self, x, c):
        return 1.0-_norm_cdf(-x)**(c*1.0)

    def _ppf(self, q, c):
        return -_norm_ppf(pow(1.0 - q, 1.0 / c))


powernorm = powernorm_gen(name='powernorm')


class rdist_gen(rv_continuous):
    r"""An R-distributed (symmetric beta) continuous random variable.

    %(before_notes)s

    Notes
    -----
    The probability density function for `rdist` is:

    .. math::

        f(x, c) = \frac{(1-x^2)^{c/2-1}}{B(1/2, c/2)}

    for :math:`-1 \le x \le 1`, :math:`c > 0`. `rdist` is also called the
    symmetric beta distribution: if B has a `beta` distribution with
    parameters (c/2, c/2), then X = 2*B - 1 follows a R-distribution with
    parameter c.

    `rdist` takes ``c`` as a shape parameter for :math:`c`.

    This distribution includes the following distribution kernels as
    special cases::

        c = 2:  uniform
        c = 3:  `semicircular`
        c = 4:  Epanechnikov (parabolic)
        c = 6:  quartic (biweight)
        c = 8:  triweight

    %(after_notes)s

    %(example)s

    """
    # use relation to the beta distribution for pdf, cdf, etc
    def _pdf(self, x, c):
        return 0.5*beta._pdf((x + 1)/2, c/2, c/2)

    def _logpdf(self, x, c):
        return -np.log(2) + beta._logpdf((x + 1)/2, c/2, c/2)

    def _cdf(self, x, c):
        return beta._cdf((x + 1)/2, c/2, c/2)

    def _ppf(self, q, c):
        return 2*beta._ppf(q, c/2, c/2) - 1

    def _rvs(self, c, size=None, random_state=None):
        return 2 * random_state.beta(c/2, c/2, size) - 1

    def _munp(self, n, c):
        numerator = (1 - (n % 2)) * sc.beta((n + 1.0) / 2, c / 2.0)
        return numerator / sc.beta(1. / 2, c / 2.)


rdist = rdist_gen(a=-1.0, b=1.0, name="rdist")


def _rayleigh_fit_check_error(ier, msg):
    if ier != 1:
        raise RuntimeError('rayleigh.fit: fsolve failed to find the root of '
                           'the first-order conditions of the log-likelihood '
                           f'function: {msg} (ier={ier})')


class rayleigh_gen(rv_continuous):
    r"""A Rayleigh continuous random variable.

    %(before_notes)s

    Notes
    -----
    The probability density function for `rayleigh` is:

    .. math::

        f(x) = x \exp(-x^2/2)

    for :math:`x \ge 0`.

    `rayleigh` is a special case of `chi` with ``df=2``.

    %(after_notes)s

    %(example)s

    """
    _support_mask = rv_continuous._open_support_mask

    def _rvs(self, size=None, random_state=None):
        return chi.rvs(2, size=size, random_state=random_state)

    def _pdf(self, r):
        # rayleigh.pdf(r) = r * exp(-r**2/2)
        return np.exp(self._logpdf(r))

    def _logpdf(self, r):
        return np.log(r) - 0.5 * r * r

    def _cdf(self, r):
        return -sc.expm1(-0.5 * r**2)

    def _ppf(self, q):
        return np.sqrt(-2 * sc.log1p(-q))

    def _sf(self, r):
        return np.exp(self._logsf(r))

    def _logsf(self, r):
        return -0.5 * r * r

    def _isf(self, q):
        return np.sqrt(-2 * np.log(q))

    def _stats(self):
        val = 4 - np.pi
        return (np.sqrt(np.pi/2),
                val/2,
                2*(np.pi-3)*np.sqrt(np.pi)/val**1.5,
                6*np.pi/val-16/val**2)

    def _entropy(self):
        return _EULER/2.0 + 1 - 0.5*np.log(2)

    @extend_notes_in_docstring(rv_continuous, notes="""\
        Notes specifically for ``rayleigh.fit``: If the location is fixed with
        the `floc` parameter, this method uses an analytical formula to find
        the scale.  Otherwise, this function uses a numerical root finder on
        the first order conditions of the log-likelihood function to find the
        MLE.  Only the (optional) `loc` parameter is used as the initial guess
        for the root finder; the `scale` parameter and any other parameters
        for the optimizer are ignored.\n\n""")
    def fit(self, data, *args, **kwds):
        data, floc, fscale = _check_fit_input_parameters(self, data,
                                                         args, kwds)

        def scale_mle(loc, data):
            # Source: Statistical Distributions, 3rd Edition. Evans, Hastings,
            # and Peacock (2000), Page 175
            return (np.sum((data - loc) ** 2) / (2 * len(data))) ** .5

        def loc_mle(loc, data):
            # This implicit equation for `loc` is used when
            # both `loc` and `scale` are free.
            xm = data - loc
            s1 = xm.sum()
            s2 = (xm**2).sum()
            s3 = (1/xm).sum()
            return s1 - s2/(2*len(data))*s3

        def loc_mle_scale_fixed(loc, scale, data):
            # This implicit equation for `loc` is used when
            # `scale` is fixed but `loc` is not.
            xm = data - loc
            return xm.sum() - scale**2 * (1/xm).sum()

        if floc is not None:
            # `loc` is fixed, analytically determine `scale`.
            if np.any(data - floc <= 0):
                raise FitDataError("rayleigh", lower=1, upper=np.inf)
            else:
                return floc, scale_mle(floc, data)

        # Account for user provided guess of `loc`.
        loc0 = kwds.get('loc')
        if loc0 is None:
            # Use _fitstart to estimate loc; ignore the returned scale.
            loc0 = self._fitstart(data)[0]

        if fscale is not None:
            # `scale` is fixed
            x, info, ier, msg = optimize.fsolve(loc_mle_scale_fixed, x0=loc0,
                                                args=(fscale, data,),
                                                xtol=1e-10, full_output=True)
            _rayleigh_fit_check_error(ier, msg)
            return x[0], fscale
        else:
            # Neither `loc` nor `scale` are fixed.
            x, info, ier, msg = optimize.fsolve(loc_mle, x0=loc0, args=(data,),
                                                xtol=1e-10, full_output=True)
            _rayleigh_fit_check_error(ier, msg)
            return x[0], scale_mle(x[0], data)


rayleigh = rayleigh_gen(a=0.0, name="rayleigh")


class reciprocal_gen(rv_continuous):
    r"""A loguniform or reciprocal continuous random variable.

    %(before_notes)s

    Notes
    -----
    The probability density function for this class is:

    .. math::

        f(x, a, b) = \frac{1}{x \log(b/a)}

    for :math:`a \le x \le b`, :math:`b > a > 0`. This class takes
    :math:`a` and :math:`b` as shape parameters.

    %(after_notes)s

    %(example)s

    This doesn't show the equal probability of ``0.01``, ``0.1`` and
    ``1``. This is best when the x-axis is log-scaled:

    >>> import numpy as np
    >>> fig, ax = plt.subplots(1, 1)
    >>> ax.hist(np.log10(r))
    >>> ax.set_ylabel("Frequency")
    >>> ax.set_xlabel("Value of random variable")
    >>> ax.xaxis.set_major_locator(plt.FixedLocator([-2, -1, 0]))
    >>> ticks = ["$10^{{ {} }}$".format(i) for i in [-2, -1, 0]]
    >>> ax.set_xticklabels(ticks)  # doctest: +SKIP
    >>> plt.show()

    This random variable will be log-uniform regardless of the base chosen for
    ``a`` and ``b``. Let's specify with base ``2`` instead:

    >>> rvs = %(name)s(2**-2, 2**0).rvs(size=1000)

    Values of ``1/4``, ``1/2`` and ``1`` are equally likely with this random
    variable.  Here's the histogram:

    >>> fig, ax = plt.subplots(1, 1)
    >>> ax.hist(np.log2(rvs))
    >>> ax.set_ylabel("Frequency")
    >>> ax.set_xlabel("Value of random variable")
    >>> ax.xaxis.set_major_locator(plt.FixedLocator([-2, -1, 0]))
    >>> ticks = ["$2^{{ {} }}$".format(i) for i in [-2, -1, 0]]
    >>> ax.set_xticklabels(ticks)  # doctest: +SKIP
    >>> plt.show()

    """
    def _argcheck(self, a, b):
        return (a > 0) & (b > a)

    def _get_support(self, a, b):
        return a, b

    def _pdf(self, x, a, b):
        # reciprocal.pdf(x, a, b) = 1 / (x*log(b/a))
        return 1.0 / (x * np.log(b * 1.0 / a))

    def _logpdf(self, x, a, b):
        return -np.log(x) - np.log(np.log(b * 1.0 / a))

    def _cdf(self, x, a, b):
        return (np.log(x)-np.log(a)) / np.log(b * 1.0 / a)

    def _ppf(self, q, a, b):
        return a*pow(b*1.0/a, q)

    def _munp(self, n, a, b):
        return 1.0/np.log(b*1.0/a) / n * (pow(b*1.0, n) - pow(a*1.0, n))

    def _entropy(self, a, b):
        return 0.5*np.log(a*b)+np.log(np.log(b*1.0/a))


loguniform = reciprocal_gen(name="loguniform")
reciprocal = reciprocal_gen(name="reciprocal")


class rice_gen(rv_continuous):
    r"""A Rice continuous random variable.

    %(before_notes)s

    Notes
    -----
    The probability density function for `rice` is:

    .. math::

        f(x, b) = x \exp(- \frac{x^2 + b^2}{2}) I_0(x b)

    for :math:`x >= 0`, :math:`b > 0`. :math:`I_0` is the modified Bessel
    function of order zero (`scipy.special.i0`).

    `rice` takes ``b`` as a shape parameter for :math:`b`.

    %(after_notes)s

    The Rice distribution describes the length, :math:`r`, of a 2-D vector with
    components :math:`(U+u, V+v)`, where :math:`U, V` are constant, :math:`u,
    v` are independent Gaussian random variables with standard deviation
    :math:`s`.  Let :math:`R = \sqrt{U^2 + V^2}`. Then the pdf of :math:`r` is
    ``rice.pdf(x, R/s, scale=s)``.

    %(example)s

    """
    def _argcheck(self, b):
        return b >= 0

    def _rvs(self, b, size=None, random_state=None):
        # https://en.wikipedia.org/wiki/Rice_distribution
        t = b/np.sqrt(2) + random_state.standard_normal(size=(2,) + size)
        return np.sqrt((t*t).sum(axis=0))

    def _cdf(self, x, b):
        return sc.chndtr(np.square(x), 2, np.square(b))

    def _ppf(self, q, b):
        return np.sqrt(sc.chndtrix(q, 2, np.square(b)))

    def _pdf(self, x, b):
        # rice.pdf(x, b) = x * exp(-(x**2+b**2)/2) * I[0](x*b)
        #
        # We use (x**2 + b**2)/2 = ((x-b)**2)/2 + xb.
        # The factor of np.exp(-xb) is then included in the i0e function
        # in place of the modified Bessel function, i0, improving
        # numerical stability for large values of xb.
        return x * np.exp(-(x-b)*(x-b)/2.0) * sc.i0e(x*b)

    def _munp(self, n, b):
        nd2 = n/2.0
        n1 = 1 + nd2
        b2 = b*b/2.0
        return (2.0**(nd2) * np.exp(-b2) * sc.gamma(n1) *
                sc.hyp1f1(n1, 1, b2))


rice = rice_gen(a=0.0, name="rice")


# FIXME: PPF does not work.
class recipinvgauss_gen(rv_continuous):
    r"""A reciprocal inverse Gaussian continuous random variable.

    %(before_notes)s

    Notes
    -----
    The probability density function for `recipinvgauss` is:

    .. math::

        f(x, \mu) = \frac{1}{\sqrt{2\pi x}}
                    \exp\left(\frac{-(1-\mu x)^2}{2\mu^2x}\right)

    for :math:`x \ge 0`.

    `recipinvgauss` takes ``mu`` as a shape parameter for :math:`\mu`.

    %(after_notes)s

    %(example)s

    """

    def _pdf(self, x, mu):
        # recipinvgauss.pdf(x, mu) =
        #                     1/sqrt(2*pi*x) * exp(-(1-mu*x)**2/(2*x*mu**2))
        return 1.0/np.sqrt(2*np.pi*x)*np.exp(-(1-mu*x)**2.0 / (2*x*mu**2.0))

    def _logpdf(self, x, mu):
        return -(1-mu*x)**2.0 / (2*x*mu**2.0) - 0.5*np.log(2*np.pi*x)

    def _cdf(self, x, mu):
        trm1 = 1.0/mu - x
        trm2 = 1.0/mu + x
        isqx = 1.0/np.sqrt(x)
        return 1.0-_norm_cdf(isqx*trm1)-np.exp(2.0/mu)*_norm_cdf(-isqx*trm2)

    def _rvs(self, mu, size=None, random_state=None):
        return 1.0/random_state.wald(mu, 1.0, size=size)


recipinvgauss = recipinvgauss_gen(a=0.0, name='recipinvgauss')


class semicircular_gen(rv_continuous):
    r"""A semicircular continuous random variable.

    %(before_notes)s

    See Also
    --------
    rdist

    Notes
    -----
    The probability density function for `semicircular` is:

    .. math::

        f(x) = \frac{2}{\pi} \sqrt{1-x^2}

    for :math:`-1 \le x \le 1`.

    The distribution is a special case of `rdist` with `c = 3`.

    %(after_notes)s

    References
    ----------
    .. [1] "Wigner semicircle distribution",
           https://en.wikipedia.org/wiki/Wigner_semicircle_distribution

    %(example)s

    """
    def _pdf(self, x):
        return 2.0/np.pi*np.sqrt(1-x*x)

    def _logpdf(self, x):
        return np.log(2/np.pi) + 0.5*np.log1p(-x*x)

    def _cdf(self, x):
        return 0.5+1.0/np.pi*(x*np.sqrt(1-x*x) + np.arcsin(x))

    def _ppf(self, q):
        return rdist._ppf(q, 3)

    def _rvs(self, size=None, random_state=None):
        # generate values uniformly distributed on the area under the pdf
        # (semi-circle) by randomly generating the radius and angle
        r = np.sqrt(random_state.uniform(size=size))
        a = np.cos(np.pi * random_state.uniform(size=size))
        return r * a

    def _stats(self):
        return 0, 0.25, 0, -1.0

    def _entropy(self):
        return 0.64472988584940017414


semicircular = semicircular_gen(a=-1.0, b=1.0, name="semicircular")


class skew_norm_gen(rv_continuous):
    r"""A skew-normal random variable.

    %(before_notes)s

    Notes
    -----
    The pdf is::

        skewnorm.pdf(x, a) = 2 * norm.pdf(x) * norm.cdf(a*x)

    `skewnorm` takes a real number :math:`a` as a skewness parameter
    When ``a = 0`` the distribution is identical to a normal distribution
    (`norm`). `rvs` implements the method of [1]_.

    %(after_notes)s

    %(example)s

    References
    ----------
    .. [1] A. Azzalini and A. Capitanio (1999). Statistical applications of the
        multivariate skew-normal distribution. J. Roy. Statist. Soc., B 61, 579-602.
        :arxiv:`0911.2093`

    """
    def _argcheck(self, a):
        return np.isfinite(a)

    def _pdf(self, x, a):
        return 2.*_norm_pdf(x)*_norm_cdf(a*x)

    def _cdf_single(self, x, *args):
        _a, _b = self._get_support(*args)
        if x <= 0:
            cdf = integrate.quad(self._pdf, _a, x, args=args)[0]
        else:
            t1 = integrate.quad(self._pdf, _a, 0, args=args)[0]
            t2 = integrate.quad(self._pdf, 0, x, args=args)[0]
            cdf = t1 + t2
        if cdf > 1:
            # Presumably numerical noise, e.g. 1.0000000000000002
            cdf = 1.0
        return cdf

    def _sf(self, x, a):
        return self._cdf(-x, -a)

    def _rvs(self, a, size=None, random_state=None):
        u0 = random_state.normal(size=size)
        v = random_state.normal(size=size)
        d = a/np.sqrt(1 + a**2)
        u1 = d*u0 + v*np.sqrt(1 - d**2)
        return np.where(u0 >= 0, u1, -u1)

    def _stats(self, a, moments='mvsk'):
        output = [None, None, None, None]
        const = np.sqrt(2/np.pi) * a/np.sqrt(1 + a**2)

        if 'm' in moments:
            output[0] = const
        if 'v' in moments:
            output[1] = 1 - const**2
        if 's' in moments:
            output[2] = ((4 - np.pi)/2) * (const/np.sqrt(1 - const**2))**3
        if 'k' in moments:
            output[3] = (2*(np.pi - 3)) * (const**4/(1 - const**2)**2)

        return output


skewnorm = skew_norm_gen(name='skewnorm')


class trapezoid_gen(rv_continuous):
    r"""A trapezoidal continuous random variable.

    %(before_notes)s

    Notes
    -----
    The trapezoidal distribution can be represented with an up-sloping line
    from ``loc`` to ``(loc + c*scale)``, then constant to ``(loc + d*scale)``
    and then downsloping from ``(loc + d*scale)`` to ``(loc+scale)``.  This
    defines the trapezoid base from ``loc`` to ``(loc+scale)`` and the flat
    top from ``c`` to ``d`` proportional to the position along the base
    with ``0 <= c <= d <= 1``.  When ``c=d``, this is equivalent to `triang`
    with the same values for `loc`, `scale` and `c`.
    The method of [1]_ is used for computing moments.

    `trapezoid` takes :math:`c` and :math:`d` as shape parameters.

    %(after_notes)s

    The standard form is in the range [0, 1] with c the mode.
    The location parameter shifts the start to `loc`.
    The scale parameter changes the width from 1 to `scale`.

    %(example)s

    References
    ----------
    .. [1] Kacker, R.N. and Lawrence, J.F. (2007). Trapezoidal and triangular
       distributions for Type B evaluation of standard uncertainty.
       Metrologia 44, 117-127. :doi:`10.1088/0026-1394/44/2/003`


    """
    def _argcheck(self, c, d):
        return (c >= 0) & (c <= 1) & (d >= 0) & (d <= 1) & (d >= c)

    def _pdf(self, x, c, d):
        u = 2 / (d-c+1)

        return _lazyselect([x < c,
                            (c <= x) & (x <= d),
                            x > d],
                           [lambda x, c, d, u: u * x / c,
                            lambda x, c, d, u: u,
                            lambda x, c, d, u: u * (1-x) / (1-d)],
                            (x, c, d, u))

    def _cdf(self, x, c, d):
        return _lazyselect([x < c,
                            (c <= x) & (x <= d),
                            x > d],
                           [lambda x, c, d: x**2 / c / (d-c+1),
                            lambda x, c, d: (c + 2 * (x-c)) / (d-c+1),
                            lambda x, c, d: 1-((1-x) ** 2
                                               / (d-c+1) / (1-d))],
                            (x, c, d))

    def _ppf(self, q, c, d):
        qc, qd = self._cdf(c, c, d), self._cdf(d, c, d)
        condlist = [q < qc, q <= qd, q > qd]
        choicelist = [np.sqrt(q * c * (1 + d - c)),
                      0.5 * q * (1 + d - c) + 0.5 * c,
                      1 - np.sqrt((1 - q) * (d - c + 1) * (1 - d))]
        return np.select(condlist, choicelist)

    def _munp(self, n, c, d):
        # Using the parameterization from Kacker, 2007, with
        # a=bottom left, c=top left, d=top right, b=bottom right, then
        #     E[X^n] = h/(n+1)/(n+2) [(b^{n+2}-d^{n+2})/(b-d)
        #                             - ((c^{n+2} - a^{n+2})/(c-a)]
        # with h = 2/((b-a) - (d-c)). The corresponding parameterization
        # in scipy, has a'=loc, c'=loc+c*scale, d'=loc+d*scale, b'=loc+scale,
        # which for standard form reduces to a'=0, b'=1, c'=c, d'=d.
        # Substituting into E[X^n] gives the bd' term as (1 - d^{n+2})/(1 - d)
        # and the ac' term as c^{n-1} for the standard form. The bd' term has
        # numerical difficulties near d=1, so replace (1 - d^{n+2})/(1-d)
        # with expm1((n+2)*log(d))/(d-1).
        # Testing with n=18 for c=(1e-30,1-eps) shows that this is stable.
        # We still require an explicit test for d=1 to prevent divide by zero,
        # and now a test for d=0 to prevent log(0).
        ab_term = c**(n+1)
        dc_term = _lazyselect(
            [d == 0.0, (0.0 < d) & (d < 1.0), d == 1.0],
            [lambda d: 1.0,
             lambda d: np.expm1((n+2) * np.log(d)) / (d-1.0),
             lambda d: n+2],
            [d])
        val = 2.0 / (1.0+d-c) * (dc_term - ab_term) / ((n+1) * (n+2))
        return val

    def _entropy(self, c, d):
        # Using the parameterization from Wikipedia (van Dorp, 2003)
        # with a=bottom left, c=top left, d=top right, b=bottom right
        # gives a'=loc, b'=loc+c*scale, c'=loc+d*scale, d'=loc+scale,
        # which for loc=0, scale=1 is a'=0, b'=c, c'=d, d'=1.
        # Substituting into the entropy formula from Wikipedia gives
        # the following result.
        return 0.5 * (1.0-d+c) / (1.0+d-c) + np.log(0.5 * (1.0+d-c))


trapezoid = trapezoid_gen(a=0.0, b=1.0, name="trapezoid")
# Note: alias kept for backwards compatibility. Rename was done
# because trapz is a slur in colloquial English (see gh-12924).
trapz = trapezoid_gen(a=0.0, b=1.0, name="trapz")
if trapz.__doc__:
    trapz.__doc__ = "trapz is an alias for `trapezoid`"


class triang_gen(rv_continuous):
    r"""A triangular continuous random variable.

    %(before_notes)s

    Notes
    -----
    The triangular distribution can be represented with an up-sloping line from
    ``loc`` to ``(loc + c*scale)`` and then downsloping for ``(loc + c*scale)``
    to ``(loc + scale)``.

    `triang` takes ``c`` as a shape parameter for :math:`c`.

    %(after_notes)s

    The standard form is in the range [0, 1] with c the mode.
    The location parameter shifts the start to `loc`.
    The scale parameter changes the width from 1 to `scale`.

    %(example)s

    """
    def _rvs(self, c, size=None, random_state=None):
        return random_state.triangular(0, c, 1, size)

    def _argcheck(self, c):
        return (c >= 0) & (c <= 1)

    def _pdf(self, x, c):
        # 0: edge case where c=0
        # 1: generalised case for x < c, don't use x <= c, as it doesn't cope
        #    with c = 0.
        # 2: generalised case for x >= c, but doesn't cope with c = 1
        # 3: edge case where c=1
        r = _lazyselect([c == 0,
                         x < c,
                         (x >= c) & (c != 1),
                         c == 1],
                        [lambda x, c: 2 - 2 * x,
                         lambda x, c: 2 * x / c,
                         lambda x, c: 2 * (1 - x) / (1 - c),
                         lambda x, c: 2 * x],
                        (x, c))
        return r

    def _cdf(self, x, c):
        r = _lazyselect([c == 0,
                         x < c,
                         (x >= c) & (c != 1),
                         c == 1],
                        [lambda x, c: 2*x - x*x,
                         lambda x, c: x * x / c,
                         lambda x, c: (x*x - 2*x + c) / (c-1),
                         lambda x, c: x * x],
                        (x, c))
        return r

    def _ppf(self, q, c):
        return np.where(q < c, np.sqrt(c * q), 1-np.sqrt((1-c) * (1-q)))

    def _stats(self, c):
        return ((c+1.0)/3.0,
                (1.0-c+c*c)/18,
                np.sqrt(2)*(2*c-1)*(c+1)*(c-2) / (5*np.power((1.0-c+c*c), 1.5)),
                -3.0/5.0)

    def _entropy(self, c):
        return 0.5-np.log(2)


triang = triang_gen(a=0.0, b=1.0, name="triang")


class truncexpon_gen(rv_continuous):
    r"""A truncated exponential continuous random variable.

    %(before_notes)s

    Notes
    -----
    The probability density function for `truncexpon` is:

    .. math::

        f(x, b) = \frac{\exp(-x)}{1 - \exp(-b)}

    for :math:`0 <= x <= b`.

    `truncexpon` takes ``b`` as a shape parameter for :math:`b`.

    %(after_notes)s

    %(example)s

    """
    def _argcheck(self, b):
        return b > 0

    def _get_support(self, b):
        return self.a, b

    def _pdf(self, x, b):
        # truncexpon.pdf(x, b) = exp(-x) / (1-exp(-b))
        return np.exp(-x)/(-sc.expm1(-b))

    def _logpdf(self, x, b):
        return -x - np.log(-sc.expm1(-b))

    def _cdf(self, x, b):
        return sc.expm1(-x)/sc.expm1(-b)

    def _ppf(self, q, b):
        return -sc.log1p(q*sc.expm1(-b))

    def _munp(self, n, b):
        # wrong answer with formula, same as in continuous.pdf
        # return sc.gamman+1)-sc.gammainc1+n, b)
        if n == 1:
            return (1-(b+1)*np.exp(-b))/(-sc.expm1(-b))
        elif n == 2:
            return 2*(1-0.5*(b*b+2*b+2)*np.exp(-b))/(-sc.expm1(-b))
        else:
            # return generic for higher moments
            # return rv_continuous._mom1_sc(self, n, b)
            return self._mom1_sc(n, b)

    def _entropy(self, b):
        eB = np.exp(b)
        return np.log(eB-1)+(1+eB*(b-1.0))/(1.0-eB)


truncexpon = truncexpon_gen(a=0.0, name='truncexpon')


TRUNCNORM_TAIL_X = 30
TRUNCNORM_MAX_BRENT_ITERS = 40

def _truncnorm_get_delta_scalar(a, b):
    if (a > TRUNCNORM_TAIL_X) or (b < -TRUNCNORM_TAIL_X):
        return 0
    if a > 0:
        delta = _norm_sf(a) - _norm_sf(b)
    else:
        delta = _norm_cdf(b) - _norm_cdf(a)
    delta = max(delta, 0)
    return delta

def _truncnorm_get_delta(a, b):
    if np.isscalar(a) and np.isscalar(b):
        return _truncnorm_get_delta_scalar(a, b)
    a, b = np.atleast_1d(a), np.atleast_1d(b)
    if a.size == 1 and b.size == 1:
        return _truncnorm_get_delta_scalar(a.item(), b.item())
    delta = np.zeros(np.shape(a))
    condinner = (a <= TRUNCNORM_TAIL_X) & (b >= -TRUNCNORM_TAIL_X)
    conda = (a > 0) & condinner
    condb = (a <= 0) & condinner
    if np.any(conda):
        np.place(delta, conda, _norm_sf(a[conda]) - _norm_sf(b[conda]))
    if np.any(condb):
        np.place(delta, condb, _norm_cdf(b[condb]) - _norm_cdf(a[condb]))
    delta[delta < 0] = 0
    return delta

def _truncnorm_get_logdelta_scalar(a, b):
    if (a <= TRUNCNORM_TAIL_X) and (b >= -TRUNCNORM_TAIL_X):
        if a > 0:
            delta = _norm_sf(a) - _norm_sf(b)
        else:
            delta = _norm_cdf(b) - _norm_cdf(a)
        delta = max(delta, 0)
        if delta > 0:
            return np.log(delta)

    if b < 0 or (np.abs(a) >= np.abs(b)):
        nla, nlb = _norm_logcdf(a), _norm_logcdf(b)
        logdelta = nlb + np.log1p(-np.exp(nla - nlb))
    else:
        sla, slb = _norm_logsf(a), _norm_logsf(b)
        logdelta = sla + np.log1p(-np.exp(slb - sla))
    return logdelta


def _truncnorm_logpdf_scalar(x, a, b):
    with np.errstate(invalid='ignore'):
        if np.isscalar(x):
            if x < a:
                return -np.inf
            if x > b:
                return -np.inf
        shp = np.shape(x)
        x = np.atleast_1d(x)
        out = np.full_like(x, np.nan, dtype=np.double)
        condlta, condgtb = (x < a), (x > b)
        if np.any(condlta):
            np.place(out, condlta, -np.inf)
        if np.any(condgtb):
            np.place(out, condgtb, -np.inf)
        cond_inner = ~condlta & ~condgtb
        if np.any(cond_inner):
            _logdelta = _truncnorm_get_logdelta_scalar(a, b)
            np.place(out, cond_inner, _norm_logpdf(x[cond_inner]) - _logdelta)
        return (out[0] if (shp == ()) else out)


def _truncnorm_pdf_scalar(x, a, b):
    with np.errstate(invalid='ignore'):
        if np.isscalar(x):
            if x < a:
                return 0.0
            if x > b:
                return 0.0
        shp = np.shape(x)
        x = np.atleast_1d(x)
        out = np.full_like(x, np.nan, dtype=np.double)
        condlta, condgtb = (x < a), (x > b)
        if np.any(condlta):
            np.place(out, condlta, 0.0)
        if np.any(condgtb):
            np.place(out, condgtb, 0.0)
        cond_inner = ~condlta & ~condgtb
        if np.any(cond_inner):
            delta = _truncnorm_get_delta_scalar(a, b)
            if delta > 0:
                np.place(out, cond_inner, _norm_pdf(x[cond_inner]) / delta)
            else:
                np.place(out, cond_inner,
                         np.exp(_truncnorm_logpdf_scalar(x[cond_inner], a, b)))
        return (out[0] if (shp == ()) else out)


def _truncnorm_logcdf_scalar(x, a, b):
    with np.errstate(invalid='ignore'):
        if np.isscalar(x):
            if x <= a:
                return -np.inf
            if x >= b:
                return 0
        shp = np.shape(x)
        x = np.atleast_1d(x)
        out = np.full_like(x, np.nan, dtype=np.double)
        condlea, condgeb = (x <= a), (x >= b)
        if np.any(condlea):
            np.place(out, condlea, -np.inf)
        if np.any(condgeb):
            np.place(out, condgeb, 0.0)
        cond_inner = ~condlea & ~condgeb
        if np.any(cond_inner):
            delta = _truncnorm_get_delta_scalar(a, b)
            if delta > 0:
                np.place(out, cond_inner,
                         np.log((_norm_cdf(x[cond_inner]) - _norm_cdf(a)) / delta))
            else:
                with np.errstate(divide='ignore'):
                    if a < 0:
                        nla, nlb = _norm_logcdf(a), _norm_logcdf(b)
                        tab = np.log1p(-np.exp(nla - nlb))
                        nlx = _norm_logcdf(x[cond_inner])
                        tax = np.log1p(-np.exp(nla - nlx))
                        np.place(out, cond_inner, nlx + tax - (nlb + tab))
                    else:
                        sla = _norm_logsf(a)
                        slb = _norm_logsf(b)
                        np.place(out, cond_inner,
                                 np.log1p(-np.exp(_norm_logsf(x[cond_inner]) - sla))
                                - np.log1p(-np.exp(slb - sla)))
        return (out[0] if (shp == ()) else out)


def _truncnorm_cdf_scalar(x, a, b):
    with np.errstate(invalid='ignore'):
        if np.isscalar(x):
            if x <= a:
                return -0
            if x >= b:
                return 1
        shp = np.shape(x)
        x = np.atleast_1d(x)
        out = np.full_like(x, np.nan, dtype=np.double)
        condlea, condgeb = (x <= a), (x >= b)
        if np.any(condlea):
            np.place(out, condlea, 0)
        if np.any(condgeb):
            np.place(out, condgeb, 1.0)
        cond_inner = ~condlea & ~condgeb
        if np.any(cond_inner):
            delta = _truncnorm_get_delta_scalar(a, b)
            if delta > 0:
                np.place(out, cond_inner,
                         (_norm_cdf(x[cond_inner]) - _norm_cdf(a)) / delta)
            else:
                with np.errstate(divide='ignore'):
                    np.place(out, cond_inner,
                             np.exp(_truncnorm_logcdf_scalar(x[cond_inner], a, b)))
        return (out[0] if (shp == ()) else out)


def _truncnorm_logsf_scalar(x, a, b):
    with np.errstate(invalid='ignore'):
        if np.isscalar(x):
            if x <= a:
                return 0.0
            if x >= b:
                return -np.inf
        shp = np.shape(x)
        x = np.atleast_1d(x)
        out = np.full_like(x, np.nan, dtype=np.double)

        condlea, condgeb = (x <= a), (x >= b)
        if np.any(condlea):
            np.place(out, condlea, 0)
        if np.any(condgeb):
            np.place(out, condgeb, -np.inf)
        cond_inner = ~condlea & ~condgeb
        if np.any(cond_inner):
            delta = _truncnorm_get_delta_scalar(a, b)
            if delta > 0:
                np.place(out, cond_inner, np.log((_norm_sf(x[cond_inner]) - _norm_sf(b)) / delta))
            else:
                with np.errstate(divide='ignore'):
                    if b < 0:
                        nla, nlb = _norm_logcdf(a), _norm_logcdf(b)
                        np.place(out, cond_inner,
                                 np.log1p(-np.exp(_norm_logcdf(x[cond_inner]) - nlb))
                               - np.log1p(-np.exp(nla - nlb)))
                    else:
                        sla, slb = _norm_logsf(a), _norm_logsf(b)
                        tab = np.log1p(-np.exp(slb - sla))
                        slx = _norm_logsf(x[cond_inner])
                        tax = np.log1p(-np.exp(slb - slx))
                        np.place(out, cond_inner, slx + tax - (sla + tab))
        return (out[0] if (shp == ()) else out)


def _truncnorm_sf_scalar(x, a, b):
    with np.errstate(invalid='ignore'):
        if np.isscalar(x):
            if x <= a:
                return 1.0
            if x >= b:
                return 0.0
        shp = np.shape(x)
        x = np.atleast_1d(x)
        out = np.full_like(x, np.nan, dtype=np.double)

        condlea, condgeb = (x <= a), (x >= b)
        if np.any(condlea):
            np.place(out, condlea, 1.0)
        if np.any(condgeb):
            np.place(out, condgeb, 0.0)
        cond_inner = ~condlea & ~condgeb
        if np.any(cond_inner):
            delta = _truncnorm_get_delta_scalar(a, b)
            if delta > 0:
                np.place(out, cond_inner, (_norm_sf(x[cond_inner]) - _norm_sf(b)) / delta)
            else:
                np.place(out, cond_inner, np.exp(_truncnorm_logsf_scalar(x[cond_inner], a, b)))
        return (out[0] if (shp == ()) else out)


def _norm_logcdfprime(z):
    # derivative of special.log_ndtr (See special/cephes/ndtr.c)
    # Differentiate formula for log Phi(z)_truncnorm_ppf
    # log Phi(z) = -z^2/2 - log(-z) - log(2pi)/2 + log(1 + sum (-1)^n (2n-1)!! / z^(2n))
    # Convergence of series is slow for |z| < 10, but can use d(log Phi(z))/dz = dPhi(z)/dz / Phi(z)
    # Just take the first 10 terms because that is sufficient for use in _norm_ilogcdf
    assert np.all(z <= -10)
    lhs = -z - 1/z
    denom_cons = 1/z**2
    numerator = 1
    pwr = 1.0
    denom_total, numerator_total = 0, 0
    sign = -1
    for i in range(1, 11):
        pwr *= denom_cons
        numerator *= 2 * i - 1
        term = sign * numerator * pwr
        denom_total += term
        numerator_total += term * (2 * i) / z
        sign = -sign
    return lhs - numerator_total / (1 + denom_total)

def _norm_ilogcdf(y):
    """Inverse function to _norm_logcdf==sc.log_ndtr."""
    # Apply approximate Newton-Raphson
    # Only use for very negative values of y.
    # At minimum requires y <= -(log(2pi)+2^2)/2 ~= -2.9
    # Much better convergence for y <= -10
    z = -np.sqrt(-2 * (y + np.log(2*np.pi)/2))
    for _ in range(4):
        z = z - (_norm_logcdf(z) - y) / _norm_logcdfprime(z)
    return z


def _truncnorm_ppf_scalar(q, a, b):
    shp = np.shape(q)
    q = np.atleast_1d(q)
    out = np.zeros(np.shape(q))
    condle0, condge1 = (q <= 0), (q >= 1)
    if np.any(condle0):
        out[condle0] = a
    if np.any(condge1):
        out[condge1] = b
    delta = _truncnorm_get_delta_scalar(a, b)
    cond_inner = ~condle0 & ~condge1
    if np.any(cond_inner):
        qinner = q[cond_inner]
        if delta > 0:
            if a > 0:
                sa, sb = _norm_sf(a), _norm_sf(b)
                np.place(out, cond_inner,
                         _norm_isf(qinner * sb + sa * (1.0 - qinner)))
            else:
                na, nb = _norm_cdf(a), _norm_cdf(b)
                np.place(out, cond_inner, _norm_ppf(qinner * nb + na * (1.0 - qinner)))
        elif np.isinf(b):
            np.place(out, cond_inner,
                     -_norm_ilogcdf(np.log1p(-qinner) + _norm_logsf(a)))
        elif np.isinf(a):
            np.place(out, cond_inner,
                     _norm_ilogcdf(np.log(q) + _norm_logcdf(b)))
        else:
            if b < 0:
                # Solve norm_logcdf(x) = norm_logcdf(a) + log1p(q * (expm1(norm_logcdf(b)  - norm_logcdf(a)))
                #      = nla + log1p(q * expm1(nlb - nla))
                #      = nlb + log(q) + log1p((1-q) * exp(nla - nlb)/q)
                def _f_cdf(x, c):
                    return _norm_logcdf(x) - c

                nla, nlb = _norm_logcdf(a), _norm_logcdf(b)
                values = nlb + np.log(q[cond_inner])
                C = np.exp(nla - nlb)
                if C:
                    one_minus_q = (1 - q)[cond_inner]
                    values += np.log1p(one_minus_q * C / q[cond_inner])
                x = [optimize.zeros.brentq(_f_cdf, a, b, args=(c,),
                                           maxiter=TRUNCNORM_MAX_BRENT_ITERS)for c in values]
                np.place(out, cond_inner, x)
            else:
                # Solve norm_logsf(x) = norm_logsf(b) + log1p((1-q) * (expm1(norm_logsf(a)  - norm_logsf(b)))
                #      = slb + log1p((1-q)[cond_inner] * expm1(sla - slb))
                #      = sla + log(1-q) + log1p(q * np.exp(slb - sla)/(1-q))
                def _f_sf(x, c):
                    return _norm_logsf(x) - c

                sla, slb = _norm_logsf(a), _norm_logsf(b)
                one_minus_q = (1-q)[cond_inner]
                values = sla + np.log(one_minus_q)
                C = np.exp(slb - sla)
                if C:
                    values += np.log1p(q[cond_inner] * C / one_minus_q)
                x = [optimize.zeros.brentq(_f_sf, a, b, args=(c,),
                                             maxiter=TRUNCNORM_MAX_BRENT_ITERS) for c in values]
                np.place(out, cond_inner, x)
        out[out < a] = a
        out[out > b] = b
    return (out[0] if (shp == ()) else out)


class truncnorm_gen(rv_continuous):
    r"""A truncated normal continuous random variable.

    %(before_notes)s

    Notes
    -----
    The standard form of this distribution is a standard normal truncated to
    the range [a, b] --- notice that a and b are defined over the domain of the
    standard normal.  To convert clip values for a specific mean and standard
    deviation, use::

        a, b = (myclip_a - my_mean) / my_std, (myclip_b - my_mean) / my_std

    `truncnorm` takes :math:`a` and :math:`b` as shape parameters.

    %(after_notes)s

    %(example)s

    """
    def _argcheck(self, a, b):
        return a < b

    def _get_support(self, a, b):
        return a, b

    def _pdf(self, x, a, b):
        if np.isscalar(a) and np.isscalar(b):
            return _truncnorm_pdf_scalar(x, a, b)
        a, b = np.atleast_1d(a), np.atleast_1d(b)
        if a.size == 1 and b.size == 1:
            return _truncnorm_pdf_scalar(x, a.item(), b.item())
        it = np.nditer([x, a, b, None], [],
                    [['readonly'], ['readonly'], ['readonly'], ['writeonly','allocate']])
        for (_x, _a, _b, _ld) in it:
            _ld[...] = _truncnorm_pdf_scalar(_x, _a, _b)
        return it.operands[3]

    def _logpdf(self, x, a, b):
        if np.isscalar(a) and np.isscalar(b):
            return _truncnorm_logpdf_scalar(x, a, b)
        a, b = np.atleast_1d(a), np.atleast_1d(b)
        if a.size == 1 and b.size == 1:
            return _truncnorm_logpdf_scalar(x, a.item(), b.item())
        it = np.nditer([x, a, b, None], [],
                    [['readonly'], ['readonly'], ['readonly'], ['writeonly','allocate']])
        for (_x, _a, _b, _ld) in it:
            _ld[...] = _truncnorm_logpdf_scalar(_x, _a, _b)
        return it.operands[3]

    def _cdf(self, x, a, b):
        if np.isscalar(a) and np.isscalar(b):
            return _truncnorm_cdf_scalar(x, a, b)
        a, b = np.atleast_1d(a), np.atleast_1d(b)
        if a.size == 1 and b.size == 1:
            return _truncnorm_cdf_scalar(x, a.item(), b.item())
        out = None
        it = np.nditer([x, a, b, out], [],
                       [['readonly'], ['readonly'], ['readonly'], ['writeonly', 'allocate']])
        for (_x, _a, _b, _p) in it:
            _p[...] = _truncnorm_cdf_scalar(_x, _a, _b)
        return it.operands[3]

    def _logcdf(self, x, a, b):
        if np.isscalar(a) and np.isscalar(b):
            return _truncnorm_logcdf_scalar(x, a, b)
        a, b = np.atleast_1d(a), np.atleast_1d(b)
        if a.size == 1 and b.size == 1:
            return _truncnorm_logcdf_scalar(x, a.item(), b.item())
        it = np.nditer([x, a, b, None], [],
                       [['readonly'], ['readonly'], ['readonly'], ['writeonly', 'allocate']])
        for (_x, _a, _b, _p) in it:
            _p[...] = _truncnorm_logcdf_scalar(_x, _a, _b)
        return it.operands[3]

    def _sf(self, x, a, b):
        if np.isscalar(a) and np.isscalar(b):
            return _truncnorm_sf_scalar(x, a, b)
        a, b = np.atleast_1d(a), np.atleast_1d(b)
        if a.size == 1 and b.size == 1:
            return _truncnorm_sf_scalar(x, a.item(), b.item())
        out = None
        it = np.nditer([x, a, b, out], [],
                       [['readonly'], ['readonly'], ['readonly'], ['writeonly', 'allocate']])
        for (_x, _a, _b, _p) in it:
            _p[...] = _truncnorm_sf_scalar(_x, _a, _b)
        return it.operands[3]

    def _logsf(self, x, a, b):
        if np.isscalar(a) and np.isscalar(b):
            return _truncnorm_logsf_scalar(x, a, b)
        a, b = np.atleast_1d(a), np.atleast_1d(b)
        if a.size == 1 and b.size == 1:
            return _truncnorm_logsf_scalar(x, a.item(), b.item())
        out = None
        it = np.nditer([x, a, b, out], [],
                       [['readonly'], ['readonly'], ['readonly'], ['writeonly', 'allocate']])
        for (_x, _a, _b, _p) in it:
            _p[...] = _truncnorm_logsf_scalar(_x, _a, _b)
        return it.operands[3]

    def _ppf(self, q, a, b):
        if np.isscalar(a) and np.isscalar(b):
            return _truncnorm_ppf_scalar(q, a, b)
        a, b = np.atleast_1d(a), np.atleast_1d(b)
        if a.size == 1 and b.size == 1:
            return _truncnorm_ppf_scalar(q, a.item(), b.item())

        out = None
        it = np.nditer([q, a, b, out], [],
                       [['readonly'], ['readonly'], ['readonly'], ['writeonly', 'allocate']])
        for (_q, _a, _b, _x) in it:
            _x[...] = _truncnorm_ppf_scalar(_q, _a, _b)
        return it.operands[3]

    def _munp(self, n, a, b):
        def n_th_moment(n, a, b):
            """
            Returns n-th moment. Defined only if n >= 0.
            Function cannot broadcast due to the loop over n
            """
            pA, pB = self._pdf([a, b], a, b)
            probs = [pA, -pB]
            moments = [0, 1]
            for k in range(1, n+1):
                # a or b might be infinite, and the corresponding pdf value
                # is 0 in that case, but nan is returned for the
                # multiplication.  However, as b->infinity,  pdf(b)*b**k -> 0.
                # So it is safe to use _lazywhere to avoid the nan.
                vals = _lazywhere(probs, [probs, [a, b]],
                                  lambda x, y: x * y**(k-1), fillvalue=0)
                mk = np.sum(vals) + (k-1) * moments[-2]
                moments.append(mk)
            return moments[-1]

        return _lazywhere((n >= 0) & (a == a) & (b == b), (n, a, b),
                          np.vectorize(n_th_moment, otypes=[np.float64]),
                          np.nan)

    def _stats(self, a, b, moments='mv'):
        pA, pB = self._pdf(np.array([a, b]), a, b)
        m1 = pA - pB
        mu = m1
        # use _lazywhere to avoid nan (See detailed comment in _munp)
        probs = [pA, -pB]
        vals = _lazywhere(probs, [probs, [a, b]], lambda x, y: x*y,
                          fillvalue=0)
        m2 = 1 + np.sum(vals)
        vals = _lazywhere(probs, [probs, [a-mu, b-mu]], lambda x, y: x*y,
                          fillvalue=0)
        # mu2 = m2 - mu**2, but not as numerically stable as:
        # mu2 = (a-mu)*pA - (b-mu)*pB + 1
        mu2 = 1 + np.sum(vals)
        vals = _lazywhere(probs, [probs, [a, b]], lambda x, y: x*y**2,
                          fillvalue=0)
        m3 = 2*m1 + np.sum(vals)
        vals = _lazywhere(probs, [probs, [a, b]], lambda x, y: x*y**3,
                          fillvalue=0)
        m4 = 3*m2 + np.sum(vals)

        mu3 = m3 + m1 * (-3*m2 + 2*m1**2)
        g1 = mu3 / np.power(mu2, 1.5)
        mu4 = m4 + m1*(-4*m3 + 3*m1*(2*m2 - m1**2))
        g2 = mu4 / mu2**2 - 3
        return mu, mu2, g1, g2

    def _rvs(self, a, b, size=None, random_state=None):
        # if a and b are scalar, use _rvs_scalar, otherwise need to create
        # output by iterating over parameters
        if np.isscalar(a) and np.isscalar(b):
            out = self._rvs_scalar(a, b, size, random_state=random_state)
        elif a.size == 1 and b.size == 1:
            out = self._rvs_scalar(a.item(), b.item(), size, random_state=random_state)
        else:
            # When this method is called, size will be a (possibly empty)
            # tuple of integers.  It will not be None; if `size=None` is passed
            # to `rvs()`, size will be the empty tuple ().

            a, b = np.broadcast_arrays(a, b)
            # a and b now have the same shape.

            # `shp` is the shape of the blocks of random variates that are
            # generated for each combination of parameters associated with
            # broadcasting a and b.
            # bc is a tuple the same length as size.  The values
            # in bc are bools.  If bc[j] is True, it means that
            # entire axis is filled in for a given combination of the
            # broadcast arguments.
            shp, bc = _check_shape(a.shape, size)

            # `numsamples` is the total number of variates to be generated
            # for each combination of the input arguments.
            numsamples = int(np.prod(shp))

            # `out` is the array to be returned.  It is filled in in the
            # loop below.
            out = np.empty(size)

            it = np.nditer([a, b],
                           flags=['multi_index'],
                           op_flags=[['readonly'], ['readonly']])
            while not it.finished:
                # Convert the iterator's multi_index into an index into the
                # `out` array where the call to _rvs_scalar() will be stored.
                # Where bc is True, we use a full slice; otherwise we use the
                # index value from it.multi_index.  len(it.multi_index) might
                # be less than len(bc), and in that case we want to align these
                # two sequences to the right, so the loop variable j runs from
                # -len(size) to 0.  This doesn't cause an IndexError, as
                # bc[j] will be True in those cases where it.multi_index[j]
                # would cause an IndexError.
                idx = tuple((it.multi_index[j] if not bc[j] else slice(None))
                            for j in range(-len(size), 0))
                out[idx] = self._rvs_scalar(it[0], it[1], numsamples, random_state).reshape(shp)
                it.iternext()

        if size == ():
            out = out.item()
        return out

    def _rvs_scalar(self, a, b, numsamples=None, random_state=None):
        if not numsamples:
            numsamples = 1

        # prepare sampling of rvs
        size1d = tuple(np.atleast_1d(numsamples))
        N = np.prod(size1d)  # number of rvs needed, reshape upon return
        # Calculate some rvs
        U = random_state.uniform(low=0, high=1, size=N)
        x = self._ppf(U, a, b)
        rvs = np.reshape(x, size1d)
        return rvs


truncnorm = truncnorm_gen(name='truncnorm', momtype=1)


# FIXME: RVS does not work.
class tukeylambda_gen(rv_continuous):
    r"""A Tukey-Lamdba continuous random variable.

    %(before_notes)s

    Notes
    -----
    A flexible distribution, able to represent and interpolate between the
    following distributions:

    - Cauchy                (:math:`lambda = -1`)
    - logistic              (:math:`lambda = 0`)
    - approx Normal         (:math:`lambda = 0.14`)
    - uniform from -1 to 1  (:math:`lambda = 1`)

    `tukeylambda` takes a real number :math:`lambda` (denoted ``lam``
    in the implementation) as a shape parameter.

    %(after_notes)s

    %(example)s

    """
    def _argcheck(self, lam):
        return np.ones(np.shape(lam), dtype=bool)

    def _pdf(self, x, lam):
        Fx = np.asarray(sc.tklmbda(x, lam))
        Px = Fx**(lam-1.0) + (np.asarray(1-Fx))**(lam-1.0)
        Px = 1.0/np.asarray(Px)
        return np.where((lam <= 0) | (abs(x) < 1.0/np.asarray(lam)), Px, 0.0)

    def _cdf(self, x, lam):
        return sc.tklmbda(x, lam)

    def _ppf(self, q, lam):
        return sc.boxcox(q, lam) - sc.boxcox1p(-q, lam)

    def _stats(self, lam):
        return 0, _tlvar(lam), 0, _tlkurt(lam)

    def _entropy(self, lam):
        def integ(p):
            return np.log(pow(p, lam-1)+pow(1-p, lam-1))
        return integrate.quad(integ, 0, 1)[0]


tukeylambda = tukeylambda_gen(name='tukeylambda')


class FitUniformFixedScaleDataError(FitDataError):
    def __init__(self, ptp, fscale):
        self.args = (
            "Invalid values in `data`.  Maximum likelihood estimation with "
            "the uniform distribution and fixed scale requires that "
            "data.ptp() <= fscale, but data.ptp() = %r and fscale = %r." %
            (ptp, fscale),
        )


class uniform_gen(rv_continuous):
    r"""A uniform continuous random variable.

    In the standard form, the distribution is uniform on ``[0, 1]``. Using
    the parameters ``loc`` and ``scale``, one obtains the uniform distribution
    on ``[loc, loc + scale]``.

    %(before_notes)s

    %(example)s

    """
    def _rvs(self, size=None, random_state=None):
        return random_state.uniform(0.0, 1.0, size)

    def _pdf(self, x):
        return 1.0*(x == x)

    def _cdf(self, x):
        return x

    def _ppf(self, q):
        return q

    def _stats(self):
        return 0.5, 1.0/12, 0, -1.2

    def _entropy(self):
        return 0.0

    def fit(self, data, *args, **kwds):
        """
        Maximum likelihood estimate for the location and scale parameters.

        `uniform.fit` uses only the following parameters.  Because exact
        formulas are used, the parameters related to optimization that are
        available in the `fit` method of other distributions are ignored
        here.  The only positional argument accepted is `data`.

        Parameters
        ----------
        data : array_like
            Data to use in calculating the maximum likelihood estimate.
        floc : float, optional
            Hold the location parameter fixed to the specified value.
        fscale : float, optional
            Hold the scale parameter fixed to the specified value.

        Returns
        -------
        loc, scale : float
            Maximum likelihood estimates for the location and scale.

        Notes
        -----
        An error is raised if `floc` is given and any values in `data` are
        less than `floc`, or if `fscale` is given and `fscale` is less
        than ``data.max() - data.min()``.  An error is also raised if both
        `floc` and `fscale` are given.

        Examples
        --------
        >>> from scipy.stats import uniform

        We'll fit the uniform distribution to `x`:

        >>> x = np.array([2, 2.5, 3.1, 9.5, 13.0])

        For a uniform distribution MLE, the location is the minimum of the
        data, and the scale is the maximum minus the minimum.

        >>> loc, scale = uniform.fit(x)
        >>> loc
        2.0
        >>> scale
        11.0

        If we know the data comes from a uniform distribution where the support
        starts at 0, we can use `floc=0`:

        >>> loc, scale = uniform.fit(x, floc=0)
        >>> loc
        0.0
        >>> scale
        13.0

        Alternatively, if we know the length of the support is 12, we can use
        `fscale=12`:

        >>> loc, scale = uniform.fit(x, fscale=12)
        >>> loc
        1.5
        >>> scale
        12.0

        In that last example, the support interval is [1.5, 13.5].  This
        solution is not unique.  For example, the distribution with ``loc=2``
        and ``scale=12`` has the same likelihood as the one above.  When
        `fscale` is given and it is larger than ``data.max() - data.min()``,
        the parameters returned by the `fit` method center the support over
        the interval ``[data.min(), data.max()]``.

        """
        if len(args) > 0:
            raise TypeError("Too many arguments.")

        floc = kwds.pop('floc', None)
        fscale = kwds.pop('fscale', None)

        _remove_optimizer_parameters(kwds)

        if floc is not None and fscale is not None:
            # This check is for consistency with `rv_continuous.fit`.
            raise ValueError("All parameters fixed. There is nothing to "
                             "optimize.")

        data = np.asarray(data)

        if not np.isfinite(data).all():
            raise RuntimeError("The data contains non-finite values.")

        # MLE for the uniform distribution
        # --------------------------------
        # The PDF is
        #
        #     f(x, loc, scale) = {1/scale  for loc <= x <= loc + scale
        #                        {0        otherwise}
        #
        # The likelihood function is
        #     L(x, loc, scale) = (1/scale)**n
        # where n is len(x), assuming loc <= x <= loc + scale for all x.
        # The log-likelihood is
        #     l(x, loc, scale) = -n*log(scale)
        # The log-likelihood is maximized by making scale as small as possible,
        # while keeping loc <= x <= loc + scale.   So if neither loc nor scale
        # are fixed, the log-likelihood is maximized by choosing
        #     loc = x.min()
        #     scale = x.ptp()
        # If loc is fixed, it must be less than or equal to x.min(), and then
        # the scale is
        #     scale = x.max() - loc
        # If scale is fixed, it must not be less than x.ptp().  If scale is
        # greater than x.ptp(), the solution is not unique.  Note that the
        # likelihood does not depend on loc, except for the requirement that
        # loc <= x <= loc + scale.  All choices of loc for which
        #     x.max() - scale <= loc <= x.min()
        # have the same log-likelihood.  In this case, we choose loc such that
        # the support is centered over the interval [data.min(), data.max()]:
        #     loc = x.min() = 0.5*(scale - x.ptp())

        if fscale is None:
            # scale is not fixed.
            if floc is None:
                # loc is not fixed, scale is not fixed.
                loc = data.min()
                scale = data.ptp()
            else:
                # loc is fixed, scale is not fixed.
                loc = floc
                scale = data.max() - loc
                if data.min() < loc:
                    raise FitDataError("uniform", lower=loc, upper=loc + scale)
        else:
            # loc is not fixed, scale is fixed.
            ptp = data.ptp()
            if ptp > fscale:
                raise FitUniformFixedScaleDataError(ptp=ptp, fscale=fscale)
            # If ptp < fscale, the ML estimate is not unique; see the comments
            # above.  We choose the distribution for which the support is
            # centered over the interval [data.min(), data.max()].
            loc = data.min() - 0.5*(fscale - ptp)
            scale = fscale

        # We expect the return values to be floating point, so ensure it
        # by explicitly converting to float.
        return float(loc), float(scale)


uniform = uniform_gen(a=0.0, b=1.0, name='uniform')


class vonmises_gen(rv_continuous):
    r"""A Von Mises continuous random variable.

    %(before_notes)s

    Notes
    -----
    The probability density function for `vonmises` and `vonmises_line` is:

    .. math::

        f(x, \kappa) = \frac{ \exp(\kappa \cos(x)) }{ 2 \pi I_0(\kappa) }

    for :math:`-\pi \le x \le \pi`, :math:`\kappa > 0`. :math:`I_0` is the
    modified Bessel function of order zero (`scipy.special.i0`).

    `vonmises` is a circular distribution which does not restrict the
    distribution to a fixed interval. Currently, there is no circular
    distribution framework in scipy. The ``cdf`` is implemented such that
    ``cdf(x + 2*np.pi) == cdf(x) + 1``.

    `vonmises_line` is the same distribution, defined on :math:`[-\pi, \pi]`
    on the real line. This is a regular (i.e. non-circular) distribution.

    `vonmises` and `vonmises_line` take ``kappa`` as a shape parameter.

    %(after_notes)s

    %(example)s

    """
    def _rvs(self, kappa, size=None, random_state=None):
        return random_state.vonmises(0.0, kappa, size=size)

    def _pdf(self, x, kappa):
        # vonmises.pdf(x, kappa) = exp(kappa * cos(x)) / (2*pi*I[0](kappa))
        #                        = exp(kappa * (cos(x) - 1)) /
        #                          (2*pi*exp(-kappa)*I[0](kappa))
        #                        = exp(kappa * cosm1(x)) / (2*pi*i0e(kappa))
        return np.exp(kappa*sc.cosm1(x)) / (2*np.pi*sc.i0e(kappa))

    def _cdf(self, x, kappa):
        return _stats.von_mises_cdf(kappa, x)

    def _stats_skip(self, kappa):
        return 0, None, 0, None

    def _entropy(self, kappa):
        return (-kappa * sc.i1(kappa) / sc.i0(kappa) +
                np.log(2 * np.pi * sc.i0(kappa)))


vonmises = vonmises_gen(name='vonmises')
vonmises_line = vonmises_gen(a=-np.pi, b=np.pi, name='vonmises_line')


class wald_gen(invgauss_gen):
    r"""A Wald continuous random variable.

    %(before_notes)s

    Notes
    -----
    The probability density function for `wald` is:

    .. math::

        f(x) = \frac{1}{\sqrt{2\pi x^3}} \exp(- \frac{ (x-1)^2 }{ 2x })

    for :math:`x >= 0`.

    `wald` is a special case of `invgauss` with ``mu=1``.

    %(after_notes)s

    %(example)s
    """
    _support_mask = rv_continuous._open_support_mask

    def _rvs(self, size=None, random_state=None):
        return random_state.wald(1.0, 1.0, size=size)

    def _pdf(self, x):
        # wald.pdf(x) = 1/sqrt(2*pi*x**3) * exp(-(x-1)**2/(2*x))
        return invgauss._pdf(x, 1.0)

    def _logpdf(self, x):
        return invgauss._logpdf(x, 1.0)

    def _cdf(self, x):
        return invgauss._cdf(x, 1.0)

    def _stats(self):
        return 1.0, 1.0, 3.0, 15.0


wald = wald_gen(a=0.0, name="wald")


class wrapcauchy_gen(rv_continuous):
    r"""A wrapped Cauchy continuous random variable.

    %(before_notes)s

    Notes
    -----
    The probability density function for `wrapcauchy` is:

    .. math::

        f(x, c) = \frac{1-c^2}{2\pi (1+c^2 - 2c \cos(x))}

    for :math:`0 \le x \le 2\pi`, :math:`0 < c < 1`.

    `wrapcauchy` takes ``c`` as a shape parameter for :math:`c`.

    %(after_notes)s

    %(example)s

    """
    def _argcheck(self, c):
        return (c > 0) & (c < 1)

    def _pdf(self, x, c):
        # wrapcauchy.pdf(x, c) = (1-c**2) / (2*pi*(1+c**2-2*c*cos(x)))
        return (1.0-c*c)/(2*np.pi*(1+c*c-2*c*np.cos(x)))

    def _cdf(self, x, c):
        output = np.zeros(x.shape, dtype=x.dtype)
        val = (1.0+c)/(1.0-c)
        c1 = x < np.pi
        c2 = 1-c1
        xp = np.extract(c1, x)
        xn = np.extract(c2, x)
        if np.any(xn):
            valn = np.extract(c2, np.ones_like(x)*val)
            xn = 2*np.pi - xn
            yn = np.tan(xn/2.0)
            on = 1.0-1.0/np.pi*np.arctan(valn*yn)
            np.place(output, c2, on)
        if np.any(xp):
            valp = np.extract(c1, np.ones_like(x)*val)
            yp = np.tan(xp/2.0)
            op = 1.0/np.pi*np.arctan(valp*yp)
            np.place(output, c1, op)
        return output

    def _ppf(self, q, c):
        val = (1.0-c)/(1.0+c)
        rcq = 2*np.arctan(val*np.tan(np.pi*q))
        rcmq = 2*np.pi-2*np.arctan(val*np.tan(np.pi*(1-q)))
        return np.where(q < 1.0/2, rcq, rcmq)

    def _entropy(self, c):
        return np.log(2*np.pi*(1-c*c))


wrapcauchy = wrapcauchy_gen(a=0.0, b=2*np.pi, name='wrapcauchy')


class gennorm_gen(rv_continuous):
    r"""A generalized normal continuous random variable.

    %(before_notes)s

    See Also
    --------
    laplace : Laplace distribution
    norm : normal distribution

    Notes
    -----
    The probability density function for `gennorm` is [1]_:

    .. math::

        f(x, \beta) = \frac{\beta}{2 \Gamma(1/\beta)} \exp(-|x|^\beta)

    :math:`\Gamma` is the gamma function (`scipy.special.gamma`).

    `gennorm` takes ``beta`` as a shape parameter for :math:`\beta`.
    For :math:`\beta = 1`, it is identical to a Laplace distribution.
    For :math:`\beta = 2`, it is identical to a normal distribution
    (with ``scale=1/sqrt(2)``).

    References
    ----------

    .. [1] "Generalized normal distribution, Version 1",
           https://en.wikipedia.org/wiki/Generalized_normal_distribution#Version_1

    %(example)s

    """

    def _pdf(self, x, beta):
        return np.exp(self._logpdf(x, beta))

    def _logpdf(self, x, beta):
        return np.log(0.5*beta) - sc.gammaln(1.0/beta) - abs(x)**beta

    def _cdf(self, x, beta):
        c = 0.5 * np.sign(x)
        # evaluating (.5 + c) first prevents numerical cancellation
        return (0.5 + c) - c * sc.gammaincc(1.0/beta, abs(x)**beta)

    def _ppf(self, x, beta):
        c = np.sign(x - 0.5)
        # evaluating (1. + c) first prevents numerical cancellation
        return c * sc.gammainccinv(1.0/beta, (1.0 + c) - 2.0*c*x)**(1.0/beta)

    def _sf(self, x, beta):
        return self._cdf(-x, beta)

    def _isf(self, x, beta):
        return -self._ppf(x, beta)

    def _stats(self, beta):
        c1, c3, c5 = sc.gammaln([1.0/beta, 3.0/beta, 5.0/beta])
        return 0., np.exp(c3 - c1), 0., np.exp(c5 + c1 - 2.0*c3) - 3.

    def _entropy(self, beta):
        return 1. / beta - np.log(.5 * beta) + sc.gammaln(1. / beta)


gennorm = gennorm_gen(name='gennorm')


class halfgennorm_gen(rv_continuous):
    r"""The upper half of a generalized normal continuous random variable.

    %(before_notes)s

    See Also
    --------
    gennorm : generalized normal distribution
    expon : exponential distribution
    halfnorm : half normal distribution

    Notes
    -----
    The probability density function for `halfgennorm` is:

    .. math::

        f(x, \beta) = \frac{\beta}{\Gamma(1/\beta)} \exp(-|x|^\beta)

    for :math:`x > 0`. :math:`\Gamma` is the gamma function
    (`scipy.special.gamma`).

    `gennorm` takes ``beta`` as a shape parameter for :math:`\beta`.
    For :math:`\beta = 1`, it is identical to an exponential distribution.
    For :math:`\beta = 2`, it is identical to a half normal distribution
    (with ``scale=1/sqrt(2)``).

    References
    ----------

    .. [1] "Generalized normal distribution, Version 1",
           https://en.wikipedia.org/wiki/Generalized_normal_distribution#Version_1

    %(example)s

    """

    def _pdf(self, x, beta):
        #                                 beta
        # halfgennorm.pdf(x, beta) =  -------------  exp(-|x|**beta)
        #                             gamma(1/beta)
        return np.exp(self._logpdf(x, beta))

    def _logpdf(self, x, beta):
        return np.log(beta) - sc.gammaln(1.0/beta) - x**beta

    def _cdf(self, x, beta):
        return sc.gammainc(1.0/beta, x**beta)

    def _ppf(self, x, beta):
        return sc.gammaincinv(1.0/beta, x)**(1.0/beta)

    def _sf(self, x, beta):
        return sc.gammaincc(1.0/beta, x**beta)

    def _isf(self, x, beta):
        return sc.gammainccinv(1.0/beta, x)**(1.0/beta)

    def _entropy(self, beta):
        return 1.0/beta - np.log(beta) + sc.gammaln(1.0/beta)


halfgennorm = halfgennorm_gen(a=0, name='halfgennorm')


class crystalball_gen(rv_continuous):
    r"""
    Crystalball distribution

    %(before_notes)s

    Notes
    -----
    The probability density function for `crystalball` is:

    .. math::

        f(x, \beta, m) =  \begin{cases}
                            N \exp(-x^2 / 2),  &\text{for } x > -\beta\\
                            N A (B - x)^{-m}  &\text{for } x \le -\beta
                          \end{cases}

    where :math:`A = (m / |\beta|)^n  \exp(-\beta^2 / 2)`,
    :math:`B = m/|\beta| - |\beta|` and :math:`N` is a normalisation constant.

    `crystalball` takes :math:`\beta > 0` and :math:`m > 1` as shape
    parameters.  :math:`\beta` defines the point where the pdf changes
    from a power-law to a Gaussian distribution.  :math:`m` is the power
    of the power-law tail.

    References
    ----------
    .. [1] "Crystal Ball Function",
           https://en.wikipedia.org/wiki/Crystal_Ball_function

    %(after_notes)s

    .. versionadded:: 0.19.0

    %(example)s
    """

    def _pdf(self, x, beta, m):
        """
        Return PDF of the crystalball function.

                                            --
                                           | exp(-x**2 / 2),  for x > -beta
        crystalball.pdf(x, beta, m) =  N * |
                                           | A * (B - x)**(-m), for x <= -beta
                                            --
        """
        N = 1.0 / (m/beta / (m-1) * np.exp(-beta**2 / 2.0) +
                   _norm_pdf_C * _norm_cdf(beta))

        def rhs(x, beta, m):
            return np.exp(-x**2 / 2)

        def lhs(x, beta, m):
            return ((m/beta)**m * np.exp(-beta**2 / 2.0) *
                    (m/beta - beta - x)**(-m))

        return N * _lazywhere(x > -beta, (x, beta, m), f=rhs, f2=lhs)

    def _logpdf(self, x, beta, m):
        """
        Return the log of the PDF of the crystalball function.
        """
        N = 1.0 / (m/beta / (m-1) * np.exp(-beta**2 / 2.0) +
                   _norm_pdf_C * _norm_cdf(beta))

        def rhs(x, beta, m):
            return -x**2/2

        def lhs(x, beta, m):
            return m*np.log(m/beta) - beta**2/2 - m*np.log(m/beta - beta - x)

        return np.log(N) + _lazywhere(x > -beta, (x, beta, m), f=rhs, f2=lhs)

    def _cdf(self, x, beta, m):
        """
        Return CDF of the crystalball function
        """
        N = 1.0 / (m/beta / (m-1) * np.exp(-beta**2 / 2.0) +
                   _norm_pdf_C * _norm_cdf(beta))

        def rhs(x, beta, m):
            return ((m/beta) * np.exp(-beta**2 / 2.0) / (m-1) +
                    _norm_pdf_C * (_norm_cdf(x) - _norm_cdf(-beta)))

        def lhs(x, beta, m):
            return ((m/beta)**m * np.exp(-beta**2 / 2.0) *
                    (m/beta - beta - x)**(-m+1) / (m-1))

        return N * _lazywhere(x > -beta, (x, beta, m), f=rhs, f2=lhs)

    def _ppf(self, p, beta, m):
        N = 1.0 / (m/beta / (m-1) * np.exp(-beta**2 / 2.0) +
                   _norm_pdf_C * _norm_cdf(beta))
        pbeta = N * (m/beta) * np.exp(-beta**2/2) / (m - 1)

        def ppf_less(p, beta, m):
            eb2 = np.exp(-beta**2/2)
            C = (m/beta) * eb2 / (m-1)
            N = 1/(C + _norm_pdf_C * _norm_cdf(beta))
            return (m/beta - beta -
                    ((m - 1)*(m/beta)**(-m)/eb2*p/N)**(1/(1-m)))

        def ppf_greater(p, beta, m):
            eb2 = np.exp(-beta**2/2)
            C = (m/beta) * eb2 / (m-1)
            N = 1/(C + _norm_pdf_C * _norm_cdf(beta))
            return _norm_ppf(_norm_cdf(-beta) + (1/_norm_pdf_C)*(p/N - C))

        return _lazywhere(p < pbeta, (p, beta, m), f=ppf_less, f2=ppf_greater)

    def _munp(self, n, beta, m):
        """
        Returns the n-th non-central moment of the crystalball function.
        """
        N = 1.0 / (m/beta / (m-1) * np.exp(-beta**2 / 2.0) +
                   _norm_pdf_C * _norm_cdf(beta))

        def n_th_moment(n, beta, m):
            """
            Returns n-th moment. Defined only if n+1 < m
            Function cannot broadcast due to the loop over n
            """
            A = (m/beta)**m * np.exp(-beta**2 / 2.0)
            B = m/beta - beta
            rhs = (2**((n-1)/2.0) * sc.gamma((n+1)/2) *
                   (1.0 + (-1)**n * sc.gammainc((n+1)/2, beta**2 / 2)))
            lhs = np.zeros(rhs.shape)
            for k in range(n + 1):
                lhs += (sc.binom(n, k) * B**(n-k) * (-1)**k / (m - k - 1) *
                        (m/beta)**(-m + k + 1))
            return A * lhs + rhs

        return N * _lazywhere(n + 1 < m, (n, beta, m),
                              np.vectorize(n_th_moment, otypes=[np.float64]),
                              np.inf)

    def _argcheck(self, beta, m):
        """
        Shape parameter bounds are m > 1 and beta > 0.
        """
        return (m > 1) & (beta > 0)


crystalball = crystalball_gen(name='crystalball', longname="A Crystalball Function")


def _argus_phi(chi):
    """
    Utility function for the argus distribution
    used in the CDF and norm of the Argus Funktion
    """
    return _norm_cdf(chi) - chi * _norm_pdf(chi) - 0.5


class argus_gen(rv_continuous):
    r"""
    Argus distribution

    %(before_notes)s

    Notes
    -----
    The probability density function for `argus` is:

    .. math::

        f(x, \chi) = \frac{\chi^3}{\sqrt{2\pi} \Psi(\chi)} x \sqrt{1-x^2}
                     \exp(-\chi^2 (1 - x^2)/2)

    for :math:`0 < x < 1` and :math:`\chi > 0`, where

    .. math::

        \Psi(\chi) = \Phi(\chi) - \chi \phi(\chi) - 1/2

    with :math:`\Phi` and :math:`\phi` being the CDF and PDF of a standard
    normal distribution, respectively.

    `argus` takes :math:`\chi` as shape a parameter.

    %(after_notes)s

    .. versionadded:: 0.19.0

    References
    ----------
    .. [1] "ARGUS distribution",
           https://en.wikipedia.org/wiki/ARGUS_distribution

    %(example)s
    """
    def _pdf(self, x, chi):
        y = 1.0 - x**2
        A = chi**3 / (_norm_pdf_C * _argus_phi(chi))
        return A * x * np.sqrt(y) * np.exp(-chi**2 * y / 2)

    def _cdf(self, x, chi):
        return 1.0 - self._sf(x, chi)

    def _sf(self, x, chi):
        return _argus_phi(chi * np.sqrt(1 - x**2)) / _argus_phi(chi)

    def _rvs(self, chi, size=None, random_state=None):
        chi = np.asarray(chi)
        if chi.size == 1:
            out = self._rvs_scalar(chi, numsamples=size,
                                   random_state=random_state)
        else:
            shp, bc = _check_shape(chi.shape, size)
            numsamples = int(np.prod(shp))
            out = np.empty(size)
            it = np.nditer([chi],
                           flags=['multi_index'],
                           op_flags=[['readonly']])
            while not it.finished:
                idx = tuple((it.multi_index[j] if not bc[j] else slice(None))
                            for j in range(-len(size), 0))
                r = self._rvs_scalar(it[0], numsamples=numsamples,
                                     random_state=random_state)
                out[idx] = r.reshape(shp)
                it.iternext()

        if size == ():
            out = out[()]
        return out

    def _rvs_scalar(self, chi, numsamples=None, random_state=None):
        # if chi <= 2.611:
        # use rejection method, see Devroye:
        # Non-Uniform Random Variate Generation, 1986, section II.3.2.
        # write: self.pdf = c * g(x) * h(x), where
        # h is [0,1]-valued and g is a density
        # g(x) = d1 * chi**2 * x * exp(-chi**2 * (1 - x**2) / 2), 0 <= x <= 1
        # h(x) = sqrt(1 - x**2), 0 <= x <= 1
        # Integrating g, we get:
        # G(x) = d1 * exp(-chi**2 * (1 - x**2) / 2) - d2
        # d1 and d2 are determined by G(0) = 0 and G(1) = 1
        # d1 = 1 / (1 - exp(-0.5 * chi**2))
        # d2 = 1 / (exp(0.5 * chi**2) - 1)
        # => G(x) = (exp(chi**2 * x**2 /2) - 1) / (exp(chi**2 / 2) - 1)
        # expected number of iterations is c with
        # c = -np.expm1(-0.5 * chi**2) * chi / (_norm_pdf_C * _argus_phi(chi))
        # note that G can be inverted easily, so we can sample
        # rvs from this distribution
        # G_inv(y) = sqrt(2 * log(1 + (exp(chi**2 / 2) - 1) * y) / chi**2)
        # to avoid an overflow of exp(chi**2 / 2), it is convenient to write
        # G_inv(y) = sqrt(1 + 2 * log(exp(-chi**2 / 2) * (1-y) + y) / chi**2)
        #
        # if chi > 2.611:
        # use ratio of uniforms method applied to a transformed variable of X
        # (X is ARGUS with parameter chi):
        # Y = chi * sqrt(1 - X**2) has density proportional to
        # u**2 * exp(-u**2 / 2) on [0, chi] (Maxwell distribution conditioned
        # on [0, chi]). Apply ratio of uniforms to this density to generate
        # samples of Y and convert back to X
        #
        # The expected number of iterations using the rejection method
        # increases with increasing chi, whereas the expected number of
        # iterations using the ratio of uniforms method decreases with
        # increasing chi. The crossover occurs where
        # chi*(1 - exp(-0.5*chi**2)) = 8*sqrt(2)*exp(-1.5) => chi ~ 2.611
        # Switching algorithms at chi=2.611 means that the expected number of
        # iterations is always below 2.2.

        if chi <= 2.611:
            # use rejection method
            size1d = tuple(np.atleast_1d(numsamples))
            N = int(np.prod(size1d))
            x = np.zeros(N)
            echi = np.exp(-chi**2 / 2)
            simulated = 0
            while simulated < N:
                k = N - simulated
                u = random_state.uniform(size=k)
                v = random_state.uniform(size=k)
                # acceptance condition: u <= h(G_inv(v)). This simplifies to
                z = 2 * np.log(echi * (1 - v) + v) / chi**2
                accept = (u**2 + z <= 0)
                num_accept = np.sum(accept)
                if num_accept > 0:
                    # rvs follow a distribution with density g: rvs = G_inv(v)
                    rvs = np.sqrt(1 + z[accept])
                    x[simulated:(simulated + num_accept)] = rvs
                    simulated += num_accept

            return np.reshape(x, size1d)
        else:
            # use ratio of uniforms method
            def f(x):
                return np.where((x >= 0) & (x <= chi),
                                np.exp(2*np.log(x) - x**2/2), 0)

            umax = np.sqrt(2) / np.exp(0.5)
            vmax = 4 / np.exp(1)
            z = rvs_ratio_uniforms(f, umax, 0, vmax, size=numsamples,
                                   random_state=random_state)
            return np.sqrt(1 - z*z / chi**2)

    def _stats(self, chi):
        chi2 = chi**2
        phi = _argus_phi(chi)
        m = np.sqrt(np.pi/8) * chi * sc.ive(1, chi2/4) / phi
        v = (1 - 3 / chi2 + chi * _norm_pdf(chi) / phi) - m**2
        return m, v, None, None


argus = argus_gen(name='argus', longname="An Argus Function", a=0.0, b=1.0)


class rv_histogram(rv_continuous):
    """
    Generates a distribution given by a histogram.
    This is useful to generate a template distribution from a binned
    datasample.

    As a subclass of the `rv_continuous` class, `rv_histogram` inherits from it
    a collection of generic methods (see `rv_continuous` for the full list),
    and implements them based on the properties of the provided binned
    datasample.

    Parameters
    ----------
    histogram : tuple of array_like
      Tuple containing two array_like objects
      The first containing the content of n bins
      The second containing the (n+1) bin boundaries
      In particular the return value np.histogram is accepted

    Notes
    -----
    There are no additional shape parameters except for the loc and scale.
    The pdf is defined as a stepwise function from the provided histogram
    The cdf is a linear interpolation of the pdf.

    .. versionadded:: 0.19.0

    Examples
    --------

    Create a scipy.stats distribution from a numpy histogram

    >>> import scipy.stats
    >>> import numpy as np
    >>> data = scipy.stats.norm.rvs(size=100000, loc=0, scale=1.5, random_state=123)
    >>> hist = np.histogram(data, bins=100)
    >>> hist_dist = scipy.stats.rv_histogram(hist)

    Behaves like an ordinary scipy rv_continuous distribution

    >>> hist_dist.pdf(1.0)
    0.20538577847618705
    >>> hist_dist.cdf(2.0)
    0.90818568543056499

    PDF is zero above (below) the highest (lowest) bin of the histogram,
    defined by the max (min) of the original dataset

    >>> hist_dist.pdf(np.max(data))
    0.0
    >>> hist_dist.cdf(np.max(data))
    1.0
    >>> hist_dist.pdf(np.min(data))
    7.7591907244498314e-05
    >>> hist_dist.cdf(np.min(data))
    0.0

    PDF and CDF follow the histogram

    >>> import matplotlib.pyplot as plt
    >>> X = np.linspace(-5.0, 5.0, 100)
    >>> plt.title("PDF from Template")
    >>> plt.hist(data, density=True, bins=100)
    >>> plt.plot(X, hist_dist.pdf(X), label='PDF')
    >>> plt.plot(X, hist_dist.cdf(X), label='CDF')
    >>> plt.show()

    """
    _support_mask = rv_continuous._support_mask

    def __init__(self, histogram, *args, **kwargs):
        """
        Create a new distribution using the given histogram

        Parameters
        ----------
        histogram : tuple of array_like
          Tuple containing two array_like objects
          The first containing the content of n bins
          The second containing the (n+1) bin boundaries
          In particular the return value np.histogram is accepted
        """
        self._histogram = histogram
        if len(histogram) != 2:
            raise ValueError("Expected length 2 for parameter histogram")
        self._hpdf = np.asarray(histogram[0])
        self._hbins = np.asarray(histogram[1])
        if len(self._hpdf) + 1 != len(self._hbins):
            raise ValueError("Number of elements in histogram content "
                             "and histogram boundaries do not match, "
                             "expected n and n+1.")
        self._hbin_widths = self._hbins[1:] - self._hbins[:-1]
        self._hpdf = self._hpdf / float(np.sum(self._hpdf * self._hbin_widths))
        self._hcdf = np.cumsum(self._hpdf * self._hbin_widths)
        self._hpdf = np.hstack([0.0, self._hpdf, 0.0])
        self._hcdf = np.hstack([0.0, self._hcdf])
        # Set support
        kwargs['a'] = self.a = self._hbins[0]
        kwargs['b'] = self.b = self._hbins[-1]
        super(rv_histogram, self).__init__(*args, **kwargs)

    def _pdf(self, x):
        """
        PDF of the histogram
        """
        return self._hpdf[np.searchsorted(self._hbins, x, side='right')]

    def _cdf(self, x):
        """
        CDF calculated from the histogram
        """
        return np.interp(x, self._hbins, self._hcdf)

    def _ppf(self, x):
        """
        Percentile function calculated from the histogram
        """
        return np.interp(x, self._hcdf, self._hbins)

    def _munp(self, n):
        """Compute the n-th non-central moment."""
        integrals = (self._hbins[1:]**(n+1) - self._hbins[:-1]**(n+1)) / (n+1)
        return np.sum(self._hpdf[1:-1] * integrals)

    def _entropy(self):
        """Compute entropy of distribution"""
        res = _lazywhere(self._hpdf[1:-1] > 0.0,
                         (self._hpdf[1:-1],),
                         np.log,
                         0.0)
        return -np.sum(self._hpdf[1:-1] * res * self._hbin_widths)

    def _updated_ctor_param(self):
        """
        Set the histogram as additional constructor argument
        """
        dct = super(rv_histogram, self)._updated_ctor_param()
        dct['histogram'] = self._histogram
        return dct


# Collect names of classes and objects in this module.
pairs = list(globals().copy().items())
_distn_names, _distn_gen_names = get_distribution_names(pairs, rv_continuous)

__all__ = _distn_names + _distn_gen_names + ['rv_histogram']<|MERGE_RESOLUTION|>--- conflicted
+++ resolved
@@ -2921,13 +2921,8 @@
     :math:`\lambda, \mu \in \mathbb{R}`
     :math: `0 \le |\beta| < \alpha ` \beta,
     and :math: `\delta \in \mathbb{R}_{>0}`.
-<<<<<<< HEAD
-
-    Where: :math:`\gamma := \sqrt{\alpha^2-\beta^2}`.
-=======
-    
+
     :math:`\gamma := \sqrt{\alpha^2-\beta^2}`.
->>>>>>> f15bbb57
     :math: `K_{\lambda}(.)` denotes the modified Bessel function of the third
     kind and order :math: `\lambda` (`scipy.special.kn`)
 
