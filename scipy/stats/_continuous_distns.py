# -*- coding: utf-8 -*-
#
# Author:  Travis Oliphant  2002-2011 with contributions from
#          SciPy Developers 2004-2011
#
import warnings
from collections.abc import Iterable
from functools import wraps, cached_property
import ctypes

import numpy as np
from numpy.polynomial import Polynomial
from scipy._lib.doccer import (extend_notes_in_docstring,
                               replace_notes_in_docstring,
                               inherit_docstring_from)
from scipy._lib._ccallback import LowLevelCallable
from scipy import optimize
from scipy import integrate
import scipy.special as sc

import scipy.special._ufuncs as scu
from scipy._lib._util import _lazyselect, _lazywhere
from . import _stats
from ._tukeylambda_stats import (tukeylambda_variance as _tlvar,
                                 tukeylambda_kurtosis as _tlkurt)
from ._distn_infrastructure import (
    get_distribution_names, _kurtosis,
    rv_continuous, _skew, _get_fixed_fit_value, _check_shape, _ShapeInfo)
from ._ksstats import kolmogn, kolmognp, kolmogni
from ._constants import (_XMIN, _EULER, _ZETA3, _SQRT_PI,
                         _SQRT_2_OVER_PI, _LOG_SQRT_2_OVER_PI)
import scipy.stats._boost as _boost
from scipy.optimize import root_scalar
from scipy.stats._warnings_errors import FitError
import scipy.stats as stats


def _remove_optimizer_parameters(kwds):
    """
    Remove the optimizer-related keyword arguments 'loc', 'scale' and
    'optimizer' from `kwds`.  Then check that `kwds` is empty, and
    raise `TypeError("Unknown arguments: %s." % kwds)` if it is not.

    This function is used in the fit method of distributions that override
    the default method and do not use the default optimization code.

    `kwds` is modified in-place.
    """
    kwds.pop('loc', None)
    kwds.pop('scale', None)
    kwds.pop('optimizer', None)
    kwds.pop('method', None)
    if kwds:
        raise TypeError("Unknown arguments: %s." % kwds)


def _call_super_mom(fun):
    # if fit method is overridden only for MLE and doesn't specify what to do
    # if method == 'mm', this decorator calls generic implementation
    @wraps(fun)
    def wrapper(self, *args, **kwds):
        method = kwds.get('method', 'mle').lower()
        if method == 'mm':
            return super(type(self), self).fit(*args, **kwds)
        else:
            return fun(self, *args, **kwds)
    return wrapper


class ksone_gen(rv_continuous):
    r"""Kolmogorov-Smirnov one-sided test statistic distribution.

    This is the distribution of the one-sided Kolmogorov-Smirnov (KS)
    statistics :math:`D_n^+` and :math:`D_n^-`
    for a finite sample size ``n >= 1`` (the shape parameter).

    %(before_notes)s

    See Also
    --------
    kstwobign, kstwo, kstest

    Notes
    -----
    :math:`D_n^+` and :math:`D_n^-` are given by

    .. math::

        D_n^+ &= \text{sup}_x (F_n(x) - F(x)),\\
        D_n^- &= \text{sup}_x (F(x) - F_n(x)),\\

    where :math:`F` is a continuous CDF and :math:`F_n` is an empirical CDF.
    `ksone` describes the distribution under the null hypothesis of the KS test
    that the empirical CDF corresponds to :math:`n` i.i.d. random variates
    with CDF :math:`F`.

    %(after_notes)s

    References
    ----------
    .. [1] Birnbaum, Z. W. and Tingey, F.H. "One-sided confidence contours
       for probability distribution functions", The Annals of Mathematical
       Statistics, 22(4), pp 592-596 (1951).

    %(example)s

    """
    def _argcheck(self, n):
        return (n >= 1) & (n == np.round(n))

    def _shape_info(self):
        return [_ShapeInfo("n", True, (1, np.inf), (True, False))]

    def _pdf(self, x, n):
        return -scu._smirnovp(n, x)

    def _cdf(self, x, n):
        return scu._smirnovc(n, x)

    def _sf(self, x, n):
        return sc.smirnov(n, x)

    def _ppf(self, q, n):
        return scu._smirnovci(n, q)

    def _isf(self, q, n):
        return sc.smirnovi(n, q)


ksone = ksone_gen(a=0.0, b=1.0, name='ksone')


class kstwo_gen(rv_continuous):
    r"""Kolmogorov-Smirnov two-sided test statistic distribution.

    This is the distribution of the two-sided Kolmogorov-Smirnov (KS)
    statistic :math:`D_n` for a finite sample size ``n >= 1``
    (the shape parameter).

    %(before_notes)s

    See Also
    --------
    kstwobign, ksone, kstest

    Notes
    -----
    :math:`D_n` is given by

    .. math::

        D_n = \text{sup}_x |F_n(x) - F(x)|

    where :math:`F` is a (continuous) CDF and :math:`F_n` is an empirical CDF.
    `kstwo` describes the distribution under the null hypothesis of the KS test
    that the empirical CDF corresponds to :math:`n` i.i.d. random variates
    with CDF :math:`F`.

    %(after_notes)s

    References
    ----------
    .. [1] Simard, R., L'Ecuyer, P. "Computing the Two-Sided
       Kolmogorov-Smirnov Distribution",  Journal of Statistical Software,
       Vol 39, 11, 1-18 (2011).

    %(example)s

    """
    def _argcheck(self, n):
        return (n >= 1) & (n == np.round(n))

    def _shape_info(self):
        return [_ShapeInfo("n", True, (1, np.inf), (True, False))]

    def _get_support(self, n):
        return (0.5/(n if not isinstance(n, Iterable) else np.asanyarray(n)),
                1.0)

    def _pdf(self, x, n):
        return kolmognp(n, x)

    def _cdf(self, x, n):
        return kolmogn(n, x)

    def _sf(self, x, n):
        return kolmogn(n, x, cdf=False)

    def _ppf(self, q, n):
        return kolmogni(n, q, cdf=True)

    def _isf(self, q, n):
        return kolmogni(n, q, cdf=False)


# Use the pdf, (not the ppf) to compute moments
kstwo = kstwo_gen(momtype=0, a=0.0, b=1.0, name='kstwo')


class kstwobign_gen(rv_continuous):
    r"""Limiting distribution of scaled Kolmogorov-Smirnov two-sided test statistic.

    This is the asymptotic distribution of the two-sided Kolmogorov-Smirnov
    statistic :math:`\sqrt{n} D_n` that measures the maximum absolute
    distance of the theoretical (continuous) CDF from the empirical CDF.
    (see `kstest`).

    %(before_notes)s

    See Also
    --------
    ksone, kstwo, kstest

    Notes
    -----
    :math:`\sqrt{n} D_n` is given by

    .. math::

        D_n = \text{sup}_x |F_n(x) - F(x)|

    where :math:`F` is a continuous CDF and :math:`F_n` is an empirical CDF.
    `kstwobign`  describes the asymptotic distribution (i.e. the limit of
    :math:`\sqrt{n} D_n`) under the null hypothesis of the KS test that the
    empirical CDF corresponds to i.i.d. random variates with CDF :math:`F`.

    %(after_notes)s

    References
    ----------
    .. [1] Feller, W. "On the Kolmogorov-Smirnov Limit Theorems for Empirical
       Distributions",  Ann. Math. Statist. Vol 19, 177-189 (1948).

    %(example)s

    """
    def _shape_info(self):
        return []

    def _pdf(self, x):
        return -scu._kolmogp(x)

    def _cdf(self, x):
        return scu._kolmogc(x)

    def _sf(self, x):
        return sc.kolmogorov(x)

    def _ppf(self, q):
        return scu._kolmogci(q)

    def _isf(self, q):
        return sc.kolmogi(q)


kstwobign = kstwobign_gen(a=0.0, name='kstwobign')


## Normal distribution

# loc = mu, scale = std
# Keep these implementations out of the class definition so they can be reused
# by other distributions.
_norm_pdf_C = np.sqrt(2*np.pi)
_norm_pdf_logC = np.log(_norm_pdf_C)


def _norm_pdf(x):
    return np.exp(-x**2/2.0) / _norm_pdf_C


def _norm_logpdf(x):
    return -x**2 / 2.0 - _norm_pdf_logC


def _norm_cdf(x):
    return sc.ndtr(x)


def _norm_logcdf(x):
    return sc.log_ndtr(x)


def _norm_ppf(q):
    return sc.ndtri(q)


def _norm_sf(x):
    return _norm_cdf(-x)


def _norm_logsf(x):
    return _norm_logcdf(-x)


def _norm_isf(q):
    return -_norm_ppf(q)


class norm_gen(rv_continuous):
    r"""A normal continuous random variable.

    The location (``loc``) keyword specifies the mean.
    The scale (``scale``) keyword specifies the standard deviation.

    %(before_notes)s

    Notes
    -----
    The probability density function for `norm` is:

    .. math::

        f(x) = \frac{\exp(-x^2/2)}{\sqrt{2\pi}}

    for a real number :math:`x`.

    %(after_notes)s

    %(example)s

    """
    def _shape_info(self):
        return []

    def _rvs(self, size=None, random_state=None):
        return random_state.standard_normal(size)

    def _pdf(self, x):
        # norm.pdf(x) = exp(-x**2/2)/sqrt(2*pi)
        return _norm_pdf(x)

    def _logpdf(self, x):
        return _norm_logpdf(x)

    def _cdf(self, x):
        return _norm_cdf(x)

    def _logcdf(self, x):
        return _norm_logcdf(x)

    def _sf(self, x):
        return _norm_sf(x)

    def _logsf(self, x):
        return _norm_logsf(x)

    def _ppf(self, q):
        return _norm_ppf(q)

    def _isf(self, q):
        return _norm_isf(q)

    def _stats(self):
        return 0.0, 1.0, 0.0, 0.0

    def _entropy(self):
        return 0.5*(np.log(2*np.pi)+1)

    @_call_super_mom
    @replace_notes_in_docstring(rv_continuous, notes="""\
        For the normal distribution, method of moments and maximum likelihood
        estimation give identical fits, and explicit formulas for the estimates
        are available.
        This function uses these explicit formulas for the maximum likelihood
        estimation of the normal distribution parameters, so the
        `optimizer` and `method` arguments are ignored.\n\n""")
    def fit(self, data, **kwds):

        floc = kwds.pop('floc', None)
        fscale = kwds.pop('fscale', None)

        _remove_optimizer_parameters(kwds)

        if floc is not None and fscale is not None:
            # This check is for consistency with `rv_continuous.fit`.
            # Without this check, this function would just return the
            # parameters that were given.
            raise ValueError("All parameters fixed. There is nothing to "
                             "optimize.")

        data = np.asarray(data)

        if not np.isfinite(data).all():
            raise ValueError("The data contains non-finite values.")

        if floc is None:
            loc = data.mean()
        else:
            loc = floc

        if fscale is None:
            scale = np.sqrt(((data - loc)**2).mean())
        else:
            scale = fscale

        return loc, scale

    def _munp(self, n):
        """
        @returns Moments of standard normal distribution for integer n >= 0

        See eq. 16 of https://arxiv.org/abs/1209.4340v2
        """
        if n % 2 == 0:
            return sc.factorial2(n - 1)
        else:
            return 0.


norm = norm_gen(name='norm')


class alpha_gen(rv_continuous):
    r"""An alpha continuous random variable.

    %(before_notes)s

    Notes
    -----
    The probability density function for `alpha` ([1]_, [2]_) is:

    .. math::

        f(x, a) = \frac{1}{x^2 \Phi(a) \sqrt{2\pi}} *
                  \exp(-\frac{1}{2} (a-1/x)^2)

    where :math:`\Phi` is the normal CDF, :math:`x > 0`, and :math:`a > 0`.

    `alpha` takes ``a`` as a shape parameter.

    %(after_notes)s

    References
    ----------
    .. [1] Johnson, Kotz, and Balakrishnan, "Continuous Univariate
           Distributions, Volume 1", Second Edition, John Wiley and Sons,
           p. 173 (1994).
    .. [2] Anthony A. Salvia, "Reliability applications of the Alpha
           Distribution", IEEE Transactions on Reliability, Vol. R-34,
           No. 3, pp. 251-252 (1985).

    %(example)s

    """
    _support_mask = rv_continuous._open_support_mask

    def _shape_info(self):
        return [_ShapeInfo("a", False, (0, np.inf), (False, False))]

    def _pdf(self, x, a):
        # alpha.pdf(x, a) = 1/(x**2*Phi(a)*sqrt(2*pi)) * exp(-1/2 * (a-1/x)**2)
        return 1.0/(x**2)/_norm_cdf(a)*_norm_pdf(a-1.0/x)

    def _logpdf(self, x, a):
        return -2*np.log(x) + _norm_logpdf(a-1.0/x) - np.log(_norm_cdf(a))

    def _cdf(self, x, a):
        return _norm_cdf(a-1.0/x) / _norm_cdf(a)

    def _ppf(self, q, a):
        return 1.0/np.asarray(a-sc.ndtri(q*_norm_cdf(a)))

    def _stats(self, a):
        return [np.inf]*2 + [np.nan]*2


alpha = alpha_gen(a=0.0, name='alpha')


class anglit_gen(rv_continuous):
    r"""An anglit continuous random variable.

    %(before_notes)s

    Notes
    -----
    The probability density function for `anglit` is:

    .. math::

        f(x) = \sin(2x + \pi/2) = \cos(2x)

    for :math:`-\pi/4 \le x \le \pi/4`.

    %(after_notes)s

    %(example)s

    """
    def _shape_info(self):
        return []

    def _pdf(self, x):
        # anglit.pdf(x) = sin(2*x + \pi/2) = cos(2*x)
        return np.cos(2*x)

    def _cdf(self, x):
        return np.sin(x+np.pi/4)**2.0

    def _ppf(self, q):
        return np.arcsin(np.sqrt(q))-np.pi/4

    def _stats(self):
        return 0.0, np.pi*np.pi/16-0.5, 0.0, -2*(np.pi**4 - 96)/(np.pi*np.pi-8)**2

    def _entropy(self):
        return 1-np.log(2)


anglit = anglit_gen(a=-np.pi/4, b=np.pi/4, name='anglit')


class arcsine_gen(rv_continuous):
    r"""An arcsine continuous random variable.

    %(before_notes)s

    Notes
    -----
    The probability density function for `arcsine` is:

    .. math::

        f(x) = \frac{1}{\pi \sqrt{x (1-x)}}

    for :math:`0 < x < 1`.

    %(after_notes)s

    %(example)s

    """
    def _shape_info(self):
        return []

    def _pdf(self, x):
        # arcsine.pdf(x) = 1/(pi*sqrt(x*(1-x)))
        with np.errstate(divide='ignore'):
            return 1.0/np.pi/np.sqrt(x*(1-x))

    def _cdf(self, x):
        return 2.0/np.pi*np.arcsin(np.sqrt(x))

    def _ppf(self, q):
        return np.sin(np.pi/2.0*q)**2.0

    def _stats(self):
        mu = 0.5
        mu2 = 1.0/8
        g1 = 0
        g2 = -3.0/2.0
        return mu, mu2, g1, g2

    def _entropy(self):
        return -0.24156447527049044468


arcsine = arcsine_gen(a=0.0, b=1.0, name='arcsine')


class FitDataError(ValueError):
    """Raised when input data is inconsistent with fixed parameters."""
    # This exception is raised by, for example, beta_gen.fit when both floc
    # and fscale are fixed and there are values in the data not in the open
    # interval (floc, floc+fscale).
    def __init__(self, distr, lower, upper):
        self.args = (
            "Invalid values in `data`.  Maximum likelihood "
            "estimation with {distr!r} requires that {lower!r} < "
            "(x - loc)/scale  < {upper!r} for each x in `data`.".format(
                distr=distr, lower=lower, upper=upper),
        )


class FitSolverError(FitError):
    """
    Raised when a solver fails to converge while fitting a distribution.
    """
    # This exception is raised by, for example, beta_gen.fit when
    # optimize.fsolve returns with ier != 1.
    def __init__(self, mesg):
        emsg = "Solver for the MLE equations failed to converge: "
        emsg += mesg.replace('\n', '')
        self.args = (emsg,)


def _beta_mle_a(a, b, n, s1):
    # The zeros of this function give the MLE for `a`, with
    # `b`, `n` and `s1` given.  `s1` is the sum of the logs of
    # the data. `n` is the number of data points.
    psiab = sc.psi(a + b)
    func = s1 - n * (-psiab + sc.psi(a))
    return func


def _beta_mle_ab(theta, n, s1, s2):
    # Zeros of this function are critical points of
    # the maximum likelihood function.  Solving this system
    # for theta (which contains a and b) gives the MLE for a and b
    # given `n`, `s1` and `s2`.  `s1` is the sum of the logs of the data,
    # and `s2` is the sum of the logs of 1 - data.  `n` is the number
    # of data points.
    a, b = theta
    psiab = sc.psi(a + b)
    func = [s1 - n * (-psiab + sc.psi(a)),
            s2 - n * (-psiab + sc.psi(b))]
    return func


class beta_gen(rv_continuous):
    r"""A beta continuous random variable.

    %(before_notes)s

    Notes
    -----
    The probability density function for `beta` is:

    .. math::

        f(x, a, b) = \frac{\Gamma(a+b) x^{a-1} (1-x)^{b-1}}
                          {\Gamma(a) \Gamma(b)}

    for :math:`0 <= x <= 1`, :math:`a > 0`, :math:`b > 0`, where
    :math:`\Gamma` is the gamma function (`scipy.special.gamma`).

    `beta` takes :math:`a` and :math:`b` as shape parameters.

    %(after_notes)s

    %(example)s

    """
    def _shape_info(self):
        ia = _ShapeInfo("a", False, (0, np.inf), (False, False))
        ib = _ShapeInfo("b", False, (0, np.inf), (False, False))
        return [ia, ib]

    def _rvs(self, a, b, size=None, random_state=None):
        return random_state.beta(a, b, size)

    def _pdf(self, x, a, b):
        #                     gamma(a+b) * x**(a-1) * (1-x)**(b-1)
        # beta.pdf(x, a, b) = ------------------------------------
        #                              gamma(a)*gamma(b)
        return _boost._beta_pdf(x, a, b)

    def _logpdf(self, x, a, b):
        lPx = sc.xlog1py(b - 1.0, -x) + sc.xlogy(a - 1.0, x)
        lPx -= sc.betaln(a, b)
        return lPx

    def _cdf(self, x, a, b):
        return _boost._beta_cdf(x, a, b)

    def _sf(self, x, a, b):
        return _boost._beta_sf(x, a, b)

    def _isf(self, x, a, b):
        with warnings.catch_warnings():
            # See gh-14901
            message = "overflow encountered in _beta_isf"
            warnings.filterwarnings('ignore', message=message)
            return _boost._beta_isf(x, a, b)

    def _ppf(self, q, a, b):
        with warnings.catch_warnings():
            message = "overflow encountered in _beta_ppf"
            warnings.filterwarnings('ignore', message=message)
            return _boost._beta_ppf(q, a, b)

    def _stats(self, a, b):
        return(
            _boost._beta_mean(a, b),
            _boost._beta_variance(a, b),
            _boost._beta_skewness(a, b),
            _boost._beta_kurtosis_excess(a, b))

    def _fitstart(self, data):
        g1 = _skew(data)
        g2 = _kurtosis(data)

        def func(x):
            a, b = x
            sk = 2*(b-a)*np.sqrt(a + b + 1) / (a + b + 2) / np.sqrt(a*b)
            ku = a**3 - a**2*(2*b-1) + b**2*(b+1) - 2*a*b*(b+2)
            ku /= a*b*(a+b+2)*(a+b+3)
            ku *= 6
            return [sk-g1, ku-g2]
        a, b = optimize.fsolve(func, (1.0, 1.0))
        return super()._fitstart(data, args=(a, b))

    @_call_super_mom
    @extend_notes_in_docstring(rv_continuous, notes="""\
        In the special case where `method="MLE"` and
        both `floc` and `fscale` are given, a
        `ValueError` is raised if any value `x` in `data` does not satisfy
        `floc < x < floc + fscale`.\n\n""")
    def fit(self, data, *args, **kwds):
        # Override rv_continuous.fit, so we can more efficiently handle the
        # case where floc and fscale are given.

        floc = kwds.get('floc', None)
        fscale = kwds.get('fscale', None)

        if floc is None or fscale is None:
            # do general fit
            return super().fit(data, *args, **kwds)

        # We already got these from kwds, so just pop them.
        kwds.pop('floc', None)
        kwds.pop('fscale', None)

        f0 = _get_fixed_fit_value(kwds, ['f0', 'fa', 'fix_a'])
        f1 = _get_fixed_fit_value(kwds, ['f1', 'fb', 'fix_b'])

        _remove_optimizer_parameters(kwds)

        if f0 is not None and f1 is not None:
            # This check is for consistency with `rv_continuous.fit`.
            raise ValueError("All parameters fixed. There is nothing to "
                             "optimize.")

        # Special case: loc and scale are constrained, so we are fitting
        # just the shape parameters.  This can be done much more efficiently
        # than the method used in `rv_continuous.fit`.  (See the subsection
        # "Two unknown parameters" in the section "Maximum likelihood" of
        # the Wikipedia article on the Beta distribution for the formulas.)

        if not np.isfinite(data).all():
            raise ValueError("The data contains non-finite values.")

        # Normalize the data to the interval [0, 1].
        data = (np.ravel(data) - floc) / fscale
        if np.any(data <= 0) or np.any(data >= 1):
            raise FitDataError("beta", lower=floc, upper=floc + fscale)

        xbar = data.mean()

        if f0 is not None or f1 is not None:
            # One of the shape parameters is fixed.

            if f0 is not None:
                # The shape parameter a is fixed, so swap the parameters
                # and flip the data.  We always solve for `a`.  The result
                # will be swapped back before returning.
                b = f0
                data = 1 - data
                xbar = 1 - xbar
            else:
                b = f1

            # Initial guess for a.  Use the formula for the mean of the beta
            # distribution, E[x] = a / (a + b), to generate a reasonable
            # starting point based on the mean of the data and the given
            # value of b.
            a = b * xbar / (1 - xbar)

            # Compute the MLE for `a` by solving _beta_mle_a.
            theta, info, ier, mesg = optimize.fsolve(
                _beta_mle_a, a,
                args=(b, len(data), np.log(data).sum()),
                full_output=True
            )
            if ier != 1:
                raise FitSolverError(mesg=mesg)
            a = theta[0]

            if f0 is not None:
                # The shape parameter a was fixed, so swap back the
                # parameters.
                a, b = b, a

        else:
            # Neither of the shape parameters is fixed.

            # s1 and s2 are used in the extra arguments passed to _beta_mle_ab
            # by optimize.fsolve.
            s1 = np.log(data).sum()
            s2 = sc.log1p(-data).sum()

            # Use the "method of moments" to estimate the initial
            # guess for a and b.
            fac = xbar * (1 - xbar) / data.var(ddof=0) - 1
            a = xbar * fac
            b = (1 - xbar) * fac

            # Compute the MLE for a and b by solving _beta_mle_ab.
            theta, info, ier, mesg = optimize.fsolve(
                _beta_mle_ab, [a, b],
                args=(len(data), s1, s2),
                full_output=True
            )
            if ier != 1:
                raise FitSolverError(mesg=mesg)
            a, b = theta

        return a, b, floc, fscale


beta = beta_gen(a=0.0, b=1.0, name='beta')


class betaprime_gen(rv_continuous):
    r"""A beta prime continuous random variable.

    %(before_notes)s

    Notes
    -----
    The probability density function for `betaprime` is:

    .. math::

        f(x, a, b) = \frac{x^{a-1} (1+x)^{-a-b}}{\beta(a, b)}

    for :math:`x >= 0`, :math:`a > 0`, :math:`b > 0`, where
    :math:`\beta(a, b)` is the beta function (see `scipy.special.beta`).

    `betaprime` takes ``a`` and ``b`` as shape parameters.

    %(after_notes)s

    %(example)s

    """
    _support_mask = rv_continuous._open_support_mask

    def _shape_info(self):
        ia = _ShapeInfo("a", False, (0, np.inf), (False, False))
        ib = _ShapeInfo("b", False, (0, np.inf), (False, False))
        return [ia, ib]

    def _rvs(self, a, b, size=None, random_state=None):
        u1 = gamma.rvs(a, size=size, random_state=random_state)
        u2 = gamma.rvs(b, size=size, random_state=random_state)
        return u1 / u2

    def _pdf(self, x, a, b):
        # betaprime.pdf(x, a, b) = x**(a-1) * (1+x)**(-a-b) / beta(a, b)
        return np.exp(self._logpdf(x, a, b))

    def _logpdf(self, x, a, b):
        return sc.xlogy(a - 1.0, x) - sc.xlog1py(a + b, x) - sc.betaln(a, b)

    def _cdf(self, x, a, b):
        return sc.betainc(a, b, x/(1.+x))

    def _munp(self, n, a, b):
        if n == 1.0:
            return np.where(b > 1,
                            a/(b-1.0),
                            np.inf)
        elif n == 2.0:
            return np.where(b > 2,
                            a*(a+1.0)/((b-2.0)*(b-1.0)),
                            np.inf)
        elif n == 3.0:
            return np.where(b > 3,
                            a*(a+1.0)*(a+2.0)/((b-3.0)*(b-2.0)*(b-1.0)),
                            np.inf)
        elif n == 4.0:
            return np.where(b > 4,
                            (a*(a + 1.0)*(a + 2.0)*(a + 3.0) /
                             ((b - 4.0)*(b - 3.0)*(b - 2.0)*(b - 1.0))),
                            np.inf)
        else:
            raise NotImplementedError


betaprime = betaprime_gen(a=0.0, name='betaprime')


class bradford_gen(rv_continuous):
    r"""A Bradford continuous random variable.

    %(before_notes)s

    Notes
    -----
    The probability density function for `bradford` is:

    .. math::

        f(x, c) = \frac{c}{\log(1+c) (1+cx)}

    for :math:`0 <= x <= 1` and :math:`c > 0`.

    `bradford` takes ``c`` as a shape parameter for :math:`c`.

    %(after_notes)s

    %(example)s

    """
    def _shape_info(self):
        return [_ShapeInfo("c", False, (0, np.inf), (False, False))]

    def _pdf(self, x, c):
        # bradford.pdf(x, c) = c / (k * (1+c*x))
        return c / (c*x + 1.0) / sc.log1p(c)

    def _cdf(self, x, c):
        return sc.log1p(c*x) / sc.log1p(c)

    def _ppf(self, q, c):
        return sc.expm1(q * sc.log1p(c)) / c

    def _stats(self, c, moments='mv'):
        k = np.log(1.0+c)
        mu = (c-k)/(c*k)
        mu2 = ((c+2.0)*k-2.0*c)/(2*c*k*k)
        g1 = None
        g2 = None
        if 's' in moments:
            g1 = np.sqrt(2)*(12*c*c-9*c*k*(c+2)+2*k*k*(c*(c+3)+3))
            g1 /= np.sqrt(c*(c*(k-2)+2*k))*(3*c*(k-2)+6*k)
        if 'k' in moments:
            g2 = (c**3*(k-3)*(k*(3*k-16)+24)+12*k*c*c*(k-4)*(k-3) +
                  6*c*k*k*(3*k-14) + 12*k**3)
            g2 /= 3*c*(c*(k-2)+2*k)**2
        return mu, mu2, g1, g2

    def _entropy(self, c):
        k = np.log(1+c)
        return k/2.0 - np.log(c/k)


bradford = bradford_gen(a=0.0, b=1.0, name='bradford')


class burr_gen(rv_continuous):
    r"""A Burr (Type III) continuous random variable.

    %(before_notes)s

    See Also
    --------
    fisk : a special case of either `burr` or `burr12` with ``d=1``
    burr12 : Burr Type XII distribution
    mielke : Mielke Beta-Kappa / Dagum distribution

    Notes
    -----
    The probability density function for `burr` is:

    .. math::

        f(x; c, d) = c d \frac{x^{-c - 1}}
                              {{(1 + x^{-c})}^{d + 1}}

    for :math:`x >= 0` and :math:`c, d > 0`.

    `burr` takes ``c`` and ``d`` as shape parameters for :math:`c` and
    :math:`d`.

    This is the PDF corresponding to the third CDF given in Burr's list;
    specifically, it is equation (11) in Burr's paper [1]_. The distribution
    is also commonly referred to as the Dagum distribution [2]_. If the
    parameter :math:`c < 1` then the mean of the distribution does not
    exist and if :math:`c < 2` the variance does not exist [2]_.
    The PDF is finite at the left endpoint :math:`x = 0` if :math:`c * d >= 1`.

    %(after_notes)s

    References
    ----------
    .. [1] Burr, I. W. "Cumulative frequency functions", Annals of
       Mathematical Statistics, 13(2), pp 215-232 (1942).
    .. [2] https://en.wikipedia.org/wiki/Dagum_distribution
    .. [3] Kleiber, Christian. "A guide to the Dagum distributions."
       Modeling Income Distributions and Lorenz Curves  pp 97-117 (2008).

    %(example)s

    """
    # Do not set _support_mask to rv_continuous._open_support_mask
    # Whether the left-hand endpoint is suitable for pdf evaluation is dependent
    # on the values of c and d: if c*d >= 1, the pdf is finite, otherwise infinite.

    def _shape_info(self):
        ic = _ShapeInfo("c", False, (0, np.inf), (False, False))
        id = _ShapeInfo("d", False, (0, np.inf), (False, False))
        return [ic, id]

    def _pdf(self, x, c, d):
        # burr.pdf(x, c, d) = c * d * x**(-c-1) * (1+x**(-c))**(-d-1)
        output = _lazywhere(x == 0, [x, c, d],
                   lambda x_, c_, d_: c_ * d_ * (x_**(c_*d_-1)) / (1 + x_**c_),
                   f2 = lambda x_, c_, d_: (c_ * d_ * (x_ ** (-c_ - 1.0)) /
                                            ((1 + x_ ** (-c_)) ** (d_ + 1.0))))
        if output.ndim == 0:
            return output[()]
        return output

    def _logpdf(self, x, c, d):
        output = _lazywhere(
            x == 0, [x, c, d],
            lambda x_, c_, d_: (np.log(c_) + np.log(d_) + sc.xlogy(c_*d_ - 1, x_)
                                - (d_+1) * sc.log1p(x_**(c_))),
            f2 = lambda x_, c_, d_: (np.log(c_) + np.log(d_)
                                     + sc.xlogy(-c_ - 1, x_)
                                     - sc.xlog1py(d_+1, x_**(-c_))))
        if output.ndim == 0:
            return output[()]
        return output

    def _cdf(self, x, c, d):
        return (1 + x**(-c))**(-d)

    def _logcdf(self, x, c, d):
        return sc.log1p(x**(-c)) * (-d)

    def _sf(self, x, c, d):
        return np.exp(self._logsf(x, c, d))

    def _logsf(self, x, c, d):
        return np.log1p(- (1 + x**(-c))**(-d))

    def _ppf(self, q, c, d):
        return (q**(-1.0/d) - 1)**(-1.0/c)

    def _stats(self, c, d):
        nc = np.arange(1, 5).reshape(4,1) / c
        #ek is the kth raw moment, e1 is the mean e2-e1**2 variance etc.
        e1, e2, e3, e4 = sc.beta(d + nc, 1. - nc) * d
        mu = np.where(c > 1.0, e1, np.nan)
        mu2_if_c = e2 - mu**2
        mu2 = np.where(c > 2.0, mu2_if_c, np.nan)
        g1 = _lazywhere(
            c > 3.0,
            (c, e1, e2, e3, mu2_if_c),
            lambda c, e1, e2, e3, mu2_if_c: (e3 - 3*e2*e1 + 2*e1**3) / np.sqrt((mu2_if_c)**3),
            fillvalue=np.nan)
        g2 = _lazywhere(
            c > 4.0,
            (c, e1, e2, e3, e4, mu2_if_c),
            lambda c, e1, e2, e3, e4, mu2_if_c: (
                ((e4 - 4*e3*e1 + 6*e2*e1**2 - 3*e1**4) / mu2_if_c**2) - 3),
            fillvalue=np.nan)
        if np.ndim(c) == 0:
            return mu.item(), mu2.item(), g1.item(), g2.item()
        return mu, mu2, g1, g2

    def _munp(self, n, c, d):
        def __munp(n, c, d):
            nc = 1. * n / c
            return d * sc.beta(1.0 - nc, d + nc)
        n, c, d = np.asarray(n), np.asarray(c), np.asarray(d)
        return _lazywhere((c > n) & (n == n) & (d == d), (c, d, n),
                          lambda c, d, n: __munp(n, c, d),
                          np.nan)


burr = burr_gen(a=0.0, name='burr')


class burr12_gen(rv_continuous):
    r"""A Burr (Type XII) continuous random variable.

    %(before_notes)s

    See Also
    --------
    fisk : a special case of either `burr` or `burr12` with ``d=1``
    burr : Burr Type III distribution

    Notes
    -----
    The probability density function for `burr12` is:

    .. math::

        f(x; c, d) = c d \frac{x^{c-1}}
                              {(1 + x^c)^{d + 1}}

    for :math:`x >= 0` and :math:`c, d > 0`.

    `burr12` takes ``c`` and ``d`` as shape parameters for :math:`c`
    and :math:`d`.

    This is the PDF corresponding to the twelfth CDF given in Burr's list;
    specifically, it is equation (20) in Burr's paper [1]_.

    %(after_notes)s

    The Burr type 12 distribution is also sometimes referred to as
    the Singh-Maddala distribution from NIST [2]_.

    References
    ----------
    .. [1] Burr, I. W. "Cumulative frequency functions", Annals of
       Mathematical Statistics, 13(2), pp 215-232 (1942).

    .. [2] https://www.itl.nist.gov/div898/software/dataplot/refman2/auxillar/b12pdf.htm

    .. [3] "Burr distribution",
       https://en.wikipedia.org/wiki/Burr_distribution

    %(example)s

    """
    def _shape_info(self):
        ic = _ShapeInfo("c", False, (0, np.inf), (False, False))
        id = _ShapeInfo("d", False, (0, np.inf), (False, False))
        return [ic, id]

    def _pdf(self, x, c, d):
        # burr12.pdf(x, c, d) = c * d * x**(c-1) * (1+x**(c))**(-d-1)
        return np.exp(self._logpdf(x, c, d))

    def _logpdf(self, x, c, d):
        return np.log(c) + np.log(d) + sc.xlogy(c - 1, x) + sc.xlog1py(-d-1, x**c)

    def _cdf(self, x, c, d):
        return -sc.expm1(self._logsf(x, c, d))

    def _logcdf(self, x, c, d):
        return sc.log1p(-(1 + x**c)**(-d))

    def _sf(self, x, c, d):
        return np.exp(self._logsf(x, c, d))

    def _logsf(self, x, c, d):
        return sc.xlog1py(-d, x**c)

    def _ppf(self, q, c, d):
        # The following is an implementation of
        #   ((1 - q)**(-1.0/d) - 1)**(1.0/c)
        # that does a better job handling small values of q.
        return sc.expm1(-1/d * sc.log1p(-q))**(1/c)

    def _munp(self, n, c, d):
        nc = 1. * n / c
        return d * sc.beta(1.0 + nc, d - nc)


burr12 = burr12_gen(a=0.0, name='burr12')


class fisk_gen(burr_gen):
    r"""A Fisk continuous random variable.

    The Fisk distribution is also known as the log-logistic distribution.

    %(before_notes)s

    See Also
    --------
    burr

    Notes
    -----
    The probability density function for `fisk` is:

    .. math::

        f(x, c) = \frac{c x^{c-1}}
                       {(1 + x^c)^2}

    for :math:`x >= 0` and :math:`c > 0`.

    Please note that the above expression can be transformed into the following
    one, which is also commonly used:

    .. math::

        f(x, c) = \frac{c x^{-c-1}}
                       {(1 + x^{-c})^2}

    `fisk` takes ``c`` as a shape parameter for :math:`c`.

    `fisk` is a special case of `burr` or `burr12` with ``d=1``.

    %(after_notes)s

    %(example)s

    """
    def _shape_info(self):
        return [_ShapeInfo("c", False, (0, np.inf), (False, False))]

    def _pdf(self, x, c):
        # fisk.pdf(x, c) = c * x**(-c-1) * (1 + x**(-c))**(-2)
        return burr._pdf(x, c, 1.0)

    def _cdf(self, x, c):
        return burr._cdf(x, c, 1.0)

    def _sf(self, x, c):
        return burr._sf(x, c, 1.0)

    def _logpdf(self, x, c):
        # fisk.pdf(x, c) = c * x**(-c-1) * (1 + x**(-c))**(-2)
        return burr._logpdf(x, c, 1.0)

    def _logcdf(self, x, c):
        return burr._logcdf(x, c, 1.0)

    def _logsf(self, x, c):
        return burr._logsf(x, c, 1.0)

    def _ppf(self, x, c):
        return burr._ppf(x, c, 1.0)

    def _munp(self, n, c):
        return burr._munp(n, c, 1.0)

    def _stats(self, c):
        return burr._stats(c, 1.0)

    def _entropy(self, c):
        return 2 - np.log(c)


fisk = fisk_gen(a=0.0, name='fisk')


class cauchy_gen(rv_continuous):
    r"""A Cauchy continuous random variable.

    %(before_notes)s

    Notes
    -----
    The probability density function for `cauchy` is

    .. math::

        f(x) = \frac{1}{\pi (1 + x^2)}

    for a real number :math:`x`.

    %(after_notes)s

    %(example)s

    """
    def _shape_info(self):
        return []

    def _pdf(self, x):
        # cauchy.pdf(x) = 1 / (pi * (1 + x**2))
        return 1.0/np.pi/(1.0+x*x)

    def _cdf(self, x):
        return 0.5 + 1.0/np.pi*np.arctan(x)

    def _ppf(self, q):
        return np.tan(np.pi*q-np.pi/2.0)

    def _sf(self, x):
        return 0.5 - 1.0/np.pi*np.arctan(x)

    def _isf(self, q):
        return np.tan(np.pi/2.0-np.pi*q)

    def _stats(self):
        return np.nan, np.nan, np.nan, np.nan

    def _entropy(self):
        return np.log(4*np.pi)

    def _fitstart(self, data, args=None):
        # Initialize ML guesses using quartiles instead of moments.
        p25, p50, p75 = np.percentile(data, [25, 50, 75])
        return p50, (p75 - p25)/2


cauchy = cauchy_gen(name='cauchy')


class chi_gen(rv_continuous):
    r"""A chi continuous random variable.

    %(before_notes)s

    Notes
    -----
    The probability density function for `chi` is:

    .. math::

        f(x, k) = \frac{1}{2^{k/2-1} \Gamma \left( k/2 \right)}
                   x^{k-1} \exp \left( -x^2/2 \right)

    for :math:`x >= 0` and :math:`k > 0` (degrees of freedom, denoted ``df``
    in the implementation). :math:`\Gamma` is the gamma function
    (`scipy.special.gamma`).

    Special cases of `chi` are:

        - ``chi(1, loc, scale)`` is equivalent to `halfnorm`
        - ``chi(2, 0, scale)`` is equivalent to `rayleigh`
        - ``chi(3, 0, scale)`` is equivalent to `maxwell`

    `chi` takes ``df`` as a shape parameter.

    %(after_notes)s

    %(example)s

    """
    def _shape_info(self):
        return [_ShapeInfo("df", False, (0, np.inf), (False, False))]

    def _rvs(self, df, size=None, random_state=None):
        return np.sqrt(chi2.rvs(df, size=size, random_state=random_state))

    def _pdf(self, x, df):
        #                   x**(df-1) * exp(-x**2/2)
        # chi.pdf(x, df) =  -------------------------
        #                   2**(df/2-1) * gamma(df/2)
        return np.exp(self._logpdf(x, df))

    def _logpdf(self, x, df):
        l = np.log(2) - .5*np.log(2)*df - sc.gammaln(.5*df)
        return l + sc.xlogy(df - 1., x) - .5*x**2

    def _cdf(self, x, df):
        return sc.gammainc(.5*df, .5*x**2)

    def _sf(self, x, df):
        return sc.gammaincc(.5*df, .5*x**2)

    def _ppf(self, q, df):
        return np.sqrt(2*sc.gammaincinv(.5*df, q))

    def _isf(self, q, df):
        return np.sqrt(2*sc.gammainccinv(.5*df, q))

    def _stats(self, df):
        mu = np.sqrt(2)*np.exp(sc.gammaln(df/2.0+0.5)-sc.gammaln(df/2.0))
        mu2 = df - mu*mu
        g1 = (2*mu**3.0 + mu*(1-2*df))/np.asarray(np.power(mu2, 1.5))
        g2 = 2*df*(1.0-df)-6*mu**4 + 4*mu**2 * (2*df-1)
        g2 /= np.asarray(mu2**2.0)
        return mu, mu2, g1, g2


chi = chi_gen(a=0.0, name='chi')


class chi2_gen(rv_continuous):
    r"""A chi-squared continuous random variable.

    For the noncentral chi-square distribution, see `ncx2`.

    %(before_notes)s

    See Also
    --------
    ncx2

    Notes
    -----
    The probability density function for `chi2` is:

    .. math::

        f(x, k) = \frac{1}{2^{k/2} \Gamma \left( k/2 \right)}
                   x^{k/2-1} \exp \left( -x/2 \right)

    for :math:`x > 0`  and :math:`k > 0` (degrees of freedom, denoted ``df``
    in the implementation).

    `chi2` takes ``df`` as a shape parameter.

    The chi-squared distribution is a special case of the gamma
    distribution, with gamma parameters ``a = df/2``, ``loc = 0`` and
    ``scale = 2``.

    %(after_notes)s

    %(example)s

    """
    def _shape_info(self):
        return [_ShapeInfo("df", False, (0, np.inf), (False, False))]

    def _rvs(self, df, size=None, random_state=None):
        return random_state.chisquare(df, size)

    def _pdf(self, x, df):
        # chi2.pdf(x, df) = 1 / (2*gamma(df/2)) * (x/2)**(df/2-1) * exp(-x/2)
        return np.exp(self._logpdf(x, df))

    def _logpdf(self, x, df):
        return sc.xlogy(df/2.-1, x) - x/2. - sc.gammaln(df/2.) - (np.log(2)*df)/2.

    def _cdf(self, x, df):
        return sc.chdtr(df, x)

    def _sf(self, x, df):
        return sc.chdtrc(df, x)

    def _isf(self, p, df):
        return sc.chdtri(df, p)

    def _ppf(self, p, df):
        return 2*sc.gammaincinv(df/2, p)

    def _stats(self, df):
        mu = df
        mu2 = 2*df
        g1 = 2*np.sqrt(2.0/df)
        g2 = 12.0/df
        return mu, mu2, g1, g2


chi2 = chi2_gen(a=0.0, name='chi2')


class cosine_gen(rv_continuous):
    r"""A cosine continuous random variable.

    %(before_notes)s

    Notes
    -----
    The cosine distribution is an approximation to the normal distribution.
    The probability density function for `cosine` is:

    .. math::

        f(x) = \frac{1}{2\pi} (1+\cos(x))

    for :math:`-\pi \le x \le \pi`.

    %(after_notes)s

    %(example)s

    """
    def _shape_info(self):
        return []

    def _pdf(self, x):
        # cosine.pdf(x) = 1/(2*pi) * (1+cos(x))
        return 1.0/2/np.pi*(1+np.cos(x))

    def _logpdf(self, x):
        c = np.cos(x)
        return _lazywhere(c != -1, (c,),
                          lambda c: np.log1p(c) - np.log(2*np.pi),
                          fillvalue=-np.inf)

    def _cdf(self, x):
        return scu._cosine_cdf(x)

    def _sf(self, x):
        return scu._cosine_cdf(-x)

    def _ppf(self, p):
        return scu._cosine_invcdf(p)

    def _isf(self, p):
        return -scu._cosine_invcdf(p)

    def _stats(self):
        return 0.0, np.pi*np.pi/3.0-2.0, 0.0, -6.0*(np.pi**4-90)/(5.0*(np.pi*np.pi-6)**2)

    def _entropy(self):
        return np.log(4*np.pi)-1.0


cosine = cosine_gen(a=-np.pi, b=np.pi, name='cosine')


class dgamma_gen(rv_continuous):
    r"""A double gamma continuous random variable.

    %(before_notes)s

    Notes
    -----
    The probability density function for `dgamma` is:

    .. math::

        f(x, a) = \frac{1}{2\Gamma(a)} |x|^{a-1} \exp(-|x|)

    for a real number :math:`x` and :math:`a > 0`. :math:`\Gamma` is the
    gamma function (`scipy.special.gamma`).

    `dgamma` takes ``a`` as a shape parameter for :math:`a`.

    %(after_notes)s

    %(example)s

    """
    def _shape_info(self):
        return [_ShapeInfo("a", False, (0, np.inf), (False, False))]

    def _rvs(self, a, size=None, random_state=None):
        u = random_state.uniform(size=size)
        gm = gamma.rvs(a, size=size, random_state=random_state)
        return gm * np.where(u >= 0.5, 1, -1)

    def _pdf(self, x, a):
        # dgamma.pdf(x, a) = 1 / (2*gamma(a)) * abs(x)**(a-1) * exp(-abs(x))
        ax = abs(x)
        return 1.0/(2*sc.gamma(a))*ax**(a-1.0) * np.exp(-ax)

    def _logpdf(self, x, a):
        ax = abs(x)
        return sc.xlogy(a - 1.0, ax) - ax - np.log(2) - sc.gammaln(a)

    def _cdf(self, x, a):
        fac = 0.5*sc.gammainc(a, abs(x))
        return np.where(x > 0, 0.5 + fac, 0.5 - fac)

    def _sf(self, x, a):
        fac = 0.5*sc.gammainc(a, abs(x))
        return np.where(x > 0, 0.5-fac, 0.5+fac)

    def _ppf(self, q, a):
        fac = sc.gammainccinv(a, 1-abs(2*q-1))
        return np.where(q > 0.5, fac, -fac)

    def _stats(self, a):
        mu2 = a*(a+1.0)
        return 0.0, mu2, 0.0, (a+2.0)*(a+3.0)/mu2-3.0


dgamma = dgamma_gen(name='dgamma')


class dweibull_gen(rv_continuous):
    r"""A double Weibull continuous random variable.

    %(before_notes)s

    Notes
    -----
    The probability density function for `dweibull` is given by

    .. math::

        f(x, c) = c / 2 |x|^{c-1} \exp(-|x|^c)

    for a real number :math:`x` and :math:`c > 0`.

    `dweibull` takes ``c`` as a shape parameter for :math:`c`.

    %(after_notes)s

    %(example)s

    """
    def _shape_info(self):
        return [_ShapeInfo("c", False, (0, np.inf), (False, False))]

    def _rvs(self, c, size=None, random_state=None):
        u = random_state.uniform(size=size)
        w = weibull_min.rvs(c, size=size, random_state=random_state)
        return w * (np.where(u >= 0.5, 1, -1))

    def _pdf(self, x, c):
        # dweibull.pdf(x, c) = c / 2 * abs(x)**(c-1) * exp(-abs(x)**c)
        ax = abs(x)
        Px = c / 2.0 * ax**(c-1.0) * np.exp(-ax**c)
        return Px

    def _logpdf(self, x, c):
        ax = abs(x)
        return np.log(c) - np.log(2.0) + sc.xlogy(c - 1.0, ax) - ax**c

    def _cdf(self, x, c):
        Cx1 = 0.5 * np.exp(-abs(x)**c)
        return np.where(x > 0, 1 - Cx1, Cx1)

    def _ppf(self, q, c):
        fac = 2. * np.where(q <= 0.5, q, 1. - q)
        fac = np.power(-np.log(fac), 1.0 / c)
        return np.where(q > 0.5, fac, -fac)

    def _munp(self, n, c):
        return (1 - (n % 2)) * sc.gamma(1.0 + 1.0 * n / c)

    # since we know that all odd moments are zeros, return them at once.
    # returning Nones from _stats makes the public stats call _munp
    # so overall we're saving one or two gamma function evaluations here.
    def _stats(self, c):
        return 0, None, 0, None


dweibull = dweibull_gen(name='dweibull')


class expon_gen(rv_continuous):
    r"""An exponential continuous random variable.

    %(before_notes)s

    Notes
    -----
    The probability density function for `expon` is:

    .. math::

        f(x) = \exp(-x)

    for :math:`x \ge 0`.

    %(after_notes)s

    A common parameterization for `expon` is in terms of the rate parameter
    ``lambda``, such that ``pdf = lambda * exp(-lambda * x)``. This
    parameterization corresponds to using ``scale = 1 / lambda``.

    The exponential distribution is a special case of the gamma
    distributions, with gamma shape parameter ``a = 1``.

    %(example)s

    """
    def _shape_info(self):
        return []

    def _rvs(self, size=None, random_state=None):
        return random_state.standard_exponential(size)

    def _pdf(self, x):
        # expon.pdf(x) = exp(-x)
        return np.exp(-x)

    def _logpdf(self, x):
        return -x

    def _cdf(self, x):
        return -sc.expm1(-x)

    def _ppf(self, q):
        return -sc.log1p(-q)

    def _sf(self, x):
        return np.exp(-x)

    def _logsf(self, x):
        return -x

    def _isf(self, q):
        return -np.log(q)

    def _stats(self):
        return 1.0, 1.0, 2.0, 6.0

    def _entropy(self):
        return 1.0

    @_call_super_mom
    @replace_notes_in_docstring(rv_continuous, notes="""\
        When `method='MLE'`,
        this function uses explicit formulas for the maximum likelihood
        estimation of the exponential distribution parameters, so the
        `optimizer`, `loc` and `scale` keyword arguments are
        ignored.\n\n""")
    def fit(self, data, *args, **kwds):
        if len(args) > 0:
            raise TypeError("Too many arguments.")

        floc = kwds.pop('floc', None)
        fscale = kwds.pop('fscale', None)

        _remove_optimizer_parameters(kwds)

        if floc is not None and fscale is not None:
            # This check is for consistency with `rv_continuous.fit`.
            raise ValueError("All parameters fixed. There is nothing to "
                             "optimize.")

        data = np.asarray(data)

        if not np.isfinite(data).all():
            raise ValueError("The data contains non-finite values.")

        data_min = data.min()

        if floc is None:
            # ML estimate of the location is the minimum of the data.
            loc = data_min
        else:
            loc = floc
            if data_min < loc:
                # There are values that are less than the specified loc.
                raise FitDataError("expon", lower=floc, upper=np.inf)

        if fscale is None:
            # ML estimate of the scale is the shifted mean.
            scale = data.mean() - loc
        else:
            scale = fscale

        # We expect the return values to be floating point, so ensure it
        # by explicitly converting to float.
        return float(loc), float(scale)


expon = expon_gen(a=0.0, name='expon')


class exponnorm_gen(rv_continuous):
    r"""An exponentially modified Normal continuous random variable.

    Also known as the exponentially modified Gaussian distribution [1]_.

    %(before_notes)s

    Notes
    -----
    The probability density function for `exponnorm` is:

    .. math::

        f(x, K) = \frac{1}{2K} \exp\left(\frac{1}{2 K^2} - x / K \right)
                  \text{erfc}\left(-\frac{x - 1/K}{\sqrt{2}}\right)

    where :math:`x` is a real number and :math:`K > 0`.

    It can be thought of as the sum of a standard normal random variable
    and an independent exponentially distributed random variable with rate
    ``1/K``.

    %(after_notes)s

    An alternative parameterization of this distribution (for example, in
    the Wikpedia article [1]_) involves three parameters, :math:`\mu`,
    :math:`\lambda` and :math:`\sigma`.

    In the present parameterization this corresponds to having ``loc`` and
    ``scale`` equal to :math:`\mu` and :math:`\sigma`, respectively, and
    shape parameter :math:`K = 1/(\sigma\lambda)`.

    .. versionadded:: 0.16.0

    References
    ----------
    .. [1] Exponentially modified Gaussian distribution, Wikipedia,
           https://en.wikipedia.org/wiki/Exponentially_modified_Gaussian_distribution

    %(example)s

    """
    def _shape_info(self):
        return [_ShapeInfo("K", False, (0, np.inf), (False, False))]

    def _rvs(self, K, size=None, random_state=None):
        expval = random_state.standard_exponential(size) * K
        gval = random_state.standard_normal(size)
        return expval + gval

    def _pdf(self, x, K):
        return np.exp(self._logpdf(x, K))

    def _logpdf(self, x, K):
        invK = 1.0 / K
        exparg = invK * (0.5 * invK - x)
        return exparg + _norm_logcdf(x - invK) - np.log(K)

    def _cdf(self, x, K):
        invK = 1.0 / K
        expval = invK * (0.5 * invK - x)
        logprod = expval + _norm_logcdf(x - invK)
        return _norm_cdf(x) - np.exp(logprod)

    def _sf(self, x, K):
        invK = 1.0 / K
        expval = invK * (0.5 * invK - x)
        logprod = expval + _norm_logcdf(x - invK)
        return _norm_cdf(-x) + np.exp(logprod)

    def _stats(self, K):
        K2 = K * K
        opK2 = 1.0 + K2
        skw = 2 * K**3 * opK2**(-1.5)
        krt = 6.0 * K2 * K2 * opK2**(-2)
        return K, opK2, skw, krt


exponnorm = exponnorm_gen(name='exponnorm')


class exponweib_gen(rv_continuous):
    r"""An exponentiated Weibull continuous random variable.

    %(before_notes)s

    See Also
    --------
    weibull_min, numpy.random.Generator.weibull

    Notes
    -----
    The probability density function for `exponweib` is:

    .. math::

        f(x, a, c) = a c [1-\exp(-x^c)]^{a-1} \exp(-x^c) x^{c-1}

    and its cumulative distribution function is:

    .. math::

        F(x, a, c) = [1-\exp(-x^c)]^a

    for :math:`x > 0`, :math:`a > 0`, :math:`c > 0`.

    `exponweib` takes :math:`a` and :math:`c` as shape parameters:

    * :math:`a` is the exponentiation parameter,
      with the special case :math:`a=1` corresponding to the
      (non-exponentiated) Weibull distribution `weibull_min`.
    * :math:`c` is the shape parameter of the non-exponentiated Weibull law.

    %(after_notes)s

    References
    ----------
    https://en.wikipedia.org/wiki/Exponentiated_Weibull_distribution

    %(example)s

    """
    def _shape_info(self):
        ia = _ShapeInfo("a", False, (0, np.inf), (False, False))
        ic = _ShapeInfo("c", False, (0, np.inf), (False, False))
        return [ia, ic]

    def _pdf(self, x, a, c):
        # exponweib.pdf(x, a, c) =
        #     a * c * (1-exp(-x**c))**(a-1) * exp(-x**c)*x**(c-1)
        return np.exp(self._logpdf(x, a, c))

    def _logpdf(self, x, a, c):
        negxc = -x**c
        exm1c = -sc.expm1(negxc)
        logp = (np.log(a) + np.log(c) + sc.xlogy(a - 1.0, exm1c) +
                negxc + sc.xlogy(c - 1.0, x))
        return logp

    def _cdf(self, x, a, c):
        exm1c = -sc.expm1(-x**c)
        return exm1c**a

    def _ppf(self, q, a, c):
        return (-sc.log1p(-q**(1.0/a)))**np.asarray(1.0/c)


exponweib = exponweib_gen(a=0.0, name='exponweib')


class exponpow_gen(rv_continuous):
    r"""An exponential power continuous random variable.

    %(before_notes)s

    Notes
    -----
    The probability density function for `exponpow` is:

    .. math::

        f(x, b) = b x^{b-1} \exp(1 + x^b - \exp(x^b))

    for :math:`x \ge 0`, :math:`b > 0`.  Note that this is a different
    distribution from the exponential power distribution that is also known
    under the names "generalized normal" or "generalized Gaussian".

    `exponpow` takes ``b`` as a shape parameter for :math:`b`.

    %(after_notes)s

    References
    ----------
    http://www.math.wm.edu/~leemis/chart/UDR/PDFs/Exponentialpower.pdf

    %(example)s

    """
    def _shape_info(self):
        return [_ShapeInfo("b", False, (0, np.inf), (False, False))]

    def _pdf(self, x, b):
        # exponpow.pdf(x, b) = b * x**(b-1) * exp(1 + x**b - exp(x**b))
        return np.exp(self._logpdf(x, b))

    def _logpdf(self, x, b):
        xb = x**b
        f = 1 + np.log(b) + sc.xlogy(b - 1.0, x) + xb - np.exp(xb)
        return f

    def _cdf(self, x, b):
        return -sc.expm1(-sc.expm1(x**b))

    def _sf(self, x, b):
        return np.exp(-sc.expm1(x**b))

    def _isf(self, x, b):
        return (sc.log1p(-np.log(x)))**(1./b)

    def _ppf(self, q, b):
        return pow(sc.log1p(-sc.log1p(-q)), 1.0/b)


exponpow = exponpow_gen(a=0.0, name='exponpow')


class fatiguelife_gen(rv_continuous):
    r"""A fatigue-life (Birnbaum-Saunders) continuous random variable.

    %(before_notes)s

    Notes
    -----
    The probability density function for `fatiguelife` is:

    .. math::

        f(x, c) = \frac{x+1}{2c\sqrt{2\pi x^3}} \exp(-\frac{(x-1)^2}{2x c^2})

    for :math:`x >= 0` and :math:`c > 0`.

    `fatiguelife` takes ``c`` as a shape parameter for :math:`c`.

    %(after_notes)s

    References
    ----------
    .. [1] "Birnbaum-Saunders distribution",
           https://en.wikipedia.org/wiki/Birnbaum-Saunders_distribution

    %(example)s

    """
    _support_mask = rv_continuous._open_support_mask

    def _shape_info(self):
        return [_ShapeInfo("c", False, (0, np.inf), (False, False))]

    def _rvs(self, c, size=None, random_state=None):
        z = random_state.standard_normal(size)
        x = 0.5*c*z
        x2 = x*x
        t = 1.0 + 2*x2 + 2*x*np.sqrt(1 + x2)
        return t

    def _pdf(self, x, c):
        # fatiguelife.pdf(x, c) =
        #     (x+1) / (2*c*sqrt(2*pi*x**3)) * exp(-(x-1)**2/(2*x*c**2))
        return np.exp(self._logpdf(x, c))

    def _logpdf(self, x, c):
        return (np.log(x+1) - (x-1)**2 / (2.0*x*c**2) - np.log(2*c) -
                0.5*(np.log(2*np.pi) + 3*np.log(x)))

    def _cdf(self, x, c):
        return _norm_cdf(1.0 / c * (np.sqrt(x) - 1.0/np.sqrt(x)))

    def _ppf(self, q, c):
        tmp = c*sc.ndtri(q)
        return 0.25 * (tmp + np.sqrt(tmp**2 + 4))**2

    def _sf(self, x, c):
        return _norm_sf(1.0 / c * (np.sqrt(x) - 1.0/np.sqrt(x)))

    def _isf(self, q, c):
        tmp = -c*sc.ndtri(q)
        return 0.25 * (tmp + np.sqrt(tmp**2 + 4))**2

    def _stats(self, c):
        # NB: the formula for kurtosis in wikipedia seems to have an error:
        # it's 40, not 41. At least it disagrees with the one from Wolfram
        # Alpha.  And the latter one, below, passes the tests, while the wiki
        # one doesn't So far I didn't have the guts to actually check the
        # coefficients from the expressions for the raw moments.
        c2 = c*c
        mu = c2 / 2.0 + 1.0
        den = 5.0 * c2 + 4.0
        mu2 = c2*den / 4.0
        g1 = 4 * c * (11*c2 + 6.0) / np.power(den, 1.5)
        g2 = 6 * c2 * (93*c2 + 40.0) / den**2.0
        return mu, mu2, g1, g2


fatiguelife = fatiguelife_gen(a=0.0, name='fatiguelife')


class foldcauchy_gen(rv_continuous):
    r"""A folded Cauchy continuous random variable.

    %(before_notes)s

    Notes
    -----
    The probability density function for `foldcauchy` is:

    .. math::

        f(x, c) = \frac{1}{\pi (1+(x-c)^2)} + \frac{1}{\pi (1+(x+c)^2)}

    for :math:`x \ge 0` and :math:`c \ge 0`.

    `foldcauchy` takes ``c`` as a shape parameter for :math:`c`.

    %(example)s

    """
    def _argcheck(self, c):
        return c >= 0

    def _shape_info(self):
        return [_ShapeInfo("c", False, (0, np.inf), (True, False))]

    def _rvs(self, c, size=None, random_state=None):
        return abs(cauchy.rvs(loc=c, size=size,
                              random_state=random_state))

    def _pdf(self, x, c):
        # foldcauchy.pdf(x, c) = 1/(pi*(1+(x-c)**2)) + 1/(pi*(1+(x+c)**2))
        return 1.0/np.pi*(1.0/(1+(x-c)**2) + 1.0/(1+(x+c)**2))

    def _cdf(self, x, c):
        return 1.0/np.pi*(np.arctan(x-c) + np.arctan(x+c))

    def _stats(self, c):
        return np.inf, np.inf, np.nan, np.nan


foldcauchy = foldcauchy_gen(a=0.0, name='foldcauchy')


class f_gen(rv_continuous):
    r"""An F continuous random variable.

    For the noncentral F distribution, see `ncf`.

    %(before_notes)s

    See Also
    --------
    ncf

    Notes
    -----
    The probability density function for `f` is:

    .. math::

        f(x, df_1, df_2) = \frac{df_2^{df_2/2} df_1^{df_1/2} x^{df_1 / 2-1}}
                                {(df_2+df_1 x)^{(df_1+df_2)/2}
                                 B(df_1/2, df_2/2)}

    for :math:`x > 0` and parameters :math:`df_1, df_2 > 0` .

    `f` takes ``dfn`` and ``dfd`` as shape parameters.

    %(after_notes)s

    %(example)s

    """
    def _shape_info(self):
        idfn = _ShapeInfo("dfn", False, (0, np.inf), (False, False))
        idfd = _ShapeInfo("dfd", False, (0, np.inf), (False, False))
        return [idfn, idfd]

    def _rvs(self, dfn, dfd, size=None, random_state=None):
        return random_state.f(dfn, dfd, size)

    def _pdf(self, x, dfn, dfd):
        #                      df2**(df2/2) * df1**(df1/2) * x**(df1/2-1)
        # F.pdf(x, df1, df2) = --------------------------------------------
        #                      (df2+df1*x)**((df1+df2)/2) * B(df1/2, df2/2)
        return np.exp(self._logpdf(x, dfn, dfd))

    def _logpdf(self, x, dfn, dfd):
        n = 1.0 * dfn
        m = 1.0 * dfd
        lPx = (m/2 * np.log(m) + n/2 * np.log(n) + sc.xlogy(n/2 - 1, x)
               - (((n+m)/2) * np.log(m + n*x) + sc.betaln(n/2, m/2)))
        return lPx

    def _cdf(self, x, dfn, dfd):
        return sc.fdtr(dfn, dfd, x)

    def _sf(self, x, dfn, dfd):
        return sc.fdtrc(dfn, dfd, x)

    def _ppf(self, q, dfn, dfd):
        return sc.fdtri(dfn, dfd, q)

    def _stats(self, dfn, dfd):
        v1, v2 = 1. * dfn, 1. * dfd
        v2_2, v2_4, v2_6, v2_8 = v2 - 2., v2 - 4., v2 - 6., v2 - 8.

        mu = _lazywhere(
            v2 > 2, (v2, v2_2),
            lambda v2, v2_2: v2 / v2_2,
            np.inf)

        mu2 = _lazywhere(
            v2 > 4, (v1, v2, v2_2, v2_4),
            lambda v1, v2, v2_2, v2_4:
            2 * v2 * v2 * (v1 + v2_2) / (v1 * v2_2**2 * v2_4),
            np.inf)

        g1 = _lazywhere(
            v2 > 6, (v1, v2_2, v2_4, v2_6),
            lambda v1, v2_2, v2_4, v2_6:
            (2 * v1 + v2_2) / v2_6 * np.sqrt(v2_4 / (v1 * (v1 + v2_2))),
            np.nan)
        g1 *= np.sqrt(8.)

        g2 = _lazywhere(
            v2 > 8, (g1, v2_6, v2_8),
            lambda g1, v2_6, v2_8: (8 + g1 * g1 * v2_6) / v2_8,
            np.nan)
        g2 *= 3. / 2.

        return mu, mu2, g1, g2


f = f_gen(a=0.0, name='f')


## Folded Normal
##   abs(Z) where (Z is normal with mu=L and std=S so that c=abs(L)/S)
##
##  note: regress docs have scale parameter correct, but first parameter
##    he gives is a shape parameter A = c * scale

##  Half-normal is folded normal with shape-parameter c=0.

class foldnorm_gen(rv_continuous):
    r"""A folded normal continuous random variable.

    %(before_notes)s

    Notes
    -----
    The probability density function for `foldnorm` is:

    .. math::

        f(x, c) = \sqrt{2/\pi} cosh(c x) \exp(-\frac{x^2+c^2}{2})

    for :math:`x \ge 0` and :math:`c \ge 0`.

    `foldnorm` takes ``c`` as a shape parameter for :math:`c`.

    %(after_notes)s

    %(example)s

    """
    def _argcheck(self, c):
        return c >= 0

    def _shape_info(self):
        return [_ShapeInfo("c", False, (0, np.inf), (True, False))]

    def _rvs(self, c, size=None, random_state=None):
        return abs(random_state.standard_normal(size) + c)

    def _pdf(self, x, c):
        # foldnormal.pdf(x, c) = sqrt(2/pi) * cosh(c*x) * exp(-(x**2+c**2)/2)
        return _norm_pdf(x + c) + _norm_pdf(x-c)

    def _cdf(self, x, c):
        return _norm_cdf(x-c) + _norm_cdf(x+c) - 1.0

    def _stats(self, c):
        # Regina C. Elandt, Technometrics 3, 551 (1961)
        # https://www.jstor.org/stable/1266561
        #
        c2 = c*c
        expfac = np.exp(-0.5*c2) / np.sqrt(2.*np.pi)

        mu = 2.*expfac + c * sc.erf(c/np.sqrt(2))
        mu2 = c2 + 1 - mu*mu

        g1 = 2. * (mu*mu*mu - c2*mu - expfac)
        g1 /= np.power(mu2, 1.5)

        g2 = c2 * (c2 + 6.) + 3 + 8.*expfac*mu
        g2 += (2. * (c2 - 3.) - 3. * mu**2) * mu**2
        g2 = g2 / mu2**2.0 - 3.

        return mu, mu2, g1, g2


foldnorm = foldnorm_gen(a=0.0, name='foldnorm')


class weibull_min_gen(rv_continuous):
    r"""Weibull minimum continuous random variable.

    The Weibull Minimum Extreme Value distribution, from extreme value theory
    (Fisher-Gnedenko theorem), is also often simply called the Weibull
    distribution. It arises as the limiting distribution of the rescaled
    minimum of iid random variables.

    %(before_notes)s

    See Also
    --------
    weibull_max, numpy.random.Generator.weibull, exponweib

    Notes
    -----
    The probability density function for `weibull_min` is:

    .. math::

        f(x, c) = c x^{c-1} \exp(-x^c)

    for :math:`x > 0`, :math:`c > 0`.

    `weibull_min` takes ``c`` as a shape parameter for :math:`c`.
    (named :math:`k` in Wikipedia article and :math:`a` in
    ``numpy.random.weibull``).  Special shape values are :math:`c=1` and
    :math:`c=2` where Weibull distribution reduces to the `expon` and
    `rayleigh` distributions respectively.

    %(after_notes)s

    References
    ----------
    https://en.wikipedia.org/wiki/Weibull_distribution

    https://en.wikipedia.org/wiki/Fisher-Tippett-Gnedenko_theorem

    %(example)s

    """
    def _shape_info(self):
        return [_ShapeInfo("c", False, (0, np.inf), (False, False))]

    def _pdf(self, x, c):
        # weibull_min.pdf(x, c) = c * x**(c-1) * exp(-x**c)
        return c*pow(x, c-1)*np.exp(-pow(x, c))

    def _logpdf(self, x, c):
        return np.log(c) + sc.xlogy(c - 1, x) - pow(x, c)

    def _cdf(self, x, c):
        return -sc.expm1(-pow(x, c))

    def _sf(self, x, c):
        return np.exp(-pow(x, c))

    def _logsf(self, x, c):
        return -pow(x, c)

    def _ppf(self, q, c):
        return pow(-sc.log1p(-q), 1.0/c)

    def _munp(self, n, c):
        return sc.gamma(1.0+n*1.0/c)

    def _entropy(self, c):
        return -_EULER / c - np.log(c) + _EULER + 1

    @extend_notes_in_docstring(rv_continuous, notes="""\
        If ``method='mm'``, parameters fixed by the user are respected, and the
        remaining parameters are used to match distribution and sample moments
        where possible. For example, if the user fixes the location with
        ``floc``, the parameters will only match the distribution skewness and
        variance to the sample skewness and variance; no attempt will be made
        to match the means or minimize a norm of the errors.
        \n\n""")
    def fit(self, data, *args, **kwds):
<<<<<<< HEAD
=======
        if kwds.pop('superfit', False):
            return super().fit(data, *args, **kwds)

>>>>>>> 6fb21ed0
        # this extracts fixed shape, location, and scale however they
        # are specified, and also leaves them in `kwds`
        data, fc, floc, fscale = _check_fit_input_parameters(self, data,
                                                             args, kwds)
        method = kwds.get("method", "mle").lower()

        # See https://en.wikipedia.org/wiki/Weibull_distribution#Moments for
        # moment formulas.
        def skew(c):
            gamma1 = sc.gamma(1+1/c)
            gamma2 = sc.gamma(1+2/c)
            gamma3 = sc.gamma(1+3/c)
            num = 2 * gamma1**3 - 3*gamma1*gamma2 + gamma3
            den = (gamma2 - gamma1**2)**(3/2)
<<<<<<< HEAD
            return num / den
=======
            return num/den
>>>>>>> 6fb21ed0

        # For c in [1e2, 3e4], population skewness appears to approach
        # asymptote near -1.139, but past c > 3e4, skewness begins to vary
        # wildly, and MoM won't provide a good guess. Get out early.
        s = stats.skew(data)
<<<<<<< HEAD
        s_min = skew(1e4)
=======
        max_c = 1e4
        s_min = skew(max_c)
>>>>>>> 6fb21ed0
        if s < s_min and method == "mle" and fc is None and not args:
            return super().fit(data, *args, **kwds)

        # If method is method of moments, we don't need the user's guesses.
        # If method is "mle", extract the guesses from args and kwds.
        if method == "mm":
            c, loc, scale = None, None, None
        else:
            c = args[0] if len(args) else None
            loc = kwds.pop('loc', None)
            scale = kwds.pop('scale', None)

        if fc is None and c is None:  # not fixed and no guess: use MoM
            # Solve for c that matches sample distribution skewness to sample
            # skewness.
            # we start having numerical issues with `weibull_min` with
            # parameters outside this range - and not just in this method.
            # We could probably improve the situation by doing everything
            # in the log space, but that is for another time.
<<<<<<< HEAD
            c = root_scalar(lambda c: skew(c) - s, bracket=[0.02, 5e5],
=======
            c = root_scalar(lambda c: skew(c) - s, bracket=[0.02, max_c],
>>>>>>> 6fb21ed0
                            method='bisect').root
        elif fc is not None:  # fixed: use it
            c = fc

        if fscale is None and scale is None:
            v = np.var(data)
            scale = np.sqrt(v / (sc.gamma(1+2/c) - sc.gamma(1+1/c)**2))
        elif fscale is not None:
            scale = fscale

        if floc is None and loc is None:
            m = np.mean(data)
            loc = m - scale*sc.gamma(1 + 1/c)
        elif floc is not None:
            loc = floc

        if method == 'mm':
            return c, loc, scale
        else:
            # At this point, parameter "guesses" may equal the fixed parameters
            # in kwds. No harm in passing them as guesses, too.
            return super().fit(data, c, loc=loc, scale=scale, **kwds)


weibull_min = weibull_min_gen(a=0.0, name='weibull_min')


class truncweibull_min_gen(rv_continuous):
    r"""A doubly truncated Weibull minimum continuous random variable.

    %(before_notes)s

    See Also
    --------
    weibull_min, truncexpon

    Notes
    -----
    The probability density function for `truncweibull_min` is:

    .. math::

        f(x, a, b, c) = \frac{c x^{c-1} \exp(-x^c)}{\exp(-a^c) - \exp(-b^c)}

    for :math:`a < x <= b`, :math:`0 \le a < b` and :math:`c > 0`.

    `truncweibull_min` takes :math:`a`, :math:`b`, and :math:`c` as shape
    parameters.

    Notice that the truncation values, :math:`a` and :math:`b`, are defined in
    standardized form:

    .. math::

        a = (u_l - loc)/scale
        b = (u_r - loc)/scale

    where :math:`u_l` and :math:`u_r` are the specific left and right
    truncation values, respectively. In other words, the support of the
    distribution becomes :math:`(a*scale + loc) < x <= (b*scale + loc)` when
    :math:`loc` and/or :math:`scale` are provided.

    %(after_notes)s

    References
    ----------

    .. [1] Rinne, H. "The Weibull Distribution: A Handbook". CRC Press (2009).

    %(example)s

    """
    def _argcheck(self, c, a, b):
        return (a >= 0.) & (b > a) & (c > 0.)

    def _shape_info(self):
        ic = _ShapeInfo("c", False, (0, np.inf), (False, False))
        ia = _ShapeInfo("a", False, (0, np.inf), (True, False))
        ib = _ShapeInfo("b", False, (0, np.inf), (False, False))
        return [ic, ia, ib]

    def _fitstart(self, data):
        # Arbitrary, but default a=b=c=1 is not valid
        return super()._fitstart(data, args=(1, 0, 1))

    def _get_support(self, c, a, b):
        return a, b

    def _pdf(self, x, c, a, b):
        denum = (np.exp(-pow(a, c)) - np.exp(-pow(b, c)))
        return (c * pow(x, c-1) * np.exp(-pow(x, c))) / denum

    def _logpdf(self, x, c, a, b):
        logdenum = np.log(np.exp(-pow(a, c)) - np.exp(-pow(b, c)))
        return np.log(c) + sc.xlogy(c - 1, x) - pow(x, c) - logdenum

    def _cdf(self, x, c, a, b):
        num = (np.exp(-pow(a, c)) - np.exp(-pow(x, c)))
        denum = (np.exp(-pow(a, c)) - np.exp(-pow(b, c)))
        return num / denum

    def _logcdf(self, x, c, a, b):
        lognum = np.log(np.exp(-pow(a, c)) - np.exp(-pow(x, c)))
        logdenum = np.log(np.exp(-pow(a, c)) - np.exp(-pow(b, c)))
        return lognum - logdenum

    def _sf(self, x, c, a, b):
        num = (np.exp(-pow(x, c)) - np.exp(-pow(b, c)))
        denum = (np.exp(-pow(a, c)) - np.exp(-pow(b, c)))
        return num / denum

    def _logsf(self, x, c, a, b):
        lognum = np.log(np.exp(-pow(x, c)) - np.exp(-pow(b, c)))
        logdenum = np.log(np.exp(-pow(a, c)) - np.exp(-pow(b, c)))
        return lognum - logdenum

    def _isf(self, q, c, a, b):
        return pow(
            -np.log((1 - q) * np.exp(-pow(b, c)) + q * np.exp(-pow(a, c))), 1/c
            )

    def _ppf(self, q, c, a, b):
        return pow(
            -np.log((1 - q) * np.exp(-pow(a, c)) + q * np.exp(-pow(b, c))), 1/c
            )

    def _munp(self, n, c, a, b):
        gamma_fun = sc.gamma(n/c + 1.) * (
            sc.gammainc(n/c + 1., pow(b, c)) - sc.gammainc(n/c + 1., pow(a, c))
            )
        denum = (np.exp(-pow(a, c)) - np.exp(-pow(b, c)))
        return gamma_fun / denum


truncweibull_min = truncweibull_min_gen(name='truncweibull_min')


class weibull_max_gen(rv_continuous):
    r"""Weibull maximum continuous random variable.

    The Weibull Maximum Extreme Value distribution, from extreme value theory
    (Fisher-Gnedenko theorem), is the limiting distribution of rescaled
    maximum of iid random variables. This is the distribution of -X
    if X is from the `weibull_min` function.

    %(before_notes)s

    See Also
    --------
    weibull_min

    Notes
    -----
    The probability density function for `weibull_max` is:

    .. math::

        f(x, c) = c (-x)^{c-1} \exp(-(-x)^c)

    for :math:`x < 0`, :math:`c > 0`.

    `weibull_max` takes ``c`` as a shape parameter for :math:`c`.

    %(after_notes)s

    References
    ----------
    https://en.wikipedia.org/wiki/Weibull_distribution

    https://en.wikipedia.org/wiki/Fisher-Tippett-Gnedenko_theorem

    %(example)s

    """
    def _shape_info(self):
        return [_ShapeInfo("c", False, (0, np.inf), (False, False))]

    def _pdf(self, x, c):
        # weibull_max.pdf(x, c) = c * (-x)**(c-1) * exp(-(-x)**c)
        return c*pow(-x, c-1)*np.exp(-pow(-x, c))

    def _logpdf(self, x, c):
        return np.log(c) + sc.xlogy(c-1, -x) - pow(-x, c)

    def _cdf(self, x, c):
        return np.exp(-pow(-x, c))

    def _logcdf(self, x, c):
        return -pow(-x, c)

    def _sf(self, x, c):
        return -sc.expm1(-pow(-x, c))

    def _ppf(self, q, c):
        return -pow(-np.log(q), 1.0/c)

    def _munp(self, n, c):
        val = sc.gamma(1.0+n*1.0/c)
        if int(n) % 2:
            sgn = -1
        else:
            sgn = 1
        return sgn * val

    def _entropy(self, c):
        return -_EULER / c - np.log(c) + _EULER + 1


weibull_max = weibull_max_gen(b=0.0, name='weibull_max')


class genlogistic_gen(rv_continuous):
    r"""A generalized logistic continuous random variable.

    %(before_notes)s

    Notes
    -----
    The probability density function for `genlogistic` is:

    .. math::

        f(x, c) = c \frac{\exp(-x)}
                         {(1 + \exp(-x))^{c+1}}

    for :math:`x >= 0`, :math:`c > 0`.

    `genlogistic` takes ``c`` as a shape parameter for :math:`c`.

    %(after_notes)s

    %(example)s

    """
    def _shape_info(self):
        return [_ShapeInfo("c", False, (0, np.inf), (False, False))]

    def _pdf(self, x, c):
        # genlogistic.pdf(x, c) = c * exp(-x) / (1 + exp(-x))**(c+1)
        return np.exp(self._logpdf(x, c))

    def _logpdf(self, x, c):
        # Two mathematically equivalent expressions for log(pdf(x, c)):
        #     log(pdf(x, c)) = log(c) - x - (c + 1)*log(1 + exp(-x))
        #                    = log(c) + c*x - (c + 1)*log(1 + exp(x))
        mult = -(c - 1) * (x < 0) - 1
        absx = np.abs(x)
        return np.log(c) + mult*absx - (c+1) * sc.log1p(np.exp(-absx))

    def _cdf(self, x, c):
        Cx = (1+np.exp(-x))**(-c)
        return Cx

    def _ppf(self, q, c):
        vals = -np.log(pow(q, -1.0/c)-1)
        return vals

    def _stats(self, c):
        mu = _EULER + sc.psi(c)
        mu2 = np.pi*np.pi/6.0 + sc.zeta(2, c)
        g1 = -2*sc.zeta(3, c) + 2*_ZETA3
        g1 /= np.power(mu2, 1.5)
        g2 = np.pi**4/15.0 + 6*sc.zeta(4, c)
        g2 /= mu2**2.0
        return mu, mu2, g1, g2


genlogistic = genlogistic_gen(name='genlogistic')


class genpareto_gen(rv_continuous):
    r"""A generalized Pareto continuous random variable.

    %(before_notes)s

    Notes
    -----
    The probability density function for `genpareto` is:

    .. math::

        f(x, c) = (1 + c x)^{-1 - 1/c}

    defined for :math:`x \ge 0` if :math:`c \ge 0`, and for
    :math:`0 \le x \le -1/c` if :math:`c < 0`.

    `genpareto` takes ``c`` as a shape parameter for :math:`c`.

    For :math:`c=0`, `genpareto` reduces to the exponential
    distribution, `expon`:

    .. math::

        f(x, 0) = \exp(-x)

    For :math:`c=-1`, `genpareto` is uniform on ``[0, 1]``:

    .. math::

        f(x, -1) = 1

    %(after_notes)s

    %(example)s

    """
    def _argcheck(self, c):
        return np.isfinite(c)

    def _shape_info(self):
        return [_ShapeInfo("c", False, (-np.inf, np.inf), (False, False))]

    def _get_support(self, c):
        c = np.asarray(c)
        b = _lazywhere(c < 0, (c,),
                       lambda c: -1. / c,
                       np.inf)
        a = np.where(c >= 0, self.a, self.a)
        return a, b

    def _pdf(self, x, c):
        # genpareto.pdf(x, c) = (1 + c * x)**(-1 - 1/c)
        return np.exp(self._logpdf(x, c))

    def _logpdf(self, x, c):
        return _lazywhere((x == x) & (c != 0), (x, c),
                          lambda x, c: -sc.xlog1py(c + 1., c*x) / c,
                          -x)

    def _cdf(self, x, c):
        return -sc.inv_boxcox1p(-x, -c)

    def _sf(self, x, c):
        return sc.inv_boxcox(-x, -c)

    def _logsf(self, x, c):
        return _lazywhere((x == x) & (c != 0), (x, c),
                          lambda x, c: -sc.log1p(c*x) / c,
                          -x)

    def _ppf(self, q, c):
        return -sc.boxcox1p(-q, -c)

    def _isf(self, q, c):
        return -sc.boxcox(q, -c)

    def _stats(self, c, moments='mv'):
        if 'm' not in moments:
            m = None
        else:
            m = _lazywhere(c < 1, (c,),
                           lambda xi: 1/(1 - xi),
                           np.inf)
        if 'v' not in moments:
            v = None
        else:
            v = _lazywhere(c < 1/2, (c,),
                           lambda xi: 1 / (1 - xi)**2 / (1 - 2*xi),
                           np.nan)
        if 's' not in moments:
            s = None
        else:
            s = _lazywhere(c < 1/3, (c,),
                           lambda xi: 2 * (1 + xi) * np.sqrt(1 - 2*xi) /
                                      (1 - 3*xi),
                           np.nan)
        if 'k' not in moments:
            k = None
        else:
            k = _lazywhere(c < 1/4, (c,),
                           lambda xi: 3 * (1 - 2*xi) * (2*xi**2 + xi + 3) /
                                      (1 - 3*xi) / (1 - 4*xi) - 3,
                           np.nan)
        return m, v, s, k

    def _munp(self, n, c):
        def __munp(n, c):
            val = 0.0
            k = np.arange(0, n + 1)
            for ki, cnk in zip(k, sc.comb(n, k)):
                val = val + cnk * (-1) ** ki / (1.0 - c * ki)
            return np.where(c * n < 1, val * (-1.0 / c) ** n, np.inf)
        return _lazywhere(c != 0, (c,),
                          lambda c: __munp(n, c),
                          sc.gamma(n + 1))

    def _entropy(self, c):
        return 1. + c


genpareto = genpareto_gen(a=0.0, name='genpareto')


class genexpon_gen(rv_continuous):
    r"""A generalized exponential continuous random variable.

    %(before_notes)s

    Notes
    -----
    The probability density function for `genexpon` is:

    .. math::

        f(x, a, b, c) = (a + b (1 - \exp(-c x)))
                        \exp(-a x - b x + \frac{b}{c}  (1-\exp(-c x)))

    for :math:`x \ge 0`, :math:`a, b, c > 0`.

    `genexpon` takes :math:`a`, :math:`b` and :math:`c` as shape parameters.

    %(after_notes)s

    References
    ----------
    H.K. Ryu, "An Extension of Marshall and Olkin's Bivariate Exponential
    Distribution", Journal of the American Statistical Association, 1993.

    N. Balakrishnan, "The Exponential Distribution: Theory, Methods and
    Applications", Asit P. Basu.

    %(example)s

    """
    def _shape_info(self):
        ia = _ShapeInfo("a", False, (0, np.inf), (False, False))
        ib = _ShapeInfo("b", False, (0, np.inf), (False, False))
        ic = _ShapeInfo("c", False, (0, np.inf), (False, False))
        return [ia, ib, ic]

    def _pdf(self, x, a, b, c):
        # genexpon.pdf(x, a, b, c) = (a + b * (1 - exp(-c*x))) * \
        #                            exp(-a*x - b*x + b/c * (1-exp(-c*x)))
        return (a + b*(-sc.expm1(-c*x)))*np.exp((-a-b)*x +
                                                b*(-sc.expm1(-c*x))/c)

    def _logpdf(self, x, a, b, c):
        return np.log(a+b*(-sc.expm1(-c*x))) + (-a-b)*x+b*(-sc.expm1(-c*x))/c

    def _cdf(self, x, a, b, c):
        return -sc.expm1((-a-b)*x + b*(-sc.expm1(-c*x))/c)

    def _sf(self, x, a, b, c):
        return np.exp((-a-b)*x + b*(-sc.expm1(-c*x))/c)


genexpon = genexpon_gen(a=0.0, name='genexpon')


class genextreme_gen(rv_continuous):
    r"""A generalized extreme value continuous random variable.

    %(before_notes)s

    See Also
    --------
    gumbel_r

    Notes
    -----
    For :math:`c=0`, `genextreme` is equal to `gumbel_r` with
    probability density function

    .. math::

        f(x) = \exp(-\exp(-x)) \exp(-x),

    where :math:`-\infty < x < \infty`.

    For :math:`c \ne 0`, the probability density function for `genextreme` is:

    .. math::

        f(x, c) = \exp(-(1-c x)^{1/c}) (1-c x)^{1/c-1},

    where :math:`-\infty < x \le 1/c` if :math:`c > 0` and
    :math:`1/c \le x < \infty` if :math:`c < 0`.

    Note that several sources and software packages use the opposite
    convention for the sign of the shape parameter :math:`c`.

    `genextreme` takes ``c`` as a shape parameter for :math:`c`.

    %(after_notes)s

    %(example)s

    """
    def _argcheck(self, c):
        return np.isfinite(c)

    def _shape_info(self):
        return [_ShapeInfo("c", False, (-np.inf, np.inf), (False, False))]

    def _get_support(self, c):
        _b = np.where(c > 0, 1.0 / np.maximum(c, _XMIN), np.inf)
        _a = np.where(c < 0, 1.0 / np.minimum(c, -_XMIN), -np.inf)
        return _a, _b

    def _loglogcdf(self, x, c):
        # Returns log(-log(cdf(x, c)))
        return _lazywhere((x == x) & (c != 0), (x, c),
                          lambda x, c: sc.log1p(-c*x)/c, -x)

    def _pdf(self, x, c):
        # genextreme.pdf(x, c) =
        #     exp(-exp(-x))*exp(-x),                    for c==0
        #     exp(-(1-c*x)**(1/c))*(1-c*x)**(1/c-1),    for x \le 1/c, c > 0
        return np.exp(self._logpdf(x, c))

    def _logpdf(self, x, c):
        cx = _lazywhere((x == x) & (c != 0), (x, c), lambda x, c: c*x, 0.0)
        logex2 = sc.log1p(-cx)
        logpex2 = self._loglogcdf(x, c)
        pex2 = np.exp(logpex2)
        # Handle special cases
        np.putmask(logpex2, (c == 0) & (x == -np.inf), 0.0)
        logpdf = _lazywhere(~((cx == 1) | (cx == -np.inf)),
                            (pex2, logpex2, logex2),
                            lambda pex2, lpex2, lex2: -pex2 + lpex2 - lex2,
                            fillvalue=-np.inf)
        np.putmask(logpdf, (c == 1) & (x == 1), 0.0)
        return logpdf

    def _logcdf(self, x, c):
        return -np.exp(self._loglogcdf(x, c))

    def _cdf(self, x, c):
        return np.exp(self._logcdf(x, c))

    def _sf(self, x, c):
        return -sc.expm1(self._logcdf(x, c))

    def _ppf(self, q, c):
        x = -np.log(-np.log(q))
        return _lazywhere((x == x) & (c != 0), (x, c),
                          lambda x, c: -sc.expm1(-c * x) / c, x)

    def _isf(self, q, c):
        x = -np.log(-sc.log1p(-q))
        return _lazywhere((x == x) & (c != 0), (x, c),
                          lambda x, c: -sc.expm1(-c * x) / c, x)

    def _stats(self, c):
        g = lambda n: sc.gamma(n*c + 1)
        g1 = g(1)
        g2 = g(2)
        g3 = g(3)
        g4 = g(4)
        g2mg12 = np.where(abs(c) < 1e-7, (c*np.pi)**2.0/6.0, g2-g1**2.0)
        gam2k = np.where(abs(c) < 1e-7, np.pi**2.0/6.0,
                         sc.expm1(sc.gammaln(2.0*c+1.0)-2*sc.gammaln(c + 1.0))/c**2.0)
        eps = 1e-14
        gamk = np.where(abs(c) < eps, -_EULER, sc.expm1(sc.gammaln(c + 1))/c)

        m = np.where(c < -1.0, np.nan, -gamk)
        v = np.where(c < -0.5, np.nan, g1**2.0*gam2k)

        # skewness
        sk1 = _lazywhere(c >= -1./3,
                         (c, g1, g2, g3, g2mg12),
                         lambda c, g1, g2, g3, g2gm12:
                             np.sign(c)*(-g3 + (g2 + 2*g2mg12)*g1)/g2mg12**1.5,
                         fillvalue=np.nan)
        sk = np.where(abs(c) <= eps**0.29, 12*np.sqrt(6)*_ZETA3/np.pi**3, sk1)

        # kurtosis
        ku1 = _lazywhere(c >= -1./4,
                         (g1, g2, g3, g4, g2mg12),
                         lambda g1, g2, g3, g4, g2mg12:
                             (g4 + (-4*g3 + 3*(g2 + g2mg12)*g1)*g1)/g2mg12**2,
                         fillvalue=np.nan)
        ku = np.where(abs(c) <= (eps)**0.23, 12.0/5.0, ku1-3.0)
        return m, v, sk, ku

    def _fitstart(self, data):
        # This is better than the default shape of (1,).
        g = _skew(data)
        if g < 0:
            a = 0.5
        else:
            a = -0.5
        return super()._fitstart(data, args=(a,))

    def _munp(self, n, c):
        k = np.arange(0, n+1)
        vals = 1.0/c**n * np.sum(
            sc.comb(n, k) * (-1)**k * sc.gamma(c*k + 1),
            axis=0)
        return np.where(c*n > -1, vals, np.inf)

    def _entropy(self, c):
        return _EULER*(1 - c) + 1


genextreme = genextreme_gen(name='genextreme')


def _digammainv(y):
    """Inverse of the digamma function (real positive arguments only).

    This function is used in the `fit` method of `gamma_gen`.
    The function uses either optimize.fsolve or optimize.newton
    to solve `sc.digamma(x) - y = 0`.  There is probably room for
    improvement, but currently it works over a wide range of y:

    >>> import numpy as np
    >>> rng = np.random.default_rng()
    >>> y = 64*rng.standard_normal(1000000)
    >>> y.min(), y.max()
    (-311.43592651416662, 351.77388222276869)
    >>> x = [_digammainv(t) for t in y]
    >>> np.abs(sc.digamma(x) - y).max()
    1.1368683772161603e-13

    """
    _em = 0.5772156649015328606065120
    func = lambda x: sc.digamma(x) - y
    if y > -0.125:
        x0 = np.exp(y) + 0.5
        if y < 10:
            # Some experimentation shows that newton reliably converges
            # must faster than fsolve in this y range.  For larger y,
            # newton sometimes fails to converge.
            value = optimize.newton(func, x0, tol=1e-10)
            return value
    elif y > -3:
        x0 = np.exp(y/2.332) + 0.08661
    else:
        x0 = 1.0 / (-y - _em)

    value, info, ier, mesg = optimize.fsolve(func, x0, xtol=1e-11,
                                             full_output=True)
    if ier != 1:
        raise RuntimeError("_digammainv: fsolve failed, y = %r" % y)

    return value[0]


## Gamma (Use MATLAB and MATHEMATICA (b=theta=scale, a=alpha=shape) definition)

## gamma(a, loc, scale)  with a an integer is the Erlang distribution
## gamma(1, loc, scale)  is the Exponential distribution
## gamma(df/2, 0, 2) is the chi2 distribution with df degrees of freedom.

class gamma_gen(rv_continuous):
    r"""A gamma continuous random variable.

    %(before_notes)s

    See Also
    --------
    erlang, expon

    Notes
    -----
    The probability density function for `gamma` is:

    .. math::

        f(x, a) = \frac{x^{a-1} e^{-x}}{\Gamma(a)}

    for :math:`x \ge 0`, :math:`a > 0`. Here :math:`\Gamma(a)` refers to the
    gamma function.

    `gamma` takes ``a`` as a shape parameter for :math:`a`.

    When :math:`a` is an integer, `gamma` reduces to the Erlang
    distribution, and when :math:`a=1` to the exponential distribution.

    Gamma distributions are sometimes parameterized with two variables,
    with a probability density function of:

    .. math::

        f(x, \alpha, \beta) = \frac{\beta^\alpha x^{\alpha - 1} e^{-\beta x }}{\Gamma(\alpha)}

    Note that this parameterization is equivalent to the above, with
    ``scale = 1 / beta``.

    %(after_notes)s

    %(example)s

    """
    def _shape_info(self):
        return [_ShapeInfo("a", False, (0, np.inf), (False, False))]

    def _rvs(self, a, size=None, random_state=None):
        return random_state.standard_gamma(a, size)

    def _pdf(self, x, a):
        # gamma.pdf(x, a) = x**(a-1) * exp(-x) / gamma(a)
        return np.exp(self._logpdf(x, a))

    def _logpdf(self, x, a):
        return sc.xlogy(a-1.0, x) - x - sc.gammaln(a)

    def _cdf(self, x, a):
        return sc.gammainc(a, x)

    def _sf(self, x, a):
        return sc.gammaincc(a, x)

    def _ppf(self, q, a):
        return sc.gammaincinv(a, q)

    def _isf(self, q, a):
        return sc.gammainccinv(a, q)

    def _stats(self, a):
        return a, a, 2.0/np.sqrt(a), 6.0/a

    def _entropy(self, a):
        return sc.psi(a)*(1-a) + a + sc.gammaln(a)

    def _fitstart(self, data):
        # The skewness of the gamma distribution is `2 / np.sqrt(a)`.
        # We invert that to estimate the shape `a` using the skewness
        # of the data.  The formula is regularized with 1e-8 in the
        # denominator to allow for degenerate data where the skewness
        # is close to 0.
        a = 4 / (1e-8 + _skew(data)**2)
        return super()._fitstart(data, args=(a,))

    @extend_notes_in_docstring(rv_continuous, notes="""\
        When the location is fixed by using the argument `floc`
        and `method='MLE'`, this
        function uses explicit formulas or solves a simpler numerical
        problem than the full ML optimization problem.  So in that case,
        the `optimizer`, `loc` and `scale` arguments are ignored.
        \n\n""")
    def fit(self, data, *args, **kwds):
        floc = kwds.get('floc', None)
        method = kwds.get('method', 'mle')

        if floc is None or method.lower() == 'mm':
            # loc is not fixed.  Use the default fit method.
            return super().fit(data, *args, **kwds)

        # We already have this value, so just pop it from kwds.
        kwds.pop('floc', None)

        f0 = _get_fixed_fit_value(kwds, ['f0', 'fa', 'fix_a'])
        fscale = kwds.pop('fscale', None)

        _remove_optimizer_parameters(kwds)

        # Special case: loc is fixed.

        if f0 is not None and fscale is not None:
            # This check is for consistency with `rv_continuous.fit`.
            # Without this check, this function would just return the
            # parameters that were given.
            raise ValueError("All parameters fixed. There is nothing to "
                             "optimize.")

        # Fixed location is handled by shifting the data.
        data = np.asarray(data)

        if not np.isfinite(data).all():
            raise ValueError("The data contains non-finite values.")

        if np.any(data <= floc):
            raise FitDataError("gamma", lower=floc, upper=np.inf)

        if floc != 0:
            # Don't do the subtraction in-place, because `data` might be a
            # view of the input array.
            data = data - floc
        xbar = data.mean()

        # Three cases to handle:
        # * shape and scale both free
        # * shape fixed, scale free
        # * shape free, scale fixed

        if fscale is None:
            # scale is free
            if f0 is not None:
                # shape is fixed
                a = f0
            else:
                # shape and scale are both free.
                # The MLE for the shape parameter `a` is the solution to:
                # np.log(a) - sc.digamma(a) - np.log(xbar) +
                #                             np.log(data).mean() = 0
                s = np.log(xbar) - np.log(data).mean()
                func = lambda a: np.log(a) - sc.digamma(a) - s
                aest = (3-s + np.sqrt((s-3)**2 + 24*s)) / (12*s)
                xa = aest*(1-0.4)
                xb = aest*(1+0.4)
                a = optimize.brentq(func, xa, xb, disp=0)

            # The MLE for the scale parameter is just the data mean
            # divided by the shape parameter.
            scale = xbar / a
        else:
            # scale is fixed, shape is free
            # The MLE for the shape parameter `a` is the solution to:
            # sc.digamma(a) - np.log(data).mean() + np.log(fscale) = 0
            c = np.log(data).mean() - np.log(fscale)
            a = _digammainv(c)
            scale = fscale

        return a, floc, scale


gamma = gamma_gen(a=0.0, name='gamma')


class erlang_gen(gamma_gen):
    """An Erlang continuous random variable.

    %(before_notes)s

    See Also
    --------
    gamma

    Notes
    -----
    The Erlang distribution is a special case of the Gamma distribution, with
    the shape parameter `a` an integer.  Note that this restriction is not
    enforced by `erlang`. It will, however, generate a warning the first time
    a non-integer value is used for the shape parameter.

    Refer to `gamma` for examples.

    """

    def _argcheck(self, a):
        allint = np.all(np.floor(a) == a)
        if not allint:
            # An Erlang distribution shouldn't really have a non-integer
            # shape parameter, so warn the user.
            warnings.warn(
                'The shape parameter of the erlang distribution '
                'has been given a non-integer value %r.' % (a,),
                RuntimeWarning)
        return a > 0

    def _shape_info(self):
        return [_ShapeInfo("a", True, (1, np.inf), (True, False))]

    def _fitstart(self, data):
        # Override gamma_gen_fitstart so that an integer initial value is
        # used.  (Also regularize the division, to avoid issues when
        # _skew(data) is 0 or close to 0.)
        a = int(4.0 / (1e-8 + _skew(data)**2))
        return super(gamma_gen, self)._fitstart(data, args=(a,))

    # Trivial override of the fit method, so we can monkey-patch its
    # docstring.
    @extend_notes_in_docstring(rv_continuous, notes="""\
        The Erlang distribution is generally defined to have integer values
        for the shape parameter.  This is not enforced by the `erlang` class.
        When fitting the distribution, it will generally return a non-integer
        value for the shape parameter.  By using the keyword argument
        `f0=<integer>`, the fit method can be constrained to fit the data to
        a specific integer shape parameter.""")
    def fit(self, data, *args, **kwds):
        return super().fit(data, *args, **kwds)


erlang = erlang_gen(a=0.0, name='erlang')


class gengamma_gen(rv_continuous):
    r"""A generalized gamma continuous random variable.

    %(before_notes)s

    See Also
    --------
    gamma, invgamma, weibull_min

    Notes
    -----
    The probability density function for `gengamma` is ([1]_):

    .. math::

        f(x, a, c) = \frac{|c| x^{c a-1} \exp(-x^c)}{\Gamma(a)}

    for :math:`x \ge 0`, :math:`a > 0`, and :math:`c \ne 0`.
    :math:`\Gamma` is the gamma function (`scipy.special.gamma`).

    `gengamma` takes :math:`a` and :math:`c` as shape parameters.

    %(after_notes)s

    References
    ----------
    .. [1] E.W. Stacy, "A Generalization of the Gamma Distribution",
       Annals of Mathematical Statistics, Vol 33(3), pp. 1187--1192.

    %(example)s

    """
    def _argcheck(self, a, c):
        return (a > 0) & (c != 0)

    def _shape_info(self):
        ia = _ShapeInfo("a", False, (0, np.inf), (False, False))
        ic = _ShapeInfo("c", False, (-np.inf, np.inf), (False, False))
        return [ia, ic]

    def _pdf(self, x, a, c):
        return np.exp(self._logpdf(x, a, c))

    def _logpdf(self, x, a, c):
        return _lazywhere((x != 0) | (c > 0), (x, c),
                          lambda x, c: (np.log(abs(c)) + sc.xlogy(c*a - 1, x)
                                        - x**c - sc.gammaln(a)),
                          fillvalue=-np.inf)

    def _cdf(self, x, a, c):
        xc = x**c
        val1 = sc.gammainc(a, xc)
        val2 = sc.gammaincc(a, xc)
        return np.where(c > 0, val1, val2)

    def _rvs(self, a, c, size=None, random_state=None):
        r = random_state.standard_gamma(a, size=size)
        return r**(1./c)

    def _sf(self, x, a, c):
        xc = x**c
        val1 = sc.gammainc(a, xc)
        val2 = sc.gammaincc(a, xc)
        return np.where(c > 0, val2, val1)

    def _ppf(self, q, a, c):
        val1 = sc.gammaincinv(a, q)
        val2 = sc.gammainccinv(a, q)
        return np.where(c > 0, val1, val2)**(1.0/c)

    def _isf(self, q, a, c):
        val1 = sc.gammaincinv(a, q)
        val2 = sc.gammainccinv(a, q)
        return np.where(c > 0, val2, val1)**(1.0/c)

    def _munp(self, n, a, c):
        # Pochhammer symbol: sc.pocha,n) = gamma(a+n)/gamma(a)
        return sc.poch(a, n*1.0/c)

    def _entropy(self, a, c):
        val = sc.psi(a)
        return a*(1-val) + 1.0/c*val + sc.gammaln(a) - np.log(abs(c))


gengamma = gengamma_gen(a=0.0, name='gengamma')


class genhalflogistic_gen(rv_continuous):
    r"""A generalized half-logistic continuous random variable.

    %(before_notes)s

    Notes
    -----
    The probability density function for `genhalflogistic` is:

    .. math::

        f(x, c) = \frac{2 (1 - c x)^{1/(c-1)}}{[1 + (1 - c x)^{1/c}]^2}

    for :math:`0 \le x \le 1/c`, and :math:`c > 0`.

    `genhalflogistic` takes ``c`` as a shape parameter for :math:`c`.

    %(after_notes)s

    %(example)s

    """
    def _shape_info(self):
        return [_ShapeInfo("c", False, (0, np.inf), (False, False))]

    def _get_support(self, c):
        return self.a, 1.0/c

    def _pdf(self, x, c):
        # genhalflogistic.pdf(x, c) =
        #    2 * (1-c*x)**(1/c-1) / (1+(1-c*x)**(1/c))**2
        limit = 1.0/c
        tmp = np.asarray(1-c*x)
        tmp0 = tmp**(limit-1)
        tmp2 = tmp0*tmp
        return 2*tmp0 / (1+tmp2)**2

    def _cdf(self, x, c):
        limit = 1.0/c
        tmp = np.asarray(1-c*x)
        tmp2 = tmp**(limit)
        return (1.0-tmp2) / (1+tmp2)

    def _ppf(self, q, c):
        return 1.0/c*(1-((1.0-q)/(1.0+q))**c)

    def _entropy(self, c):
        return 2 - (2*c+1)*np.log(2)


genhalflogistic = genhalflogistic_gen(a=0.0, name='genhalflogistic')


class genhyperbolic_gen(rv_continuous):
    r"""A generalized hyperbolic continuous random variable.

    %(before_notes)s

    See Also
    --------
    t, norminvgauss, geninvgauss, laplace, cauchy

    Notes
    -----
    The probability density function for `genhyperbolic` is:

    .. math::

        f(x, p, a, b) =
            \frac{(a^2 - b^2)^{p/2}}
            {\sqrt{2\pi}a^{p-0.5}
            K_p\Big(\sqrt{a^2 - b^2}\Big)}
            e^{bx} \times \frac{K_{p - 1/2}
            (a \sqrt{1 + x^2})}
            {(\sqrt{1 + x^2})^{1/2 - p}}

    for :math:`x, p \in ( - \infty; \infty)`,
    :math:`|b| < a` if :math:`p \ge 0`,
    :math:`|b| \le a` if :math:`p < 0`.
    :math:`K_{p}(.)` denotes the modified Bessel function of the second
    kind and order :math:`p` (`scipy.special.kn`)

    `genhyperbolic` takes ``p`` as a tail parameter,
    ``a`` as a shape parameter,
    ``b`` as a skewness parameter.

    %(after_notes)s

    The original parameterization of the Generalized Hyperbolic Distribution
    is found in [1]_ as follows

    .. math::

        f(x, \lambda, \alpha, \beta, \delta, \mu) =
           \frac{(\gamma/\delta)^\lambda}{\sqrt{2\pi}K_\lambda(\delta \gamma)}
           e^{\beta (x - \mu)} \times \frac{K_{\lambda - 1/2}
           (\alpha \sqrt{\delta^2 + (x - \mu)^2})}
           {(\sqrt{\delta^2 + (x - \mu)^2} / \alpha)^{1/2 - \lambda}}

    for :math:`x \in ( - \infty; \infty)`,
    :math:`\gamma := \sqrt{\alpha^2 - \beta^2}`,
    :math:`\lambda, \mu \in ( - \infty; \infty)`,
    :math:`\delta \ge 0, |\beta| < \alpha` if :math:`\lambda \ge 0`,
    :math:`\delta > 0, |\beta| \le \alpha` if :math:`\lambda < 0`.

    The location-scale-based parameterization implemented in
    SciPy is based on [2]_, where :math:`a = \alpha\delta`,
    :math:`b = \beta\delta`, :math:`p = \lambda`,
    :math:`scale=\delta` and :math:`loc=\mu`

    Moments are implemented based on [3]_ and [4]_.

    For the distributions that are a special case such as Student's t,
    it is not recommended to rely on the implementation of genhyperbolic.
    To avoid potential numerical problems and for performance reasons,
    the methods of the specific distributions should be used.

    References
    ----------
    .. [1] O. Barndorff-Nielsen, "Hyperbolic Distributions and Distributions
       on Hyperbolae", Scandinavian Journal of Statistics, Vol. 5(3),
       pp. 151-157, 1978. https://www.jstor.org/stable/4615705

    .. [2] Eberlein E., Prause K. (2002) The Generalized Hyperbolic Model:
        Financial Derivatives and Risk Measures. In: Geman H., Madan D.,
        Pliska S.R., Vorst T. (eds) Mathematical Finance - Bachelier
        Congress 2000. Springer Finance. Springer, Berlin, Heidelberg.
        :doi:`10.1007/978-3-662-12429-1_12`

    .. [3] Scott, David J, Würtz, Diethelm, Dong, Christine and Tran,
       Thanh Tam, (2009), Moments of the generalized hyperbolic
       distribution, MPRA Paper, University Library of Munich, Germany,
       https://EconPapers.repec.org/RePEc:pra:mprapa:19081.

    .. [4] E. Eberlein and E. A. von Hammerstein. Generalized hyperbolic
       and inverse Gaussian distributions: Limiting cases and approximation
       of processes. FDM Preprint 80, April 2003. University of Freiburg.
       https://freidok.uni-freiburg.de/fedora/objects/freidok:7974/datastreams/FILE1/content

    %(example)s

    """

    def _argcheck(self, p, a, b):
        return (np.logical_and(np.abs(b) < a, p >= 0)
                | np.logical_and(np.abs(b) <= a, p < 0))

    def _shape_info(self):
        ip = _ShapeInfo("p", False, (-np.inf, np.inf), (False, False))
        ia = _ShapeInfo("a", False, (0, np.inf), (True, False))
        ib = _ShapeInfo("b", False, (-np.inf, np.inf), (False, False))
        return [ip, ia, ib]

    def _fitstart(self, data):
        # Arbitrary, but the default a=b=1 is not valid
        return super()._fitstart(data, args=(1, 1, 0.5))

    def _logpdf(self, x, p, a, b):
        # kve instead of kv works better for large values of p
        # and smaller values of sqrt(a^2  - b^2)
        @np.vectorize
        def _logpdf_single(x, p, a, b):
            return _stats.genhyperbolic_logpdf(x, p, a, b)

        return _logpdf_single(x, p, a, b)

    def _pdf(self, x, p, a, b):
        # kve instead of kv works better for large values of p
        # and smaller values of sqrt(a^2  - b^2)
        @np.vectorize
        def _pdf_single(x, p, a, b):
            return _stats.genhyperbolic_pdf(x, p, a, b)

        return _pdf_single(x, p, a, b)

    def _cdf(self, x, p, a, b):

        @np.vectorize
        def _cdf_single(x, p, a, b):
            user_data = np.array(
                [p, a, b], float
                ).ctypes.data_as(ctypes.c_void_p)
            llc = LowLevelCallable.from_cython(
                _stats, '_genhyperbolic_pdf', user_data
                )

            t1 = integrate.quad(llc, -np.inf, x)[0]

            if np.isnan(t1):
                msg = ("Infinite values encountered in scipy.special.kve. "
                       "Values replaced by NaN to avoid incorrect results.")
                warnings.warn(msg, RuntimeWarning)

            return t1

        return _cdf_single(x, p, a, b)

    def _rvs(self, p, a, b, size=None, random_state=None):
        # note: X = b * V + sqrt(V) * X  has a
        # generalized hyperbolic distribution
        # if X is standard normal and V is
        # geninvgauss(p = p, b = t2, loc = loc, scale = t3)
        t1 = np.float_power(a, 2) - np.float_power(b, 2)
        # b in the GIG
        t2 = np.float_power(t1, 0.5)
        # scale in the GIG
        t3 = np.float_power(t1, - 0.5)
        gig = geninvgauss.rvs(
            p=p,
            b=t2,
            scale=t3,
            size=size,
            random_state=random_state
            )
        normst = norm.rvs(size=size, random_state=random_state)

        return b * gig + np.sqrt(gig) * normst

    def _stats(self, p, a, b):
        # https://mpra.ub.uni-muenchen.de/19081/1/MPRA_paper_19081.pdf
        # https://freidok.uni-freiburg.de/fedora/objects/freidok:7974/datastreams/FILE1/content
        # standardized moments
        p, a, b = np.broadcast_arrays(p, a, b)
        t1 = np.float_power(a, 2) - np.float_power(b, 2)
        t1 = np.float_power(t1, 0.5)
        t2 = np.float_power(1, 2) * np.float_power(t1, - 1)
        integers = np.linspace(0, 4, 5)
        # make integers perpendicular to existing dimensions
        integers = integers.reshape(integers.shape + (1,) * p.ndim)
        b0, b1, b2, b3, b4 = sc.kv(p + integers, t1)
        r1, r2, r3, r4 = [b / b0 for b in (b1, b2, b3, b4)]

        m = b * t2 * r1
        v = (
            t2 * r1 + np.float_power(b, 2) * np.float_power(t2, 2) *
            (r2 - np.float_power(r1, 2))
        )
        m3e = (
            np.float_power(b, 3) * np.float_power(t2, 3) *
            (r3 - 3 * b2 * b1 * np.float_power(b0, -2) +
             2 * np.float_power(r1, 3)) +
            3 * b * np.float_power(t2, 2) *
            (r2 - np.float_power(r1, 2))
        )
        s = m3e * np.float_power(v, - 3 / 2)
        m4e = (
            np.float_power(b, 4) * np.float_power(t2, 4) *
            (r4 - 4 * b3 * b1 * np.float_power(b0, - 2) +
             6 * b2 * np.float_power(b1, 2) * np.float_power(b0, - 3) -
             3 * np.float_power(r1, 4)) +
            np.float_power(b, 2) * np.float_power(t2, 3) *
            (6 * r3 - 12 * b2 * b1 * np.float_power(b0, - 2) +
             6 * np.float_power(r1, 3)) +
            3 * np.float_power(t2, 2) * r2
        )
        k = m4e * np.float_power(v, -2) - 3

        return m, v, s, k


genhyperbolic = genhyperbolic_gen(name='genhyperbolic')


class gompertz_gen(rv_continuous):
    r"""A Gompertz (or truncated Gumbel) continuous random variable.

    %(before_notes)s

    Notes
    -----
    The probability density function for `gompertz` is:

    .. math::

        f(x, c) = c \exp(x) \exp(-c (e^x-1))

    for :math:`x \ge 0`, :math:`c > 0`.

    `gompertz` takes ``c`` as a shape parameter for :math:`c`.

    %(after_notes)s

    %(example)s

    """
    def _shape_info(self):
        return [_ShapeInfo("c", False, (0, np.inf), (False, False))]

    def _pdf(self, x, c):
        # gompertz.pdf(x, c) = c * exp(x) * exp(-c*(exp(x)-1))
        return np.exp(self._logpdf(x, c))

    def _logpdf(self, x, c):
        return np.log(c) + x - c * sc.expm1(x)

    def _cdf(self, x, c):
        return -sc.expm1(-c * sc.expm1(x))

    def _ppf(self, q, c):
        return sc.log1p(-1.0 / c * sc.log1p(-q))

    def _entropy(self, c):
        return 1.0 - np.log(c) - np.exp(c)*sc.expn(1, c)


gompertz = gompertz_gen(a=0.0, name='gompertz')


def _average_with_log_weights(x, logweights):
    x = np.asarray(x)
    logweights = np.asarray(logweights)
    maxlogw = logweights.max()
    weights = np.exp(logweights - maxlogw)
    return np.average(x, weights=weights)


class gumbel_r_gen(rv_continuous):
    r"""A right-skewed Gumbel continuous random variable.

    %(before_notes)s

    See Also
    --------
    gumbel_l, gompertz, genextreme

    Notes
    -----
    The probability density function for `gumbel_r` is:

    .. math::

        f(x) = \exp(-(x + e^{-x}))

    The Gumbel distribution is sometimes referred to as a type I Fisher-Tippett
    distribution.  It is also related to the extreme value distribution,
    log-Weibull and Gompertz distributions.

    %(after_notes)s

    %(example)s

    """
    def _shape_info(self):
        return []

    def _pdf(self, x):
        # gumbel_r.pdf(x) = exp(-(x + exp(-x)))
        return np.exp(self._logpdf(x))

    def _logpdf(self, x):
        return -x - np.exp(-x)

    def _cdf(self, x):
        return np.exp(-np.exp(-x))

    def _logcdf(self, x):
        return -np.exp(-x)

    def _ppf(self, q):
        return -np.log(-np.log(q))

    def _sf(self, x):
        return -sc.expm1(-np.exp(-x))

    def _isf(self, p):
        return -np.log(-np.log1p(-p))

    def _stats(self):
        return _EULER, np.pi*np.pi/6.0, 12*np.sqrt(6)/np.pi**3 * _ZETA3, 12.0/5

    def _entropy(self):
        # https://en.wikipedia.org/wiki/Gumbel_distribution
        return _EULER + 1.

    @_call_super_mom
    @inherit_docstring_from(rv_continuous)
    def fit(self, data, *args, **kwds):
        data, floc, fscale = _check_fit_input_parameters(self, data,
                                                         args, kwds)

        # By the method of maximum likelihood, the estimators of the
        # location and scale are the roots of the equations defined in
        # `func` and the value of the expression for `loc` that follows.
        # The first `func` is a first order derivative of the log-likelihood
        # equation and the second is from Source: Statistical Distributions,
        # 3rd Edition. Evans, Hastings, and Peacock (2000), Page 101.

        def get_loc_from_scale(scale):
            return -scale * (sc.logsumexp(-data / scale) - np.log(len(data)))

        if fscale is not None:
            # if the scale is fixed, the location can be analytically
            # determined.
            scale = fscale
            loc = get_loc_from_scale(scale)
        else:
            # A different function is solved depending on whether the location
            # is fixed.
            if floc is not None:
                loc = floc

                # equation to use if the location is fixed.
                # note that one cannot use the equation in Evans, Hastings,
                # and Peacock (2000) (since it assumes that the derivative
                # w.r.t. the log-likelihood is zero). however, it is easy to
                # derive the MLE condition directly if loc is fixed
                def func(scale):
                    term1 = (loc - data) * np.exp((loc - data) / scale) + data
                    term2 = len(data) * (loc + scale)
                    return term1.sum() - term2
            else:

                # equation to use if both location and scale are free
                def func(scale):
                    sdata = -data / scale
                    wavg = _average_with_log_weights(data, logweights=sdata)
                    return data.mean() - wavg - scale

            # set brackets for `root_scalar` to use when optimizing over the
            # scale such that a root is likely between them. Use user supplied
            # guess or default 1.
            brack_start = kwds.get('scale', 1)
            lbrack, rbrack = brack_start / 2, brack_start * 2

            # if a root is not between the brackets, iteratively expand them
            # until they include a sign change, checking after each bracket is
            # modified.
            def interval_contains_root(lbrack, rbrack):
                # return true if the signs disagree.
                return (np.sign(func(lbrack)) !=
                        np.sign(func(rbrack)))
            while (not interval_contains_root(lbrack, rbrack)
                   and (lbrack > 0 or rbrack < np.inf)):
                lbrack /= 2
                rbrack *= 2

            res = optimize.root_scalar(func, bracket=(lbrack, rbrack),
                                       rtol=1e-14, xtol=1e-14)
            scale = res.root
            loc = floc if floc is not None else get_loc_from_scale(scale)
        return loc, scale


gumbel_r = gumbel_r_gen(name='gumbel_r')


class gumbel_l_gen(rv_continuous):
    r"""A left-skewed Gumbel continuous random variable.

    %(before_notes)s

    See Also
    --------
    gumbel_r, gompertz, genextreme

    Notes
    -----
    The probability density function for `gumbel_l` is:

    .. math::

        f(x) = \exp(x - e^x)

    The Gumbel distribution is sometimes referred to as a type I Fisher-Tippett
    distribution.  It is also related to the extreme value distribution,
    log-Weibull and Gompertz distributions.

    %(after_notes)s

    %(example)s

    """

    def _shape_info(self):
        return []

    def _pdf(self, x):
        # gumbel_l.pdf(x) = exp(x - exp(x))
        return np.exp(self._logpdf(x))

    def _logpdf(self, x):
        return x - np.exp(x)

    def _cdf(self, x):
        return -sc.expm1(-np.exp(x))

    def _ppf(self, q):
        return np.log(-sc.log1p(-q))

    def _logsf(self, x):
        return -np.exp(x)

    def _sf(self, x):
        return np.exp(-np.exp(x))

    def _isf(self, x):
        return np.log(-np.log(x))

    def _stats(self):
        return -_EULER, np.pi*np.pi/6.0, \
               -12*np.sqrt(6)/np.pi**3 * _ZETA3, 12.0/5

    def _entropy(self):
        return _EULER + 1.

    @_call_super_mom
    @inherit_docstring_from(rv_continuous)
    def fit(self, data, *args, **kwds):
        # The fit method of `gumbel_r` can be used for this distribution with
        # small modifications. The process to do this is
        # 1. pass the sign negated data into `gumbel_r.fit`
        #    - if the location is fixed, it should also be negated.
        # 2. negate the sign of the resulting location, leaving the scale
        #    unmodified.
        # `gumbel_r.fit` holds necessary input checks.

        if kwds.get('floc') is not None:
            kwds['floc'] = -kwds['floc']
        loc_r, scale_r, = gumbel_r.fit(-np.asarray(data), *args, **kwds)
        return -loc_r, scale_r


gumbel_l = gumbel_l_gen(name='gumbel_l')


class halfcauchy_gen(rv_continuous):
    r"""A Half-Cauchy continuous random variable.

    %(before_notes)s

    Notes
    -----
    The probability density function for `halfcauchy` is:

    .. math::

        f(x) = \frac{2}{\pi (1 + x^2)}

    for :math:`x \ge 0`.

    %(after_notes)s

    %(example)s

    """
    def _shape_info(self):
        return []

    def _pdf(self, x):
        # halfcauchy.pdf(x) = 2 / (pi * (1 + x**2))
        return 2.0/np.pi/(1.0+x*x)

    def _logpdf(self, x):
        return np.log(2.0/np.pi) - sc.log1p(x*x)

    def _cdf(self, x):
        return 2.0/np.pi*np.arctan(x)

    def _ppf(self, q):
        return np.tan(np.pi/2*q)

    def _stats(self):
        return np.inf, np.inf, np.nan, np.nan

    def _entropy(self):
        return np.log(2*np.pi)


halfcauchy = halfcauchy_gen(a=0.0, name='halfcauchy')


class halflogistic_gen(rv_continuous):
    r"""A half-logistic continuous random variable.

    %(before_notes)s

    Notes
    -----
    The probability density function for `halflogistic` is:

    .. math::

        f(x) = \frac{ 2 e^{-x} }{ (1+e^{-x})^2 }
             = \frac{1}{2} \text{sech}(x/2)^2

    for :math:`x \ge 0`.

    %(after_notes)s

    %(example)s

    """
    def _shape_info(self):
        return []

    def _pdf(self, x):
        # halflogistic.pdf(x) = 2 * exp(-x) / (1+exp(-x))**2
        #                     = 1/2 * sech(x/2)**2
        return np.exp(self._logpdf(x))

    def _logpdf(self, x):
        return np.log(2) - x - 2. * sc.log1p(np.exp(-x))

    def _cdf(self, x):
        return np.tanh(x/2.0)

    def _ppf(self, q):
        return 2*np.arctanh(q)

    def _munp(self, n):
        if n == 1:
            return 2*np.log(2)
        if n == 2:
            return np.pi*np.pi/3.0
        if n == 3:
            return 9*_ZETA3
        if n == 4:
            return 7*np.pi**4 / 15.0
        return 2*(1-pow(2.0, 1-n))*sc.gamma(n+1)*sc.zeta(n, 1)

    def _entropy(self):
        return 2-np.log(2)


halflogistic = halflogistic_gen(a=0.0, name='halflogistic')


class halfnorm_gen(rv_continuous):
    r"""A half-normal continuous random variable.

    %(before_notes)s

    Notes
    -----
    The probability density function for `halfnorm` is:

    .. math::

        f(x) = \sqrt{2/\pi} \exp(-x^2 / 2)

    for :math:`x >= 0`.

    `halfnorm` is a special case of `chi` with ``df=1``.

    %(after_notes)s

    %(example)s

    """
    def _shape_info(self):
        return []

    def _rvs(self, size=None, random_state=None):
        return abs(random_state.standard_normal(size=size))

    def _pdf(self, x):
        # halfnorm.pdf(x) = sqrt(2/pi) * exp(-x**2/2)
        return np.sqrt(2.0/np.pi)*np.exp(-x*x/2.0)

    def _logpdf(self, x):
        return 0.5 * np.log(2.0/np.pi) - x*x/2.0

    def _cdf(self, x):
        return _norm_cdf(x)*2-1.0

    def _ppf(self, q):
        return sc.ndtri((1+q)/2.0)

    def _stats(self):
        return (np.sqrt(2.0/np.pi),
                1-2.0/np.pi,
                np.sqrt(2)*(4-np.pi)/(np.pi-2)**1.5,
                8*(np.pi-3)/(np.pi-2)**2)

    def _entropy(self):
        return 0.5*np.log(np.pi/2.0)+0.5


halfnorm = halfnorm_gen(a=0.0, name='halfnorm')


class hypsecant_gen(rv_continuous):
    r"""A hyperbolic secant continuous random variable.

    %(before_notes)s

    Notes
    -----
    The probability density function for `hypsecant` is:

    .. math::

        f(x) = \frac{1}{\pi} \text{sech}(x)

    for a real number :math:`x`.

    %(after_notes)s

    %(example)s

    """
    def _shape_info(self):
        return []

    def _pdf(self, x):
        # hypsecant.pdf(x) = 1/pi * sech(x)
        return 1.0/(np.pi*np.cosh(x))

    def _cdf(self, x):
        return 2.0/np.pi*np.arctan(np.exp(x))

    def _ppf(self, q):
        return np.log(np.tan(np.pi*q/2.0))

    def _stats(self):
        return 0, np.pi*np.pi/4, 0, 2

    def _entropy(self):
        return np.log(2*np.pi)


hypsecant = hypsecant_gen(name='hypsecant')


class gausshyper_gen(rv_continuous):
    r"""A Gauss hypergeometric continuous random variable.

    %(before_notes)s

    Notes
    -----
    The probability density function for `gausshyper` is:

    .. math::

        f(x, a, b, c, z) = C x^{a-1} (1-x)^{b-1} (1+zx)^{-c}

    for :math:`0 \le x \le 1`, :math:`a,b > 0`, :math:`c` a real number,
    :math:`z > -1`, and :math:`C = \frac{1}{B(a, b) F[2, 1](c, a; a+b; -z)}`.
    :math:`F[2, 1]` is the Gauss hypergeometric function
    `scipy.special.hyp2f1`.

    `gausshyper` takes :math:`a`, :math:`b`, :math:`c` and :math:`z` as shape
    parameters.

    %(after_notes)s

    References
    ----------
    .. [1] Armero, C., and M. J. Bayarri. "Prior Assessments for Prediction in
           Queues." *Journal of the Royal Statistical Society*. Series D (The
           Statistician) 43, no. 1 (1994): 139-53. doi:10.2307/2348939

    %(example)s

    """

    def _argcheck(self, a, b, c, z):
        # z > -1 per gh-10134
        return (a > 0) & (b > 0) & (c == c) & (z > -1)

    def _shape_info(self):
        ia = _ShapeInfo("a", False, (0, np.inf), (False, False))
        ib = _ShapeInfo("b", False, (0, np.inf), (False, False))
        ic = _ShapeInfo("c", False, (-np.inf, np.inf), (False, False))
        iz = _ShapeInfo("z", False, (-1, np.inf), (False, False))
        return [ia, ib, ic, iz]

    def _pdf(self, x, a, b, c, z):
        # gausshyper.pdf(x, a, b, c, z) =
        #   C * x**(a-1) * (1-x)**(b-1) * (1+z*x)**(-c)
        Cinv = sc.gamma(a)*sc.gamma(b)/sc.gamma(a+b)*sc.hyp2f1(c, a, a+b, -z)
        return 1.0/Cinv * x**(a-1.0) * (1.0-x)**(b-1.0) / (1.0+z*x)**c

    def _munp(self, n, a, b, c, z):
        fac = sc.beta(n+a, b) / sc.beta(a, b)
        num = sc.hyp2f1(c, a+n, a+b+n, -z)
        den = sc.hyp2f1(c, a, a+b, -z)
        return fac*num / den


gausshyper = gausshyper_gen(a=0.0, b=1.0, name='gausshyper')


class invgamma_gen(rv_continuous):
    r"""An inverted gamma continuous random variable.

    %(before_notes)s

    Notes
    -----
    The probability density function for `invgamma` is:

    .. math::

        f(x, a) = \frac{x^{-a-1}}{\Gamma(a)} \exp(-\frac{1}{x})

    for :math:`x >= 0`, :math:`a > 0`. :math:`\Gamma` is the gamma function
    (`scipy.special.gamma`).

    `invgamma` takes ``a`` as a shape parameter for :math:`a`.

    `invgamma` is a special case of `gengamma` with ``c=-1``, and it is a
    different parameterization of the scaled inverse chi-squared distribution.
    Specifically, if the scaled inverse chi-squared distribution is
    parameterized with degrees of freedom :math:`\nu` and scaling parameter
    :math:`\tau^2`, then it can be modeled using `invgamma` with
    ``a=`` :math:`\nu/2` and ``scale=`` :math:`\nu \tau^2/2`.

    %(after_notes)s

    %(example)s

    """
    _support_mask = rv_continuous._open_support_mask

    def _shape_info(self):
        return [_ShapeInfo("c", False, (0, np.inf), (False, False))]

    def _pdf(self, x, a):
        # invgamma.pdf(x, a) = x**(-a-1) / gamma(a) * exp(-1/x)
        return np.exp(self._logpdf(x, a))

    def _logpdf(self, x, a):
        return -(a+1) * np.log(x) - sc.gammaln(a) - 1.0/x

    def _cdf(self, x, a):
        return sc.gammaincc(a, 1.0 / x)

    def _ppf(self, q, a):
        return 1.0 / sc.gammainccinv(a, q)

    def _sf(self, x, a):
        return sc.gammainc(a, 1.0 / x)

    def _isf(self, q, a):
        return 1.0 / sc.gammaincinv(a, q)

    def _stats(self, a, moments='mvsk'):
        m1 = _lazywhere(a > 1, (a,), lambda x: 1. / (x - 1.), np.inf)
        m2 = _lazywhere(a > 2, (a,), lambda x: 1. / (x - 1.)**2 / (x - 2.),
                        np.inf)

        g1, g2 = None, None
        if 's' in moments:
            g1 = _lazywhere(
                a > 3, (a,),
                lambda x: 4. * np.sqrt(x - 2.) / (x - 3.), np.nan)
        if 'k' in moments:
            g2 = _lazywhere(
                a > 4, (a,),
                lambda x: 6. * (5. * x - 11.) / (x - 3.) / (x - 4.), np.nan)
        return m1, m2, g1, g2

    def _entropy(self, a):
        return a - (a+1.0) * sc.psi(a) + sc.gammaln(a)


invgamma = invgamma_gen(a=0.0, name='invgamma')


class invgauss_gen(rv_continuous):
    r"""An inverse Gaussian continuous random variable.

    %(before_notes)s

    Notes
    -----
    The probability density function for `invgauss` is:

    .. math::

        f(x, \mu) = \frac{1}{\sqrt{2 \pi x^3}}
                    \exp(-\frac{(x-\mu)^2}{2 x \mu^2})

    for :math:`x >= 0` and :math:`\mu > 0`.

    `invgauss` takes ``mu`` as a shape parameter for :math:`\mu`.

    %(after_notes)s

    %(example)s

    """
    _support_mask = rv_continuous._open_support_mask

    def _shape_info(self):
        return [_ShapeInfo("mu", False, (0, np.inf), (False, False))]

    def _rvs(self, mu, size=None, random_state=None):
        return random_state.wald(mu, 1.0, size=size)

    def _pdf(self, x, mu):
        # invgauss.pdf(x, mu) =
        #                  1 / sqrt(2*pi*x**3) * exp(-(x-mu)**2/(2*x*mu**2))
        return 1.0/np.sqrt(2*np.pi*x**3.0)*np.exp(-1.0/(2*x)*((x-mu)/mu)**2)

    def _logpdf(self, x, mu):
        return -0.5*np.log(2*np.pi) - 1.5*np.log(x) - ((x-mu)/mu)**2/(2*x)

    # approach adapted from equations in
    # https://journal.r-project.org/archive/2016-1/giner-smyth.pdf,
    # not R code. see gh-13616

    def _logcdf(self, x, mu):
        fac = 1 / np.sqrt(x)
        a = _norm_logcdf(fac * ((x / mu) - 1))
        b = 2 / mu + _norm_logcdf(-fac * ((x / mu) + 1))
        return a + np.log1p(np.exp(b - a))

    def _logsf(self, x, mu):
        fac = 1 / np.sqrt(x)
        a = _norm_logsf(fac * ((x / mu) - 1))
        b = 2 / mu + _norm_logcdf(-fac * (x + mu) / mu)
        return a + np.log1p(-np.exp(b - a))

    def _sf(self, x, mu):
        return np.exp(self._logsf(x, mu))

    def _cdf(self, x, mu):
        return np.exp(self._logcdf(x, mu))

    def _ppf(self, x, mu):
        with np.errstate(divide='ignore', over='ignore', invalid='ignore'):
            x, mu = np.broadcast_arrays(x, mu)
            ppf = _boost._invgauss_ppf(x, mu, 1)
            i_wt = x > 0.5  # "wrong tail" - sometimes too inaccurate
            ppf[i_wt] = _boost._invgauss_isf(1-x[i_wt], mu[i_wt], 1)
            i_nan = np.isnan(ppf)
            ppf[i_nan] = super()._ppf(x[i_nan], mu[i_nan])
        return ppf

    def _isf(self, x, mu):
        with np.errstate(divide='ignore', over='ignore', invalid='ignore'):
            x, mu = np.broadcast_arrays(x, mu)
            isf = _boost._invgauss_isf(x, mu, 1)
            i_wt = x > 0.5  # "wrong tail" - sometimes too inaccurate
            isf[i_wt] = _boost._invgauss_ppf(1-x[i_wt], mu[i_wt], 1)
            i_nan = np.isnan(isf)
            isf[i_nan] = super()._isf(x[i_nan], mu[i_nan])
        return isf

    def _stats(self, mu):
        return mu, mu**3.0, 3*np.sqrt(mu), 15*mu

    @inherit_docstring_from(rv_continuous)
    def fit(self, data, *args, **kwds):
        method = kwds.get('method', 'mle')

        if type(self) == wald_gen or method.lower() == 'mm':
            return super().fit(data, *args, **kwds)

        data, fshape_s, floc, fscale = _check_fit_input_parameters(self, data,
                                                                   args, kwds)
        '''
        Source: Statistical Distributions, 3rd Edition. Evans, Hastings,
        and Peacock (2000), Page 121. Their shape parameter is equivilent to
        SciPy's with the conversion `fshape_s = fshape / scale`.

        MLE formulas are not used in 3 condtions:
        - `loc` is not fixed
        - `mu` is fixed
        These cases fall back on the superclass fit method.
        - `loc` is fixed but translation results in negative data raises
          a `FitDataError`.
        '''
        if floc is None or fshape_s is not None:
            return super().fit(data, *args, **kwds)
        elif np.any(data - floc < 0):
            raise FitDataError("invgauss", lower=0, upper=np.inf)
        else:
            data = data - floc
            fshape_n = np.mean(data)
            if fscale is None:
                fscale = len(data) / (np.sum(data ** -1 - fshape_n ** -1))
            fshape_s = fshape_n / fscale
        return fshape_s, floc, fscale


invgauss = invgauss_gen(a=0.0, name='invgauss')


class geninvgauss_gen(rv_continuous):
    r"""A Generalized Inverse Gaussian continuous random variable.

    %(before_notes)s

    Notes
    -----
    The probability density function for `geninvgauss` is:

    .. math::

        f(x, p, b) = x^{p-1} \exp(-b (x + 1/x) / 2) / (2 K_p(b))

    where `x > 0`, `p` is a real number and `b > 0`([1]_).
    :math:`K_p` is the modified Bessel function of second kind of order `p`
    (`scipy.special.kv`).

    %(after_notes)s

    The inverse Gaussian distribution `stats.invgauss(mu)` is a special case of
    `geninvgauss` with `p = -1/2`, `b = 1 / mu` and `scale = mu`.

    Generating random variates is challenging for this distribution. The
    implementation is based on [2]_.

    References
    ----------
    .. [1] O. Barndorff-Nielsen, P. Blaesild, C. Halgreen, "First hitting time
       models for the generalized inverse gaussian distribution",
       Stochastic Processes and their Applications 7, pp. 49--54, 1978.

    .. [2] W. Hoermann and J. Leydold, "Generating generalized inverse Gaussian
       random variates", Statistics and Computing, 24(4), p. 547--557, 2014.

    %(example)s

    """
    def _argcheck(self, p, b):
        return (p == p) & (b > 0)

    def _shape_info(self):
        ip = _ShapeInfo("p", False, (-np.inf, np.inf), (False, False))
        ib = _ShapeInfo("b", False, (0, np.inf), (False, False))
        return [ip, ib]

    def _logpdf(self, x, p, b):
        # kve instead of kv works better for large values of b
        # warn if kve produces infinite values and replace by nan
        # otherwise c = -inf and the results are often incorrect
        @np.vectorize
        def logpdf_single(x, p, b):
            return _stats.geninvgauss_logpdf(x, p, b)

        z = logpdf_single(x, p, b)
        if np.isnan(z).any():
            msg = ("Infinite values encountered in scipy.special.kve(p, b). "
                   "Values replaced by NaN to avoid incorrect results.")
            warnings.warn(msg, RuntimeWarning)
        return z

    def _pdf(self, x, p, b):
        # relying on logpdf avoids overflow of x**(p-1) for large x and p
        return np.exp(self._logpdf(x, p, b))

    def _cdf(self, x, *args):
        _a, _b = self._get_support(*args)

        @np.vectorize
        def _cdf_single(x, *args):
            p, b = args
            user_data = np.array([p, b], float).ctypes.data_as(ctypes.c_void_p)
            llc = LowLevelCallable.from_cython(_stats, '_geninvgauss_pdf',
                                               user_data)

            return integrate.quad(llc, _a, x)[0]

        return _cdf_single(x, *args)

    def _logquasipdf(self, x, p, b):
        # log of the quasi-density (w/o normalizing constant) used in _rvs
        return _lazywhere(x > 0, (x, p, b),
                          lambda x, p, b: (p - 1)*np.log(x) - b*(x + 1/x)/2,
                          -np.inf)

    def _rvs(self, p, b, size=None, random_state=None):
        # if p and b are scalar, use _rvs_scalar, otherwise need to create
        # output by iterating over parameters
        if np.isscalar(p) and np.isscalar(b):
            out = self._rvs_scalar(p, b, size, random_state)
        elif p.size == 1 and b.size == 1:
            out = self._rvs_scalar(p.item(), b.item(), size, random_state)
        else:
            # When this method is called, size will be a (possibly empty)
            # tuple of integers.  It will not be None; if `size=None` is passed
            # to `rvs()`, size will be the empty tuple ().

            p, b = np.broadcast_arrays(p, b)
            # p and b now have the same shape.

            # `shp` is the shape of the blocks of random variates that are
            # generated for each combination of parameters associated with
            # broadcasting p and b.
            # bc is a tuple the same lenth as size.  The values
            # in bc are bools.  If bc[j] is True, it means that
            # entire axis is filled in for a given combination of the
            # broadcast arguments.
            shp, bc = _check_shape(p.shape, size)

            # `numsamples` is the total number of variates to be generated
            # for each combination of the input arguments.
            numsamples = int(np.prod(shp))

            # `out` is the array to be returned.  It is filled in in the
            # loop below.
            out = np.empty(size)

            it = np.nditer([p, b],
                           flags=['multi_index'],
                           op_flags=[['readonly'], ['readonly']])
            while not it.finished:
                # Convert the iterator's multi_index into an index into the
                # `out` array where the call to _rvs_scalar() will be stored.
                # Where bc is True, we use a full slice; otherwise we use the
                # index value from it.multi_index.  len(it.multi_index) might
                # be less than len(bc), and in that case we want to align these
                # two sequences to the right, so the loop variable j runs from
                # -len(size) to 0.  This doesn't cause an IndexError, as
                # bc[j] will be True in those cases where it.multi_index[j]
                # would cause an IndexError.
                idx = tuple((it.multi_index[j] if not bc[j] else slice(None))
                            for j in range(-len(size), 0))
                out[idx] = self._rvs_scalar(it[0], it[1], numsamples,
                                            random_state).reshape(shp)
                it.iternext()

        if size == ():
            out = out.item()
        return out

    def _rvs_scalar(self, p, b, numsamples, random_state):
        # following [2], the quasi-pdf is used instead of the pdf for the
        # generation of rvs
        invert_res = False
        if not(numsamples):
            numsamples = 1
        if p < 0:
            # note: if X is geninvgauss(p, b), then 1/X is geninvgauss(-p, b)
            p = -p
            invert_res = True
        m = self._mode(p, b)

        # determine method to be used following [2]
        ratio_unif = True
        if p >= 1 or b > 1:
            # ratio of uniforms with mode shift below
            mode_shift = True
        elif b >= min(0.5, 2 * np.sqrt(1 - p) / 3):
            # ratio of uniforms without mode shift below
            mode_shift = False
        else:
            # new algorithm in [2]
            ratio_unif = False

        # prepare sampling of rvs
        size1d = tuple(np.atleast_1d(numsamples))
        N = np.prod(size1d)  # number of rvs needed, reshape upon return
        x = np.zeros(N)
        simulated = 0

        if ratio_unif:
            # use ratio of uniforms method
            if mode_shift:
                a2 = -2 * (p + 1) / b - m
                a1 = 2 * m * (p - 1) / b - 1
                # find roots of x**3 + a2*x**2 + a1*x + m (Cardano's formula)
                p1 = a1 - a2**2 / 3
                q1 = 2 * a2**3 / 27 - a2 * a1 / 3 + m
                phi = np.arccos(-q1 * np.sqrt(-27 / p1**3) / 2)
                s1 = -np.sqrt(-4 * p1 / 3)
                root1 = s1 * np.cos(phi / 3 + np.pi / 3) - a2 / 3
                root2 = -s1 * np.cos(phi / 3) - a2 / 3
                # root3 = s1 * np.cos(phi / 3 - np.pi / 3) - a2 / 3

                # if g is the quasipdf, rescale: g(x) / g(m) which we can write
                # as exp(log(g(x)) - log(g(m))). This is important
                # since for large values of p and b, g cannot be evaluated.
                # denote the rescaled quasipdf by h
                lm = self._logquasipdf(m, p, b)
                d1 = self._logquasipdf(root1, p, b) - lm
                d2 = self._logquasipdf(root2, p, b) - lm
                # compute the bounding rectangle w.r.t. h. Note that
                # np.exp(0.5*d1) = np.sqrt(g(root1)/g(m)) = np.sqrt(h(root1))
                vmin = (root1 - m) * np.exp(0.5 * d1)
                vmax = (root2 - m) * np.exp(0.5 * d2)
                umax = 1  # umax = sqrt(h(m)) = 1

                logqpdf = lambda x: self._logquasipdf(x, p, b) - lm
                c = m
            else:
                # ratio of uniforms without mode shift
                # compute np.sqrt(quasipdf(m))
                umax = np.exp(0.5*self._logquasipdf(m, p, b))
                xplus = ((1 + p) + np.sqrt((1 + p)**2 + b**2))/b
                vmin = 0
                # compute xplus * np.sqrt(quasipdf(xplus))
                vmax = xplus * np.exp(0.5 * self._logquasipdf(xplus, p, b))
                c = 0
                logqpdf = lambda x: self._logquasipdf(x, p, b)

            if vmin >= vmax:
                raise ValueError("vmin must be smaller than vmax.")
            if umax <= 0:
                raise ValueError("umax must be positive.")

            i = 1
            while simulated < N:
                k = N - simulated
                # simulate uniform rvs on [0, umax] and [vmin, vmax]
                u = umax * random_state.uniform(size=k)
                v = random_state.uniform(size=k)
                v = vmin + (vmax - vmin) * v
                rvs = v / u + c
                # rewrite acceptance condition u**2 <= pdf(rvs) by taking logs
                accept = (2*np.log(u) <= logqpdf(rvs))
                num_accept = np.sum(accept)
                if num_accept > 0:
                    x[simulated:(simulated + num_accept)] = rvs[accept]
                    simulated += num_accept

                if (simulated == 0) and (i*N >= 50000):
                    msg = ("Not a single random variate could be generated "
                           "in {} attempts. Sampling does not appear to "
                           "work for the provided parameters.".format(i*N))
                    raise RuntimeError(msg)
                i += 1
        else:
            # use new algorithm in [2]
            x0 = b / (1 - p)
            xs = np.max((x0, 2 / b))
            k1 = np.exp(self._logquasipdf(m, p, b))
            A1 = k1 * x0
            if x0 < 2 / b:
                k2 = np.exp(-b)
                if p > 0:
                    A2 = k2 * ((2 / b)**p - x0**p) / p
                else:
                    A2 = k2 * np.log(2 / b**2)
            else:
                k2, A2 = 0, 0
            k3 = xs**(p - 1)
            A3 = 2 * k3 * np.exp(-xs * b / 2) / b
            A = A1 + A2 + A3

            # [2]: rejection constant is < 2.73; so expected runtime is finite
            while simulated < N:
                k = N - simulated
                h, rvs = np.zeros(k), np.zeros(k)
                # simulate uniform rvs on [x1, x2] and [0, y2]
                u = random_state.uniform(size=k)
                v = A * random_state.uniform(size=k)
                cond1 = v <= A1
                cond2 = np.logical_not(cond1) & (v <= A1 + A2)
                cond3 = np.logical_not(cond1 | cond2)
                # subdomain (0, x0)
                rvs[cond1] = x0 * v[cond1] / A1
                h[cond1] = k1
                # subdomain (x0, 2 / b)
                if p > 0:
                    rvs[cond2] = (x0**p + (v[cond2] - A1) * p / k2)**(1 / p)
                else:
                    rvs[cond2] = b * np.exp((v[cond2] - A1) * np.exp(b))
                h[cond2] = k2 * rvs[cond2]**(p - 1)
                # subdomain (xs, infinity)
                z = np.exp(-xs * b / 2) - b * (v[cond3] - A1 - A2) / (2 * k3)
                rvs[cond3] = -2 / b * np.log(z)
                h[cond3] = k3 * np.exp(-rvs[cond3] * b / 2)
                # apply rejection method
                accept = (np.log(u * h) <= self._logquasipdf(rvs, p, b))
                num_accept = sum(accept)
                if num_accept > 0:
                    x[simulated:(simulated + num_accept)] = rvs[accept]
                    simulated += num_accept

        rvs = np.reshape(x, size1d)
        if invert_res:
            rvs = 1 / rvs
        return rvs

    def _mode(self, p, b):
        # distinguish cases to avoid catastrophic cancellation (see [2])
        if p < 1:
            return b / (np.sqrt((p - 1)**2 + b**2) + 1 - p)
        else:
            return (np.sqrt((1 - p)**2 + b**2) - (1 - p)) / b

    def _munp(self, n, p, b):
        num = sc.kve(p + n, b)
        denom = sc.kve(p, b)
        inf_vals = np.isinf(num) | np.isinf(denom)
        if inf_vals.any():
            msg = ("Infinite values encountered in the moment calculation "
                   "involving scipy.special.kve. Values replaced by NaN to "
                   "avoid incorrect results.")
            warnings.warn(msg, RuntimeWarning)
            m = np.full_like(num, np.nan, dtype=np.double)
            m[~inf_vals] = num[~inf_vals] / denom[~inf_vals]
        else:
            m = num / denom
        return m


geninvgauss = geninvgauss_gen(a=0.0, name="geninvgauss")


class norminvgauss_gen(rv_continuous):
    r"""A Normal Inverse Gaussian continuous random variable.

    %(before_notes)s

    Notes
    -----
    The probability density function for `norminvgauss` is:

    .. math::

        f(x, a, b) = \frac{a \, K_1(a \sqrt{1 + x^2})}{\pi \sqrt{1 + x^2}} \,
                     \exp(\sqrt{a^2 - b^2} + b x)

    where :math:`x` is a real number, the parameter :math:`a` is the tail
    heaviness and :math:`b` is the asymmetry parameter satisfying
    :math:`a > 0` and :math:`|b| <= a`.
    :math:`K_1` is the modified Bessel function of second kind
    (`scipy.special.k1`).

    %(after_notes)s

    A normal inverse Gaussian random variable `Y` with parameters `a` and `b`
    can be expressed as a normal mean-variance mixture:
    `Y = b * V + sqrt(V) * X` where `X` is `norm(0,1)` and `V` is
    `invgauss(mu=1/sqrt(a**2 - b**2))`. This representation is used
    to generate random variates.

    Another common parametrization of the distribution (see Equation 2.1 in
    [2]_) is given by the following expression of the pdf:

    .. math::

        g(x, \alpha, \beta, \delta, \mu) =
        \frac{\alpha\delta K_1\left(\alpha\sqrt{\delta^2 + (x - \mu)^2}\right)}
        {\pi \sqrt{\delta^2 + (x - \mu)^2}} \,
        e^{\delta \sqrt{\alpha^2 - \beta^2} + \beta (x - \mu)}

    In SciPy, this corresponds to
    `a = alpha * delta, b = beta * delta, loc = mu, scale=delta`.

    References
    ----------
    .. [1] O. Barndorff-Nielsen, "Hyperbolic Distributions and Distributions on
           Hyperbolae", Scandinavian Journal of Statistics, Vol. 5(3),
           pp. 151-157, 1978.

    .. [2] O. Barndorff-Nielsen, "Normal Inverse Gaussian Distributions and
           Stochastic Volatility Modelling", Scandinavian Journal of
           Statistics, Vol. 24, pp. 1-13, 1997.

    %(example)s

    """
    _support_mask = rv_continuous._open_support_mask

    def _argcheck(self, a, b):
        return (a > 0) & (np.absolute(b) < a)

    def _shape_info(self):
        ia = _ShapeInfo("a", False, (0, np.inf), (False, False))
        ib = _ShapeInfo("b", False, (-np.inf, np.inf), (False, False))
        return [ia, ib]

    def _fitstart(self, data):
        # Arbitrary, but the default a=b=1 is not valid
        return super()._fitstart(data, args=(1, 0.5))

    def _pdf(self, x, a, b):
        gamma = np.sqrt(a**2 - b**2)
        fac1 = a / np.pi * np.exp(gamma)
        sq = np.hypot(1, x)  # reduce overflows
        return fac1 * sc.k1e(a * sq) * np.exp(b*x - a*sq) / sq

    def _sf(self, x, a, b):
        if np.isscalar(x):
            # If x is a scalar, then so are a and b.
            return integrate.quad(self._pdf, x, np.inf, args=(a, b))[0]
        else:
            result = []
            for (x0, a0, b0) in zip(x, a, b):
                result.append(integrate.quad(self._pdf, x0, np.inf,
                                             args=(a0, b0))[0])
            return np.array(result)

    def _isf(self, q, a, b):
        def _isf_scalar(q, a, b):

            def eq(x, a, b, q):
                # Solve eq(x, a, b, q) = 0 to obtain isf(x, a, b) = q.
                return self._sf(x, a, b) - q

            # Find a bracketing interval for the root.
            # Start at the mean, and grow the length of the interval
            # by 2 each iteration until there is a sign change in eq.
            xm = self.mean(a, b)
            em = eq(xm, a, b, q)
            if em == 0:
                # Unlikely, but might as well check.
                return xm
            if em > 0:
                delta = 1
                left = xm
                right = xm + delta
                while eq(right, a, b, q) > 0:
                    delta = 2*delta
                    right = xm + delta
            else:
                # em < 0
                delta = 1
                right = xm
                left = xm - delta
                while eq(left, a, b, q) < 0:
                    delta = 2*delta
                    left = xm - delta
            result = optimize.brentq(eq, left, right, args=(a, b, q),
                                     xtol=self.xtol)
            return result

        if np.isscalar(q):
            return _isf_scalar(q, a, b)
        else:
            result = []
            for (q0, a0, b0) in zip(q, a, b):
                result.append(_isf_scalar(q0, a0, b0))
            return np.array(result)

    def _rvs(self, a, b, size=None, random_state=None):
        # note: X = b * V + sqrt(V) * X is norminvgaus(a,b) if X is standard
        # normal and V is invgauss(mu=1/sqrt(a**2 - b**2))
        gamma = np.sqrt(a**2 - b**2)
        ig = invgauss.rvs(mu=1/gamma, size=size, random_state=random_state)
        return b * ig + np.sqrt(ig) * norm.rvs(size=size,
                                               random_state=random_state)

    def _stats(self, a, b):
        gamma = np.sqrt(a**2 - b**2)
        mean = b / gamma
        variance = a**2 / gamma**3
        skewness = 3.0 * b / (a * np.sqrt(gamma))
        kurtosis = 3.0 * (1 + 4 * b**2 / a**2) / gamma
        return mean, variance, skewness, kurtosis


norminvgauss = norminvgauss_gen(name="norminvgauss")


class invweibull_gen(rv_continuous):
    u"""An inverted Weibull continuous random variable.

    This distribution is also known as the Fréchet distribution or the
    type II extreme value distribution.

    %(before_notes)s

    Notes
    -----
    The probability density function for `invweibull` is:

    .. math::

        f(x, c) = c x^{-c-1} \\exp(-x^{-c})

    for :math:`x > 0`, :math:`c > 0`.

    `invweibull` takes ``c`` as a shape parameter for :math:`c`.

    %(after_notes)s

    References
    ----------
    F.R.S. de Gusmao, E.M.M Ortega and G.M. Cordeiro, "The generalized inverse
    Weibull distribution", Stat. Papers, vol. 52, pp. 591-619, 2011.

    %(example)s

    """
    _support_mask = rv_continuous._open_support_mask

    def _shape_info(self):
        return [_ShapeInfo("c", False, (0, np.inf), (False, False))]

    def _pdf(self, x, c):
        # invweibull.pdf(x, c) = c * x**(-c-1) * exp(-x**(-c))
        xc1 = np.power(x, -c - 1.0)
        xc2 = np.power(x, -c)
        xc2 = np.exp(-xc2)
        return c * xc1 * xc2

    def _cdf(self, x, c):
        xc1 = np.power(x, -c)
        return np.exp(-xc1)

    def _ppf(self, q, c):
        return np.power(-np.log(q), -1.0/c)

    def _munp(self, n, c):
        return sc.gamma(1 - n / c)

    def _entropy(self, c):
        return 1+_EULER + _EULER / c - np.log(c)

    def _fitstart(self, data, args=None):
        # invweibull requires c > 1 for the first moment to exist, so use 2.0
        args = (2.0,) if args is None else args
        return super(invweibull_gen, self)._fitstart(data, args=args)


invweibull = invweibull_gen(a=0, name='invweibull')


class johnsonsb_gen(rv_continuous):
    r"""A Johnson SB continuous random variable.

    %(before_notes)s

    See Also
    --------
    johnsonsu

    Notes
    -----
    The probability density function for `johnsonsb` is:

    .. math::

        f(x, a, b) = \frac{b}{x(1-x)}  \phi(a + b \log \frac{x}{1-x} )

    where :math:`x`, :math:`a`, and :math:`b` are real scalars; :math:`b > 0`
    and :math:`x \in [0,1]`.  :math:`\phi` is the pdf of the normal
    distribution.

    `johnsonsb` takes :math:`a` and :math:`b` as shape parameters.

    %(after_notes)s

    %(example)s

    """
    _support_mask = rv_continuous._open_support_mask

    def _argcheck(self, a, b):
        return (b > 0) & (a == a)

    def _shape_info(self):
        ia = _ShapeInfo("a", False, (-np.inf, np.inf), (False, False))
        ib = _ShapeInfo("b", False, (0, np.inf), (False, False))
        return [ia, ib]

    def _pdf(self, x, a, b):
        # johnsonsb.pdf(x, a, b) = b / (x*(1-x)) * phi(a + b * log(x/(1-x)))
        trm = _norm_pdf(a + b*np.log(x/(1.0-x)))
        return b*1.0/(x*(1-x))*trm

    def _cdf(self, x, a, b):
        return _norm_cdf(a + b*np.log(x/(1.0-x)))

    def _ppf(self, q, a, b):
        return 1.0 / (1 + np.exp(-1.0 / b * (_norm_ppf(q) - a)))


johnsonsb = johnsonsb_gen(a=0.0, b=1.0, name='johnsonsb')


class johnsonsu_gen(rv_continuous):
    r"""A Johnson SU continuous random variable.

    %(before_notes)s

    See Also
    --------
    johnsonsb

    Notes
    -----
    The probability density function for `johnsonsu` is:

    .. math::

        f(x, a, b) = \frac{b}{\sqrt{x^2 + 1}}
                     \phi(a + b \log(x + \sqrt{x^2 + 1}))

    where :math:`x`, :math:`a`, and :math:`b` are real scalars; :math:`b > 0`.
    :math:`\phi` is the pdf of the normal distribution.

    `johnsonsu` takes :math:`a` and :math:`b` as shape parameters.

    %(after_notes)s

    %(example)s

    """
    def _argcheck(self, a, b):
        return (b > 0) & (a == a)

    def _shape_info(self):
        ia = _ShapeInfo("a", False, (-np.inf, np.inf), (False, False))
        ib = _ShapeInfo("b", False, (0, np.inf), (False, False))
        return [ia, ib]

    def _pdf(self, x, a, b):
        # johnsonsu.pdf(x, a, b) = b / sqrt(x**2 + 1) *
        #                          phi(a + b * log(x + sqrt(x**2 + 1)))
        x2 = x*x
        trm = _norm_pdf(a + b * np.log(x + np.sqrt(x2+1)))
        return b*1.0/np.sqrt(x2+1.0)*trm

    def _cdf(self, x, a, b):
        return _norm_cdf(a + b * np.log(x + np.sqrt(x*x + 1)))

    def _ppf(self, q, a, b):
        return np.sinh((_norm_ppf(q) - a) / b)


johnsonsu = johnsonsu_gen(name='johnsonsu')


class laplace_gen(rv_continuous):
    r"""A Laplace continuous random variable.

    %(before_notes)s

    Notes
    -----
    The probability density function for `laplace` is

    .. math::

        f(x) = \frac{1}{2} \exp(-|x|)

    for a real number :math:`x`.

    %(after_notes)s

    %(example)s

    """
    def _shape_info(self):
        return []

    def _rvs(self, size=None, random_state=None):
        return random_state.laplace(0, 1, size=size)

    def _pdf(self, x):
        # laplace.pdf(x) = 1/2 * exp(-abs(x))
        return 0.5*np.exp(-abs(x))

    def _cdf(self, x):
        with np.errstate(over='ignore'):
            return np.where(x > 0, 1.0 - 0.5*np.exp(-x), 0.5*np.exp(x))

    def _sf(self, x):
        # By symmetry...
        return self._cdf(-x)

    def _ppf(self, q):
        return np.where(q > 0.5, -np.log(2*(1-q)), np.log(2*q))

    def _isf(self, q):
        # By symmetry...
        return -self._ppf(q)

    def _stats(self):
        return 0, 2, 0, 3

    def _entropy(self):
        return np.log(2)+1

    @_call_super_mom
    @replace_notes_in_docstring(rv_continuous, notes="""\
        This function uses explicit formulas for the maximum likelihood
        estimation of the Laplace distribution parameters, so the keyword
        arguments `loc`, `scale`, and `optimizer` are ignored.\n\n""")
    def fit(self, data, *args, **kwds):
        data, floc, fscale = _check_fit_input_parameters(self, data,
                                                         args, kwds)

        # Source: Statistical Distributions, 3rd Edition. Evans, Hastings,
        # and Peacock (2000), Page 124

        if floc is None:
            floc = np.median(data)

        if fscale is None:
            fscale = (np.sum(np.abs(data - floc))) / len(data)

        return floc, fscale


laplace = laplace_gen(name='laplace')


class laplace_asymmetric_gen(rv_continuous):
    r"""An asymmetric Laplace continuous random variable.

    %(before_notes)s

    See Also
    --------
    laplace : Laplace distribution

    Notes
    -----
    The probability density function for `laplace_asymmetric` is

    .. math::

       f(x, \kappa) &= \frac{1}{\kappa+\kappa^{-1}}\exp(-x\kappa),\quad x\ge0\\
                    &= \frac{1}{\kappa+\kappa^{-1}}\exp(x/\kappa),\quad x<0\\

    for :math:`-\infty < x < \infty`, :math:`\kappa > 0`.

    `laplace_asymmetric` takes ``kappa`` as a shape parameter for
    :math:`\kappa`. For :math:`\kappa = 1`, it is identical to a
    Laplace distribution.

    %(after_notes)s

    References
    ----------
    .. [1] "Asymmetric Laplace distribution", Wikipedia
            https://en.wikipedia.org/wiki/Asymmetric_Laplace_distribution

    .. [2] Kozubowski TJ and Podgórski K. A Multivariate and
           Asymmetric Generalization of Laplace Distribution,
           Computational Statistics 15, 531--540 (2000).
           :doi:`10.1007/PL00022717`

    %(example)s

    """
    def _shape_info(self):
        return [_ShapeInfo("kappa", False, (0, np.inf), (False, False))]

    def _pdf(self, x, kappa):
        return np.exp(self._logpdf(x, kappa))

    def _logpdf(self, x, kappa):
        kapinv = 1/kappa
        lPx = x * np.where(x >= 0, -kappa, kapinv)
        lPx -= np.log(kappa+kapinv)
        return lPx

    def _cdf(self, x, kappa):
        kapinv = 1/kappa
        kappkapinv = kappa+kapinv
        return np.where(x >= 0,
                        1 - np.exp(-x*kappa)*(kapinv/kappkapinv),
                        np.exp(x*kapinv)*(kappa/kappkapinv))

    def _sf(self, x, kappa):
        kapinv = 1/kappa
        kappkapinv = kappa+kapinv
        return np.where(x >= 0,
                        np.exp(-x*kappa)*(kapinv/kappkapinv),
                        1 - np.exp(x*kapinv)*(kappa/kappkapinv))

    def _ppf(self, q, kappa):
        kapinv = 1/kappa
        kappkapinv = kappa+kapinv
        return np.where(q >= kappa/kappkapinv,
                        -np.log((1 - q)*kappkapinv*kappa)*kapinv,
                        np.log(q*kappkapinv/kappa)*kappa)

    def _isf(self, q, kappa):
        kapinv = 1/kappa
        kappkapinv = kappa+kapinv
        return np.where(q <= kapinv/kappkapinv,
                        -np.log(q*kappkapinv*kappa)*kapinv,
                        np.log((1 - q)*kappkapinv/kappa)*kappa)

    def _stats(self, kappa):
        kapinv = 1/kappa
        mn = kapinv - kappa
        var = kapinv*kapinv + kappa*kappa
        g1 = 2.0*(1-np.power(kappa, 6))/np.power(1+np.power(kappa, 4), 1.5)
        g2 = 6.0*(1+np.power(kappa, 8))/np.power(1+np.power(kappa, 4), 2)
        return mn, var, g1, g2

    def _entropy(self, kappa):
        return 1 + np.log(kappa+1/kappa)


laplace_asymmetric = laplace_asymmetric_gen(name='laplace_asymmetric')


def _check_fit_input_parameters(dist, data, args, kwds):
    data = np.asarray(data)
    floc = kwds.get('floc', None)
    fscale = kwds.get('fscale', None)

    num_shapes = len(dist.shapes.split(",")) if dist.shapes else 0
    fshape_keys = []
    fshapes = []

    # user has many options for fixing the shape, so here we standardize it
    # into 'f' + the number of the shape.
    # Adapted from `_reduce_func` in `_distn_infrastructure.py`:
    if dist.shapes:
        shapes = dist.shapes.replace(',', ' ').split()
        for j, s in enumerate(shapes):
            key = 'f' + str(j)
            names = [key, 'f' + s, 'fix_' + s]
            val = _get_fixed_fit_value(kwds, names)
            fshape_keys.append(key)
            fshapes.append(val)
            if val is not None:
                kwds[key] = val

    # determine if there are any unknown arguments in kwds
    known_keys = {'loc', 'scale', 'optimizer', 'method',
                  'floc', 'fscale', *fshape_keys}
    unknown_keys = set(kwds).difference(known_keys)
    if unknown_keys:
        raise TypeError(f"Unknown keyword arguments: {unknown_keys}.")

    if len(args) > num_shapes:
        raise TypeError("Too many positional arguments.")

    if None not in {floc, fscale, *fshapes}:
        # This check is for consistency with `rv_continuous.fit`.
        # Without this check, this function would just return the
        # parameters that were given.
        raise RuntimeError("All parameters fixed. There is nothing to "
                           "optimize.")

    if not np.isfinite(data).all():
        raise ValueError("The data contains non-finite values.")

    return (data, *fshapes, floc, fscale)


class levy_gen(rv_continuous):
    r"""A Levy continuous random variable.

    %(before_notes)s

    See Also
    --------
    levy_stable, levy_l

    Notes
    -----
    The probability density function for `levy` is:

    .. math::

        f(x) = \frac{1}{\sqrt{2\pi x^3}} \exp\left(-\frac{1}{2x}\right)

    for :math:`x >= 0`.

    This is the same as the Levy-stable distribution with :math:`a=1/2` and
    :math:`b=1`.

    %(after_notes)s

    Examples
    --------
    >>> import numpy as np
    >>> from scipy.stats import levy
    >>> import matplotlib.pyplot as plt
    >>> fig, ax = plt.subplots(1, 1)

    Calculate the first four moments:

    >>> mean, var, skew, kurt = levy.stats(moments='mvsk')

    Display the probability density function (``pdf``):

    >>> # `levy` is very heavy-tailed.
    >>> # To show a nice plot, let's cut off the upper 40 percent.
    >>> a, b = levy.ppf(0), levy.ppf(0.6)
    >>> x = np.linspace(a, b, 100)
    >>> ax.plot(x, levy.pdf(x),
    ...        'r-', lw=5, alpha=0.6, label='levy pdf')

    Alternatively, the distribution object can be called (as a function)
    to fix the shape, location and scale parameters. This returns a "frozen"
    RV object holding the given parameters fixed.

    Freeze the distribution and display the frozen ``pdf``:

    >>> rv = levy()
    >>> ax.plot(x, rv.pdf(x), 'k-', lw=2, label='frozen pdf')

    Check accuracy of ``cdf`` and ``ppf``:

    >>> vals = levy.ppf([0.001, 0.5, 0.999])
    >>> np.allclose([0.001, 0.5, 0.999], levy.cdf(vals))
    True

    Generate random numbers:

    >>> r = levy.rvs(size=1000)

    And compare the histogram:

    >>> # manual binning to ignore the tail
    >>> bins = np.concatenate((np.linspace(a, b, 20), [np.max(r)]))
    >>> ax.hist(r, bins=bins, density=True, histtype='stepfilled', alpha=0.2)
    >>> ax.set_xlim([x[0], x[-1]])
    >>> ax.legend(loc='best', frameon=False)
    >>> plt.show()

    """
    _support_mask = rv_continuous._open_support_mask

    def _shape_info(self):
        return []

    def _pdf(self, x):
        # levy.pdf(x) = 1 / (x * sqrt(2*pi*x)) * exp(-1/(2*x))
        return 1 / np.sqrt(2*np.pi*x) / x * np.exp(-1/(2*x))

    def _cdf(self, x):
        # Equivalent to 2*norm.sf(np.sqrt(1/x))
        return sc.erfc(np.sqrt(0.5 / x))

    def _sf(self, x):
        return sc.erf(np.sqrt(0.5 / x))

    def _ppf(self, q):
        # Equivalent to 1.0/(norm.isf(q/2)**2) or 0.5/(erfcinv(q)**2)
        val = -sc.ndtri(q/2)
        return 1.0 / (val * val)

    def _isf(self, p):
        return 1/(2*sc.erfinv(p)**2)

    def _stats(self):
        return np.inf, np.inf, np.nan, np.nan


levy = levy_gen(a=0.0, name="levy")


class levy_l_gen(rv_continuous):
    r"""A left-skewed Levy continuous random variable.

    %(before_notes)s

    See Also
    --------
    levy, levy_stable

    Notes
    -----
    The probability density function for `levy_l` is:

    .. math::
        f(x) = \frac{1}{|x| \sqrt{2\pi |x|}} \exp{ \left(-\frac{1}{2|x|} \right)}

    for :math:`x <= 0`.

    This is the same as the Levy-stable distribution with :math:`a=1/2` and
    :math:`b=-1`.

    %(after_notes)s

    Examples
    --------
    >>> import numpy as np
    >>> from scipy.stats import levy_l
    >>> import matplotlib.pyplot as plt
    >>> fig, ax = plt.subplots(1, 1)

    Calculate the first four moments:

    >>> mean, var, skew, kurt = levy_l.stats(moments='mvsk')

    Display the probability density function (``pdf``):

    >>> # `levy_l` is very heavy-tailed.
    >>> # To show a nice plot, let's cut off the lower 40 percent.
    >>> a, b = levy_l.ppf(0.4), levy_l.ppf(1)
    >>> x = np.linspace(a, b, 100)
    >>> ax.plot(x, levy_l.pdf(x),
    ...        'r-', lw=5, alpha=0.6, label='levy_l pdf')

    Alternatively, the distribution object can be called (as a function)
    to fix the shape, location and scale parameters. This returns a "frozen"
    RV object holding the given parameters fixed.

    Freeze the distribution and display the frozen ``pdf``:

    >>> rv = levy_l()
    >>> ax.plot(x, rv.pdf(x), 'k-', lw=2, label='frozen pdf')

    Check accuracy of ``cdf`` and ``ppf``:

    >>> vals = levy_l.ppf([0.001, 0.5, 0.999])
    >>> np.allclose([0.001, 0.5, 0.999], levy_l.cdf(vals))
    True

    Generate random numbers:

    >>> r = levy_l.rvs(size=1000)

    And compare the histogram:

    >>> # manual binning to ignore the tail
    >>> bins = np.concatenate(([np.min(r)], np.linspace(a, b, 20)))
    >>> ax.hist(r, bins=bins, density=True, histtype='stepfilled', alpha=0.2)
    >>> ax.set_xlim([x[0], x[-1]])
    >>> ax.legend(loc='best', frameon=False)
    >>> plt.show()

    """
    _support_mask = rv_continuous._open_support_mask

    def _shape_info(self):
        return []

    def _pdf(self, x):
        # levy_l.pdf(x) = 1 / (abs(x) * sqrt(2*pi*abs(x))) * exp(-1/(2*abs(x)))
        ax = abs(x)
        return 1/np.sqrt(2*np.pi*ax)/ax*np.exp(-1/(2*ax))

    def _cdf(self, x):
        ax = abs(x)
        return 2 * _norm_cdf(1 / np.sqrt(ax)) - 1

    def _sf(self, x):
        ax = abs(x)
        return 2 * _norm_sf(1 / np.sqrt(ax))

    def _ppf(self, q):
        val = _norm_ppf((q + 1.0) / 2)
        return -1.0 / (val * val)

    def _isf(self, p):
        return -1/_norm_isf(p/2)**2

    def _stats(self):
        return np.inf, np.inf, np.nan, np.nan


levy_l = levy_l_gen(b=0.0, name="levy_l")


class logistic_gen(rv_continuous):
    r"""A logistic (or Sech-squared) continuous random variable.

    %(before_notes)s

    Notes
    -----
    The probability density function for `logistic` is:

    .. math::

        f(x) = \frac{\exp(-x)}
                    {(1+\exp(-x))^2}

    `logistic` is a special case of `genlogistic` with ``c=1``.

    Remark that the survival function (``logistic.sf``) is equal to the
    Fermi-Dirac distribution describing fermionic statistics.

    %(after_notes)s

    %(example)s

    """
    def _shape_info(self):
        return []

    def _rvs(self, size=None, random_state=None):
        return random_state.logistic(size=size)

    def _pdf(self, x):
        # logistic.pdf(x) = exp(-x) / (1+exp(-x))**2
        return np.exp(self._logpdf(x))

    def _logpdf(self, x):
        y = -np.abs(x)
        return y - 2. * sc.log1p(np.exp(y))

    def _cdf(self, x):
        return sc.expit(x)

    def _logcdf(self, x):
        return sc.log_expit(x)

    def _ppf(self, q):
        return sc.logit(q)

    def _sf(self, x):
        return sc.expit(-x)

    def _logsf(self, x):
        return sc.log_expit(-x)

    def _isf(self, q):
        return -sc.logit(q)

    def _stats(self):
        return 0, np.pi*np.pi/3.0, 0, 6.0/5.0

    def _entropy(self):
        # https://en.wikipedia.org/wiki/Logistic_distribution
        return 2.0

    @_call_super_mom
    @inherit_docstring_from(rv_continuous)
    def fit(self, data, *args, **kwds):
        data, floc, fscale = _check_fit_input_parameters(self, data,
                                                         args, kwds)

        # if user has provided `floc` or `fscale`, fall back on super fit
        # method. This scenario is not suitable for solving a system of
        # equations
        if floc is not None or fscale is not None:
            return super().fit(data, *args, **kwds)

        # rv_continuous provided guesses
        loc, scale = self._fitstart(data)
        # account for user provided guesses
        loc = kwds.pop('loc', loc)
        scale = kwds.pop('scale', scale)

        # the maximum likelihood estimators `a` and `b` of the location and
        # scale parameters are roots of the two equations described in `func`.
        # Source: Statistical Distributions, 3rd Edition. Evans, Hastings, and
        # Peacock (2000), Page 130
        def func(params, data):
            a, b = params
            n = len(data)
            c = (data - a) / b
            x1 = np.sum(sc.expit(c)) - n/2
            x2 = np.sum(c*np.tanh(c/2)) - n
            return x1, x2

        return tuple(optimize.root(func, (loc, scale), args=(data,)).x)


logistic = logistic_gen(name='logistic')


class loggamma_gen(rv_continuous):
    r"""A log gamma continuous random variable.

    %(before_notes)s

    Notes
    -----
    The probability density function for `loggamma` is:

    .. math::

        f(x, c) = \frac{\exp(c x - \exp(x))}
                       {\Gamma(c)}

    for all :math:`x, c > 0`. Here, :math:`\Gamma` is the
    gamma function (`scipy.special.gamma`).

    `loggamma` takes ``c`` as a shape parameter for :math:`c`.

    %(after_notes)s

    %(example)s

    """

    def _shape_info(self):
        return [_ShapeInfo("c", False, (0, np.inf), (False, False))]

    def _rvs(self, c, size=None, random_state=None):
        # Use the property of the gamma distribution Gamma(c)
        #    Gamma(c) ~ Gamma(c + 1)*U**(1/c),
        # where U is uniform on [0, 1]. (See, e.g.,
        # G. Marsaglia and W.W. Tsang, "A simple method for generating gamma
        # variables", https://doi.org/10.1145/358407.358414)
        # So
        #    log(Gamma(c)) ~ log(Gamma(c + 1)) + log(U)/c
        # Generating a sample with this formulation is a bit slower
        # than the more obvious log(Gamma(c)), but it avoids loss
        # of precision when c << 1.
        return (np.log(random_state.gamma(c + 1, size=size))
                + np.log(random_state.uniform(size=size))/c)

    def _pdf(self, x, c):
        # loggamma.pdf(x, c) = exp(c*x-exp(x)) / gamma(c)
        return np.exp(c*x-np.exp(x)-sc.gammaln(c))

    def _logpdf(self, x, c):
        return c*x - np.exp(x) - sc.gammaln(c)

    def _cdf(self, x, c):
        return sc.gammainc(c, np.exp(x))

    def _ppf(self, q, c):
        return np.log(sc.gammaincinv(c, q))

    def _sf(self, x, c):
        return sc.gammaincc(c, np.exp(x))

    def _isf(self, q, c):
        return np.log(sc.gammainccinv(c, q))

    def _stats(self, c):
        # See, for example, "A Statistical Study of Log-Gamma Distribution", by
        # Ping Shing Chan (thesis, McMaster University, 1993).
        mean = sc.digamma(c)
        var = sc.polygamma(1, c)
        skewness = sc.polygamma(2, c) / np.power(var, 1.5)
        excess_kurtosis = sc.polygamma(3, c) / (var*var)
        return mean, var, skewness, excess_kurtosis


loggamma = loggamma_gen(name='loggamma')


class loglaplace_gen(rv_continuous):
    r"""A log-Laplace continuous random variable.

    %(before_notes)s

    Notes
    -----
    The probability density function for `loglaplace` is:

    .. math::

        f(x, c) = \begin{cases}\frac{c}{2} x^{ c-1}  &\text{for } 0 < x < 1\\
                               \frac{c}{2} x^{-c-1}  &\text{for } x \ge 1
                  \end{cases}

    for :math:`c > 0`.

    `loglaplace` takes ``c`` as a shape parameter for :math:`c`.

    %(after_notes)s

    References
    ----------
    T.J. Kozubowski and K. Podgorski, "A log-Laplace growth rate model",
    The Mathematical Scientist, vol. 28, pp. 49-60, 2003.

    %(example)s

    """
    def _shape_info(self):
        return [_ShapeInfo("c", False, (0, np.inf), (False, False))]

    def _pdf(self, x, c):
        # loglaplace.pdf(x, c) = c / 2 * x**(c-1),   for 0 < x < 1
        #                      = c / 2 * x**(-c-1),  for x >= 1
        cd2 = c/2.0
        c = np.where(x < 1, c, -c)
        return cd2*x**(c-1)

    def _cdf(self, x, c):
        return np.where(x < 1, 0.5*x**c, 1-0.5*x**(-c))

    def _ppf(self, q, c):
        return np.where(q < 0.5, (2.0*q)**(1.0/c), (2*(1.0-q))**(-1.0/c))

    def _munp(self, n, c):
        return c**2 / (c**2 - n**2)

    def _entropy(self, c):
        return np.log(2.0/c) + 1.0


loglaplace = loglaplace_gen(a=0.0, name='loglaplace')


def _lognorm_logpdf(x, s):
    return _lazywhere(x != 0, (x, s),
                      lambda x, s: -np.log(x)**2 / (2*s**2) - np.log(s*x*np.sqrt(2*np.pi)),
                      -np.inf)


class lognorm_gen(rv_continuous):
    r"""A lognormal continuous random variable.

    %(before_notes)s

    Notes
    -----
    The probability density function for `lognorm` is:

    .. math::

        f(x, s) = \frac{1}{s x \sqrt{2\pi}}
                  \exp\left(-\frac{\log^2(x)}{2s^2}\right)

    for :math:`x > 0`, :math:`s > 0`.

    `lognorm` takes ``s`` as a shape parameter for :math:`s`.

    %(after_notes)s

    Suppose a normally distributed random variable ``X`` has  mean ``mu`` and
    standard deviation ``sigma``. Then ``Y = exp(X)`` is lognormally
    distributed with ``s = sigma`` and ``scale = exp(mu)``.

    %(example)s

    """
    _support_mask = rv_continuous._open_support_mask

    def _shape_info(self):
        return [_ShapeInfo("s", False, (0, np.inf), (False, False))]

    def _rvs(self, s, size=None, random_state=None):
        return np.exp(s * random_state.standard_normal(size))

    def _pdf(self, x, s):
        # lognorm.pdf(x, s) = 1 / (s*x*sqrt(2*pi)) * exp(-1/2*(log(x)/s)**2)
        return np.exp(self._logpdf(x, s))

    def _logpdf(self, x, s):
        return _lognorm_logpdf(x, s)

    def _cdf(self, x, s):
        return _norm_cdf(np.log(x) / s)

    def _logcdf(self, x, s):
        return _norm_logcdf(np.log(x) / s)

    def _ppf(self, q, s):
        return np.exp(s * _norm_ppf(q))

    def _sf(self, x, s):
        return _norm_sf(np.log(x) / s)

    def _logsf(self, x, s):
        return _norm_logsf(np.log(x) / s)

    def _stats(self, s):
        p = np.exp(s*s)
        mu = np.sqrt(p)
        mu2 = p*(p-1)
        g1 = np.sqrt((p-1))*(2+p)
        g2 = np.polyval([1, 2, 3, 0, -6.0], p)
        return mu, mu2, g1, g2

    def _entropy(self, s):
        return 0.5 * (1 + np.log(2*np.pi) + 2 * np.log(s))

    @_call_super_mom
    @extend_notes_in_docstring(rv_continuous, notes="""\
        When `method='MLE'` and
        the location parameter is fixed by using the `floc` argument,
        this function uses explicit formulas for the maximum likelihood
        estimation of the log-normal shape and scale parameters, so the
        `optimizer`, `loc` and `scale` keyword arguments are ignored.
        \n\n""")
    def fit(self, data, *args, **kwds):
        floc = kwds.get('floc', None)
        if floc is None:
            # fall back on the default fit method.
            return super().fit(data, *args, **kwds)

        f0 = (kwds.get('f0', None) or kwds.get('fs', None) or
              kwds.get('fix_s', None))
        fscale = kwds.get('fscale', None)

        if len(args) > 1:
            raise TypeError("Too many input arguments.")
        for name in ['f0', 'fs', 'fix_s', 'floc', 'fscale', 'loc', 'scale',
                     'optimizer', 'method']:
            kwds.pop(name, None)
        if kwds:
            raise TypeError("Unknown arguments: %s." % kwds)

        # Special case: loc is fixed.  Use the maximum likelihood formulas
        # instead of the numerical solver.

        if f0 is not None and fscale is not None:
            # This check is for consistency with `rv_continuous.fit`.
            raise ValueError("All parameters fixed. There is nothing to "
                             "optimize.")

        data = np.asarray(data)

        if not np.isfinite(data).all():
            raise ValueError("The data contains non-finite values.")

        floc = float(floc)
        if floc != 0:
            # Shifting the data by floc. Don't do the subtraction in-place,
            # because `data` might be a view of the input array.
            data = data - floc
        if np.any(data <= 0):
            raise FitDataError("lognorm", lower=floc, upper=np.inf)
        lndata = np.log(data)

        # Three cases to handle:
        # * shape and scale both free
        # * shape fixed, scale free
        # * shape free, scale fixed

        if fscale is None:
            # scale is free.
            scale = np.exp(lndata.mean())
            if f0 is None:
                # shape is free.
                shape = lndata.std()
            else:
                # shape is fixed.
                shape = float(f0)
        else:
            # scale is fixed, shape is free
            scale = float(fscale)
            shape = np.sqrt(((lndata - np.log(scale))**2).mean())

        return shape, floc, scale


lognorm = lognorm_gen(a=0.0, name='lognorm')


class gibrat_gen(rv_continuous):
    r"""A Gibrat continuous random variable.

    %(before_notes)s

    Notes
    -----
    The probability density function for `gibrat` is:

    .. math::

        f(x) = \frac{1}{x \sqrt{2\pi}} \exp(-\frac{1}{2} (\log(x))^2)

    `gibrat` is a special case of `lognorm` with ``s=1``.

    %(after_notes)s

    %(example)s

    """
    _support_mask = rv_continuous._open_support_mask

    def _shape_info(self):
        return []

    def _rvs(self, size=None, random_state=None):
        return np.exp(random_state.standard_normal(size))

    def _pdf(self, x):
        # gibrat.pdf(x) = 1/(x*sqrt(2*pi)) * exp(-1/2*(log(x))**2)
        return np.exp(self._logpdf(x))

    def _logpdf(self, x):
        return _lognorm_logpdf(x, 1.0)

    def _cdf(self, x):
        return _norm_cdf(np.log(x))

    def _ppf(self, q):
        return np.exp(_norm_ppf(q))

    def _stats(self):
        p = np.e
        mu = np.sqrt(p)
        mu2 = p * (p - 1)
        g1 = np.sqrt((p - 1)) * (2 + p)
        g2 = np.polyval([1, 2, 3, 0, -6.0], p)
        return mu, mu2, g1, g2

    def _entropy(self):
        return 0.5 * np.log(2 * np.pi) + 0.5


# deprecation of gilbrat, see #15911
deprmsg = ("`gilbrat` is a misspelling of the correct name for the `gibrat` "
           "distribution, and will be removed in SciPy 1.11.")


class gilbrat_gen(gibrat_gen):
    # override __call__ protocol from rv_generic to also
    # deprecate instantiation of frozen distributions
    r"""

    .. deprecated:: 1.9.0
        `gilbrat` is deprecated, use `gibrat` instead!
        `gilbrat` is a misspelling of the correct name for the `gibrat`
        distribution, and will be removed in SciPy 1.11.

    """
    def __call__(self, *args, **kwds):
        # align with warning text from np.deprecated that's used for methods
        msg = "`gilbrat` is deprecated, use `gibrat` instead!\n" + deprmsg
        warnings.warn(msg, DeprecationWarning, stacklevel=2)
        return self.freeze(*args, **kwds)


gibrat = gibrat_gen(a=0.0, name='gibrat')
gilbrat = gilbrat_gen(a=0.0, name='gilbrat')


# since the deprecated class gets intantiated upon import (and we only want to
# warn upon use), add the deprecation to each (documented) class method, c.f.
# https://docs.scipy.org/doc/scipy/reference/generated/scipy.stats.gilbrat.html
_gibrat_method_names = [
    "cdf", "entropy", "expect", "fit", "interval", "isf", "logcdf", "logpdf",
    "logsf", "mean", "median", "moment", "pdf", "ppf", "rvs", "sf", "stats",
    "std", "var"
]
for m in _gibrat_method_names:
    wrapper = np.deprecate(getattr(gilbrat, m), f"gilbrat.{m}", f"gibrat.{m}",
                           deprmsg)
    setattr(gilbrat, m, wrapper)


class maxwell_gen(rv_continuous):
    r"""A Maxwell continuous random variable.

    %(before_notes)s

    Notes
    -----
    A special case of a `chi` distribution,  with ``df=3``, ``loc=0.0``,
    and given ``scale = a``, where ``a`` is the parameter used in the
    Mathworld description [1]_.

    The probability density function for `maxwell` is:

    .. math::

        f(x) = \sqrt{2/\pi}x^2 \exp(-x^2/2)

    for :math:`x >= 0`.

    %(after_notes)s

    References
    ----------
    .. [1] http://mathworld.wolfram.com/MaxwellDistribution.html

    %(example)s
    """
    def _shape_info(self):
        return []

    def _rvs(self, size=None, random_state=None):
        return chi.rvs(3.0, size=size, random_state=random_state)

    def _pdf(self, x):
        # maxwell.pdf(x) = sqrt(2/pi)x**2 * exp(-x**2/2)
        return _SQRT_2_OVER_PI*x*x*np.exp(-x*x/2.0)

    def _logpdf(self, x):
        # Allow x=0 without 'divide by zero' warnings
        with np.errstate(divide='ignore'):
            return _LOG_SQRT_2_OVER_PI + 2*np.log(x) - 0.5*x*x

    def _cdf(self, x):
        return sc.gammainc(1.5, x*x/2.0)

    def _ppf(self, q):
        return np.sqrt(2*sc.gammaincinv(1.5, q))

    def _stats(self):
        val = 3*np.pi-8
        return (2*np.sqrt(2.0/np.pi),
                3-8/np.pi,
                np.sqrt(2)*(32-10*np.pi)/val**1.5,
                (-12*np.pi*np.pi + 160*np.pi - 384) / val**2.0)

    def _entropy(self):
        return _EULER + 0.5*np.log(2*np.pi)-0.5


maxwell = maxwell_gen(a=0.0, name='maxwell')


class mielke_gen(rv_continuous):
    r"""A Mielke Beta-Kappa / Dagum continuous random variable.

    %(before_notes)s

    Notes
    -----
    The probability density function for `mielke` is:

    .. math::

        f(x, k, s) = \frac{k x^{k-1}}{(1+x^s)^{1+k/s}}

    for :math:`x > 0` and :math:`k, s > 0`. The distribution is sometimes
    called Dagum distribution ([2]_). It was already defined in [3]_, called
    a Burr Type III distribution (`burr` with parameters ``c=s`` and
    ``d=k/s``).

    `mielke` takes ``k`` and ``s`` as shape parameters.

    %(after_notes)s

    References
    ----------
    .. [1] Mielke, P.W., 1973 "Another Family of Distributions for Describing
           and Analyzing Precipitation Data." J. Appl. Meteor., 12, 275-280
    .. [2] Dagum, C., 1977 "A new model for personal income distribution."
           Economie Appliquee, 33, 327-367.
    .. [3] Burr, I. W. "Cumulative frequency functions", Annals of
           Mathematical Statistics, 13(2), pp 215-232 (1942).

    %(example)s

    """
    def _shape_info(self):
        ik = _ShapeInfo("k", False, (0, np.inf), (False, False))
        i_s = _ShapeInfo("s", False, (0, np.inf), (False, False))
        return [ik, i_s]

    def _pdf(self, x, k, s):
        return k*x**(k-1.0) / (1.0+x**s)**(1.0+k*1.0/s)

    def _logpdf(self, x, k, s):
        # Allow x=0 without 'divide by zero' warnings.
        with np.errstate(divide='ignore'):
            return np.log(k) + np.log(x)*(k - 1) - np.log1p(x**s)*(1 + k/s)

    def _cdf(self, x, k, s):
        return x**k / (1.0+x**s)**(k*1.0/s)

    def _ppf(self, q, k, s):
        qsk = pow(q, s*1.0/k)
        return pow(qsk/(1.0-qsk), 1.0/s)

    def _munp(self, n, k, s):
        def nth_moment(n, k, s):
            # n-th moment is defined for -k < n < s
            return sc.gamma((k+n)/s)*sc.gamma(1-n/s)/sc.gamma(k/s)

        return _lazywhere(n < s, (n, k, s), nth_moment, np.inf)


mielke = mielke_gen(a=0.0, name='mielke')


class kappa4_gen(rv_continuous):
    r"""Kappa 4 parameter distribution.

    %(before_notes)s

    Notes
    -----
    The probability density function for kappa4 is:

    .. math::

        f(x, h, k) = (1 - k x)^{1/k - 1} (1 - h (1 - k x)^{1/k})^{1/h-1}

    if :math:`h` and :math:`k` are not equal to 0.

    If :math:`h` or :math:`k` are zero then the pdf can be simplified:

    h = 0 and k != 0::

        kappa4.pdf(x, h, k) = (1.0 - k*x)**(1.0/k - 1.0)*
                              exp(-(1.0 - k*x)**(1.0/k))

    h != 0 and k = 0::

        kappa4.pdf(x, h, k) = exp(-x)*(1.0 - h*exp(-x))**(1.0/h - 1.0)

    h = 0 and k = 0::

        kappa4.pdf(x, h, k) = exp(-x)*exp(-exp(-x))

    kappa4 takes :math:`h` and :math:`k` as shape parameters.

    The kappa4 distribution returns other distributions when certain
    :math:`h` and :math:`k` values are used.

    +------+-------------+----------------+------------------+
    | h    | k=0.0       | k=1.0          | -inf<=k<=inf     |
    +======+=============+================+==================+
    | -1.0 | Logistic    |                | Generalized      |
    |      |             |                | Logistic(1)      |
    |      |             |                |                  |
    |      | logistic(x) |                |                  |
    +------+-------------+----------------+------------------+
    |  0.0 | Gumbel      | Reverse        | Generalized      |
    |      |             | Exponential(2) | Extreme Value    |
    |      |             |                |                  |
    |      | gumbel_r(x) |                | genextreme(x, k) |
    +------+-------------+----------------+------------------+
    |  1.0 | Exponential | Uniform        | Generalized      |
    |      |             |                | Pareto           |
    |      |             |                |                  |
    |      | expon(x)    | uniform(x)     | genpareto(x, -k) |
    +------+-------------+----------------+------------------+

    (1) There are at least five generalized logistic distributions.
        Four are described here:
        https://en.wikipedia.org/wiki/Generalized_logistic_distribution
        The "fifth" one is the one kappa4 should match which currently
        isn't implemented in scipy:
        https://en.wikipedia.org/wiki/Talk:Generalized_logistic_distribution
        https://www.mathwave.com/help/easyfit/html/analyses/distributions/gen_logistic.html
    (2) This distribution is currently not in scipy.

    References
    ----------
    J.C. Finney, "Optimization of a Skewed Logistic Distribution With Respect
    to the Kolmogorov-Smirnov Test", A Dissertation Submitted to the Graduate
    Faculty of the Louisiana State University and Agricultural and Mechanical
    College, (August, 2004),
    https://digitalcommons.lsu.edu/gradschool_dissertations/3672

    J.R.M. Hosking, "The four-parameter kappa distribution". IBM J. Res.
    Develop. 38 (3), 25 1-258 (1994).

    B. Kumphon, A. Kaew-Man, P. Seenoi, "A Rainfall Distribution for the Lampao
    Site in the Chi River Basin, Thailand", Journal of Water Resource and
    Protection, vol. 4, 866-869, (2012).
    :doi:`10.4236/jwarp.2012.410101`

    C. Winchester, "On Estimation of the Four-Parameter Kappa Distribution", A
    Thesis Submitted to Dalhousie University, Halifax, Nova Scotia, (March
    2000).
    http://www.nlc-bnc.ca/obj/s4/f2/dsk2/ftp01/MQ57336.pdf

    %(after_notes)s

    %(example)s

    """
    def _argcheck(self, h, k):
        shape = np.broadcast_arrays(h, k)[0].shape
        return np.full(shape, fill_value=True)

    def _shape_info(self):
        ih = _ShapeInfo("h", False, (-np.inf, np.inf), (False, False))
        ik = _ShapeInfo("k", False, (-np.inf, np.inf), (False, False))
        return [ih, ik]

    def _get_support(self, h, k):
        condlist = [np.logical_and(h > 0, k > 0),
                    np.logical_and(h > 0, k == 0),
                    np.logical_and(h > 0, k < 0),
                    np.logical_and(h <= 0, k > 0),
                    np.logical_and(h <= 0, k == 0),
                    np.logical_and(h <= 0, k < 0)]

        def f0(h, k):
            return (1.0 - np.float_power(h, -k))/k

        def f1(h, k):
            return np.log(h)

        def f3(h, k):
            a = np.empty(np.shape(h))
            a[:] = -np.inf
            return a

        def f5(h, k):
            return 1.0/k

        _a = _lazyselect(condlist,
                             [f0, f1, f0, f3, f3, f5],
                             [h, k],
                             default=np.nan)

        def f0(h, k):
            return 1.0/k

        def f1(h, k):
            a = np.empty(np.shape(h))
            a[:] = np.inf
            return a

        _b = _lazyselect(condlist,
                             [f0, f1, f1, f0, f1, f1],
                             [h, k],
                             default=np.nan)
        return _a, _b

    def _pdf(self, x, h, k):
        # kappa4.pdf(x, h, k) = (1.0 - k*x)**(1.0/k - 1.0)*
        #                       (1.0 - h*(1.0 - k*x)**(1.0/k))**(1.0/h-1)
        return np.exp(self._logpdf(x, h, k))

    def _logpdf(self, x, h, k):
        condlist = [np.logical_and(h != 0, k != 0),
                    np.logical_and(h == 0, k != 0),
                    np.logical_and(h != 0, k == 0),
                    np.logical_and(h == 0, k == 0)]

        def f0(x, h, k):
            '''pdf = (1.0 - k*x)**(1.0/k - 1.0)*(
                      1.0 - h*(1.0 - k*x)**(1.0/k))**(1.0/h-1.0)
               logpdf = ...
            '''
            return (sc.xlog1py(1.0/k - 1.0, -k*x) +
                    sc.xlog1py(1.0/h - 1.0, -h*(1.0 - k*x)**(1.0/k)))

        def f1(x, h, k):
            '''pdf = (1.0 - k*x)**(1.0/k - 1.0)*np.exp(-(
                      1.0 - k*x)**(1.0/k))
               logpdf = ...
            '''
            return sc.xlog1py(1.0/k - 1.0, -k*x) - (1.0 - k*x)**(1.0/k)

        def f2(x, h, k):
            '''pdf = np.exp(-x)*(1.0 - h*np.exp(-x))**(1.0/h - 1.0)
               logpdf = ...
            '''
            return -x + sc.xlog1py(1.0/h - 1.0, -h*np.exp(-x))

        def f3(x, h, k):
            '''pdf = np.exp(-x-np.exp(-x))
               logpdf = ...
            '''
            return -x - np.exp(-x)

        return _lazyselect(condlist,
                           [f0, f1, f2, f3],
                           [x, h, k],
                           default=np.nan)

    def _cdf(self, x, h, k):
        return np.exp(self._logcdf(x, h, k))

    def _logcdf(self, x, h, k):
        condlist = [np.logical_and(h != 0, k != 0),
                    np.logical_and(h == 0, k != 0),
                    np.logical_and(h != 0, k == 0),
                    np.logical_and(h == 0, k == 0)]

        def f0(x, h, k):
            '''cdf = (1.0 - h*(1.0 - k*x)**(1.0/k))**(1.0/h)
               logcdf = ...
            '''
            return (1.0/h)*sc.log1p(-h*(1.0 - k*x)**(1.0/k))

        def f1(x, h, k):
            '''cdf = np.exp(-(1.0 - k*x)**(1.0/k))
               logcdf = ...
            '''
            return -(1.0 - k*x)**(1.0/k)

        def f2(x, h, k):
            '''cdf = (1.0 - h*np.exp(-x))**(1.0/h)
               logcdf = ...
            '''
            return (1.0/h)*sc.log1p(-h*np.exp(-x))

        def f3(x, h, k):
            '''cdf = np.exp(-np.exp(-x))
               logcdf = ...
            '''
            return -np.exp(-x)

        return _lazyselect(condlist,
                           [f0, f1, f2, f3],
                           [x, h, k],
                           default=np.nan)

    def _ppf(self, q, h, k):
        condlist = [np.logical_and(h != 0, k != 0),
                    np.logical_and(h == 0, k != 0),
                    np.logical_and(h != 0, k == 0),
                    np.logical_and(h == 0, k == 0)]

        def f0(q, h, k):
            return 1.0/k*(1.0 - ((1.0 - (q**h))/h)**k)

        def f1(q, h, k):
            return 1.0/k*(1.0 - (-np.log(q))**k)

        def f2(q, h, k):
            '''ppf = -np.log((1.0 - (q**h))/h)
            '''
            return -sc.log1p(-(q**h)) + np.log(h)

        def f3(q, h, k):
            return -np.log(-np.log(q))

        return _lazyselect(condlist,
                           [f0, f1, f2, f3],
                           [q, h, k],
                           default=np.nan)

    def _get_stats_info(self, h, k):
        condlist = [
            np.logical_and(h < 0, k >= 0),
            k < 0,
        ]

        def f0(h, k):
            return (-1.0/h*k).astype(int)

        def f1(h, k):
            return (-1.0/k).astype(int)

        return _lazyselect(condlist, [f0, f1], [h, k], default=5)

    def _stats(self, h, k):
        maxr = self._get_stats_info(h, k)
        outputs = [None if np.any(r < maxr) else np.nan for r in range(1, 5)]
        return outputs[:]

    def _mom1_sc(self, m, *args):
        maxr = self._get_stats_info(args[0], args[1])
        if m >= maxr:
            return np.nan
        return integrate.quad(self._mom_integ1, 0, 1, args=(m,)+args)[0]


kappa4 = kappa4_gen(name='kappa4')


class kappa3_gen(rv_continuous):
    r"""Kappa 3 parameter distribution.

    %(before_notes)s

    Notes
    -----
    The probability density function for `kappa3` is:

    .. math::

        f(x, a) = a (a + x^a)^{-(a + 1)/a}

    for :math:`x > 0` and :math:`a > 0`.

    `kappa3` takes ``a`` as a shape parameter for :math:`a`.

    References
    ----------
    P.W. Mielke and E.S. Johnson, "Three-Parameter Kappa Distribution Maximum
    Likelihood and Likelihood Ratio Tests", Methods in Weather Research,
    701-707, (September, 1973),
    :doi:`10.1175/1520-0493(1973)101<0701:TKDMLE>2.3.CO;2`

    B. Kumphon, "Maximum Entropy and Maximum Likelihood Estimation for the
    Three-Parameter Kappa Distribution", Open Journal of Statistics, vol 2,
    415-419 (2012), :doi:`10.4236/ojs.2012.24050`

    %(after_notes)s

    %(example)s

    """
    def _shape_info(self):
        return [_ShapeInfo("a", False, (0, np.inf), (False, False))]

    def _pdf(self, x, a):
        # kappa3.pdf(x, a) = a*(a + x**a)**(-(a + 1)/a),     for x > 0
        return a*(a + x**a)**(-1.0/a-1)

    def _cdf(self, x, a):
        return x*(a + x**a)**(-1.0/a)

    def _ppf(self, q, a):
        return (a/(q**-a - 1.0))**(1.0/a)

    def _stats(self, a):
        outputs = [None if np.any(i < a) else np.nan for i in range(1, 5)]
        return outputs[:]

    def _mom1_sc(self, m, *args):
        if np.any(m >= args[0]):
            return np.nan
        return integrate.quad(self._mom_integ1, 0, 1, args=(m,)+args)[0]


kappa3 = kappa3_gen(a=0.0, name='kappa3')


class moyal_gen(rv_continuous):
    r"""A Moyal continuous random variable.

    %(before_notes)s

    Notes
    -----
    The probability density function for `moyal` is:

    .. math::

        f(x) = \exp(-(x + \exp(-x))/2) / \sqrt{2\pi}

    for a real number :math:`x`.

    %(after_notes)s

    This distribution has utility in high-energy physics and radiation
    detection. It describes the energy loss of a charged relativistic
    particle due to ionization of the medium [1]_. It also provides an
    approximation for the Landau distribution. For an in depth description
    see [2]_. For additional description, see [3]_.

    References
    ----------
    .. [1] J.E. Moyal, "XXX. Theory of ionization fluctuations",
           The London, Edinburgh, and Dublin Philosophical Magazine
           and Journal of Science, vol 46, 263-280, (1955).
           :doi:`10.1080/14786440308521076` (gated)
    .. [2] G. Cordeiro et al., "The beta Moyal: a useful skew distribution",
           International Journal of Research and Reviews in Applied Sciences,
           vol 10, 171-192, (2012).
           http://www.arpapress.com/Volumes/Vol10Issue2/IJRRAS_10_2_02.pdf
    .. [3] C. Walck, "Handbook on Statistical Distributions for
           Experimentalists; International Report SUF-PFY/96-01", Chapter 26,
           University of Stockholm: Stockholm, Sweden, (2007).
           http://www.stat.rice.edu/~dobelman/textfiles/DistributionsHandbook.pdf

    .. versionadded:: 1.1.0

    %(example)s

    """
    def _shape_info(self):
        return []

    def _rvs(self, size=None, random_state=None):
        u1 = gamma.rvs(a=0.5, scale=2, size=size,
                       random_state=random_state)
        return -np.log(u1)

    def _pdf(self, x):
        return np.exp(-0.5 * (x + np.exp(-x))) / np.sqrt(2*np.pi)

    def _cdf(self, x):
        return sc.erfc(np.exp(-0.5 * x) / np.sqrt(2))

    def _sf(self, x):
        return sc.erf(np.exp(-0.5 * x) / np.sqrt(2))

    def _ppf(self, x):
        return -np.log(2 * sc.erfcinv(x)**2)

    def _stats(self):
        mu = np.log(2) + np.euler_gamma
        mu2 = np.pi**2 / 2
        g1 = 28 * np.sqrt(2) * sc.zeta(3) / np.pi**3
        g2 = 4.
        return mu, mu2, g1, g2

    def _munp(self, n):
        if n == 1.0:
            return np.log(2) + np.euler_gamma
        elif n == 2.0:
            return np.pi**2 / 2 + (np.log(2) + np.euler_gamma)**2
        elif n == 3.0:
            tmp1 = 1.5 * np.pi**2 * (np.log(2)+np.euler_gamma)
            tmp2 = (np.log(2)+np.euler_gamma)**3
            tmp3 = 14 * sc.zeta(3)
            return tmp1 + tmp2 + tmp3
        elif n == 4.0:
            tmp1 = 4 * 14 * sc.zeta(3) * (np.log(2) + np.euler_gamma)
            tmp2 = 3 * np.pi**2 * (np.log(2) + np.euler_gamma)**2
            tmp3 = (np.log(2) + np.euler_gamma)**4
            tmp4 = 7 * np.pi**4 / 4
            return tmp1 + tmp2 + tmp3 + tmp4
        else:
            # return generic for higher moments
            # return rv_continuous._mom1_sc(self, n, b)
            return self._mom1_sc(n)


moyal = moyal_gen(name="moyal")


class nakagami_gen(rv_continuous):
    r"""A Nakagami continuous random variable.

    %(before_notes)s

    Notes
    -----
    The probability density function for `nakagami` is:

    .. math::

        f(x, \nu) = \frac{2 \nu^\nu}{\Gamma(\nu)} x^{2\nu-1} \exp(-\nu x^2)

    for :math:`x >= 0`, :math:`\nu > 0`. The distribution was introduced in
    [2]_, see also [1]_ for further information.

    `nakagami` takes ``nu`` as a shape parameter for :math:`\nu`.

    %(after_notes)s

    References
    ----------
    .. [1] "Nakagami distribution", Wikipedia
           https://en.wikipedia.org/wiki/Nakagami_distribution
    .. [2] M. Nakagami, "The m-distribution - A general formula of intensity
           distribution of rapid fading", Statistical methods in radio wave
           propagation, Pergamon Press, 1960, 3-36.
           :doi:`10.1016/B978-0-08-009306-2.50005-4`

    %(example)s

    """
    def _shape_info(self):
        return [_ShapeInfo("nu", False, (0, np.inf), (False, False))]

    def _pdf(self, x, nu):
        return np.exp(self._logpdf(x, nu))

    def _logpdf(self, x, nu):
        # nakagami.pdf(x, nu) = 2 * nu**nu / gamma(nu) *
        #                       x**(2*nu-1) * exp(-nu*x**2)
        return (np.log(2) + sc.xlogy(nu, nu) - sc.gammaln(nu) +
                sc.xlogy(2*nu - 1, x) - nu*x**2)

    def _cdf(self, x, nu):
        return sc.gammainc(nu, nu*x*x)

    def _ppf(self, q, nu):
        return np.sqrt(1.0/nu*sc.gammaincinv(nu, q))

    def _sf(self, x, nu):
        return sc.gammaincc(nu, nu*x*x)

    def _isf(self, p, nu):
        return np.sqrt(1/nu * sc.gammainccinv(nu, p))

    def _stats(self, nu):
        mu = sc.gamma(nu+0.5)/sc.gamma(nu)/np.sqrt(nu)
        mu2 = 1.0-mu*mu
        g1 = mu * (1 - 4*nu*mu2) / 2.0 / nu / np.power(mu2, 1.5)
        g2 = -6*mu**4*nu + (8*nu-2)*mu**2-2*nu + 1
        g2 /= nu*mu2**2.0
        return mu, mu2, g1, g2

    def _rvs(self, nu, size=None, random_state=None):
        # this relationship can be found in [1] or by a direct calculation
        return np.sqrt(random_state.standard_gamma(nu, size=size) / nu)

    def _fitstart(self, data, args=None):
        if args is None:
            args = (1.0,) * self.numargs
        # Analytical justified estimates
        # see: https://docs.scipy.org/doc/scipy/reference/tutorial/stats/continuous_nakagami.html
        loc = np.min(data)
        scale = np.sqrt(np.sum((data - loc)**2) / len(data))
        return args + (loc, scale)


nakagami = nakagami_gen(a=0.0, name="nakagami")


# The function name ncx2 is an abbreviation for noncentral chi squared.
def _ncx2_log_pdf(x, df, nc):
    # We use (xs**2 + ns**2)/2 = (xs - ns)**2/2  + xs*ns, and include the
    # factor of exp(-xs*ns) into the ive function to improve numerical
    # stability at large values of xs. See also `rice.pdf`.
    df2 = df/2.0 - 1.0
    xs, ns = np.sqrt(x), np.sqrt(nc)
    res = sc.xlogy(df2/2.0, x/nc) - 0.5*(xs - ns)**2
    corr = sc.ive(df2, xs*ns) / 2.0
    # Return res + np.log(corr) avoiding np.log(0)
    return _lazywhere(
        corr > 0,
        (res, corr),
        f=lambda r, c: r + np.log(c),
        fillvalue=-np.inf)


class ncx2_gen(rv_continuous):
    r"""A non-central chi-squared continuous random variable.

    %(before_notes)s

    Notes
    -----
    The probability density function for `ncx2` is:

    .. math::

        f(x, k, \lambda) = \frac{1}{2} \exp(-(\lambda+x)/2)
            (x/\lambda)^{(k-2)/4}  I_{(k-2)/2}(\sqrt{\lambda x})

    for :math:`x >= 0`, :math:`k > 0` and :math:`\lambda \ge 0`.
    :math:`k` specifies the degrees of freedom (denoted ``df`` in the
    implementation) and :math:`\lambda` is the non-centrality parameter
    (denoted ``nc`` in the implementation). :math:`I_\nu` denotes the
    modified Bessel function of first order of degree :math:`\nu`
    (`scipy.special.iv`).

    `ncx2` takes ``df`` and ``nc`` as shape parameters.

    %(after_notes)s

    %(example)s

    """
    def _argcheck(self, df, nc):
        return (df > 0) & np.isfinite(df) & (nc >= 0)

    def _shape_info(self):
        idf = _ShapeInfo("df", False, (0, np.inf), (False, False))
        inc = _ShapeInfo("nc", False, (0, np.inf), (True, False))
        return [idf, inc]

    def _rvs(self, df, nc, size=None, random_state=None):
        return random_state.noncentral_chisquare(df, nc, size)

    def _logpdf(self, x, df, nc):
        cond = np.ones_like(x, dtype=bool) & (nc != 0)
        return _lazywhere(cond, (x, df, nc), f=_ncx2_log_pdf,
                          f2=lambda x, df, _: chi2._logpdf(x, df))

    def _pdf(self, x, df, nc):
        cond = np.ones_like(x, dtype=bool) & (nc != 0)
        with warnings.catch_warnings():
            message = "overflow encountered in _ncx2_pdf"
            warnings.filterwarnings("ignore", message=message)
            return _lazywhere(cond, (x, df, nc), f=_boost._ncx2_pdf,
                              f2=lambda x, df, _: chi2._pdf(x, df))

    def _cdf(self, x, df, nc):
        cond = np.ones_like(x, dtype=bool) & (nc != 0)
        return _lazywhere(cond, (x, df, nc), f=_boost._ncx2_cdf,
                          f2=lambda x, df, _: chi2._cdf(x, df))

    def _ppf(self, q, df, nc):
        cond = np.ones_like(q, dtype=bool) & (nc != 0)
        with warnings.catch_warnings():
            message = "overflow encountered in _ncx2_ppf"
            warnings.filterwarnings("ignore", message=message)
            return _lazywhere(cond, (q, df, nc), f=_boost._ncx2_ppf,
                              f2=lambda x, df, _: chi2._ppf(x, df))

    def _sf(self, x, df, nc):
        cond = np.ones_like(x, dtype=bool) & (nc != 0)
        return _lazywhere(cond, (x, df, nc), f=_boost._ncx2_sf,
                          f2=lambda x, df, _: chi2._sf(x, df))

    def _isf(self, x, df, nc):
        cond = np.ones_like(x, dtype=bool) & (nc != 0)
        with warnings.catch_warnings():
            message = "overflow encountered in _ncx2_isf"
            warnings.filterwarnings("ignore", message=message)
            return _lazywhere(cond, (x, df, nc), f=_boost._ncx2_isf,
                              f2=lambda x, df, _: chi2._isf(x, df))

    def _stats(self, df, nc):
        return (
            _boost._ncx2_mean(df, nc),
            _boost._ncx2_variance(df, nc),
            _boost._ncx2_skewness(df, nc),
            _boost._ncx2_kurtosis_excess(df, nc),
        )


ncx2 = ncx2_gen(a=0.0, name='ncx2')


class ncf_gen(rv_continuous):
    r"""A non-central F distribution continuous random variable.

    %(before_notes)s

    See Also
    --------
    scipy.stats.f : Fisher distribution

    Notes
    -----
    The probability density function for `ncf` is:

    .. math::

        f(x, n_1, n_2, \lambda) =
            \exp\left(\frac{\lambda}{2} +
                      \lambda n_1 \frac{x}{2(n_1 x + n_2)}
                \right)
            n_1^{n_1/2} n_2^{n_2/2} x^{n_1/2 - 1} \\
            (n_2 + n_1 x)^{-(n_1 + n_2)/2}
            \gamma(n_1/2) \gamma(1 + n_2/2) \\
            \frac{L^{\frac{n_1}{2}-1}_{n_2/2}
                \left(-\lambda n_1 \frac{x}{2(n_1 x + n_2)}\right)}
            {B(n_1/2, n_2/2)
                \gamma\left(\frac{n_1 + n_2}{2}\right)}

    for :math:`n_1, n_2 > 0`, :math:`\lambda \ge 0`.  Here :math:`n_1` is the
    degrees of freedom in the numerator, :math:`n_2` the degrees of freedom in
    the denominator, :math:`\lambda` the non-centrality parameter,
    :math:`\gamma` is the logarithm of the Gamma function, :math:`L_n^k` is a
    generalized Laguerre polynomial and :math:`B` is the beta function.

    `ncf` takes ``df1``, ``df2`` and ``nc`` as shape parameters. If ``nc=0``,
    the distribution becomes equivalent to the Fisher distribution.

    %(after_notes)s

    %(example)s

    """
    def _argcheck(self, df1, df2, nc):
        return (df1 > 0) & (df2 > 0) & (nc >= 0)

    def _shape_info(self):
        idf1 = _ShapeInfo("df1", False, (0, np.inf), (False, False))
        idf2 = _ShapeInfo("df2", False, (0, np.inf), (False, False))
        inc = _ShapeInfo("nc", False, (0, np.inf), (True, False))
        return [idf1, idf2, inc]

    def _rvs(self, dfn, dfd, nc, size=None, random_state=None):
        return random_state.noncentral_f(dfn, dfd, nc, size)

    def _pdf(self, x, dfn, dfd, nc):
        # ncf.pdf(x, df1, df2, nc) = exp(nc/2 + nc*df1*x/(2*(df1*x+df2))) *
        #             df1**(df1/2) * df2**(df2/2) * x**(df1/2-1) *
        #             (df2+df1*x)**(-(df1+df2)/2) *
        #             gamma(df1/2)*gamma(1+df2/2) *
        #             L^{v1/2-1}^{v2/2}(-nc*v1*x/(2*(v1*x+v2))) /
        #             (B(v1/2, v2/2) * gamma((v1+v2)/2))
        return _boost._ncf_pdf(x, dfn, dfd, nc)

    def _cdf(self, x, dfn, dfd, nc):
        return _boost._ncf_cdf(x, dfn, dfd, nc)

    def _ppf(self, q, dfn, dfd, nc):
        return _boost._ncf_ppf(q, dfn, dfd, nc)

    def _sf(self, x, dfn, dfd, nc):
        return _boost._ncf_sf(x, dfn, dfd, nc)

    def _isf(self, x, dfn, dfd, nc):
        return _boost._ncf_isf(x, dfn, dfd, nc)

    def _munp(self, n, dfn, dfd, nc):
        val = (dfn * 1.0/dfd)**n
        term = sc.gammaln(n+0.5*dfn) + sc.gammaln(0.5*dfd-n) - sc.gammaln(dfd*0.5)
        val *= np.exp(-nc / 2.0+term)
        val *= sc.hyp1f1(n+0.5*dfn, 0.5*dfn, 0.5*nc)
        return val

    def _stats(self, dfn, dfd, nc, moments='mv'):
        mu = _boost._ncf_mean(dfn, dfd, nc)
        mu2 = _boost._ncf_variance(dfn, dfd, nc)
        g1 = _boost._ncf_skewness(dfn, dfd, nc) if 's' in moments else None
        g2 = _boost._ncf_kurtosis_excess(
            dfn, dfd, nc) if 'k' in moments else None
        return mu, mu2, g1, g2


ncf = ncf_gen(a=0.0, name='ncf')


class t_gen(rv_continuous):
    r"""A Student's t continuous random variable.

    For the noncentral t distribution, see `nct`.

    %(before_notes)s

    See Also
    --------
    nct

    Notes
    -----
    The probability density function for `t` is:

    .. math::

        f(x, \nu) = \frac{\Gamma((\nu+1)/2)}
                        {\sqrt{\pi \nu} \Gamma(\nu/2)}
                    (1+x^2/\nu)^{-(\nu+1)/2}

    where :math:`x` is a real number and the degrees of freedom parameter
    :math:`\nu` (denoted ``df`` in the implementation) satisfies
    :math:`\nu > 0`. :math:`\Gamma` is the gamma function
    (`scipy.special.gamma`).

    %(after_notes)s

    %(example)s

    """
    def _shape_info(self):
        return [_ShapeInfo("df", False, (0, np.inf), (False, False))]

    def _rvs(self, df, size=None, random_state=None):
        return random_state.standard_t(df, size=size)

    def _pdf(self, x, df):
        return _lazywhere(
            df == np.inf, (x, df),
            f=lambda x, df: norm._pdf(x),
            f2=lambda x, df: (
                np.exp(sc.gammaln((df+1)/2)-sc.gammaln(df/2))
                / (np.sqrt(df*np.pi)*(1+(x**2)/df)**((df+1)/2))
            )
        )

    def _logpdf(self, x, df):
        return _lazywhere(
            df == np.inf, (x, df),
            f=lambda x, df: norm._logpdf(x),
            f2=lambda x, df: (
                sc.gammaln((df+1)/2) - sc.gammaln(df/2)
                - (0.5*np.log(df*np.pi)
                   + (df+1)/2*np.log(1+(x**2)/df))
            )
        )

    def _cdf(self, x, df):
        return sc.stdtr(df, x)

    def _sf(self, x, df):
        return sc.stdtr(df, -x)

    def _ppf(self, q, df):
        return sc.stdtrit(df, q)

    def _isf(self, q, df):
        return -sc.stdtrit(df, q)

    def _stats(self, df):
        # infinite df -> normal distribution (0.0, 1.0, 0.0, 0.0)
        infinite_df = np.isposinf(df)

        mu = np.where(df > 1, 0.0, np.inf)

        condlist = ((df > 1) & (df <= 2),
                    (df > 2) & np.isfinite(df),
                    infinite_df)
        choicelist = (lambda df: np.broadcast_to(np.inf, df.shape),
                      lambda df: df / (df-2.0),
                      lambda df: np.broadcast_to(1, df.shape))
        mu2 = _lazyselect(condlist, choicelist, (df,), np.nan)

        g1 = np.where(df > 3, 0.0, np.nan)

        condlist = ((df > 2) & (df <= 4),
                    (df > 4) & np.isfinite(df),
                    infinite_df)
        choicelist = (lambda df: np.broadcast_to(np.inf, df.shape),
                      lambda df: 6.0 / (df-4.0),
                      lambda df: np.broadcast_to(0, df.shape))
        g2 = _lazyselect(condlist, choicelist, (df,), np.nan)

        return mu, mu2, g1, g2

    def _entropy(self, df):
        if df == np.inf:
            return norm._entropy()
        half = df/2
        half1 = (df + 1)/2
        return (half1*(sc.digamma(half1) - sc.digamma(half))
                + np.log(np.sqrt(df)*sc.beta(half, 0.5)))


t = t_gen(name='t')


class nct_gen(rv_continuous):
    r"""A non-central Student's t continuous random variable.

    %(before_notes)s

    Notes
    -----
    If :math:`Y` is a standard normal random variable and :math:`V` is
    an independent chi-square random variable (`chi2`) with :math:`k` degrees
    of freedom, then

    .. math::

        X = \frac{Y + c}{\sqrt{V/k}}

    has a non-central Student's t distribution on the real line.
    The degrees of freedom parameter :math:`k` (denoted ``df`` in the
    implementation) satisfies :math:`k > 0` and the noncentrality parameter
    :math:`c` (denoted ``nc`` in the implementation) is a real number.

    %(after_notes)s

    %(example)s

    """
    def _argcheck(self, df, nc):
        return (df > 0) & (nc == nc)

    def _shape_info(self):
        idf = _ShapeInfo("df", False, (0, np.inf), (False, False))
        inc = _ShapeInfo("nc", False, (-np.inf, np.inf), (False, False))
        return [idf, inc]

    def _rvs(self, df, nc, size=None, random_state=None):
        n = norm.rvs(loc=nc, size=size, random_state=random_state)
        c2 = chi2.rvs(df, size=size, random_state=random_state)
        return n * np.sqrt(df) / np.sqrt(c2)

    def _pdf(self, x, df, nc):
        # Boost version has accuracy issues in left tail; see gh-16591
        n = df*1.0
        nc = nc*1.0
        x2 = x*x
        ncx2 = nc*nc*x2
        fac1 = n + x2
        trm1 = (n/2.*np.log(n) + sc.gammaln(n+1)
                - (n*np.log(2) + nc*nc/2 + (n/2)*np.log(fac1)
                   + sc.gammaln(n/2)))
        Px = np.exp(trm1)
        valF = ncx2 / (2*fac1)
        trm1 = (np.sqrt(2)*nc*x*sc.hyp1f1(n/2+1, 1.5, valF)
                / np.asarray(fac1*sc.gamma((n+1)/2)))
        trm2 = (sc.hyp1f1((n+1)/2, 0.5, valF)
                / np.asarray(np.sqrt(fac1)*sc.gamma(n/2+1)))
        Px *= trm1+trm2
        return np.clip(Px, 0, None)

    def _cdf(self, x, df, nc):
        return np.clip(_boost._nct_cdf(x, df, nc), 0, 1)

    def _ppf(self, q, df, nc):
        return _boost._nct_ppf(q, df, nc)

    def _sf(self, x, df, nc):
        return np.clip(_boost._nct_sf(x, df, nc), 0, 1)

    def _isf(self, x, df, nc):
        return _boost._nct_isf(x, df, nc)

    def _stats(self, df, nc, moments='mv'):
        mu = _boost._nct_mean(df, nc)
        mu2 = _boost._nct_variance(df, nc)
        g1 = _boost._nct_skewness(df, nc) if 's' in moments else None
        g2 = _boost._nct_kurtosis_excess(df, nc)-3 if 'k' in moments else None
        return mu, mu2, g1, g2


nct = nct_gen(name="nct")


class pareto_gen(rv_continuous):
    r"""A Pareto continuous random variable.

    %(before_notes)s

    Notes
    -----
    The probability density function for `pareto` is:

    .. math::

        f(x, b) = \frac{b}{x^{b+1}}

    for :math:`x \ge 1`, :math:`b > 0`.

    `pareto` takes ``b`` as a shape parameter for :math:`b`.

    %(after_notes)s

    %(example)s

    """
    def _shape_info(self):
        return [_ShapeInfo("b", False, (0, np.inf), (False, False))]

    def _pdf(self, x, b):
        # pareto.pdf(x, b) = b / x**(b+1)
        return b * x**(-b-1)

    def _cdf(self, x, b):
        return 1 - x**(-b)

    def _ppf(self, q, b):
        return pow(1-q, -1.0/b)

    def _sf(self, x, b):
        return x**(-b)

    def _stats(self, b, moments='mv'):
        mu, mu2, g1, g2 = None, None, None, None
        if 'm' in moments:
            mask = b > 1
            bt = np.extract(mask, b)
            mu = np.full(np.shape(b), fill_value=np.inf)
            np.place(mu, mask, bt / (bt-1.0))
        if 'v' in moments:
            mask = b > 2
            bt = np.extract(mask, b)
            mu2 = np.full(np.shape(b), fill_value=np.inf)
            np.place(mu2, mask, bt / (bt-2.0) / (bt-1.0)**2)
        if 's' in moments:
            mask = b > 3
            bt = np.extract(mask, b)
            g1 = np.full(np.shape(b), fill_value=np.nan)
            vals = 2 * (bt + 1.0) * np.sqrt(bt - 2.0) / ((bt - 3.0) * np.sqrt(bt))
            np.place(g1, mask, vals)
        if 'k' in moments:
            mask = b > 4
            bt = np.extract(mask, b)
            g2 = np.full(np.shape(b), fill_value=np.nan)
            vals = (6.0*np.polyval([1.0, 1.0, -6, -2], bt) /
                    np.polyval([1.0, -7.0, 12.0, 0.0], bt))
            np.place(g2, mask, vals)
        return mu, mu2, g1, g2

    def _entropy(self, c):
        return 1 + 1.0/c - np.log(c)

    @_call_super_mom
    @inherit_docstring_from(rv_continuous)
    def fit(self, data, *args, **kwds):
        parameters = _check_fit_input_parameters(self, data, args, kwds)
        data, fshape, floc, fscale = parameters

        # ensure that any fixed parameters don't violate constraints of the
        # distribution before continuing.
        if floc is not None and np.min(data) - floc < (fscale or 0):
            raise FitDataError("pareto", lower=1, upper=np.inf)

        ndata = data.shape[0]

        def get_shape(scale, location):
            # The first-order necessary condition on `shape` can be solved in
            # closed form
            return ndata / np.sum(np.log((data - location) / scale))

        if floc is fscale is None:
            # The support of the distribution is `(x - loc)/scale > 0`.
            # The method of Lagrange multipliers turns this constraint
            # into an equation that can be solved numerically.
            # See gh-12545 for details.

            def dL_dScale(shape, scale):
                # The partial derivative of the log-likelihood function w.r.t.
                # the scale.
                return ndata * shape / scale

            def dL_dLocation(shape, location):
                # The partial derivative of the log-likelihood function w.r.t.
                # the location.
                return (shape + 1) * np.sum(1 / (data - location))

            def fun_to_solve(scale):
                # optimize the scale by setting the partial derivatives
                # w.r.t. to location and scale equal and solving.
                location = np.min(data) - scale
                shape = fshape or get_shape(scale, location)
                return dL_dLocation(shape, location) - dL_dScale(shape, scale)

            def interval_contains_root(lbrack, rbrack):
                # return true if the signs disagree.
                return (np.sign(fun_to_solve(lbrack)) !=
                        np.sign(fun_to_solve(rbrack)))

            # set brackets for `root_scalar` to use when optimizing over the
            # scale such that a root is likely between them. Use user supplied
            # guess or default 1.
            brack_start = kwds.get('scale', 1)
            lbrack, rbrack = brack_start / 2, brack_start * 2
            # if a root is not between the brackets, iteratively expand them
            # until they include a sign change, checking after each bracket is
            # modified.
            while (not interval_contains_root(lbrack, rbrack)
                   and (lbrack > 0 or rbrack < np.inf)):
                lbrack /= 2
                rbrack *= 2
            res = root_scalar(fun_to_solve, bracket=[lbrack, rbrack])
            if res.converged:
                scale = res.root
                loc = np.min(data) - scale
                shape = fshape or get_shape(scale, loc)

                # The Pareto distribution requires that its parameters satisfy
                # the condition `fscale + floc <= min(data)`. However, to
                # avoid numerical issues, we require that `fscale + floc`
                # is strictly less than `min(data)`. If this condition
                # is not satisfied, reduce the scale with `np.nextafter` to
                # ensure that data does not fall outside of the support.
                if not (scale + loc) < np.min(data):
                    scale = np.min(data) - loc
                    scale = np.nextafter(scale, 0)
                return shape, loc, scale
            else:
                return super().fit(data, **kwds)
        elif floc is None:
            loc = np.min(data) - fscale
        else:
            loc = floc
        # Source: Evans, Hastings, and Peacock (2000), Statistical
        # Distributions, 3rd. Ed., John Wiley and Sons. Page 149.
        scale = fscale or np.min(data) - loc
        shape = fshape or get_shape(scale, loc)
        return shape, loc, scale


pareto = pareto_gen(a=1.0, name="pareto")


class lomax_gen(rv_continuous):
    r"""A Lomax (Pareto of the second kind) continuous random variable.

    %(before_notes)s

    Notes
    -----
    The probability density function for `lomax` is:

    .. math::

        f(x, c) = \frac{c}{(1+x)^{c+1}}

    for :math:`x \ge 0`, :math:`c > 0`.

    `lomax` takes ``c`` as a shape parameter for :math:`c`.

    `lomax` is a special case of `pareto` with ``loc=-1.0``.

    %(after_notes)s

    %(example)s

    """
    def _shape_info(self):
        return [_ShapeInfo("c", False, (0, np.inf), (False, False))]

    def _pdf(self, x, c):
        # lomax.pdf(x, c) = c / (1+x)**(c+1)
        return c*1.0/(1.0+x)**(c+1.0)

    def _logpdf(self, x, c):
        return np.log(c) - (c+1)*sc.log1p(x)

    def _cdf(self, x, c):
        return -sc.expm1(-c*sc.log1p(x))

    def _sf(self, x, c):
        return np.exp(-c*sc.log1p(x))

    def _logsf(self, x, c):
        return -c*sc.log1p(x)

    def _ppf(self, q, c):
        return sc.expm1(-sc.log1p(-q)/c)

    def _stats(self, c):
        mu, mu2, g1, g2 = pareto.stats(c, loc=-1.0, moments='mvsk')
        return mu, mu2, g1, g2

    def _entropy(self, c):
        return 1+1.0/c-np.log(c)


lomax = lomax_gen(a=0.0, name="lomax")


class pearson3_gen(rv_continuous):
    r"""A pearson type III continuous random variable.

    %(before_notes)s

    Notes
    -----
    The probability density function for `pearson3` is:

    .. math::

        f(x, \kappa) = \frac{|\beta|}{\Gamma(\alpha)}
                       (\beta (x - \zeta))^{\alpha - 1}
                       \exp(-\beta (x - \zeta))

    where:

    .. math::

            \beta = \frac{2}{\kappa}

            \alpha = \beta^2 = \frac{4}{\kappa^2}

            \zeta = -\frac{\alpha}{\beta} = -\beta

    :math:`\Gamma` is the gamma function (`scipy.special.gamma`).
    Pass the skew :math:`\kappa` into `pearson3` as the shape parameter
    ``skew``.

    %(after_notes)s

    %(example)s

    References
    ----------
    R.W. Vogel and D.E. McMartin, "Probability Plot Goodness-of-Fit and
    Skewness Estimation Procedures for the Pearson Type 3 Distribution", Water
    Resources Research, Vol.27, 3149-3158 (1991).

    L.R. Salvosa, "Tables of Pearson's Type III Function", Ann. Math. Statist.,
    Vol.1, 191-198 (1930).

    "Using Modern Computing Tools to Fit the Pearson Type III Distribution to
    Aviation Loads Data", Office of Aviation Research (2003).

    """
    def _preprocess(self, x, skew):
        # The real 'loc' and 'scale' are handled in the calling pdf(...). The
        # local variables 'loc' and 'scale' within pearson3._pdf are set to
        # the defaults just to keep them as part of the equations for
        # documentation.
        loc = 0.0
        scale = 1.0

        # If skew is small, return _norm_pdf. The divide between pearson3
        # and norm was found by brute force and is approximately a skew of
        # 0.000016.  No one, I hope, would actually use a skew value even
        # close to this small.
        norm2pearson_transition = 0.000016

        ans, x, skew = np.broadcast_arrays(1.0, x, skew)
        ans = ans.copy()

        # mask is True where skew is small enough to use the normal approx.
        mask = np.absolute(skew) < norm2pearson_transition
        invmask = ~mask

        beta = 2.0 / (skew[invmask] * scale)
        alpha = (scale * beta)**2
        zeta = loc - alpha / beta

        transx = beta * (x[invmask] - zeta)
        return ans, x, transx, mask, invmask, beta, alpha, zeta

    def _argcheck(self, skew):
        # The _argcheck function in rv_continuous only allows positive
        # arguments.  The skew argument for pearson3 can be zero (which I want
        # to handle inside pearson3._pdf) or negative.  So just return True
        # for all skew args.
        return np.isfinite(skew)

    def _shape_info(self):
        return [_ShapeInfo("skew", False, (-np.inf, np.inf), (False, False))]

    def _stats(self, skew):
        m = 0.0
        v = 1.0
        s = skew
        k = 1.5*skew**2
        return m, v, s, k

    def _pdf(self, x, skew):
        # pearson3.pdf(x, skew) = abs(beta) / gamma(alpha) *
        #     (beta * (x - zeta))**(alpha - 1) * exp(-beta*(x - zeta))
        # Do the calculation in _logpdf since helps to limit
        # overflow/underflow problems
        ans = np.exp(self._logpdf(x, skew))
        if ans.ndim == 0:
            if np.isnan(ans):
                return 0.0
            return ans
        ans[np.isnan(ans)] = 0.0
        return ans

    def _logpdf(self, x, skew):
        #   PEARSON3 logpdf                           GAMMA logpdf
        #   np.log(abs(beta))
        # + (alpha - 1)*np.log(beta*(x - zeta))          + (a - 1)*np.log(x)
        # - beta*(x - zeta)                           - x
        # - sc.gammalnalpha)                              - sc.gammalna)
        ans, x, transx, mask, invmask, beta, alpha, _ = (
            self._preprocess(x, skew))

        ans[mask] = np.log(_norm_pdf(x[mask]))
        # use logpdf instead of _logpdf to fix issue mentioned in gh-12640
        # (_logpdf does not return correct result for alpha = 1)
        ans[invmask] = np.log(abs(beta)) + gamma.logpdf(transx, alpha)
        return ans

    def _cdf(self, x, skew):
        ans, x, transx, mask, invmask, _, alpha, _ = (
            self._preprocess(x, skew))

        ans[mask] = _norm_cdf(x[mask])

        skew = np.broadcast_to(skew, invmask.shape)
        invmask1a = np.logical_and(invmask, skew > 0)
        invmask1b = skew[invmask] > 0
        # use cdf instead of _cdf to fix issue mentioned in gh-12640
        # (_cdf produces NaNs for inputs outside support)
        ans[invmask1a] = gamma.cdf(transx[invmask1b], alpha[invmask1b])

        # The gamma._cdf approach wasn't working with negative skew.
        # Note that multiplying the skew by -1 reflects about x=0.
        # So instead of evaluating the CDF with negative skew at x,
        # evaluate the SF with positive skew at -x.
        invmask2a = np.logical_and(invmask, skew < 0)
        invmask2b = skew[invmask] < 0
        # gamma._sf produces NaNs when transx < 0, so use gamma.sf
        ans[invmask2a] = gamma.sf(transx[invmask2b], alpha[invmask2b])

        return ans

    def _rvs(self, skew, size=None, random_state=None):
        skew = np.broadcast_to(skew, size)
        ans, _, _, mask, invmask, beta, alpha, zeta = (
            self._preprocess([0], skew))

        nsmall = mask.sum()
        nbig = mask.size - nsmall
        ans[mask] = random_state.standard_normal(nsmall)
        ans[invmask] = random_state.standard_gamma(alpha, nbig)/beta + zeta

        if size == ():
            ans = ans[0]
        return ans

    def _ppf(self, q, skew):
        ans, q, _, mask, invmask, beta, alpha, zeta = (
            self._preprocess(q, skew))
        ans[mask] = _norm_ppf(q[mask])
        ans[invmask] = sc.gammaincinv(alpha, q[invmask])/beta + zeta
        return ans

    @_call_super_mom
    @extend_notes_in_docstring(rv_continuous, notes="""\
        Note that method of moments (`method='MM'`) is not
        available for this distribution.\n\n""")
    def fit(self, data, *args, **kwds):
        if kwds.get("method", None) == 'MM':
            raise NotImplementedError("Fit `method='MM'` is not available for "
                                      "the Pearson3 distribution. Please try "
                                      "the default `method='MLE'`.")
        else:
            return super(type(self), self).fit(data, *args, **kwds)


pearson3 = pearson3_gen(name="pearson3")


class powerlaw_gen(rv_continuous):
    r"""A power-function continuous random variable.

    %(before_notes)s

    See Also
    --------
    pareto

    Notes
    -----
    The probability density function for `powerlaw` is:

    .. math::

        f(x, a) = a x^{a-1}

    for :math:`0 \le x \le 1`, :math:`a > 0`.

    `powerlaw` takes ``a`` as a shape parameter for :math:`a`.

    %(after_notes)s

    For example, the support of `powerlaw` can be adjusted from the default
    interval ``[0, 1]`` to the interval ``[c, c+d]`` by setting ``loc=c`` and
    ``scale=d``. For a power-law distribution with infinite support, see
    `pareto`.

    `powerlaw` is a special case of `beta` with ``b=1``.

    %(example)s

    """
    def _shape_info(self):
        return [_ShapeInfo("a", False, (0, np.inf), (False, False))]

    def _pdf(self, x, a):
        # powerlaw.pdf(x, a) = a * x**(a-1)
        return a*x**(a-1.0)

    def _logpdf(self, x, a):
        return np.log(a) + sc.xlogy(a - 1, x)

    def _cdf(self, x, a):
        return x**(a*1.0)

    def _logcdf(self, x, a):
        return a*np.log(x)

    def _ppf(self, q, a):
        return pow(q, 1.0/a)

    def _stats(self, a):
        return (a / (a + 1.0),
                a / (a + 2.0) / (a + 1.0) ** 2,
                -2.0 * ((a - 1.0) / (a + 3.0)) * np.sqrt((a + 2.0) / a),
                6 * np.polyval([1, -1, -6, 2], a) / (a * (a + 3.0) * (a + 4)))

    def _entropy(self, a):
        return 1 - 1.0/a - np.log(a)


powerlaw = powerlaw_gen(a=0.0, b=1.0, name="powerlaw")


class powerlognorm_gen(rv_continuous):
    r"""A power log-normal continuous random variable.

    %(before_notes)s

    Notes
    -----
    The probability density function for `powerlognorm` is:

    .. math::

        f(x, c, s) = \frac{c}{x s} \phi(\log(x)/s)
                     (\Phi(-\log(x)/s))^{c-1}

    where :math:`\phi` is the normal pdf, and :math:`\Phi` is the normal cdf,
    and :math:`x > 0`, :math:`s, c > 0`.

    `powerlognorm` takes :math:`c` and :math:`s` as shape parameters.

    %(after_notes)s

    %(example)s

    """
    _support_mask = rv_continuous._open_support_mask

    def _shape_info(self):
        ic = _ShapeInfo("c", False, (0, np.inf), (False, False))
        i_s = _ShapeInfo("s", False, (0, np.inf), (False, False))
        return [ic, i_s]

    def _pdf(self, x, c, s):
        # powerlognorm.pdf(x, c, s) = c / (x*s) * phi(log(x)/s) *
        #                                         (Phi(-log(x)/s))**(c-1),
        return (c/(x*s) * _norm_pdf(np.log(x)/s) *
                pow(_norm_cdf(-np.log(x)/s), c*1.0-1.0))

    def _cdf(self, x, c, s):
        return 1.0 - pow(_norm_cdf(-np.log(x)/s), c*1.0)

    def _ppf(self, q, c, s):
        return np.exp(-s * _norm_ppf(pow(1.0 - q, 1.0 / c)))


powerlognorm = powerlognorm_gen(a=0.0, name="powerlognorm")


class powernorm_gen(rv_continuous):
    r"""A power normal continuous random variable.

    %(before_notes)s

    Notes
    -----
    The probability density function for `powernorm` is:

    .. math::

        f(x, c) = c \phi(x) (\Phi(-x))^{c-1}

    where :math:`\phi` is the normal pdf, and :math:`\Phi` is the normal cdf,
    and :math:`x >= 0`, :math:`c > 0`.

    `powernorm` takes ``c`` as a shape parameter for :math:`c`.

    %(after_notes)s

    %(example)s

    """
    def _shape_info(self):
        return [_ShapeInfo("c", False, (0, np.inf), (False, False))]

    def _pdf(self, x, c):
        # powernorm.pdf(x, c) = c * phi(x) * (Phi(-x))**(c-1)
        return c*_norm_pdf(x) * (_norm_cdf(-x)**(c-1.0))

    def _logpdf(self, x, c):
        return np.log(c) + _norm_logpdf(x) + (c-1)*_norm_logcdf(-x)

    def _cdf(self, x, c):
        return 1.0-_norm_cdf(-x)**(c*1.0)

    def _ppf(self, q, c):
        return -_norm_ppf(pow(1.0 - q, 1.0 / c))


powernorm = powernorm_gen(name='powernorm')


class rdist_gen(rv_continuous):
    r"""An R-distributed (symmetric beta) continuous random variable.

    %(before_notes)s

    Notes
    -----
    The probability density function for `rdist` is:

    .. math::

        f(x, c) = \frac{(1-x^2)^{c/2-1}}{B(1/2, c/2)}

    for :math:`-1 \le x \le 1`, :math:`c > 0`. `rdist` is also called the
    symmetric beta distribution: if B has a `beta` distribution with
    parameters (c/2, c/2), then X = 2*B - 1 follows a R-distribution with
    parameter c.

    `rdist` takes ``c`` as a shape parameter for :math:`c`.

    This distribution includes the following distribution kernels as
    special cases::

        c = 2:  uniform
        c = 3:  `semicircular`
        c = 4:  Epanechnikov (parabolic)
        c = 6:  quartic (biweight)
        c = 8:  triweight

    %(after_notes)s

    %(example)s

    """
    def _shape_info(self):
        return [_ShapeInfo("c", False, (0, np.inf), (False, False))]

    # use relation to the beta distribution for pdf, cdf, etc
    def _pdf(self, x, c):
        return np.exp(self._logpdf(x, c))

    def _logpdf(self, x, c):
        return -np.log(2) + beta._logpdf((x + 1)/2, c/2, c/2)

    def _cdf(self, x, c):
        return beta._cdf((x + 1)/2, c/2, c/2)

    def _ppf(self, q, c):
        return 2*beta._ppf(q, c/2, c/2) - 1

    def _rvs(self, c, size=None, random_state=None):
        return 2 * random_state.beta(c/2, c/2, size) - 1

    def _munp(self, n, c):
        numerator = (1 - (n % 2)) * sc.beta((n + 1.0) / 2, c / 2.0)
        return numerator / sc.beta(1. / 2, c / 2.)


rdist = rdist_gen(a=-1.0, b=1.0, name="rdist")


def _rayleigh_fit_check_error(ier, msg):
    if ier != 1:
        raise RuntimeError('rayleigh.fit: fsolve failed to find the root of '
                           'the first-order conditions of the log-likelihood '
                           f'function: {msg} (ier={ier})')


class rayleigh_gen(rv_continuous):
    r"""A Rayleigh continuous random variable.

    %(before_notes)s

    Notes
    -----
    The probability density function for `rayleigh` is:

    .. math::

        f(x) = x \exp(-x^2/2)

    for :math:`x \ge 0`.

    `rayleigh` is a special case of `chi` with ``df=2``.

    %(after_notes)s

    %(example)s

    """
    _support_mask = rv_continuous._open_support_mask

    def _shape_info(self):
        return []

    def _rvs(self, size=None, random_state=None):
        return chi.rvs(2, size=size, random_state=random_state)

    def _pdf(self, r):
        # rayleigh.pdf(r) = r * exp(-r**2/2)
        return np.exp(self._logpdf(r))

    def _logpdf(self, r):
        return np.log(r) - 0.5 * r * r

    def _cdf(self, r):
        return -sc.expm1(-0.5 * r**2)

    def _ppf(self, q):
        return np.sqrt(-2 * sc.log1p(-q))

    def _sf(self, r):
        return np.exp(self._logsf(r))

    def _logsf(self, r):
        return -0.5 * r * r

    def _isf(self, q):
        return np.sqrt(-2 * np.log(q))

    def _stats(self):
        val = 4 - np.pi
        return (np.sqrt(np.pi/2),
                val/2,
                2*(np.pi-3)*np.sqrt(np.pi)/val**1.5,
                6*np.pi/val-16/val**2)

    def _entropy(self):
        return _EULER/2.0 + 1 - 0.5*np.log(2)

    @_call_super_mom
    @extend_notes_in_docstring(rv_continuous, notes="""\
        Notes specifically for ``rayleigh.fit``: If the location is fixed with
        the `floc` parameter, this method uses an analytical formula to find
        the scale.  Otherwise, this function uses a numerical root finder on
        the first order conditions of the log-likelihood function to find the
        MLE.  Only the (optional) `loc` parameter is used as the initial guess
        for the root finder; the `scale` parameter and any other parameters
        for the optimizer are ignored.\n\n""")
    def fit(self, data, *args, **kwds):
        data, floc, fscale = _check_fit_input_parameters(self, data,
                                                         args, kwds)

        def scale_mle(loc, data):
            # Source: Statistical Distributions, 3rd Edition. Evans, Hastings,
            # and Peacock (2000), Page 175
            return (np.sum((data - loc) ** 2) / (2 * len(data))) ** .5

        def loc_mle(loc, data):
            # This implicit equation for `loc` is used when
            # both `loc` and `scale` are free.
            xm = data - loc
            s1 = xm.sum()
            s2 = (xm**2).sum()
            s3 = (1/xm).sum()
            return s1 - s2/(2*len(data))*s3

        def loc_mle_scale_fixed(loc, scale, data):
            # This implicit equation for `loc` is used when
            # `scale` is fixed but `loc` is not.
            xm = data - loc
            return xm.sum() - scale**2 * (1/xm).sum()

        if floc is not None:
            # `loc` is fixed, analytically determine `scale`.
            if np.any(data - floc <= 0):
                raise FitDataError("rayleigh", lower=1, upper=np.inf)
            else:
                return floc, scale_mle(floc, data)

        # Account for user provided guess of `loc`.
        loc0 = kwds.get('loc')
        if loc0 is None:
            # Use _fitstart to estimate loc; ignore the returned scale.
            loc0 = self._fitstart(data)[0]

        if fscale is not None:
            # `scale` is fixed
            x, info, ier, msg = optimize.fsolve(loc_mle_scale_fixed, x0=loc0,
                                                args=(fscale, data,),
                                                xtol=1e-10, full_output=True)
            _rayleigh_fit_check_error(ier, msg)
            return x[0], fscale
        else:
            # Neither `loc` nor `scale` are fixed.
            x, info, ier, msg = optimize.fsolve(loc_mle, x0=loc0, args=(data,),
                                                xtol=1e-10, full_output=True)
            _rayleigh_fit_check_error(ier, msg)
            return x[0], scale_mle(x[0], data)


rayleigh = rayleigh_gen(a=0.0, name="rayleigh")


class reciprocal_gen(rv_continuous):
    r"""A loguniform or reciprocal continuous random variable.

    %(before_notes)s

    Notes
    -----
    The probability density function for this class is:

    .. math::

        f(x, a, b) = \frac{1}{x \log(b/a)}

    for :math:`a \le x \le b`, :math:`b > a > 0`. This class takes
    :math:`a` and :math:`b` as shape parameters.

    %(after_notes)s

    %(example)s

    This doesn't show the equal probability of ``0.01``, ``0.1`` and
    ``1``. This is best when the x-axis is log-scaled:

    >>> import numpy as np
    >>> fig, ax = plt.subplots(1, 1)
    >>> ax.hist(np.log10(r))
    >>> ax.set_ylabel("Frequency")
    >>> ax.set_xlabel("Value of random variable")
    >>> ax.xaxis.set_major_locator(plt.FixedLocator([-2, -1, 0]))
    >>> ticks = ["$10^{{ {} }}$".format(i) for i in [-2, -1, 0]]
    >>> ax.set_xticklabels(ticks)  # doctest: +SKIP
    >>> plt.show()

    This random variable will be log-uniform regardless of the base chosen for
    ``a`` and ``b``. Let's specify with base ``2`` instead:

    >>> rvs = %(name)s(2**-2, 2**0).rvs(size=1000)

    Values of ``1/4``, ``1/2`` and ``1`` are equally likely with this random
    variable.  Here's the histogram:

    >>> fig, ax = plt.subplots(1, 1)
    >>> ax.hist(np.log2(rvs))
    >>> ax.set_ylabel("Frequency")
    >>> ax.set_xlabel("Value of random variable")
    >>> ax.xaxis.set_major_locator(plt.FixedLocator([-2, -1, 0]))
    >>> ticks = ["$2^{{ {} }}$".format(i) for i in [-2, -1, 0]]
    >>> ax.set_xticklabels(ticks)  # doctest: +SKIP
    >>> plt.show()

    """
    def _argcheck(self, a, b):
        return (a > 0) & (b > a)

    def _shape_info(self):
        ia = _ShapeInfo("a", False, (0, np.inf), (False, False))
        ib = _ShapeInfo("b", False, (0, np.inf), (False, False))
        return [ia, ib]

    def _fitstart(self, data):
        # Reasonable, since support is [a, b]
        return super()._fitstart(data, args=(np.min(data), np.max(data)))

    def _get_support(self, a, b):
        return a, b

    def _pdf(self, x, a, b):
        # reciprocal.pdf(x, a, b) = 1 / (x*log(b/a))
        return 1.0 / (x * np.log(b * 1.0 / a))

    def _logpdf(self, x, a, b):
        return -np.log(x) - np.log(np.log(b * 1.0 / a))

    def _cdf(self, x, a, b):
        return (np.log(x)-np.log(a)) / np.log(b * 1.0 / a)

    def _ppf(self, q, a, b):
        return a*pow(b*1.0/a, q)

    def _munp(self, n, a, b):
        return 1.0/np.log(b*1.0/a) / n * (pow(b*1.0, n) - pow(a*1.0, n))

    def _entropy(self, a, b):
        return 0.5*np.log(a*b)+np.log(np.log(b*1.0/a))

    fit_note = """\
        `loguniform`/`reciprocal` is over-parameterized. `fit` automatically
         fixes `scale` to 1 unless `fscale` is provided by the user.\n\n"""

    @extend_notes_in_docstring(rv_continuous, notes=fit_note)
    def fit(self, data, *args, **kwds):
        fscale = kwds.pop('fscale', 1)
        return super().fit(data, *args, fscale=fscale, **kwds)


loguniform = reciprocal_gen(name="loguniform")
reciprocal = reciprocal_gen(name="reciprocal")


class rice_gen(rv_continuous):
    r"""A Rice continuous random variable.

    %(before_notes)s

    Notes
    -----
    The probability density function for `rice` is:

    .. math::

        f(x, b) = x \exp(- \frac{x^2 + b^2}{2}) I_0(x b)

    for :math:`x >= 0`, :math:`b > 0`. :math:`I_0` is the modified Bessel
    function of order zero (`scipy.special.i0`).

    `rice` takes ``b`` as a shape parameter for :math:`b`.

    %(after_notes)s

    The Rice distribution describes the length, :math:`r`, of a 2-D vector with
    components :math:`(U+u, V+v)`, where :math:`U, V` are constant, :math:`u,
    v` are independent Gaussian random variables with standard deviation
    :math:`s`.  Let :math:`R = \sqrt{U^2 + V^2}`. Then the pdf of :math:`r` is
    ``rice.pdf(x, R/s, scale=s)``.

    %(example)s

    """
    def _argcheck(self, b):
        return b >= 0

    def _shape_info(self):
        return [_ShapeInfo("b", False, (0, np.inf), (True, False))]

    def _rvs(self, b, size=None, random_state=None):
        # https://en.wikipedia.org/wiki/Rice_distribution
        t = b/np.sqrt(2) + random_state.standard_normal(size=(2,) + size)
        return np.sqrt((t*t).sum(axis=0))

    def _cdf(self, x, b):
        return sc.chndtr(np.square(x), 2, np.square(b))

    def _ppf(self, q, b):
        return np.sqrt(sc.chndtrix(q, 2, np.square(b)))

    def _pdf(self, x, b):
        # rice.pdf(x, b) = x * exp(-(x**2+b**2)/2) * I[0](x*b)
        #
        # We use (x**2 + b**2)/2 = ((x-b)**2)/2 + xb.
        # The factor of np.exp(-xb) is then included in the i0e function
        # in place of the modified Bessel function, i0, improving
        # numerical stability for large values of xb.
        return x * np.exp(-(x-b)*(x-b)/2.0) * sc.i0e(x*b)

    def _munp(self, n, b):
        nd2 = n/2.0
        n1 = 1 + nd2
        b2 = b*b/2.0
        return (2.0**(nd2) * np.exp(-b2) * sc.gamma(n1) *
                sc.hyp1f1(n1, 1, b2))


rice = rice_gen(a=0.0, name="rice")


class recipinvgauss_gen(rv_continuous):
    r"""A reciprocal inverse Gaussian continuous random variable.

    %(before_notes)s

    Notes
    -----
    The probability density function for `recipinvgauss` is:

    .. math::

        f(x, \mu) = \frac{1}{\sqrt{2\pi x}}
                    \exp\left(\frac{-(1-\mu x)^2}{2\mu^2x}\right)

    for :math:`x \ge 0`.

    `recipinvgauss` takes ``mu`` as a shape parameter for :math:`\mu`.

    %(after_notes)s

    %(example)s

    """
    def _shape_info(self):
        return [_ShapeInfo("mu", False, (0, np.inf), (False, False))]

    def _pdf(self, x, mu):
        # recipinvgauss.pdf(x, mu) =
        #                     1/sqrt(2*pi*x) * exp(-(1-mu*x)**2/(2*x*mu**2))
        return np.exp(self._logpdf(x, mu))

    def _logpdf(self, x, mu):
        return _lazywhere(x > 0, (x, mu),
                          lambda x, mu: (-(1 - mu*x)**2.0 / (2*x*mu**2.0)
                                         - 0.5*np.log(2*np.pi*x)),
                          fillvalue=-np.inf)

    def _cdf(self, x, mu):
        trm1 = 1.0/mu - x
        trm2 = 1.0/mu + x
        isqx = 1.0/np.sqrt(x)
        return _norm_cdf(-isqx*trm1) - np.exp(2.0/mu)*_norm_cdf(-isqx*trm2)

    def _sf(self, x, mu):
        trm1 = 1.0/mu - x
        trm2 = 1.0/mu + x
        isqx = 1.0/np.sqrt(x)
        return _norm_cdf(isqx*trm1) + np.exp(2.0/mu)*_norm_cdf(-isqx*trm2)

    def _rvs(self, mu, size=None, random_state=None):
        return 1.0/random_state.wald(mu, 1.0, size=size)


recipinvgauss = recipinvgauss_gen(a=0.0, name='recipinvgauss')


class semicircular_gen(rv_continuous):
    r"""A semicircular continuous random variable.

    %(before_notes)s

    See Also
    --------
    rdist

    Notes
    -----
    The probability density function for `semicircular` is:

    .. math::

        f(x) = \frac{2}{\pi} \sqrt{1-x^2}

    for :math:`-1 \le x \le 1`.

    The distribution is a special case of `rdist` with `c = 3`.

    %(after_notes)s

    References
    ----------
    .. [1] "Wigner semicircle distribution",
           https://en.wikipedia.org/wiki/Wigner_semicircle_distribution

    %(example)s

    """
    def _shape_info(self):
        return []

    def _pdf(self, x):
        return 2.0/np.pi*np.sqrt(1-x*x)

    def _logpdf(self, x):
        return np.log(2/np.pi) + 0.5*sc.log1p(-x*x)

    def _cdf(self, x):
        return 0.5+1.0/np.pi*(x*np.sqrt(1-x*x) + np.arcsin(x))

    def _ppf(self, q):
        return rdist._ppf(q, 3)

    def _rvs(self, size=None, random_state=None):
        # generate values uniformly distributed on the area under the pdf
        # (semi-circle) by randomly generating the radius and angle
        r = np.sqrt(random_state.uniform(size=size))
        a = np.cos(np.pi * random_state.uniform(size=size))
        return r * a

    def _stats(self):
        return 0, 0.25, 0, -1.0

    def _entropy(self):
        return 0.64472988584940017414


semicircular = semicircular_gen(a=-1.0, b=1.0, name="semicircular")


class skewcauchy_gen(rv_continuous):
    r"""A skewed Cauchy random variable.

    %(before_notes)s

    See Also
    --------
    cauchy : Cauchy distribution

    Notes
    -----

    The probability density function for `skewcauchy` is:

    .. math::

        f(x) = \frac{1}{\pi \left(\frac{x^2}{\left(a\, \text{sign}(x) + 1
                                                   \right)^2} + 1 \right)}

    for a real number :math:`x` and skewness parameter :math:`-1 < a < 1`.

    When :math:`a=0`, the distribution reduces to the usual Cauchy
    distribution.

    %(after_notes)s

    References
    ----------
    .. [1] "Skewed generalized *t* distribution", Wikipedia
       https://en.wikipedia.org/wiki/Skewed_generalized_t_distribution#Skewed_Cauchy_distribution

    %(example)s

    """
    def _argcheck(self, a):
        return np.abs(a) < 1

    def _shape_info(self):
        return [_ShapeInfo("a", False, (-1.0, 1.0), (False, False))]

    def _pdf(self, x, a):
        return 1 / (np.pi * (x**2 / (a * np.sign(x) + 1)**2 + 1))

    def _cdf(self, x, a):
        return np.where(x <= 0,
                        (1 - a) / 2 + (1 - a) / np.pi * np.arctan(x / (1 - a)),
                        (1 - a) / 2 + (1 + a) / np.pi * np.arctan(x / (1 + a)))

    def _ppf(self, x, a):
        i = x < self._cdf(0, a)
        return np.where(i,
                        np.tan(np.pi / (1 - a) * (x - (1 - a) / 2)) * (1 - a),
                        np.tan(np.pi / (1 + a) * (x - (1 - a) / 2)) * (1 + a))

    def _stats(self, a, moments='mvsk'):
        return np.nan, np.nan, np.nan, np.nan

    def _fitstart(self, data):
        # Use 0 as the initial guess of the skewness shape parameter.
        # For the location and scale, estimate using the median and
        # quartiles.
        p25, p50, p75 = np.percentile(data, [25, 50, 75])
        return 0.0, p50, (p75 - p25)/2


skewcauchy = skewcauchy_gen(name='skewcauchy')


class skew_norm_gen(rv_continuous):
    r"""A skew-normal random variable.

    %(before_notes)s

    Notes
    -----
    The pdf is::

        skewnorm.pdf(x, a) = 2 * norm.pdf(x) * norm.cdf(a*x)

    `skewnorm` takes a real number :math:`a` as a skewness parameter
    When ``a = 0`` the distribution is identical to a normal distribution
    (`norm`). `rvs` implements the method of [1]_.

    %(after_notes)s

    %(example)s

    References
    ----------
    .. [1] A. Azzalini and A. Capitanio (1999). Statistical applications of
        the multivariate skew-normal distribution. J. Roy. Statist. Soc.,
        B 61, 579-602. :arxiv:`0911.2093`

    """
    def _argcheck(self, a):
        return np.isfinite(a)

    def _shape_info(self):
        return [_ShapeInfo("a", False, (-np.inf, np.inf), (False, False))]

    def _pdf(self, x, a):
        return _lazywhere(
            a == 0, (x, a), lambda x, a: _norm_pdf(x),
            f2=lambda x, a: 2.*_norm_pdf(x)*_norm_cdf(a*x)
        )

    def _cdf(self, x, a):
        cdf = _boost._skewnorm_cdf(x, 0, 1, a)
        # Boost is not accurate in left tail when a > 0
        i_small_cdf = (cdf < 1e-6) & (a > 0)
        cdf[i_small_cdf] = super()._cdf(x[i_small_cdf], a[i_small_cdf])
        return np.clip(cdf, 0, 1)

    def _ppf(self, x, a):
        return _boost._skewnorm_ppf(x, 0, 1, a)

    def _sf(self, x, a):
        # Boost's SF is implemented this way. Use whatever customizations
        # we made in the _cdf.
        return self._cdf(-x, -a)

    def _isf(self, x, a):
        return _boost._skewnorm_isf(x, 0, 1, a)

    def _rvs(self, a, size=None, random_state=None):
        u0 = random_state.normal(size=size)
        v = random_state.normal(size=size)
        d = a/np.sqrt(1 + a**2)
        u1 = d*u0 + v*np.sqrt(1 - d**2)
        return np.where(u0 >= 0, u1, -u1)

    def _stats(self, a, moments='mvsk'):
        output = [None, None, None, None]
        const = np.sqrt(2/np.pi) * a/np.sqrt(1 + a**2)

        if 'm' in moments:
            output[0] = const
        if 'v' in moments:
            output[1] = 1 - const**2
        if 's' in moments:
            output[2] = ((4 - np.pi)/2) * (const/np.sqrt(1 - const**2))**3
        if 'k' in moments:
            output[3] = (2*(np.pi - 3)) * (const**4/(1 - const**2)**2)

        return output

    # For odd order, the each noncentral moment of the skew-normal distribution
    # with location 0 and scale 1 can be expressed as a polynomial in delta,
    # where delta = a/sqrt(1 + a**2) and `a` is the skew-normal shape
    # parameter.  The dictionary _skewnorm_odd_moments defines those
    # polynomials for orders up to 19.  The dict is implemented as a cached
    # property to reduce the impact of the creation of the dict on import time.
    @cached_property
    def _skewnorm_odd_moments(self):
        skewnorm_odd_moments = {
            1: Polynomial([1]),
            3: Polynomial([3, -1]),
            5: Polynomial([15, -10, 3]),
            7: Polynomial([105, -105, 63, -15]),
            9: Polynomial([945, -1260, 1134, -540, 105]),
            11: Polynomial([10395, -17325, 20790, -14850, 5775, -945]),
            13: Polynomial([135135, -270270, 405405, -386100, 225225, -73710,
                            10395]),
            15: Polynomial([2027025, -4729725, 8513505, -10135125, 7882875,
                            -3869775, 1091475, -135135]),
            17: Polynomial([34459425, -91891800, 192972780, -275675400,
                            268017750, -175429800, 74220300, -18378360,
                            2027025]),
            19: Polynomial([654729075, -1964187225, 4714049340, -7856748900,
                            9166207050, -7499623950, 4230557100, -1571349780,
                            346621275, -34459425]),
        }
        return skewnorm_odd_moments

    def _munp(self, order, a):
        if order & 1:
            if order > 19:
                raise NotImplementedError("skewnorm noncentral moments not "
                                          "implemented for odd orders greater "
                                          "than 19.")
            # Use the precomputed polynomials that were derived from the
            # moment generating function.
            delta = a/np.sqrt(1 + a**2)
            return (delta * self._skewnorm_odd_moments[order](delta**2)
                    * _SQRT_2_OVER_PI)
        else:
            # For even order, the moment is just (order-1)!!, where !! is the
            # notation for the double factorial; for an odd integer m, m!! is
            # m*(m-2)*...*3*1.
            # We could use special.factorial2, but we know the argument is odd,
            # so avoid the overhead of that function and compute the result
            # directly here.
            return sc.gamma((order + 1)/2) * 2**(order/2) / _SQRT_PI

    @extend_notes_in_docstring(rv_continuous, notes="""\
        If ``method='mm'``, parameters fixed by the user are respected, and the
        remaining parameters are used to match distribution and sample moments
        where possible. For example, if the user fixes the location with
        ``floc``, the parameters will only match the distribution skewness and
        variance to the sample skewness and variance; no attempt will be made
        to match the means or minimize a norm of the errors.
        Note that the maximum possible skewness magnitude of a
        `scipy.stats.skewnorm` distribution is approximately 0.9952717; if the
        magnitude of the data's sample skewness exceeds this, the returned
        shape parameter ``a`` will be infinite.
        \n\n""")
    def fit(self, data, *args, **kwds):
        # this extracts fixed shape, location, and scale however they
        # are specified, and also leaves them in `kwds`
        data, fa, floc, fscale = _check_fit_input_parameters(self, data,
                                                             args, kwds)
        method = kwds.get("method", "mle").lower()

        # See https://en.wikipedia.org/wiki/Skew_normal_distribution for
        # moment formulas.
        def skew_d(d):  # skewness in terms of delta
            return (4-np.pi)/2 * ((d * np.sqrt(2 / np.pi))**3
                                  / (1 - 2*d**2 / np.pi)**(3/2))

        # If skewness of data is greater than max possible population skewness,
        # MoM won't provide a good guess. Get out early.
        s = stats.skew(data)
        s_max = skew_d(1)
        if abs(s) >= s_max and method == "mle" and fa is None and not args:
            return super().fit(data, *args, **kwds)

        # If method is method of moments, we don't need the user's guesses.
        # If method is "mle", extract the guesses from args and kwds.
        if method == "mm":
            a, loc, scale = None, None, None
        else:
            a = args[0] if len(args) else None
            loc = kwds.pop('loc', None)
            scale = kwds.pop('scale', None)

        if fa is None and a is None:  # not fixed and no guess: use MoM
            # Solve for a that matches sample distribution skewness to sample
            # skewness.
            s = np.clip(s, -s_max, s_max)
            d = root_scalar(lambda d: skew_d(d) - s, bracket=[-1, 1]).root
            with np.errstate(divide='ignore'):
                a = np.sqrt(np.divide(d**2, (1-d**2)))*np.sign(s)
        else:
            a = fa if fa is not None else a
            d = a / np.sqrt(1 + a**2)

        if fscale is None and scale is None:
            v = np.var(data)
            scale = np.sqrt(v / (1 - 2*d**2/np.pi))
        elif fscale is not None:
            scale = fscale

        if floc is None and loc is None:
            m = np.mean(data)
            loc = m - scale*d*np.sqrt(2/np.pi)
        elif floc is not None:
            loc = floc

        if method == 'mm':
            return a, loc, scale
        else:
            # At this point, parameter "guesses" may equal the fixed parameters
            # in kwds. No harm in passing them as guesses, too.
            return super().fit(data, a, loc=loc, scale=scale, **kwds)


skewnorm = skew_norm_gen(name='skewnorm')


class trapezoid_gen(rv_continuous):
    r"""A trapezoidal continuous random variable.

    %(before_notes)s

    Notes
    -----
    The trapezoidal distribution can be represented with an up-sloping line
    from ``loc`` to ``(loc + c*scale)``, then constant to ``(loc + d*scale)``
    and then downsloping from ``(loc + d*scale)`` to ``(loc+scale)``.  This
    defines the trapezoid base from ``loc`` to ``(loc+scale)`` and the flat
    top from ``c`` to ``d`` proportional to the position along the base
    with ``0 <= c <= d <= 1``.  When ``c=d``, this is equivalent to `triang`
    with the same values for `loc`, `scale` and `c`.
    The method of [1]_ is used for computing moments.

    `trapezoid` takes :math:`c` and :math:`d` as shape parameters.

    %(after_notes)s

    The standard form is in the range [0, 1] with c the mode.
    The location parameter shifts the start to `loc`.
    The scale parameter changes the width from 1 to `scale`.

    %(example)s

    References
    ----------
    .. [1] Kacker, R.N. and Lawrence, J.F. (2007). Trapezoidal and triangular
       distributions for Type B evaluation of standard uncertainty.
       Metrologia 44, 117-127. :doi:`10.1088/0026-1394/44/2/003`


    """
    def _argcheck(self, c, d):
        return (c >= 0) & (c <= 1) & (d >= 0) & (d <= 1) & (d >= c)

    def _shape_info(self):
        ic = _ShapeInfo("c", False, (0, 1.0), (True, True))
        id = _ShapeInfo("d", False, (0, 1.0), (True, True))
        return [ic, id]

    def _pdf(self, x, c, d):
        u = 2 / (d-c+1)

        return _lazyselect([x < c,
                            (c <= x) & (x <= d),
                            x > d],
                           [lambda x, c, d, u: u * x / c,
                            lambda x, c, d, u: u,
                            lambda x, c, d, u: u * (1-x) / (1-d)],
                            (x, c, d, u))

    def _cdf(self, x, c, d):
        return _lazyselect([x < c,
                            (c <= x) & (x <= d),
                            x > d],
                           [lambda x, c, d: x**2 / c / (d-c+1),
                            lambda x, c, d: (c + 2 * (x-c)) / (d-c+1),
                            lambda x, c, d: 1-((1-x) ** 2
                                               / (d-c+1) / (1-d))],
                            (x, c, d))

    def _ppf(self, q, c, d):
        qc, qd = self._cdf(c, c, d), self._cdf(d, c, d)
        condlist = [q < qc, q <= qd, q > qd]
        choicelist = [np.sqrt(q * c * (1 + d - c)),
                      0.5 * q * (1 + d - c) + 0.5 * c,
                      1 - np.sqrt((1 - q) * (d - c + 1) * (1 - d))]
        return np.select(condlist, choicelist)

    def _munp(self, n, c, d):
        # Using the parameterization from Kacker, 2007, with
        # a=bottom left, c=top left, d=top right, b=bottom right, then
        #     E[X^n] = h/(n+1)/(n+2) [(b^{n+2}-d^{n+2})/(b-d)
        #                             - ((c^{n+2} - a^{n+2})/(c-a)]
        # with h = 2/((b-a) - (d-c)). The corresponding parameterization
        # in scipy, has a'=loc, c'=loc+c*scale, d'=loc+d*scale, b'=loc+scale,
        # which for standard form reduces to a'=0, b'=1, c'=c, d'=d.
        # Substituting into E[X^n] gives the bd' term as (1 - d^{n+2})/(1 - d)
        # and the ac' term as c^{n-1} for the standard form. The bd' term has
        # numerical difficulties near d=1, so replace (1 - d^{n+2})/(1-d)
        # with expm1((n+2)*log(d))/(d-1).
        # Testing with n=18 for c=(1e-30,1-eps) shows that this is stable.
        # We still require an explicit test for d=1 to prevent divide by zero,
        # and now a test for d=0 to prevent log(0).
        ab_term = c**(n+1)
        dc_term = _lazyselect(
            [d == 0.0, (0.0 < d) & (d < 1.0), d == 1.0],
            [lambda d: 1.0,
             lambda d: np.expm1((n+2) * np.log(d)) / (d-1.0),
             lambda d: n+2],
            [d])
        val = 2.0 / (1.0+d-c) * (dc_term - ab_term) / ((n+1) * (n+2))
        return val

    def _entropy(self, c, d):
        # Using the parameterization from Wikipedia (van Dorp, 2003)
        # with a=bottom left, c=top left, d=top right, b=bottom right
        # gives a'=loc, b'=loc+c*scale, c'=loc+d*scale, d'=loc+scale,
        # which for loc=0, scale=1 is a'=0, b'=c, c'=d, d'=1.
        # Substituting into the entropy formula from Wikipedia gives
        # the following result.
        return 0.5 * (1.0-d+c) / (1.0+d-c) + np.log(0.5 * (1.0+d-c))


trapezoid = trapezoid_gen(a=0.0, b=1.0, name="trapezoid")
# Note: alias kept for backwards compatibility. Rename was done
# because trapz is a slur in colloquial English (see gh-12924).
trapz = trapezoid_gen(a=0.0, b=1.0, name="trapz")
if trapz.__doc__:
    trapz.__doc__ = "trapz is an alias for `trapezoid`"


class triang_gen(rv_continuous):
    r"""A triangular continuous random variable.

    %(before_notes)s

    Notes
    -----
    The triangular distribution can be represented with an up-sloping line from
    ``loc`` to ``(loc + c*scale)`` and then downsloping for ``(loc + c*scale)``
    to ``(loc + scale)``.

    `triang` takes ``c`` as a shape parameter for :math:`0 \le c \le 1`.

    %(after_notes)s

    The standard form is in the range [0, 1] with c the mode.
    The location parameter shifts the start to `loc`.
    The scale parameter changes the width from 1 to `scale`.

    %(example)s

    """
    def _rvs(self, c, size=None, random_state=None):
        return random_state.triangular(0, c, 1, size)

    def _argcheck(self, c):
        return (c >= 0) & (c <= 1)

    def _shape_info(self):
        return [_ShapeInfo("c", False, (0, 1.0), (True, True))]

    def _pdf(self, x, c):
        # 0: edge case where c=0
        # 1: generalised case for x < c, don't use x <= c, as it doesn't cope
        #    with c = 0.
        # 2: generalised case for x >= c, but doesn't cope with c = 1
        # 3: edge case where c=1
        r = _lazyselect([c == 0,
                         x < c,
                         (x >= c) & (c != 1),
                         c == 1],
                        [lambda x, c: 2 - 2 * x,
                         lambda x, c: 2 * x / c,
                         lambda x, c: 2 * (1 - x) / (1 - c),
                         lambda x, c: 2 * x],
                        (x, c))
        return r

    def _cdf(self, x, c):
        r = _lazyselect([c == 0,
                         x < c,
                         (x >= c) & (c != 1),
                         c == 1],
                        [lambda x, c: 2*x - x*x,
                         lambda x, c: x * x / c,
                         lambda x, c: (x*x - 2*x + c) / (c-1),
                         lambda x, c: x * x],
                        (x, c))
        return r

    def _ppf(self, q, c):
        return np.where(q < c, np.sqrt(c * q), 1-np.sqrt((1-c) * (1-q)))

    def _stats(self, c):
        return ((c+1.0)/3.0,
                (1.0-c+c*c)/18,
                np.sqrt(2)*(2*c-1)*(c+1)*(c-2) / (5*np.power((1.0-c+c*c), 1.5)),
                -3.0/5.0)

    def _entropy(self, c):
        return 0.5-np.log(2)


triang = triang_gen(a=0.0, b=1.0, name="triang")


class truncexpon_gen(rv_continuous):
    r"""A truncated exponential continuous random variable.

    %(before_notes)s

    Notes
    -----
    The probability density function for `truncexpon` is:

    .. math::

        f(x, b) = \frac{\exp(-x)}{1 - \exp(-b)}

    for :math:`0 <= x <= b`.

    `truncexpon` takes ``b`` as a shape parameter for :math:`b`.

    %(after_notes)s

    %(example)s

    """
    def _shape_info(self):
        return [_ShapeInfo("b", False, (0, np.inf), (False, False))]

    def _get_support(self, b):
        return self.a, b

    def _pdf(self, x, b):
        # truncexpon.pdf(x, b) = exp(-x) / (1-exp(-b))
        return np.exp(-x)/(-sc.expm1(-b))

    def _logpdf(self, x, b):
        return -x - np.log(-sc.expm1(-b))

    def _cdf(self, x, b):
        return sc.expm1(-x)/sc.expm1(-b)

    def _ppf(self, q, b):
        return -sc.log1p(q*sc.expm1(-b))

    def _munp(self, n, b):
        # wrong answer with formula, same as in continuous.pdf
        # return sc.gamman+1)-sc.gammainc1+n, b)
        if n == 1:
            return (1-(b+1)*np.exp(-b))/(-sc.expm1(-b))
        elif n == 2:
            return 2*(1-0.5*(b*b+2*b+2)*np.exp(-b))/(-sc.expm1(-b))
        else:
            # return generic for higher moments
            # return rv_continuous._mom1_sc(self, n, b)
            return self._mom1_sc(n, b)

    def _entropy(self, b):
        eB = np.exp(b)
        return np.log(eB-1)+(1+eB*(b-1.0))/(1.0-eB)


truncexpon = truncexpon_gen(a=0.0, name='truncexpon')


# logsumexp trick for log(p + q) with only log(p) and log(q)
def _log_sum(log_p, log_q):
    return sc.logsumexp([log_p, log_q], axis=0)


# same as above, but using -exp(x) = exp(x + πi)
def _log_diff(log_p, log_q):
    # need to broadcast in case a or b is 0.5; logsumexp doesn't
    log_p, log_q = np.broadcast_arrays(log_p, log_q)
    return sc.logsumexp([log_p, log_q+np.pi*1j], axis=0)


def _log_gauss_mass(a, b):
    """Log of Gaussian probability mass within an interval"""
    a, b = np.atleast_1d(a), np.atleast_1d(b)
    a, b = np.broadcast_arrays(a, b)

    # Calculations in right tail are inaccurate, so we'll exploit the
    # symmetry and work only in the left tail
    case_left = b <= 0.5
    case_right = a > 0.5
    case_central = ~(case_left | case_right)

    def mass_case_left(a, b):
        return _log_diff(sc.log_ndtr(b), sc.log_ndtr(a))

    def mass_case_right(a, b):
        return mass_case_left(-b, -a)

    def mass_case_central(a, b):
        left_mass = mass_case_left(a, 0.5)
        right_mass = mass_case_right(0.5, b)
        return _log_sum(left_mass, right_mass)

    # _lazyselect not working; don't care to debug it
    out = np.full_like(a, fill_value=np.nan, dtype=np.complex128)
    if a[case_left].size:
        out[case_left] = mass_case_left(a[case_left], b[case_left])
    if a[case_right].size:
        out[case_right] = mass_case_right(a[case_right], b[case_right])
    if a[case_central].size:
        out[case_central] = mass_case_central(a[case_central], b[case_central])
    return np.real(out)  # discard ~0j


class truncnorm_gen(rv_continuous):
    r"""A truncated normal continuous random variable.

    %(before_notes)s

    Notes
    -----
    The standard form of this distribution is a standard normal truncated to
    the range ``[a, b]``, where ``a`` and ``b`` are user-provided shape
    parameters. The parameter ``loc`` shifts the mean of the underlying normal
    distribution, and ``scale`` controls the standard deviation of the
    underlying normal, but ``a`` and ``b`` are still defined with respect to
    the *standard* normal. If ``myclip_a`` and ``myclip_b`` are clip values
    defined with respect to a shifted and scaled normal, they can be converted
    the required form according to::

        a, b = (myclip_a - loc) / scale, (myclip_b - loc) / scale

    %(example)s

    """

    def _argcheck(self, a, b):
        return a < b

    def _shape_info(self):
        ia = _ShapeInfo("a", False, (-np.inf, np.inf), (True, False))
        ib = _ShapeInfo("b", False, (-np.inf, np.inf), (False, True))
        return [ia, ib]

    def _fitstart(self, data):
        # Reasonable, since support is [a, b]
        return super()._fitstart(data, args=(np.min(data), np.max(data)))

    def _get_support(self, a, b):
        return a, b

    def _pdf(self, x, a, b):
        return np.exp(self._logpdf(x, a, b))

    def _logpdf(self, x, a, b):
        return _norm_logpdf(x) - _log_gauss_mass(a, b)

    def _cdf(self, x, a, b):
        return np.exp(self._logcdf(x, a, b))

    def _logcdf(self, x, a, b):
        return _log_gauss_mass(a, x) - _log_gauss_mass(a, b)

    def _sf(self, x, a, b):
        return np.exp(self._logsf(x, a, b))

    def _logsf(self, x, a, b):
        return _log_gauss_mass(x, b) - _log_gauss_mass(a, b)

    def _ppf(self, q, a, b):
        q, a, b = np.broadcast_arrays(q, a, b)

        case_left = a < 0
        case_right = ~case_left

        def ppf_left(q, a, b):
            log_Phi_x = _log_sum(sc.log_ndtr(a),
                                 np.log(q) + _log_gauss_mass(a, b))
            return sc.ndtri_exp(log_Phi_x)

        def ppf_right(q, a, b):
            log_Phi_x = _log_sum(sc.log_ndtr(-b),
                                 np.log1p(-q) + _log_gauss_mass(a, b))
            return -sc.ndtri_exp(log_Phi_x)

        out = np.empty_like(q)

        q_left = q[case_left]
        q_right = q[case_right]

        if q_left.size:
            out[case_left] = ppf_left(q_left, a[case_left], b[case_left])
        if q_right.size:
            out[case_right] = ppf_right(q_right, a[case_right], b[case_right])

        return out

    def _isf(self, q, a, b):
        # Mostly copy-paste of _ppf, but I think this is simpler than combining
        q, a, b = np.broadcast_arrays(q, a, b)

        case_left = b < 0
        case_right = ~case_left

        def isf_left(q, a, b):
            log_Phi_x = _log_diff(sc.log_ndtr(b),
                                  np.log(q) + _log_gauss_mass(a, b))
            return sc.ndtri_exp(np.real(log_Phi_x))

        def isf_right(q, a, b):
            log_Phi_x = _log_diff(sc.log_ndtr(-a),
                                  np.log1p(-q) + _log_gauss_mass(a, b))
            return -sc.ndtri_exp(np.real(log_Phi_x))

        out = np.empty_like(q)

        q_left = q[case_left]
        q_right = q[case_right]

        if q_left.size:
            out[case_left] = isf_left(q_left, a[case_left], b[case_left])
        if q_right.size:
            out[case_right] = isf_right(q_right, a[case_right], b[case_right])

        return out

    def _munp(self, n, a, b):
        def n_th_moment(n, a, b):
            """
            Returns n-th moment. Defined only if n >= 0.
            Function cannot broadcast due to the loop over n
            """
            pA, pB = self._pdf([a, b], a, b)
            probs = [pA, -pB]
            moments = [0, 1]
            for k in range(1, n+1):
                # a or b might be infinite, and the corresponding pdf value
                # is 0 in that case, but nan is returned for the
                # multiplication.  However, as b->infinity,  pdf(b)*b**k -> 0.
                # So it is safe to use _lazywhere to avoid the nan.
                vals = _lazywhere(probs, [probs, [a, b]],
                                  lambda x, y: x * y**(k-1), fillvalue=0)
                mk = np.sum(vals) + (k-1) * moments[-2]
                moments.append(mk)
            return moments[-1]

        return _lazywhere((n >= 0) & (a == a) & (b == b), (n, a, b),
                          np.vectorize(n_th_moment, otypes=[np.float64]),
                          np.nan)

    def _stats(self, a, b, moments='mv'):
        pA, pB = self.pdf(np.array([a, b]), a, b)

        def _truncnorm_stats_scalar(a, b, pA, pB, moments):
            m1 = pA - pB
            mu = m1
            # use _lazywhere to avoid nan (See detailed comment in _munp)
            probs = [pA, -pB]
            vals = _lazywhere(probs, [probs, [a, b]], lambda x, y: x*y,
                              fillvalue=0)
            m2 = 1 + np.sum(vals)
            vals = _lazywhere(probs, [probs, [a-mu, b-mu]], lambda x, y: x*y,
                              fillvalue=0)
            # mu2 = m2 - mu**2, but not as numerically stable as:
            # mu2 = (a-mu)*pA - (b-mu)*pB + 1
            mu2 = 1 + np.sum(vals)
            vals = _lazywhere(probs, [probs, [a, b]], lambda x, y: x*y**2,
                              fillvalue=0)
            m3 = 2*m1 + np.sum(vals)
            vals = _lazywhere(probs, [probs, [a, b]], lambda x, y: x*y**3,
                              fillvalue=0)
            m4 = 3*m2 + np.sum(vals)

            mu3 = m3 + m1 * (-3*m2 + 2*m1**2)
            g1 = mu3 / np.power(mu2, 1.5)
            mu4 = m4 + m1*(-4*m3 + 3*m1*(2*m2 - m1**2))
            g2 = mu4 / mu2**2 - 3
            return mu, mu2, g1, g2

        _truncnorm_stats = np.vectorize(_truncnorm_stats_scalar,
                                        excluded=('moments',))
        return _truncnorm_stats(a, b, pA, pB, moments)


truncnorm = truncnorm_gen(name='truncnorm', momtype=1)


class truncpareto_gen(rv_continuous):
    r"""An upper truncated Pareto continuous random variable.

    %(before_notes)s

    See Also
    --------
    pareto : Pareto distribution

    Notes
    -----
    The probability density function for `truncpareto` is:

    .. math::

        f(x, b, c) = \frac{b}{1 - c^{-b}} \frac{1}{x^{b+1}}

    for :math:`b > 0`, :math:`c > 1` and :math:`1 \le x \le c`.

    `truncpareto` takes `b` and `c` as shape parameters for :math:`b` and
    :math:`c`.

    Notice that the upper truncation value :math:`c` is defined in
    standardized form so that random values of an unscaled, unshifted variable
    are within the range ``[1, c]``.
    If ``u_r`` is the upper bound to a scaled and/or shifted variable,
    then ``c = (u_r - loc) / scale``. In other words, the support of the
    distribution becomes ``(scale + loc) <= x <= (c*scale + loc)`` when
    `scale` and/or `loc` are provided.

    %(after_notes)s

    References
    ----------
    .. [1] Burroughs, S. M., and Tebbens S. F.
        "Upper-truncated power laws in natural systems."
        Pure and Applied Geophysics 158.4 (2001): 741-757.

    %(example)s

    """

    def _shape_info(self):
        ib = _ShapeInfo("b", False, (0.0, np.inf), (False, False))
        ic = _ShapeInfo("c", False, (1.0, np.inf), (False, False))
        return [ib, ic]

    def _argcheck(self, b, c):
        return (b > 0) & (c > 1)

    def _get_support(self, b, c):
        return self.a, c

    def _pdf(self, x, b, c):
        return b * x**-(b+1) / (1 - c**-b)

    def _logpdf(self, x, b, c):
        return np.log(b) - np.log1p(-c**-b) - (b+1)*np.log(x)

    def _cdf(self, x, b, c):
        return (1 - x**-b) / (1 - c**-b)

    def _logcdf(self, x, b, c):
        return np.log1p(-x**-b) - np.log1p(-c**-b)

    def _ppf(self, q, b, c):
        return pow(1 - (1 - c**-b)*q, -1/b)

    def _sf(self, x, b, c):
        return (x**-b - c**-b) / (1 - c**-b)

    def _logsf(self, x, b, c):
        return np.log(x**-b - c**-b) - np.log1p(-c**-b)

    def _isf(self, q, b, c):
        return pow(c**-b + (1 - c**-b)*q, -1/b)

    def _entropy(self, b, c):
        return -(np.log(b/(1 - c**-b))
                 + (b+1)*(np.log(c)/(c**b - 1) - 1/b))

    def _munp(self, n, b, c):
        if n == b:
            return b*np.log(c) / (1 - c**-b)
        else:
            return b / (b-n) * (c**b - c**n) / (c**b - 1)

    def _fitstart(self, data):
        b, loc, scale = pareto.fit(data)
        c = (max(data) - loc)/scale
        return b, c, loc, scale


truncpareto = truncpareto_gen(a=1.0, name='truncpareto')


class tukeylambda_gen(rv_continuous):
    r"""A Tukey-Lamdba continuous random variable.

    %(before_notes)s

    Notes
    -----
    A flexible distribution, able to represent and interpolate between the
    following distributions:

    - Cauchy                (:math:`lambda = -1`)
    - logistic              (:math:`lambda = 0`)
    - approx Normal         (:math:`lambda = 0.14`)
    - uniform from -1 to 1  (:math:`lambda = 1`)

    `tukeylambda` takes a real number :math:`lambda` (denoted ``lam``
    in the implementation) as a shape parameter.

    %(after_notes)s

    %(example)s

    """
    def _argcheck(self, lam):
        return np.isfinite(lam)

    def _shape_info(self):
        return [_ShapeInfo("lam", False, (-np.inf, np.inf), (False, False))]

    def _pdf(self, x, lam):
        Fx = np.asarray(sc.tklmbda(x, lam))
        Px = Fx**(lam-1.0) + (np.asarray(1-Fx))**(lam-1.0)
        Px = 1.0/np.asarray(Px)
        return np.where((lam <= 0) | (abs(x) < 1.0/np.asarray(lam)), Px, 0.0)

    def _cdf(self, x, lam):
        return sc.tklmbda(x, lam)

    def _ppf(self, q, lam):
        return sc.boxcox(q, lam) - sc.boxcox1p(-q, lam)

    def _stats(self, lam):
        return 0, _tlvar(lam), 0, _tlkurt(lam)

    def _entropy(self, lam):
        def integ(p):
            return np.log(pow(p, lam-1)+pow(1-p, lam-1))
        return integrate.quad(integ, 0, 1)[0]


tukeylambda = tukeylambda_gen(name='tukeylambda')


class FitUniformFixedScaleDataError(FitDataError):
    def __init__(self, ptp, fscale):
        self.args = (
            "Invalid values in `data`.  Maximum likelihood estimation with "
            "the uniform distribution and fixed scale requires that "
            "data.ptp() <= fscale, but data.ptp() = %r and fscale = %r." %
            (ptp, fscale),
        )


class uniform_gen(rv_continuous):
    r"""A uniform continuous random variable.

    In the standard form, the distribution is uniform on ``[0, 1]``. Using
    the parameters ``loc`` and ``scale``, one obtains the uniform distribution
    on ``[loc, loc + scale]``.

    %(before_notes)s

    %(example)s

    """
    def _shape_info(self):
        return []

    def _rvs(self, size=None, random_state=None):
        return random_state.uniform(0.0, 1.0, size)

    def _pdf(self, x):
        return 1.0*(x == x)

    def _cdf(self, x):
        return x

    def _ppf(self, q):
        return q

    def _stats(self):
        return 0.5, 1.0/12, 0, -1.2

    def _entropy(self):
        return 0.0

    @_call_super_mom
    def fit(self, data, *args, **kwds):
        """
        Maximum likelihood estimate for the location and scale parameters.

        `uniform.fit` uses only the following parameters.  Because exact
        formulas are used, the parameters related to optimization that are
        available in the `fit` method of other distributions are ignored
        here.  The only positional argument accepted is `data`.

        Parameters
        ----------
        data : array_like
            Data to use in calculating the maximum likelihood estimate.
        floc : float, optional
            Hold the location parameter fixed to the specified value.
        fscale : float, optional
            Hold the scale parameter fixed to the specified value.

        Returns
        -------
        loc, scale : float
            Maximum likelihood estimates for the location and scale.

        Notes
        -----
        An error is raised if `floc` is given and any values in `data` are
        less than `floc`, or if `fscale` is given and `fscale` is less
        than ``data.max() - data.min()``.  An error is also raised if both
        `floc` and `fscale` are given.

        Examples
        --------
        >>> import numpy as np
        >>> from scipy.stats import uniform

        We'll fit the uniform distribution to `x`:

        >>> x = np.array([2, 2.5, 3.1, 9.5, 13.0])

        For a uniform distribution MLE, the location is the minimum of the
        data, and the scale is the maximum minus the minimum.

        >>> loc, scale = uniform.fit(x)
        >>> loc
        2.0
        >>> scale
        11.0

        If we know the data comes from a uniform distribution where the support
        starts at 0, we can use `floc=0`:

        >>> loc, scale = uniform.fit(x, floc=0)
        >>> loc
        0.0
        >>> scale
        13.0

        Alternatively, if we know the length of the support is 12, we can use
        `fscale=12`:

        >>> loc, scale = uniform.fit(x, fscale=12)
        >>> loc
        1.5
        >>> scale
        12.0

        In that last example, the support interval is [1.5, 13.5].  This
        solution is not unique.  For example, the distribution with ``loc=2``
        and ``scale=12`` has the same likelihood as the one above.  When
        `fscale` is given and it is larger than ``data.max() - data.min()``,
        the parameters returned by the `fit` method center the support over
        the interval ``[data.min(), data.max()]``.

        """
        if len(args) > 0:
            raise TypeError("Too many arguments.")

        floc = kwds.pop('floc', None)
        fscale = kwds.pop('fscale', None)

        _remove_optimizer_parameters(kwds)

        if floc is not None and fscale is not None:
            # This check is for consistency with `rv_continuous.fit`.
            raise ValueError("All parameters fixed. There is nothing to "
                             "optimize.")

        data = np.asarray(data)

        if not np.isfinite(data).all():
            raise ValueError("The data contains non-finite values.")

        # MLE for the uniform distribution
        # --------------------------------
        # The PDF is
        #
        #     f(x, loc, scale) = {1/scale  for loc <= x <= loc + scale
        #                        {0        otherwise}
        #
        # The likelihood function is
        #     L(x, loc, scale) = (1/scale)**n
        # where n is len(x), assuming loc <= x <= loc + scale for all x.
        # The log-likelihood is
        #     l(x, loc, scale) = -n*log(scale)
        # The log-likelihood is maximized by making scale as small as possible,
        # while keeping loc <= x <= loc + scale.   So if neither loc nor scale
        # are fixed, the log-likelihood is maximized by choosing
        #     loc = x.min()
        #     scale = x.ptp()
        # If loc is fixed, it must be less than or equal to x.min(), and then
        # the scale is
        #     scale = x.max() - loc
        # If scale is fixed, it must not be less than x.ptp().  If scale is
        # greater than x.ptp(), the solution is not unique.  Note that the
        # likelihood does not depend on loc, except for the requirement that
        # loc <= x <= loc + scale.  All choices of loc for which
        #     x.max() - scale <= loc <= x.min()
        # have the same log-likelihood.  In this case, we choose loc such that
        # the support is centered over the interval [data.min(), data.max()]:
        #     loc = x.min() = 0.5*(scale - x.ptp())

        if fscale is None:
            # scale is not fixed.
            if floc is None:
                # loc is not fixed, scale is not fixed.
                loc = data.min()
                scale = data.ptp()
            else:
                # loc is fixed, scale is not fixed.
                loc = floc
                scale = data.max() - loc
                if data.min() < loc:
                    raise FitDataError("uniform", lower=loc, upper=loc + scale)
        else:
            # loc is not fixed, scale is fixed.
            ptp = data.ptp()
            if ptp > fscale:
                raise FitUniformFixedScaleDataError(ptp=ptp, fscale=fscale)
            # If ptp < fscale, the ML estimate is not unique; see the comments
            # above.  We choose the distribution for which the support is
            # centered over the interval [data.min(), data.max()].
            loc = data.min() - 0.5*(fscale - ptp)
            scale = fscale

        # We expect the return values to be floating point, so ensure it
        # by explicitly converting to float.
        return float(loc), float(scale)


uniform = uniform_gen(a=0.0, b=1.0, name='uniform')


class vonmises_gen(rv_continuous):
    r"""A Von Mises continuous random variable.

    %(before_notes)s

    Notes
    -----
    The probability density function for `vonmises` and `vonmises_line` is:

    .. math::

        f(x, \kappa) = \frac{ \exp(\kappa \cos(x)) }{ 2 \pi I_0(\kappa) }

    for :math:`-\pi \le x \le \pi`, :math:`\kappa > 0`. :math:`I_0` is the
    modified Bessel function of order zero (`scipy.special.i0`).

    `vonmises` is a circular distribution which does not restrict the
    distribution to a fixed interval. Currently, there is no circular
    distribution framework in scipy. The ``cdf`` is implemented such that
    ``cdf(x + 2*np.pi) == cdf(x) + 1``.

    `vonmises_line` is the same distribution, defined on :math:`[-\pi, \pi]`
    on the real line. This is a regular (i.e. non-circular) distribution.

    `vonmises` and `vonmises_line` take ``kappa`` as a shape parameter.

    %(after_notes)s

    %(example)s

    """
    def _shape_info(self):
        return [_ShapeInfo("kappa", False, (0, np.inf), (False, False))]

    def _rvs(self, kappa, size=None, random_state=None):
        return random_state.vonmises(0.0, kappa, size=size)

    @inherit_docstring_from(rv_continuous)
    def rvs(self, *args, **kwds):
        rvs = super().rvs(*args, **kwds)
        return np.mod(rvs + np.pi, 2*np.pi) - np.pi

    def _pdf(self, x, kappa):
        # vonmises.pdf(x, kappa) = exp(kappa * cos(x)) / (2*pi*I[0](kappa))
        #                        = exp(kappa * (cos(x) - 1)) /
        #                          (2*pi*exp(-kappa)*I[0](kappa))
        #                        = exp(kappa * cosm1(x)) / (2*pi*i0e(kappa))
        return np.exp(kappa*sc.cosm1(x)) / (2*np.pi*sc.i0e(kappa))

    def _logpdf(self, x, kappa):
        # vonmises.pdf(x, kappa) = exp(kappa * cosm1(x)) / (2*pi*i0e(kappa))
        return kappa * sc.cosm1(x) - np.log(2*np.pi) - np.log(sc.i0e(kappa))

    def _cdf(self, x, kappa):
        return _stats.von_mises_cdf(kappa, x)

    def _stats_skip(self, kappa):
        return 0, None, 0, None

    def _entropy(self, kappa):
        return (-kappa * sc.i1(kappa) / sc.i0(kappa) +
                np.log(2 * np.pi * sc.i0(kappa)))


vonmises = vonmises_gen(name='vonmises')
vonmises_line = vonmises_gen(a=-np.pi, b=np.pi, name='vonmises_line')


class wald_gen(invgauss_gen):
    r"""A Wald continuous random variable.

    %(before_notes)s

    Notes
    -----
    The probability density function for `wald` is:

    .. math::

        f(x) = \frac{1}{\sqrt{2\pi x^3}} \exp(- \frac{ (x-1)^2 }{ 2x })

    for :math:`x >= 0`.

    `wald` is a special case of `invgauss` with ``mu=1``.

    %(after_notes)s

    %(example)s
    """
    _support_mask = rv_continuous._open_support_mask

    def _shape_info(self):
        return []

    def _rvs(self, size=None, random_state=None):
        return random_state.wald(1.0, 1.0, size=size)

    def _pdf(self, x):
        # wald.pdf(x) = 1/sqrt(2*pi*x**3) * exp(-(x-1)**2/(2*x))
        return invgauss._pdf(x, 1.0)

    def _cdf(self, x):
        return invgauss._cdf(x, 1.0)

    def _sf(self, x):
        return invgauss._sf(x, 1.0)

    def _ppf(self, x):
        return invgauss._ppf(x, 1.0)

    def _isf(self, x):
        return invgauss._isf(x, 1.0)

    def _logpdf(self, x):
        return invgauss._logpdf(x, 1.0)

    def _logcdf(self, x):
        return invgauss._logcdf(x, 1.0)

    def _logsf(self, x):
        return invgauss._logsf(x, 1.0)

    def _stats(self):
        return 1.0, 1.0, 3.0, 15.0


wald = wald_gen(a=0.0, name="wald")


class wrapcauchy_gen(rv_continuous):
    r"""A wrapped Cauchy continuous random variable.

    %(before_notes)s

    Notes
    -----
    The probability density function for `wrapcauchy` is:

    .. math::

        f(x, c) = \frac{1-c^2}{2\pi (1+c^2 - 2c \cos(x))}

    for :math:`0 \le x \le 2\pi`, :math:`0 < c < 1`.

    `wrapcauchy` takes ``c`` as a shape parameter for :math:`c`.

    %(after_notes)s

    %(example)s

    """
    def _argcheck(self, c):
        return (c > 0) & (c < 1)

    def _shape_info(self):
        return [_ShapeInfo("c", False, (0, 1), (False, False))]

    def _pdf(self, x, c):
        # wrapcauchy.pdf(x, c) = (1-c**2) / (2*pi*(1+c**2-2*c*cos(x)))
        return (1.0-c*c)/(2*np.pi*(1+c*c-2*c*np.cos(x)))

    def _cdf(self, x, c):

        def f1(x, cr):
            # CDF for 0 <= x < pi
            return 1/np.pi * np.arctan(cr*np.tan(x/2))

        def f2(x, cr):
            # CDF for pi <= x <= 2*pi
            return 1 - 1/np.pi * np.arctan(cr*np.tan((2*np.pi - x)/2))

        cr = (1 + c)/(1 - c)
        return _lazywhere(x < np.pi, (x, cr), f=f1, f2=f2)

    def _ppf(self, q, c):
        val = (1.0-c)/(1.0+c)
        rcq = 2*np.arctan(val*np.tan(np.pi*q))
        rcmq = 2*np.pi-2*np.arctan(val*np.tan(np.pi*(1-q)))
        return np.where(q < 1.0/2, rcq, rcmq)

    def _entropy(self, c):
        return np.log(2*np.pi*(1-c*c))

    def _fitstart(self, data):
        # Use 0.5 as the initial guess of the shape parameter.
        # For the location and scale, use the minimum and
        # peak-to-peak/(2*pi), respectively.
        return 0.5, np.min(data), np.ptp(data)/(2*np.pi)


wrapcauchy = wrapcauchy_gen(a=0.0, b=2*np.pi, name='wrapcauchy')


class gennorm_gen(rv_continuous):
    r"""A generalized normal continuous random variable.

    %(before_notes)s

    See Also
    --------
    laplace : Laplace distribution
    norm : normal distribution

    Notes
    -----
    The probability density function for `gennorm` is [1]_:

    .. math::

        f(x, \beta) = \frac{\beta}{2 \Gamma(1/\beta)} \exp(-|x|^\beta),

    where :math:`x` is a real number, :math:`\beta > 0` and
    :math:`\Gamma` is the gamma function (`scipy.special.gamma`).

    `gennorm` takes ``beta`` as a shape parameter for :math:`\beta`.
    For :math:`\beta = 1`, it is identical to a Laplace distribution.
    For :math:`\beta = 2`, it is identical to a normal distribution
    (with ``scale=1/sqrt(2)``).

    References
    ----------

    .. [1] "Generalized normal distribution, Version 1",
           https://en.wikipedia.org/wiki/Generalized_normal_distribution#Version_1

    .. [2] Nardon, Martina, and Paolo Pianca. "Simulation techniques for
           generalized Gaussian densities." Journal of Statistical
           Computation and Simulation 79.11 (2009): 1317-1329

    .. [3] Wicklin, Rick. "Simulate data from a generalized Gaussian
           distribution" in The DO Loop blog, September 21, 2016,
           https://blogs.sas.com/content/iml/2016/09/21/simulate-generalized-gaussian-sas.html

    %(example)s

    """
    def _shape_info(self):
        return [_ShapeInfo("beta", False, (0, np.inf), (False, False))]

    def _pdf(self, x, beta):
        return np.exp(self._logpdf(x, beta))

    def _logpdf(self, x, beta):
        return np.log(0.5*beta) - sc.gammaln(1.0/beta) - abs(x)**beta

    def _cdf(self, x, beta):
        c = 0.5 * np.sign(x)
        # evaluating (.5 + c) first prevents numerical cancellation
        return (0.5 + c) - c * sc.gammaincc(1.0/beta, abs(x)**beta)

    def _ppf(self, x, beta):
        c = np.sign(x - 0.5)
        # evaluating (1. + c) first prevents numerical cancellation
        return c * sc.gammainccinv(1.0/beta, (1.0 + c) - 2.0*c*x)**(1.0/beta)

    def _sf(self, x, beta):
        return self._cdf(-x, beta)

    def _isf(self, x, beta):
        return -self._ppf(x, beta)

    def _stats(self, beta):
        c1, c3, c5 = sc.gammaln([1.0/beta, 3.0/beta, 5.0/beta])
        return 0., np.exp(c3 - c1), 0., np.exp(c5 + c1 - 2.0*c3) - 3.

    def _entropy(self, beta):
        return 1. / beta - np.log(.5 * beta) + sc.gammaln(1. / beta)

    def _rvs(self, beta, size=None, random_state=None):
        # see [2]_ for the algorithm
        # see [3]_ for reference implementation in SAS
        z = random_state.gamma(1/beta, size=size)
        y = z ** (1/beta)
        # convert y to array to ensure masking support
        y = np.asarray(y)
        mask = random_state.random(size=y.shape) < 0.5
        y[mask] = -y[mask]
        return y


gennorm = gennorm_gen(name='gennorm')


class halfgennorm_gen(rv_continuous):
    r"""The upper half of a generalized normal continuous random variable.

    %(before_notes)s

    See Also
    --------
    gennorm : generalized normal distribution
    expon : exponential distribution
    halfnorm : half normal distribution

    Notes
    -----
    The probability density function for `halfgennorm` is:

    .. math::

        f(x, \beta) = \frac{\beta}{\Gamma(1/\beta)} \exp(-|x|^\beta)

    for :math:`x, \beta > 0`. :math:`\Gamma` is the gamma function
    (`scipy.special.gamma`).

    `halfgennorm` takes ``beta`` as a shape parameter for :math:`\beta`.
    For :math:`\beta = 1`, it is identical to an exponential distribution.
    For :math:`\beta = 2`, it is identical to a half normal distribution
    (with ``scale=1/sqrt(2)``).

    References
    ----------

    .. [1] "Generalized normal distribution, Version 1",
           https://en.wikipedia.org/wiki/Generalized_normal_distribution#Version_1

    %(example)s

    """
    def _shape_info(self):
        return [_ShapeInfo("beta", False, (0, np.inf), (False, False))]

    def _pdf(self, x, beta):
        #                                 beta
        # halfgennorm.pdf(x, beta) =  -------------  exp(-|x|**beta)
        #                             gamma(1/beta)
        return np.exp(self._logpdf(x, beta))

    def _logpdf(self, x, beta):
        return np.log(beta) - sc.gammaln(1.0/beta) - x**beta

    def _cdf(self, x, beta):
        return sc.gammainc(1.0/beta, x**beta)

    def _ppf(self, x, beta):
        return sc.gammaincinv(1.0/beta, x)**(1.0/beta)

    def _sf(self, x, beta):
        return sc.gammaincc(1.0/beta, x**beta)

    def _isf(self, x, beta):
        return sc.gammainccinv(1.0/beta, x)**(1.0/beta)

    def _entropy(self, beta):
        return 1.0/beta - np.log(beta) + sc.gammaln(1.0/beta)


halfgennorm = halfgennorm_gen(a=0, name='halfgennorm')


class crystalball_gen(rv_continuous):
    r"""
    Crystalball distribution

    %(before_notes)s

    Notes
    -----
    The probability density function for `crystalball` is:

    .. math::

        f(x, \beta, m) =  \begin{cases}
                            N \exp(-x^2 / 2),  &\text{for } x > -\beta\\
                            N A (B - x)^{-m}  &\text{for } x \le -\beta
                          \end{cases}

    where :math:`A = (m / |\beta|)^m  \exp(-\beta^2 / 2)`,
    :math:`B = m/|\beta| - |\beta|` and :math:`N` is a normalisation constant.

    `crystalball` takes :math:`\beta > 0` and :math:`m > 1` as shape
    parameters.  :math:`\beta` defines the point where the pdf changes
    from a power-law to a Gaussian distribution.  :math:`m` is the power
    of the power-law tail.

    References
    ----------
    .. [1] "Crystal Ball Function",
           https://en.wikipedia.org/wiki/Crystal_Ball_function

    %(after_notes)s

    .. versionadded:: 0.19.0

    %(example)s
    """
    def _argcheck(self, beta, m):
        """
        Shape parameter bounds are m > 1 and beta > 0.
        """
        return (m > 1) & (beta > 0)

    def _shape_info(self):
        ibeta = _ShapeInfo("beta", False, (0, np.inf), (False, False))
        im = _ShapeInfo("m", False, (1, np.inf), (False, False))
        return [ibeta, im]

    def _fitstart(self, data):
        # Arbitrary, but the default m=1 is not valid
        return super()._fitstart(data, args=(1, 1.5))

    def _pdf(self, x, beta, m):
        """
        Return PDF of the crystalball function.

                                            --
                                           | exp(-x**2 / 2),  for x > -beta
        crystalball.pdf(x, beta, m) =  N * |
                                           | A * (B - x)**(-m), for x <= -beta
                                            --
        """
        N = 1.0 / (m/beta / (m-1) * np.exp(-beta**2 / 2.0) +
                   _norm_pdf_C * _norm_cdf(beta))

        def rhs(x, beta, m):
            return np.exp(-x**2 / 2)

        def lhs(x, beta, m):
            return ((m/beta)**m * np.exp(-beta**2 / 2.0) *
                    (m/beta - beta - x)**(-m))

        return N * _lazywhere(x > -beta, (x, beta, m), f=rhs, f2=lhs)

    def _logpdf(self, x, beta, m):
        """
        Return the log of the PDF of the crystalball function.
        """
        N = 1.0 / (m/beta / (m-1) * np.exp(-beta**2 / 2.0) +
                   _norm_pdf_C * _norm_cdf(beta))

        def rhs(x, beta, m):
            return -x**2/2

        def lhs(x, beta, m):
            return m*np.log(m/beta) - beta**2/2 - m*np.log(m/beta - beta - x)

        return np.log(N) + _lazywhere(x > -beta, (x, beta, m), f=rhs, f2=lhs)

    def _cdf(self, x, beta, m):
        """
        Return CDF of the crystalball function
        """
        N = 1.0 / (m/beta / (m-1) * np.exp(-beta**2 / 2.0) +
                   _norm_pdf_C * _norm_cdf(beta))

        def rhs(x, beta, m):
            return ((m/beta) * np.exp(-beta**2 / 2.0) / (m-1) +
                    _norm_pdf_C * (_norm_cdf(x) - _norm_cdf(-beta)))

        def lhs(x, beta, m):
            return ((m/beta)**m * np.exp(-beta**2 / 2.0) *
                    (m/beta - beta - x)**(-m+1) / (m-1))

        return N * _lazywhere(x > -beta, (x, beta, m), f=rhs, f2=lhs)

    def _ppf(self, p, beta, m):
        N = 1.0 / (m/beta / (m-1) * np.exp(-beta**2 / 2.0) +
                   _norm_pdf_C * _norm_cdf(beta))
        pbeta = N * (m/beta) * np.exp(-beta**2/2) / (m - 1)

        def ppf_less(p, beta, m):
            eb2 = np.exp(-beta**2/2)
            C = (m/beta) * eb2 / (m-1)
            N = 1/(C + _norm_pdf_C * _norm_cdf(beta))
            return (m/beta - beta -
                    ((m - 1)*(m/beta)**(-m)/eb2*p/N)**(1/(1-m)))

        def ppf_greater(p, beta, m):
            eb2 = np.exp(-beta**2/2)
            C = (m/beta) * eb2 / (m-1)
            N = 1/(C + _norm_pdf_C * _norm_cdf(beta))
            return _norm_ppf(_norm_cdf(-beta) + (1/_norm_pdf_C)*(p/N - C))

        return _lazywhere(p < pbeta, (p, beta, m), f=ppf_less, f2=ppf_greater)

    def _munp(self, n, beta, m):
        """
        Returns the n-th non-central moment of the crystalball function.
        """
        N = 1.0 / (m/beta / (m-1) * np.exp(-beta**2 / 2.0) +
                   _norm_pdf_C * _norm_cdf(beta))

        def n_th_moment(n, beta, m):
            """
            Returns n-th moment. Defined only if n+1 < m
            Function cannot broadcast due to the loop over n
            """
            A = (m/beta)**m * np.exp(-beta**2 / 2.0)
            B = m/beta - beta
            rhs = (2**((n-1)/2.0) * sc.gamma((n+1)/2) *
                   (1.0 + (-1)**n * sc.gammainc((n+1)/2, beta**2 / 2)))
            lhs = np.zeros(rhs.shape)
            for k in range(n + 1):
                lhs += (sc.binom(n, k) * B**(n-k) * (-1)**k / (m - k - 1) *
                        (m/beta)**(-m + k + 1))
            return A * lhs + rhs

        return N * _lazywhere(n + 1 < m, (n, beta, m),
                              np.vectorize(n_th_moment, otypes=[np.float64]),
                              np.inf)


crystalball = crystalball_gen(name='crystalball', longname="A Crystalball Function")


def _argus_phi(chi):
    """
    Utility function for the argus distribution used in the pdf, sf and
    moment calculation.
    Note that for all x > 0:
    gammainc(1.5, x**2/2) = 2 * (_norm_cdf(x) - x * _norm_pdf(x) - 0.5).
    This can be verified directly by noting that the cdf of Gamma(1.5) can
    be written as erf(sqrt(x)) - 2*sqrt(x)*exp(-x)/sqrt(Pi).
    We use gammainc instead of the usual definition because it is more precise
    for small chi.
    """
    return sc.gammainc(1.5, chi**2/2) / 2


class argus_gen(rv_continuous):
    r"""
    Argus distribution

    %(before_notes)s

    Notes
    -----
    The probability density function for `argus` is:

    .. math::

        f(x, \chi) = \frac{\chi^3}{\sqrt{2\pi} \Psi(\chi)} x \sqrt{1-x^2}
                     \exp(-\chi^2 (1 - x^2)/2)

    for :math:`0 < x < 1` and :math:`\chi > 0`, where

    .. math::

        \Psi(\chi) = \Phi(\chi) - \chi \phi(\chi) - 1/2

    with :math:`\Phi` and :math:`\phi` being the CDF and PDF of a standard
    normal distribution, respectively.

    `argus` takes :math:`\chi` as shape a parameter.

    %(after_notes)s

    References
    ----------
    .. [1] "ARGUS distribution",
           https://en.wikipedia.org/wiki/ARGUS_distribution

    .. versionadded:: 0.19.0

    %(example)s
    """
    def _shape_info(self):
        return [_ShapeInfo("chi", False, (0, np.inf), (False, False))]

    def _logpdf(self, x, chi):
        # for x = 0 or 1, logpdf returns -np.inf
        with np.errstate(divide='ignore'):
            y = 1.0 - x*x
            A = 3*np.log(chi) - _norm_pdf_logC - np.log(_argus_phi(chi))
            return A + np.log(x) + 0.5*np.log1p(-x*x) - chi**2 * y / 2

    def _pdf(self, x, chi):
        return np.exp(self._logpdf(x, chi))

    def _cdf(self, x, chi):
        return 1.0 - self._sf(x, chi)

    def _sf(self, x, chi):
        return _argus_phi(chi * np.sqrt(1 - x**2)) / _argus_phi(chi)

    def _rvs(self, chi, size=None, random_state=None):
        chi = np.asarray(chi)
        if chi.size == 1:
            out = self._rvs_scalar(chi, numsamples=size,
                                   random_state=random_state)
        else:
            shp, bc = _check_shape(chi.shape, size)
            numsamples = int(np.prod(shp))
            out = np.empty(size)
            it = np.nditer([chi],
                           flags=['multi_index'],
                           op_flags=[['readonly']])
            while not it.finished:
                idx = tuple((it.multi_index[j] if not bc[j] else slice(None))
                            for j in range(-len(size), 0))
                r = self._rvs_scalar(it[0], numsamples=numsamples,
                                     random_state=random_state)
                out[idx] = r.reshape(shp)
                it.iternext()

        if size == ():
            out = out[()]
        return out

    def _rvs_scalar(self, chi, numsamples=None, random_state=None):
        # if chi <= 1.8:
        # use rejection method, see Devroye:
        # Non-Uniform Random Variate Generation, 1986, section II.3.2.
        # write: PDF f(x) = c * g(x) * h(x), where
        # h is [0,1]-valued and g is a density
        # we use two ways to write f
        #
        # Case 1:
        # write g(x) = 3*x*sqrt(1-x**2), h(x) = exp(-chi**2 (1-x**2) / 2)
        # If X has a distribution with density g its ppf G_inv is given by:
        # G_inv(u) = np.sqrt(1 - u**(2/3))
        #
        # Case 2:
        # g(x) = chi**2 * x * exp(-chi**2 * (1-x**2)/2) / (1 - exp(-chi**2 /2))
        # h(x) = sqrt(1 - x**2), 0 <= x <= 1
        # one can show that
        # G_inv(u) = np.sqrt(2*np.log(u*(np.exp(chi**2/2)-1)+1))/chi
        #          = np.sqrt(1 + 2*np.log(np.exp(-chi**2/2)*(1-u)+u)/chi**2)
        # the latter expression is used for precision with small chi
        #
        # In both cases, the inverse cdf of g can be written analytically, and
        # we can apply the rejection method:
        #
        # REPEAT
        #    Generate U uniformly distributed on [0, 1]
        #    Generate X with density g (e.g. via inverse transform sampling:
        #    X = G_inv(V) with V uniformly distributed on [0, 1])
        # UNTIL X <= h(X)
        # RETURN X
        #
        # We use case 1 for chi <= 0.5 as it maintains precision for small chi
        # and case 2 for 0.5 < chi <= 1.8 due to its speed for moderate chi.
        #
        # if chi > 1.8:
        # use relation to the Gamma distribution: if X is ARGUS with parameter
        # chi), then Y = chi**2 * (1 - X**2) / 2 has density proportional to
        # sqrt(u) * exp(-u) on [0, chi**2 / 2], i.e. a Gamma(3/2) distribution
        # conditioned on [0, chi**2 / 2]). Therefore, to sample X from the
        # ARGUS distribution, we sample Y from the gamma distribution, keeping
        # only samples on [0, chi**2 / 2], and apply the inverse
        # transformation X = (1 - 2*Y/chi**2)**(1/2). Since we only
        # look at chi > 1.8, gamma(1.5).cdf(chi**2/2) is large enough such
        # Y falls in the inteval [0, chi**2 / 2] with a high probability:
        # stats.gamma(1.5).cdf(1.8**2/2) = 0.644...
        #
        # The points to switch between the different methods are determined
        # by a comparison of the runtime of the different methods. However,
        # the runtime is platform-dependent. The implemented values should
        # ensure a good overall performance and are supported by an analysis
        # of the rejection constants of different methods.

        size1d = tuple(np.atleast_1d(numsamples))
        N = int(np.prod(size1d))
        x = np.zeros(N)
        simulated = 0
        chi2 = chi * chi
        if chi <= 0.5:
            d = -chi2 / 2
            while simulated < N:
                k = N - simulated
                u = random_state.uniform(size=k)
                v = random_state.uniform(size=k)
                z = v**(2/3)
                # acceptance condition: u <= h(G_inv(v)). This simplifies to
                accept = (np.log(u) <= d * z)
                num_accept = np.sum(accept)
                if num_accept > 0:
                    # we still need to transform z=v**(2/3) to X = G_inv(v)
                    rvs = np.sqrt(1 - z[accept])
                    x[simulated:(simulated + num_accept)] = rvs
                    simulated += num_accept
        elif chi <= 1.8:
            echi = np.exp(-chi2 / 2)
            while simulated < N:
                k = N - simulated
                u = random_state.uniform(size=k)
                v = random_state.uniform(size=k)
                z = 2 * np.log(echi * (1 - v) + v) / chi2
                # as in case one, simplify u <= h(G_inv(v)) and then transform
                # z to the target distribution X = G_inv(v)
                accept = (u**2 + z <= 0)
                num_accept = np.sum(accept)
                if num_accept > 0:
                    rvs = np.sqrt(1 + z[accept])
                    x[simulated:(simulated + num_accept)] = rvs
                    simulated += num_accept
        else:
            # conditional Gamma for chi > 1.8
            while simulated < N:
                k = N - simulated
                g = random_state.standard_gamma(1.5, size=k)
                accept = (g <= chi2 / 2)
                num_accept = np.sum(accept)
                if num_accept > 0:
                    x[simulated:(simulated + num_accept)] = g[accept]
                    simulated += num_accept
            x = np.sqrt(1 - 2 * x / chi2)

        return np.reshape(x, size1d)

    def _stats(self, chi):
        # need to ensure that dtype is float
        # otherwise the mask below does not work for integers
        chi = np.asarray(chi, dtype=float)
        phi = _argus_phi(chi)
        m = np.sqrt(np.pi/8) * chi * sc.ive(1, chi**2/4) / phi
        # compute second moment, use Taylor expansion for small chi (<= 0.1)
        mu2 = np.empty_like(chi)
        mask = chi > 0.1
        c = chi[mask]
        mu2[mask] = 1 - 3 / c**2 + c * _norm_pdf(c) / phi[mask]
        c = chi[~mask]
        coef = [-358/65690625, 0, -94/1010625, 0, 2/2625, 0, 6/175, 0, 0.4]
        mu2[~mask] = np.polyval(coef, c)
        return m, mu2 - m**2, None, None


argus = argus_gen(name='argus', longname="An Argus Function", a=0.0, b=1.0)


class rv_histogram(rv_continuous):
    """
    Generates a distribution given by a histogram.
    This is useful to generate a template distribution from a binned
    datasample.

    As a subclass of the `rv_continuous` class, `rv_histogram` inherits from it
    a collection of generic methods (see `rv_continuous` for the full list),
    and implements them based on the properties of the provided binned
    datasample.

    Parameters
    ----------
    histogram : tuple of array_like
        Tuple containing two array_like objects.
        The first containing the content of n bins,
        the second containing the (n+1) bin boundaries.
        In particular, the return value of `numpy.histogram` is accepted.

    density : bool, optional
        If False, assumes the histogram is proportional to counts per bin;
        otherwise, assumes it is proportional to a density.
        For constant bin widths, these are equivalent, but the distinction
        is important when bin widths vary (see Notes).
        If None (default), sets ``density=True`` for backwards compatibility,
        but warns if the bin widths are variable. Set `density` explicitly
        to silence the warning.

        .. versionadded:: 1.10.0

    Notes
    -----
    When a histogram has unequal bin widths, there is a distinction between
    histograms that are proportional to counts per bin and histograms that are
    proportional to probability density over a bin. If `numpy.histogram` is
    called with its default ``density=False``, the resulting histogram is the
    number of counts per bin, so ``density=False`` should be passed to
    `rv_histogram`. If `numpy.histogram` is called with ``density=True``, the
    resulting histogram is in terms of probability density, so ``density=True``
    should be passed to `rv_histogram`. To avoid warnings, always pass
    ``density`` explicitly when the input histogram has unequal bin widths.

    There are no additional shape parameters except for the loc and scale.
    The pdf is defined as a stepwise function from the provided histogram.
    The cdf is a linear interpolation of the pdf.

    .. versionadded:: 0.19.0

    Examples
    --------

    Create a scipy.stats distribution from a numpy histogram

    >>> import scipy.stats
    >>> import numpy as np
    >>> data = scipy.stats.norm.rvs(size=100000, loc=0, scale=1.5, random_state=123)
    >>> hist = np.histogram(data, bins=100)
    >>> hist_dist = scipy.stats.rv_histogram(hist, density=False)

    Behaves like an ordinary scipy rv_continuous distribution

    >>> hist_dist.pdf(1.0)
    0.20538577847618705
    >>> hist_dist.cdf(2.0)
    0.90818568543056499

    PDF is zero above (below) the highest (lowest) bin of the histogram,
    defined by the max (min) of the original dataset

    >>> hist_dist.pdf(np.max(data))
    0.0
    >>> hist_dist.cdf(np.max(data))
    1.0
    >>> hist_dist.pdf(np.min(data))
    7.7591907244498314e-05
    >>> hist_dist.cdf(np.min(data))
    0.0

    PDF and CDF follow the histogram

    >>> import matplotlib.pyplot as plt
    >>> X = np.linspace(-5.0, 5.0, 100)
    >>> fig, ax = plt.subplots()
    >>> ax.set_title("PDF from Template")
    >>> ax.hist(data, density=True, bins=100)
    >>> ax.plot(X, hist_dist.pdf(X), label='PDF')
    >>> ax.plot(X, hist_dist.cdf(X), label='CDF')
    >>> ax.legend()
    >>> fig.show()

    """
    _support_mask = rv_continuous._support_mask

    def __init__(self, histogram, *args, density=None, **kwargs):
        """
        Create a new distribution using the given histogram

        Parameters
        ----------
        histogram : tuple of array_like
            Tuple containing two array_like objects.
            The first containing the content of n bins,
            the second containing the (n+1) bin boundaries.
            In particular, the return value of np.histogram is accepted.
        density : bool, optional
            If False, assumes the histogram is proportional to counts per bin;
            otherwise, assumes it is proportional to a density.
            For constant bin widths, these are equivalent.
            If None (default), sets ``density=True`` for backward
            compatibility, but warns if the bin widths are variable. Set
            `density` explicitly to silence the warning.
        """
        self._histogram = histogram
        self._density = density
        if len(histogram) != 2:
            raise ValueError("Expected length 2 for parameter histogram")
        self._hpdf = np.asarray(histogram[0])
        self._hbins = np.asarray(histogram[1])
        if len(self._hpdf) + 1 != len(self._hbins):
            raise ValueError("Number of elements in histogram content "
                             "and histogram boundaries do not match, "
                             "expected n and n+1.")
        self._hbin_widths = self._hbins[1:] - self._hbins[:-1]
        bins_vary = not np.allclose(self._hbin_widths, self._hbin_widths[0])
        if density is None and bins_vary:
            message = ("Bin widths are not constant. Assuming `density=True`."
                       "Specify `density` explicitly to silence this warning.")
            warnings.warn(message, RuntimeWarning, stacklevel=2)
            density = True
        elif not density:
            self._hpdf = self._hpdf / self._hbin_widths

        self._hpdf = self._hpdf / float(np.sum(self._hpdf * self._hbin_widths))
        self._hcdf = np.cumsum(self._hpdf * self._hbin_widths)
        self._hpdf = np.hstack([0.0, self._hpdf, 0.0])
        self._hcdf = np.hstack([0.0, self._hcdf])
        # Set support
        kwargs['a'] = self.a = self._hbins[0]
        kwargs['b'] = self.b = self._hbins[-1]
        super().__init__(*args, **kwargs)

    def _pdf(self, x):
        """
        PDF of the histogram
        """
        return self._hpdf[np.searchsorted(self._hbins, x, side='right')]

    def _cdf(self, x):
        """
        CDF calculated from the histogram
        """
        return np.interp(x, self._hbins, self._hcdf)

    def _ppf(self, x):
        """
        Percentile function calculated from the histogram
        """
        return np.interp(x, self._hcdf, self._hbins)

    def _munp(self, n):
        """Compute the n-th non-central moment."""
        integrals = (self._hbins[1:]**(n+1) - self._hbins[:-1]**(n+1)) / (n+1)
        return np.sum(self._hpdf[1:-1] * integrals)

    def _entropy(self):
        """Compute entropy of distribution"""
        res = _lazywhere(self._hpdf[1:-1] > 0.0,
                         (self._hpdf[1:-1],),
                         np.log,
                         0.0)
        return -np.sum(self._hpdf[1:-1] * res * self._hbin_widths)

    def _updated_ctor_param(self):
        """
        Set the histogram as additional constructor argument
        """
        dct = super()._updated_ctor_param()
        dct['histogram'] = self._histogram
        dct['density'] = self._density
        return dct


class studentized_range_gen(rv_continuous):
    r"""A studentized range continuous random variable.

    %(before_notes)s

    See Also
    --------
    t: Student's t distribution

    Notes
    -----
    The probability density function for `studentized_range` is:

    .. math::

         f(x; k, \nu) = \frac{k(k-1)\nu^{\nu/2}}{\Gamma(\nu/2)
                        2^{\nu/2-1}} \int_{0}^{\infty} \int_{-\infty}^{\infty}
                        s^{\nu} e^{-\nu s^2/2} \phi(z) \phi(sx + z)
                        [\Phi(sx + z) - \Phi(z)]^{k-2} \,dz \,ds

    for :math:`x ≥ 0`, :math:`k > 1`, and :math:`\nu > 0`.

    `studentized_range` takes ``k`` for :math:`k` and ``df`` for :math:`\nu`
    as shape parameters.

    When :math:`\nu` exceeds 100,000, an asymptotic approximation (infinite
    degrees of freedom) is used to compute the cumulative distribution
    function [4]_ and probability distribution function.

    %(after_notes)s

    References
    ----------

    .. [1] "Studentized range distribution",
           https://en.wikipedia.org/wiki/Studentized_range_distribution
    .. [2] Batista, Ben Dêivide, et al. "Externally Studentized Normal Midrange
           Distribution." Ciência e Agrotecnologia, vol. 41, no. 4, 2017, pp.
           378-389., doi:10.1590/1413-70542017414047716.
    .. [3] Harter, H. Leon. "Tables of Range and Studentized Range." The Annals
           of Mathematical Statistics, vol. 31, no. 4, 1960, pp. 1122-1147.
           JSTOR, www.jstor.org/stable/2237810. Accessed 18 Feb. 2021.
    .. [4] Lund, R. E., and J. R. Lund. "Algorithm AS 190: Probabilities and
           Upper Quantiles for the Studentized Range." Journal of the Royal
           Statistical Society. Series C (Applied Statistics), vol. 32, no. 2,
           1983, pp. 204-210. JSTOR, www.jstor.org/stable/2347300. Accessed 18
           Feb. 2021.

    Examples
    --------
    >>> import numpy as np
    >>> from scipy.stats import studentized_range
    >>> import matplotlib.pyplot as plt
    >>> fig, ax = plt.subplots(1, 1)

    Calculate the first four moments:

    >>> k, df = 3, 10
    >>> mean, var, skew, kurt = studentized_range.stats(k, df, moments='mvsk')

    Display the probability density function (``pdf``):

    >>> x = np.linspace(studentized_range.ppf(0.01, k, df),
    ...                 studentized_range.ppf(0.99, k, df), 100)
    >>> ax.plot(x, studentized_range.pdf(x, k, df),
    ...         'r-', lw=5, alpha=0.6, label='studentized_range pdf')

    Alternatively, the distribution object can be called (as a function)
    to fix the shape, location and scale parameters. This returns a "frozen"
    RV object holding the given parameters fixed.

    Freeze the distribution and display the frozen ``pdf``:

    >>> rv = studentized_range(k, df)
    >>> ax.plot(x, rv.pdf(x), 'k-', lw=2, label='frozen pdf')

    Check accuracy of ``cdf`` and ``ppf``:

    >>> vals = studentized_range.ppf([0.001, 0.5, 0.999], k, df)
    >>> np.allclose([0.001, 0.5, 0.999], studentized_range.cdf(vals, k, df))
    True

    Rather than using (``studentized_range.rvs``) to generate random variates,
    which is very slow for this distribution, we can approximate the inverse
    CDF using an interpolator, and then perform inverse transform sampling
    with this approximate inverse CDF.

    This distribution has an infinite but thin right tail, so we focus our
    attention on the leftmost 99.9 percent.

    >>> a, b = studentized_range.ppf([0, .999], k, df)
    >>> a, b
    0, 7.41058083802274

    >>> from scipy.interpolate import interp1d
    >>> rng = np.random.default_rng()
    >>> xs = np.linspace(a, b, 50)
    >>> cdf = studentized_range.cdf(xs, k, df)
    # Create an interpolant of the inverse CDF
    >>> ppf = interp1d(cdf, xs, fill_value='extrapolate')
    # Perform inverse transform sampling using the interpolant
    >>> r = ppf(rng.uniform(size=1000))

    And compare the histogram:

    >>> ax.hist(r, density=True, histtype='stepfilled', alpha=0.2)
    >>> ax.legend(loc='best', frameon=False)
    >>> plt.show()

    """

    def _argcheck(self, k, df):
        return (k > 1) & (df > 0)

    def _shape_info(self):
        ik = _ShapeInfo("k", False, (1, np.inf), (False, False))
        idf = _ShapeInfo("df", False, (0, np.inf), (False, False))
        return [ik, idf]

    def _fitstart(self, data):
        # Default is k=1, but that is not a valid value of the parameter.
        return super(studentized_range_gen, self)._fitstart(data, args=(2, 1))

    def _munp(self, K, k, df):
        cython_symbol = '_studentized_range_moment'
        _a, _b = self._get_support()
        # all three of these are used to create a numpy array so they must
        # be the same shape.

        def _single_moment(K, k, df):
            log_const = _stats._studentized_range_pdf_logconst(k, df)
            arg = [K, k, df, log_const]
            usr_data = np.array(arg, float).ctypes.data_as(ctypes.c_void_p)

            llc = LowLevelCallable.from_cython(_stats, cython_symbol, usr_data)

            ranges = [(-np.inf, np.inf), (0, np.inf), (_a, _b)]
            opts = dict(epsabs=1e-11, epsrel=1e-12)

            return integrate.nquad(llc, ranges=ranges, opts=opts)[0]

        ufunc = np.frompyfunc(_single_moment, 3, 1)
        return np.float64(ufunc(K, k, df))

    def _pdf(self, x, k, df):

        def _single_pdf(q, k, df):
            # The infinite form of the PDF is derived from the infinite
            # CDF.
            if df < 100000:
                cython_symbol = '_studentized_range_pdf'
                log_const = _stats._studentized_range_pdf_logconst(k, df)
                arg = [q, k, df, log_const]
                usr_data = np.array(arg, float).ctypes.data_as(ctypes.c_void_p)
                ranges = [(-np.inf, np.inf), (0, np.inf)]

            else:
                cython_symbol = '_studentized_range_pdf_asymptotic'
                arg = [q, k]
                usr_data = np.array(arg, float).ctypes.data_as(ctypes.c_void_p)
                ranges = [(-np.inf, np.inf)]

            llc = LowLevelCallable.from_cython(_stats, cython_symbol, usr_data)
            opts = dict(epsabs=1e-11, epsrel=1e-12)
            return integrate.nquad(llc, ranges=ranges, opts=opts)[0]

        ufunc = np.frompyfunc(_single_pdf, 3, 1)
        return np.float64(ufunc(x, k, df))

    def _cdf(self, x, k, df):

        def _single_cdf(q, k, df):
            # "When the degrees of freedom V are infinite the probability
            # integral takes [on a] simpler form," and a single asymptotic
            # integral is evaluated rather than the standard double integral.
            # (Lund, Lund, page 205)
            if df < 100000:
                cython_symbol = '_studentized_range_cdf'
                log_const = _stats._studentized_range_cdf_logconst(k, df)
                arg = [q, k, df, log_const]
                usr_data = np.array(arg, float).ctypes.data_as(ctypes.c_void_p)
                ranges = [(-np.inf, np.inf), (0, np.inf)]

            else:
                cython_symbol = '_studentized_range_cdf_asymptotic'
                arg = [q, k]
                usr_data = np.array(arg, float).ctypes.data_as(ctypes.c_void_p)
                ranges = [(-np.inf, np.inf)]

            llc = LowLevelCallable.from_cython(_stats, cython_symbol, usr_data)
            opts = dict(epsabs=1e-11, epsrel=1e-12)
            return integrate.nquad(llc, ranges=ranges, opts=opts)[0]

        ufunc = np.frompyfunc(_single_cdf, 3, 1)

        # clip p-values to ensure they are in [0, 1].
        return np.clip(np.float64(ufunc(x, k, df)), 0, 1)


studentized_range = studentized_range_gen(name='studentized_range', a=0,
                                          b=np.inf)


# Collect names of classes and objects in this module.
pairs = list(globals().copy().items())
_distn_names, _distn_gen_names = get_distribution_names(pairs, rv_continuous)

__all__ = _distn_names + _distn_gen_names + ['rv_histogram']<|MERGE_RESOLUTION|>--- conflicted
+++ resolved
@@ -2273,12 +2273,9 @@
         to match the means or minimize a norm of the errors.
         \n\n""")
     def fit(self, data, *args, **kwds):
-<<<<<<< HEAD
-=======
         if kwds.pop('superfit', False):
             return super().fit(data, *args, **kwds)
 
->>>>>>> 6fb21ed0
         # this extracts fixed shape, location, and scale however they
         # are specified, and also leaves them in `kwds`
         data, fc, floc, fscale = _check_fit_input_parameters(self, data,
@@ -2293,22 +2290,14 @@
             gamma3 = sc.gamma(1+3/c)
             num = 2 * gamma1**3 - 3*gamma1*gamma2 + gamma3
             den = (gamma2 - gamma1**2)**(3/2)
-<<<<<<< HEAD
-            return num / den
-=======
             return num/den
->>>>>>> 6fb21ed0
 
         # For c in [1e2, 3e4], population skewness appears to approach
         # asymptote near -1.139, but past c > 3e4, skewness begins to vary
         # wildly, and MoM won't provide a good guess. Get out early.
         s = stats.skew(data)
-<<<<<<< HEAD
-        s_min = skew(1e4)
-=======
         max_c = 1e4
         s_min = skew(max_c)
->>>>>>> 6fb21ed0
         if s < s_min and method == "mle" and fc is None and not args:
             return super().fit(data, *args, **kwds)
 
@@ -2328,11 +2317,7 @@
             # parameters outside this range - and not just in this method.
             # We could probably improve the situation by doing everything
             # in the log space, but that is for another time.
-<<<<<<< HEAD
-            c = root_scalar(lambda c: skew(c) - s, bracket=[0.02, 5e5],
-=======
             c = root_scalar(lambda c: skew(c) - s, bracket=[0.02, max_c],
->>>>>>> 6fb21ed0
                             method='bisect').root
         elif fc is not None:  # fixed: use it
             c = fc
