--- conflicted
+++ resolved
@@ -4022,11 +4022,7 @@
     floc = kwds.get('floc', None)
     fscale = kwds.get('fscale', None)
 
-<<<<<<< HEAD
-    num_shapes = len(dist.shapes.split(',')) if dist.shapes else 0
-=======
     num_shapes = len(dist.shapes.split(",")) if dist.shapes else 0
->>>>>>> b15fe778
     fshape_keys = []
     fshapes = []
 
