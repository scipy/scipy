--- conflicted
+++ resolved
@@ -3431,11 +3431,11 @@
         g2mg12 = np.where(abs(c) < 1e-7, (c*np.pi)**2.0/6.0, g2-g1**2.0)
         def gam2k_f(c):
             return sc.expm1(sc.gammaln(2.0*c+1.0)-2*sc.gammaln(c + 1.0))/c**2.0
-        gam2k = _lazywhere(abs(c) >= 1e-7, (c,), f=gam2k_f, fillvalue=np.pi**2.0/6.0)
+        gam2k = xpx.apply_where(abs(c) >= 1e-7, c, gam2k_f, fill_value=np.pi**2.0/6.0)
         eps = 1e-14
         def gamk_f(c):
             return sc.expm1(sc.gammaln(c + 1))/c
-        gamk = _lazywhere(abs(c) >= eps, (c,), f=gamk_f, fillvalue=-_EULER)
+        gamk = xpx.apply_where(abs(c) >= eps, c, gamk_f, fill_value=-_EULER)
 
         # mean
         m = np.where(c < -1.0, np.nan, -gamk)
@@ -3444,43 +3444,24 @@
         v = np.where(c < -0.5, np.nan, g1**2.0*gam2k)
 
         # skewness
-<<<<<<< HEAD
-        sk1 = xpx.apply_where(
-            c >= -1/3,
-            (c, g1, g2, g3, g2mg12),
-            lambda c, g1, g2, g3, g2mg12:
-                np.sign(c)*(-g3 + (g2 + 2*g2mg12)*g1)/g2mg12**1.5,
-            fill_value=np.nan)
-        sk = np.where(abs(c) <= eps**0.29, 12*np.sqrt(6)*_ZETA3/np.pi**3, sk1)
-
-        # kurtosis
-        ku1 = xpx.apply_where(
-            c >= -1/4,
-            (g1, g2, g3, g4, g2mg12),
-            lambda g1, g2, g3, g4, g2mg12:
-                (g4 + (-4*g3 + 3*(g2 + g2mg12)*g1)*g1)/g2mg12**2,
-            fill_value=np.nan)
-        ku = np.where(abs(c) <= (eps)**0.23, 12.0/5.0, ku1-3.0)
-=======
         def sk1_eval(c, *args):
             def sk1_eval_f(c, g1, g2, g3, g2mg12):
                 return np.sign(c)*(-g3 + (g2 + 2*g2mg12)*g1)/g2mg12**1.5
-            return _lazywhere(c >= -1./3, (c,)+args, f=sk1_eval_f, fillvalue=np.nan)
+            return xpx.apply_where(c >= -1./3, (c, *args), sk1_eval_f, fill_value=np.nan)
 
         sk_fill = 12*np.sqrt(6)*_ZETA3/np.pi**3
         args = (g1, g2, g3, g2mg12)
-        sk = _lazywhere(abs(c) > eps**0.29, (c,)+args, f=sk1_eval, fillvalue=sk_fill)
+        sk = xpx.apply_where(abs(c) > eps**0.29, (c, *args), sk1_eval, fill_value=sk_fill)
 
         # kurtosis
         def ku1_eval(c, *args):
             def ku1_eval_f(g1, g2, g3, g4, g2mg12):
                 return (g4 + (-4*g3 + 3*(g2 + g2mg12)*g1)*g1)/g2mg12**2 - 3
-            return _lazywhere(c >= -1./4, args, ku1_eval_f, fillvalue=np.nan)
+            return xpx.apply_where(c >= -1./4, args, ku1_eval_f, fill_value=np.nan)
 
         args = (g1, g2, g3, g4, g2mg12)
-        ku = _lazywhere(abs(c) > eps**0.23, (c,)+args, f=ku1_eval, fillvalue=12.0/5.0)
-
->>>>>>> 2162b2a7
+        ku = xpx.apply_where(abs(c) > eps**0.23, (c, *args), ku1_eval, fill_value=12.0/5.0)
+
         return m, v, sk, ku
 
     def _fitstart(self, data):
