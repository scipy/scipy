--- conflicted
+++ resolved
@@ -7396,15 +7396,12 @@
                 & ((x != 0) | (a >= 1)))
 
     @_call_super_mom
-<<<<<<< HEAD
-=======
     @extend_notes_in_docstring(rv_continuous, notes="""\
         Notes specifically for ``powerlaw.fit``: If the location is a free
         parameter and the value returned for the shape parameter is less than
         one, the true maximum likelihood approaches infinity. This causes
         numerical difficulties, and the resulting estimates are approximate.
         \n\n""")
->>>>>>> a0f9a590
     def fit(self, data, *args, **kwds):
         # Summary of the strategy:
         #
