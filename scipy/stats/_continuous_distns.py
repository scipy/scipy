#
# Author:  Travis Oliphant  2002-2011 with contributions from
#          SciPy Developers 2004-2011
#
import warnings
from collections.abc import Iterable
from functools import wraps, cached_property
import ctypes

import numpy as np
from numpy.polynomial import Polynomial
from scipy._lib.doccer import (extend_notes_in_docstring,
                               replace_notes_in_docstring,
                               inherit_docstring_from)
from scipy._lib._ccallback import LowLevelCallable
from scipy import optimize
from scipy import integrate
import scipy.special as sc

import scipy.special._ufuncs as scu
from scipy._lib._util import _lazyselect, _lazywhere

from . import _stats
from ._tukeylambda_stats import (tukeylambda_variance as _tlvar,
                                 tukeylambda_kurtosis as _tlkurt)
from ._distn_infrastructure import (
    get_distribution_names, _kurtosis,
    rv_continuous, _skew, _get_fixed_fit_value, _check_shape, _ShapeInfo)
from ._ksstats import kolmogn, kolmognp, kolmogni
from ._constants import (_XMIN, _LOGXMIN, _EULER, _ZETA3, _SQRT_PI,
                         _SQRT_2_OVER_PI, _LOG_SQRT_2_OVER_PI)
from ._censored_data import CensoredData
import scipy.stats._boost as _boost
from scipy.optimize import root_scalar
from scipy.stats._warnings_errors import FitError
import scipy.stats as stats


def _remove_optimizer_parameters(kwds):
    """
    Remove the optimizer-related keyword arguments 'loc', 'scale' and
    'optimizer' from `kwds`.  Then check that `kwds` is empty, and
    raise `TypeError("Unknown arguments: %s." % kwds)` if it is not.

    This function is used in the fit method of distributions that override
    the default method and do not use the default optimization code.

    `kwds` is modified in-place.
    """
    kwds.pop('loc', None)
    kwds.pop('scale', None)
    kwds.pop('optimizer', None)
    kwds.pop('method', None)
    if kwds:
        raise TypeError("Unknown arguments: %s." % kwds)


def _call_super_mom(fun):
    # If fit method is overridden only for MLE and doesn't specify what to do
    # if method == 'mm' or with censored data, this decorator calls the generic
    # implementation.
    @wraps(fun)
    def wrapper(self, data, *args, **kwds):
        method = kwds.get('method', 'mle').lower()
        censored = isinstance(data, CensoredData)
        if method == 'mm' or (censored and data.num_censored() > 0):
            return super(type(self), self).fit(data, *args, **kwds)
        else:
            if censored:
                # data is an instance of CensoredData, but actually holds
                # no censored values, so replace it with the array of
                # uncensored values.
                data = data._uncensored
            return fun(self, data, *args, **kwds)

    return wrapper


def _get_left_bracket(fun, rbrack, lbrack=None):
    # find left bracket for `root_scalar`. A guess for lbrack may be provided.
    lbrack = lbrack or rbrack - 1
    diff = rbrack - lbrack

    # if there is no sign change in `fun` between the brackets, expand
    # rbrack - lbrack until a sign change occurs
    def interval_contains_root(lbrack, rbrack):
        # return true if the signs disagree.
        return np.sign(fun(lbrack)) != np.sign(fun(rbrack))

    while not interval_contains_root(lbrack, rbrack):
        diff *= 2
        lbrack = rbrack - diff

        msg = ("The solver could not find a bracket containing a "
               "root to an MLE first order condition.")
        if np.isinf(lbrack):
            raise FitSolverError(msg)

    return lbrack


class ksone_gen(rv_continuous):
    r"""Kolmogorov-Smirnov one-sided test statistic distribution.

    This is the distribution of the one-sided Kolmogorov-Smirnov (KS)
    statistics :math:`D_n^+` and :math:`D_n^-`
    for a finite sample size ``n >= 1`` (the shape parameter).

    %(before_notes)s

    See Also
    --------
    kstwobign, kstwo, kstest

    Notes
    -----
    :math:`D_n^+` and :math:`D_n^-` are given by

    .. math::

        D_n^+ &= \text{sup}_x (F_n(x) - F(x)),\\
        D_n^- &= \text{sup}_x (F(x) - F_n(x)),\\

    where :math:`F` is a continuous CDF and :math:`F_n` is an empirical CDF.
    `ksone` describes the distribution under the null hypothesis of the KS test
    that the empirical CDF corresponds to :math:`n` i.i.d. random variates
    with CDF :math:`F`.

    %(after_notes)s

    References
    ----------
    .. [1] Birnbaum, Z. W. and Tingey, F.H. "One-sided confidence contours
       for probability distribution functions", The Annals of Mathematical
       Statistics, 22(4), pp 592-596 (1951).

    %(example)s

    """
    def _argcheck(self, n):
        return (n >= 1) & (n == np.round(n))

    def _shape_info(self):
        return [_ShapeInfo("n", True, (1, np.inf), (True, False))]

    def _pdf(self, x, n):
        return -scu._smirnovp(n, x)

    def _cdf(self, x, n):
        return scu._smirnovc(n, x)

    def _sf(self, x, n):
        return sc.smirnov(n, x)

    def _ppf(self, q, n):
        return scu._smirnovci(n, q)

    def _isf(self, q, n):
        return sc.smirnovi(n, q)


ksone = ksone_gen(a=0.0, b=1.0, name='ksone')


class kstwo_gen(rv_continuous):
    r"""Kolmogorov-Smirnov two-sided test statistic distribution.

    This is the distribution of the two-sided Kolmogorov-Smirnov (KS)
    statistic :math:`D_n` for a finite sample size ``n >= 1``
    (the shape parameter).

    %(before_notes)s

    See Also
    --------
    kstwobign, ksone, kstest

    Notes
    -----
    :math:`D_n` is given by

    .. math::

        D_n = \text{sup}_x |F_n(x) - F(x)|

    where :math:`F` is a (continuous) CDF and :math:`F_n` is an empirical CDF.
    `kstwo` describes the distribution under the null hypothesis of the KS test
    that the empirical CDF corresponds to :math:`n` i.i.d. random variates
    with CDF :math:`F`.

    %(after_notes)s

    References
    ----------
    .. [1] Simard, R., L'Ecuyer, P. "Computing the Two-Sided
       Kolmogorov-Smirnov Distribution",  Journal of Statistical Software,
       Vol 39, 11, 1-18 (2011).

    %(example)s

    """
    def _argcheck(self, n):
        return (n >= 1) & (n == np.round(n))

    def _shape_info(self):
        return [_ShapeInfo("n", True, (1, np.inf), (True, False))]

    def _get_support(self, n):
        return (0.5/(n if not isinstance(n, Iterable) else np.asanyarray(n)),
                1.0)

    def _pdf(self, x, n):
        return kolmognp(n, x)

    def _cdf(self, x, n):
        return kolmogn(n, x)

    def _sf(self, x, n):
        return kolmogn(n, x, cdf=False)

    def _ppf(self, q, n):
        return kolmogni(n, q, cdf=True)

    def _isf(self, q, n):
        return kolmogni(n, q, cdf=False)


# Use the pdf, (not the ppf) to compute moments
kstwo = kstwo_gen(momtype=0, a=0.0, b=1.0, name='kstwo')


class kstwobign_gen(rv_continuous):
    r"""Limiting distribution of scaled Kolmogorov-Smirnov two-sided test statistic.

    This is the asymptotic distribution of the two-sided Kolmogorov-Smirnov
    statistic :math:`\sqrt{n} D_n` that measures the maximum absolute
    distance of the theoretical (continuous) CDF from the empirical CDF.
    (see `kstest`).

    %(before_notes)s

    See Also
    --------
    ksone, kstwo, kstest

    Notes
    -----
    :math:`\sqrt{n} D_n` is given by

    .. math::

        D_n = \text{sup}_x |F_n(x) - F(x)|

    where :math:`F` is a continuous CDF and :math:`F_n` is an empirical CDF.
    `kstwobign`  describes the asymptotic distribution (i.e. the limit of
    :math:`\sqrt{n} D_n`) under the null hypothesis of the KS test that the
    empirical CDF corresponds to i.i.d. random variates with CDF :math:`F`.

    %(after_notes)s

    References
    ----------
    .. [1] Feller, W. "On the Kolmogorov-Smirnov Limit Theorems for Empirical
       Distributions",  Ann. Math. Statist. Vol 19, 177-189 (1948).

    %(example)s

    """
    def _shape_info(self):
        return []

    def _pdf(self, x):
        return -scu._kolmogp(x)

    def _cdf(self, x):
        return scu._kolmogc(x)

    def _sf(self, x):
        return sc.kolmogorov(x)

    def _ppf(self, q):
        return scu._kolmogci(q)

    def _isf(self, q):
        return sc.kolmogi(q)


kstwobign = kstwobign_gen(a=0.0, name='kstwobign')


## Normal distribution

# loc = mu, scale = std
# Keep these implementations out of the class definition so they can be reused
# by other distributions.
_norm_pdf_C = np.sqrt(2*np.pi)
_norm_pdf_logC = np.log(_norm_pdf_C)


def _norm_pdf(x):
    return np.exp(-x**2/2.0) / _norm_pdf_C


def _norm_logpdf(x):
    return -x**2 / 2.0 - _norm_pdf_logC


def _norm_cdf(x):
    return sc.ndtr(x)


def _norm_logcdf(x):
    return sc.log_ndtr(x)


def _norm_ppf(q):
    return sc.ndtri(q)


def _norm_sf(x):
    return _norm_cdf(-x)


def _norm_logsf(x):
    return _norm_logcdf(-x)


def _norm_isf(q):
    return -_norm_ppf(q)


class norm_gen(rv_continuous):
    r"""A normal continuous random variable.

    The location (``loc``) keyword specifies the mean.
    The scale (``scale``) keyword specifies the standard deviation.

    %(before_notes)s

    Notes
    -----
    The probability density function for `norm` is:

    .. math::

        f(x) = \frac{\exp(-x^2/2)}{\sqrt{2\pi}}

    for a real number :math:`x`.

    %(after_notes)s

    %(example)s

    """
    def _shape_info(self):
        return []

    def _rvs(self, size=None, random_state=None):
        return random_state.standard_normal(size)

    def _pdf(self, x):
        # norm.pdf(x) = exp(-x**2/2)/sqrt(2*pi)
        return _norm_pdf(x)

    def _logpdf(self, x):
        return _norm_logpdf(x)

    def _cdf(self, x):
        return _norm_cdf(x)

    def _logcdf(self, x):
        return _norm_logcdf(x)

    def _sf(self, x):
        return _norm_sf(x)

    def _logsf(self, x):
        return _norm_logsf(x)

    def _ppf(self, q):
        return _norm_ppf(q)

    def _isf(self, q):
        return _norm_isf(q)

    def _stats(self):
        return 0.0, 1.0, 0.0, 0.0

    def _entropy(self):
        return 0.5*(np.log(2*np.pi)+1)

    @_call_super_mom
    @replace_notes_in_docstring(rv_continuous, notes="""\
        For the normal distribution, method of moments and maximum likelihood
        estimation give identical fits, and explicit formulas for the estimates
        are available.
        This function uses these explicit formulas for the maximum likelihood
        estimation of the normal distribution parameters, so the
        `optimizer` and `method` arguments are ignored.\n\n""")
    def fit(self, data, **kwds):
        floc = kwds.pop('floc', None)
        fscale = kwds.pop('fscale', None)

        _remove_optimizer_parameters(kwds)

        if floc is not None and fscale is not None:
            # This check is for consistency with `rv_continuous.fit`.
            # Without this check, this function would just return the
            # parameters that were given.
            raise ValueError("All parameters fixed. There is nothing to "
                             "optimize.")

        data = np.asarray(data)

        if not np.isfinite(data).all():
            raise ValueError("The data contains non-finite values.")

        if floc is None:
            loc = data.mean()
        else:
            loc = floc

        if fscale is None:
            scale = np.sqrt(((data - loc)**2).mean())
        else:
            scale = fscale

        return loc, scale

    def _munp(self, n):
        """
        @returns Moments of standard normal distribution for integer n >= 0

        See eq. 16 of https://arxiv.org/abs/1209.4340v2
        """
        if n % 2 == 0:
            return sc.factorial2(n - 1)
        else:
            return 0.


norm = norm_gen(name='norm')


class alpha_gen(rv_continuous):
    r"""An alpha continuous random variable.

    %(before_notes)s

    Notes
    -----
    The probability density function for `alpha` ([1]_, [2]_) is:

    .. math::

        f(x, a) = \frac{1}{x^2 \Phi(a) \sqrt{2\pi}} *
                  \exp(-\frac{1}{2} (a-1/x)^2)

    where :math:`\Phi` is the normal CDF, :math:`x > 0`, and :math:`a > 0`.

    `alpha` takes ``a`` as a shape parameter.

    %(after_notes)s

    References
    ----------
    .. [1] Johnson, Kotz, and Balakrishnan, "Continuous Univariate
           Distributions, Volume 1", Second Edition, John Wiley and Sons,
           p. 173 (1994).
    .. [2] Anthony A. Salvia, "Reliability applications of the Alpha
           Distribution", IEEE Transactions on Reliability, Vol. R-34,
           No. 3, pp. 251-252 (1985).

    %(example)s

    """
    _support_mask = rv_continuous._open_support_mask

    def _shape_info(self):
        return [_ShapeInfo("a", False, (0, np.inf), (False, False))]

    def _pdf(self, x, a):
        # alpha.pdf(x, a) = 1/(x**2*Phi(a)*sqrt(2*pi)) * exp(-1/2 * (a-1/x)**2)
        return 1.0/(x**2)/_norm_cdf(a)*_norm_pdf(a-1.0/x)

    def _logpdf(self, x, a):
        return -2*np.log(x) + _norm_logpdf(a-1.0/x) - np.log(_norm_cdf(a))

    def _cdf(self, x, a):
        return _norm_cdf(a-1.0/x) / _norm_cdf(a)

    def _ppf(self, q, a):
        return 1.0/np.asarray(a-sc.ndtri(q*_norm_cdf(a)))

    def _stats(self, a):
        return [np.inf]*2 + [np.nan]*2


alpha = alpha_gen(a=0.0, name='alpha')


class anglit_gen(rv_continuous):
    r"""An anglit continuous random variable.

    %(before_notes)s

    Notes
    -----
    The probability density function for `anglit` is:

    .. math::

        f(x) = \sin(2x + \pi/2) = \cos(2x)

    for :math:`-\pi/4 \le x \le \pi/4`.

    %(after_notes)s

    %(example)s

    """
    def _shape_info(self):
        return []

    def _pdf(self, x):
        # anglit.pdf(x) = sin(2*x + \pi/2) = cos(2*x)
        return np.cos(2*x)

    def _cdf(self, x):
        return np.sin(x+np.pi/4)**2.0

    def _ppf(self, q):
        return np.arcsin(np.sqrt(q))-np.pi/4

    def _stats(self):
        return 0.0, np.pi*np.pi/16-0.5, 0.0, -2*(np.pi**4 - 96)/(np.pi*np.pi-8)**2

    def _entropy(self):
        return 1-np.log(2)


anglit = anglit_gen(a=-np.pi/4, b=np.pi/4, name='anglit')


class arcsine_gen(rv_continuous):
    r"""An arcsine continuous random variable.

    %(before_notes)s

    Notes
    -----
    The probability density function for `arcsine` is:

    .. math::

        f(x) = \frac{1}{\pi \sqrt{x (1-x)}}

    for :math:`0 < x < 1`.

    %(after_notes)s

    %(example)s

    """
    def _shape_info(self):
        return []

    def _pdf(self, x):
        # arcsine.pdf(x) = 1/(pi*sqrt(x*(1-x)))
        with np.errstate(divide='ignore'):
            return 1.0/np.pi/np.sqrt(x*(1-x))

    def _cdf(self, x):
        return 2.0/np.pi*np.arcsin(np.sqrt(x))

    def _ppf(self, q):
        return np.sin(np.pi/2.0*q)**2.0

    def _stats(self):
        mu = 0.5
        mu2 = 1.0/8
        g1 = 0
        g2 = -3.0/2.0
        return mu, mu2, g1, g2

    def _entropy(self):
        return -0.24156447527049044468


arcsine = arcsine_gen(a=0.0, b=1.0, name='arcsine')


class FitDataError(ValueError):
    """Raised when input data is inconsistent with fixed parameters."""
    # This exception is raised by, for example, beta_gen.fit when both floc
    # and fscale are fixed and there are values in the data not in the open
    # interval (floc, floc+fscale).
    def __init__(self, distr, lower, upper):
        self.args = (
            "Invalid values in `data`.  Maximum likelihood "
            "estimation with {distr!r} requires that {lower!r} < "
            "(x - loc)/scale  < {upper!r} for each x in `data`.".format(
                distr=distr, lower=lower, upper=upper),
        )


class FitSolverError(FitError):
    """
    Raised when a solver fails to converge while fitting a distribution.
    """
    # This exception is raised by, for example, beta_gen.fit when
    # optimize.fsolve returns with ier != 1.
    def __init__(self, mesg):
        emsg = "Solver for the MLE equations failed to converge: "
        emsg += mesg.replace('\n', '')
        self.args = (emsg,)


def _beta_mle_a(a, b, n, s1):
    # The zeros of this function give the MLE for `a`, with
    # `b`, `n` and `s1` given.  `s1` is the sum of the logs of
    # the data. `n` is the number of data points.
    psiab = sc.psi(a + b)
    func = s1 - n * (-psiab + sc.psi(a))
    return func


def _beta_mle_ab(theta, n, s1, s2):
    # Zeros of this function are critical points of
    # the maximum likelihood function.  Solving this system
    # for theta (which contains a and b) gives the MLE for a and b
    # given `n`, `s1` and `s2`.  `s1` is the sum of the logs of the data,
    # and `s2` is the sum of the logs of 1 - data.  `n` is the number
    # of data points.
    a, b = theta
    psiab = sc.psi(a + b)
    func = [s1 - n * (-psiab + sc.psi(a)),
            s2 - n * (-psiab + sc.psi(b))]
    return func


class beta_gen(rv_continuous):
    r"""A beta continuous random variable.

    %(before_notes)s

    Notes
    -----
    The probability density function for `beta` is:

    .. math::

        f(x, a, b) = \frac{\Gamma(a+b) x^{a-1} (1-x)^{b-1}}
                          {\Gamma(a) \Gamma(b)}

    for :math:`0 <= x <= 1`, :math:`a > 0`, :math:`b > 0`, where
    :math:`\Gamma` is the gamma function (`scipy.special.gamma`).

    `beta` takes :math:`a` and :math:`b` as shape parameters.

    %(after_notes)s

    %(example)s

    """
    def _shape_info(self):
        ia = _ShapeInfo("a", False, (0, np.inf), (False, False))
        ib = _ShapeInfo("b", False, (0, np.inf), (False, False))
        return [ia, ib]

    def _rvs(self, a, b, size=None, random_state=None):
        return random_state.beta(a, b, size)

    def _pdf(self, x, a, b):
        #                     gamma(a+b) * x**(a-1) * (1-x)**(b-1)
        # beta.pdf(x, a, b) = ------------------------------------
        #                              gamma(a)*gamma(b)
        return _boost._beta_pdf(x, a, b)

    def _logpdf(self, x, a, b):
        lPx = sc.xlog1py(b - 1.0, -x) + sc.xlogy(a - 1.0, x)
        lPx -= sc.betaln(a, b)
        return lPx

    def _cdf(self, x, a, b):
        return _boost._beta_cdf(x, a, b)

    def _sf(self, x, a, b):
        return _boost._beta_sf(x, a, b)

    def _isf(self, x, a, b):
        with warnings.catch_warnings():
            # See gh-14901
            message = "overflow encountered in _beta_isf"
            warnings.filterwarnings('ignore', message=message)
            return _boost._beta_isf(x, a, b)

    def _ppf(self, q, a, b):
        with warnings.catch_warnings():
            message = "overflow encountered in _beta_ppf"
            warnings.filterwarnings('ignore', message=message)
            return _boost._beta_ppf(q, a, b)

    def _stats(self, a, b):
        return (
            _boost._beta_mean(a, b),
            _boost._beta_variance(a, b),
            _boost._beta_skewness(a, b),
            _boost._beta_kurtosis_excess(a, b))

    def _fitstart(self, data):
        if isinstance(data, CensoredData):
            data = data._uncensor()

        g1 = _skew(data)
        g2 = _kurtosis(data)

        def func(x):
            a, b = x
            sk = 2*(b-a)*np.sqrt(a + b + 1) / (a + b + 2) / np.sqrt(a*b)
            ku = a**3 - a**2*(2*b-1) + b**2*(b+1) - 2*a*b*(b+2)
            ku /= a*b*(a+b+2)*(a+b+3)
            ku *= 6
            return [sk-g1, ku-g2]
        a, b = optimize.fsolve(func, (1.0, 1.0))
        return super()._fitstart(data, args=(a, b))

    @_call_super_mom
    @extend_notes_in_docstring(rv_continuous, notes="""\
        In the special case where `method="MLE"` and
        both `floc` and `fscale` are given, a
        `ValueError` is raised if any value `x` in `data` does not satisfy
        `floc < x < floc + fscale`.\n\n""")
    def fit(self, data, *args, **kwds):
        # Override rv_continuous.fit, so we can more efficiently handle the
        # case where floc and fscale are given.

        floc = kwds.get('floc', None)
        fscale = kwds.get('fscale', None)

        if floc is None or fscale is None:
            # do general fit
            return super().fit(data, *args, **kwds)

        # We already got these from kwds, so just pop them.
        kwds.pop('floc', None)
        kwds.pop('fscale', None)

        f0 = _get_fixed_fit_value(kwds, ['f0', 'fa', 'fix_a'])
        f1 = _get_fixed_fit_value(kwds, ['f1', 'fb', 'fix_b'])

        _remove_optimizer_parameters(kwds)

        if f0 is not None and f1 is not None:
            # This check is for consistency with `rv_continuous.fit`.
            raise ValueError("All parameters fixed. There is nothing to "
                             "optimize.")

        # Special case: loc and scale are constrained, so we are fitting
        # just the shape parameters.  This can be done much more efficiently
        # than the method used in `rv_continuous.fit`.  (See the subsection
        # "Two unknown parameters" in the section "Maximum likelihood" of
        # the Wikipedia article on the Beta distribution for the formulas.)

        if not np.isfinite(data).all():
            raise ValueError("The data contains non-finite values.")

        # Normalize the data to the interval [0, 1].
        data = (np.ravel(data) - floc) / fscale
        if np.any(data <= 0) or np.any(data >= 1):
            raise FitDataError("beta", lower=floc, upper=floc + fscale)

        xbar = data.mean()

        if f0 is not None or f1 is not None:
            # One of the shape parameters is fixed.

            if f0 is not None:
                # The shape parameter a is fixed, so swap the parameters
                # and flip the data.  We always solve for `a`.  The result
                # will be swapped back before returning.
                b = f0
                data = 1 - data
                xbar = 1 - xbar
            else:
                b = f1

            # Initial guess for a.  Use the formula for the mean of the beta
            # distribution, E[x] = a / (a + b), to generate a reasonable
            # starting point based on the mean of the data and the given
            # value of b.
            a = b * xbar / (1 - xbar)

            # Compute the MLE for `a` by solving _beta_mle_a.
            theta, info, ier, mesg = optimize.fsolve(
                _beta_mle_a, a,
                args=(b, len(data), np.log(data).sum()),
                full_output=True
            )
            if ier != 1:
                raise FitSolverError(mesg=mesg)
            a = theta[0]

            if f0 is not None:
                # The shape parameter a was fixed, so swap back the
                # parameters.
                a, b = b, a

        else:
            # Neither of the shape parameters is fixed.

            # s1 and s2 are used in the extra arguments passed to _beta_mle_ab
            # by optimize.fsolve.
            s1 = np.log(data).sum()
            s2 = sc.log1p(-data).sum()

            # Use the "method of moments" to estimate the initial
            # guess for a and b.
            fac = xbar * (1 - xbar) / data.var(ddof=0) - 1
            a = xbar * fac
            b = (1 - xbar) * fac

            # Compute the MLE for a and b by solving _beta_mle_ab.
            theta, info, ier, mesg = optimize.fsolve(
                _beta_mle_ab, [a, b],
                args=(len(data), s1, s2),
                full_output=True
            )
            if ier != 1:
                raise FitSolverError(mesg=mesg)
            a, b = theta

        return a, b, floc, fscale

    def _entropy(self, a, b):
        return (sc.betaln(a, b) - (a - 1) * sc.psi(a) -
                (b - 1) * sc.psi(b) + (a + b - 2) * sc.psi(a + b))


beta = beta_gen(a=0.0, b=1.0, name='beta')


class betaprime_gen(rv_continuous):
    r"""A beta prime continuous random variable.

    %(before_notes)s

    Notes
    -----
    The probability density function for `betaprime` is:

    .. math::

        f(x, a, b) = \frac{x^{a-1} (1+x)^{-a-b}}{\beta(a, b)}

    for :math:`x >= 0`, :math:`a > 0`, :math:`b > 0`, where
    :math:`\beta(a, b)` is the beta function (see `scipy.special.beta`).

    The distribution is related to the `beta` distribution as follows:
    If :math:`X` follows a beta distribution with parameters :math:`a, b`,
    then :math:`Y = X/(1-X)` has a beta prime distribution with
    parameters :math:`a, b` ([1]_).

    `betaprime` takes ``a`` and ``b`` as shape parameters.

    %(after_notes)s

    References
    ----------
    .. [1] Beta prime distribution, Wikipedia,
           https://en.wikipedia.org/wiki/Beta_prime_distribution

    %(example)s

    """
    _support_mask = rv_continuous._open_support_mask

    def _shape_info(self):
        ia = _ShapeInfo("a", False, (0, np.inf), (False, False))
        ib = _ShapeInfo("b", False, (0, np.inf), (False, False))
        return [ia, ib]

    def _rvs(self, a, b, size=None, random_state=None):
        u1 = gamma.rvs(a, size=size, random_state=random_state)
        u2 = gamma.rvs(b, size=size, random_state=random_state)
        return u1 / u2

    def _pdf(self, x, a, b):
        # betaprime.pdf(x, a, b) = x**(a-1) * (1+x)**(-a-b) / beta(a, b)
        return np.exp(self._logpdf(x, a, b))

    def _logpdf(self, x, a, b):
        return sc.xlogy(a - 1.0, x) - sc.xlog1py(a + b, x) - sc.betaln(a, b)

    def _cdf(self, x, a, b):
        # note: f2 is the direct way to compute the cdf if the relationship
        # to the beta distribution is used.
        # however, for very large x, x/(1+x) == 1. since the distribution
        # has very fat tails if b is small, this can cause inaccurate results
        # use the following relationship of the incomplete beta function:
        # betainc(x, a, b) = 1 - betainc(1-x, b, a)
        # see gh-17631
        return _lazywhere(
            x > 1, [x, a, b],
            lambda x_, a_, b_: beta._sf(1/(1+x_), b_, a_),
            f2=lambda x_, a_, b_: beta._cdf(x_/(1+x_), a_, b_))

    def _ppf(self, p, a, b):
        p, a, b = np.broadcast_arrays(p, a, b)
        # by default, compute compute the ppf by solving the following:
        # p = beta._cdf(x/(1+x), a, b). This implies x = r/(1-r) with
        # r = beta._ppf(p, a, b). This can cause numerical issues if r is
        # very close to 1. in that case, invert the alternative expression of
        # the cdf: p = beta._sf(1/(1+x), b, a).
        r = stats.beta._ppf(p, a, b)
        with np.errstate(divide='ignore'):
            out =  r / (1 - r)
        i = (r > 0.9999)
        out[i] = 1/stats.beta._isf(p[i], b[i], a[i]) - 1
        return out

    def _munp(self, n, a, b):
        if n == 1.0:
            return np.where(b > 1,
                            a/(b-1.0),
                            np.inf)
        elif n == 2.0:
            return np.where(b > 2,
                            a*(a+1.0)/((b-2.0)*(b-1.0)),
                            np.inf)
        elif n == 3.0:
            return np.where(b > 3,
                            a*(a+1.0)*(a+2.0)/((b-3.0)*(b-2.0)*(b-1.0)),
                            np.inf)
        elif n == 4.0:
            return np.where(b > 4,
                            (a*(a + 1.0)*(a + 2.0)*(a + 3.0) /
                             ((b - 4.0)*(b - 3.0)*(b - 2.0)*(b - 1.0))),
                            np.inf)
        else:
            raise NotImplementedError


betaprime = betaprime_gen(a=0.0, name='betaprime')


class bradford_gen(rv_continuous):
    r"""A Bradford continuous random variable.

    %(before_notes)s

    Notes
    -----
    The probability density function for `bradford` is:

    .. math::

        f(x, c) = \frac{c}{\log(1+c) (1+cx)}

    for :math:`0 <= x <= 1` and :math:`c > 0`.

    `bradford` takes ``c`` as a shape parameter for :math:`c`.

    %(after_notes)s

    %(example)s

    """
    def _shape_info(self):
        return [_ShapeInfo("c", False, (0, np.inf), (False, False))]

    def _pdf(self, x, c):
        # bradford.pdf(x, c) = c / (k * (1+c*x))
        return c / (c*x + 1.0) / sc.log1p(c)

    def _cdf(self, x, c):
        return sc.log1p(c*x) / sc.log1p(c)

    def _ppf(self, q, c):
        return sc.expm1(q * sc.log1p(c)) / c

    def _stats(self, c, moments='mv'):
        k = np.log(1.0+c)
        mu = (c-k)/(c*k)
        mu2 = ((c+2.0)*k-2.0*c)/(2*c*k*k)
        g1 = None
        g2 = None
        if 's' in moments:
            g1 = np.sqrt(2)*(12*c*c-9*c*k*(c+2)+2*k*k*(c*(c+3)+3))
            g1 /= np.sqrt(c*(c*(k-2)+2*k))*(3*c*(k-2)+6*k)
        if 'k' in moments:
            g2 = (c**3*(k-3)*(k*(3*k-16)+24)+12*k*c*c*(k-4)*(k-3) +
                  6*c*k*k*(3*k-14) + 12*k**3)
            g2 /= 3*c*(c*(k-2)+2*k)**2
        return mu, mu2, g1, g2

    def _entropy(self, c):
        k = np.log(1+c)
        return k/2.0 - np.log(c/k)


bradford = bradford_gen(a=0.0, b=1.0, name='bradford')


class burr_gen(rv_continuous):
    r"""A Burr (Type III) continuous random variable.

    %(before_notes)s

    See Also
    --------
    fisk : a special case of either `burr` or `burr12` with ``d=1``
    burr12 : Burr Type XII distribution
    mielke : Mielke Beta-Kappa / Dagum distribution

    Notes
    -----
    The probability density function for `burr` is:

    .. math::

        f(x; c, d) = c d \frac{x^{-c - 1}}
                              {{(1 + x^{-c})}^{d + 1}}

    for :math:`x >= 0` and :math:`c, d > 0`.

    `burr` takes ``c`` and ``d`` as shape parameters for :math:`c` and
    :math:`d`.

    This is the PDF corresponding to the third CDF given in Burr's list;
    specifically, it is equation (11) in Burr's paper [1]_. The distribution
    is also commonly referred to as the Dagum distribution [2]_. If the
    parameter :math:`c < 1` then the mean of the distribution does not
    exist and if :math:`c < 2` the variance does not exist [2]_.
    The PDF is finite at the left endpoint :math:`x = 0` if :math:`c * d >= 1`.

    %(after_notes)s

    References
    ----------
    .. [1] Burr, I. W. "Cumulative frequency functions", Annals of
       Mathematical Statistics, 13(2), pp 215-232 (1942).
    .. [2] https://en.wikipedia.org/wiki/Dagum_distribution
    .. [3] Kleiber, Christian. "A guide to the Dagum distributions."
       Modeling Income Distributions and Lorenz Curves  pp 97-117 (2008).

    %(example)s

    """
    # Do not set _support_mask to rv_continuous._open_support_mask
    # Whether the left-hand endpoint is suitable for pdf evaluation is dependent
    # on the values of c and d: if c*d >= 1, the pdf is finite, otherwise infinite.

    def _shape_info(self):
        ic = _ShapeInfo("c", False, (0, np.inf), (False, False))
        id = _ShapeInfo("d", False, (0, np.inf), (False, False))
        return [ic, id]

    def _pdf(self, x, c, d):
        # burr.pdf(x, c, d) = c * d * x**(-c-1) * (1+x**(-c))**(-d-1)
        output = _lazywhere(
            x == 0, [x, c, d],
            lambda x_, c_, d_: c_ * d_ * (x_**(c_*d_-1)) / (1 + x_**c_),
            f2=lambda x_, c_, d_: (c_ * d_ * (x_ ** (-c_ - 1.0)) /
                                   ((1 + x_ ** (-c_)) ** (d_ + 1.0))))
        if output.ndim == 0:
            return output[()]
        return output

    def _logpdf(self, x, c, d):
        output = _lazywhere(
            x == 0, [x, c, d],
            lambda x_, c_, d_: (np.log(c_) + np.log(d_) + sc.xlogy(c_*d_ - 1, x_)
                                - (d_+1) * sc.log1p(x_**(c_))),
            f2=lambda x_, c_, d_: (np.log(c_) + np.log(d_)
                                   + sc.xlogy(-c_ - 1, x_)
                                   - sc.xlog1py(d_+1, x_**(-c_))))
        if output.ndim == 0:
            return output[()]
        return output

    def _cdf(self, x, c, d):
        return (1 + x**(-c))**(-d)

    def _logcdf(self, x, c, d):
        return sc.log1p(x**(-c)) * (-d)

    def _sf(self, x, c, d):
        return np.exp(self._logsf(x, c, d))

    def _logsf(self, x, c, d):
        return np.log1p(- (1 + x**(-c))**(-d))

    def _ppf(self, q, c, d):
        return (q**(-1.0/d) - 1)**(-1.0/c)

    def _stats(self, c, d):
        nc = np.arange(1, 5).reshape(4,1) / c
        #ek is the kth raw moment, e1 is the mean e2-e1**2 variance etc.
        e1, e2, e3, e4 = sc.beta(d + nc, 1. - nc) * d
        mu = np.where(c > 1.0, e1, np.nan)
        mu2_if_c = e2 - mu**2
        mu2 = np.where(c > 2.0, mu2_if_c, np.nan)
        g1 = _lazywhere(
            c > 3.0,
            (c, e1, e2, e3, mu2_if_c),
            lambda c, e1, e2, e3, mu2_if_c: (e3 - 3*e2*e1 + 2*e1**3) / np.sqrt((mu2_if_c)**3),
            fillvalue=np.nan)
        g2 = _lazywhere(
            c > 4.0,
            (c, e1, e2, e3, e4, mu2_if_c),
            lambda c, e1, e2, e3, e4, mu2_if_c: (
                ((e4 - 4*e3*e1 + 6*e2*e1**2 - 3*e1**4) / mu2_if_c**2) - 3),
            fillvalue=np.nan)
        if np.ndim(c) == 0:
            return mu.item(), mu2.item(), g1.item(), g2.item()
        return mu, mu2, g1, g2

    def _munp(self, n, c, d):
        def __munp(n, c, d):
            nc = 1. * n / c
            return d * sc.beta(1.0 - nc, d + nc)
        n, c, d = np.asarray(n), np.asarray(c), np.asarray(d)
        return _lazywhere((c > n) & (n == n) & (d == d), (c, d, n),
                          lambda c, d, n: __munp(n, c, d),
                          np.nan)


burr = burr_gen(a=0.0, name='burr')


class burr12_gen(rv_continuous):
    r"""A Burr (Type XII) continuous random variable.

    %(before_notes)s

    See Also
    --------
    fisk : a special case of either `burr` or `burr12` with ``d=1``
    burr : Burr Type III distribution

    Notes
    -----
    The probability density function for `burr12` is:

    .. math::

        f(x; c, d) = c d \frac{x^{c-1}}
                              {(1 + x^c)^{d + 1}}

    for :math:`x >= 0` and :math:`c, d > 0`.

    `burr12` takes ``c`` and ``d`` as shape parameters for :math:`c`
    and :math:`d`.

    This is the PDF corresponding to the twelfth CDF given in Burr's list;
    specifically, it is equation (20) in Burr's paper [1]_.

    %(after_notes)s

    The Burr type 12 distribution is also sometimes referred to as
    the Singh-Maddala distribution from NIST [2]_.

    References
    ----------
    .. [1] Burr, I. W. "Cumulative frequency functions", Annals of
       Mathematical Statistics, 13(2), pp 215-232 (1942).

    .. [2] https://www.itl.nist.gov/div898/software/dataplot/refman2/auxillar/b12pdf.htm

    .. [3] "Burr distribution",
       https://en.wikipedia.org/wiki/Burr_distribution

    %(example)s

    """
    def _shape_info(self):
        ic = _ShapeInfo("c", False, (0, np.inf), (False, False))
        id = _ShapeInfo("d", False, (0, np.inf), (False, False))
        return [ic, id]

    def _pdf(self, x, c, d):
        # burr12.pdf(x, c, d) = c * d * x**(c-1) * (1+x**(c))**(-d-1)
        return np.exp(self._logpdf(x, c, d))

    def _logpdf(self, x, c, d):
        return np.log(c) + np.log(d) + sc.xlogy(c - 1, x) + sc.xlog1py(-d-1, x**c)

    def _cdf(self, x, c, d):
        return -sc.expm1(self._logsf(x, c, d))

    def _logcdf(self, x, c, d):
        return sc.log1p(-(1 + x**c)**(-d))

    def _sf(self, x, c, d):
        return np.exp(self._logsf(x, c, d))

    def _logsf(self, x, c, d):
        return sc.xlog1py(-d, x**c)

    def _ppf(self, q, c, d):
        # The following is an implementation of
        #   ((1 - q)**(-1.0/d) - 1)**(1.0/c)
        # that does a better job handling small values of q.
        return sc.expm1(-1/d * sc.log1p(-q))**(1/c)

    def _munp(self, n, c, d):
        nc = 1. * n / c
        return d * sc.beta(1.0 + nc, d - nc)


burr12 = burr12_gen(a=0.0, name='burr12')


class fisk_gen(burr_gen):
    r"""A Fisk continuous random variable.

    The Fisk distribution is also known as the log-logistic distribution.

    %(before_notes)s

    See Also
    --------
    burr

    Notes
    -----
    The probability density function for `fisk` is:

    .. math::

        f(x, c) = \frac{c x^{c-1}}
                       {(1 + x^c)^2}

    for :math:`x >= 0` and :math:`c > 0`.

    Please note that the above expression can be transformed into the following
    one, which is also commonly used:

    .. math::

        f(x, c) = \frac{c x^{-c-1}}
                       {(1 + x^{-c})^2}

    `fisk` takes ``c`` as a shape parameter for :math:`c`.

    `fisk` is a special case of `burr` or `burr12` with ``d=1``.

    %(after_notes)s

    %(example)s

    """
    def _shape_info(self):
        return [_ShapeInfo("c", False, (0, np.inf), (False, False))]

    def _pdf(self, x, c):
        # fisk.pdf(x, c) = c * x**(-c-1) * (1 + x**(-c))**(-2)
        return burr._pdf(x, c, 1.0)

    def _cdf(self, x, c):
        return burr._cdf(x, c, 1.0)

    def _sf(self, x, c):
        return burr._sf(x, c, 1.0)

    def _logpdf(self, x, c):
        # fisk.pdf(x, c) = c * x**(-c-1) * (1 + x**(-c))**(-2)
        return burr._logpdf(x, c, 1.0)

    def _logcdf(self, x, c):
        return burr._logcdf(x, c, 1.0)

    def _logsf(self, x, c):
        return burr._logsf(x, c, 1.0)

    def _ppf(self, x, c):
        return burr._ppf(x, c, 1.0)

    def _munp(self, n, c):
        return burr._munp(n, c, 1.0)

    def _stats(self, c):
        return burr._stats(c, 1.0)

    def _entropy(self, c):
        return 2 - np.log(c)


fisk = fisk_gen(a=0.0, name='fisk')


class cauchy_gen(rv_continuous):
    r"""A Cauchy continuous random variable.

    %(before_notes)s

    Notes
    -----
    The probability density function for `cauchy` is

    .. math::

        f(x) = \frac{1}{\pi (1 + x^2)}

    for a real number :math:`x`.

    %(after_notes)s

    %(example)s

    """
    def _shape_info(self):
        return []

    def _pdf(self, x):
        # cauchy.pdf(x) = 1 / (pi * (1 + x**2))
        return 1.0/np.pi/(1.0+x*x)

    def _cdf(self, x):
        return 0.5 + 1.0/np.pi*np.arctan(x)

    def _ppf(self, q):
        return np.tan(np.pi*q-np.pi/2.0)

    def _sf(self, x):
        return 0.5 - 1.0/np.pi*np.arctan(x)

    def _isf(self, q):
        return np.tan(np.pi/2.0-np.pi*q)

    def _stats(self):
        return np.nan, np.nan, np.nan, np.nan

    def _entropy(self):
        return np.log(4*np.pi)

    def _fitstart(self, data, args=None):
        # Initialize ML guesses using quartiles instead of moments.
        if isinstance(data, CensoredData):
            data = data._uncensor()
        p25, p50, p75 = np.percentile(data, [25, 50, 75])
        return p50, (p75 - p25)/2


cauchy = cauchy_gen(name='cauchy')


class chi_gen(rv_continuous):
    r"""A chi continuous random variable.

    %(before_notes)s

    Notes
    -----
    The probability density function for `chi` is:

    .. math::

        f(x, k) = \frac{1}{2^{k/2-1} \Gamma \left( k/2 \right)}
                   x^{k-1} \exp \left( -x^2/2 \right)

    for :math:`x >= 0` and :math:`k > 0` (degrees of freedom, denoted ``df``
    in the implementation). :math:`\Gamma` is the gamma function
    (`scipy.special.gamma`).

    Special cases of `chi` are:

        - ``chi(1, loc, scale)`` is equivalent to `halfnorm`
        - ``chi(2, 0, scale)`` is equivalent to `rayleigh`
        - ``chi(3, 0, scale)`` is equivalent to `maxwell`

    `chi` takes ``df`` as a shape parameter.

    %(after_notes)s

    %(example)s

    """
    def _shape_info(self):
        return [_ShapeInfo("df", False, (0, np.inf), (False, False))]

    def _rvs(self, df, size=None, random_state=None):
        return np.sqrt(chi2.rvs(df, size=size, random_state=random_state))

    def _pdf(self, x, df):
        #                   x**(df-1) * exp(-x**2/2)
        # chi.pdf(x, df) =  -------------------------
        #                   2**(df/2-1) * gamma(df/2)
        return np.exp(self._logpdf(x, df))

    def _logpdf(self, x, df):
        l = np.log(2) - .5*np.log(2)*df - sc.gammaln(.5*df)
        return l + sc.xlogy(df - 1., x) - .5*x**2

    def _cdf(self, x, df):
        return sc.gammainc(.5*df, .5*x**2)

    def _sf(self, x, df):
        return sc.gammaincc(.5*df, .5*x**2)

    def _ppf(self, q, df):
        return np.sqrt(2*sc.gammaincinv(.5*df, q))

    def _isf(self, q, df):
        return np.sqrt(2*sc.gammainccinv(.5*df, q))

    def _stats(self, df):
        mu = np.sqrt(2)*np.exp(sc.gammaln(df/2.0+0.5)-sc.gammaln(df/2.0))
        mu2 = df - mu*mu
        g1 = (2*mu**3.0 + mu*(1-2*df))/np.asarray(np.power(mu2, 1.5))
        g2 = 2*df*(1.0-df)-6*mu**4 + 4*mu**2 * (2*df-1)
        g2 /= np.asarray(mu2**2.0)
        return mu, mu2, g1, g2

    def _entropy(self, df):
        return (sc.gammaln(.5 * df) +
                .5 * (df - np.log(2) - (df - 1) * sc.digamma(.5 * df)))


chi = chi_gen(a=0.0, name='chi')


class chi2_gen(rv_continuous):
    r"""A chi-squared continuous random variable.

    For the noncentral chi-square distribution, see `ncx2`.

    %(before_notes)s

    See Also
    --------
    ncx2

    Notes
    -----
    The probability density function for `chi2` is:

    .. math::

        f(x, k) = \frac{1}{2^{k/2} \Gamma \left( k/2 \right)}
                   x^{k/2-1} \exp \left( -x/2 \right)

    for :math:`x > 0`  and :math:`k > 0` (degrees of freedom, denoted ``df``
    in the implementation).

    `chi2` takes ``df`` as a shape parameter.

    The chi-squared distribution is a special case of the gamma
    distribution, with gamma parameters ``a = df/2``, ``loc = 0`` and
    ``scale = 2``.

    %(after_notes)s

    %(example)s

    """
    def _shape_info(self):
        return [_ShapeInfo("df", False, (0, np.inf), (False, False))]

    def _rvs(self, df, size=None, random_state=None):
        return random_state.chisquare(df, size)

    def _pdf(self, x, df):
        # chi2.pdf(x, df) = 1 / (2*gamma(df/2)) * (x/2)**(df/2-1) * exp(-x/2)
        return np.exp(self._logpdf(x, df))

    def _logpdf(self, x, df):
        return sc.xlogy(df/2.-1, x) - x/2. - sc.gammaln(df/2.) - (np.log(2)*df)/2.

    def _cdf(self, x, df):
        return sc.chdtr(df, x)

    def _sf(self, x, df):
        return sc.chdtrc(df, x)

    def _isf(self, p, df):
        return sc.chdtri(df, p)

    def _ppf(self, p, df):
        return 2*sc.gammaincinv(df/2, p)

    def _stats(self, df):
        mu = df
        mu2 = 2*df
        g1 = 2*np.sqrt(2.0/df)
        g2 = 12.0/df
        return mu, mu2, g1, g2

    def _entropy(self, df):
        half_df = 0.5 * df
        return (half_df + np.log(2) + sc.gammaln(half_df) +
                (1 - half_df) * sc.psi(half_df))


chi2 = chi2_gen(a=0.0, name='chi2')


class cosine_gen(rv_continuous):
    r"""A cosine continuous random variable.

    %(before_notes)s

    Notes
    -----
    The cosine distribution is an approximation to the normal distribution.
    The probability density function for `cosine` is:

    .. math::

        f(x) = \frac{1}{2\pi} (1+\cos(x))

    for :math:`-\pi \le x \le \pi`.

    %(after_notes)s

    %(example)s

    """
    def _shape_info(self):
        return []

    def _pdf(self, x):
        # cosine.pdf(x) = 1/(2*pi) * (1+cos(x))
        return 1.0/2/np.pi*(1+np.cos(x))

    def _logpdf(self, x):
        c = np.cos(x)
        return _lazywhere(c != -1, (c,),
                          lambda c: np.log1p(c) - np.log(2*np.pi),
                          fillvalue=-np.inf)

    def _cdf(self, x):
        return scu._cosine_cdf(x)

    def _sf(self, x):
        return scu._cosine_cdf(-x)

    def _ppf(self, p):
        return scu._cosine_invcdf(p)

    def _isf(self, p):
        return -scu._cosine_invcdf(p)

    def _stats(self):
        return 0.0, np.pi*np.pi/3.0-2.0, 0.0, -6.0*(np.pi**4-90)/(5.0*(np.pi*np.pi-6)**2)

    def _entropy(self):
        return np.log(4*np.pi)-1.0


cosine = cosine_gen(a=-np.pi, b=np.pi, name='cosine')


class dgamma_gen(rv_continuous):
    r"""A double gamma continuous random variable.

    The double gamma distribution is also known as the reflected gamma
    distribution [1]_.

    %(before_notes)s

    Notes
    -----
    The probability density function for `dgamma` is:

    .. math::

        f(x, a) = \frac{1}{2\Gamma(a)} |x|^{a-1} \exp(-|x|)

    for a real number :math:`x` and :math:`a > 0`. :math:`\Gamma` is the
    gamma function (`scipy.special.gamma`).

    `dgamma` takes ``a`` as a shape parameter for :math:`a`.

    %(after_notes)s

    References
    ----------
    .. [1] Johnson, Kotz, and Balakrishnan, "Continuous Univariate
           Distributions, Volume 1", Second Edition, John Wiley and Sons
           (1994).

    %(example)s

    """
    def _shape_info(self):
        return [_ShapeInfo("a", False, (0, np.inf), (False, False))]

    def _rvs(self, a, size=None, random_state=None):
        u = random_state.uniform(size=size)
        gm = gamma.rvs(a, size=size, random_state=random_state)
        return gm * np.where(u >= 0.5, 1, -1)

    def _pdf(self, x, a):
        # dgamma.pdf(x, a) = 1 / (2*gamma(a)) * abs(x)**(a-1) * exp(-abs(x))
        ax = abs(x)
        return 1.0/(2*sc.gamma(a))*ax**(a-1.0) * np.exp(-ax)

    def _logpdf(self, x, a):
        ax = abs(x)
        return sc.xlogy(a - 1.0, ax) - ax - np.log(2) - sc.gammaln(a)

    def _cdf(self, x, a):
        return np.where(x > 0,
                        0.5 + 0.5*sc.gammainc(a, x),
                        0.5*sc.gammaincc(a, -x))

    def _sf(self, x, a):
        return np.where(x > 0,
                        0.5*sc.gammaincc(a, x),
                        0.5 + 0.5*sc.gammainc(a, -x))

    def _ppf(self, q, a):
        return np.where(q > 0.5,
                        sc.gammaincinv(a, 2*q - 1),
                        -sc.gammainccinv(a, 2*q))

    def _isf(self, q, a):
        return np.where(q > 0.5,
                        -sc.gammaincinv(a, 2*q - 1),
                        sc.gammainccinv(a, 2*q))

    def _stats(self, a):
        mu2 = a*(a+1.0)
        return 0.0, mu2, 0.0, (a+2.0)*(a+3.0)/mu2-3.0


dgamma = dgamma_gen(name='dgamma')


class dweibull_gen(rv_continuous):
    r"""A double Weibull continuous random variable.

    %(before_notes)s

    Notes
    -----
    The probability density function for `dweibull` is given by

    .. math::

        f(x, c) = c / 2 |x|^{c-1} \exp(-|x|^c)

    for a real number :math:`x` and :math:`c > 0`.

    `dweibull` takes ``c`` as a shape parameter for :math:`c`.

    %(after_notes)s

    %(example)s

    """
    def _shape_info(self):
        return [_ShapeInfo("c", False, (0, np.inf), (False, False))]

    def _rvs(self, c, size=None, random_state=None):
        u = random_state.uniform(size=size)
        w = weibull_min.rvs(c, size=size, random_state=random_state)
        return w * (np.where(u >= 0.5, 1, -1))

    def _pdf(self, x, c):
        # dweibull.pdf(x, c) = c / 2 * abs(x)**(c-1) * exp(-abs(x)**c)
        ax = abs(x)
        Px = c / 2.0 * ax**(c-1.0) * np.exp(-ax**c)
        return Px

    def _logpdf(self, x, c):
        ax = abs(x)
        return np.log(c) - np.log(2.0) + sc.xlogy(c - 1.0, ax) - ax**c

    def _cdf(self, x, c):
        Cx1 = 0.5 * np.exp(-abs(x)**c)
        return np.where(x > 0, 1 - Cx1, Cx1)

    def _ppf(self, q, c):
        fac = 2. * np.where(q <= 0.5, q, 1. - q)
        fac = np.power(-np.log(fac), 1.0 / c)
        return np.where(q > 0.5, fac, -fac)

    def _munp(self, n, c):
        return (1 - (n % 2)) * sc.gamma(1.0 + 1.0 * n / c)

    # since we know that all odd moments are zeros, return them at once.
    # returning Nones from _stats makes the public stats call _munp
    # so overall we're saving one or two gamma function evaluations here.
    def _stats(self, c):
        return 0, None, 0, None


dweibull = dweibull_gen(name='dweibull')


class expon_gen(rv_continuous):
    r"""An exponential continuous random variable.

    %(before_notes)s

    Notes
    -----
    The probability density function for `expon` is:

    .. math::

        f(x) = \exp(-x)

    for :math:`x \ge 0`.

    %(after_notes)s

    A common parameterization for `expon` is in terms of the rate parameter
    ``lambda``, such that ``pdf = lambda * exp(-lambda * x)``. This
    parameterization corresponds to using ``scale = 1 / lambda``.

    The exponential distribution is a special case of the gamma
    distributions, with gamma shape parameter ``a = 1``.

    %(example)s

    """
    def _shape_info(self):
        return []

    def _rvs(self, size=None, random_state=None):
        return random_state.standard_exponential(size)

    def _pdf(self, x):
        # expon.pdf(x) = exp(-x)
        return np.exp(-x)

    def _logpdf(self, x):
        return -x

    def _cdf(self, x):
        return -sc.expm1(-x)

    def _ppf(self, q):
        return -sc.log1p(-q)

    def _sf(self, x):
        return np.exp(-x)

    def _logsf(self, x):
        return -x

    def _isf(self, q):
        return -np.log(q)

    def _stats(self):
        return 1.0, 1.0, 2.0, 6.0

    def _entropy(self):
        return 1.0

    @_call_super_mom
    @replace_notes_in_docstring(rv_continuous, notes="""\
        When `method='MLE'`,
        this function uses explicit formulas for the maximum likelihood
        estimation of the exponential distribution parameters, so the
        `optimizer`, `loc` and `scale` keyword arguments are
        ignored.\n\n""")
    def fit(self, data, *args, **kwds):
        if len(args) > 0:
            raise TypeError("Too many arguments.")

        floc = kwds.pop('floc', None)
        fscale = kwds.pop('fscale', None)

        _remove_optimizer_parameters(kwds)

        if floc is not None and fscale is not None:
            # This check is for consistency with `rv_continuous.fit`.
            raise ValueError("All parameters fixed. There is nothing to "
                             "optimize.")

        data = np.asarray(data)

        if not np.isfinite(data).all():
            raise ValueError("The data contains non-finite values.")

        data_min = data.min()

        if floc is None:
            # ML estimate of the location is the minimum of the data.
            loc = data_min
        else:
            loc = floc
            if data_min < loc:
                # There are values that are less than the specified loc.
                raise FitDataError("expon", lower=floc, upper=np.inf)

        if fscale is None:
            # ML estimate of the scale is the shifted mean.
            scale = data.mean() - loc
        else:
            scale = fscale

        # We expect the return values to be floating point, so ensure it
        # by explicitly converting to float.
        return float(loc), float(scale)


expon = expon_gen(a=0.0, name='expon')


class exponnorm_gen(rv_continuous):
    r"""An exponentially modified Normal continuous random variable.

    Also known as the exponentially modified Gaussian distribution [1]_.

    %(before_notes)s

    Notes
    -----
    The probability density function for `exponnorm` is:

    .. math::

        f(x, K) = \frac{1}{2K} \exp\left(\frac{1}{2 K^2} - x / K \right)
                  \text{erfc}\left(-\frac{x - 1/K}{\sqrt{2}}\right)

    where :math:`x` is a real number and :math:`K > 0`.

    It can be thought of as the sum of a standard normal random variable
    and an independent exponentially distributed random variable with rate
    ``1/K``.

    %(after_notes)s

    An alternative parameterization of this distribution (for example, in
    the Wikpedia article [1]_) involves three parameters, :math:`\mu`,
    :math:`\lambda` and :math:`\sigma`.

    In the present parameterization this corresponds to having ``loc`` and
    ``scale`` equal to :math:`\mu` and :math:`\sigma`, respectively, and
    shape parameter :math:`K = 1/(\sigma\lambda)`.

    .. versionadded:: 0.16.0

    References
    ----------
    .. [1] Exponentially modified Gaussian distribution, Wikipedia,
           https://en.wikipedia.org/wiki/Exponentially_modified_Gaussian_distribution

    %(example)s

    """
    def _shape_info(self):
        return [_ShapeInfo("K", False, (0, np.inf), (False, False))]

    def _rvs(self, K, size=None, random_state=None):
        expval = random_state.standard_exponential(size) * K
        gval = random_state.standard_normal(size)
        return expval + gval

    def _pdf(self, x, K):
        return np.exp(self._logpdf(x, K))

    def _logpdf(self, x, K):
        invK = 1.0 / K
        exparg = invK * (0.5 * invK - x)
        return exparg + _norm_logcdf(x - invK) - np.log(K)

    def _cdf(self, x, K):
        invK = 1.0 / K
        expval = invK * (0.5 * invK - x)
        logprod = expval + _norm_logcdf(x - invK)
        return _norm_cdf(x) - np.exp(logprod)

    def _sf(self, x, K):
        invK = 1.0 / K
        expval = invK * (0.5 * invK - x)
        logprod = expval + _norm_logcdf(x - invK)
        return _norm_cdf(-x) + np.exp(logprod)

    def _stats(self, K):
        K2 = K * K
        opK2 = 1.0 + K2
        skw = 2 * K**3 * opK2**(-1.5)
        krt = 6.0 * K2 * K2 * opK2**(-2)
        return K, opK2, skw, krt


exponnorm = exponnorm_gen(name='exponnorm')


class exponweib_gen(rv_continuous):
    r"""An exponentiated Weibull continuous random variable.

    %(before_notes)s

    See Also
    --------
    weibull_min, numpy.random.Generator.weibull

    Notes
    -----
    The probability density function for `exponweib` is:

    .. math::

        f(x, a, c) = a c [1-\exp(-x^c)]^{a-1} \exp(-x^c) x^{c-1}

    and its cumulative distribution function is:

    .. math::

        F(x, a, c) = [1-\exp(-x^c)]^a

    for :math:`x > 0`, :math:`a > 0`, :math:`c > 0`.

    `exponweib` takes :math:`a` and :math:`c` as shape parameters:

    * :math:`a` is the exponentiation parameter,
      with the special case :math:`a=1` corresponding to the
      (non-exponentiated) Weibull distribution `weibull_min`.
    * :math:`c` is the shape parameter of the non-exponentiated Weibull law.

    %(after_notes)s

    References
    ----------
    https://en.wikipedia.org/wiki/Exponentiated_Weibull_distribution

    %(example)s

    """
    def _shape_info(self):
        ia = _ShapeInfo("a", False, (0, np.inf), (False, False))
        ic = _ShapeInfo("c", False, (0, np.inf), (False, False))
        return [ia, ic]

    def _pdf(self, x, a, c):
        # exponweib.pdf(x, a, c) =
        #     a * c * (1-exp(-x**c))**(a-1) * exp(-x**c)*x**(c-1)
        return np.exp(self._logpdf(x, a, c))

    def _logpdf(self, x, a, c):
        negxc = -x**c
        exm1c = -sc.expm1(negxc)
        logp = (np.log(a) + np.log(c) + sc.xlogy(a - 1.0, exm1c) +
                negxc + sc.xlogy(c - 1.0, x))
        return logp

    def _cdf(self, x, a, c):
        exm1c = -sc.expm1(-x**c)
        return exm1c**a

    def _ppf(self, q, a, c):
        return (-sc.log1p(-q**(1.0/a)))**np.asarray(1.0/c)


exponweib = exponweib_gen(a=0.0, name='exponweib')


class exponpow_gen(rv_continuous):
    r"""An exponential power continuous random variable.

    %(before_notes)s

    Notes
    -----
    The probability density function for `exponpow` is:

    .. math::

        f(x, b) = b x^{b-1} \exp(1 + x^b - \exp(x^b))

    for :math:`x \ge 0`, :math:`b > 0`.  Note that this is a different
    distribution from the exponential power distribution that is also known
    under the names "generalized normal" or "generalized Gaussian".

    `exponpow` takes ``b`` as a shape parameter for :math:`b`.

    %(after_notes)s

    References
    ----------
    http://www.math.wm.edu/~leemis/chart/UDR/PDFs/Exponentialpower.pdf

    %(example)s

    """
    def _shape_info(self):
        return [_ShapeInfo("b", False, (0, np.inf), (False, False))]

    def _pdf(self, x, b):
        # exponpow.pdf(x, b) = b * x**(b-1) * exp(1 + x**b - exp(x**b))
        return np.exp(self._logpdf(x, b))

    def _logpdf(self, x, b):
        xb = x**b
        f = 1 + np.log(b) + sc.xlogy(b - 1.0, x) + xb - np.exp(xb)
        return f

    def _cdf(self, x, b):
        return -sc.expm1(-sc.expm1(x**b))

    def _sf(self, x, b):
        return np.exp(-sc.expm1(x**b))

    def _isf(self, x, b):
        return (sc.log1p(-np.log(x)))**(1./b)

    def _ppf(self, q, b):
        return pow(sc.log1p(-sc.log1p(-q)), 1.0/b)


exponpow = exponpow_gen(a=0.0, name='exponpow')


class fatiguelife_gen(rv_continuous):
    r"""A fatigue-life (Birnbaum-Saunders) continuous random variable.

    %(before_notes)s

    Notes
    -----
    The probability density function for `fatiguelife` is:

    .. math::

        f(x, c) = \frac{x+1}{2c\sqrt{2\pi x^3}} \exp(-\frac{(x-1)^2}{2x c^2})

    for :math:`x >= 0` and :math:`c > 0`.

    `fatiguelife` takes ``c`` as a shape parameter for :math:`c`.

    %(after_notes)s

    References
    ----------
    .. [1] "Birnbaum-Saunders distribution",
           https://en.wikipedia.org/wiki/Birnbaum-Saunders_distribution

    %(example)s

    """
    _support_mask = rv_continuous._open_support_mask

    def _shape_info(self):
        return [_ShapeInfo("c", False, (0, np.inf), (False, False))]

    def _rvs(self, c, size=None, random_state=None):
        z = random_state.standard_normal(size)
        x = 0.5*c*z
        x2 = x*x
        t = 1.0 + 2*x2 + 2*x*np.sqrt(1 + x2)
        return t

    def _pdf(self, x, c):
        # fatiguelife.pdf(x, c) =
        #     (x+1) / (2*c*sqrt(2*pi*x**3)) * exp(-(x-1)**2/(2*x*c**2))
        return np.exp(self._logpdf(x, c))

    def _logpdf(self, x, c):
        return (np.log(x+1) - (x-1)**2 / (2.0*x*c**2) - np.log(2*c) -
                0.5*(np.log(2*np.pi) + 3*np.log(x)))

    def _cdf(self, x, c):
        return _norm_cdf(1.0 / c * (np.sqrt(x) - 1.0/np.sqrt(x)))

    def _ppf(self, q, c):
        tmp = c*sc.ndtri(q)
        return 0.25 * (tmp + np.sqrt(tmp**2 + 4))**2

    def _sf(self, x, c):
        return _norm_sf(1.0 / c * (np.sqrt(x) - 1.0/np.sqrt(x)))

    def _isf(self, q, c):
        tmp = -c*sc.ndtri(q)
        return 0.25 * (tmp + np.sqrt(tmp**2 + 4))**2

    def _stats(self, c):
        # NB: the formula for kurtosis in wikipedia seems to have an error:
        # it's 40, not 41. At least it disagrees with the one from Wolfram
        # Alpha.  And the latter one, below, passes the tests, while the wiki
        # one doesn't So far I didn't have the guts to actually check the
        # coefficients from the expressions for the raw moments.
        c2 = c*c
        mu = c2 / 2.0 + 1.0
        den = 5.0 * c2 + 4.0
        mu2 = c2*den / 4.0
        g1 = 4 * c * (11*c2 + 6.0) / np.power(den, 1.5)
        g2 = 6 * c2 * (93*c2 + 40.0) / den**2.0
        return mu, mu2, g1, g2


fatiguelife = fatiguelife_gen(a=0.0, name='fatiguelife')


class foldcauchy_gen(rv_continuous):
    r"""A folded Cauchy continuous random variable.

    %(before_notes)s

    Notes
    -----
    The probability density function for `foldcauchy` is:

    .. math::

        f(x, c) = \frac{1}{\pi (1+(x-c)^2)} + \frac{1}{\pi (1+(x+c)^2)}

    for :math:`x \ge 0` and :math:`c \ge 0`.

    `foldcauchy` takes ``c`` as a shape parameter for :math:`c`.

    %(example)s

    """
    def _argcheck(self, c):
        return c >= 0

    def _shape_info(self):
        return [_ShapeInfo("c", False, (0, np.inf), (True, False))]

    def _rvs(self, c, size=None, random_state=None):
        return abs(cauchy.rvs(loc=c, size=size,
                              random_state=random_state))

    def _pdf(self, x, c):
        # foldcauchy.pdf(x, c) = 1/(pi*(1+(x-c)**2)) + 1/(pi*(1+(x+c)**2))
        return 1.0/np.pi*(1.0/(1+(x-c)**2) + 1.0/(1+(x+c)**2))

    def _cdf(self, x, c):
        return 1.0/np.pi*(np.arctan(x-c) + np.arctan(x+c))

    def _sf(self, x, c):
        # 1 - CDF(x, c) = 1 - (atan(x - c) + atan(x + c))/pi
        #               = ((pi/2 - atan(x - c)) + (pi/2 - atan(x + c)))/pi
        #               = (acot(x - c) + acot(x + c))/pi
        #               = (atan2(1, x - c) + atan2(1, x + c))/pi
        return (np.arctan2(1, x - c) + np.arctan2(1, x + c))/np.pi

    def _stats(self, c):
        return np.inf, np.inf, np.nan, np.nan


foldcauchy = foldcauchy_gen(a=0.0, name='foldcauchy')


class f_gen(rv_continuous):
    r"""An F continuous random variable.

    For the noncentral F distribution, see `ncf`.

    %(before_notes)s

    See Also
    --------
    ncf

    Notes
    -----
    The probability density function for `f` is:

    .. math::

        f(x, df_1, df_2) = \frac{df_2^{df_2/2} df_1^{df_1/2} x^{df_1 / 2-1}}
                                {(df_2+df_1 x)^{(df_1+df_2)/2}
                                 B(df_1/2, df_2/2)}

    for :math:`x > 0` and parameters :math:`df_1, df_2 > 0` .

    `f` takes ``dfn`` and ``dfd`` as shape parameters.

    %(after_notes)s

    %(example)s

    """
    def _shape_info(self):
        idfn = _ShapeInfo("dfn", False, (0, np.inf), (False, False))
        idfd = _ShapeInfo("dfd", False, (0, np.inf), (False, False))
        return [idfn, idfd]

    def _rvs(self, dfn, dfd, size=None, random_state=None):
        return random_state.f(dfn, dfd, size)

    def _pdf(self, x, dfn, dfd):
        #                      df2**(df2/2) * df1**(df1/2) * x**(df1/2-1)
        # F.pdf(x, df1, df2) = --------------------------------------------
        #                      (df2+df1*x)**((df1+df2)/2) * B(df1/2, df2/2)
        return np.exp(self._logpdf(x, dfn, dfd))

    def _logpdf(self, x, dfn, dfd):
        n = 1.0 * dfn
        m = 1.0 * dfd
        lPx = (m/2 * np.log(m) + n/2 * np.log(n) + sc.xlogy(n/2 - 1, x)
               - (((n+m)/2) * np.log(m + n*x) + sc.betaln(n/2, m/2)))
        return lPx

    def _cdf(self, x, dfn, dfd):
        return sc.fdtr(dfn, dfd, x)

    def _sf(self, x, dfn, dfd):
        return sc.fdtrc(dfn, dfd, x)

    def _ppf(self, q, dfn, dfd):
        return sc.fdtri(dfn, dfd, q)

    def _stats(self, dfn, dfd):
        v1, v2 = 1. * dfn, 1. * dfd
        v2_2, v2_4, v2_6, v2_8 = v2 - 2., v2 - 4., v2 - 6., v2 - 8.

        mu = _lazywhere(
            v2 > 2, (v2, v2_2),
            lambda v2, v2_2: v2 / v2_2,
            np.inf)

        mu2 = _lazywhere(
            v2 > 4, (v1, v2, v2_2, v2_4),
            lambda v1, v2, v2_2, v2_4:
            2 * v2 * v2 * (v1 + v2_2) / (v1 * v2_2**2 * v2_4),
            np.inf)

        g1 = _lazywhere(
            v2 > 6, (v1, v2_2, v2_4, v2_6),
            lambda v1, v2_2, v2_4, v2_6:
            (2 * v1 + v2_2) / v2_6 * np.sqrt(v2_4 / (v1 * (v1 + v2_2))),
            np.nan)
        g1 *= np.sqrt(8.)

        g2 = _lazywhere(
            v2 > 8, (g1, v2_6, v2_8),
            lambda g1, v2_6, v2_8: (8 + g1 * g1 * v2_6) / v2_8,
            np.nan)
        g2 *= 3. / 2.

        return mu, mu2, g1, g2

    def _entropy(self, dfn, dfd):
        # the formula found in literature is incorrect. This one yields the
        # same result as numerical integration using the generic entropy
        # definition. This is also tested in tests/test_conntinous_basic
        half_dfn = 0.5 * dfn
        half_dfd = 0.5 * dfd
        half_sum = 0.5 * (dfn + dfd)

        return (np.log(dfd) - np.log(dfn) + sc.betaln(half_dfn, half_dfd) +
                (1 - half_dfn) * sc.psi(half_dfn) - (1 + half_dfd) *
                sc.psi(half_dfd) + half_sum * sc.psi(half_sum))


f = f_gen(a=0.0, name='f')


## Folded Normal
##   abs(Z) where (Z is normal with mu=L and std=S so that c=abs(L)/S)
##
##  note: regress docs have scale parameter correct, but first parameter
##    he gives is a shape parameter A = c * scale

##  Half-normal is folded normal with shape-parameter c=0.

class foldnorm_gen(rv_continuous):
    r"""A folded normal continuous random variable.

    %(before_notes)s

    Notes
    -----
    The probability density function for `foldnorm` is:

    .. math::

        f(x, c) = \sqrt{2/\pi} cosh(c x) \exp(-\frac{x^2+c^2}{2})

    for :math:`x \ge 0` and :math:`c \ge 0`.

    `foldnorm` takes ``c`` as a shape parameter for :math:`c`.

    %(after_notes)s

    %(example)s

    """
    def _argcheck(self, c):
        return c >= 0

    def _shape_info(self):
        return [_ShapeInfo("c", False, (0, np.inf), (True, False))]

    def _rvs(self, c, size=None, random_state=None):
        return abs(random_state.standard_normal(size) + c)

    def _pdf(self, x, c):
        # foldnormal.pdf(x, c) = sqrt(2/pi) * cosh(c*x) * exp(-(x**2+c**2)/2)
        return _norm_pdf(x + c) + _norm_pdf(x-c)

    def _cdf(self, x, c):
        return _norm_cdf(x-c) + _norm_cdf(x+c) - 1.0

    def _sf(self, x, c):
        return _norm_sf(x - c) + _norm_sf(x + c)

    def _stats(self, c):
        # Regina C. Elandt, Technometrics 3, 551 (1961)
        # https://www.jstor.org/stable/1266561
        #
        c2 = c*c
        expfac = np.exp(-0.5*c2) / np.sqrt(2.*np.pi)

        mu = 2.*expfac + c * sc.erf(c/np.sqrt(2))
        mu2 = c2 + 1 - mu*mu

        g1 = 2. * (mu*mu*mu - c2*mu - expfac)
        g1 /= np.power(mu2, 1.5)

        g2 = c2 * (c2 + 6.) + 3 + 8.*expfac*mu
        g2 += (2. * (c2 - 3.) - 3. * mu**2) * mu**2
        g2 = g2 / mu2**2.0 - 3.

        return mu, mu2, g1, g2


foldnorm = foldnorm_gen(a=0.0, name='foldnorm')


class weibull_min_gen(rv_continuous):
    r"""Weibull minimum continuous random variable.

    The Weibull Minimum Extreme Value distribution, from extreme value theory
    (Fisher-Gnedenko theorem), is also often simply called the Weibull
    distribution. It arises as the limiting distribution of the rescaled
    minimum of iid random variables.

    %(before_notes)s

    See Also
    --------
    weibull_max, numpy.random.Generator.weibull, exponweib

    Notes
    -----
    The probability density function for `weibull_min` is:

    .. math::

        f(x, c) = c x^{c-1} \exp(-x^c)

    for :math:`x > 0`, :math:`c > 0`.

    `weibull_min` takes ``c`` as a shape parameter for :math:`c`.
    (named :math:`k` in Wikipedia article and :math:`a` in
    ``numpy.random.weibull``).  Special shape values are :math:`c=1` and
    :math:`c=2` where Weibull distribution reduces to the `expon` and
    `rayleigh` distributions respectively.

    %(after_notes)s

    References
    ----------
    https://en.wikipedia.org/wiki/Weibull_distribution

    https://en.wikipedia.org/wiki/Fisher-Tippett-Gnedenko_theorem

    %(example)s

    """
    def _shape_info(self):
        return [_ShapeInfo("c", False, (0, np.inf), (False, False))]

    def _pdf(self, x, c):
        # weibull_min.pdf(x, c) = c * x**(c-1) * exp(-x**c)
        return c*pow(x, c-1)*np.exp(-pow(x, c))

    def _logpdf(self, x, c):
        return np.log(c) + sc.xlogy(c - 1, x) - pow(x, c)

    def _cdf(self, x, c):
        return -sc.expm1(-pow(x, c))

    def _sf(self, x, c):
        return np.exp(-pow(x, c))

    def _logsf(self, x, c):
        return -pow(x, c)

    def _ppf(self, q, c):
        return pow(-sc.log1p(-q), 1.0/c)

    def _munp(self, n, c):
        return sc.gamma(1.0+n*1.0/c)

    def _entropy(self, c):
        return -_EULER / c - np.log(c) + _EULER + 1

    @extend_notes_in_docstring(rv_continuous, notes="""\
        If ``method='mm'``, parameters fixed by the user are respected, and the
        remaining parameters are used to match distribution and sample moments
        where possible. For example, if the user fixes the location with
        ``floc``, the parameters will only match the distribution skewness and
        variance to the sample skewness and variance; no attempt will be made
        to match the means or minimize a norm of the errors.
        \n\n""")
    def fit(self, data, *args, **kwds):

        if isinstance(data, CensoredData):
            if data.num_censored() == 0:
                data = data._uncensor()
            else:
                return super().fit(data, *args, **kwds)

        if kwds.pop('superfit', False):
            return super().fit(data, *args, **kwds)

        # this extracts fixed shape, location, and scale however they
        # are specified, and also leaves them in `kwds`
        data, fc, floc, fscale = _check_fit_input_parameters(self, data,
                                                             args, kwds)
        method = kwds.get("method", "mle").lower()

        # See https://en.wikipedia.org/wiki/Weibull_distribution#Moments for
        # moment formulas.
        def skew(c):
            gamma1 = sc.gamma(1+1/c)
            gamma2 = sc.gamma(1+2/c)
            gamma3 = sc.gamma(1+3/c)
            num = 2 * gamma1**3 - 3*gamma1*gamma2 + gamma3
            den = (gamma2 - gamma1**2)**(3/2)
            return num/den

        # For c in [1e2, 3e4], population skewness appears to approach
        # asymptote near -1.139, but past c > 3e4, skewness begins to vary
        # wildly, and MoM won't provide a good guess. Get out early.
        s = stats.skew(data)
        max_c = 1e4
        s_min = skew(max_c)
        if s < s_min and method != "mm" and fc is None and not args:
            return super().fit(data, *args, **kwds)

        # If method is method of moments, we don't need the user's guesses.
        # Otherwise, extract the guesses from args and kwds.
        if method == "mm":
            c, loc, scale = None, None, None
        else:
            c = args[0] if len(args) else None
            loc = kwds.pop('loc', None)
            scale = kwds.pop('scale', None)

        if fc is None and c is None:  # not fixed and no guess: use MoM
            # Solve for c that matches sample distribution skewness to sample
            # skewness.
            # we start having numerical issues with `weibull_min` with
            # parameters outside this range - and not just in this method.
            # We could probably improve the situation by doing everything
            # in the log space, but that is for another time.
            c = root_scalar(lambda c: skew(c) - s, bracket=[0.02, max_c],
                            method='bisect').root
        elif fc is not None:  # fixed: use it
            c = fc

        if fscale is None and scale is None:
            v = np.var(data)
            scale = np.sqrt(v / (sc.gamma(1+2/c) - sc.gamma(1+1/c)**2))
        elif fscale is not None:
            scale = fscale

        if floc is None and loc is None:
            m = np.mean(data)
            loc = m - scale*sc.gamma(1 + 1/c)
        elif floc is not None:
            loc = floc

        if method == 'mm':
            return c, loc, scale
        else:
            # At this point, parameter "guesses" may equal the fixed parameters
            # in kwds. No harm in passing them as guesses, too.
            return super().fit(data, c, loc=loc, scale=scale, **kwds)


weibull_min = weibull_min_gen(a=0.0, name='weibull_min')


class truncweibull_min_gen(rv_continuous):
    r"""A doubly truncated Weibull minimum continuous random variable.

    %(before_notes)s

    See Also
    --------
    weibull_min, truncexpon

    Notes
    -----
    The probability density function for `truncweibull_min` is:

    .. math::

        f(x, a, b, c) = \frac{c x^{c-1} \exp(-x^c)}{\exp(-a^c) - \exp(-b^c)}

    for :math:`a < x <= b`, :math:`0 \le a < b` and :math:`c > 0`.

    `truncweibull_min` takes :math:`a`, :math:`b`, and :math:`c` as shape
    parameters.

    Notice that the truncation values, :math:`a` and :math:`b`, are defined in
    standardized form:

    .. math::

        a = (u_l - loc)/scale
        b = (u_r - loc)/scale

    where :math:`u_l` and :math:`u_r` are the specific left and right
    truncation values, respectively. In other words, the support of the
    distribution becomes :math:`(a*scale + loc) < x <= (b*scale + loc)` when
    :math:`loc` and/or :math:`scale` are provided.

    %(after_notes)s

    References
    ----------

    .. [1] Rinne, H. "The Weibull Distribution: A Handbook". CRC Press (2009).

    %(example)s

    """
    def _argcheck(self, c, a, b):
        return (a >= 0.) & (b > a) & (c > 0.)

    def _shape_info(self):
        ic = _ShapeInfo("c", False, (0, np.inf), (False, False))
        ia = _ShapeInfo("a", False, (0, np.inf), (True, False))
        ib = _ShapeInfo("b", False, (0, np.inf), (False, False))
        return [ic, ia, ib]

    def _fitstart(self, data):
        # Arbitrary, but default a=b=c=1 is not valid
        return super()._fitstart(data, args=(1, 0, 1))

    def _get_support(self, c, a, b):
        return a, b

    def _pdf(self, x, c, a, b):
        denum = (np.exp(-pow(a, c)) - np.exp(-pow(b, c)))
        return (c * pow(x, c-1) * np.exp(-pow(x, c))) / denum

    def _logpdf(self, x, c, a, b):
        logdenum = np.log(np.exp(-pow(a, c)) - np.exp(-pow(b, c)))
        return np.log(c) + sc.xlogy(c - 1, x) - pow(x, c) - logdenum

    def _cdf(self, x, c, a, b):
        num = (np.exp(-pow(a, c)) - np.exp(-pow(x, c)))
        denum = (np.exp(-pow(a, c)) - np.exp(-pow(b, c)))
        return num / denum

    def _logcdf(self, x, c, a, b):
        lognum = np.log(np.exp(-pow(a, c)) - np.exp(-pow(x, c)))
        logdenum = np.log(np.exp(-pow(a, c)) - np.exp(-pow(b, c)))
        return lognum - logdenum

    def _sf(self, x, c, a, b):
        num = (np.exp(-pow(x, c)) - np.exp(-pow(b, c)))
        denum = (np.exp(-pow(a, c)) - np.exp(-pow(b, c)))
        return num / denum

    def _logsf(self, x, c, a, b):
        lognum = np.log(np.exp(-pow(x, c)) - np.exp(-pow(b, c)))
        logdenum = np.log(np.exp(-pow(a, c)) - np.exp(-pow(b, c)))
        return lognum - logdenum

    def _isf(self, q, c, a, b):
        return pow(
            -np.log((1 - q) * np.exp(-pow(b, c)) + q * np.exp(-pow(a, c))), 1/c
            )

    def _ppf(self, q, c, a, b):
        return pow(
            -np.log((1 - q) * np.exp(-pow(a, c)) + q * np.exp(-pow(b, c))), 1/c
            )

    def _munp(self, n, c, a, b):
        gamma_fun = sc.gamma(n/c + 1.) * (
            sc.gammainc(n/c + 1., pow(b, c)) - sc.gammainc(n/c + 1., pow(a, c))
            )
        denum = (np.exp(-pow(a, c)) - np.exp(-pow(b, c)))
        return gamma_fun / denum


truncweibull_min = truncweibull_min_gen(name='truncweibull_min')


class weibull_max_gen(rv_continuous):
    r"""Weibull maximum continuous random variable.

    The Weibull Maximum Extreme Value distribution, from extreme value theory
    (Fisher-Gnedenko theorem), is the limiting distribution of rescaled
    maximum of iid random variables. This is the distribution of -X
    if X is from the `weibull_min` function.

    %(before_notes)s

    See Also
    --------
    weibull_min

    Notes
    -----
    The probability density function for `weibull_max` is:

    .. math::

        f(x, c) = c (-x)^{c-1} \exp(-(-x)^c)

    for :math:`x < 0`, :math:`c > 0`.

    `weibull_max` takes ``c`` as a shape parameter for :math:`c`.

    %(after_notes)s

    References
    ----------
    https://en.wikipedia.org/wiki/Weibull_distribution

    https://en.wikipedia.org/wiki/Fisher-Tippett-Gnedenko_theorem

    %(example)s

    """
    def _shape_info(self):
        return [_ShapeInfo("c", False, (0, np.inf), (False, False))]

    def _pdf(self, x, c):
        # weibull_max.pdf(x, c) = c * (-x)**(c-1) * exp(-(-x)**c)
        return c*pow(-x, c-1)*np.exp(-pow(-x, c))

    def _logpdf(self, x, c):
        return np.log(c) + sc.xlogy(c-1, -x) - pow(-x, c)

    def _cdf(self, x, c):
        return np.exp(-pow(-x, c))

    def _logcdf(self, x, c):
        return -pow(-x, c)

    def _sf(self, x, c):
        return -sc.expm1(-pow(-x, c))

    def _ppf(self, q, c):
        return -pow(-np.log(q), 1.0/c)

    def _munp(self, n, c):
        val = sc.gamma(1.0+n*1.0/c)
        if int(n) % 2:
            sgn = -1
        else:
            sgn = 1
        return sgn * val

    def _entropy(self, c):
        return -_EULER / c - np.log(c) + _EULER + 1


weibull_max = weibull_max_gen(b=0.0, name='weibull_max')


class genlogistic_gen(rv_continuous):
    r"""A generalized logistic continuous random variable.

    %(before_notes)s

    Notes
    -----
    The probability density function for `genlogistic` is:

    .. math::

        f(x, c) = c \frac{\exp(-x)}
                         {(1 + \exp(-x))^{c+1}}

    for real :math:`x` and :math:`c > 0`.

    `genlogistic` takes ``c`` as a shape parameter for :math:`c`.

    %(after_notes)s

    %(example)s

    """
    def _shape_info(self):
        return [_ShapeInfo("c", False, (0, np.inf), (False, False))]

    def _pdf(self, x, c):
        # genlogistic.pdf(x, c) = c * exp(-x) / (1 + exp(-x))**(c+1)
        return np.exp(self._logpdf(x, c))

    def _logpdf(self, x, c):
        # Two mathematically equivalent expressions for log(pdf(x, c)):
        #     log(pdf(x, c)) = log(c) - x - (c + 1)*log(1 + exp(-x))
        #                    = log(c) + c*x - (c + 1)*log(1 + exp(x))
        mult = -(c - 1) * (x < 0) - 1
        absx = np.abs(x)
        return np.log(c) + mult*absx - (c+1) * sc.log1p(np.exp(-absx))

    def _cdf(self, x, c):
        Cx = (1+np.exp(-x))**(-c)
        return Cx

    def _ppf(self, q, c):
        vals = -np.log(pow(q, -1.0/c)-1)
        return vals

    def _stats(self, c):
        mu = _EULER + sc.psi(c)
        mu2 = np.pi*np.pi/6.0 + sc.zeta(2, c)
        g1 = -2*sc.zeta(3, c) + 2*_ZETA3
        g1 /= np.power(mu2, 1.5)
        g2 = np.pi**4/15.0 + 6*sc.zeta(4, c)
        g2 /= mu2**2.0
        return mu, mu2, g1, g2

    def _entropy(self, c):
        return -np.log(c) + sc.psi(c + 1) + _EULER + 1


genlogistic = genlogistic_gen(name='genlogistic')


class genpareto_gen(rv_continuous):
    r"""A generalized Pareto continuous random variable.

    %(before_notes)s

    Notes
    -----
    The probability density function for `genpareto` is:

    .. math::

        f(x, c) = (1 + c x)^{-1 - 1/c}

    defined for :math:`x \ge 0` if :math:`c \ge 0`, and for
    :math:`0 \le x \le -1/c` if :math:`c < 0`.

    `genpareto` takes ``c`` as a shape parameter for :math:`c`.

    For :math:`c=0`, `genpareto` reduces to the exponential
    distribution, `expon`:

    .. math::

        f(x, 0) = \exp(-x)

    For :math:`c=-1`, `genpareto` is uniform on ``[0, 1]``:

    .. math::

        f(x, -1) = 1

    %(after_notes)s

    %(example)s

    """
    def _argcheck(self, c):
        return np.isfinite(c)

    def _shape_info(self):
        return [_ShapeInfo("c", False, (-np.inf, np.inf), (False, False))]

    def _get_support(self, c):
        c = np.asarray(c)
        b = _lazywhere(c < 0, (c,),
                       lambda c: -1. / c,
                       np.inf)
        a = np.where(c >= 0, self.a, self.a)
        return a, b

    def _pdf(self, x, c):
        # genpareto.pdf(x, c) = (1 + c * x)**(-1 - 1/c)
        return np.exp(self._logpdf(x, c))

    def _logpdf(self, x, c):
        return _lazywhere((x == x) & (c != 0), (x, c),
                          lambda x, c: -sc.xlog1py(c + 1., c*x) / c,
                          -x)

    def _cdf(self, x, c):
        return -sc.inv_boxcox1p(-x, -c)

    def _sf(self, x, c):
        return sc.inv_boxcox(-x, -c)

    def _logsf(self, x, c):
        return _lazywhere((x == x) & (c != 0), (x, c),
                          lambda x, c: -sc.log1p(c*x) / c,
                          -x)

    def _ppf(self, q, c):
        return -sc.boxcox1p(-q, -c)

    def _isf(self, q, c):
        return -sc.boxcox(q, -c)

    def _stats(self, c, moments='mv'):
        if 'm' not in moments:
            m = None
        else:
            m = _lazywhere(c < 1, (c,),
                           lambda xi: 1/(1 - xi),
                           np.inf)
        if 'v' not in moments:
            v = None
        else:
            v = _lazywhere(c < 1/2, (c,),
                           lambda xi: 1 / (1 - xi)**2 / (1 - 2*xi),
                           np.nan)
        if 's' not in moments:
            s = None
        else:
            s = _lazywhere(c < 1/3, (c,),
                           lambda xi: (2 * (1 + xi) * np.sqrt(1 - 2*xi) /
                                       (1 - 3*xi)),
                           np.nan)
        if 'k' not in moments:
            k = None
        else:
            k = _lazywhere(c < 1/4, (c,),
                           lambda xi: (3 * (1 - 2*xi) * (2*xi**2 + xi + 3) /
                                       (1 - 3*xi) / (1 - 4*xi) - 3),
                           np.nan)
        return m, v, s, k

    def _munp(self, n, c):
        def __munp(n, c):
            val = 0.0
            k = np.arange(0, n + 1)
            for ki, cnk in zip(k, sc.comb(n, k)):
                val = val + cnk * (-1) ** ki / (1.0 - c * ki)
            return np.where(c * n < 1, val * (-1.0 / c) ** n, np.inf)
        return _lazywhere(c != 0, (c,),
                          lambda c: __munp(n, c),
                          sc.gamma(n + 1))

    def _entropy(self, c):
        return 1. + c


genpareto = genpareto_gen(a=0.0, name='genpareto')


class genexpon_gen(rv_continuous):
    r"""A generalized exponential continuous random variable.

    %(before_notes)s

    Notes
    -----
    The probability density function for `genexpon` is:

    .. math::

        f(x, a, b, c) = (a + b (1 - \exp(-c x)))
                        \exp(-a x - b x + \frac{b}{c}  (1-\exp(-c x)))

    for :math:`x \ge 0`, :math:`a, b, c > 0`.

    `genexpon` takes :math:`a`, :math:`b` and :math:`c` as shape parameters.

    %(after_notes)s

    References
    ----------
    H.K. Ryu, "An Extension of Marshall and Olkin's Bivariate Exponential
    Distribution", Journal of the American Statistical Association, 1993.

    N. Balakrishnan, Asit P. Basu (editors), *The Exponential Distribution:
    Theory, Methods and Applications*, Gordon and Breach, 1995.
    ISBN 10: 2884491929

    %(example)s

    """
    def _shape_info(self):
        ia = _ShapeInfo("a", False, (0, np.inf), (False, False))
        ib = _ShapeInfo("b", False, (0, np.inf), (False, False))
        ic = _ShapeInfo("c", False, (0, np.inf), (False, False))
        return [ia, ib, ic]

    def _pdf(self, x, a, b, c):
        # genexpon.pdf(x, a, b, c) = (a + b * (1 - exp(-c*x))) * \
        #                            exp(-a*x - b*x + b/c * (1-exp(-c*x)))
        return (a + b*(-sc.expm1(-c*x)))*np.exp((-a-b)*x +
                                                b*(-sc.expm1(-c*x))/c)

    def _logpdf(self, x, a, b, c):
        return np.log(a+b*(-sc.expm1(-c*x))) + (-a-b)*x+b*(-sc.expm1(-c*x))/c

    def _cdf(self, x, a, b, c):
        return -sc.expm1((-a-b)*x + b*(-sc.expm1(-c*x))/c)

    def _ppf(self, p, a, b, c):
        s = a + b
        t = (b - c*np.log1p(-p))/s
        return (t + sc.lambertw(-b/s * np.exp(-t)).real)/c

    def _sf(self, x, a, b, c):
        return np.exp((-a-b)*x + b*(-sc.expm1(-c*x))/c)

    def _isf(self, p, a, b, c):
        s = a + b
        t = (b - c*np.log(p))/s
        return (t + sc.lambertw(-b/s * np.exp(-t)).real)/c


genexpon = genexpon_gen(a=0.0, name='genexpon')


class genextreme_gen(rv_continuous):
    r"""A generalized extreme value continuous random variable.

    %(before_notes)s

    See Also
    --------
    gumbel_r

    Notes
    -----
    For :math:`c=0`, `genextreme` is equal to `gumbel_r` with
    probability density function

    .. math::

        f(x) = \exp(-\exp(-x)) \exp(-x),

    where :math:`-\infty < x < \infty`.

    For :math:`c \ne 0`, the probability density function for `genextreme` is:

    .. math::

        f(x, c) = \exp(-(1-c x)^{1/c}) (1-c x)^{1/c-1},

    where :math:`-\infty < x \le 1/c` if :math:`c > 0` and
    :math:`1/c \le x < \infty` if :math:`c < 0`.

    Note that several sources and software packages use the opposite
    convention for the sign of the shape parameter :math:`c`.

    `genextreme` takes ``c`` as a shape parameter for :math:`c`.

    %(after_notes)s

    %(example)s

    """
    def _argcheck(self, c):
        return np.isfinite(c)

    def _shape_info(self):
        return [_ShapeInfo("c", False, (-np.inf, np.inf), (False, False))]

    def _get_support(self, c):
        _b = np.where(c > 0, 1.0 / np.maximum(c, _XMIN), np.inf)
        _a = np.where(c < 0, 1.0 / np.minimum(c, -_XMIN), -np.inf)
        return _a, _b

    def _loglogcdf(self, x, c):
        # Returns log(-log(cdf(x, c)))
        return _lazywhere((x == x) & (c != 0), (x, c),
                          lambda x, c: sc.log1p(-c*x)/c, -x)

    def _pdf(self, x, c):
        # genextreme.pdf(x, c) =
        #     exp(-exp(-x))*exp(-x),                    for c==0
        #     exp(-(1-c*x)**(1/c))*(1-c*x)**(1/c-1),    for x \le 1/c, c > 0
        return np.exp(self._logpdf(x, c))

    def _logpdf(self, x, c):
        cx = _lazywhere((x == x) & (c != 0), (x, c), lambda x, c: c*x, 0.0)
        logex2 = sc.log1p(-cx)
        logpex2 = self._loglogcdf(x, c)
        pex2 = np.exp(logpex2)
        # Handle special cases
        np.putmask(logpex2, (c == 0) & (x == -np.inf), 0.0)
        logpdf = _lazywhere(~((cx == 1) | (cx == -np.inf)),
                            (pex2, logpex2, logex2),
                            lambda pex2, lpex2, lex2: -pex2 + lpex2 - lex2,
                            fillvalue=-np.inf)
        np.putmask(logpdf, (c == 1) & (x == 1), 0.0)
        return logpdf

    def _logcdf(self, x, c):
        return -np.exp(self._loglogcdf(x, c))

    def _cdf(self, x, c):
        return np.exp(self._logcdf(x, c))

    def _sf(self, x, c):
        return -sc.expm1(self._logcdf(x, c))

    def _ppf(self, q, c):
        x = -np.log(-np.log(q))
        return _lazywhere((x == x) & (c != 0), (x, c),
                          lambda x, c: -sc.expm1(-c * x) / c, x)

    def _isf(self, q, c):
        x = -np.log(-sc.log1p(-q))
        return _lazywhere((x == x) & (c != 0), (x, c),
                          lambda x, c: -sc.expm1(-c * x) / c, x)

    def _stats(self, c):
        def g(n):
            return sc.gamma(n * c + 1)
        g1 = g(1)
        g2 = g(2)
        g3 = g(3)
        g4 = g(4)
        g2mg12 = np.where(abs(c) < 1e-7, (c*np.pi)**2.0/6.0, g2-g1**2.0)
        gam2k = np.where(abs(c) < 1e-7, np.pi**2.0/6.0,
                         sc.expm1(sc.gammaln(2.0*c+1.0)-2*sc.gammaln(c + 1.0))/c**2.0)
        eps = 1e-14
        gamk = np.where(abs(c) < eps, -_EULER, sc.expm1(sc.gammaln(c + 1))/c)

        m = np.where(c < -1.0, np.nan, -gamk)
        v = np.where(c < -0.5, np.nan, g1**2.0*gam2k)

        # skewness
        sk1 = _lazywhere(c >= -1./3,
                         (c, g1, g2, g3, g2mg12),
                         lambda c, g1, g2, g3, g2gm12:
                             np.sign(c)*(-g3 + (g2 + 2*g2mg12)*g1)/g2mg12**1.5,
                         fillvalue=np.nan)
        sk = np.where(abs(c) <= eps**0.29, 12*np.sqrt(6)*_ZETA3/np.pi**3, sk1)

        # kurtosis
        ku1 = _lazywhere(c >= -1./4,
                         (g1, g2, g3, g4, g2mg12),
                         lambda g1, g2, g3, g4, g2mg12:
                             (g4 + (-4*g3 + 3*(g2 + g2mg12)*g1)*g1)/g2mg12**2,
                         fillvalue=np.nan)
        ku = np.where(abs(c) <= (eps)**0.23, 12.0/5.0, ku1-3.0)
        return m, v, sk, ku

    def _fitstart(self, data):
        if isinstance(data, CensoredData):
            data = data._uncensor()
        # This is better than the default shape of (1,).
        g = _skew(data)
        if g < 0:
            a = 0.5
        else:
            a = -0.5
        return super()._fitstart(data, args=(a,))

    def _munp(self, n, c):
        k = np.arange(0, n+1)
        vals = 1.0/c**n * np.sum(
            sc.comb(n, k) * (-1)**k * sc.gamma(c*k + 1),
            axis=0)
        return np.where(c*n > -1, vals, np.inf)

    def _entropy(self, c):
        return _EULER*(1 - c) + 1


genextreme = genextreme_gen(name='genextreme')


def _digammainv(y):
    """Inverse of the digamma function (real positive arguments only).

    This function is used in the `fit` method of `gamma_gen`.
    The function uses either optimize.fsolve or optimize.newton
    to solve `sc.digamma(x) - y = 0`.  There is probably room for
    improvement, but currently it works over a wide range of y:

    >>> import numpy as np
    >>> rng = np.random.default_rng()
    >>> y = 64*rng.standard_normal(1000000)
    >>> y.min(), y.max()
    (-311.43592651416662, 351.77388222276869)
    >>> x = [_digammainv(t) for t in y]
    >>> np.abs(sc.digamma(x) - y).max()
    1.1368683772161603e-13

    """
    _em = 0.5772156649015328606065120

    def func(x):
        return sc.digamma(x) - y

    if y > -0.125:
        x0 = np.exp(y) + 0.5
        if y < 10:
            # Some experimentation shows that newton reliably converges
            # must faster than fsolve in this y range.  For larger y,
            # newton sometimes fails to converge.
            value = optimize.newton(func, x0, tol=1e-10)
            return value
    elif y > -3:
        x0 = np.exp(y/2.332) + 0.08661
    else:
        x0 = 1.0 / (-y - _em)

    value, info, ier, mesg = optimize.fsolve(func, x0, xtol=1e-11,
                                             full_output=True)
    if ier != 1:
        raise RuntimeError("_digammainv: fsolve failed, y = %r" % y)

    return value[0]


## Gamma (Use MATLAB and MATHEMATICA (b=theta=scale, a=alpha=shape) definition)

## gamma(a, loc, scale)  with a an integer is the Erlang distribution
## gamma(1, loc, scale)  is the Exponential distribution
## gamma(df/2, 0, 2) is the chi2 distribution with df degrees of freedom.

class gamma_gen(rv_continuous):
    r"""A gamma continuous random variable.

    %(before_notes)s

    See Also
    --------
    erlang, expon

    Notes
    -----
    The probability density function for `gamma` is:

    .. math::

        f(x, a) = \frac{x^{a-1} e^{-x}}{\Gamma(a)}

    for :math:`x \ge 0`, :math:`a > 0`. Here :math:`\Gamma(a)` refers to the
    gamma function.

    `gamma` takes ``a`` as a shape parameter for :math:`a`.

    When :math:`a` is an integer, `gamma` reduces to the Erlang
    distribution, and when :math:`a=1` to the exponential distribution.

    Gamma distributions are sometimes parameterized with two variables,
    with a probability density function of:

    .. math::

        f(x, \alpha, \beta) = \frac{\beta^\alpha x^{\alpha - 1} e^{-\beta x }}{\Gamma(\alpha)}

    Note that this parameterization is equivalent to the above, with
    ``scale = 1 / beta``.

    %(after_notes)s

    %(example)s

    """
    def _shape_info(self):
        return [_ShapeInfo("a", False, (0, np.inf), (False, False))]

    def _rvs(self, a, size=None, random_state=None):
        return random_state.standard_gamma(a, size)

    def _pdf(self, x, a):
        # gamma.pdf(x, a) = x**(a-1) * exp(-x) / gamma(a)
        return np.exp(self._logpdf(x, a))

    def _logpdf(self, x, a):
        return sc.xlogy(a-1.0, x) - x - sc.gammaln(a)

    def _cdf(self, x, a):
        return sc.gammainc(a, x)

    def _sf(self, x, a):
        return sc.gammaincc(a, x)

    def _ppf(self, q, a):
        return sc.gammaincinv(a, q)

    def _isf(self, q, a):
        return sc.gammainccinv(a, q)

    def _stats(self, a):
        return a, a, 2.0/np.sqrt(a), 6.0/a

    def _entropy(self, a):
        return sc.psi(a)*(1-a) + a + sc.gammaln(a)

    def _fitstart(self, data):
        # The skewness of the gamma distribution is `2 / np.sqrt(a)`.
        # We invert that to estimate the shape `a` using the skewness
        # of the data.  The formula is regularized with 1e-8 in the
        # denominator to allow for degenerate data where the skewness
        # is close to 0.
        if isinstance(data, CensoredData):
            data = data._uncensor()
        sk = _skew(data)
        a = 4 / (1e-8 + sk**2)
        return super()._fitstart(data, args=(a,))

    @extend_notes_in_docstring(rv_continuous, notes="""\
        When the location is fixed by using the argument `floc`
        and `method='MLE'`, this
        function uses explicit formulas or solves a simpler numerical
        problem than the full ML optimization problem.  So in that case,
        the `optimizer`, `loc` and `scale` arguments are ignored.
        \n\n""")
    def fit(self, data, *args, **kwds):
        floc = kwds.get('floc', None)
        method = kwds.get('method', 'mle')

        if (isinstance(data, CensoredData) or floc is None
                or method.lower() == 'mm'):
            # loc is not fixed or we're not doing standard MLE.
            # Use the default fit method.
            return super().fit(data, *args, **kwds)

        # We already have this value, so just pop it from kwds.
        kwds.pop('floc', None)

        f0 = _get_fixed_fit_value(kwds, ['f0', 'fa', 'fix_a'])
        fscale = kwds.pop('fscale', None)

        _remove_optimizer_parameters(kwds)

        # Special case: loc is fixed.

        if f0 is not None and fscale is not None:
            # This check is for consistency with `rv_continuous.fit`.
            # Without this check, this function would just return the
            # parameters that were given.
            raise ValueError("All parameters fixed. There is nothing to "
                             "optimize.")

        # Fixed location is handled by shifting the data.
        data = np.asarray(data)

        if not np.isfinite(data).all():
            raise ValueError("The data contains non-finite values.")

        if np.any(data <= floc):
            raise FitDataError("gamma", lower=floc, upper=np.inf)

        if floc != 0:
            # Don't do the subtraction in-place, because `data` might be a
            # view of the input array.
            data = data - floc
        xbar = data.mean()

        # Three cases to handle:
        # * shape and scale both free
        # * shape fixed, scale free
        # * shape free, scale fixed

        if fscale is None:
            # scale is free
            if f0 is not None:
                # shape is fixed
                a = f0
            else:
                # shape and scale are both free.
                # The MLE for the shape parameter `a` is the solution to:
                # np.log(a) - sc.digamma(a) - np.log(xbar) +
                #                             np.log(data).mean() = 0
                s = np.log(xbar) - np.log(data).mean()
                aest = (3-s + np.sqrt((s-3)**2 + 24*s)) / (12*s)
                xa = aest*(1-0.4)
                xb = aest*(1+0.4)
                a = optimize.brentq(lambda a: np.log(a) - sc.digamma(a) - s,
                                    xa, xb, disp=0)

            # The MLE for the scale parameter is just the data mean
            # divided by the shape parameter.
            scale = xbar / a
        else:
            # scale is fixed, shape is free
            # The MLE for the shape parameter `a` is the solution to:
            # sc.digamma(a) - np.log(data).mean() + np.log(fscale) = 0
            c = np.log(data).mean() - np.log(fscale)
            a = _digammainv(c)
            scale = fscale

        return a, floc, scale


gamma = gamma_gen(a=0.0, name='gamma')


class erlang_gen(gamma_gen):
    """An Erlang continuous random variable.

    %(before_notes)s

    See Also
    --------
    gamma

    Notes
    -----
    The Erlang distribution is a special case of the Gamma distribution, with
    the shape parameter `a` an integer.  Note that this restriction is not
    enforced by `erlang`. It will, however, generate a warning the first time
    a non-integer value is used for the shape parameter.

    Refer to `gamma` for examples.

    """

    def _argcheck(self, a):
        allint = np.all(np.floor(a) == a)
        if not allint:
            # An Erlang distribution shouldn't really have a non-integer
            # shape parameter, so warn the user.
            warnings.warn(
                'The shape parameter of the erlang distribution '
                'has been given a non-integer value {!r}.'.format(a),
                RuntimeWarning)
        return a > 0

    def _shape_info(self):
        return [_ShapeInfo("a", True, (1, np.inf), (True, False))]

    def _fitstart(self, data):
        # Override gamma_gen_fitstart so that an integer initial value is
        # used.  (Also regularize the division, to avoid issues when
        # _skew(data) is 0 or close to 0.)
        if isinstance(data, CensoredData):
            data = data._uncensor()
        a = int(4.0 / (1e-8 + _skew(data)**2))
        return super(gamma_gen, self)._fitstart(data, args=(a,))

    # Trivial override of the fit method, so we can monkey-patch its
    # docstring.
    @extend_notes_in_docstring(rv_continuous, notes="""\
        The Erlang distribution is generally defined to have integer values
        for the shape parameter.  This is not enforced by the `erlang` class.
        When fitting the distribution, it will generally return a non-integer
        value for the shape parameter.  By using the keyword argument
        `f0=<integer>`, the fit method can be constrained to fit the data to
        a specific integer shape parameter.""")
    def fit(self, data, *args, **kwds):
        return super().fit(data, *args, **kwds)


erlang = erlang_gen(a=0.0, name='erlang')


class gengamma_gen(rv_continuous):
    r"""A generalized gamma continuous random variable.

    %(before_notes)s

    See Also
    --------
    gamma, invgamma, weibull_min

    Notes
    -----
    The probability density function for `gengamma` is ([1]_):

    .. math::

        f(x, a, c) = \frac{|c| x^{c a-1} \exp(-x^c)}{\Gamma(a)}

    for :math:`x \ge 0`, :math:`a > 0`, and :math:`c \ne 0`.
    :math:`\Gamma` is the gamma function (`scipy.special.gamma`).

    `gengamma` takes :math:`a` and :math:`c` as shape parameters.

    %(after_notes)s

    References
    ----------
    .. [1] E.W. Stacy, "A Generalization of the Gamma Distribution",
       Annals of Mathematical Statistics, Vol 33(3), pp. 1187--1192.

    %(example)s

    """
    def _argcheck(self, a, c):
        return (a > 0) & (c != 0)

    def _shape_info(self):
        ia = _ShapeInfo("a", False, (0, np.inf), (False, False))
        ic = _ShapeInfo("c", False, (-np.inf, np.inf), (False, False))
        return [ia, ic]

    def _pdf(self, x, a, c):
        return np.exp(self._logpdf(x, a, c))

    def _logpdf(self, x, a, c):
        return _lazywhere((x != 0) | (c > 0), (x, c),
                          lambda x, c: (np.log(abs(c)) + sc.xlogy(c*a - 1, x)
                                        - x**c - sc.gammaln(a)),
                          fillvalue=-np.inf)

    def _cdf(self, x, a, c):
        xc = x**c
        val1 = sc.gammainc(a, xc)
        val2 = sc.gammaincc(a, xc)
        return np.where(c > 0, val1, val2)

    def _rvs(self, a, c, size=None, random_state=None):
        r = random_state.standard_gamma(a, size=size)
        return r**(1./c)

    def _sf(self, x, a, c):
        xc = x**c
        val1 = sc.gammainc(a, xc)
        val2 = sc.gammaincc(a, xc)
        return np.where(c > 0, val2, val1)

    def _ppf(self, q, a, c):
        val1 = sc.gammaincinv(a, q)
        val2 = sc.gammainccinv(a, q)
        return np.where(c > 0, val1, val2)**(1.0/c)

    def _isf(self, q, a, c):
        val1 = sc.gammaincinv(a, q)
        val2 = sc.gammainccinv(a, q)
        return np.where(c > 0, val2, val1)**(1.0/c)

    def _munp(self, n, a, c):
        # Pochhammer symbol: sc.pocha,n) = gamma(a+n)/gamma(a)
        return sc.poch(a, n*1.0/c)

    def _entropy(self, a, c):
        val = sc.psi(a)
        return a*(1-val) + 1.0/c*val + sc.gammaln(a) - np.log(abs(c))


gengamma = gengamma_gen(a=0.0, name='gengamma')


class genhalflogistic_gen(rv_continuous):
    r"""A generalized half-logistic continuous random variable.

    %(before_notes)s

    Notes
    -----
    The probability density function for `genhalflogistic` is:

    .. math::

        f(x, c) = \frac{2 (1 - c x)^{1/(c-1)}}{[1 + (1 - c x)^{1/c}]^2}

    for :math:`0 \le x \le 1/c`, and :math:`c > 0`.

    `genhalflogistic` takes ``c`` as a shape parameter for :math:`c`.

    %(after_notes)s

    %(example)s

    """
    def _shape_info(self):
        return [_ShapeInfo("c", False, (0, np.inf), (False, False))]

    def _get_support(self, c):
        return self.a, 1.0/c

    def _pdf(self, x, c):
        # genhalflogistic.pdf(x, c) =
        #    2 * (1-c*x)**(1/c-1) / (1+(1-c*x)**(1/c))**2
        limit = 1.0/c
        tmp = np.asarray(1-c*x)
        tmp0 = tmp**(limit-1)
        tmp2 = tmp0*tmp
        return 2*tmp0 / (1+tmp2)**2

    def _cdf(self, x, c):
        limit = 1.0/c
        tmp = np.asarray(1-c*x)
        tmp2 = tmp**(limit)
        return (1.0-tmp2) / (1+tmp2)

    def _ppf(self, q, c):
        return 1.0/c*(1-((1.0-q)/(1.0+q))**c)

    def _entropy(self, c):
        return 2 - (2*c+1)*np.log(2)


genhalflogistic = genhalflogistic_gen(a=0.0, name='genhalflogistic')


class genhyperbolic_gen(rv_continuous):
    r"""A generalized hyperbolic continuous random variable.

    %(before_notes)s

    See Also
    --------
    t, norminvgauss, geninvgauss, laplace, cauchy

    Notes
    -----
    The probability density function for `genhyperbolic` is:

    .. math::

        f(x, p, a, b) =
            \frac{(a^2 - b^2)^{p/2}}
            {\sqrt{2\pi}a^{p-0.5}
            K_p\Big(\sqrt{a^2 - b^2}\Big)}
            e^{bx} \times \frac{K_{p - 1/2}
            (a \sqrt{1 + x^2})}
            {(\sqrt{1 + x^2})^{1/2 - p}}

    for :math:`x, p \in ( - \infty; \infty)`,
    :math:`|b| < a` if :math:`p \ge 0`,
    :math:`|b| \le a` if :math:`p < 0`.
    :math:`K_{p}(.)` denotes the modified Bessel function of the second
    kind and order :math:`p` (`scipy.special.kn`)

    `genhyperbolic` takes ``p`` as a tail parameter,
    ``a`` as a shape parameter,
    ``b`` as a skewness parameter.

    %(after_notes)s

    The original parameterization of the Generalized Hyperbolic Distribution
    is found in [1]_ as follows

    .. math::

        f(x, \lambda, \alpha, \beta, \delta, \mu) =
           \frac{(\gamma/\delta)^\lambda}{\sqrt{2\pi}K_\lambda(\delta \gamma)}
           e^{\beta (x - \mu)} \times \frac{K_{\lambda - 1/2}
           (\alpha \sqrt{\delta^2 + (x - \mu)^2})}
           {(\sqrt{\delta^2 + (x - \mu)^2} / \alpha)^{1/2 - \lambda}}

    for :math:`x \in ( - \infty; \infty)`,
    :math:`\gamma := \sqrt{\alpha^2 - \beta^2}`,
    :math:`\lambda, \mu \in ( - \infty; \infty)`,
    :math:`\delta \ge 0, |\beta| < \alpha` if :math:`\lambda \ge 0`,
    :math:`\delta > 0, |\beta| \le \alpha` if :math:`\lambda < 0`.

    The location-scale-based parameterization implemented in
    SciPy is based on [2]_, where :math:`a = \alpha\delta`,
    :math:`b = \beta\delta`, :math:`p = \lambda`,
    :math:`scale=\delta` and :math:`loc=\mu`

    Moments are implemented based on [3]_ and [4]_.

    For the distributions that are a special case such as Student's t,
    it is not recommended to rely on the implementation of genhyperbolic.
    To avoid potential numerical problems and for performance reasons,
    the methods of the specific distributions should be used.

    References
    ----------
    .. [1] O. Barndorff-Nielsen, "Hyperbolic Distributions and Distributions
       on Hyperbolae", Scandinavian Journal of Statistics, Vol. 5(3),
       pp. 151-157, 1978. https://www.jstor.org/stable/4615705

    .. [2] Eberlein E., Prause K. (2002) The Generalized Hyperbolic Model:
        Financial Derivatives and Risk Measures. In: Geman H., Madan D.,
        Pliska S.R., Vorst T. (eds) Mathematical Finance - Bachelier
        Congress 2000. Springer Finance. Springer, Berlin, Heidelberg.
        :doi:`10.1007/978-3-662-12429-1_12`

    .. [3] Scott, David J, Würtz, Diethelm, Dong, Christine and Tran,
       Thanh Tam, (2009), Moments of the generalized hyperbolic
       distribution, MPRA Paper, University Library of Munich, Germany,
       https://EconPapers.repec.org/RePEc:pra:mprapa:19081.

    .. [4] E. Eberlein and E. A. von Hammerstein. Generalized hyperbolic
       and inverse Gaussian distributions: Limiting cases and approximation
       of processes. FDM Preprint 80, April 2003. University of Freiburg.
       https://freidok.uni-freiburg.de/fedora/objects/freidok:7974/datastreams/FILE1/content

    %(example)s

    """

    def _argcheck(self, p, a, b):
        return (np.logical_and(np.abs(b) < a, p >= 0)
                | np.logical_and(np.abs(b) <= a, p < 0))

    def _shape_info(self):
        ip = _ShapeInfo("p", False, (-np.inf, np.inf), (False, False))
        ia = _ShapeInfo("a", False, (0, np.inf), (True, False))
        ib = _ShapeInfo("b", False, (-np.inf, np.inf), (False, False))
        return [ip, ia, ib]

    def _fitstart(self, data):
        # Arbitrary, but the default p = a = b = 1 is not valid; the
        # distribution requires |b| < a if p >= 0.
        return super()._fitstart(data, args=(1, 1, 0.5))

    def _logpdf(self, x, p, a, b):
        # kve instead of kv works better for large values of p
        # and smaller values of sqrt(a^2  - b^2)
        @np.vectorize
        def _logpdf_single(x, p, a, b):
            return _stats.genhyperbolic_logpdf(x, p, a, b)

        return _logpdf_single(x, p, a, b)

    def _pdf(self, x, p, a, b):
        # kve instead of kv works better for large values of p
        # and smaller values of sqrt(a^2  - b^2)
        @np.vectorize
        def _pdf_single(x, p, a, b):
            return _stats.genhyperbolic_pdf(x, p, a, b)

        return _pdf_single(x, p, a, b)

    def _cdf(self, x, p, a, b):

        def _cdf_single(x, p, a, b):
            user_data = np.array(
                [p, a, b], float
                ).ctypes.data_as(ctypes.c_void_p)
            llc = LowLevelCallable.from_cython(
                _stats, '_genhyperbolic_pdf', user_data
                )

            t1 = integrate.quad(llc, -np.inf, x)[0]

            if np.isnan(t1):
                msg = ("Infinite values encountered in scipy.special.kve. "
                       "Values replaced by NaN to avoid incorrect results.")
                warnings.warn(msg, RuntimeWarning)

            return t1

        _cdf_vec = np.vectorize(_cdf_single, otypes=[np.float64])

        return _cdf_vec(x, p, a, b)

    def _rvs(self, p, a, b, size=None, random_state=None):
        # note: X = b * V + sqrt(V) * X  has a
        # generalized hyperbolic distribution
        # if X is standard normal and V is
        # geninvgauss(p = p, b = t2, loc = loc, scale = t3)
        t1 = np.float_power(a, 2) - np.float_power(b, 2)
        # b in the GIG
        t2 = np.float_power(t1, 0.5)
        # scale in the GIG
        t3 = np.float_power(t1, - 0.5)
        gig = geninvgauss.rvs(
            p=p,
            b=t2,
            scale=t3,
            size=size,
            random_state=random_state
            )
        normst = norm.rvs(size=size, random_state=random_state)

        return b * gig + np.sqrt(gig) * normst

    def _stats(self, p, a, b):
        # https://mpra.ub.uni-muenchen.de/19081/1/MPRA_paper_19081.pdf
        # https://freidok.uni-freiburg.de/fedora/objects/freidok:7974/datastreams/FILE1/content
        # standardized moments
        p, a, b = np.broadcast_arrays(p, a, b)
        t1 = np.float_power(a, 2) - np.float_power(b, 2)
        t1 = np.float_power(t1, 0.5)
        t2 = np.float_power(1, 2) * np.float_power(t1, - 1)
        integers = np.linspace(0, 4, 5)
        # make integers perpendicular to existing dimensions
        integers = integers.reshape(integers.shape + (1,) * p.ndim)
        b0, b1, b2, b3, b4 = sc.kv(p + integers, t1)
        r1, r2, r3, r4 = (b / b0 for b in (b1, b2, b3, b4))

        m = b * t2 * r1
        v = (
            t2 * r1 + np.float_power(b, 2) * np.float_power(t2, 2) *
            (r2 - np.float_power(r1, 2))
        )
        m3e = (
            np.float_power(b, 3) * np.float_power(t2, 3) *
            (r3 - 3 * b2 * b1 * np.float_power(b0, -2) +
             2 * np.float_power(r1, 3)) +
            3 * b * np.float_power(t2, 2) *
            (r2 - np.float_power(r1, 2))
        )
        s = m3e * np.float_power(v, - 3 / 2)
        m4e = (
            np.float_power(b, 4) * np.float_power(t2, 4) *
            (r4 - 4 * b3 * b1 * np.float_power(b0, - 2) +
             6 * b2 * np.float_power(b1, 2) * np.float_power(b0, - 3) -
             3 * np.float_power(r1, 4)) +
            np.float_power(b, 2) * np.float_power(t2, 3) *
            (6 * r3 - 12 * b2 * b1 * np.float_power(b0, - 2) +
             6 * np.float_power(r1, 3)) +
            3 * np.float_power(t2, 2) * r2
        )
        k = m4e * np.float_power(v, -2) - 3

        return m, v, s, k


genhyperbolic = genhyperbolic_gen(name='genhyperbolic')


class gompertz_gen(rv_continuous):
    r"""A Gompertz (or truncated Gumbel) continuous random variable.

    %(before_notes)s

    Notes
    -----
    The probability density function for `gompertz` is:

    .. math::

        f(x, c) = c \exp(x) \exp(-c (e^x-1))

    for :math:`x \ge 0`, :math:`c > 0`.

    `gompertz` takes ``c`` as a shape parameter for :math:`c`.

    %(after_notes)s

    %(example)s

    """
    def _shape_info(self):
        return [_ShapeInfo("c", False, (0, np.inf), (False, False))]

    def _pdf(self, x, c):
        # gompertz.pdf(x, c) = c * exp(x) * exp(-c*(exp(x)-1))
        return np.exp(self._logpdf(x, c))

    def _logpdf(self, x, c):
        return np.log(c) + x - c * sc.expm1(x)

    def _cdf(self, x, c):
        return -sc.expm1(-c * sc.expm1(x))

    def _ppf(self, q, c):
        return sc.log1p(-1.0 / c * sc.log1p(-q))

    def _sf(self, x, c):
        return np.exp(-c * sc.expm1(x))

    def _isf(self, p, c):
        return sc.log1p(-np.log(p)/c)

    def _entropy(self, c):
        return 1.0 - np.log(c) - np.exp(c)*sc.expn(1, c)


gompertz = gompertz_gen(a=0.0, name='gompertz')


def _average_with_log_weights(x, logweights):
    x = np.asarray(x)
    logweights = np.asarray(logweights)
    maxlogw = logweights.max()
    weights = np.exp(logweights - maxlogw)
    return np.average(x, weights=weights)


class gumbel_r_gen(rv_continuous):
    r"""A right-skewed Gumbel continuous random variable.

    %(before_notes)s

    See Also
    --------
    gumbel_l, gompertz, genextreme

    Notes
    -----
    The probability density function for `gumbel_r` is:

    .. math::

        f(x) = \exp(-(x + e^{-x}))

    The Gumbel distribution is sometimes referred to as a type I Fisher-Tippett
    distribution.  It is also related to the extreme value distribution,
    log-Weibull and Gompertz distributions.

    %(after_notes)s

    %(example)s

    """
    def _shape_info(self):
        return []

    def _pdf(self, x):
        # gumbel_r.pdf(x) = exp(-(x + exp(-x)))
        return np.exp(self._logpdf(x))

    def _logpdf(self, x):
        return -x - np.exp(-x)

    def _cdf(self, x):
        return np.exp(-np.exp(-x))

    def _logcdf(self, x):
        return -np.exp(-x)

    def _ppf(self, q):
        return -np.log(-np.log(q))

    def _sf(self, x):
        return -sc.expm1(-np.exp(-x))

    def _isf(self, p):
        return -np.log(-np.log1p(-p))

    def _stats(self):
        return _EULER, np.pi*np.pi/6.0, 12*np.sqrt(6)/np.pi**3 * _ZETA3, 12.0/5

    def _entropy(self):
        # https://en.wikipedia.org/wiki/Gumbel_distribution
        return _EULER + 1.

    @_call_super_mom
    @inherit_docstring_from(rv_continuous)
    def fit(self, data, *args, **kwds):
        data, floc, fscale = _check_fit_input_parameters(self, data,
                                                         args, kwds)

        # By the method of maximum likelihood, the estimators of the
        # location and scale are the roots of the equations defined in
        # `func` and the value of the expression for `loc` that follows.
        # The first `func` is a first order derivative of the log-likelihood
        # equation and the second is from Source: Statistical Distributions,
        # 3rd Edition. Evans, Hastings, and Peacock (2000), Page 101.

        def get_loc_from_scale(scale):
            return -scale * (sc.logsumexp(-data / scale) - np.log(len(data)))

        if fscale is not None:
            # if the scale is fixed, the location can be analytically
            # determined.
            scale = fscale
            loc = get_loc_from_scale(scale)
        else:
            # A different function is solved depending on whether the location
            # is fixed.
            if floc is not None:
                loc = floc

                # equation to use if the location is fixed.
                # note that one cannot use the equation in Evans, Hastings,
                # and Peacock (2000) (since it assumes that the derivative
                # w.r.t. the log-likelihood is zero). however, it is easy to
                # derive the MLE condition directly if loc is fixed
                def func(scale):
                    term1 = (loc - data) * np.exp((loc - data) / scale) + data
                    term2 = len(data) * (loc + scale)
                    return term1.sum() - term2
            else:

                # equation to use if both location and scale are free
                def func(scale):
                    sdata = -data / scale
                    wavg = _average_with_log_weights(data, logweights=sdata)
                    return data.mean() - wavg - scale

            # set brackets for `root_scalar` to use when optimizing over the
            # scale such that a root is likely between them. Use user supplied
            # guess or default 1.
            brack_start = kwds.get('scale', 1)
            lbrack, rbrack = brack_start / 2, brack_start * 2

            # if a root is not between the brackets, iteratively expand them
            # until they include a sign change, checking after each bracket is
            # modified.
            def interval_contains_root(lbrack, rbrack):
                # return true if the signs disagree.
                return (np.sign(func(lbrack)) !=
                        np.sign(func(rbrack)))
            while (not interval_contains_root(lbrack, rbrack)
                   and (lbrack > 0 or rbrack < np.inf)):
                lbrack /= 2
                rbrack *= 2

            res = optimize.root_scalar(func, bracket=(lbrack, rbrack),
                                       rtol=1e-14, xtol=1e-14)
            scale = res.root
            loc = floc if floc is not None else get_loc_from_scale(scale)
        return loc, scale


gumbel_r = gumbel_r_gen(name='gumbel_r')


class gumbel_l_gen(rv_continuous):
    r"""A left-skewed Gumbel continuous random variable.

    %(before_notes)s

    See Also
    --------
    gumbel_r, gompertz, genextreme

    Notes
    -----
    The probability density function for `gumbel_l` is:

    .. math::

        f(x) = \exp(x - e^x)

    The Gumbel distribution is sometimes referred to as a type I Fisher-Tippett
    distribution.  It is also related to the extreme value distribution,
    log-Weibull and Gompertz distributions.

    %(after_notes)s

    %(example)s

    """

    def _shape_info(self):
        return []

    def _pdf(self, x):
        # gumbel_l.pdf(x) = exp(x - exp(x))
        return np.exp(self._logpdf(x))

    def _logpdf(self, x):
        return x - np.exp(x)

    def _cdf(self, x):
        return -sc.expm1(-np.exp(x))

    def _ppf(self, q):
        return np.log(-sc.log1p(-q))

    def _logsf(self, x):
        return -np.exp(x)

    def _sf(self, x):
        return np.exp(-np.exp(x))

    def _isf(self, x):
        return np.log(-np.log(x))

    def _stats(self):
        return -_EULER, np.pi*np.pi/6.0, \
               -12*np.sqrt(6)/np.pi**3 * _ZETA3, 12.0/5

    def _entropy(self):
        return _EULER + 1.

    @_call_super_mom
    @inherit_docstring_from(rv_continuous)
    def fit(self, data, *args, **kwds):
        # The fit method of `gumbel_r` can be used for this distribution with
        # small modifications. The process to do this is
        # 1. pass the sign negated data into `gumbel_r.fit`
        #    - if the location is fixed, it should also be negated.
        # 2. negate the sign of the resulting location, leaving the scale
        #    unmodified.
        # `gumbel_r.fit` holds necessary input checks.

        if kwds.get('floc') is not None:
            kwds['floc'] = -kwds['floc']
        loc_r, scale_r, = gumbel_r.fit(-np.asarray(data), *args, **kwds)
        return -loc_r, scale_r


gumbel_l = gumbel_l_gen(name='gumbel_l')


class halfcauchy_gen(rv_continuous):
    r"""A Half-Cauchy continuous random variable.

    %(before_notes)s

    Notes
    -----
    The probability density function for `halfcauchy` is:

    .. math::

        f(x) = \frac{2}{\pi (1 + x^2)}

    for :math:`x \ge 0`.

    %(after_notes)s

    %(example)s

    """
    def _shape_info(self):
        return []

    def _pdf(self, x):
        # halfcauchy.pdf(x) = 2 / (pi * (1 + x**2))
        return 2.0/np.pi/(1.0+x*x)

    def _logpdf(self, x):
        return np.log(2.0/np.pi) - sc.log1p(x*x)

    def _cdf(self, x):
        return 2.0/np.pi*np.arctan(x)

    def _ppf(self, q):
        return np.tan(np.pi/2*q)

    def _sf(self, x):
        return 2.0/np.pi * np.arctan2(1, x)

    def _isf(self, p):
        return 1.0/np.tan(np.pi*p/2)

    def _stats(self):
        return np.inf, np.inf, np.nan, np.nan

    def _entropy(self):
        return np.log(2*np.pi)


halfcauchy = halfcauchy_gen(a=0.0, name='halfcauchy')


class halflogistic_gen(rv_continuous):
    r"""A half-logistic continuous random variable.

    %(before_notes)s

    Notes
    -----
    The probability density function for `halflogistic` is:

    .. math::

        f(x) = \frac{ 2 e^{-x} }{ (1+e^{-x})^2 }
             = \frac{1}{2} \text{sech}(x/2)^2

    for :math:`x \ge 0`.

    %(after_notes)s

    %(example)s

    """
    def _shape_info(self):
        return []

    def _pdf(self, x):
        # halflogistic.pdf(x) = 2 * exp(-x) / (1+exp(-x))**2
        #                     = 1/2 * sech(x/2)**2
        return np.exp(self._logpdf(x))

    def _logpdf(self, x):
        return np.log(2) - x - 2. * sc.log1p(np.exp(-x))

    def _cdf(self, x):
        return np.tanh(x/2.0)

    def _ppf(self, q):
        return 2*np.arctanh(q)

    def _munp(self, n):
        if n == 1:
            return 2*np.log(2)
        if n == 2:
            return np.pi*np.pi/3.0
        if n == 3:
            return 9*_ZETA3
        if n == 4:
            return 7*np.pi**4 / 15.0
        return 2*(1-pow(2.0, 1-n))*sc.gamma(n+1)*sc.zeta(n, 1)

    def _entropy(self):
        return 2-np.log(2)


halflogistic = halflogistic_gen(a=0.0, name='halflogistic')


class halfnorm_gen(rv_continuous):
    r"""A half-normal continuous random variable.

    %(before_notes)s

    Notes
    -----
    The probability density function for `halfnorm` is:

    .. math::

        f(x) = \sqrt{2/\pi} \exp(-x^2 / 2)

    for :math:`x >= 0`.

    `halfnorm` is a special case of `chi` with ``df=1``.

    %(after_notes)s

    %(example)s

    """
    def _shape_info(self):
        return []

    def _rvs(self, size=None, random_state=None):
        return abs(random_state.standard_normal(size=size))

    def _pdf(self, x):
        # halfnorm.pdf(x) = sqrt(2/pi) * exp(-x**2/2)
        return np.sqrt(2.0/np.pi)*np.exp(-x*x/2.0)

    def _logpdf(self, x):
        return 0.5 * np.log(2.0/np.pi) - x*x/2.0

    def _cdf(self, x):
        return _norm_cdf(x)*2-1.0

    def _ppf(self, q):
        return sc.ndtri((1+q)/2.0)

    def _sf(self, x):
        return 2 * _norm_sf(x)

    def _isf(self, p):
        return -sc.ndtri(p/2)

    def _stats(self):
        return (np.sqrt(2.0/np.pi),
                1-2.0/np.pi,
                np.sqrt(2)*(4-np.pi)/(np.pi-2)**1.5,
                8*(np.pi-3)/(np.pi-2)**2)

    def _entropy(self):
        return 0.5*np.log(np.pi/2.0)+0.5


halfnorm = halfnorm_gen(a=0.0, name='halfnorm')


class hypsecant_gen(rv_continuous):
    r"""A hyperbolic secant continuous random variable.

    %(before_notes)s

    Notes
    -----
    The probability density function for `hypsecant` is:

    .. math::

        f(x) = \frac{1}{\pi} \text{sech}(x)

    for a real number :math:`x`.

    %(after_notes)s

    %(example)s

    """
    def _shape_info(self):
        return []

    def _pdf(self, x):
        # hypsecant.pdf(x) = 1/pi * sech(x)
        return 1.0/(np.pi*np.cosh(x))

    def _cdf(self, x):
        return 2.0/np.pi*np.arctan(np.exp(x))

    def _ppf(self, q):
        return np.log(np.tan(np.pi*q/2.0))

    def _stats(self):
        return 0, np.pi*np.pi/4, 0, 2

    def _entropy(self):
        return np.log(2*np.pi)


hypsecant = hypsecant_gen(name='hypsecant')


class gausshyper_gen(rv_continuous):
    r"""A Gauss hypergeometric continuous random variable.

    %(before_notes)s

    Notes
    -----
    The probability density function for `gausshyper` is:

    .. math::

        f(x, a, b, c, z) = C x^{a-1} (1-x)^{b-1} (1+zx)^{-c}

    for :math:`0 \le x \le 1`, :math:`a,b > 0`, :math:`c` a real number,
    :math:`z > -1`, and :math:`C = \frac{1}{B(a, b) F[2, 1](c, a; a+b; -z)}`.
    :math:`F[2, 1]` is the Gauss hypergeometric function
    `scipy.special.hyp2f1`.

    `gausshyper` takes :math:`a`, :math:`b`, :math:`c` and :math:`z` as shape
    parameters.

    %(after_notes)s

    References
    ----------
    .. [1] Armero, C., and M. J. Bayarri. "Prior Assessments for Prediction in
           Queues." *Journal of the Royal Statistical Society*. Series D (The
           Statistician) 43, no. 1 (1994): 139-53. doi:10.2307/2348939

    %(example)s

    """

    def _argcheck(self, a, b, c, z):
        # z > -1 per gh-10134
        return (a > 0) & (b > 0) & (c == c) & (z > -1)

    def _shape_info(self):
        ia = _ShapeInfo("a", False, (0, np.inf), (False, False))
        ib = _ShapeInfo("b", False, (0, np.inf), (False, False))
        ic = _ShapeInfo("c", False, (-np.inf, np.inf), (False, False))
        iz = _ShapeInfo("z", False, (-1, np.inf), (False, False))
        return [ia, ib, ic, iz]

    def _pdf(self, x, a, b, c, z):
        # gausshyper.pdf(x, a, b, c, z) =
        #   C * x**(a-1) * (1-x)**(b-1) * (1+z*x)**(-c)
        Cinv = sc.gamma(a)*sc.gamma(b)/sc.gamma(a+b)*sc.hyp2f1(c, a, a+b, -z)
        return 1.0/Cinv * x**(a-1.0) * (1.0-x)**(b-1.0) / (1.0+z*x)**c

    def _munp(self, n, a, b, c, z):
        fac = sc.beta(n+a, b) / sc.beta(a, b)
        num = sc.hyp2f1(c, a+n, a+b+n, -z)
        den = sc.hyp2f1(c, a, a+b, -z)
        return fac*num / den


gausshyper = gausshyper_gen(a=0.0, b=1.0, name='gausshyper')


class invgamma_gen(rv_continuous):
    r"""An inverted gamma continuous random variable.

    %(before_notes)s

    Notes
    -----
    The probability density function for `invgamma` is:

    .. math::

        f(x, a) = \frac{x^{-a-1}}{\Gamma(a)} \exp(-\frac{1}{x})

    for :math:`x >= 0`, :math:`a > 0`. :math:`\Gamma` is the gamma function
    (`scipy.special.gamma`).

    `invgamma` takes ``a`` as a shape parameter for :math:`a`.

    `invgamma` is a special case of `gengamma` with ``c=-1``, and it is a
    different parameterization of the scaled inverse chi-squared distribution.
    Specifically, if the scaled inverse chi-squared distribution is
    parameterized with degrees of freedom :math:`\nu` and scaling parameter
    :math:`\tau^2`, then it can be modeled using `invgamma` with
    ``a=`` :math:`\nu/2` and ``scale=`` :math:`\nu \tau^2/2`.

    %(after_notes)s

    %(example)s

    """
    _support_mask = rv_continuous._open_support_mask

    def _shape_info(self):
        return [_ShapeInfo("c", False, (0, np.inf), (False, False))]

    def _pdf(self, x, a):
        # invgamma.pdf(x, a) = x**(-a-1) / gamma(a) * exp(-1/x)
        return np.exp(self._logpdf(x, a))

    def _logpdf(self, x, a):
        return -(a+1) * np.log(x) - sc.gammaln(a) - 1.0/x

    def _cdf(self, x, a):
        return sc.gammaincc(a, 1.0 / x)

    def _ppf(self, q, a):
        return 1.0 / sc.gammainccinv(a, q)

    def _sf(self, x, a):
        return sc.gammainc(a, 1.0 / x)

    def _isf(self, q, a):
        return 1.0 / sc.gammaincinv(a, q)

    def _stats(self, a, moments='mvsk'):
        m1 = _lazywhere(a > 1, (a,), lambda x: 1. / (x - 1.), np.inf)
        m2 = _lazywhere(a > 2, (a,), lambda x: 1. / (x - 1.)**2 / (x - 2.),
                        np.inf)

        g1, g2 = None, None
        if 's' in moments:
            g1 = _lazywhere(
                a > 3, (a,),
                lambda x: 4. * np.sqrt(x - 2.) / (x - 3.), np.nan)
        if 'k' in moments:
            g2 = _lazywhere(
                a > 4, (a,),
                lambda x: 6. * (5. * x - 11.) / (x - 3.) / (x - 4.), np.nan)
        return m1, m2, g1, g2

    def _entropy(self, a):
        return a - (a+1.0) * sc.psi(a) + sc.gammaln(a)


invgamma = invgamma_gen(a=0.0, name='invgamma')


class invgauss_gen(rv_continuous):
    r"""An inverse Gaussian continuous random variable.

    %(before_notes)s

    Notes
    -----
    The probability density function for `invgauss` is:

    .. math::

        f(x, \mu) = \frac{1}{\sqrt{2 \pi x^3}}
                    \exp(-\frac{(x-\mu)^2}{2 x \mu^2})

    for :math:`x >= 0` and :math:`\mu > 0`.

    `invgauss` takes ``mu`` as a shape parameter for :math:`\mu`.

    %(after_notes)s

    %(example)s

    """
    _support_mask = rv_continuous._open_support_mask

    def _shape_info(self):
        return [_ShapeInfo("mu", False, (0, np.inf), (False, False))]

    def _rvs(self, mu, size=None, random_state=None):
        return random_state.wald(mu, 1.0, size=size)

    def _pdf(self, x, mu):
        # invgauss.pdf(x, mu) =
        #                  1 / sqrt(2*pi*x**3) * exp(-(x-mu)**2/(2*x*mu**2))
        return 1.0/np.sqrt(2*np.pi*x**3.0)*np.exp(-1.0/(2*x)*((x-mu)/mu)**2)

    def _logpdf(self, x, mu):
        return -0.5*np.log(2*np.pi) - 1.5*np.log(x) - ((x-mu)/mu)**2/(2*x)

    # approach adapted from equations in
    # https://journal.r-project.org/archive/2016-1/giner-smyth.pdf,
    # not R code. see gh-13616

    def _logcdf(self, x, mu):
        fac = 1 / np.sqrt(x)
        a = _norm_logcdf(fac * ((x / mu) - 1))
        b = 2 / mu + _norm_logcdf(-fac * ((x / mu) + 1))
        return a + np.log1p(np.exp(b - a))

    def _logsf(self, x, mu):
        fac = 1 / np.sqrt(x)
        a = _norm_logsf(fac * ((x / mu) - 1))
        b = 2 / mu + _norm_logcdf(-fac * (x + mu) / mu)
        return a + np.log1p(-np.exp(b - a))

    def _sf(self, x, mu):
        return np.exp(self._logsf(x, mu))

    def _cdf(self, x, mu):
        return np.exp(self._logcdf(x, mu))

    def _ppf(self, x, mu):
        with np.errstate(divide='ignore', over='ignore', invalid='ignore'):
            x, mu = np.broadcast_arrays(x, mu)
            ppf = _boost._invgauss_ppf(x, mu, 1)
            i_wt = x > 0.5  # "wrong tail" - sometimes too inaccurate
            ppf[i_wt] = _boost._invgauss_isf(1-x[i_wt], mu[i_wt], 1)
            i_nan = np.isnan(ppf)
            ppf[i_nan] = super()._ppf(x[i_nan], mu[i_nan])
        return ppf

    def _isf(self, x, mu):
        with np.errstate(divide='ignore', over='ignore', invalid='ignore'):
            x, mu = np.broadcast_arrays(x, mu)
            isf = _boost._invgauss_isf(x, mu, 1)
            i_wt = x > 0.5  # "wrong tail" - sometimes too inaccurate
            isf[i_wt] = _boost._invgauss_ppf(1-x[i_wt], mu[i_wt], 1)
            i_nan = np.isnan(isf)
            isf[i_nan] = super()._isf(x[i_nan], mu[i_nan])
        return isf

    def _stats(self, mu):
        return mu, mu**3.0, 3*np.sqrt(mu), 15*mu

    @inherit_docstring_from(rv_continuous)
    def fit(self, data, *args, **kwds):
        method = kwds.get('method', 'mle')

        if (isinstance(data, CensoredData) or type(self) == wald_gen
                or method.lower() == 'mm'):
            return super().fit(data, *args, **kwds)

        data, fshape_s, floc, fscale = _check_fit_input_parameters(self, data,
                                                                   args, kwds)
        '''
        Source: Statistical Distributions, 3rd Edition. Evans, Hastings,
        and Peacock (2000), Page 121. Their shape parameter is equivilent to
        SciPy's with the conversion `fshape_s = fshape / scale`.

        MLE formulas are not used in 3 condtions:
        - `loc` is not fixed
        - `mu` is fixed
        These cases fall back on the superclass fit method.
        - `loc` is fixed but translation results in negative data raises
          a `FitDataError`.
        '''
        if floc is None or fshape_s is not None:
            return super().fit(data, *args, **kwds)
        elif np.any(data - floc < 0):
            raise FitDataError("invgauss", lower=0, upper=np.inf)
        else:
            data = data - floc
            fshape_n = np.mean(data)
            if fscale is None:
                fscale = len(data) / (np.sum(data ** -1 - fshape_n ** -1))
            fshape_s = fshape_n / fscale
        return fshape_s, floc, fscale

    def _entropy(self, mu):
        """
        Ref.: https://moser-isi.ethz.ch/docs/papers/smos-2012-10.pdf (eq. 9)
        """
        # a = log(2*pi*e*mu**3)
        #   = 1 + log(2*pi) + 3 * log(mu)
        a = 1. + np.log(2 * np.pi) + 3 * np.log(mu)
        # b = exp(2 / mu) * exp1(2 / mu)
        #   = exp(log(exp(2 / mu) * exp1(2 / mu)))
        #   = exp(2 / mu + log(exp1(2 / mu)))
        b = np.exp(2 / mu + np.log(sc.exp1(2 / mu)))
        return 0.5 * a - 1.5 * b


invgauss = invgauss_gen(a=0.0, name='invgauss')


class geninvgauss_gen(rv_continuous):
    r"""A Generalized Inverse Gaussian continuous random variable.

    %(before_notes)s

    Notes
    -----
    The probability density function for `geninvgauss` is:

    .. math::

        f(x, p, b) = x^{p-1} \exp(-b (x + 1/x) / 2) / (2 K_p(b))

    where `x > 0`, `p` is a real number and `b > 0`([1]_).
    :math:`K_p` is the modified Bessel function of second kind of order `p`
    (`scipy.special.kv`).

    %(after_notes)s

    The inverse Gaussian distribution `stats.invgauss(mu)` is a special case of
    `geninvgauss` with `p = -1/2`, `b = 1 / mu` and `scale = mu`.

    Generating random variates is challenging for this distribution. The
    implementation is based on [2]_.

    References
    ----------
    .. [1] O. Barndorff-Nielsen, P. Blaesild, C. Halgreen, "First hitting time
       models for the generalized inverse gaussian distribution",
       Stochastic Processes and their Applications 7, pp. 49--54, 1978.

    .. [2] W. Hoermann and J. Leydold, "Generating generalized inverse Gaussian
       random variates", Statistics and Computing, 24(4), p. 547--557, 2014.

    %(example)s

    """
    def _argcheck(self, p, b):
        return (p == p) & (b > 0)

    def _shape_info(self):
        ip = _ShapeInfo("p", False, (-np.inf, np.inf), (False, False))
        ib = _ShapeInfo("b", False, (0, np.inf), (False, False))
        return [ip, ib]

    def _logpdf(self, x, p, b):
        # kve instead of kv works better for large values of b
        # warn if kve produces infinite values and replace by nan
        # otherwise c = -inf and the results are often incorrect
        def logpdf_single(x, p, b):
            return _stats.geninvgauss_logpdf(x, p, b)

        logpdf_single = np.vectorize(logpdf_single, otypes=[np.float64])

        z = logpdf_single(x, p, b)
        if np.isnan(z).any():
            msg = ("Infinite values encountered in scipy.special.kve(p, b). "
                   "Values replaced by NaN to avoid incorrect results.")
            warnings.warn(msg, RuntimeWarning)
        return z

    def _pdf(self, x, p, b):
        # relying on logpdf avoids overflow of x**(p-1) for large x and p
        return np.exp(self._logpdf(x, p, b))

    def _cdf(self, x, *args):
        _a, _b = self._get_support(*args)

        def _cdf_single(x, *args):
            p, b = args
            user_data = np.array([p, b], float).ctypes.data_as(ctypes.c_void_p)
            llc = LowLevelCallable.from_cython(_stats, '_geninvgauss_pdf',
                                               user_data)

            return integrate.quad(llc, _a, x)[0]

        _cdf_single = np.vectorize(_cdf_single, otypes=[np.float64])

        return _cdf_single(x, *args)

    def _logquasipdf(self, x, p, b):
        # log of the quasi-density (w/o normalizing constant) used in _rvs
        return _lazywhere(x > 0, (x, p, b),
                          lambda x, p, b: (p - 1)*np.log(x) - b*(x + 1/x)/2,
                          -np.inf)

    def _rvs(self, p, b, size=None, random_state=None):
        # if p and b are scalar, use _rvs_scalar, otherwise need to create
        # output by iterating over parameters
        if np.isscalar(p) and np.isscalar(b):
            out = self._rvs_scalar(p, b, size, random_state)
        elif p.size == 1 and b.size == 1:
            out = self._rvs_scalar(p.item(), b.item(), size, random_state)
        else:
            # When this method is called, size will be a (possibly empty)
            # tuple of integers.  It will not be None; if `size=None` is passed
            # to `rvs()`, size will be the empty tuple ().

            p, b = np.broadcast_arrays(p, b)
            # p and b now have the same shape.

            # `shp` is the shape of the blocks of random variates that are
            # generated for each combination of parameters associated with
            # broadcasting p and b.
            # bc is a tuple the same lenth as size.  The values
            # in bc are bools.  If bc[j] is True, it means that
            # entire axis is filled in for a given combination of the
            # broadcast arguments.
            shp, bc = _check_shape(p.shape, size)

            # `numsamples` is the total number of variates to be generated
            # for each combination of the input arguments.
            numsamples = int(np.prod(shp))

            # `out` is the array to be returned.  It is filled in the
            # loop below.
            out = np.empty(size)

            it = np.nditer([p, b],
                           flags=['multi_index'],
                           op_flags=[['readonly'], ['readonly']])
            while not it.finished:
                # Convert the iterator's multi_index into an index into the
                # `out` array where the call to _rvs_scalar() will be stored.
                # Where bc is True, we use a full slice; otherwise we use the
                # index value from it.multi_index.  len(it.multi_index) might
                # be less than len(bc), and in that case we want to align these
                # two sequences to the right, so the loop variable j runs from
                # -len(size) to 0.  This doesn't cause an IndexError, as
                # bc[j] will be True in those cases where it.multi_index[j]
                # would cause an IndexError.
                idx = tuple((it.multi_index[j] if not bc[j] else slice(None))
                            for j in range(-len(size), 0))
                out[idx] = self._rvs_scalar(it[0], it[1], numsamples,
                                            random_state).reshape(shp)
                it.iternext()

        if size == ():
            out = out.item()
        return out

    def _rvs_scalar(self, p, b, numsamples, random_state):
        # following [2], the quasi-pdf is used instead of the pdf for the
        # generation of rvs
        invert_res = False
        if not numsamples:
            numsamples = 1
        if p < 0:
            # note: if X is geninvgauss(p, b), then 1/X is geninvgauss(-p, b)
            p = -p
            invert_res = True
        m = self._mode(p, b)

        # determine method to be used following [2]
        ratio_unif = True
        if p >= 1 or b > 1:
            # ratio of uniforms with mode shift below
            mode_shift = True
        elif b >= min(0.5, 2 * np.sqrt(1 - p) / 3):
            # ratio of uniforms without mode shift below
            mode_shift = False
        else:
            # new algorithm in [2]
            ratio_unif = False

        # prepare sampling of rvs
        size1d = tuple(np.atleast_1d(numsamples))
        N = np.prod(size1d)  # number of rvs needed, reshape upon return
        x = np.zeros(N)
        simulated = 0

        if ratio_unif:
            # use ratio of uniforms method
            if mode_shift:
                a2 = -2 * (p + 1) / b - m
                a1 = 2 * m * (p - 1) / b - 1
                # find roots of x**3 + a2*x**2 + a1*x + m (Cardano's formula)
                p1 = a1 - a2**2 / 3
                q1 = 2 * a2**3 / 27 - a2 * a1 / 3 + m
                phi = np.arccos(-q1 * np.sqrt(-27 / p1**3) / 2)
                s1 = -np.sqrt(-4 * p1 / 3)
                root1 = s1 * np.cos(phi / 3 + np.pi / 3) - a2 / 3
                root2 = -s1 * np.cos(phi / 3) - a2 / 3
                # root3 = s1 * np.cos(phi / 3 - np.pi / 3) - a2 / 3

                # if g is the quasipdf, rescale: g(x) / g(m) which we can write
                # as exp(log(g(x)) - log(g(m))). This is important
                # since for large values of p and b, g cannot be evaluated.
                # denote the rescaled quasipdf by h
                lm = self._logquasipdf(m, p, b)
                d1 = self._logquasipdf(root1, p, b) - lm
                d2 = self._logquasipdf(root2, p, b) - lm
                # compute the bounding rectangle w.r.t. h. Note that
                # np.exp(0.5*d1) = np.sqrt(g(root1)/g(m)) = np.sqrt(h(root1))
                vmin = (root1 - m) * np.exp(0.5 * d1)
                vmax = (root2 - m) * np.exp(0.5 * d2)
                umax = 1  # umax = sqrt(h(m)) = 1

                def logqpdf(x):
                    return self._logquasipdf(x, p, b) - lm

                c = m
            else:
                # ratio of uniforms without mode shift
                # compute np.sqrt(quasipdf(m))
                umax = np.exp(0.5*self._logquasipdf(m, p, b))
                xplus = ((1 + p) + np.sqrt((1 + p)**2 + b**2))/b
                vmin = 0
                # compute xplus * np.sqrt(quasipdf(xplus))
                vmax = xplus * np.exp(0.5 * self._logquasipdf(xplus, p, b))
                c = 0

                def logqpdf(x):
                    return self._logquasipdf(x, p, b)

            if vmin >= vmax:
                raise ValueError("vmin must be smaller than vmax.")
            if umax <= 0:
                raise ValueError("umax must be positive.")

            i = 1
            while simulated < N:
                k = N - simulated
                # simulate uniform rvs on [0, umax] and [vmin, vmax]
                u = umax * random_state.uniform(size=k)
                v = random_state.uniform(size=k)
                v = vmin + (vmax - vmin) * v
                rvs = v / u + c
                # rewrite acceptance condition u**2 <= pdf(rvs) by taking logs
                accept = (2*np.log(u) <= logqpdf(rvs))
                num_accept = np.sum(accept)
                if num_accept > 0:
                    x[simulated:(simulated + num_accept)] = rvs[accept]
                    simulated += num_accept

                if (simulated == 0) and (i*N >= 50000):
                    msg = ("Not a single random variate could be generated "
                           "in {} attempts. Sampling does not appear to "
                           "work for the provided parameters.".format(i*N))
                    raise RuntimeError(msg)
                i += 1
        else:
            # use new algorithm in [2]
            x0 = b / (1 - p)
            xs = np.max((x0, 2 / b))
            k1 = np.exp(self._logquasipdf(m, p, b))
            A1 = k1 * x0
            if x0 < 2 / b:
                k2 = np.exp(-b)
                if p > 0:
                    A2 = k2 * ((2 / b)**p - x0**p) / p
                else:
                    A2 = k2 * np.log(2 / b**2)
            else:
                k2, A2 = 0, 0
            k3 = xs**(p - 1)
            A3 = 2 * k3 * np.exp(-xs * b / 2) / b
            A = A1 + A2 + A3

            # [2]: rejection constant is < 2.73; so expected runtime is finite
            while simulated < N:
                k = N - simulated
                h, rvs = np.zeros(k), np.zeros(k)
                # simulate uniform rvs on [x1, x2] and [0, y2]
                u = random_state.uniform(size=k)
                v = A * random_state.uniform(size=k)
                cond1 = v <= A1
                cond2 = np.logical_not(cond1) & (v <= A1 + A2)
                cond3 = np.logical_not(cond1 | cond2)
                # subdomain (0, x0)
                rvs[cond1] = x0 * v[cond1] / A1
                h[cond1] = k1
                # subdomain (x0, 2 / b)
                if p > 0:
                    rvs[cond2] = (x0**p + (v[cond2] - A1) * p / k2)**(1 / p)
                else:
                    rvs[cond2] = b * np.exp((v[cond2] - A1) * np.exp(b))
                h[cond2] = k2 * rvs[cond2]**(p - 1)
                # subdomain (xs, infinity)
                z = np.exp(-xs * b / 2) - b * (v[cond3] - A1 - A2) / (2 * k3)
                rvs[cond3] = -2 / b * np.log(z)
                h[cond3] = k3 * np.exp(-rvs[cond3] * b / 2)
                # apply rejection method
                accept = (np.log(u * h) <= self._logquasipdf(rvs, p, b))
                num_accept = sum(accept)
                if num_accept > 0:
                    x[simulated:(simulated + num_accept)] = rvs[accept]
                    simulated += num_accept

        rvs = np.reshape(x, size1d)
        if invert_res:
            rvs = 1 / rvs
        return rvs

    def _mode(self, p, b):
        # distinguish cases to avoid catastrophic cancellation (see [2])
        if p < 1:
            return b / (np.sqrt((p - 1)**2 + b**2) + 1 - p)
        else:
            return (np.sqrt((1 - p)**2 + b**2) - (1 - p)) / b

    def _munp(self, n, p, b):
        num = sc.kve(p + n, b)
        denom = sc.kve(p, b)
        inf_vals = np.isinf(num) | np.isinf(denom)
        if inf_vals.any():
            msg = ("Infinite values encountered in the moment calculation "
                   "involving scipy.special.kve. Values replaced by NaN to "
                   "avoid incorrect results.")
            warnings.warn(msg, RuntimeWarning)
            m = np.full_like(num, np.nan, dtype=np.double)
            m[~inf_vals] = num[~inf_vals] / denom[~inf_vals]
        else:
            m = num / denom
        return m


geninvgauss = geninvgauss_gen(a=0.0, name="geninvgauss")


class norminvgauss_gen(rv_continuous):
    r"""A Normal Inverse Gaussian continuous random variable.

    %(before_notes)s

    Notes
    -----
    The probability density function for `norminvgauss` is:

    .. math::

        f(x, a, b) = \frac{a \, K_1(a \sqrt{1 + x^2})}{\pi \sqrt{1 + x^2}} \,
                     \exp(\sqrt{a^2 - b^2} + b x)

    where :math:`x` is a real number, the parameter :math:`a` is the tail
    heaviness and :math:`b` is the asymmetry parameter satisfying
    :math:`a > 0` and :math:`|b| <= a`.
    :math:`K_1` is the modified Bessel function of second kind
    (`scipy.special.k1`).

    %(after_notes)s

    A normal inverse Gaussian random variable `Y` with parameters `a` and `b`
    can be expressed as a normal mean-variance mixture:
    `Y = b * V + sqrt(V) * X` where `X` is `norm(0,1)` and `V` is
    `invgauss(mu=1/sqrt(a**2 - b**2))`. This representation is used
    to generate random variates.

    Another common parametrization of the distribution (see Equation 2.1 in
    [2]_) is given by the following expression of the pdf:

    .. math::

        g(x, \alpha, \beta, \delta, \mu) =
        \frac{\alpha\delta K_1\left(\alpha\sqrt{\delta^2 + (x - \mu)^2}\right)}
        {\pi \sqrt{\delta^2 + (x - \mu)^2}} \,
        e^{\delta \sqrt{\alpha^2 - \beta^2} + \beta (x - \mu)}

    In SciPy, this corresponds to
    `a = alpha * delta, b = beta * delta, loc = mu, scale=delta`.

    References
    ----------
    .. [1] O. Barndorff-Nielsen, "Hyperbolic Distributions and Distributions on
           Hyperbolae", Scandinavian Journal of Statistics, Vol. 5(3),
           pp. 151-157, 1978.

    .. [2] O. Barndorff-Nielsen, "Normal Inverse Gaussian Distributions and
           Stochastic Volatility Modelling", Scandinavian Journal of
           Statistics, Vol. 24, pp. 1-13, 1997.

    %(example)s

    """
    _support_mask = rv_continuous._open_support_mask

    def _argcheck(self, a, b):
        return (a > 0) & (np.absolute(b) < a)

    def _shape_info(self):
        ia = _ShapeInfo("a", False, (0, np.inf), (False, False))
        ib = _ShapeInfo("b", False, (-np.inf, np.inf), (False, False))
        return [ia, ib]

    def _fitstart(self, data):
        # Arbitrary, but the default a = b = 1 is not valid; the distribution
        # requires |b| < a.
        return super()._fitstart(data, args=(1, 0.5))

    def _pdf(self, x, a, b):
        gamma = np.sqrt(a**2 - b**2)
        fac1 = a / np.pi * np.exp(gamma)
        sq = np.hypot(1, x)  # reduce overflows
        return fac1 * sc.k1e(a * sq) * np.exp(b*x - a*sq) / sq

    def _sf(self, x, a, b):
        if np.isscalar(x):
            # If x is a scalar, then so are a and b.
            return integrate.quad(self._pdf, x, np.inf, args=(a, b))[0]
        else:
            a = np.atleast_1d(a)
            b = np.atleast_1d(b)
            result = []
            for (x0, a0, b0) in zip(x, a, b):
                result.append(integrate.quad(self._pdf, x0, np.inf,
                                             args=(a0, b0))[0])
            return np.array(result)

    def _isf(self, q, a, b):
        def _isf_scalar(q, a, b):

            def eq(x, a, b, q):
                # Solve eq(x, a, b, q) = 0 to obtain isf(x, a, b) = q.
                return self._sf(x, a, b) - q

            # Find a bracketing interval for the root.
            # Start at the mean, and grow the length of the interval
            # by 2 each iteration until there is a sign change in eq.
            xm = self.mean(a, b)
            em = eq(xm, a, b, q)
            if em == 0:
                # Unlikely, but might as well check.
                return xm
            if em > 0:
                delta = 1
                left = xm
                right = xm + delta
                while eq(right, a, b, q) > 0:
                    delta = 2*delta
                    right = xm + delta
            else:
                # em < 0
                delta = 1
                right = xm
                left = xm - delta
                while eq(left, a, b, q) < 0:
                    delta = 2*delta
                    left = xm - delta
            result = optimize.brentq(eq, left, right, args=(a, b, q),
                                     xtol=self.xtol)
            return result

        if np.isscalar(q):
            return _isf_scalar(q, a, b)
        else:
            result = []
            for (q0, a0, b0) in zip(q, a, b):
                result.append(_isf_scalar(q0, a0, b0))
            return np.array(result)

    def _rvs(self, a, b, size=None, random_state=None):
        # note: X = b * V + sqrt(V) * X is norminvgaus(a,b) if X is standard
        # normal and V is invgauss(mu=1/sqrt(a**2 - b**2))
        gamma = np.sqrt(a**2 - b**2)
        ig = invgauss.rvs(mu=1/gamma, size=size, random_state=random_state)
        return b * ig + np.sqrt(ig) * norm.rvs(size=size,
                                               random_state=random_state)

    def _stats(self, a, b):
        gamma = np.sqrt(a**2 - b**2)
        mean = b / gamma
        variance = a**2 / gamma**3
        skewness = 3.0 * b / (a * np.sqrt(gamma))
        kurtosis = 3.0 * (1 + 4 * b**2 / a**2) / gamma
        return mean, variance, skewness, kurtosis


norminvgauss = norminvgauss_gen(name="norminvgauss")


class invweibull_gen(rv_continuous):
    """An inverted Weibull continuous random variable.

    This distribution is also known as the Fréchet distribution or the
    type II extreme value distribution.

    %(before_notes)s

    Notes
    -----
    The probability density function for `invweibull` is:

    .. math::

        f(x, c) = c x^{-c-1} \\exp(-x^{-c})

    for :math:`x > 0`, :math:`c > 0`.

    `invweibull` takes ``c`` as a shape parameter for :math:`c`.

    %(after_notes)s

    References
    ----------
    F.R.S. de Gusmao, E.M.M Ortega and G.M. Cordeiro, "The generalized inverse
    Weibull distribution", Stat. Papers, vol. 52, pp. 591-619, 2011.

    %(example)s

    """
    _support_mask = rv_continuous._open_support_mask

    def _shape_info(self):
        return [_ShapeInfo("c", False, (0, np.inf), (False, False))]

    def _pdf(self, x, c):
        # invweibull.pdf(x, c) = c * x**(-c-1) * exp(-x**(-c))
        xc1 = np.power(x, -c - 1.0)
        xc2 = np.power(x, -c)
        xc2 = np.exp(-xc2)
        return c * xc1 * xc2

    def _cdf(self, x, c):
        xc1 = np.power(x, -c)
        return np.exp(-xc1)

    def _sf(self, x, c):
        return -np.expm1(-x**-c)

    def _ppf(self, q, c):
        return np.power(-np.log(q), -1.0/c)

    def _isf(self, p, c):
        return (-np.log1p(-p))**(-1/c)

    def _munp(self, n, c):
        return sc.gamma(1 - n / c)

    def _entropy(self, c):
        return 1+_EULER + _EULER / c - np.log(c)

    def _fitstart(self, data, args=None):
        # invweibull requires c > 1 for the first moment to exist, so use 2.0
        args = (2.0,) if args is None else args
        return super()._fitstart(data, args=args)


invweibull = invweibull_gen(a=0, name='invweibull')


class johnsonsb_gen(rv_continuous):
    r"""A Johnson SB continuous random variable.

    %(before_notes)s

    See Also
    --------
    johnsonsu

    Notes
    -----
    The probability density function for `johnsonsb` is:

    .. math::

        f(x, a, b) = \frac{b}{x(1-x)}  \phi(a + b \log \frac{x}{1-x} )

    where :math:`x`, :math:`a`, and :math:`b` are real scalars; :math:`b > 0`
    and :math:`x \in [0,1]`.  :math:`\phi` is the pdf of the normal
    distribution.

    `johnsonsb` takes :math:`a` and :math:`b` as shape parameters.

    %(after_notes)s

    %(example)s

    """
    _support_mask = rv_continuous._open_support_mask

    def _argcheck(self, a, b):
        return (b > 0) & (a == a)

    def _shape_info(self):
        ia = _ShapeInfo("a", False, (-np.inf, np.inf), (False, False))
        ib = _ShapeInfo("b", False, (0, np.inf), (False, False))
        return [ia, ib]

    def _pdf(self, x, a, b):
        # johnsonsb.pdf(x, a, b) = b / (x*(1-x)) * phi(a + b * log(x/(1-x)))
        trm = _norm_pdf(a + b*np.log(x/(1.0-x)))
        return b*1.0/(x*(1-x))*trm

    def _cdf(self, x, a, b):
        return _norm_cdf(a + b*np.log(x/(1.0-x)))

    def _ppf(self, q, a, b):
        return 1.0 / (1 + np.exp(-1.0 / b * (_norm_ppf(q) - a)))


johnsonsb = johnsonsb_gen(a=0.0, b=1.0, name='johnsonsb')


class johnsonsu_gen(rv_continuous):
    r"""A Johnson SU continuous random variable.

    %(before_notes)s

    See Also
    --------
    johnsonsb

    Notes
    -----
    The probability density function for `johnsonsu` is:

    .. math::

        f(x, a, b) = \frac{b}{\sqrt{x^2 + 1}}
                     \phi(a + b \log(x + \sqrt{x^2 + 1}))

    where :math:`x`, :math:`a`, and :math:`b` are real scalars; :math:`b > 0`.
    :math:`\phi` is the pdf of the normal distribution.

    `johnsonsu` takes :math:`a` and :math:`b` as shape parameters.

    %(after_notes)s

    %(example)s

    """
    def _argcheck(self, a, b):
        return (b > 0) & (a == a)

    def _shape_info(self):
        ia = _ShapeInfo("a", False, (-np.inf, np.inf), (False, False))
        ib = _ShapeInfo("b", False, (0, np.inf), (False, False))
        return [ia, ib]

    def _pdf(self, x, a, b):
        # johnsonsu.pdf(x, a, b) = b / sqrt(x**2 + 1) *
        #                          phi(a + b * log(x + sqrt(x**2 + 1)))
        x2 = x*x
        trm = _norm_pdf(a + b * np.log(x + np.sqrt(x2+1)))
        return b*1.0/np.sqrt(x2+1.0)*trm

    def _cdf(self, x, a, b):
        return _norm_cdf(a + b * np.log(x + np.sqrt(x*x + 1)))

    def _ppf(self, q, a, b):
        return np.sinh((_norm_ppf(q) - a) / b)


johnsonsu = johnsonsu_gen(name='johnsonsu')


class laplace_gen(rv_continuous):
    r"""A Laplace continuous random variable.

    %(before_notes)s

    Notes
    -----
    The probability density function for `laplace` is

    .. math::

        f(x) = \frac{1}{2} \exp(-|x|)

    for a real number :math:`x`.

    %(after_notes)s

    %(example)s

    """
    def _shape_info(self):
        return []

    def _rvs(self, size=None, random_state=None):
        return random_state.laplace(0, 1, size=size)

    def _pdf(self, x):
        # laplace.pdf(x) = 1/2 * exp(-abs(x))
        return 0.5*np.exp(-abs(x))

    def _cdf(self, x):
        with np.errstate(over='ignore'):
            return np.where(x > 0, 1.0 - 0.5*np.exp(-x), 0.5*np.exp(x))

    def _sf(self, x):
        # By symmetry...
        return self._cdf(-x)

    def _ppf(self, q):
        return np.where(q > 0.5, -np.log(2*(1-q)), np.log(2*q))

    def _isf(self, q):
        # By symmetry...
        return -self._ppf(q)

    def _stats(self):
        return 0, 2, 0, 3

    def _entropy(self):
        return np.log(2)+1

    @_call_super_mom
    @replace_notes_in_docstring(rv_continuous, notes="""\
        This function uses explicit formulas for the maximum likelihood
        estimation of the Laplace distribution parameters, so the keyword
        arguments `loc`, `scale`, and `optimizer` are ignored.\n\n""")
    def fit(self, data, *args, **kwds):
        data, floc, fscale = _check_fit_input_parameters(self, data,
                                                         args, kwds)

        # Source: Statistical Distributions, 3rd Edition. Evans, Hastings,
        # and Peacock (2000), Page 124

        if floc is None:
            floc = np.median(data)

        if fscale is None:
            fscale = (np.sum(np.abs(data - floc))) / len(data)

        return floc, fscale


laplace = laplace_gen(name='laplace')


class laplace_asymmetric_gen(rv_continuous):
    r"""An asymmetric Laplace continuous random variable.

    %(before_notes)s

    See Also
    --------
    laplace : Laplace distribution

    Notes
    -----
    The probability density function for `laplace_asymmetric` is

    .. math::

       f(x, \kappa) &= \frac{1}{\kappa+\kappa^{-1}}\exp(-x\kappa),\quad x\ge0\\
                    &= \frac{1}{\kappa+\kappa^{-1}}\exp(x/\kappa),\quad x<0\\

    for :math:`-\infty < x < \infty`, :math:`\kappa > 0`.

    `laplace_asymmetric` takes ``kappa`` as a shape parameter for
    :math:`\kappa`. For :math:`\kappa = 1`, it is identical to a
    Laplace distribution.

    %(after_notes)s

    References
    ----------
    .. [1] "Asymmetric Laplace distribution", Wikipedia
            https://en.wikipedia.org/wiki/Asymmetric_Laplace_distribution

    .. [2] Kozubowski TJ and Podgórski K. A Multivariate and
           Asymmetric Generalization of Laplace Distribution,
           Computational Statistics 15, 531--540 (2000).
           :doi:`10.1007/PL00022717`

    %(example)s

    """
    def _shape_info(self):
        return [_ShapeInfo("kappa", False, (0, np.inf), (False, False))]

    def _pdf(self, x, kappa):
        return np.exp(self._logpdf(x, kappa))

    def _logpdf(self, x, kappa):
        kapinv = 1/kappa
        lPx = x * np.where(x >= 0, -kappa, kapinv)
        lPx -= np.log(kappa+kapinv)
        return lPx

    def _cdf(self, x, kappa):
        kapinv = 1/kappa
        kappkapinv = kappa+kapinv
        return np.where(x >= 0,
                        1 - np.exp(-x*kappa)*(kapinv/kappkapinv),
                        np.exp(x*kapinv)*(kappa/kappkapinv))

    def _sf(self, x, kappa):
        kapinv = 1/kappa
        kappkapinv = kappa+kapinv
        return np.where(x >= 0,
                        np.exp(-x*kappa)*(kapinv/kappkapinv),
                        1 - np.exp(x*kapinv)*(kappa/kappkapinv))

    def _ppf(self, q, kappa):
        kapinv = 1/kappa
        kappkapinv = kappa+kapinv
        return np.where(q >= kappa/kappkapinv,
                        -np.log((1 - q)*kappkapinv*kappa)*kapinv,
                        np.log(q*kappkapinv/kappa)*kappa)

    def _isf(self, q, kappa):
        kapinv = 1/kappa
        kappkapinv = kappa+kapinv
        return np.where(q <= kapinv/kappkapinv,
                        -np.log(q*kappkapinv*kappa)*kapinv,
                        np.log((1 - q)*kappkapinv/kappa)*kappa)

    def _stats(self, kappa):
        kapinv = 1/kappa
        mn = kapinv - kappa
        var = kapinv*kapinv + kappa*kappa
        g1 = 2.0*(1-np.power(kappa, 6))/np.power(1+np.power(kappa, 4), 1.5)
        g2 = 6.0*(1+np.power(kappa, 8))/np.power(1+np.power(kappa, 4), 2)
        return mn, var, g1, g2

    def _entropy(self, kappa):
        return 1 + np.log(kappa+1/kappa)


laplace_asymmetric = laplace_asymmetric_gen(name='laplace_asymmetric')


def _check_fit_input_parameters(dist, data, args, kwds):
    if not isinstance(data, CensoredData):
        data = np.asarray(data)

    floc = kwds.get('floc', None)
    fscale = kwds.get('fscale', None)

    num_shapes = len(dist.shapes.split(",")) if dist.shapes else 0
    fshape_keys = []
    fshapes = []

    # user has many options for fixing the shape, so here we standardize it
    # into 'f' + the number of the shape.
    # Adapted from `_reduce_func` in `_distn_infrastructure.py`:
    if dist.shapes:
        shapes = dist.shapes.replace(',', ' ').split()
        for j, s in enumerate(shapes):
            key = 'f' + str(j)
            names = [key, 'f' + s, 'fix_' + s]
            val = _get_fixed_fit_value(kwds, names)
            fshape_keys.append(key)
            fshapes.append(val)
            if val is not None:
                kwds[key] = val

    # determine if there are any unknown arguments in kwds
    known_keys = {'loc', 'scale', 'optimizer', 'method',
                  'floc', 'fscale', *fshape_keys}
    unknown_keys = set(kwds).difference(known_keys)
    if unknown_keys:
        raise TypeError(f"Unknown keyword arguments: {unknown_keys}.")

    if len(args) > num_shapes:
        raise TypeError("Too many positional arguments.")

    if None not in {floc, fscale, *fshapes}:
        # This check is for consistency with `rv_continuous.fit`.
        # Without this check, this function would just return the
        # parameters that were given.
        raise RuntimeError("All parameters fixed. There is nothing to "
                           "optimize.")

    uncensored = data._uncensor() if isinstance(data, CensoredData) else data
    if not np.isfinite(uncensored).all():
        raise ValueError("The data contains non-finite values.")

    return (data, *fshapes, floc, fscale)


class levy_gen(rv_continuous):
    r"""A Levy continuous random variable.

    %(before_notes)s

    See Also
    --------
    levy_stable, levy_l

    Notes
    -----
    The probability density function for `levy` is:

    .. math::

        f(x) = \frac{1}{\sqrt{2\pi x^3}} \exp\left(-\frac{1}{2x}\right)

    for :math:`x >= 0`.

    This is the same as the Levy-stable distribution with :math:`a=1/2` and
    :math:`b=1`.

    %(after_notes)s

    Examples
    --------
    >>> import numpy as np
    >>> from scipy.stats import levy
    >>> import matplotlib.pyplot as plt
    >>> fig, ax = plt.subplots(1, 1)

    Calculate the first four moments:

    >>> mean, var, skew, kurt = levy.stats(moments='mvsk')

    Display the probability density function (``pdf``):

    >>> # `levy` is very heavy-tailed.
    >>> # To show a nice plot, let's cut off the upper 40 percent.
    >>> a, b = levy.ppf(0), levy.ppf(0.6)
    >>> x = np.linspace(a, b, 100)
    >>> ax.plot(x, levy.pdf(x),
    ...        'r-', lw=5, alpha=0.6, label='levy pdf')

    Alternatively, the distribution object can be called (as a function)
    to fix the shape, location and scale parameters. This returns a "frozen"
    RV object holding the given parameters fixed.

    Freeze the distribution and display the frozen ``pdf``:

    >>> rv = levy()
    >>> ax.plot(x, rv.pdf(x), 'k-', lw=2, label='frozen pdf')

    Check accuracy of ``cdf`` and ``ppf``:

    >>> vals = levy.ppf([0.001, 0.5, 0.999])
    >>> np.allclose([0.001, 0.5, 0.999], levy.cdf(vals))
    True

    Generate random numbers:

    >>> r = levy.rvs(size=1000)

    And compare the histogram:

    >>> # manual binning to ignore the tail
    >>> bins = np.concatenate((np.linspace(a, b, 20), [np.max(r)]))
    >>> ax.hist(r, bins=bins, density=True, histtype='stepfilled', alpha=0.2)
    >>> ax.set_xlim([x[0], x[-1]])
    >>> ax.legend(loc='best', frameon=False)
    >>> plt.show()

    """
    _support_mask = rv_continuous._open_support_mask

    def _shape_info(self):
        return []

    def _pdf(self, x):
        # levy.pdf(x) = 1 / (x * sqrt(2*pi*x)) * exp(-1/(2*x))
        return 1 / np.sqrt(2*np.pi*x) / x * np.exp(-1/(2*x))

    def _cdf(self, x):
        # Equivalent to 2*norm.sf(np.sqrt(1/x))
        return sc.erfc(np.sqrt(0.5 / x))

    def _sf(self, x):
        return sc.erf(np.sqrt(0.5 / x))

    def _ppf(self, q):
        # Equivalent to 1.0/(norm.isf(q/2)**2) or 0.5/(erfcinv(q)**2)
        val = -sc.ndtri(q/2)
        return 1.0 / (val * val)

    def _isf(self, p):
        return 1/(2*sc.erfinv(p)**2)

    def _stats(self):
        return np.inf, np.inf, np.nan, np.nan


levy = levy_gen(a=0.0, name="levy")


class levy_l_gen(rv_continuous):
    r"""A left-skewed Levy continuous random variable.

    %(before_notes)s

    See Also
    --------
    levy, levy_stable

    Notes
    -----
    The probability density function for `levy_l` is:

    .. math::
        f(x) = \frac{1}{|x| \sqrt{2\pi |x|}} \exp{ \left(-\frac{1}{2|x|} \right)}

    for :math:`x <= 0`.

    This is the same as the Levy-stable distribution with :math:`a=1/2` and
    :math:`b=-1`.

    %(after_notes)s

    Examples
    --------
    >>> import numpy as np
    >>> from scipy.stats import levy_l
    >>> import matplotlib.pyplot as plt
    >>> fig, ax = plt.subplots(1, 1)

    Calculate the first four moments:

    >>> mean, var, skew, kurt = levy_l.stats(moments='mvsk')

    Display the probability density function (``pdf``):

    >>> # `levy_l` is very heavy-tailed.
    >>> # To show a nice plot, let's cut off the lower 40 percent.
    >>> a, b = levy_l.ppf(0.4), levy_l.ppf(1)
    >>> x = np.linspace(a, b, 100)
    >>> ax.plot(x, levy_l.pdf(x),
    ...        'r-', lw=5, alpha=0.6, label='levy_l pdf')

    Alternatively, the distribution object can be called (as a function)
    to fix the shape, location and scale parameters. This returns a "frozen"
    RV object holding the given parameters fixed.

    Freeze the distribution and display the frozen ``pdf``:

    >>> rv = levy_l()
    >>> ax.plot(x, rv.pdf(x), 'k-', lw=2, label='frozen pdf')

    Check accuracy of ``cdf`` and ``ppf``:

    >>> vals = levy_l.ppf([0.001, 0.5, 0.999])
    >>> np.allclose([0.001, 0.5, 0.999], levy_l.cdf(vals))
    True

    Generate random numbers:

    >>> r = levy_l.rvs(size=1000)

    And compare the histogram:

    >>> # manual binning to ignore the tail
    >>> bins = np.concatenate(([np.min(r)], np.linspace(a, b, 20)))
    >>> ax.hist(r, bins=bins, density=True, histtype='stepfilled', alpha=0.2)
    >>> ax.set_xlim([x[0], x[-1]])
    >>> ax.legend(loc='best', frameon=False)
    >>> plt.show()

    """
    _support_mask = rv_continuous._open_support_mask

    def _shape_info(self):
        return []

    def _pdf(self, x):
        # levy_l.pdf(x) = 1 / (abs(x) * sqrt(2*pi*abs(x))) * exp(-1/(2*abs(x)))
        ax = abs(x)
        return 1/np.sqrt(2*np.pi*ax)/ax*np.exp(-1/(2*ax))

    def _cdf(self, x):
        ax = abs(x)
        return 2 * _norm_cdf(1 / np.sqrt(ax)) - 1

    def _sf(self, x):
        ax = abs(x)
        return 2 * _norm_sf(1 / np.sqrt(ax))

    def _ppf(self, q):
        val = _norm_ppf((q + 1.0) / 2)
        return -1.0 / (val * val)

    def _isf(self, p):
        return -1/_norm_isf(p/2)**2

    def _stats(self):
        return np.inf, np.inf, np.nan, np.nan


levy_l = levy_l_gen(b=0.0, name="levy_l")


class logistic_gen(rv_continuous):
    r"""A logistic (or Sech-squared) continuous random variable.

    %(before_notes)s

    Notes
    -----
    The probability density function for `logistic` is:

    .. math::

        f(x) = \frac{\exp(-x)}
                    {(1+\exp(-x))^2}

    `logistic` is a special case of `genlogistic` with ``c=1``.

    Remark that the survival function (``logistic.sf``) is equal to the
    Fermi-Dirac distribution describing fermionic statistics.

    %(after_notes)s

    %(example)s

    """
    def _shape_info(self):
        return []

    def _rvs(self, size=None, random_state=None):
        return random_state.logistic(size=size)

    def _pdf(self, x):
        # logistic.pdf(x) = exp(-x) / (1+exp(-x))**2
        return np.exp(self._logpdf(x))

    def _logpdf(self, x):
        y = -np.abs(x)
        return y - 2. * sc.log1p(np.exp(y))

    def _cdf(self, x):
        return sc.expit(x)

    def _logcdf(self, x):
        return sc.log_expit(x)

    def _ppf(self, q):
        return sc.logit(q)

    def _sf(self, x):
        return sc.expit(-x)

    def _logsf(self, x):
        return sc.log_expit(-x)

    def _isf(self, q):
        return -sc.logit(q)

    def _stats(self):
        return 0, np.pi*np.pi/3.0, 0, 6.0/5.0

    def _entropy(self):
        # https://en.wikipedia.org/wiki/Logistic_distribution
        return 2.0

    @_call_super_mom
    @inherit_docstring_from(rv_continuous)
    def fit(self, data, *args, **kwds):
        if kwds.pop('superfit', False):
            return super().fit(data, *args, **kwds)

        data, floc, fscale = _check_fit_input_parameters(self, data,
                                                         args, kwds)
        n = len(data)

        # rv_continuous provided guesses
        loc, scale = self._fitstart(data)
        # these are trumped by user-provided guesses
        loc, scale = kwds.get('loc', loc), kwds.get('scale', scale)

        # the maximum likelihood estimators `a` and `b` of the location and
        # scale parameters are roots of the two equations described in `func`.
        # Source: Statistical Distributions, 3rd Edition. Evans, Hastings, and
        # Peacock (2000), Page 130
        def dl_dloc(loc, scale=fscale):
            c = (data - loc) / scale
            return np.sum(sc.expit(c)) - n/2

        def dl_dscale(scale, loc=floc):
            c = (data - loc) / scale
            return np.sum(c*np.tanh(c/2)) - n

        def func(params):
            loc, scale = params
            return dl_dloc(loc, scale), dl_dscale(scale, loc)

        if fscale is not None and floc is None:
            res = optimize.root(dl_dloc, (loc,))
            loc = res.x[0]
            scale = fscale
        elif floc is not None and fscale is None:
            res = optimize.root(dl_dscale, (scale,))
            scale = res.x[0]
            loc = floc
        else:
            res = optimize.root(func, (loc, scale))
            loc, scale = res.x

        return ((loc, scale) if res.success
                else super().fit(data, *args, **kwds))


logistic = logistic_gen(name='logistic')


class loggamma_gen(rv_continuous):
    r"""A log gamma continuous random variable.

    %(before_notes)s

    Notes
    -----
    The probability density function for `loggamma` is:

    .. math::

        f(x, c) = \frac{\exp(c x - \exp(x))}
                       {\Gamma(c)}

    for all :math:`x, c > 0`. Here, :math:`\Gamma` is the
    gamma function (`scipy.special.gamma`).

    `loggamma` takes ``c`` as a shape parameter for :math:`c`.

    %(after_notes)s

    %(example)s

    """

    def _shape_info(self):
        return [_ShapeInfo("c", False, (0, np.inf), (False, False))]

    def _rvs(self, c, size=None, random_state=None):
        # Use the property of the gamma distribution Gamma(c)
        #    Gamma(c) ~ Gamma(c + 1)*U**(1/c),
        # where U is uniform on [0, 1]. (See, e.g.,
        # G. Marsaglia and W.W. Tsang, "A simple method for generating gamma
        # variables", https://doi.org/10.1145/358407.358414)
        # So
        #    log(Gamma(c)) ~ log(Gamma(c + 1)) + log(U)/c
        # Generating a sample with this formulation is a bit slower
        # than the more obvious log(Gamma(c)), but it avoids loss
        # of precision when c << 1.
        return (np.log(random_state.gamma(c + 1, size=size))
                + np.log(random_state.uniform(size=size))/c)

    def _pdf(self, x, c):
        # loggamma.pdf(x, c) = exp(c*x-exp(x)) / gamma(c)
        return np.exp(c*x-np.exp(x)-sc.gammaln(c))

    def _logpdf(self, x, c):
        return c*x - np.exp(x) - sc.gammaln(c)

    def _cdf(self, x, c):
        # This function is gammainc(c, exp(x)), where gammainc(c, z) is
        # the regularized incomplete gamma function.
        # The first term in a series expansion of gamminc(c, z) is
        # z**c/Gamma(c+1); see 6.5.29 of Abramowitz & Stegun (and refer
        # back to 6.5.1, 6.5.2 and 6.5.4 for the relevant notation).
        # This can also be found in the wikipedia article
        # https://en.wikipedia.org/wiki/Incomplete_gamma_function.
        # Here we use that formula when x is sufficiently negative that
        # exp(x) will result in subnormal numbers and lose precision.
        # We evaluate the log of the expression first to allow the possible
        # cancellation of the terms in the division, and then exponentiate.
        # That is,
        #     exp(x)**c/Gamma(c+1) = exp(log(exp(x)**c/Gamma(c+1)))
        #                          = exp(c*x - gammaln(c+1))
        return _lazywhere(x < _LOGXMIN, (x, c),
                          lambda x, c: np.exp(c*x - sc.gammaln(c+1)),
                          f2=lambda x, c: sc.gammainc(c, np.exp(x)))

    def _ppf(self, q, c):
        # The expression used when g < _XMIN inverts the one term expansion
        # given in the comments of _cdf().
        g = sc.gammaincinv(c, q)
        return _lazywhere(g < _XMIN, (g, q, c),
                          lambda g, q, c: (np.log(q) + sc.gammaln(c+1))/c,
                          f2=lambda g, q, c: np.log(g))

    def _sf(self, x, c):
        # See the comments for _cdf() for how x < _LOGXMIN is handled.
        return _lazywhere(x < _LOGXMIN, (x, c),
                          lambda x, c: -np.expm1(c*x - sc.gammaln(c+1)),
                          f2=lambda x, c: sc.gammaincc(c, np.exp(x)))

    def _isf(self, q, c):
        # The expression used when g < _XMIN inverts the complement of
        # the one term expansion given in the comments of _cdf().
        g = sc.gammainccinv(c, q)
        return _lazywhere(g < _XMIN, (g, q, c),
                          lambda g, q, c: (np.log1p(-q) + sc.gammaln(c+1))/c,
                          f2=lambda g, q, c: np.log(g))

    def _stats(self, c):
        # See, for example, "A Statistical Study of Log-Gamma Distribution", by
        # Ping Shing Chan (thesis, McMaster University, 1993).
        mean = sc.digamma(c)
        var = sc.polygamma(1, c)
        skewness = sc.polygamma(2, c) / np.power(var, 1.5)
        excess_kurtosis = sc.polygamma(3, c) / (var*var)
        return mean, var, skewness, excess_kurtosis


loggamma = loggamma_gen(name='loggamma')


class loglaplace_gen(rv_continuous):
    r"""A log-Laplace continuous random variable.

    %(before_notes)s

    Notes
    -----
    The probability density function for `loglaplace` is:

    .. math::

        f(x, c) = \begin{cases}\frac{c}{2} x^{ c-1}  &\text{for } 0 < x < 1\\
                               \frac{c}{2} x^{-c-1}  &\text{for } x \ge 1
                  \end{cases}

    for :math:`c > 0`.

    `loglaplace` takes ``c`` as a shape parameter for :math:`c`.

    %(after_notes)s

    References
    ----------
    T.J. Kozubowski and K. Podgorski, "A log-Laplace growth rate model",
    The Mathematical Scientist, vol. 28, pp. 49-60, 2003.

    %(example)s

    """
    def _shape_info(self):
        return [_ShapeInfo("c", False, (0, np.inf), (False, False))]

    def _pdf(self, x, c):
        # loglaplace.pdf(x, c) = c / 2 * x**(c-1),   for 0 < x < 1
        #                      = c / 2 * x**(-c-1),  for x >= 1
        cd2 = c/2.0
        c = np.where(x < 1, c, -c)
        return cd2*x**(c-1)

    def _cdf(self, x, c):
        return np.where(x < 1, 0.5*x**c, 1-0.5*x**(-c))

    def _ppf(self, q, c):
        return np.where(q < 0.5, (2.0*q)**(1.0/c), (2*(1.0-q))**(-1.0/c))

    def _munp(self, n, c):
        return c**2 / (c**2 - n**2)

    def _entropy(self, c):
        return np.log(2.0/c) + 1.0


loglaplace = loglaplace_gen(a=0.0, name='loglaplace')


def _lognorm_logpdf(x, s):
    return _lazywhere(x != 0, (x, s),
                      lambda x, s: -np.log(x)**2 / (2*s**2) - np.log(s*x*np.sqrt(2*np.pi)),
                      -np.inf)


class lognorm_gen(rv_continuous):
    r"""A lognormal continuous random variable.

    %(before_notes)s

    Notes
    -----
    The probability density function for `lognorm` is:

    .. math::

        f(x, s) = \frac{1}{s x \sqrt{2\pi}}
                  \exp\left(-\frac{\log^2(x)}{2s^2}\right)

    for :math:`x > 0`, :math:`s > 0`.

    `lognorm` takes ``s`` as a shape parameter for :math:`s`.

    %(after_notes)s

    Suppose a normally distributed random variable ``X`` has  mean ``mu`` and
    standard deviation ``sigma``. Then ``Y = exp(X)`` is lognormally
    distributed with ``s = sigma`` and ``scale = exp(mu)``.

    %(example)s

    """
    _support_mask = rv_continuous._open_support_mask

    def _shape_info(self):
        return [_ShapeInfo("s", False, (0, np.inf), (False, False))]

    def _rvs(self, s, size=None, random_state=None):
        return np.exp(s * random_state.standard_normal(size))

    def _pdf(self, x, s):
        # lognorm.pdf(x, s) = 1 / (s*x*sqrt(2*pi)) * exp(-1/2*(log(x)/s)**2)
        return np.exp(self._logpdf(x, s))

    def _logpdf(self, x, s):
        return _lognorm_logpdf(x, s)

    def _cdf(self, x, s):
        return _norm_cdf(np.log(x) / s)

    def _logcdf(self, x, s):
        return _norm_logcdf(np.log(x) / s)

    def _ppf(self, q, s):
        return np.exp(s * _norm_ppf(q))

    def _sf(self, x, s):
        return _norm_sf(np.log(x) / s)

    def _logsf(self, x, s):
        return _norm_logsf(np.log(x) / s)

    def _stats(self, s):
        p = np.exp(s*s)
        mu = np.sqrt(p)
        mu2 = p*(p-1)
        g1 = np.sqrt(p-1)*(2+p)
        g2 = np.polyval([1, 2, 3, 0, -6.0], p)
        return mu, mu2, g1, g2

    def _entropy(self, s):
        return 0.5 * (1 + np.log(2*np.pi) + 2 * np.log(s))

    @_call_super_mom
    @extend_notes_in_docstring(rv_continuous, notes="""\
        When `method='MLE'` and
        the location parameter is fixed by using the `floc` argument,
        this function uses explicit formulas for the maximum likelihood
        estimation of the log-normal shape and scale parameters, so the
        `optimizer`, `loc` and `scale` keyword arguments are ignored.
        If the location is free, a likelihood maximum is found by
        setting its partial derivative wrt to location to 0, and
        solving by substituting the analytical expressions of shape
        and scale (or provided parameters).
        See, e.g., equation 3.1 in
        A. Clifford Cohen & Betty Jones Whitten (1980)
        Estimation in the Three-Parameter Lognormal Distribution,
        Journal of the American Statistical Association, 75:370, 399-404
        https://doi.org/10.2307/2287466
        \n\n""")
    def fit(self, data, *args, **kwds):
<<<<<<< HEAD
=======
        floc = kwds.get('floc', None)

        if floc is None:
            # loc is not fixed. Use the default fit method.
            return super().fit(data, *args, **kwds)

        f0 = (kwds.get('f0', None) or kwds.get('fs', None) or
              kwds.get('fix_s', None))
        fscale = kwds.get('fscale', None)
>>>>>>> 36e73929

        if kwds.pop('superfit', False):
            return super().fit(data, *args, **kwds)

        parameters = _check_fit_input_parameters(self, data, args, kwds)
        data, fshape, floc, fscale = parameters

        def get_shape_scale(loc):
            if fshape is None or fscale is None:
                lndata = np.log(data - loc)
            scale = fscale or np.exp(lndata.mean())
            shape = fshape or np.sqrt(np.mean((lndata - np.log(scale))**2))
            return shape, scale

        def dL_dLoc(loc):
            shape, scale = get_shape_scale(loc)
            shifted = data - loc
            return np.sum((1 + np.log(shifted/scale)/shape**2)/shifted)

        if floc is None:
            rbrack = np.nextafter(min(data), -np.inf)

            i = 1
            delta = np.min(data) - rbrack
            while dL_dLoc(rbrack) >= -1e-6:
                i *= 2
                rbrack = np.min(data) - delta*i

            lbrack = rbrack - 1
            i = 0

            while ((lbrack > -np.inf)
                   and (dL_dLoc(lbrack)*dL_dLoc(rbrack) >= 0)):
                i += 1
                lbrack = rbrack - np.power(2., i)
            if not lbrack > -np.inf:
                return super().fit(data, *args, **kwds)
            res = root_scalar(dL_dLoc, bracket=(lbrack, rbrack))
            if not res.converged:
                return super().fit(data, *args, **kwds)
            loc = res.root
        else:
            if floc >= np.min(data):
                raise FitDataError("lognorm", lower=0., upper=np.inf)
            loc = floc

        if rbrack < -1e6:
            loc = np.nextafter(min(data), -np.inf)

        shape, scale = get_shape_scale(loc)
        if not (self._argcheck(shape) and scale > 0):
            return super().fit(data, *args, **kwds)
        return shape, loc, scale


lognorm = lognorm_gen(a=0.0, name='lognorm')


class gibrat_gen(rv_continuous):
    r"""A Gibrat continuous random variable.

    %(before_notes)s

    Notes
    -----
    The probability density function for `gibrat` is:

    .. math::

        f(x) = \frac{1}{x \sqrt{2\pi}} \exp(-\frac{1}{2} (\log(x))^2)

    `gibrat` is a special case of `lognorm` with ``s=1``.

    %(after_notes)s

    %(example)s

    """
    _support_mask = rv_continuous._open_support_mask

    def _shape_info(self):
        return []

    def _rvs(self, size=None, random_state=None):
        return np.exp(random_state.standard_normal(size))

    def _pdf(self, x):
        # gibrat.pdf(x) = 1/(x*sqrt(2*pi)) * exp(-1/2*(log(x))**2)
        return np.exp(self._logpdf(x))

    def _logpdf(self, x):
        return _lognorm_logpdf(x, 1.0)

    def _cdf(self, x):
        return _norm_cdf(np.log(x))

    def _ppf(self, q):
        return np.exp(_norm_ppf(q))

    def _sf(self, x):
        return _norm_sf(np.log(x))

    def _isf(self, p):
        return np.exp(_norm_isf(p))

    def _stats(self):
        p = np.e
        mu = np.sqrt(p)
        mu2 = p * (p - 1)
        g1 = np.sqrt(p - 1) * (2 + p)
        g2 = np.polyval([1, 2, 3, 0, -6.0], p)
        return mu, mu2, g1, g2

    def _entropy(self):
        return 0.5 * np.log(2 * np.pi) + 0.5


gibrat = gibrat_gen(a=0.0, name='gibrat')


class maxwell_gen(rv_continuous):
    r"""A Maxwell continuous random variable.

    %(before_notes)s

    Notes
    -----
    A special case of a `chi` distribution,  with ``df=3``, ``loc=0.0``,
    and given ``scale = a``, where ``a`` is the parameter used in the
    Mathworld description [1]_.

    The probability density function for `maxwell` is:

    .. math::

        f(x) = \sqrt{2/\pi}x^2 \exp(-x^2/2)

    for :math:`x >= 0`.

    %(after_notes)s

    References
    ----------
    .. [1] http://mathworld.wolfram.com/MaxwellDistribution.html

    %(example)s
    """
    def _shape_info(self):
        return []

    def _rvs(self, size=None, random_state=None):
        return chi.rvs(3.0, size=size, random_state=random_state)

    def _pdf(self, x):
        # maxwell.pdf(x) = sqrt(2/pi)x**2 * exp(-x**2/2)
        return _SQRT_2_OVER_PI*x*x*np.exp(-x*x/2.0)

    def _logpdf(self, x):
        # Allow x=0 without 'divide by zero' warnings
        with np.errstate(divide='ignore'):
            return _LOG_SQRT_2_OVER_PI + 2*np.log(x) - 0.5*x*x

    def _cdf(self, x):
        return sc.gammainc(1.5, x*x/2.0)

    def _ppf(self, q):
        return np.sqrt(2*sc.gammaincinv(1.5, q))

    def _stats(self):
        val = 3*np.pi-8
        return (2*np.sqrt(2.0/np.pi),
                3-8/np.pi,
                np.sqrt(2)*(32-10*np.pi)/val**1.5,
                (-12*np.pi*np.pi + 160*np.pi - 384) / val**2.0)

    def _entropy(self):
        return _EULER + 0.5*np.log(2*np.pi)-0.5


maxwell = maxwell_gen(a=0.0, name='maxwell')


class mielke_gen(rv_continuous):
    r"""A Mielke Beta-Kappa / Dagum continuous random variable.

    %(before_notes)s

    Notes
    -----
    The probability density function for `mielke` is:

    .. math::

        f(x, k, s) = \frac{k x^{k-1}}{(1+x^s)^{1+k/s}}

    for :math:`x > 0` and :math:`k, s > 0`. The distribution is sometimes
    called Dagum distribution ([2]_). It was already defined in [3]_, called
    a Burr Type III distribution (`burr` with parameters ``c=s`` and
    ``d=k/s``).

    `mielke` takes ``k`` and ``s`` as shape parameters.

    %(after_notes)s

    References
    ----------
    .. [1] Mielke, P.W., 1973 "Another Family of Distributions for Describing
           and Analyzing Precipitation Data." J. Appl. Meteor., 12, 275-280
    .. [2] Dagum, C., 1977 "A new model for personal income distribution."
           Economie Appliquee, 33, 327-367.
    .. [3] Burr, I. W. "Cumulative frequency functions", Annals of
           Mathematical Statistics, 13(2), pp 215-232 (1942).

    %(example)s

    """
    def _shape_info(self):
        ik = _ShapeInfo("k", False, (0, np.inf), (False, False))
        i_s = _ShapeInfo("s", False, (0, np.inf), (False, False))
        return [ik, i_s]

    def _pdf(self, x, k, s):
        return k*x**(k-1.0) / (1.0+x**s)**(1.0+k*1.0/s)

    def _logpdf(self, x, k, s):
        # Allow x=0 without 'divide by zero' warnings.
        with np.errstate(divide='ignore'):
            return np.log(k) + np.log(x)*(k - 1) - np.log1p(x**s)*(1 + k/s)

    def _cdf(self, x, k, s):
        return x**k / (1.0+x**s)**(k*1.0/s)

    def _ppf(self, q, k, s):
        qsk = pow(q, s*1.0/k)
        return pow(qsk/(1.0-qsk), 1.0/s)

    def _munp(self, n, k, s):
        def nth_moment(n, k, s):
            # n-th moment is defined for -k < n < s
            return sc.gamma((k+n)/s)*sc.gamma(1-n/s)/sc.gamma(k/s)

        return _lazywhere(n < s, (n, k, s), nth_moment, np.inf)


mielke = mielke_gen(a=0.0, name='mielke')


class kappa4_gen(rv_continuous):
    r"""Kappa 4 parameter distribution.

    %(before_notes)s

    Notes
    -----
    The probability density function for kappa4 is:

    .. math::

        f(x, h, k) = (1 - k x)^{1/k - 1} (1 - h (1 - k x)^{1/k})^{1/h-1}

    if :math:`h` and :math:`k` are not equal to 0.

    If :math:`h` or :math:`k` are zero then the pdf can be simplified:

    h = 0 and k != 0::

        kappa4.pdf(x, h, k) = (1.0 - k*x)**(1.0/k - 1.0)*
                              exp(-(1.0 - k*x)**(1.0/k))

    h != 0 and k = 0::

        kappa4.pdf(x, h, k) = exp(-x)*(1.0 - h*exp(-x))**(1.0/h - 1.0)

    h = 0 and k = 0::

        kappa4.pdf(x, h, k) = exp(-x)*exp(-exp(-x))

    kappa4 takes :math:`h` and :math:`k` as shape parameters.

    The kappa4 distribution returns other distributions when certain
    :math:`h` and :math:`k` values are used.

    +------+-------------+----------------+------------------+
    | h    | k=0.0       | k=1.0          | -inf<=k<=inf     |
    +======+=============+================+==================+
    | -1.0 | Logistic    |                | Generalized      |
    |      |             |                | Logistic(1)      |
    |      |             |                |                  |
    |      | logistic(x) |                |                  |
    +------+-------------+----------------+------------------+
    |  0.0 | Gumbel      | Reverse        | Generalized      |
    |      |             | Exponential(2) | Extreme Value    |
    |      |             |                |                  |
    |      | gumbel_r(x) |                | genextreme(x, k) |
    +------+-------------+----------------+------------------+
    |  1.0 | Exponential | Uniform        | Generalized      |
    |      |             |                | Pareto           |
    |      |             |                |                  |
    |      | expon(x)    | uniform(x)     | genpareto(x, -k) |
    +------+-------------+----------------+------------------+

    (1) There are at least five generalized logistic distributions.
        Four are described here:
        https://en.wikipedia.org/wiki/Generalized_logistic_distribution
        The "fifth" one is the one kappa4 should match which currently
        isn't implemented in scipy:
        https://en.wikipedia.org/wiki/Talk:Generalized_logistic_distribution
        https://www.mathwave.com/help/easyfit/html/analyses/distributions/gen_logistic.html
    (2) This distribution is currently not in scipy.

    References
    ----------
    J.C. Finney, "Optimization of a Skewed Logistic Distribution With Respect
    to the Kolmogorov-Smirnov Test", A Dissertation Submitted to the Graduate
    Faculty of the Louisiana State University and Agricultural and Mechanical
    College, (August, 2004),
    https://digitalcommons.lsu.edu/gradschool_dissertations/3672

    J.R.M. Hosking, "The four-parameter kappa distribution". IBM J. Res.
    Develop. 38 (3), 25 1-258 (1994).

    B. Kumphon, A. Kaew-Man, P. Seenoi, "A Rainfall Distribution for the Lampao
    Site in the Chi River Basin, Thailand", Journal of Water Resource and
    Protection, vol. 4, 866-869, (2012).
    :doi:`10.4236/jwarp.2012.410101`

    C. Winchester, "On Estimation of the Four-Parameter Kappa Distribution", A
    Thesis Submitted to Dalhousie University, Halifax, Nova Scotia, (March
    2000).
    http://www.nlc-bnc.ca/obj/s4/f2/dsk2/ftp01/MQ57336.pdf

    %(after_notes)s

    %(example)s

    """
    def _argcheck(self, h, k):
        shape = np.broadcast_arrays(h, k)[0].shape
        return np.full(shape, fill_value=True)

    def _shape_info(self):
        ih = _ShapeInfo("h", False, (-np.inf, np.inf), (False, False))
        ik = _ShapeInfo("k", False, (-np.inf, np.inf), (False, False))
        return [ih, ik]

    def _get_support(self, h, k):
        condlist = [np.logical_and(h > 0, k > 0),
                    np.logical_and(h > 0, k == 0),
                    np.logical_and(h > 0, k < 0),
                    np.logical_and(h <= 0, k > 0),
                    np.logical_and(h <= 0, k == 0),
                    np.logical_and(h <= 0, k < 0)]

        def f0(h, k):
            return (1.0 - np.float_power(h, -k))/k

        def f1(h, k):
            return np.log(h)

        def f3(h, k):
            a = np.empty(np.shape(h))
            a[:] = -np.inf
            return a

        def f5(h, k):
            return 1.0/k

        _a = _lazyselect(condlist,
                         [f0, f1, f0, f3, f3, f5],
                         [h, k],
                         default=np.nan)

        def f0(h, k):
            return 1.0/k

        def f1(h, k):
            a = np.empty(np.shape(h))
            a[:] = np.inf
            return a

        _b = _lazyselect(condlist,
                         [f0, f1, f1, f0, f1, f1],
                         [h, k],
                         default=np.nan)
        return _a, _b

    def _pdf(self, x, h, k):
        # kappa4.pdf(x, h, k) = (1.0 - k*x)**(1.0/k - 1.0)*
        #                       (1.0 - h*(1.0 - k*x)**(1.0/k))**(1.0/h-1)
        return np.exp(self._logpdf(x, h, k))

    def _logpdf(self, x, h, k):
        condlist = [np.logical_and(h != 0, k != 0),
                    np.logical_and(h == 0, k != 0),
                    np.logical_and(h != 0, k == 0),
                    np.logical_and(h == 0, k == 0)]

        def f0(x, h, k):
            '''pdf = (1.0 - k*x)**(1.0/k - 1.0)*(
                      1.0 - h*(1.0 - k*x)**(1.0/k))**(1.0/h-1.0)
               logpdf = ...
            '''
            return (sc.xlog1py(1.0/k - 1.0, -k*x) +
                    sc.xlog1py(1.0/h - 1.0, -h*(1.0 - k*x)**(1.0/k)))

        def f1(x, h, k):
            '''pdf = (1.0 - k*x)**(1.0/k - 1.0)*np.exp(-(
                      1.0 - k*x)**(1.0/k))
               logpdf = ...
            '''
            return sc.xlog1py(1.0/k - 1.0, -k*x) - (1.0 - k*x)**(1.0/k)

        def f2(x, h, k):
            '''pdf = np.exp(-x)*(1.0 - h*np.exp(-x))**(1.0/h - 1.0)
               logpdf = ...
            '''
            return -x + sc.xlog1py(1.0/h - 1.0, -h*np.exp(-x))

        def f3(x, h, k):
            '''pdf = np.exp(-x-np.exp(-x))
               logpdf = ...
            '''
            return -x - np.exp(-x)

        return _lazyselect(condlist,
                           [f0, f1, f2, f3],
                           [x, h, k],
                           default=np.nan)

    def _cdf(self, x, h, k):
        return np.exp(self._logcdf(x, h, k))

    def _logcdf(self, x, h, k):
        condlist = [np.logical_and(h != 0, k != 0),
                    np.logical_and(h == 0, k != 0),
                    np.logical_and(h != 0, k == 0),
                    np.logical_and(h == 0, k == 0)]

        def f0(x, h, k):
            '''cdf = (1.0 - h*(1.0 - k*x)**(1.0/k))**(1.0/h)
               logcdf = ...
            '''
            return (1.0/h)*sc.log1p(-h*(1.0 - k*x)**(1.0/k))

        def f1(x, h, k):
            '''cdf = np.exp(-(1.0 - k*x)**(1.0/k))
               logcdf = ...
            '''
            return -(1.0 - k*x)**(1.0/k)

        def f2(x, h, k):
            '''cdf = (1.0 - h*np.exp(-x))**(1.0/h)
               logcdf = ...
            '''
            return (1.0/h)*sc.log1p(-h*np.exp(-x))

        def f3(x, h, k):
            '''cdf = np.exp(-np.exp(-x))
               logcdf = ...
            '''
            return -np.exp(-x)

        return _lazyselect(condlist,
                           [f0, f1, f2, f3],
                           [x, h, k],
                           default=np.nan)

    def _ppf(self, q, h, k):
        condlist = [np.logical_and(h != 0, k != 0),
                    np.logical_and(h == 0, k != 0),
                    np.logical_and(h != 0, k == 0),
                    np.logical_and(h == 0, k == 0)]

        def f0(q, h, k):
            return 1.0/k*(1.0 - ((1.0 - (q**h))/h)**k)

        def f1(q, h, k):
            return 1.0/k*(1.0 - (-np.log(q))**k)

        def f2(q, h, k):
            '''ppf = -np.log((1.0 - (q**h))/h)
            '''
            return -sc.log1p(-(q**h)) + np.log(h)

        def f3(q, h, k):
            return -np.log(-np.log(q))

        return _lazyselect(condlist,
                           [f0, f1, f2, f3],
                           [q, h, k],
                           default=np.nan)

    def _get_stats_info(self, h, k):
        condlist = [
            np.logical_and(h < 0, k >= 0),
            k < 0,
        ]

        def f0(h, k):
            return (-1.0/h*k).astype(int)

        def f1(h, k):
            return (-1.0/k).astype(int)

        return _lazyselect(condlist, [f0, f1], [h, k], default=5)

    def _stats(self, h, k):
        maxr = self._get_stats_info(h, k)
        outputs = [None if np.any(r < maxr) else np.nan for r in range(1, 5)]
        return outputs[:]

    def _mom1_sc(self, m, *args):
        maxr = self._get_stats_info(args[0], args[1])
        if m >= maxr:
            return np.nan
        return integrate.quad(self._mom_integ1, 0, 1, args=(m,)+args)[0]


kappa4 = kappa4_gen(name='kappa4')


class kappa3_gen(rv_continuous):
    r"""Kappa 3 parameter distribution.

    %(before_notes)s

    Notes
    -----
    The probability density function for `kappa3` is:

    .. math::

        f(x, a) = a (a + x^a)^{-(a + 1)/a}

    for :math:`x > 0` and :math:`a > 0`.

    `kappa3` takes ``a`` as a shape parameter for :math:`a`.

    References
    ----------
    P.W. Mielke and E.S. Johnson, "Three-Parameter Kappa Distribution Maximum
    Likelihood and Likelihood Ratio Tests", Methods in Weather Research,
    701-707, (September, 1973),
    :doi:`10.1175/1520-0493(1973)101<0701:TKDMLE>2.3.CO;2`

    B. Kumphon, "Maximum Entropy and Maximum Likelihood Estimation for the
    Three-Parameter Kappa Distribution", Open Journal of Statistics, vol 2,
    415-419 (2012), :doi:`10.4236/ojs.2012.24050`

    %(after_notes)s

    %(example)s

    """
    def _shape_info(self):
        return [_ShapeInfo("a", False, (0, np.inf), (False, False))]

    def _pdf(self, x, a):
        # kappa3.pdf(x, a) = a*(a + x**a)**(-(a + 1)/a),     for x > 0
        return a*(a + x**a)**(-1.0/a-1)

    def _cdf(self, x, a):
        return x*(a + x**a)**(-1.0/a)

    def _ppf(self, q, a):
        return (a/(q**-a - 1.0))**(1.0/a)

    def _stats(self, a):
        outputs = [None if np.any(i < a) else np.nan for i in range(1, 5)]
        return outputs[:]

    def _mom1_sc(self, m, *args):
        if np.any(m >= args[0]):
            return np.nan
        return integrate.quad(self._mom_integ1, 0, 1, args=(m,)+args)[0]


kappa3 = kappa3_gen(a=0.0, name='kappa3')


class moyal_gen(rv_continuous):
    r"""A Moyal continuous random variable.

    %(before_notes)s

    Notes
    -----
    The probability density function for `moyal` is:

    .. math::

        f(x) = \exp(-(x + \exp(-x))/2) / \sqrt{2\pi}

    for a real number :math:`x`.

    %(after_notes)s

    This distribution has utility in high-energy physics and radiation
    detection. It describes the energy loss of a charged relativistic
    particle due to ionization of the medium [1]_. It also provides an
    approximation for the Landau distribution. For an in depth description
    see [2]_. For additional description, see [3]_.

    References
    ----------
    .. [1] J.E. Moyal, "XXX. Theory of ionization fluctuations",
           The London, Edinburgh, and Dublin Philosophical Magazine
           and Journal of Science, vol 46, 263-280, (1955).
           :doi:`10.1080/14786440308521076` (gated)
    .. [2] G. Cordeiro et al., "The beta Moyal: a useful skew distribution",
           International Journal of Research and Reviews in Applied Sciences,
           vol 10, 171-192, (2012).
           http://www.arpapress.com/Volumes/Vol10Issue2/IJRRAS_10_2_02.pdf
    .. [3] C. Walck, "Handbook on Statistical Distributions for
           Experimentalists; International Report SUF-PFY/96-01", Chapter 26,
           University of Stockholm: Stockholm, Sweden, (2007).
           http://www.stat.rice.edu/~dobelman/textfiles/DistributionsHandbook.pdf

    .. versionadded:: 1.1.0

    %(example)s

    """
    def _shape_info(self):
        return []

    def _rvs(self, size=None, random_state=None):
        u1 = gamma.rvs(a=0.5, scale=2, size=size,
                       random_state=random_state)
        return -np.log(u1)

    def _pdf(self, x):
        return np.exp(-0.5 * (x + np.exp(-x))) / np.sqrt(2*np.pi)

    def _cdf(self, x):
        return sc.erfc(np.exp(-0.5 * x) / np.sqrt(2))

    def _sf(self, x):
        return sc.erf(np.exp(-0.5 * x) / np.sqrt(2))

    def _ppf(self, x):
        return -np.log(2 * sc.erfcinv(x)**2)

    def _stats(self):
        mu = np.log(2) + np.euler_gamma
        mu2 = np.pi**2 / 2
        g1 = 28 * np.sqrt(2) * sc.zeta(3) / np.pi**3
        g2 = 4.
        return mu, mu2, g1, g2

    def _munp(self, n):
        if n == 1.0:
            return np.log(2) + np.euler_gamma
        elif n == 2.0:
            return np.pi**2 / 2 + (np.log(2) + np.euler_gamma)**2
        elif n == 3.0:
            tmp1 = 1.5 * np.pi**2 * (np.log(2)+np.euler_gamma)
            tmp2 = (np.log(2)+np.euler_gamma)**3
            tmp3 = 14 * sc.zeta(3)
            return tmp1 + tmp2 + tmp3
        elif n == 4.0:
            tmp1 = 4 * 14 * sc.zeta(3) * (np.log(2) + np.euler_gamma)
            tmp2 = 3 * np.pi**2 * (np.log(2) + np.euler_gamma)**2
            tmp3 = (np.log(2) + np.euler_gamma)**4
            tmp4 = 7 * np.pi**4 / 4
            return tmp1 + tmp2 + tmp3 + tmp4
        else:
            # return generic for higher moments
            # return rv_continuous._mom1_sc(self, n, b)
            return self._mom1_sc(n)


moyal = moyal_gen(name="moyal")


class nakagami_gen(rv_continuous):
    r"""A Nakagami continuous random variable.

    %(before_notes)s

    Notes
    -----
    The probability density function for `nakagami` is:

    .. math::

        f(x, \nu) = \frac{2 \nu^\nu}{\Gamma(\nu)} x^{2\nu-1} \exp(-\nu x^2)

    for :math:`x >= 0`, :math:`\nu > 0`. The distribution was introduced in
    [2]_, see also [1]_ for further information.

    `nakagami` takes ``nu`` as a shape parameter for :math:`\nu`.

    %(after_notes)s

    References
    ----------
    .. [1] "Nakagami distribution", Wikipedia
           https://en.wikipedia.org/wiki/Nakagami_distribution
    .. [2] M. Nakagami, "The m-distribution - A general formula of intensity
           distribution of rapid fading", Statistical methods in radio wave
           propagation, Pergamon Press, 1960, 3-36.
           :doi:`10.1016/B978-0-08-009306-2.50005-4`

    %(example)s

    """
    def _argcheck(self, nu):
        return nu > 0

    def _shape_info(self):
        return [_ShapeInfo("nu", False, (0, np.inf), (False, False))]

    def _pdf(self, x, nu):
        return np.exp(self._logpdf(x, nu))

    def _logpdf(self, x, nu):
        # nakagami.pdf(x, nu) = 2 * nu**nu / gamma(nu) *
        #                       x**(2*nu-1) * exp(-nu*x**2)
        return (np.log(2) + sc.xlogy(nu, nu) - sc.gammaln(nu) +
                sc.xlogy(2*nu - 1, x) - nu*x**2)

    def _cdf(self, x, nu):
        return sc.gammainc(nu, nu*x*x)

    def _ppf(self, q, nu):
        return np.sqrt(1.0/nu*sc.gammaincinv(nu, q))

    def _sf(self, x, nu):
        return sc.gammaincc(nu, nu*x*x)

    def _isf(self, p, nu):
        return np.sqrt(1/nu * sc.gammainccinv(nu, p))

    def _stats(self, nu):
        mu = sc.gamma(nu+0.5)/sc.gamma(nu)/np.sqrt(nu)
        mu2 = 1.0-mu*mu
        g1 = mu * (1 - 4*nu*mu2) / 2.0 / nu / np.power(mu2, 1.5)
        g2 = -6*mu**4*nu + (8*nu-2)*mu**2-2*nu + 1
        g2 /= nu*mu2**2.0
        return mu, mu2, g1, g2

    def _entropy(self, nu):
        shape = np.shape(nu)
        # because somehow this isn't taken care of by the infrastructure...
        nu = np.atleast_1d(nu)
        A = sc.gammaln(nu)
        B = nu - (nu - 0.5) * sc.digamma(nu)
        C = -0.5 * np.log(nu) - np.log(2)
        h = A + B + C
        # This is the asymptotic sum of A and B (see gh-17868)
        norm_entropy = stats.norm._entropy()
        # Above, this is lost to rounding error for large nu, so use the
        # asymptotic sum when the approximation becomes accurate
        i = nu > 5e4  # roundoff error ~ approximation error
        # -1 / (12 * nu) is the O(1/nu) term; see gh-17929
        h[i] = C[i] + norm_entropy - 1/(12*nu[i])
        return h.reshape(shape)[()]

    def _rvs(self, nu, size=None, random_state=None):
        # this relationship can be found in [1] or by a direct calculation
        return np.sqrt(random_state.standard_gamma(nu, size=size) / nu)

    def _fitstart(self, data, args=None):
        if isinstance(data, CensoredData):
            data = data._uncensor()
        if args is None:
            args = (1.0,) * self.numargs
        # Analytical justified estimates
        # see: https://docs.scipy.org/doc/scipy/reference/tutorial/stats/continuous_nakagami.html
        loc = np.min(data)
        scale = np.sqrt(np.sum((data - loc)**2) / len(data))
        return args + (loc, scale)


nakagami = nakagami_gen(a=0.0, name="nakagami")


# The function name ncx2 is an abbreviation for noncentral chi squared.
def _ncx2_log_pdf(x, df, nc):
    # We use (xs**2 + ns**2)/2 = (xs - ns)**2/2  + xs*ns, and include the
    # factor of exp(-xs*ns) into the ive function to improve numerical
    # stability at large values of xs. See also `rice.pdf`.
    df2 = df/2.0 - 1.0
    xs, ns = np.sqrt(x), np.sqrt(nc)
    res = sc.xlogy(df2/2.0, x/nc) - 0.5*(xs - ns)**2
    corr = sc.ive(df2, xs*ns) / 2.0
    # Return res + np.log(corr) avoiding np.log(0)
    return _lazywhere(
        corr > 0,
        (res, corr),
        f=lambda r, c: r + np.log(c),
        fillvalue=-np.inf)


class ncx2_gen(rv_continuous):
    r"""A non-central chi-squared continuous random variable.

    %(before_notes)s

    Notes
    -----
    The probability density function for `ncx2` is:

    .. math::

        f(x, k, \lambda) = \frac{1}{2} \exp(-(\lambda+x)/2)
            (x/\lambda)^{(k-2)/4}  I_{(k-2)/2}(\sqrt{\lambda x})

    for :math:`x >= 0`, :math:`k > 0` and :math:`\lambda \ge 0`.
    :math:`k` specifies the degrees of freedom (denoted ``df`` in the
    implementation) and :math:`\lambda` is the non-centrality parameter
    (denoted ``nc`` in the implementation). :math:`I_\nu` denotes the
    modified Bessel function of first order of degree :math:`\nu`
    (`scipy.special.iv`).

    `ncx2` takes ``df`` and ``nc`` as shape parameters.

    %(after_notes)s

    %(example)s

    """
    def _argcheck(self, df, nc):
        return (df > 0) & np.isfinite(df) & (nc >= 0)

    def _shape_info(self):
        idf = _ShapeInfo("df", False, (0, np.inf), (False, False))
        inc = _ShapeInfo("nc", False, (0, np.inf), (True, False))
        return [idf, inc]

    def _rvs(self, df, nc, size=None, random_state=None):
        return random_state.noncentral_chisquare(df, nc, size)

    def _logpdf(self, x, df, nc):
        cond = np.ones_like(x, dtype=bool) & (nc != 0)
        return _lazywhere(cond, (x, df, nc), f=_ncx2_log_pdf,
                          f2=lambda x, df, _: chi2._logpdf(x, df))

    def _pdf(self, x, df, nc):
        cond = np.ones_like(x, dtype=bool) & (nc != 0)
        with warnings.catch_warnings():
            message = "overflow encountered in _ncx2_pdf"
            warnings.filterwarnings("ignore", message=message)
            return _lazywhere(cond, (x, df, nc), f=_boost._ncx2_pdf,
                              f2=lambda x, df, _: chi2._pdf(x, df))

    def _cdf(self, x, df, nc):
        cond = np.ones_like(x, dtype=bool) & (nc != 0)
        return _lazywhere(cond, (x, df, nc), f=_boost._ncx2_cdf,
                          f2=lambda x, df, _: chi2._cdf(x, df))

    def _ppf(self, q, df, nc):
        cond = np.ones_like(q, dtype=bool) & (nc != 0)
        with warnings.catch_warnings():
            message = "overflow encountered in _ncx2_ppf"
            warnings.filterwarnings("ignore", message=message)
            return _lazywhere(cond, (q, df, nc), f=_boost._ncx2_ppf,
                              f2=lambda x, df, _: chi2._ppf(x, df))

    def _sf(self, x, df, nc):
        cond = np.ones_like(x, dtype=bool) & (nc != 0)
        return _lazywhere(cond, (x, df, nc), f=_boost._ncx2_sf,
                          f2=lambda x, df, _: chi2._sf(x, df))

    def _isf(self, x, df, nc):
        cond = np.ones_like(x, dtype=bool) & (nc != 0)
        with warnings.catch_warnings():
            message = "overflow encountered in _ncx2_isf"
            warnings.filterwarnings("ignore", message=message)
            return _lazywhere(cond, (x, df, nc), f=_boost._ncx2_isf,
                              f2=lambda x, df, _: chi2._isf(x, df))

    def _stats(self, df, nc):
        return (
            _boost._ncx2_mean(df, nc),
            _boost._ncx2_variance(df, nc),
            _boost._ncx2_skewness(df, nc),
            _boost._ncx2_kurtosis_excess(df, nc),
        )


ncx2 = ncx2_gen(a=0.0, name='ncx2')


class ncf_gen(rv_continuous):
    r"""A non-central F distribution continuous random variable.

    %(before_notes)s

    See Also
    --------
    scipy.stats.f : Fisher distribution

    Notes
    -----
    The probability density function for `ncf` is:

    .. math::

        f(x, n_1, n_2, \lambda) =
            \exp\left(\frac{\lambda}{2} +
                      \lambda n_1 \frac{x}{2(n_1 x + n_2)}
                \right)
            n_1^{n_1/2} n_2^{n_2/2} x^{n_1/2 - 1} \\
            (n_2 + n_1 x)^{-(n_1 + n_2)/2}
            \gamma(n_1/2) \gamma(1 + n_2/2) \\
            \frac{L^{\frac{n_1}{2}-1}_{n_2/2}
                \left(-\lambda n_1 \frac{x}{2(n_1 x + n_2)}\right)}
            {B(n_1/2, n_2/2)
                \gamma\left(\frac{n_1 + n_2}{2}\right)}

    for :math:`n_1, n_2 > 0`, :math:`\lambda \ge 0`.  Here :math:`n_1` is the
    degrees of freedom in the numerator, :math:`n_2` the degrees of freedom in
    the denominator, :math:`\lambda` the non-centrality parameter,
    :math:`\gamma` is the logarithm of the Gamma function, :math:`L_n^k` is a
    generalized Laguerre polynomial and :math:`B` is the beta function.

    `ncf` takes ``df1``, ``df2`` and ``nc`` as shape parameters. If ``nc=0``,
    the distribution becomes equivalent to the Fisher distribution.

    %(after_notes)s

    %(example)s

    """
    def _argcheck(self, df1, df2, nc):
        return (df1 > 0) & (df2 > 0) & (nc >= 0)

    def _shape_info(self):
        idf1 = _ShapeInfo("df1", False, (0, np.inf), (False, False))
        idf2 = _ShapeInfo("df2", False, (0, np.inf), (False, False))
        inc = _ShapeInfo("nc", False, (0, np.inf), (True, False))
        return [idf1, idf2, inc]

    def _rvs(self, dfn, dfd, nc, size=None, random_state=None):
        return random_state.noncentral_f(dfn, dfd, nc, size)

    def _pdf(self, x, dfn, dfd, nc):
        # ncf.pdf(x, df1, df2, nc) = exp(nc/2 + nc*df1*x/(2*(df1*x+df2))) *
        #             df1**(df1/2) * df2**(df2/2) * x**(df1/2-1) *
        #             (df2+df1*x)**(-(df1+df2)/2) *
        #             gamma(df1/2)*gamma(1+df2/2) *
        #             L^{v1/2-1}^{v2/2}(-nc*v1*x/(2*(v1*x+v2))) /
        #             (B(v1/2, v2/2) * gamma((v1+v2)/2))
        return _boost._ncf_pdf(x, dfn, dfd, nc)

    def _cdf(self, x, dfn, dfd, nc):
        return _boost._ncf_cdf(x, dfn, dfd, nc)

    def _ppf(self, q, dfn, dfd, nc):
        return _boost._ncf_ppf(q, dfn, dfd, nc)

    def _sf(self, x, dfn, dfd, nc):
        return _boost._ncf_sf(x, dfn, dfd, nc)

    def _isf(self, x, dfn, dfd, nc):
        return _boost._ncf_isf(x, dfn, dfd, nc)

    def _munp(self, n, dfn, dfd, nc):
        val = (dfn * 1.0/dfd)**n
        term = sc.gammaln(n+0.5*dfn) + sc.gammaln(0.5*dfd-n) - sc.gammaln(dfd*0.5)
        val *= np.exp(-nc / 2.0+term)
        val *= sc.hyp1f1(n+0.5*dfn, 0.5*dfn, 0.5*nc)
        return val

    def _stats(self, dfn, dfd, nc, moments='mv'):
        mu = _boost._ncf_mean(dfn, dfd, nc)
        mu2 = _boost._ncf_variance(dfn, dfd, nc)
        g1 = _boost._ncf_skewness(dfn, dfd, nc) if 's' in moments else None
        g2 = _boost._ncf_kurtosis_excess(
            dfn, dfd, nc) if 'k' in moments else None
        return mu, mu2, g1, g2


ncf = ncf_gen(a=0.0, name='ncf')


class t_gen(rv_continuous):
    r"""A Student's t continuous random variable.

    For the noncentral t distribution, see `nct`.

    %(before_notes)s

    See Also
    --------
    nct

    Notes
    -----
    The probability density function for `t` is:

    .. math::

        f(x, \nu) = \frac{\Gamma((\nu+1)/2)}
                        {\sqrt{\pi \nu} \Gamma(\nu/2)}
                    (1+x^2/\nu)^{-(\nu+1)/2}

    where :math:`x` is a real number and the degrees of freedom parameter
    :math:`\nu` (denoted ``df`` in the implementation) satisfies
    :math:`\nu > 0`. :math:`\Gamma` is the gamma function
    (`scipy.special.gamma`).

    %(after_notes)s

    %(example)s

    """
    def _shape_info(self):
        return [_ShapeInfo("df", False, (0, np.inf), (False, False))]

    def _rvs(self, df, size=None, random_state=None):
        return random_state.standard_t(df, size=size)

    def _pdf(self, x, df):
        return _lazywhere(
            df == np.inf, (x, df),
            f=lambda x, df: norm._pdf(x),
            f2=lambda x, df: (
                np.exp(sc.gammaln((df+1)/2)-sc.gammaln(df/2))
                / (np.sqrt(df*np.pi)*(1+(x**2)/df)**((df+1)/2))
            )
        )

    def _logpdf(self, x, df):
        return _lazywhere(
            df == np.inf, (x, df),
            f=lambda x, df: norm._logpdf(x),
            f2=lambda x, df: (
                sc.gammaln((df+1)/2) - sc.gammaln(df/2)
                - (0.5*np.log(df*np.pi)
                   + (df+1)/2*np.log(1+(x**2)/df))
            )
        )

    def _cdf(self, x, df):
        return sc.stdtr(df, x)

    def _sf(self, x, df):
        return sc.stdtr(df, -x)

    def _ppf(self, q, df):
        return sc.stdtrit(df, q)

    def _isf(self, q, df):
        return -sc.stdtrit(df, q)

    def _stats(self, df):
        # infinite df -> normal distribution (0.0, 1.0, 0.0, 0.0)
        infinite_df = np.isposinf(df)

        mu = np.where(df > 1, 0.0, np.inf)

        condlist = ((df > 1) & (df <= 2),
                    (df > 2) & np.isfinite(df),
                    infinite_df)
        choicelist = (lambda df: np.broadcast_to(np.inf, df.shape),
                      lambda df: df / (df-2.0),
                      lambda df: np.broadcast_to(1, df.shape))
        mu2 = _lazyselect(condlist, choicelist, (df,), np.nan)

        g1 = np.where(df > 3, 0.0, np.nan)

        condlist = ((df > 2) & (df <= 4),
                    (df > 4) & np.isfinite(df),
                    infinite_df)
        choicelist = (lambda df: np.broadcast_to(np.inf, df.shape),
                      lambda df: 6.0 / (df-4.0),
                      lambda df: np.broadcast_to(0, df.shape))
        g2 = _lazyselect(condlist, choicelist, (df,), np.nan)

        return mu, mu2, g1, g2

    def _entropy(self, df):
        if df == np.inf:
            return norm._entropy()
        half = df/2
        half1 = (df + 1)/2
        return (half1*(sc.digamma(half1) - sc.digamma(half))
                + np.log(np.sqrt(df)*sc.beta(half, 0.5)))


t = t_gen(name='t')


class nct_gen(rv_continuous):
    r"""A non-central Student's t continuous random variable.

    %(before_notes)s

    Notes
    -----
    If :math:`Y` is a standard normal random variable and :math:`V` is
    an independent chi-square random variable (`chi2`) with :math:`k` degrees
    of freedom, then

    .. math::

        X = \frac{Y + c}{\sqrt{V/k}}

    has a non-central Student's t distribution on the real line.
    The degrees of freedom parameter :math:`k` (denoted ``df`` in the
    implementation) satisfies :math:`k > 0` and the noncentrality parameter
    :math:`c` (denoted ``nc`` in the implementation) is a real number.

    %(after_notes)s

    %(example)s

    """
    def _argcheck(self, df, nc):
        return (df > 0) & (nc == nc)

    def _shape_info(self):
        idf = _ShapeInfo("df", False, (0, np.inf), (False, False))
        inc = _ShapeInfo("nc", False, (-np.inf, np.inf), (False, False))
        return [idf, inc]

    def _rvs(self, df, nc, size=None, random_state=None):
        n = norm.rvs(loc=nc, size=size, random_state=random_state)
        c2 = chi2.rvs(df, size=size, random_state=random_state)
        return n * np.sqrt(df) / np.sqrt(c2)

    def _pdf(self, x, df, nc):
        # Boost version has accuracy issues in left tail; see gh-16591
        n = df*1.0
        nc = nc*1.0
        x2 = x*x
        ncx2 = nc*nc*x2
        fac1 = n + x2
        trm1 = (n/2.*np.log(n) + sc.gammaln(n+1)
                - (n*np.log(2) + nc*nc/2 + (n/2)*np.log(fac1)
                   + sc.gammaln(n/2)))
        Px = np.exp(trm1)
        valF = ncx2 / (2*fac1)
        trm1 = (np.sqrt(2)*nc*x*sc.hyp1f1(n/2+1, 1.5, valF)
                / np.asarray(fac1*sc.gamma((n+1)/2)))
        trm2 = (sc.hyp1f1((n+1)/2, 0.5, valF)
                / np.asarray(np.sqrt(fac1)*sc.gamma(n/2+1)))
        Px *= trm1+trm2
        return np.clip(Px, 0, None)

    def _cdf(self, x, df, nc):
        return np.clip(_boost._nct_cdf(x, df, nc), 0, 1)

    def _ppf(self, q, df, nc):
        return _boost._nct_ppf(q, df, nc)

    def _sf(self, x, df, nc):
        return np.clip(_boost._nct_sf(x, df, nc), 0, 1)

    def _isf(self, x, df, nc):
        return _boost._nct_isf(x, df, nc)

    def _stats(self, df, nc, moments='mv'):
        mu = _boost._nct_mean(df, nc)
        mu2 = _boost._nct_variance(df, nc)
        g1 = _boost._nct_skewness(df, nc) if 's' in moments else None
        g2 = _boost._nct_kurtosis_excess(df, nc)-3 if 'k' in moments else None
        return mu, mu2, g1, g2


nct = nct_gen(name="nct")


class pareto_gen(rv_continuous):
    r"""A Pareto continuous random variable.

    %(before_notes)s

    Notes
    -----
    The probability density function for `pareto` is:

    .. math::

        f(x, b) = \frac{b}{x^{b+1}}

    for :math:`x \ge 1`, :math:`b > 0`.

    `pareto` takes ``b`` as a shape parameter for :math:`b`.

    %(after_notes)s

    %(example)s

    """
    def _shape_info(self):
        return [_ShapeInfo("b", False, (0, np.inf), (False, False))]

    def _pdf(self, x, b):
        # pareto.pdf(x, b) = b / x**(b+1)
        return b * x**(-b-1)

    def _cdf(self, x, b):
        return 1 - x**(-b)

    def _ppf(self, q, b):
        return pow(1-q, -1.0/b)

    def _sf(self, x, b):
        return x**(-b)

    def _stats(self, b, moments='mv'):
        mu, mu2, g1, g2 = None, None, None, None
        if 'm' in moments:
            mask = b > 1
            bt = np.extract(mask, b)
            mu = np.full(np.shape(b), fill_value=np.inf)
            np.place(mu, mask, bt / (bt-1.0))
        if 'v' in moments:
            mask = b > 2
            bt = np.extract(mask, b)
            mu2 = np.full(np.shape(b), fill_value=np.inf)
            np.place(mu2, mask, bt / (bt-2.0) / (bt-1.0)**2)
        if 's' in moments:
            mask = b > 3
            bt = np.extract(mask, b)
            g1 = np.full(np.shape(b), fill_value=np.nan)
            vals = 2 * (bt + 1.0) * np.sqrt(bt - 2.0) / ((bt - 3.0) * np.sqrt(bt))
            np.place(g1, mask, vals)
        if 'k' in moments:
            mask = b > 4
            bt = np.extract(mask, b)
            g2 = np.full(np.shape(b), fill_value=np.nan)
            vals = (6.0*np.polyval([1.0, 1.0, -6, -2], bt) /
                    np.polyval([1.0, -7.0, 12.0, 0.0], bt))
            np.place(g2, mask, vals)
        return mu, mu2, g1, g2

    def _entropy(self, c):
        return 1 + 1.0/c - np.log(c)

    @_call_super_mom
    @inherit_docstring_from(rv_continuous)
    def fit(self, data, *args, **kwds):
        parameters = _check_fit_input_parameters(self, data, args, kwds)
        data, fshape, floc, fscale = parameters

        # ensure that any fixed parameters don't violate constraints of the
        # distribution before continuing.
        if floc is not None and np.min(data) - floc < (fscale or 0):
            raise FitDataError("pareto", lower=1, upper=np.inf)

        ndata = data.shape[0]

        def get_shape(scale, location):
            # The first-order necessary condition on `shape` can be solved in
            # closed form
            return ndata / np.sum(np.log((data - location) / scale))

        if floc is fscale is None:
            # The support of the distribution is `(x - loc)/scale > 0`.
            # The method of Lagrange multipliers turns this constraint
            # into an equation that can be solved numerically.
            # See gh-12545 for details.

            def dL_dScale(shape, scale):
                # The partial derivative of the log-likelihood function w.r.t.
                # the scale.
                return ndata * shape / scale

            def dL_dLocation(shape, location):
                # The partial derivative of the log-likelihood function w.r.t.
                # the location.
                return (shape + 1) * np.sum(1 / (data - location))

            def fun_to_solve(scale):
                # optimize the scale by setting the partial derivatives
                # w.r.t. to location and scale equal and solving.
                location = np.min(data) - scale
                shape = fshape or get_shape(scale, location)
                return dL_dLocation(shape, location) - dL_dScale(shape, scale)

            def interval_contains_root(lbrack, rbrack):
                # return true if the signs disagree.
                return (np.sign(fun_to_solve(lbrack)) !=
                        np.sign(fun_to_solve(rbrack)))

            # set brackets for `root_scalar` to use when optimizing over the
            # scale such that a root is likely between them. Use user supplied
            # guess or default 1.
            brack_start = kwds.get('scale', 1)
            lbrack, rbrack = brack_start / 2, brack_start * 2
            # if a root is not between the brackets, iteratively expand them
            # until they include a sign change, checking after each bracket is
            # modified.
            while (not interval_contains_root(lbrack, rbrack)
                   and (lbrack > 0 or rbrack < np.inf)):
                lbrack /= 2
                rbrack *= 2
            res = root_scalar(fun_to_solve, bracket=[lbrack, rbrack])
            if res.converged:
                scale = res.root
                loc = np.min(data) - scale
                shape = fshape or get_shape(scale, loc)

                # The Pareto distribution requires that its parameters satisfy
                # the condition `fscale + floc <= min(data)`. However, to
                # avoid numerical issues, we require that `fscale + floc`
                # is strictly less than `min(data)`. If this condition
                # is not satisfied, reduce the scale with `np.nextafter` to
                # ensure that data does not fall outside of the support.
                if not (scale + loc) < np.min(data):
                    scale = np.min(data) - loc
                    scale = np.nextafter(scale, 0)
                return shape, loc, scale
            else:
                return super().fit(data, **kwds)
        elif floc is None:
            loc = np.min(data) - fscale
        else:
            loc = floc
        # Source: Evans, Hastings, and Peacock (2000), Statistical
        # Distributions, 3rd. Ed., John Wiley and Sons. Page 149.
        scale = fscale or np.min(data) - loc
        shape = fshape or get_shape(scale, loc)
        return shape, loc, scale


pareto = pareto_gen(a=1.0, name="pareto")


class lomax_gen(rv_continuous):
    r"""A Lomax (Pareto of the second kind) continuous random variable.

    %(before_notes)s

    Notes
    -----
    The probability density function for `lomax` is:

    .. math::

        f(x, c) = \frac{c}{(1+x)^{c+1}}

    for :math:`x \ge 0`, :math:`c > 0`.

    `lomax` takes ``c`` as a shape parameter for :math:`c`.

    `lomax` is a special case of `pareto` with ``loc=-1.0``.

    %(after_notes)s

    %(example)s

    """
    def _shape_info(self):
        return [_ShapeInfo("c", False, (0, np.inf), (False, False))]

    def _pdf(self, x, c):
        # lomax.pdf(x, c) = c / (1+x)**(c+1)
        return c*1.0/(1.0+x)**(c+1.0)

    def _logpdf(self, x, c):
        return np.log(c) - (c+1)*sc.log1p(x)

    def _cdf(self, x, c):
        return -sc.expm1(-c*sc.log1p(x))

    def _sf(self, x, c):
        return np.exp(-c*sc.log1p(x))

    def _logsf(self, x, c):
        return -c*sc.log1p(x)

    def _ppf(self, q, c):
        return sc.expm1(-sc.log1p(-q)/c)

    def _stats(self, c):
        mu, mu2, g1, g2 = pareto.stats(c, loc=-1.0, moments='mvsk')
        return mu, mu2, g1, g2

    def _entropy(self, c):
        return 1+1.0/c-np.log(c)


lomax = lomax_gen(a=0.0, name="lomax")


class pearson3_gen(rv_continuous):
    r"""A pearson type III continuous random variable.

    %(before_notes)s

    Notes
    -----
    The probability density function for `pearson3` is:

    .. math::

        f(x, \kappa) = \frac{|\beta|}{\Gamma(\alpha)}
                       (\beta (x - \zeta))^{\alpha - 1}
                       \exp(-\beta (x - \zeta))

    where:

    .. math::

            \beta = \frac{2}{\kappa}

            \alpha = \beta^2 = \frac{4}{\kappa^2}

            \zeta = -\frac{\alpha}{\beta} = -\beta

    :math:`\Gamma` is the gamma function (`scipy.special.gamma`).
    Pass the skew :math:`\kappa` into `pearson3` as the shape parameter
    ``skew``.

    %(after_notes)s

    %(example)s

    References
    ----------
    R.W. Vogel and D.E. McMartin, "Probability Plot Goodness-of-Fit and
    Skewness Estimation Procedures for the Pearson Type 3 Distribution", Water
    Resources Research, Vol.27, 3149-3158 (1991).

    L.R. Salvosa, "Tables of Pearson's Type III Function", Ann. Math. Statist.,
    Vol.1, 191-198 (1930).

    "Using Modern Computing Tools to Fit the Pearson Type III Distribution to
    Aviation Loads Data", Office of Aviation Research (2003).

    """
    def _preprocess(self, x, skew):
        # The real 'loc' and 'scale' are handled in the calling pdf(...). The
        # local variables 'loc' and 'scale' within pearson3._pdf are set to
        # the defaults just to keep them as part of the equations for
        # documentation.
        loc = 0.0
        scale = 1.0

        # If skew is small, return _norm_pdf. The divide between pearson3
        # and norm was found by brute force and is approximately a skew of
        # 0.000016.  No one, I hope, would actually use a skew value even
        # close to this small.
        norm2pearson_transition = 0.000016

        ans, x, skew = np.broadcast_arrays(1.0, x, skew)
        ans = ans.copy()

        # mask is True where skew is small enough to use the normal approx.
        mask = np.absolute(skew) < norm2pearson_transition
        invmask = ~mask

        beta = 2.0 / (skew[invmask] * scale)
        alpha = (scale * beta)**2
        zeta = loc - alpha / beta

        transx = beta * (x[invmask] - zeta)
        return ans, x, transx, mask, invmask, beta, alpha, zeta

    def _argcheck(self, skew):
        # The _argcheck function in rv_continuous only allows positive
        # arguments.  The skew argument for pearson3 can be zero (which I want
        # to handle inside pearson3._pdf) or negative.  So just return True
        # for all skew args.
        return np.isfinite(skew)

    def _shape_info(self):
        return [_ShapeInfo("skew", False, (-np.inf, np.inf), (False, False))]

    def _stats(self, skew):
        m = 0.0
        v = 1.0
        s = skew
        k = 1.5*skew**2
        return m, v, s, k

    def _pdf(self, x, skew):
        # pearson3.pdf(x, skew) = abs(beta) / gamma(alpha) *
        #     (beta * (x - zeta))**(alpha - 1) * exp(-beta*(x - zeta))
        # Do the calculation in _logpdf since helps to limit
        # overflow/underflow problems
        ans = np.exp(self._logpdf(x, skew))
        if ans.ndim == 0:
            if np.isnan(ans):
                return 0.0
            return ans
        ans[np.isnan(ans)] = 0.0
        return ans

    def _logpdf(self, x, skew):
        #   PEARSON3 logpdf                           GAMMA logpdf
        #   np.log(abs(beta))
        # + (alpha - 1)*np.log(beta*(x - zeta))          + (a - 1)*np.log(x)
        # - beta*(x - zeta)                           - x
        # - sc.gammalnalpha)                              - sc.gammalna)
        ans, x, transx, mask, invmask, beta, alpha, _ = (
            self._preprocess(x, skew))

        ans[mask] = np.log(_norm_pdf(x[mask]))
        # use logpdf instead of _logpdf to fix issue mentioned in gh-12640
        # (_logpdf does not return correct result for alpha = 1)
        ans[invmask] = np.log(abs(beta)) + gamma.logpdf(transx, alpha)
        return ans

    def _cdf(self, x, skew):
        ans, x, transx, mask, invmask, _, alpha, _ = (
            self._preprocess(x, skew))

        ans[mask] = _norm_cdf(x[mask])

        skew = np.broadcast_to(skew, invmask.shape)
        invmask1a = np.logical_and(invmask, skew > 0)
        invmask1b = skew[invmask] > 0
        # use cdf instead of _cdf to fix issue mentioned in gh-12640
        # (_cdf produces NaNs for inputs outside support)
        ans[invmask1a] = gamma.cdf(transx[invmask1b], alpha[invmask1b])

        # The gamma._cdf approach wasn't working with negative skew.
        # Note that multiplying the skew by -1 reflects about x=0.
        # So instead of evaluating the CDF with negative skew at x,
        # evaluate the SF with positive skew at -x.
        invmask2a = np.logical_and(invmask, skew < 0)
        invmask2b = skew[invmask] < 0
        # gamma._sf produces NaNs when transx < 0, so use gamma.sf
        ans[invmask2a] = gamma.sf(transx[invmask2b], alpha[invmask2b])

        return ans

    def _rvs(self, skew, size=None, random_state=None):
        skew = np.broadcast_to(skew, size)
        ans, _, _, mask, invmask, beta, alpha, zeta = (
            self._preprocess([0], skew))

        nsmall = mask.sum()
        nbig = mask.size - nsmall
        ans[mask] = random_state.standard_normal(nsmall)
        ans[invmask] = random_state.standard_gamma(alpha, nbig)/beta + zeta

        if size == ():
            ans = ans[0]
        return ans

    def _ppf(self, q, skew):
        ans, q, _, mask, invmask, beta, alpha, zeta = (
            self._preprocess(q, skew))
        ans[mask] = _norm_ppf(q[mask])
        q = q[invmask]
        q[beta < 0] = 1 - q[beta < 0]  # for negative skew; see gh-17050
        ans[invmask] = sc.gammaincinv(alpha, q)/beta + zeta
        return ans

    @_call_super_mom
    @extend_notes_in_docstring(rv_continuous, notes="""\
        Note that method of moments (`method='MM'`) is not
        available for this distribution.\n\n""")
    def fit(self, data, *args, **kwds):
        if kwds.get("method", None) == 'MM':
            raise NotImplementedError("Fit `method='MM'` is not available for "
                                      "the Pearson3 distribution. Please try "
                                      "the default `method='MLE'`.")
        else:
            return super(type(self), self).fit(data, *args, **kwds)


pearson3 = pearson3_gen(name="pearson3")


class powerlaw_gen(rv_continuous):
    r"""A power-function continuous random variable.

    %(before_notes)s

    See Also
    --------
    pareto

    Notes
    -----
    The probability density function for `powerlaw` is:

    .. math::

        f(x, a) = a x^{a-1}

    for :math:`0 \le x \le 1`, :math:`a > 0`.

    `powerlaw` takes ``a`` as a shape parameter for :math:`a`.

    %(after_notes)s

    For example, the support of `powerlaw` can be adjusted from the default
    interval ``[0, 1]`` to the interval ``[c, c+d]`` by setting ``loc=c`` and
    ``scale=d``. For a power-law distribution with infinite support, see
    `pareto`.

    `powerlaw` is a special case of `beta` with ``b=1``.

    %(example)s

    """
    def _shape_info(self):
        return [_ShapeInfo("a", False, (0, np.inf), (False, False))]

    def _pdf(self, x, a):
        # powerlaw.pdf(x, a) = a * x**(a-1)
        return a*x**(a-1.0)

    def _logpdf(self, x, a):
        return np.log(a) + sc.xlogy(a - 1, x)

    def _cdf(self, x, a):
        return x**(a*1.0)

    def _logcdf(self, x, a):
        return a*np.log(x)

    def _ppf(self, q, a):
        return pow(q, 1.0/a)

    def _sf(self, p, a):
        return -sc.powm1(p, a)

    def _stats(self, a):
        return (a / (a + 1.0),
                a / (a + 2.0) / (a + 1.0) ** 2,
                -2.0 * ((a - 1.0) / (a + 3.0)) * np.sqrt((a + 2.0) / a),
                6 * np.polyval([1, -1, -6, 2], a) / (a * (a + 3.0) * (a + 4)))

    def _entropy(self, a):
        return 1 - 1.0/a - np.log(a)

    def _support_mask(self, x, a):
        return (super()._support_mask(x, a)
                & ((x != 0) | (a >= 1)))

    @_call_super_mom
    @extend_notes_in_docstring(rv_continuous, notes="""\
        Notes specifically for ``powerlaw.fit``: If the location is a free
        parameter and the value returned for the shape parameter is less than
        one, the true maximum likelihood approaches infinity. This causes
        numerical difficulties, and the resulting estimates are approximate.
        \n\n""")
    def fit(self, data, *args, **kwds):
        # Summary of the strategy:
        #
        # 1) If the scale and location are fixed, return the shape according
        #    to a formula.
        #
        # 2) If the scale is fixed, there are two possibilities for the other
        #    parameters - one corresponding with shape less than one, and
        #    another with shape greater than one. Calculate both, and return
        #    whichever has the better log-likelihood.
        #
        # At this point, the scale is known to be free.
        #
        # 3) If the location is fixed, return the scale and shape according to
        #    formulas (or, if the shape is fixed, the fixed shape).
        #
        # At this point, the location and scale are both free. There are
        # separate equations depending on whether the shape is less than one or
        # greater than one.
        #
        # 4a) If the shape is less than one, there are formulas for shape,
        #     location, and scale.
        # 4b) If the shape is greater than one, there are formulas for shape
        #     and scale, but there is a condition for location to be solved
        #     numerically.
        #
        # If the shape is fixed and less than one, we use 4a.
        # If the shape is fixed and greater than one, we use 4b.
        # If the shape is also free, we calculate fits using both 4a and 4b
        # and choose the one that results a better log-likelihood.
        #
        # In many cases, the use of `np.nextafter` is used to avoid numerical
        # issues.
        if kwds.pop('superfit', False):
            return super().fit(data, *args, **kwds)

        if len(np.unique(data)) == 1:
            return super().fit(data, *args, **kwds)

        data, fshape, floc, fscale = _check_fit_input_parameters(self, data,
                                                                 args, kwds)
        penalized_nllf_args = [data, (self._fitstart(data),)]
        penalized_nllf = self._reduce_func(penalized_nllf_args, {})[1]

        # ensure that any fixed parameters don't violate constraints of the
        # distribution before continuing. The support of the distribution
        # is `0 < (x - loc)/scale < 1`.
        if floc is not None:
            if not data.min() > floc:
                raise FitDataError('powerlaw', 0, 1)
            if fscale is not None and not data.max() <= floc + fscale:
                raise FitDataError('powerlaw', 0, 1)

        if fscale is not None:
            if fscale <= 0:
                raise ValueError("Negative or zero `fscale` is outside the "
                                 "range allowed by the distribution.")
            if fscale <= data.ptp():
                msg = "`fscale` must be greater than the range of data."
                raise ValueError(msg)

        def get_shape(data, loc, scale):
            # The first-order necessary condition on `shape` can be solved in
            # closed form. It can be used no matter the assumption of the
            # value of the shape.
            N = len(data)
            return - N / (np.sum(np.log(data - loc)) - N*np.log(scale))

        def get_scale(data, loc):
            # analytical solution for `scale` based on the location.
            # It can be used no matter the assumption of the value of the
            # shape.
            return data.max() - loc

        # 1) The location and scale are both fixed. Analytically determine the
        # shape.
        if fscale is not None and floc is not None:
            return get_shape(data, floc, fscale), floc, fscale

        # 2) The scale is fixed. There are two possibilities for the other
        # parameters. Choose the option with better log-likelihood.
        if fscale is not None:
            # using `data.min()` as the optimal location
            loc_lt1 = np.nextafter(data.min(), -np.inf)
            shape_lt1 = fshape or get_shape(data, loc_lt1, fscale)
            ll_lt1 = penalized_nllf((shape_lt1, loc_lt1, fscale), data)

            # using `data.max() - scale` as the optimal location
            loc_gt1 = np.nextafter(data.max() - fscale, np.inf)
            shape_gt1 = fshape or get_shape(data, loc_gt1, fscale)
            ll_gt1 = penalized_nllf((shape_gt1, loc_gt1, fscale), data)

            if ll_lt1 < ll_gt1:
                return shape_lt1, loc_lt1, fscale
            else:
                return shape_gt1, loc_gt1, fscale

        # 3) The location is fixed. Return the analytical scale and the
        # analytical (or fixed) shape.
        if floc is not None:
            scale = get_scale(data, floc)
            shape = fshape or get_shape(data, floc, scale)
            return shape, floc, scale

        # 4) Location and scale are both free
        # 4a) Use formulas that assume `shape <= 1`.

        def fit_loc_scale_w_shape_lt_1():
            loc = np.nextafter(data.min(), -np.inf)
            if np.abs(loc) < np.finfo(loc.dtype).tiny:
                loc = np.sign(loc) * np.finfo(loc.dtype).tiny
            scale = np.nextafter(get_scale(data, loc), np.inf)
            shape = fshape or get_shape(data, loc, scale)
            return shape, loc, scale

        # 4b) Fit under the assumption that `shape > 1`. The support
        # of the distribution is `(x - loc)/scale <= 1`. The method of Lagrange
        # multipliers turns this constraint into the condition that
        # dL_dScale - dL_dLocation must be zero, which is solved numerically.
        # (Alternatively, substitute the constraint into the objective
        # function before deriving the likelihood equation for location.)

        def dL_dScale(data, shape, scale):
            # The partial derivative of the log-likelihood function w.r.t.
            # the scale.
            return -data.shape[0] * shape / scale

        def dL_dLocation(data, shape, loc):
            # The partial derivative of the log-likelihood function w.r.t.
            # the location.
            return (shape - 1) * np.sum(1 / (loc - data))  # -1/(data-loc)

        def dL_dLocation_star(loc):
            # The derivative of the log-likelihood function w.r.t.
            # the location, given optimal shape and scale
            scale = np.nextafter(get_scale(data, loc), -np.inf)
            shape = fshape or get_shape(data, loc, scale)
            return dL_dLocation(data, shape, loc)

        def fun_to_solve(loc):
            # optimize the location by setting the partial derivatives
            # w.r.t. to location and scale equal and solving.
            scale = np.nextafter(get_scale(data, loc), -np.inf)
            shape = fshape or get_shape(data, loc, scale)
            return (dL_dScale(data, shape, scale)
                    - dL_dLocation(data, shape, loc))

        def fit_loc_scale_w_shape_gt_1():
            # set brackets for `root_scalar` to use when optimizing over the
            # location such that a root is likely between them.
            rbrack = np.nextafter(data.min(), -np.inf)

            # if the sign of `dL_dLocation_star` is positive at rbrack,
            # we're not going to find the root we're looking for
            delta = (data.min() - rbrack)
            while dL_dLocation_star(rbrack) > 0:
                rbrack = data.min() - delta
                delta *= 2

            def interval_contains_root(lbrack, rbrack):
                # Check if the interval (lbrack, rbrack) contains the root.
                return (np.sign(fun_to_solve(lbrack))
                        != np.sign(fun_to_solve(rbrack)))

            lbrack = rbrack - 1

            # if the sign doesn't change between the brackets, move the left
            # bracket until it does. (The right bracket remains fixed at the
            # maximum permissible value.)
            i = 1.0
            while (not interval_contains_root(lbrack, rbrack)
                   and lbrack != -np.inf):
                lbrack = (data.min() - i)
                i *= 2

            root = optimize.root_scalar(fun_to_solve, bracket=(lbrack, rbrack))

            loc = np.nextafter(root.root, -np.inf)
            scale = np.nextafter(get_scale(data, loc), np.inf)
            shape = fshape or get_shape(data, loc, scale)
            return shape, loc, scale

        # Shape is fixed - choose 4a or 4b accordingly.
        if fshape is not None and fshape <= 1:
            return fit_loc_scale_w_shape_lt_1()
        elif fshape is not None and fshape > 1:
            return fit_loc_scale_w_shape_gt_1()

        # Shape is free
        fit_shape_lt1 = fit_loc_scale_w_shape_lt_1()
        ll_lt1 = self.nnlf(fit_shape_lt1, data)

        fit_shape_gt1 = fit_loc_scale_w_shape_gt_1()
        ll_gt1 = self.nnlf(fit_shape_gt1, data)

        if ll_lt1 <= ll_gt1 and fit_shape_lt1[0] <= 1:
            return fit_shape_lt1
        elif ll_lt1 > ll_gt1 and fit_shape_gt1[0] > 1:
            return fit_shape_gt1
        else:
            return super().fit(data, *args, **kwds)


powerlaw = powerlaw_gen(a=0.0, b=1.0, name="powerlaw")


class powerlognorm_gen(rv_continuous):
    r"""A power log-normal continuous random variable.

    %(before_notes)s

    Notes
    -----
    The probability density function for `powerlognorm` is:

    .. math::

        f(x, c, s) = \frac{c}{x s} \phi(\log(x)/s)
                     (\Phi(-\log(x)/s))^{c-1}

    where :math:`\phi` is the normal pdf, and :math:`\Phi` is the normal cdf,
    and :math:`x > 0`, :math:`s, c > 0`.

    `powerlognorm` takes :math:`c` and :math:`s` as shape parameters.

    %(after_notes)s

    %(example)s

    """
    _support_mask = rv_continuous._open_support_mask

    def _shape_info(self):
        ic = _ShapeInfo("c", False, (0, np.inf), (False, False))
        i_s = _ShapeInfo("s", False, (0, np.inf), (False, False))
        return [ic, i_s]

    def _pdf(self, x, c, s):
        # powerlognorm.pdf(x, c, s) = c / (x*s) * phi(log(x)/s) *
        #                                         (Phi(-log(x)/s))**(c-1),
        return (c/(x*s) * _norm_pdf(np.log(x)/s) *
                pow(_norm_cdf(-np.log(x)/s), c*1.0-1.0))

    def _cdf(self, x, c, s):
        return 1.0 - pow(_norm_cdf(-np.log(x)/s), c*1.0)

    def _ppf(self, q, c, s):
        return np.exp(-s * _norm_ppf(pow(1.0 - q, 1.0 / c)))


powerlognorm = powerlognorm_gen(a=0.0, name="powerlognorm")


class powernorm_gen(rv_continuous):
    r"""A power normal continuous random variable.

    %(before_notes)s

    Notes
    -----
    The probability density function for `powernorm` is:

    .. math::

        f(x, c) = c \phi(x) (\Phi(-x))^{c-1}

    where :math:`\phi` is the normal pdf, :math:`\Phi` is the normal cdf,
    :math:`x` is any real, and :math:`c > 0`.

    `powernorm` takes ``c`` as a shape parameter for :math:`c`.

    %(after_notes)s

    %(example)s

    """
    def _shape_info(self):
        return [_ShapeInfo("c", False, (0, np.inf), (False, False))]

    def _pdf(self, x, c):
        # powernorm.pdf(x, c) = c * phi(x) * (Phi(-x))**(c-1)
        return c*_norm_pdf(x) * (_norm_cdf(-x)**(c-1.0))

    def _logpdf(self, x, c):
        return np.log(c) + _norm_logpdf(x) + (c-1)*_norm_logcdf(-x)

    def _cdf(self, x, c):
        return 1.0-_norm_cdf(-x)**(c*1.0)

    def _ppf(self, q, c):
        return -_norm_ppf(pow(1.0 - q, 1.0 / c))


powernorm = powernorm_gen(name='powernorm')


class rdist_gen(rv_continuous):
    r"""An R-distributed (symmetric beta) continuous random variable.

    %(before_notes)s

    Notes
    -----
    The probability density function for `rdist` is:

    .. math::

        f(x, c) = \frac{(1-x^2)^{c/2-1}}{B(1/2, c/2)}

    for :math:`-1 \le x \le 1`, :math:`c > 0`. `rdist` is also called the
    symmetric beta distribution: if B has a `beta` distribution with
    parameters (c/2, c/2), then X = 2*B - 1 follows a R-distribution with
    parameter c.

    `rdist` takes ``c`` as a shape parameter for :math:`c`.

    This distribution includes the following distribution kernels as
    special cases::

        c = 2:  uniform
        c = 3:  `semicircular`
        c = 4:  Epanechnikov (parabolic)
        c = 6:  quartic (biweight)
        c = 8:  triweight

    %(after_notes)s

    %(example)s

    """
    def _shape_info(self):
        return [_ShapeInfo("c", False, (0, np.inf), (False, False))]

    # use relation to the beta distribution for pdf, cdf, etc
    def _pdf(self, x, c):
        return np.exp(self._logpdf(x, c))

    def _logpdf(self, x, c):
        return -np.log(2) + beta._logpdf((x + 1)/2, c/2, c/2)

    def _cdf(self, x, c):
        return beta._cdf((x + 1)/2, c/2, c/2)

    def _ppf(self, q, c):
        return 2*beta._ppf(q, c/2, c/2) - 1

    def _rvs(self, c, size=None, random_state=None):
        return 2 * random_state.beta(c/2, c/2, size) - 1

    def _munp(self, n, c):
        numerator = (1 - (n % 2)) * sc.beta((n + 1.0) / 2, c / 2.0)
        return numerator / sc.beta(1. / 2, c / 2.)


rdist = rdist_gen(a=-1.0, b=1.0, name="rdist")


class rayleigh_gen(rv_continuous):
    r"""A Rayleigh continuous random variable.

    %(before_notes)s

    Notes
    -----
    The probability density function for `rayleigh` is:

    .. math::

        f(x) = x \exp(-x^2/2)

    for :math:`x \ge 0`.

    `rayleigh` is a special case of `chi` with ``df=2``.

    %(after_notes)s

    %(example)s

    """
    _support_mask = rv_continuous._open_support_mask

    def _shape_info(self):
        return []

    def _rvs(self, size=None, random_state=None):
        return chi.rvs(2, size=size, random_state=random_state)

    def _pdf(self, r):
        # rayleigh.pdf(r) = r * exp(-r**2/2)
        return np.exp(self._logpdf(r))

    def _logpdf(self, r):
        return np.log(r) - 0.5 * r * r

    def _cdf(self, r):
        return -sc.expm1(-0.5 * r**2)

    def _ppf(self, q):
        return np.sqrt(-2 * sc.log1p(-q))

    def _sf(self, r):
        return np.exp(self._logsf(r))

    def _logsf(self, r):
        return -0.5 * r * r

    def _isf(self, q):
        return np.sqrt(-2 * np.log(q))

    def _stats(self):
        val = 4 - np.pi
        return (np.sqrt(np.pi/2),
                val/2,
                2*(np.pi-3)*np.sqrt(np.pi)/val**1.5,
                6*np.pi/val-16/val**2)

    def _entropy(self):
        return _EULER/2.0 + 1 - 0.5*np.log(2)

    @_call_super_mom
    @extend_notes_in_docstring(rv_continuous, notes="""\
        Notes specifically for ``rayleigh.fit``: If the location is fixed with
        the `floc` parameter, this method uses an analytical formula to find
        the scale.  Otherwise, this function uses a numerical root finder on
        the first order conditions of the log-likelihood function to find the
        MLE.  Only the (optional) `loc` parameter is used as the initial guess
        for the root finder; the `scale` parameter and any other parameters
        for the optimizer are ignored.\n\n""")
    def fit(self, data, *args, **kwds):
        if kwds.pop('superfit', False):
            return super().fit(data, *args, **kwds)
        data, floc, fscale = _check_fit_input_parameters(self, data,
                                                         args, kwds)

        def scale_mle(loc):
            # Source: Statistical Distributions, 3rd Edition. Evans, Hastings,
            # and Peacock (2000), Page 175
            return (np.sum((data - loc) ** 2) / (2 * len(data))) ** .5

        def loc_mle(loc):
            # This implicit equation for `loc` is used when
            # both `loc` and `scale` are free.
            xm = data - loc
            s1 = xm.sum()
            s2 = (xm**2).sum()
            s3 = (1/xm).sum()
            return s1 - s2/(2*len(data))*s3

        def loc_mle_scale_fixed(loc, scale=fscale):
            # This implicit equation for `loc` is used when
            # `scale` is fixed but `loc` is not.
            xm = data - loc
            return xm.sum() - scale**2 * (1/xm).sum()

        if floc is not None:
            # `loc` is fixed, analytically determine `scale`.
            if np.any(data - floc <= 0):
                raise FitDataError("rayleigh", lower=1, upper=np.inf)
            else:
                return floc, scale_mle(floc)

        # Account for user provided guess of `loc`.
        loc0 = kwds.get('loc')
        if loc0 is None:
            # Use _fitstart to estimate loc; ignore the returned scale.
            loc0 = self._fitstart(data)[0]

        fun = loc_mle if fscale is None else loc_mle_scale_fixed
        rbrack = np.nextafter(np.min(data), -np.inf)
        lbrack = _get_left_bracket(fun, rbrack)
        res = optimize.root_scalar(fun, bracket=(lbrack, rbrack))
        if not res.converged:
            raise FitSolverError(res.flag)
        loc = res.root
        scale = fscale or scale_mle(loc)
        return loc, scale


rayleigh = rayleigh_gen(a=0.0, name="rayleigh")


class reciprocal_gen(rv_continuous):
    r"""A loguniform or reciprocal continuous random variable.

    %(before_notes)s

    Notes
    -----
    The probability density function for this class is:

    .. math::

        f(x, a, b) = \frac{1}{x \log(b/a)}

    for :math:`a \le x \le b`, :math:`b > a > 0`. This class takes
    :math:`a` and :math:`b` as shape parameters.

    %(after_notes)s

    %(example)s

    This doesn't show the equal probability of ``0.01``, ``0.1`` and
    ``1``. This is best when the x-axis is log-scaled:

    >>> import numpy as np
    >>> fig, ax = plt.subplots(1, 1)
    >>> ax.hist(np.log10(r))
    >>> ax.set_ylabel("Frequency")
    >>> ax.set_xlabel("Value of random variable")
    >>> ax.xaxis.set_major_locator(plt.FixedLocator([-2, -1, 0]))
    >>> ticks = ["$10^{{ {} }}$".format(i) for i in [-2, -1, 0]]
    >>> ax.set_xticklabels(ticks)  # doctest: +SKIP
    >>> plt.show()

    This random variable will be log-uniform regardless of the base chosen for
    ``a`` and ``b``. Let's specify with base ``2`` instead:

    >>> rvs = %(name)s(2**-2, 2**0).rvs(size=1000)

    Values of ``1/4``, ``1/2`` and ``1`` are equally likely with this random
    variable.  Here's the histogram:

    >>> fig, ax = plt.subplots(1, 1)
    >>> ax.hist(np.log2(rvs))
    >>> ax.set_ylabel("Frequency")
    >>> ax.set_xlabel("Value of random variable")
    >>> ax.xaxis.set_major_locator(plt.FixedLocator([-2, -1, 0]))
    >>> ticks = ["$2^{{ {} }}$".format(i) for i in [-2, -1, 0]]
    >>> ax.set_xticklabels(ticks)  # doctest: +SKIP
    >>> plt.show()

    """
    def _argcheck(self, a, b):
        return (a > 0) & (b > a)

    def _shape_info(self):
        ia = _ShapeInfo("a", False, (0, np.inf), (False, False))
        ib = _ShapeInfo("b", False, (0, np.inf), (False, False))
        return [ia, ib]

    def _fitstart(self, data):
        if isinstance(data, CensoredData):
            data = data._uncensor()
        # Reasonable, since support is [a, b]
        return super()._fitstart(data, args=(np.min(data), np.max(data)))

    def _get_support(self, a, b):
        return a, b

    def _pdf(self, x, a, b):
        # reciprocal.pdf(x, a, b) = 1 / (x*(log(b) - log(a)))
        return np.exp(self._logpdf(x, a, b))

    def _logpdf(self, x, a, b):
        return -np.log(x) - np.log(np.log(b) - np.log(a))

    def _cdf(self, x, a, b):
        return (np.log(x)-np.log(a)) / (np.log(b) - np.log(a))

    def _ppf(self, q, a, b):
        return np.exp(np.log(a) + q*(np.log(b) - np.log(a)))

    def _munp(self, n, a, b):
        t1 = 1 / (np.log(b) - np.log(a)) / n
        t2 = np.real(np.exp(_log_diff(n * np.log(b), n*np.log(a))))
        return t1 * t2

    def _entropy(self, a, b):
        return 0.5*(np.log(a) + np.log(b)) + np.log(np.log(b) - np.log(a))

    fit_note = """\
        `loguniform`/`reciprocal` is over-parameterized. `fit` automatically
         fixes `scale` to 1 unless `fscale` is provided by the user.\n\n"""

    @extend_notes_in_docstring(rv_continuous, notes=fit_note)
    def fit(self, data, *args, **kwds):
        fscale = kwds.pop('fscale', 1)
        return super().fit(data, *args, fscale=fscale, **kwds)


loguniform = reciprocal_gen(name="loguniform")
reciprocal = reciprocal_gen(name="reciprocal")


class rice_gen(rv_continuous):
    r"""A Rice continuous random variable.

    %(before_notes)s

    Notes
    -----
    The probability density function for `rice` is:

    .. math::

        f(x, b) = x \exp(- \frac{x^2 + b^2}{2}) I_0(x b)

    for :math:`x >= 0`, :math:`b > 0`. :math:`I_0` is the modified Bessel
    function of order zero (`scipy.special.i0`).

    `rice` takes ``b`` as a shape parameter for :math:`b`.

    %(after_notes)s

    The Rice distribution describes the length, :math:`r`, of a 2-D vector with
    components :math:`(U+u, V+v)`, where :math:`U, V` are constant, :math:`u,
    v` are independent Gaussian random variables with standard deviation
    :math:`s`.  Let :math:`R = \sqrt{U^2 + V^2}`. Then the pdf of :math:`r` is
    ``rice.pdf(x, R/s, scale=s)``.

    %(example)s

    """
    def _argcheck(self, b):
        return b >= 0

    def _shape_info(self):
        return [_ShapeInfo("b", False, (0, np.inf), (True, False))]

    def _rvs(self, b, size=None, random_state=None):
        # https://en.wikipedia.org/wiki/Rice_distribution
        t = b/np.sqrt(2) + random_state.standard_normal(size=(2,) + size)
        return np.sqrt((t*t).sum(axis=0))

    def _cdf(self, x, b):
        return sc.chndtr(np.square(x), 2, np.square(b))

    def _ppf(self, q, b):
        return np.sqrt(sc.chndtrix(q, 2, np.square(b)))

    def _pdf(self, x, b):
        # rice.pdf(x, b) = x * exp(-(x**2+b**2)/2) * I[0](x*b)
        #
        # We use (x**2 + b**2)/2 = ((x-b)**2)/2 + xb.
        # The factor of np.exp(-xb) is then included in the i0e function
        # in place of the modified Bessel function, i0, improving
        # numerical stability for large values of xb.
        return x * np.exp(-(x-b)*(x-b)/2.0) * sc.i0e(x*b)

    def _munp(self, n, b):
        nd2 = n/2.0
        n1 = 1 + nd2
        b2 = b*b/2.0
        return (2.0**(nd2) * np.exp(-b2) * sc.gamma(n1) *
                sc.hyp1f1(n1, 1, b2))


rice = rice_gen(a=0.0, name="rice")


class recipinvgauss_gen(rv_continuous):
    r"""A reciprocal inverse Gaussian continuous random variable.

    %(before_notes)s

    Notes
    -----
    The probability density function for `recipinvgauss` is:

    .. math::

        f(x, \mu) = \frac{1}{\sqrt{2\pi x}}
                    \exp\left(\frac{-(1-\mu x)^2}{2\mu^2x}\right)

    for :math:`x \ge 0`.

    `recipinvgauss` takes ``mu`` as a shape parameter for :math:`\mu`.

    %(after_notes)s

    %(example)s

    """
    def _shape_info(self):
        return [_ShapeInfo("mu", False, (0, np.inf), (False, False))]

    def _pdf(self, x, mu):
        # recipinvgauss.pdf(x, mu) =
        #                     1/sqrt(2*pi*x) * exp(-(1-mu*x)**2/(2*x*mu**2))
        return np.exp(self._logpdf(x, mu))

    def _logpdf(self, x, mu):
        return _lazywhere(x > 0, (x, mu),
                          lambda x, mu: (-(1 - mu*x)**2.0 / (2*x*mu**2.0)
                                         - 0.5*np.log(2*np.pi*x)),
                          fillvalue=-np.inf)

    def _cdf(self, x, mu):
        trm1 = 1.0/mu - x
        trm2 = 1.0/mu + x
        isqx = 1.0/np.sqrt(x)
        return _norm_cdf(-isqx*trm1) - np.exp(2.0/mu)*_norm_cdf(-isqx*trm2)

    def _sf(self, x, mu):
        trm1 = 1.0/mu - x
        trm2 = 1.0/mu + x
        isqx = 1.0/np.sqrt(x)
        return _norm_cdf(isqx*trm1) + np.exp(2.0/mu)*_norm_cdf(-isqx*trm2)

    def _rvs(self, mu, size=None, random_state=None):
        return 1.0/random_state.wald(mu, 1.0, size=size)


recipinvgauss = recipinvgauss_gen(a=0.0, name='recipinvgauss')


class semicircular_gen(rv_continuous):
    r"""A semicircular continuous random variable.

    %(before_notes)s

    See Also
    --------
    rdist

    Notes
    -----
    The probability density function for `semicircular` is:

    .. math::

        f(x) = \frac{2}{\pi} \sqrt{1-x^2}

    for :math:`-1 \le x \le 1`.

    The distribution is a special case of `rdist` with `c = 3`.

    %(after_notes)s

    References
    ----------
    .. [1] "Wigner semicircle distribution",
           https://en.wikipedia.org/wiki/Wigner_semicircle_distribution

    %(example)s

    """
    def _shape_info(self):
        return []

    def _pdf(self, x):
        return 2.0/np.pi*np.sqrt(1-x*x)

    def _logpdf(self, x):
        return np.log(2/np.pi) + 0.5*sc.log1p(-x*x)

    def _cdf(self, x):
        return 0.5+1.0/np.pi*(x*np.sqrt(1-x*x) + np.arcsin(x))

    def _ppf(self, q):
        return rdist._ppf(q, 3)

    def _rvs(self, size=None, random_state=None):
        # generate values uniformly distributed on the area under the pdf
        # (semi-circle) by randomly generating the radius and angle
        r = np.sqrt(random_state.uniform(size=size))
        a = np.cos(np.pi * random_state.uniform(size=size))
        return r * a

    def _stats(self):
        return 0, 0.25, 0, -1.0

    def _entropy(self):
        return 0.64472988584940017414


semicircular = semicircular_gen(a=-1.0, b=1.0, name="semicircular")


class skewcauchy_gen(rv_continuous):
    r"""A skewed Cauchy random variable.

    %(before_notes)s

    See Also
    --------
    cauchy : Cauchy distribution

    Notes
    -----

    The probability density function for `skewcauchy` is:

    .. math::

        f(x) = \frac{1}{\pi \left(\frac{x^2}{\left(a\, \text{sign}(x) + 1
                                                   \right)^2} + 1 \right)}

    for a real number :math:`x` and skewness parameter :math:`-1 < a < 1`.

    When :math:`a=0`, the distribution reduces to the usual Cauchy
    distribution.

    %(after_notes)s

    References
    ----------
    .. [1] "Skewed generalized *t* distribution", Wikipedia
       https://en.wikipedia.org/wiki/Skewed_generalized_t_distribution#Skewed_Cauchy_distribution

    %(example)s

    """
    def _argcheck(self, a):
        return np.abs(a) < 1

    def _shape_info(self):
        return [_ShapeInfo("a", False, (-1.0, 1.0), (False, False))]

    def _pdf(self, x, a):
        return 1 / (np.pi * (x**2 / (a * np.sign(x) + 1)**2 + 1))

    def _cdf(self, x, a):
        return np.where(x <= 0,
                        (1 - a) / 2 + (1 - a) / np.pi * np.arctan(x / (1 - a)),
                        (1 - a) / 2 + (1 + a) / np.pi * np.arctan(x / (1 + a)))

    def _ppf(self, x, a):
        i = x < self._cdf(0, a)
        return np.where(i,
                        np.tan(np.pi / (1 - a) * (x - (1 - a) / 2)) * (1 - a),
                        np.tan(np.pi / (1 + a) * (x - (1 - a) / 2)) * (1 + a))

    def _stats(self, a, moments='mvsk'):
        return np.nan, np.nan, np.nan, np.nan

    def _fitstart(self, data):
        # Use 0 as the initial guess of the skewness shape parameter.
        # For the location and scale, estimate using the median and
        # quartiles.
        if isinstance(data, CensoredData):
            data = data._uncensor()
        p25, p50, p75 = np.percentile(data, [25, 50, 75])
        return 0.0, p50, (p75 - p25)/2


skewcauchy = skewcauchy_gen(name='skewcauchy')


class skewnorm_gen(rv_continuous):
    r"""A skew-normal random variable.

    %(before_notes)s

    Notes
    -----
    The pdf is::

        skewnorm.pdf(x, a) = 2 * norm.pdf(x) * norm.cdf(a*x)

    `skewnorm` takes a real number :math:`a` as a skewness parameter
    When ``a = 0`` the distribution is identical to a normal distribution
    (`norm`). `rvs` implements the method of [1]_.

    %(after_notes)s

    %(example)s

    References
    ----------
    .. [1] A. Azzalini and A. Capitanio (1999). Statistical applications of
        the multivariate skew-normal distribution. J. Roy. Statist. Soc.,
        B 61, 579-602. :arxiv:`0911.2093`

    """
    def _argcheck(self, a):
        return np.isfinite(a)

    def _shape_info(self):
        return [_ShapeInfo("a", False, (-np.inf, np.inf), (False, False))]

    def _pdf(self, x, a):
        return _lazywhere(
            a == 0, (x, a), lambda x, a: _norm_pdf(x),
            f2=lambda x, a: 2.*_norm_pdf(x)*_norm_cdf(a*x)
        )

    def _cdf(self, x, a):
        a = np.atleast_1d(a)
        cdf = _boost._skewnorm_cdf(x, 0, 1, a)
        # for some reason, a isn't broadcasted if some of x are invalid
        a = np.broadcast_to(a, cdf.shape)
        # Boost is not accurate in left tail when a > 0
        i_small_cdf = (cdf < 1e-6) & (a > 0)
        cdf[i_small_cdf] = super()._cdf(x[i_small_cdf], a[i_small_cdf])
        return np.clip(cdf, 0, 1)

    def _ppf(self, x, a):
        return _boost._skewnorm_ppf(x, 0, 1, a)

    def _sf(self, x, a):
        # Boost's SF is implemented this way. Use whatever customizations
        # we made in the _cdf.
        return self._cdf(-x, -a)

    def _isf(self, x, a):
        return _boost._skewnorm_isf(x, 0, 1, a)

    def _rvs(self, a, size=None, random_state=None):
        u0 = random_state.normal(size=size)
        v = random_state.normal(size=size)
        d = a/np.sqrt(1 + a**2)
        u1 = d*u0 + v*np.sqrt(1 - d**2)
        return np.where(u0 >= 0, u1, -u1)

    def _stats(self, a, moments='mvsk'):
        output = [None, None, None, None]
        const = np.sqrt(2/np.pi) * a/np.sqrt(1 + a**2)

        if 'm' in moments:
            output[0] = const
        if 'v' in moments:
            output[1] = 1 - const**2
        if 's' in moments:
            output[2] = ((4 - np.pi)/2) * (const/np.sqrt(1 - const**2))**3
        if 'k' in moments:
            output[3] = (2*(np.pi - 3)) * (const**4/(1 - const**2)**2)

        return output

    # For odd order, the each noncentral moment of the skew-normal distribution
    # with location 0 and scale 1 can be expressed as a polynomial in delta,
    # where delta = a/sqrt(1 + a**2) and `a` is the skew-normal shape
    # parameter.  The dictionary _skewnorm_odd_moments defines those
    # polynomials for orders up to 19.  The dict is implemented as a cached
    # property to reduce the impact of the creation of the dict on import time.
    @cached_property
    def _skewnorm_odd_moments(self):
        skewnorm_odd_moments = {
            1: Polynomial([1]),
            3: Polynomial([3, -1]),
            5: Polynomial([15, -10, 3]),
            7: Polynomial([105, -105, 63, -15]),
            9: Polynomial([945, -1260, 1134, -540, 105]),
            11: Polynomial([10395, -17325, 20790, -14850, 5775, -945]),
            13: Polynomial([135135, -270270, 405405, -386100, 225225, -73710,
                            10395]),
            15: Polynomial([2027025, -4729725, 8513505, -10135125, 7882875,
                            -3869775, 1091475, -135135]),
            17: Polynomial([34459425, -91891800, 192972780, -275675400,
                            268017750, -175429800, 74220300, -18378360,
                            2027025]),
            19: Polynomial([654729075, -1964187225, 4714049340, -7856748900,
                            9166207050, -7499623950, 4230557100, -1571349780,
                            346621275, -34459425]),
        }
        return skewnorm_odd_moments

    def _munp(self, order, a):
        if order & 1:
            if order > 19:
                raise NotImplementedError("skewnorm noncentral moments not "
                                          "implemented for odd orders greater "
                                          "than 19.")
            # Use the precomputed polynomials that were derived from the
            # moment generating function.
            delta = a/np.sqrt(1 + a**2)
            return (delta * self._skewnorm_odd_moments[order](delta**2)
                    * _SQRT_2_OVER_PI)
        else:
            # For even order, the moment is just (order-1)!!, where !! is the
            # notation for the double factorial; for an odd integer m, m!! is
            # m*(m-2)*...*3*1.
            # We could use special.factorial2, but we know the argument is odd,
            # so avoid the overhead of that function and compute the result
            # directly here.
            return sc.gamma((order + 1)/2) * 2**(order/2) / _SQRT_PI

    @extend_notes_in_docstring(rv_continuous, notes="""\
        If ``method='mm'``, parameters fixed by the user are respected, and the
        remaining parameters are used to match distribution and sample moments
        where possible. For example, if the user fixes the location with
        ``floc``, the parameters will only match the distribution skewness and
        variance to the sample skewness and variance; no attempt will be made
        to match the means or minimize a norm of the errors.
        Note that the maximum possible skewness magnitude of a
        `scipy.stats.skewnorm` distribution is approximately 0.9952717; if the
        magnitude of the data's sample skewness exceeds this, the returned
        shape parameter ``a`` will be infinite.
        \n\n""")
    def fit(self, data, *args, **kwds):
        if isinstance(data, CensoredData):
            if data.num_censored() == 0:
                data = data._uncensor()
            else:
                return super().fit(data, *args, **kwds)

        # this extracts fixed shape, location, and scale however they
        # are specified, and also leaves them in `kwds`
        data, fa, floc, fscale = _check_fit_input_parameters(self, data,
                                                             args, kwds)
        method = kwds.get("method", "mle").lower()

        # See https://en.wikipedia.org/wiki/Skew_normal_distribution for
        # moment formulas.
        def skew_d(d):  # skewness in terms of delta
            return (4-np.pi)/2 * ((d * np.sqrt(2 / np.pi))**3
                                  / (1 - 2*d**2 / np.pi)**(3/2))

        # If skewness of data is greater than max possible population skewness,
        # MoM won't provide a good guess. Get out early.
        s = stats.skew(data)
        s_max = skew_d(1)
        if abs(s) >= s_max and method != "mm" and fa is None and not args:
            return super().fit(data, *args, **kwds)

        # If method is method of moments, we don't need the user's guesses.
        # Otherwise, extract the guesses from args and kwds.
        if method == "mm":
            a, loc, scale = None, None, None
        else:
            a = args[0] if len(args) else None
            loc = kwds.pop('loc', None)
            scale = kwds.pop('scale', None)

        if fa is None and a is None:  # not fixed and no guess: use MoM
            # Solve for a that matches sample distribution skewness to sample
            # skewness.
            s = np.clip(s, -s_max, s_max)
            d = root_scalar(lambda d: skew_d(d) - s, bracket=[-1, 1]).root
            with np.errstate(divide='ignore'):
                a = np.sqrt(np.divide(d**2, (1-d**2)))*np.sign(s)
        else:
            a = fa if fa is not None else a
            d = a / np.sqrt(1 + a**2)

        if fscale is None and scale is None:
            v = np.var(data)
            scale = np.sqrt(v / (1 - 2*d**2/np.pi))
        elif fscale is not None:
            scale = fscale

        if floc is None and loc is None:
            m = np.mean(data)
            loc = m - scale*d*np.sqrt(2/np.pi)
        elif floc is not None:
            loc = floc

        if method == 'mm':
            return a, loc, scale
        else:
            # At this point, parameter "guesses" may equal the fixed parameters
            # in kwds. No harm in passing them as guesses, too.
            return super().fit(data, a, loc=loc, scale=scale, **kwds)


skewnorm = skewnorm_gen(name='skewnorm')


class trapezoid_gen(rv_continuous):
    r"""A trapezoidal continuous random variable.

    %(before_notes)s

    Notes
    -----
    The trapezoidal distribution can be represented with an up-sloping line
    from ``loc`` to ``(loc + c*scale)``, then constant to ``(loc + d*scale)``
    and then downsloping from ``(loc + d*scale)`` to ``(loc+scale)``.  This
    defines the trapezoid base from ``loc`` to ``(loc+scale)`` and the flat
    top from ``c`` to ``d`` proportional to the position along the base
    with ``0 <= c <= d <= 1``.  When ``c=d``, this is equivalent to `triang`
    with the same values for `loc`, `scale` and `c`.
    The method of [1]_ is used for computing moments.

    `trapezoid` takes :math:`c` and :math:`d` as shape parameters.

    %(after_notes)s

    The standard form is in the range [0, 1] with c the mode.
    The location parameter shifts the start to `loc`.
    The scale parameter changes the width from 1 to `scale`.

    %(example)s

    References
    ----------
    .. [1] Kacker, R.N. and Lawrence, J.F. (2007). Trapezoidal and triangular
       distributions for Type B evaluation of standard uncertainty.
       Metrologia 44, 117-127. :doi:`10.1088/0026-1394/44/2/003`


    """
    def _argcheck(self, c, d):
        return (c >= 0) & (c <= 1) & (d >= 0) & (d <= 1) & (d >= c)

    def _shape_info(self):
        ic = _ShapeInfo("c", False, (0, 1.0), (True, True))
        id = _ShapeInfo("d", False, (0, 1.0), (True, True))
        return [ic, id]

    def _pdf(self, x, c, d):
        u = 2 / (d-c+1)

        return _lazyselect([x < c,
                            (c <= x) & (x <= d),
                            x > d],
                           [lambda x, c, d, u: u * x / c,
                            lambda x, c, d, u: u,
                            lambda x, c, d, u: u * (1-x) / (1-d)],
                           (x, c, d, u))

    def _cdf(self, x, c, d):
        return _lazyselect([x < c,
                            (c <= x) & (x <= d),
                            x > d],
                           [lambda x, c, d: x**2 / c / (d-c+1),
                            lambda x, c, d: (c + 2 * (x-c)) / (d-c+1),
                            lambda x, c, d: 1-((1-x) ** 2
                                               / (d-c+1) / (1-d))],
                           (x, c, d))

    def _ppf(self, q, c, d):
        qc, qd = self._cdf(c, c, d), self._cdf(d, c, d)
        condlist = [q < qc, q <= qd, q > qd]
        choicelist = [np.sqrt(q * c * (1 + d - c)),
                      0.5 * q * (1 + d - c) + 0.5 * c,
                      1 - np.sqrt((1 - q) * (d - c + 1) * (1 - d))]
        return np.select(condlist, choicelist)

    def _munp(self, n, c, d):
        # Using the parameterization from Kacker, 2007, with
        # a=bottom left, c=top left, d=top right, b=bottom right, then
        #     E[X^n] = h/(n+1)/(n+2) [(b^{n+2}-d^{n+2})/(b-d)
        #                             - ((c^{n+2} - a^{n+2})/(c-a)]
        # with h = 2/((b-a) - (d-c)). The corresponding parameterization
        # in scipy, has a'=loc, c'=loc+c*scale, d'=loc+d*scale, b'=loc+scale,
        # which for standard form reduces to a'=0, b'=1, c'=c, d'=d.
        # Substituting into E[X^n] gives the bd' term as (1 - d^{n+2})/(1 - d)
        # and the ac' term as c^{n-1} for the standard form. The bd' term has
        # numerical difficulties near d=1, so replace (1 - d^{n+2})/(1-d)
        # with expm1((n+2)*log(d))/(d-1).
        # Testing with n=18 for c=(1e-30,1-eps) shows that this is stable.
        # We still require an explicit test for d=1 to prevent divide by zero,
        # and now a test for d=0 to prevent log(0).
        ab_term = c**(n+1)
        dc_term = _lazyselect(
            [d == 0.0, (0.0 < d) & (d < 1.0), d == 1.0],
            [lambda d: 1.0,
             lambda d: np.expm1((n+2) * np.log(d)) / (d-1.0),
             lambda d: n+2],
            [d])
        val = 2.0 / (1.0+d-c) * (dc_term - ab_term) / ((n+1) * (n+2))
        return val

    def _entropy(self, c, d):
        # Using the parameterization from Wikipedia (van Dorp, 2003)
        # with a=bottom left, c=top left, d=top right, b=bottom right
        # gives a'=loc, b'=loc+c*scale, c'=loc+d*scale, d'=loc+scale,
        # which for loc=0, scale=1 is a'=0, b'=c, c'=d, d'=1.
        # Substituting into the entropy formula from Wikipedia gives
        # the following result.
        return 0.5 * (1.0-d+c) / (1.0+d-c) + np.log(0.5 * (1.0+d-c))


trapezoid = trapezoid_gen(a=0.0, b=1.0, name="trapezoid")
# Note: alias kept for backwards compatibility. Rename was done
# because trapz is a slur in colloquial English (see gh-12924).
trapz = trapezoid_gen(a=0.0, b=1.0, name="trapz")
if trapz.__doc__:
    trapz.__doc__ = "trapz is an alias for `trapezoid`"


class triang_gen(rv_continuous):
    r"""A triangular continuous random variable.

    %(before_notes)s

    Notes
    -----
    The triangular distribution can be represented with an up-sloping line from
    ``loc`` to ``(loc + c*scale)`` and then downsloping for ``(loc + c*scale)``
    to ``(loc + scale)``.

    `triang` takes ``c`` as a shape parameter for :math:`0 \le c \le 1`.

    %(after_notes)s

    The standard form is in the range [0, 1] with c the mode.
    The location parameter shifts the start to `loc`.
    The scale parameter changes the width from 1 to `scale`.

    %(example)s

    """
    def _rvs(self, c, size=None, random_state=None):
        return random_state.triangular(0, c, 1, size)

    def _argcheck(self, c):
        return (c >= 0) & (c <= 1)

    def _shape_info(self):
        return [_ShapeInfo("c", False, (0, 1.0), (True, True))]

    def _pdf(self, x, c):
        # 0: edge case where c=0
        # 1: generalised case for x < c, don't use x <= c, as it doesn't cope
        #    with c = 0.
        # 2: generalised case for x >= c, but doesn't cope with c = 1
        # 3: edge case where c=1
        r = _lazyselect([c == 0,
                         x < c,
                         (x >= c) & (c != 1),
                         c == 1],
                        [lambda x, c: 2 - 2 * x,
                         lambda x, c: 2 * x / c,
                         lambda x, c: 2 * (1 - x) / (1 - c),
                         lambda x, c: 2 * x],
                        (x, c))
        return r

    def _cdf(self, x, c):
        r = _lazyselect([c == 0,
                         x < c,
                         (x >= c) & (c != 1),
                         c == 1],
                        [lambda x, c: 2*x - x*x,
                         lambda x, c: x * x / c,
                         lambda x, c: (x*x - 2*x + c) / (c-1),
                         lambda x, c: x * x],
                        (x, c))
        return r

    def _ppf(self, q, c):
        return np.where(q < c, np.sqrt(c * q), 1-np.sqrt((1-c) * (1-q)))

    def _stats(self, c):
        return ((c+1.0)/3.0,
                (1.0-c+c*c)/18,
                np.sqrt(2)*(2*c-1)*(c+1)*(c-2) / (5*np.power((1.0-c+c*c), 1.5)),
                -3.0/5.0)

    def _entropy(self, c):
        return 0.5-np.log(2)


triang = triang_gen(a=0.0, b=1.0, name="triang")


class truncexpon_gen(rv_continuous):
    r"""A truncated exponential continuous random variable.

    %(before_notes)s

    Notes
    -----
    The probability density function for `truncexpon` is:

    .. math::

        f(x, b) = \frac{\exp(-x)}{1 - \exp(-b)}

    for :math:`0 <= x <= b`.

    `truncexpon` takes ``b`` as a shape parameter for :math:`b`.

    %(after_notes)s

    %(example)s

    """
    def _shape_info(self):
        return [_ShapeInfo("b", False, (0, np.inf), (False, False))]

    def _get_support(self, b):
        return self.a, b

    def _pdf(self, x, b):
        # truncexpon.pdf(x, b) = exp(-x) / (1-exp(-b))
        return np.exp(-x)/(-sc.expm1(-b))

    def _logpdf(self, x, b):
        return -x - np.log(-sc.expm1(-b))

    def _cdf(self, x, b):
        return sc.expm1(-x)/sc.expm1(-b)

    def _ppf(self, q, b):
        return -sc.log1p(q*sc.expm1(-b))

    def _munp(self, n, b):
        # wrong answer with formula, same as in continuous.pdf
        # return sc.gamman+1)-sc.gammainc1+n, b)
        if n == 1:
            return (1-(b+1)*np.exp(-b))/(-sc.expm1(-b))
        elif n == 2:
            return 2*(1-0.5*(b*b+2*b+2)*np.exp(-b))/(-sc.expm1(-b))
        else:
            # return generic for higher moments
            # return rv_continuous._mom1_sc(self, n, b)
            return self._mom1_sc(n, b)

    def _entropy(self, b):
        eB = np.exp(b)
        return np.log(eB-1)+(1+eB*(b-1.0))/(1.0-eB)


truncexpon = truncexpon_gen(a=0.0, name='truncexpon')


# logsumexp trick for log(p + q) with only log(p) and log(q)
def _log_sum(log_p, log_q):
    return sc.logsumexp([log_p, log_q], axis=0)


# same as above, but using -exp(x) = exp(x + πi)
def _log_diff(log_p, log_q):
    return sc.logsumexp([log_p, log_q+np.pi*1j], axis=0)


def _log_gauss_mass(a, b):
    """Log of Gaussian probability mass within an interval"""
    a, b = np.atleast_1d(a), np.atleast_1d(b)
    a, b = np.broadcast_arrays(a, b)

    # Calculations in right tail are inaccurate, so we'll exploit the
    # symmetry and work only in the left tail
    case_left = b <= 0
    case_right = a > 0
    case_central = ~(case_left | case_right)

    def mass_case_left(a, b):
        return _log_diff(sc.log_ndtr(b), sc.log_ndtr(a))

    def mass_case_right(a, b):
        return mass_case_left(-b, -a)

    def mass_case_central(a, b):
        # Previously, this was implemented as:
        # left_mass = mass_case_left(a, 0)
        # right_mass = mass_case_right(0, b)
        # return _log_sum(left_mass, right_mass)
        # Catastrophic cancellation occurs as np.exp(log_mass) approaches 1.
        # Correct for this with an alternative formulation.
        # We're not concerned with underflow here: if only one term
        # underflows, it was insignificant; if both terms underflow,
        # the result can't accurately be represented in logspace anyway
        # because sc.log1p(x) ~ x for small x.
        return sc.log1p(-sc.ndtr(a) - sc.ndtr(-b))

    # _lazyselect not working; don't care to debug it
    out = np.full_like(a, fill_value=np.nan, dtype=np.complex128)
    if a[case_left].size:
        out[case_left] = mass_case_left(a[case_left], b[case_left])
    if a[case_right].size:
        out[case_right] = mass_case_right(a[case_right], b[case_right])
    if a[case_central].size:
        out[case_central] = mass_case_central(a[case_central], b[case_central])
    return np.real(out)  # discard ~0j


class truncnorm_gen(rv_continuous):
    r"""A truncated normal continuous random variable.

    %(before_notes)s

    Notes
    -----
    This distribution is the normal distribution centered on ``loc`` (default
    0), with standard deviation ``scale`` (default 1), and clipped at ``a``,
    ``b`` standard deviations to the left, right (respectively) from ``loc``.
    If ``myclip_a`` and ``myclip_b`` are clip values in the sample space (as
    opposed to the number of standard deviations) then they can be converted
    to the required form according to::

        a, b = (myclip_a - loc) / scale, (myclip_b - loc) / scale

    %(example)s

    """

    def _argcheck(self, a, b):
        return a < b

    def _shape_info(self):
        ia = _ShapeInfo("a", False, (-np.inf, np.inf), (True, False))
        ib = _ShapeInfo("b", False, (-np.inf, np.inf), (False, True))
        return [ia, ib]

    def _fitstart(self, data):
        # Reasonable, since support is [a, b]
        if isinstance(data, CensoredData):
            data = data._uncensor()
        return super()._fitstart(data, args=(np.min(data), np.max(data)))

    def _get_support(self, a, b):
        return a, b

    def _pdf(self, x, a, b):
        return np.exp(self._logpdf(x, a, b))

    def _logpdf(self, x, a, b):
        return _norm_logpdf(x) - _log_gauss_mass(a, b)

    def _cdf(self, x, a, b):
        return np.exp(self._logcdf(x, a, b))

    def _logcdf(self, x, a, b):
        x, a, b = np.broadcast_arrays(x, a, b)
        logcdf = _log_gauss_mass(a, x) - _log_gauss_mass(a, b)
        i = logcdf > -0.1  # avoid catastrophic cancellation
        if np.any(i):
            logcdf[i] = np.log1p(-np.exp(self._logsf(x[i], a[i], b[i])))
        return logcdf

    def _sf(self, x, a, b):
        return np.exp(self._logsf(x, a, b))

    def _logsf(self, x, a, b):
        x, a, b = np.broadcast_arrays(x, a, b)
        logsf = _log_gauss_mass(x, b) - _log_gauss_mass(a, b)
        i = logsf > -0.1  # avoid catastrophic cancellation
        if np.any(i):
            logsf[i] = np.log1p(-np.exp(self._logcdf(x[i], a[i], b[i])))
        return logsf

    def _ppf(self, q, a, b):
        q, a, b = np.broadcast_arrays(q, a, b)

        case_left = a < 0
        case_right = ~case_left

        def ppf_left(q, a, b):
            log_Phi_x = _log_sum(sc.log_ndtr(a),
                                 np.log(q) + _log_gauss_mass(a, b))
            return sc.ndtri_exp(log_Phi_x)

        def ppf_right(q, a, b):
            log_Phi_x = _log_sum(sc.log_ndtr(-b),
                                 np.log1p(-q) + _log_gauss_mass(a, b))
            return -sc.ndtri_exp(log_Phi_x)

        out = np.empty_like(q)

        q_left = q[case_left]
        q_right = q[case_right]

        if q_left.size:
            out[case_left] = ppf_left(q_left, a[case_left], b[case_left])
        if q_right.size:
            out[case_right] = ppf_right(q_right, a[case_right], b[case_right])

        return out

    def _isf(self, q, a, b):
        # Mostly copy-paste of _ppf, but I think this is simpler than combining
        q, a, b = np.broadcast_arrays(q, a, b)

        case_left = b < 0
        case_right = ~case_left

        def isf_left(q, a, b):
            log_Phi_x = _log_diff(sc.log_ndtr(b),
                                  np.log(q) + _log_gauss_mass(a, b))
            return sc.ndtri_exp(np.real(log_Phi_x))

        def isf_right(q, a, b):
            log_Phi_x = _log_diff(sc.log_ndtr(-a),
                                  np.log1p(-q) + _log_gauss_mass(a, b))
            return -sc.ndtri_exp(np.real(log_Phi_x))

        out = np.empty_like(q)

        q_left = q[case_left]
        q_right = q[case_right]

        if q_left.size:
            out[case_left] = isf_left(q_left, a[case_left], b[case_left])
        if q_right.size:
            out[case_right] = isf_right(q_right, a[case_right], b[case_right])

        return out

    def _munp(self, n, a, b):
        def n_th_moment(n, a, b):
            """
            Returns n-th moment. Defined only if n >= 0.
            Function cannot broadcast due to the loop over n
            """
            pA, pB = self._pdf([a, b], a, b)
            probs = [pA, -pB]
            moments = [0, 1]
            for k in range(1, n+1):
                # a or b might be infinite, and the corresponding pdf value
                # is 0 in that case, but nan is returned for the
                # multiplication.  However, as b->infinity,  pdf(b)*b**k -> 0.
                # So it is safe to use _lazywhere to avoid the nan.
                vals = _lazywhere(probs, [probs, [a, b]],
                                  lambda x, y: x * y**(k-1), fillvalue=0)
                mk = np.sum(vals) + (k-1) * moments[-2]
                moments.append(mk)
            return moments[-1]

        return _lazywhere((n >= 0) & (a == a) & (b == b), (n, a, b),
                          np.vectorize(n_th_moment, otypes=[np.float64]),
                          np.nan)

    def _stats(self, a, b, moments='mv'):
        pA, pB = self.pdf(np.array([a, b]), a, b)

        def _truncnorm_stats_scalar(a, b, pA, pB, moments):
            m1 = pA - pB
            mu = m1
            # use _lazywhere to avoid nan (See detailed comment in _munp)
            probs = [pA, -pB]
            vals = _lazywhere(probs, [probs, [a, b]], lambda x, y: x*y,
                              fillvalue=0)
            m2 = 1 + np.sum(vals)
            vals = _lazywhere(probs, [probs, [a-mu, b-mu]], lambda x, y: x*y,
                              fillvalue=0)
            # mu2 = m2 - mu**2, but not as numerically stable as:
            # mu2 = (a-mu)*pA - (b-mu)*pB + 1
            mu2 = 1 + np.sum(vals)
            vals = _lazywhere(probs, [probs, [a, b]], lambda x, y: x*y**2,
                              fillvalue=0)
            m3 = 2*m1 + np.sum(vals)
            vals = _lazywhere(probs, [probs, [a, b]], lambda x, y: x*y**3,
                              fillvalue=0)
            m4 = 3*m2 + np.sum(vals)

            mu3 = m3 + m1 * (-3*m2 + 2*m1**2)
            g1 = mu3 / np.power(mu2, 1.5)
            mu4 = m4 + m1*(-4*m3 + 3*m1*(2*m2 - m1**2))
            g2 = mu4 / mu2**2 - 3
            return mu, mu2, g1, g2

        _truncnorm_stats = np.vectorize(_truncnorm_stats_scalar,
                                        excluded=('moments',))
        return _truncnorm_stats(a, b, pA, pB, moments)


truncnorm = truncnorm_gen(name='truncnorm', momtype=1)


class truncpareto_gen(rv_continuous):
    r"""An upper truncated Pareto continuous random variable.

    %(before_notes)s

    See Also
    --------
    pareto : Pareto distribution

    Notes
    -----
    The probability density function for `truncpareto` is:

    .. math::

        f(x, b, c) = \frac{b}{1 - c^{-b}} \frac{1}{x^{b+1}}

    for :math:`b > 0`, :math:`c > 1` and :math:`1 \le x \le c`.

    `truncpareto` takes `b` and `c` as shape parameters for :math:`b` and
    :math:`c`.

    Notice that the upper truncation value :math:`c` is defined in
    standardized form so that random values of an unscaled, unshifted variable
    are within the range ``[1, c]``.
    If ``u_r`` is the upper bound to a scaled and/or shifted variable,
    then ``c = (u_r - loc) / scale``. In other words, the support of the
    distribution becomes ``(scale + loc) <= x <= (c*scale + loc)`` when
    `scale` and/or `loc` are provided.

    %(after_notes)s

    References
    ----------
    .. [1] Burroughs, S. M., and Tebbens S. F.
        "Upper-truncated power laws in natural systems."
        Pure and Applied Geophysics 158.4 (2001): 741-757.

    %(example)s

    """

    def _shape_info(self):
        ib = _ShapeInfo("b", False, (0.0, np.inf), (False, False))
        ic = _ShapeInfo("c", False, (1.0, np.inf), (False, False))
        return [ib, ic]

    def _argcheck(self, b, c):
        return (b > 0) & (c > 1)

    def _get_support(self, b, c):
        return self.a, c

    def _pdf(self, x, b, c):
        return b * x**-(b+1) / (1 - c**-b)

    def _logpdf(self, x, b, c):
        return np.log(b) - np.log1p(-c**-b) - (b+1)*np.log(x)

    def _cdf(self, x, b, c):
        return (1 - x**-b) / (1 - c**-b)

    def _logcdf(self, x, b, c):
        return np.log1p(-x**-b) - np.log1p(-c**-b)

    def _ppf(self, q, b, c):
        return pow(1 - (1 - c**-b)*q, -1/b)

    def _sf(self, x, b, c):
        return (x**-b - c**-b) / (1 - c**-b)

    def _logsf(self, x, b, c):
        return np.log(x**-b - c**-b) - np.log1p(-c**-b)

    def _isf(self, q, b, c):
        return pow(c**-b + (1 - c**-b)*q, -1/b)

    def _entropy(self, b, c):
        return -(np.log(b/(1 - c**-b))
                 + (b+1)*(np.log(c)/(c**b - 1) - 1/b))

    def _munp(self, n, b, c):
        if (n == b).all():
            return b*np.log(c) / (1 - c**-b)
        else:
            return b / (b-n) * (c**b - c**n) / (c**b - 1)

    def _fitstart(self, data):
        if isinstance(data, CensoredData):
            data = data._uncensor()
        b, loc, scale = pareto.fit(data)
        c = (max(data) - loc)/scale
        return b, c, loc, scale


truncpareto = truncpareto_gen(a=1.0, name='truncpareto')


class tukeylambda_gen(rv_continuous):
    r"""A Tukey-Lamdba continuous random variable.

    %(before_notes)s

    Notes
    -----
    A flexible distribution, able to represent and interpolate between the
    following distributions:

    - Cauchy                (:math:`lambda = -1`)
    - logistic              (:math:`lambda = 0`)
    - approx Normal         (:math:`lambda = 0.14`)
    - uniform from -1 to 1  (:math:`lambda = 1`)

    `tukeylambda` takes a real number :math:`lambda` (denoted ``lam``
    in the implementation) as a shape parameter.

    %(after_notes)s

    %(example)s

    """
    def _argcheck(self, lam):
        return np.isfinite(lam)

    def _shape_info(self):
        return [_ShapeInfo("lam", False, (-np.inf, np.inf), (False, False))]

    def _pdf(self, x, lam):
        Fx = np.asarray(sc.tklmbda(x, lam))
        Px = Fx**(lam-1.0) + (np.asarray(1-Fx))**(lam-1.0)
        Px = 1.0/np.asarray(Px)
        return np.where((lam <= 0) | (abs(x) < 1.0/np.asarray(lam)), Px, 0.0)

    def _cdf(self, x, lam):
        return sc.tklmbda(x, lam)

    def _ppf(self, q, lam):
        return sc.boxcox(q, lam) - sc.boxcox1p(-q, lam)

    def _stats(self, lam):
        return 0, _tlvar(lam), 0, _tlkurt(lam)

    def _entropy(self, lam):
        def integ(p):
            return np.log(pow(p, lam-1)+pow(1-p, lam-1))
        return integrate.quad(integ, 0, 1)[0]


tukeylambda = tukeylambda_gen(name='tukeylambda')


class FitUniformFixedScaleDataError(FitDataError):
    def __init__(self, ptp, fscale):
        self.args = (
            "Invalid values in `data`.  Maximum likelihood estimation with "
            "the uniform distribution and fixed scale requires that "
            "data.ptp() <= fscale, but data.ptp() = %r and fscale = %r." %
            (ptp, fscale),
        )


class uniform_gen(rv_continuous):
    r"""A uniform continuous random variable.

    In the standard form, the distribution is uniform on ``[0, 1]``. Using
    the parameters ``loc`` and ``scale``, one obtains the uniform distribution
    on ``[loc, loc + scale]``.

    %(before_notes)s

    %(example)s

    """
    def _shape_info(self):
        return []

    def _rvs(self, size=None, random_state=None):
        return random_state.uniform(0.0, 1.0, size)

    def _pdf(self, x):
        return 1.0*(x == x)

    def _cdf(self, x):
        return x

    def _ppf(self, q):
        return q

    def _stats(self):
        return 0.5, 1.0/12, 0, -1.2

    def _entropy(self):
        return 0.0

    @_call_super_mom
    def fit(self, data, *args, **kwds):
        """
        Maximum likelihood estimate for the location and scale parameters.

        `uniform.fit` uses only the following parameters.  Because exact
        formulas are used, the parameters related to optimization that are
        available in the `fit` method of other distributions are ignored
        here.  The only positional argument accepted is `data`.

        Parameters
        ----------
        data : array_like
            Data to use in calculating the maximum likelihood estimate.
        floc : float, optional
            Hold the location parameter fixed to the specified value.
        fscale : float, optional
            Hold the scale parameter fixed to the specified value.

        Returns
        -------
        loc, scale : float
            Maximum likelihood estimates for the location and scale.

        Notes
        -----
        An error is raised if `floc` is given and any values in `data` are
        less than `floc`, or if `fscale` is given and `fscale` is less
        than ``data.max() - data.min()``.  An error is also raised if both
        `floc` and `fscale` are given.

        Examples
        --------
        >>> import numpy as np
        >>> from scipy.stats import uniform

        We'll fit the uniform distribution to `x`:

        >>> x = np.array([2, 2.5, 3.1, 9.5, 13.0])

        For a uniform distribution MLE, the location is the minimum of the
        data, and the scale is the maximum minus the minimum.

        >>> loc, scale = uniform.fit(x)
        >>> loc
        2.0
        >>> scale
        11.0

        If we know the data comes from a uniform distribution where the support
        starts at 0, we can use `floc=0`:

        >>> loc, scale = uniform.fit(x, floc=0)
        >>> loc
        0.0
        >>> scale
        13.0

        Alternatively, if we know the length of the support is 12, we can use
        `fscale=12`:

        >>> loc, scale = uniform.fit(x, fscale=12)
        >>> loc
        1.5
        >>> scale
        12.0

        In that last example, the support interval is [1.5, 13.5].  This
        solution is not unique.  For example, the distribution with ``loc=2``
        and ``scale=12`` has the same likelihood as the one above.  When
        `fscale` is given and it is larger than ``data.max() - data.min()``,
        the parameters returned by the `fit` method center the support over
        the interval ``[data.min(), data.max()]``.

        """
        if len(args) > 0:
            raise TypeError("Too many arguments.")

        floc = kwds.pop('floc', None)
        fscale = kwds.pop('fscale', None)

        _remove_optimizer_parameters(kwds)

        if floc is not None and fscale is not None:
            # This check is for consistency with `rv_continuous.fit`.
            raise ValueError("All parameters fixed. There is nothing to "
                             "optimize.")

        data = np.asarray(data)

        if not np.isfinite(data).all():
            raise ValueError("The data contains non-finite values.")

        # MLE for the uniform distribution
        # --------------------------------
        # The PDF is
        #
        #     f(x, loc, scale) = {1/scale  for loc <= x <= loc + scale
        #                        {0        otherwise}
        #
        # The likelihood function is
        #     L(x, loc, scale) = (1/scale)**n
        # where n is len(x), assuming loc <= x <= loc + scale for all x.
        # The log-likelihood is
        #     l(x, loc, scale) = -n*log(scale)
        # The log-likelihood is maximized by making scale as small as possible,
        # while keeping loc <= x <= loc + scale.   So if neither loc nor scale
        # are fixed, the log-likelihood is maximized by choosing
        #     loc = x.min()
        #     scale = x.ptp()
        # If loc is fixed, it must be less than or equal to x.min(), and then
        # the scale is
        #     scale = x.max() - loc
        # If scale is fixed, it must not be less than x.ptp().  If scale is
        # greater than x.ptp(), the solution is not unique.  Note that the
        # likelihood does not depend on loc, except for the requirement that
        # loc <= x <= loc + scale.  All choices of loc for which
        #     x.max() - scale <= loc <= x.min()
        # have the same log-likelihood.  In this case, we choose loc such that
        # the support is centered over the interval [data.min(), data.max()]:
        #     loc = x.min() = 0.5*(scale - x.ptp())

        if fscale is None:
            # scale is not fixed.
            if floc is None:
                # loc is not fixed, scale is not fixed.
                loc = data.min()
                scale = data.ptp()
            else:
                # loc is fixed, scale is not fixed.
                loc = floc
                scale = data.max() - loc
                if data.min() < loc:
                    raise FitDataError("uniform", lower=loc, upper=loc + scale)
        else:
            # loc is not fixed, scale is fixed.
            ptp = data.ptp()
            if ptp > fscale:
                raise FitUniformFixedScaleDataError(ptp=ptp, fscale=fscale)
            # If ptp < fscale, the ML estimate is not unique; see the comments
            # above.  We choose the distribution for which the support is
            # centered over the interval [data.min(), data.max()].
            loc = data.min() - 0.5*(fscale - ptp)
            scale = fscale

        # We expect the return values to be floating point, so ensure it
        # by explicitly converting to float.
        return float(loc), float(scale)


uniform = uniform_gen(a=0.0, b=1.0, name='uniform')


class vonmises_gen(rv_continuous):
    r"""A Von Mises continuous random variable.

    %(before_notes)s

    Notes
    -----
    The probability density function for `vonmises` and `vonmises_line` is:

    .. math::

        f(x, \kappa) = \frac{ \exp(\kappa \cos(x)) }{ 2 \pi I_0(\kappa) }

    for :math:`-\pi \le x \le \pi`, :math:`\kappa > 0`. :math:`I_0` is the
    modified Bessel function of order zero (`scipy.special.i0`).

    `vonmises` is a circular distribution which does not restrict the
    distribution to a fixed interval. Currently, there is no circular
    distribution framework in scipy. The ``cdf`` is implemented such that
    ``cdf(x + 2*np.pi) == cdf(x) + 1``.

    `vonmises_line` is the same distribution, defined on :math:`[-\pi, \pi]`
    on the real line. This is a regular (i.e. non-circular) distribution.

    `vonmises` and `vonmises_line` take ``kappa`` as a shape parameter.

    %(after_notes)s

    %(example)s

    """
    def _shape_info(self):
        return [_ShapeInfo("kappa", False, (0, np.inf), (False, False))]

    def _rvs(self, kappa, size=None, random_state=None):
        return random_state.vonmises(0.0, kappa, size=size)

    @inherit_docstring_from(rv_continuous)
    def rvs(self, *args, **kwds):
        rvs = super().rvs(*args, **kwds)
        return np.mod(rvs + np.pi, 2*np.pi) - np.pi

    def _pdf(self, x, kappa):
        # vonmises.pdf(x, kappa) = exp(kappa * cos(x)) / (2*pi*I[0](kappa))
        #                        = exp(kappa * (cos(x) - 1)) /
        #                          (2*pi*exp(-kappa)*I[0](kappa))
        #                        = exp(kappa * cosm1(x)) / (2*pi*i0e(kappa))
        return np.exp(kappa*sc.cosm1(x)) / (2*np.pi*sc.i0e(kappa))

    def _logpdf(self, x, kappa):
        # vonmises.pdf(x, kappa) = exp(kappa * cosm1(x)) / (2*pi*i0e(kappa))
        return kappa * sc.cosm1(x) - np.log(2*np.pi) - np.log(sc.i0e(kappa))

    def _cdf(self, x, kappa):
        return _stats.von_mises_cdf(kappa, x)

    def _stats_skip(self, kappa):
        return 0, None, 0, None

    def _entropy(self, kappa):
        # vonmises.entropy(kappa) = -kappa * I[1](kappa) / I[0](kappa) +
        #                           log(2 * np.pi * I[0](kappa))
        #                         = -kappa * I[1](kappa) * exp(-kappa) /
        #                           (I[0](kappa) * exp(-kappa)) +
        #                           log(2 * np.pi *
        #                           I[0](kappa) * exp(-kappa) / exp(-kappa))
        #                         = -kappa * sc.i1e(kappa) / sc.i0e(kappa) +
        #                           log(2 * np.pi * i0e(kappa)) + kappa
        return (-kappa * sc.i1e(kappa) / sc.i0e(kappa) +
                np.log(2 * np.pi * sc.i0e(kappa)) + kappa)

    @extend_notes_in_docstring(rv_continuous, notes="""\
        The default limits of integration are endpoints of the interval
        of width ``2*pi`` centered at `loc` (e.g. ``[-pi, pi]`` when
        ``loc=0``).\n\n""")
    def expect(self, func=None, args=(), loc=0, scale=1, lb=None, ub=None,
               conditional=False, **kwds):
        _a, _b = -np.pi, np.pi

        if lb is None:
            lb = loc + _a
        if ub is None:
            ub = loc + _b

        return super().expect(func, args, loc,
                              scale, lb, ub, conditional, **kwds)

    @_call_super_mom
    @extend_notes_in_docstring(rv_continuous, notes="""\
        The `scale` parameter is ignored. Fit data is assumed to represent
        angles and will be wrapped onto the unit circle.\n\n""")
    def fit(self, data, *args, **kwds):
        if kwds.pop('superfit', False):
            return super().fit(data, *args, **kwds)

        data, fshape, floc, fscale = _check_fit_input_parameters(self, data,
                                                                 args, kwds)
        if self.a == -np.pi:
            # vonmises line case, here the default fit method will be used
            return super().fit(data, *args, **kwds)

        # wrap data to interval [0, 2*pi]
        data = np.mod(data, 2 * np.pi)

        def find_mu(data):
            return stats.circmean(data)

        def find_kappa(data):
            # kappa is the solution to
            # r = I[1](kappa)/I[0](kappa)
            #   = I[1](kappa) * exp(-kappa)/(I[0](kappa) * exp(-kappa))
            #   = sc.i1e(kappa)/sc.i0e(kappa)
            # where r = mean resultant length
            r = 1 - stats.circvar(data)

            def solve_for_kappa(kappa):
                return sc.i1e(kappa)/sc.i0e(kappa) - r

            root_res = root_scalar(solve_for_kappa, method="brentq",
                                   bracket=(1e-8, 1e12))
            return root_res.root

        if floc is None:
            floc = find_mu(data)
            fshape = find_kappa(data)
            return floc, fshape
        else:
            fshape = find_kappa(data)
            return floc, fshape


vonmises = vonmises_gen(name='vonmises')
vonmises_line = vonmises_gen(a=-np.pi, b=np.pi, name='vonmises_line')


class wald_gen(invgauss_gen):
    r"""A Wald continuous random variable.

    %(before_notes)s

    Notes
    -----
    The probability density function for `wald` is:

    .. math::

        f(x) = \frac{1}{\sqrt{2\pi x^3}} \exp(- \frac{ (x-1)^2 }{ 2x })

    for :math:`x >= 0`.

    `wald` is a special case of `invgauss` with ``mu=1``.

    %(after_notes)s

    %(example)s
    """
    _support_mask = rv_continuous._open_support_mask

    def _shape_info(self):
        return []

    def _rvs(self, size=None, random_state=None):
        return random_state.wald(1.0, 1.0, size=size)

    def _pdf(self, x):
        # wald.pdf(x) = 1/sqrt(2*pi*x**3) * exp(-(x-1)**2/(2*x))
        return invgauss._pdf(x, 1.0)

    def _cdf(self, x):
        return invgauss._cdf(x, 1.0)

    def _sf(self, x):
        return invgauss._sf(x, 1.0)

    def _ppf(self, x):
        return invgauss._ppf(x, 1.0)

    def _isf(self, x):
        return invgauss._isf(x, 1.0)

    def _logpdf(self, x):
        return invgauss._logpdf(x, 1.0)

    def _logcdf(self, x):
        return invgauss._logcdf(x, 1.0)

    def _logsf(self, x):
        return invgauss._logsf(x, 1.0)

    def _stats(self):
        return 1.0, 1.0, 3.0, 15.0

    def _entropy(self):
        return invgauss._entropy(1.0)


wald = wald_gen(a=0.0, name="wald")


class wrapcauchy_gen(rv_continuous):
    r"""A wrapped Cauchy continuous random variable.

    %(before_notes)s

    Notes
    -----
    The probability density function for `wrapcauchy` is:

    .. math::

        f(x, c) = \frac{1-c^2}{2\pi (1+c^2 - 2c \cos(x))}

    for :math:`0 \le x \le 2\pi`, :math:`0 < c < 1`.

    `wrapcauchy` takes ``c`` as a shape parameter for :math:`c`.

    %(after_notes)s

    %(example)s

    """
    def _argcheck(self, c):
        return (c > 0) & (c < 1)

    def _shape_info(self):
        return [_ShapeInfo("c", False, (0, 1), (False, False))]

    def _pdf(self, x, c):
        # wrapcauchy.pdf(x, c) = (1-c**2) / (2*pi*(1+c**2-2*c*cos(x)))
        return (1.0-c*c)/(2*np.pi*(1+c*c-2*c*np.cos(x)))

    def _cdf(self, x, c):

        def f1(x, cr):
            # CDF for 0 <= x < pi
            return 1/np.pi * np.arctan(cr*np.tan(x/2))

        def f2(x, cr):
            # CDF for pi <= x <= 2*pi
            return 1 - 1/np.pi * np.arctan(cr*np.tan((2*np.pi - x)/2))

        cr = (1 + c)/(1 - c)
        return _lazywhere(x < np.pi, (x, cr), f=f1, f2=f2)

    def _ppf(self, q, c):
        val = (1.0-c)/(1.0+c)
        rcq = 2*np.arctan(val*np.tan(np.pi*q))
        rcmq = 2*np.pi-2*np.arctan(val*np.tan(np.pi*(1-q)))
        return np.where(q < 1.0/2, rcq, rcmq)

    def _entropy(self, c):
        return np.log(2*np.pi*(1-c*c))

    def _fitstart(self, data):
        # Use 0.5 as the initial guess of the shape parameter.
        # For the location and scale, use the minimum and
        # peak-to-peak/(2*pi), respectively.
        if isinstance(data, CensoredData):
            data = data._uncensor()
        return 0.5, np.min(data), np.ptp(data)/(2*np.pi)


wrapcauchy = wrapcauchy_gen(a=0.0, b=2*np.pi, name='wrapcauchy')


class gennorm_gen(rv_continuous):
    r"""A generalized normal continuous random variable.

    %(before_notes)s

    See Also
    --------
    laplace : Laplace distribution
    norm : normal distribution

    Notes
    -----
    The probability density function for `gennorm` is [1]_:

    .. math::

        f(x, \beta) = \frac{\beta}{2 \Gamma(1/\beta)} \exp(-|x|^\beta),

    where :math:`x` is a real number, :math:`\beta > 0` and
    :math:`\Gamma` is the gamma function (`scipy.special.gamma`).

    `gennorm` takes ``beta`` as a shape parameter for :math:`\beta`.
    For :math:`\beta = 1`, it is identical to a Laplace distribution.
    For :math:`\beta = 2`, it is identical to a normal distribution
    (with ``scale=1/sqrt(2)``).

    References
    ----------

    .. [1] "Generalized normal distribution, Version 1",
           https://en.wikipedia.org/wiki/Generalized_normal_distribution#Version_1

    .. [2] Nardon, Martina, and Paolo Pianca. "Simulation techniques for
           generalized Gaussian densities." Journal of Statistical
           Computation and Simulation 79.11 (2009): 1317-1329

    .. [3] Wicklin, Rick. "Simulate data from a generalized Gaussian
           distribution" in The DO Loop blog, September 21, 2016,
           https://blogs.sas.com/content/iml/2016/09/21/simulate-generalized-gaussian-sas.html

    %(example)s

    """
    def _shape_info(self):
        return [_ShapeInfo("beta", False, (0, np.inf), (False, False))]

    def _pdf(self, x, beta):
        return np.exp(self._logpdf(x, beta))

    def _logpdf(self, x, beta):
        return np.log(0.5*beta) - sc.gammaln(1.0/beta) - abs(x)**beta

    def _cdf(self, x, beta):
        c = 0.5 * np.sign(x)
        # evaluating (.5 + c) first prevents numerical cancellation
        return (0.5 + c) - c * sc.gammaincc(1.0/beta, abs(x)**beta)

    def _ppf(self, x, beta):
        c = np.sign(x - 0.5)
        # evaluating (1. + c) first prevents numerical cancellation
        return c * sc.gammainccinv(1.0/beta, (1.0 + c) - 2.0*c*x)**(1.0/beta)

    def _sf(self, x, beta):
        return self._cdf(-x, beta)

    def _isf(self, x, beta):
        return -self._ppf(x, beta)

    def _stats(self, beta):
        c1, c3, c5 = sc.gammaln([1.0/beta, 3.0/beta, 5.0/beta])
        return 0., np.exp(c3 - c1), 0., np.exp(c5 + c1 - 2.0*c3) - 3.

    def _entropy(self, beta):
        return 1. / beta - np.log(.5 * beta) + sc.gammaln(1. / beta)

    def _rvs(self, beta, size=None, random_state=None):
        # see [2]_ for the algorithm
        # see [3]_ for reference implementation in SAS
        z = random_state.gamma(1/beta, size=size)
        y = z ** (1/beta)
        # convert y to array to ensure masking support
        y = np.asarray(y)
        mask = random_state.random(size=y.shape) < 0.5
        y[mask] = -y[mask]
        return y


gennorm = gennorm_gen(name='gennorm')


class halfgennorm_gen(rv_continuous):
    r"""The upper half of a generalized normal continuous random variable.

    %(before_notes)s

    See Also
    --------
    gennorm : generalized normal distribution
    expon : exponential distribution
    halfnorm : half normal distribution

    Notes
    -----
    The probability density function for `halfgennorm` is:

    .. math::

        f(x, \beta) = \frac{\beta}{\Gamma(1/\beta)} \exp(-|x|^\beta)

    for :math:`x, \beta > 0`. :math:`\Gamma` is the gamma function
    (`scipy.special.gamma`).

    `halfgennorm` takes ``beta`` as a shape parameter for :math:`\beta`.
    For :math:`\beta = 1`, it is identical to an exponential distribution.
    For :math:`\beta = 2`, it is identical to a half normal distribution
    (with ``scale=1/sqrt(2)``).

    References
    ----------

    .. [1] "Generalized normal distribution, Version 1",
           https://en.wikipedia.org/wiki/Generalized_normal_distribution#Version_1

    %(example)s

    """
    def _shape_info(self):
        return [_ShapeInfo("beta", False, (0, np.inf), (False, False))]

    def _pdf(self, x, beta):
        #                                 beta
        # halfgennorm.pdf(x, beta) =  -------------  exp(-|x|**beta)
        #                             gamma(1/beta)
        return np.exp(self._logpdf(x, beta))

    def _logpdf(self, x, beta):
        return np.log(beta) - sc.gammaln(1.0/beta) - x**beta

    def _cdf(self, x, beta):
        return sc.gammainc(1.0/beta, x**beta)

    def _ppf(self, x, beta):
        return sc.gammaincinv(1.0/beta, x)**(1.0/beta)

    def _sf(self, x, beta):
        return sc.gammaincc(1.0/beta, x**beta)

    def _isf(self, x, beta):
        return sc.gammainccinv(1.0/beta, x)**(1.0/beta)

    def _entropy(self, beta):
        return 1.0/beta - np.log(beta) + sc.gammaln(1.0/beta)


halfgennorm = halfgennorm_gen(a=0, name='halfgennorm')


class crystalball_gen(rv_continuous):
    r"""
    Crystalball distribution

    %(before_notes)s

    Notes
    -----
    The probability density function for `crystalball` is:

    .. math::

        f(x, \beta, m) =  \begin{cases}
                            N \exp(-x^2 / 2),  &\text{for } x > -\beta\\
                            N A (B - x)^{-m}  &\text{for } x \le -\beta
                          \end{cases}

    where :math:`A = (m / |\beta|)^m  \exp(-\beta^2 / 2)`,
    :math:`B = m/|\beta| - |\beta|` and :math:`N` is a normalisation constant.

    `crystalball` takes :math:`\beta > 0` and :math:`m > 1` as shape
    parameters.  :math:`\beta` defines the point where the pdf changes
    from a power-law to a Gaussian distribution.  :math:`m` is the power
    of the power-law tail.

    References
    ----------
    .. [1] "Crystal Ball Function",
           https://en.wikipedia.org/wiki/Crystal_Ball_function

    %(after_notes)s

    .. versionadded:: 0.19.0

    %(example)s
    """
    def _argcheck(self, beta, m):
        """
        Shape parameter bounds are m > 1 and beta > 0.
        """
        return (m > 1) & (beta > 0)

    def _shape_info(self):
        ibeta = _ShapeInfo("beta", False, (0, np.inf), (False, False))
        im = _ShapeInfo("m", False, (1, np.inf), (False, False))
        return [ibeta, im]

    def _fitstart(self, data):
        # Arbitrary, but the default m=1 is not valid
        return super()._fitstart(data, args=(1, 1.5))

    def _pdf(self, x, beta, m):
        """
        Return PDF of the crystalball function.

                                            --
                                           | exp(-x**2 / 2),  for x > -beta
        crystalball.pdf(x, beta, m) =  N * |
                                           | A * (B - x)**(-m), for x <= -beta
                                            --
        """
        N = 1.0 / (m/beta / (m-1) * np.exp(-beta**2 / 2.0) +
                   _norm_pdf_C * _norm_cdf(beta))

        def rhs(x, beta, m):
            return np.exp(-x**2 / 2)

        def lhs(x, beta, m):
            return ((m/beta)**m * np.exp(-beta**2 / 2.0) *
                    (m/beta - beta - x)**(-m))

        return N * _lazywhere(x > -beta, (x, beta, m), f=rhs, f2=lhs)

    def _logpdf(self, x, beta, m):
        """
        Return the log of the PDF of the crystalball function.
        """
        N = 1.0 / (m/beta / (m-1) * np.exp(-beta**2 / 2.0) +
                   _norm_pdf_C * _norm_cdf(beta))

        def rhs(x, beta, m):
            return -x**2/2

        def lhs(x, beta, m):
            return m*np.log(m/beta) - beta**2/2 - m*np.log(m/beta - beta - x)

        return np.log(N) + _lazywhere(x > -beta, (x, beta, m), f=rhs, f2=lhs)

    def _cdf(self, x, beta, m):
        """
        Return CDF of the crystalball function
        """
        N = 1.0 / (m/beta / (m-1) * np.exp(-beta**2 / 2.0) +
                   _norm_pdf_C * _norm_cdf(beta))

        def rhs(x, beta, m):
            return ((m/beta) * np.exp(-beta**2 / 2.0) / (m-1) +
                    _norm_pdf_C * (_norm_cdf(x) - _norm_cdf(-beta)))

        def lhs(x, beta, m):
            return ((m/beta)**m * np.exp(-beta**2 / 2.0) *
                    (m/beta - beta - x)**(-m+1) / (m-1))

        return N * _lazywhere(x > -beta, (x, beta, m), f=rhs, f2=lhs)

    def _ppf(self, p, beta, m):
        N = 1.0 / (m/beta / (m-1) * np.exp(-beta**2 / 2.0) +
                   _norm_pdf_C * _norm_cdf(beta))
        pbeta = N * (m/beta) * np.exp(-beta**2/2) / (m - 1)

        def ppf_less(p, beta, m):
            eb2 = np.exp(-beta**2/2)
            C = (m/beta) * eb2 / (m-1)
            N = 1/(C + _norm_pdf_C * _norm_cdf(beta))
            return (m/beta - beta -
                    ((m - 1)*(m/beta)**(-m)/eb2*p/N)**(1/(1-m)))

        def ppf_greater(p, beta, m):
            eb2 = np.exp(-beta**2/2)
            C = (m/beta) * eb2 / (m-1)
            N = 1/(C + _norm_pdf_C * _norm_cdf(beta))
            return _norm_ppf(_norm_cdf(-beta) + (1/_norm_pdf_C)*(p/N - C))

        return _lazywhere(p < pbeta, (p, beta, m), f=ppf_less, f2=ppf_greater)

    def _munp(self, n, beta, m):
        """
        Returns the n-th non-central moment of the crystalball function.
        """
        N = 1.0 / (m/beta / (m-1) * np.exp(-beta**2 / 2.0) +
                   _norm_pdf_C * _norm_cdf(beta))

        def n_th_moment(n, beta, m):
            """
            Returns n-th moment. Defined only if n+1 < m
            Function cannot broadcast due to the loop over n
            """
            A = (m/beta)**m * np.exp(-beta**2 / 2.0)
            B = m/beta - beta
            rhs = (2**((n-1)/2.0) * sc.gamma((n+1)/2) *
                   (1.0 + (-1)**n * sc.gammainc((n+1)/2, beta**2 / 2)))
            lhs = np.zeros(rhs.shape)
            for k in range(n + 1):
                lhs += (sc.binom(n, k) * B**(n-k) * (-1)**k / (m - k - 1) *
                        (m/beta)**(-m + k + 1))
            return A * lhs + rhs

        return N * _lazywhere(n + 1 < m, (n, beta, m),
                              np.vectorize(n_th_moment, otypes=[np.float64]),
                              np.inf)


crystalball = crystalball_gen(name='crystalball', longname="A Crystalball Function")


def _argus_phi(chi):
    """
    Utility function for the argus distribution used in the pdf, sf and
    moment calculation.
    Note that for all x > 0:
    gammainc(1.5, x**2/2) = 2 * (_norm_cdf(x) - x * _norm_pdf(x) - 0.5).
    This can be verified directly by noting that the cdf of Gamma(1.5) can
    be written as erf(sqrt(x)) - 2*sqrt(x)*exp(-x)/sqrt(Pi).
    We use gammainc instead of the usual definition because it is more precise
    for small chi.
    """
    return sc.gammainc(1.5, chi**2/2) / 2


class argus_gen(rv_continuous):
    r"""
    Argus distribution

    %(before_notes)s

    Notes
    -----
    The probability density function for `argus` is:

    .. math::

        f(x, \chi) = \frac{\chi^3}{\sqrt{2\pi} \Psi(\chi)} x \sqrt{1-x^2}
                     \exp(-\chi^2 (1 - x^2)/2)

    for :math:`0 < x < 1` and :math:`\chi > 0`, where

    .. math::

        \Psi(\chi) = \Phi(\chi) - \chi \phi(\chi) - 1/2

    with :math:`\Phi` and :math:`\phi` being the CDF and PDF of a standard
    normal distribution, respectively.

    `argus` takes :math:`\chi` as shape a parameter.

    %(after_notes)s

    References
    ----------
    .. [1] "ARGUS distribution",
           https://en.wikipedia.org/wiki/ARGUS_distribution

    .. versionadded:: 0.19.0

    %(example)s
    """
    def _shape_info(self):
        return [_ShapeInfo("chi", False, (0, np.inf), (False, False))]

    def _logpdf(self, x, chi):
        # for x = 0 or 1, logpdf returns -np.inf
        with np.errstate(divide='ignore'):
            y = 1.0 - x*x
            A = 3*np.log(chi) - _norm_pdf_logC - np.log(_argus_phi(chi))
            return A + np.log(x) + 0.5*np.log1p(-x*x) - chi**2 * y / 2

    def _pdf(self, x, chi):
        return np.exp(self._logpdf(x, chi))

    def _cdf(self, x, chi):
        return 1.0 - self._sf(x, chi)

    def _sf(self, x, chi):
        return _argus_phi(chi * np.sqrt(1 - x**2)) / _argus_phi(chi)

    def _rvs(self, chi, size=None, random_state=None):
        chi = np.asarray(chi)
        if chi.size == 1:
            out = self._rvs_scalar(chi, numsamples=size,
                                   random_state=random_state)
        else:
            shp, bc = _check_shape(chi.shape, size)
            numsamples = int(np.prod(shp))
            out = np.empty(size)
            it = np.nditer([chi],
                           flags=['multi_index'],
                           op_flags=[['readonly']])
            while not it.finished:
                idx = tuple((it.multi_index[j] if not bc[j] else slice(None))
                            for j in range(-len(size), 0))
                r = self._rvs_scalar(it[0], numsamples=numsamples,
                                     random_state=random_state)
                out[idx] = r.reshape(shp)
                it.iternext()

        if size == ():
            out = out[()]
        return out

    def _rvs_scalar(self, chi, numsamples=None, random_state=None):
        # if chi <= 1.8:
        # use rejection method, see Devroye:
        # Non-Uniform Random Variate Generation, 1986, section II.3.2.
        # write: PDF f(x) = c * g(x) * h(x), where
        # h is [0,1]-valued and g is a density
        # we use two ways to write f
        #
        # Case 1:
        # write g(x) = 3*x*sqrt(1-x**2), h(x) = exp(-chi**2 (1-x**2) / 2)
        # If X has a distribution with density g its ppf G_inv is given by:
        # G_inv(u) = np.sqrt(1 - u**(2/3))
        #
        # Case 2:
        # g(x) = chi**2 * x * exp(-chi**2 * (1-x**2)/2) / (1 - exp(-chi**2 /2))
        # h(x) = sqrt(1 - x**2), 0 <= x <= 1
        # one can show that
        # G_inv(u) = np.sqrt(2*np.log(u*(np.exp(chi**2/2)-1)+1))/chi
        #          = np.sqrt(1 + 2*np.log(np.exp(-chi**2/2)*(1-u)+u)/chi**2)
        # the latter expression is used for precision with small chi
        #
        # In both cases, the inverse cdf of g can be written analytically, and
        # we can apply the rejection method:
        #
        # REPEAT
        #    Generate U uniformly distributed on [0, 1]
        #    Generate X with density g (e.g. via inverse transform sampling:
        #    X = G_inv(V) with V uniformly distributed on [0, 1])
        # UNTIL X <= h(X)
        # RETURN X
        #
        # We use case 1 for chi <= 0.5 as it maintains precision for small chi
        # and case 2 for 0.5 < chi <= 1.8 due to its speed for moderate chi.
        #
        # if chi > 1.8:
        # use relation to the Gamma distribution: if X is ARGUS with parameter
        # chi), then Y = chi**2 * (1 - X**2) / 2 has density proportional to
        # sqrt(u) * exp(-u) on [0, chi**2 / 2], i.e. a Gamma(3/2) distribution
        # conditioned on [0, chi**2 / 2]). Therefore, to sample X from the
        # ARGUS distribution, we sample Y from the gamma distribution, keeping
        # only samples on [0, chi**2 / 2], and apply the inverse
        # transformation X = (1 - 2*Y/chi**2)**(1/2). Since we only
        # look at chi > 1.8, gamma(1.5).cdf(chi**2/2) is large enough such
        # Y falls in the inteval [0, chi**2 / 2] with a high probability:
        # stats.gamma(1.5).cdf(1.8**2/2) = 0.644...
        #
        # The points to switch between the different methods are determined
        # by a comparison of the runtime of the different methods. However,
        # the runtime is platform-dependent. The implemented values should
        # ensure a good overall performance and are supported by an analysis
        # of the rejection constants of different methods.

        size1d = tuple(np.atleast_1d(numsamples))
        N = int(np.prod(size1d))
        x = np.zeros(N)
        simulated = 0
        chi2 = chi * chi
        if chi <= 0.5:
            d = -chi2 / 2
            while simulated < N:
                k = N - simulated
                u = random_state.uniform(size=k)
                v = random_state.uniform(size=k)
                z = v**(2/3)
                # acceptance condition: u <= h(G_inv(v)). This simplifies to
                accept = (np.log(u) <= d * z)
                num_accept = np.sum(accept)
                if num_accept > 0:
                    # we still need to transform z=v**(2/3) to X = G_inv(v)
                    rvs = np.sqrt(1 - z[accept])
                    x[simulated:(simulated + num_accept)] = rvs
                    simulated += num_accept
        elif chi <= 1.8:
            echi = np.exp(-chi2 / 2)
            while simulated < N:
                k = N - simulated
                u = random_state.uniform(size=k)
                v = random_state.uniform(size=k)
                z = 2 * np.log(echi * (1 - v) + v) / chi2
                # as in case one, simplify u <= h(G_inv(v)) and then transform
                # z to the target distribution X = G_inv(v)
                accept = (u**2 + z <= 0)
                num_accept = np.sum(accept)
                if num_accept > 0:
                    rvs = np.sqrt(1 + z[accept])
                    x[simulated:(simulated + num_accept)] = rvs
                    simulated += num_accept
        else:
            # conditional Gamma for chi > 1.8
            while simulated < N:
                k = N - simulated
                g = random_state.standard_gamma(1.5, size=k)
                accept = (g <= chi2 / 2)
                num_accept = np.sum(accept)
                if num_accept > 0:
                    x[simulated:(simulated + num_accept)] = g[accept]
                    simulated += num_accept
            x = np.sqrt(1 - 2 * x / chi2)

        return np.reshape(x, size1d)

    def _stats(self, chi):
        # need to ensure that dtype is float
        # otherwise the mask below does not work for integers
        chi = np.asarray(chi, dtype=float)
        phi = _argus_phi(chi)
        m = np.sqrt(np.pi/8) * chi * sc.ive(1, chi**2/4) / phi
        # compute second moment, use Taylor expansion for small chi (<= 0.1)
        mu2 = np.empty_like(chi)
        mask = chi > 0.1
        c = chi[mask]
        mu2[mask] = 1 - 3 / c**2 + c * _norm_pdf(c) / phi[mask]
        c = chi[~mask]
        coef = [-358/65690625, 0, -94/1010625, 0, 2/2625, 0, 6/175, 0, 0.4]
        mu2[~mask] = np.polyval(coef, c)
        return m, mu2 - m**2, None, None


argus = argus_gen(name='argus', longname="An Argus Function", a=0.0, b=1.0)


class rv_histogram(rv_continuous):
    """
    Generates a distribution given by a histogram.
    This is useful to generate a template distribution from a binned
    datasample.

    As a subclass of the `rv_continuous` class, `rv_histogram` inherits from it
    a collection of generic methods (see `rv_continuous` for the full list),
    and implements them based on the properties of the provided binned
    datasample.

    Parameters
    ----------
    histogram : tuple of array_like
        Tuple containing two array_like objects.
        The first containing the content of n bins,
        the second containing the (n+1) bin boundaries.
        In particular, the return value of `numpy.histogram` is accepted.

    density : bool, optional
        If False, assumes the histogram is proportional to counts per bin;
        otherwise, assumes it is proportional to a density.
        For constant bin widths, these are equivalent, but the distinction
        is important when bin widths vary (see Notes).
        If None (default), sets ``density=True`` for backwards compatibility,
        but warns if the bin widths are variable. Set `density` explicitly
        to silence the warning.

        .. versionadded:: 1.10.0

    Notes
    -----
    When a histogram has unequal bin widths, there is a distinction between
    histograms that are proportional to counts per bin and histograms that are
    proportional to probability density over a bin. If `numpy.histogram` is
    called with its default ``density=False``, the resulting histogram is the
    number of counts per bin, so ``density=False`` should be passed to
    `rv_histogram`. If `numpy.histogram` is called with ``density=True``, the
    resulting histogram is in terms of probability density, so ``density=True``
    should be passed to `rv_histogram`. To avoid warnings, always pass
    ``density`` explicitly when the input histogram has unequal bin widths.

    There are no additional shape parameters except for the loc and scale.
    The pdf is defined as a stepwise function from the provided histogram.
    The cdf is a linear interpolation of the pdf.

    .. versionadded:: 0.19.0

    Examples
    --------

    Create a scipy.stats distribution from a numpy histogram

    >>> import scipy.stats
    >>> import numpy as np
    >>> data = scipy.stats.norm.rvs(size=100000, loc=0, scale=1.5,
    ...                             random_state=123)
    >>> hist = np.histogram(data, bins=100)
    >>> hist_dist = scipy.stats.rv_histogram(hist, density=False)

    Behaves like an ordinary scipy rv_continuous distribution

    >>> hist_dist.pdf(1.0)
    0.20538577847618705
    >>> hist_dist.cdf(2.0)
    0.90818568543056499

    PDF is zero above (below) the highest (lowest) bin of the histogram,
    defined by the max (min) of the original dataset

    >>> hist_dist.pdf(np.max(data))
    0.0
    >>> hist_dist.cdf(np.max(data))
    1.0
    >>> hist_dist.pdf(np.min(data))
    7.7591907244498314e-05
    >>> hist_dist.cdf(np.min(data))
    0.0

    PDF and CDF follow the histogram

    >>> import matplotlib.pyplot as plt
    >>> X = np.linspace(-5.0, 5.0, 100)
    >>> fig, ax = plt.subplots()
    >>> ax.set_title("PDF from Template")
    >>> ax.hist(data, density=True, bins=100)
    >>> ax.plot(X, hist_dist.pdf(X), label='PDF')
    >>> ax.plot(X, hist_dist.cdf(X), label='CDF')
    >>> ax.legend()
    >>> fig.show()

    """
    _support_mask = rv_continuous._support_mask

    def __init__(self, histogram, *args, density=None, **kwargs):
        """
        Create a new distribution using the given histogram

        Parameters
        ----------
        histogram : tuple of array_like
            Tuple containing two array_like objects.
            The first containing the content of n bins,
            the second containing the (n+1) bin boundaries.
            In particular, the return value of np.histogram is accepted.
        density : bool, optional
            If False, assumes the histogram is proportional to counts per bin;
            otherwise, assumes it is proportional to a density.
            For constant bin widths, these are equivalent.
            If None (default), sets ``density=True`` for backward
            compatibility, but warns if the bin widths are variable. Set
            `density` explicitly to silence the warning.
        """
        self._histogram = histogram
        self._density = density
        if len(histogram) != 2:
            raise ValueError("Expected length 2 for parameter histogram")
        self._hpdf = np.asarray(histogram[0])
        self._hbins = np.asarray(histogram[1])
        if len(self._hpdf) + 1 != len(self._hbins):
            raise ValueError("Number of elements in histogram content "
                             "and histogram boundaries do not match, "
                             "expected n and n+1.")
        self._hbin_widths = self._hbins[1:] - self._hbins[:-1]
        bins_vary = not np.allclose(self._hbin_widths, self._hbin_widths[0])
        if density is None and bins_vary:
            message = ("Bin widths are not constant. Assuming `density=True`."
                       "Specify `density` explicitly to silence this warning.")
            warnings.warn(message, RuntimeWarning, stacklevel=2)
            density = True
        elif not density:
            self._hpdf = self._hpdf / self._hbin_widths

        self._hpdf = self._hpdf / float(np.sum(self._hpdf * self._hbin_widths))
        self._hcdf = np.cumsum(self._hpdf * self._hbin_widths)
        self._hpdf = np.hstack([0.0, self._hpdf, 0.0])
        self._hcdf = np.hstack([0.0, self._hcdf])
        # Set support
        kwargs['a'] = self.a = self._hbins[0]
        kwargs['b'] = self.b = self._hbins[-1]
        super().__init__(*args, **kwargs)

    def _pdf(self, x):
        """
        PDF of the histogram
        """
        return self._hpdf[np.searchsorted(self._hbins, x, side='right')]

    def _cdf(self, x):
        """
        CDF calculated from the histogram
        """
        return np.interp(x, self._hbins, self._hcdf)

    def _ppf(self, x):
        """
        Percentile function calculated from the histogram
        """
        return np.interp(x, self._hcdf, self._hbins)

    def _munp(self, n):
        """Compute the n-th non-central moment."""
        integrals = (self._hbins[1:]**(n+1) - self._hbins[:-1]**(n+1)) / (n+1)
        return np.sum(self._hpdf[1:-1] * integrals)

    def _entropy(self):
        """Compute entropy of distribution"""
        res = _lazywhere(self._hpdf[1:-1] > 0.0,
                         (self._hpdf[1:-1],),
                         np.log,
                         0.0)
        return -np.sum(self._hpdf[1:-1] * res * self._hbin_widths)

    def _updated_ctor_param(self):
        """
        Set the histogram as additional constructor argument
        """
        dct = super()._updated_ctor_param()
        dct['histogram'] = self._histogram
        dct['density'] = self._density
        return dct


class studentized_range_gen(rv_continuous):
    r"""A studentized range continuous random variable.

    %(before_notes)s

    See Also
    --------
    t: Student's t distribution

    Notes
    -----
    The probability density function for `studentized_range` is:

    .. math::

         f(x; k, \nu) = \frac{k(k-1)\nu^{\nu/2}}{\Gamma(\nu/2)
                        2^{\nu/2-1}} \int_{0}^{\infty} \int_{-\infty}^{\infty}
                        s^{\nu} e^{-\nu s^2/2} \phi(z) \phi(sx + z)
                        [\Phi(sx + z) - \Phi(z)]^{k-2} \,dz \,ds

    for :math:`x ≥ 0`, :math:`k > 1`, and :math:`\nu > 0`.

    `studentized_range` takes ``k`` for :math:`k` and ``df`` for :math:`\nu`
    as shape parameters.

    When :math:`\nu` exceeds 100,000, an asymptotic approximation (infinite
    degrees of freedom) is used to compute the cumulative distribution
    function [4]_ and probability distribution function.

    %(after_notes)s

    References
    ----------

    .. [1] "Studentized range distribution",
           https://en.wikipedia.org/wiki/Studentized_range_distribution
    .. [2] Batista, Ben Dêivide, et al. "Externally Studentized Normal Midrange
           Distribution." Ciência e Agrotecnologia, vol. 41, no. 4, 2017, pp.
           378-389., doi:10.1590/1413-70542017414047716.
    .. [3] Harter, H. Leon. "Tables of Range and Studentized Range." The Annals
           of Mathematical Statistics, vol. 31, no. 4, 1960, pp. 1122-1147.
           JSTOR, www.jstor.org/stable/2237810. Accessed 18 Feb. 2021.
    .. [4] Lund, R. E., and J. R. Lund. "Algorithm AS 190: Probabilities and
           Upper Quantiles for the Studentized Range." Journal of the Royal
           Statistical Society. Series C (Applied Statistics), vol. 32, no. 2,
           1983, pp. 204-210. JSTOR, www.jstor.org/stable/2347300. Accessed 18
           Feb. 2021.

    Examples
    --------
    >>> import numpy as np
    >>> from scipy.stats import studentized_range
    >>> import matplotlib.pyplot as plt
    >>> fig, ax = plt.subplots(1, 1)

    Calculate the first four moments:

    >>> k, df = 3, 10
    >>> mean, var, skew, kurt = studentized_range.stats(k, df, moments='mvsk')

    Display the probability density function (``pdf``):

    >>> x = np.linspace(studentized_range.ppf(0.01, k, df),
    ...                 studentized_range.ppf(0.99, k, df), 100)
    >>> ax.plot(x, studentized_range.pdf(x, k, df),
    ...         'r-', lw=5, alpha=0.6, label='studentized_range pdf')

    Alternatively, the distribution object can be called (as a function)
    to fix the shape, location and scale parameters. This returns a "frozen"
    RV object holding the given parameters fixed.

    Freeze the distribution and display the frozen ``pdf``:

    >>> rv = studentized_range(k, df)
    >>> ax.plot(x, rv.pdf(x), 'k-', lw=2, label='frozen pdf')

    Check accuracy of ``cdf`` and ``ppf``:

    >>> vals = studentized_range.ppf([0.001, 0.5, 0.999], k, df)
    >>> np.allclose([0.001, 0.5, 0.999], studentized_range.cdf(vals, k, df))
    True

    Rather than using (``studentized_range.rvs``) to generate random variates,
    which is very slow for this distribution, we can approximate the inverse
    CDF using an interpolator, and then perform inverse transform sampling
    with this approximate inverse CDF.

    This distribution has an infinite but thin right tail, so we focus our
    attention on the leftmost 99.9 percent.

    >>> a, b = studentized_range.ppf([0, .999], k, df)
    >>> a, b
    0, 7.41058083802274

    >>> from scipy.interpolate import interp1d
    >>> rng = np.random.default_rng()
    >>> xs = np.linspace(a, b, 50)
    >>> cdf = studentized_range.cdf(xs, k, df)
    # Create an interpolant of the inverse CDF
    >>> ppf = interp1d(cdf, xs, fill_value='extrapolate')
    # Perform inverse transform sampling using the interpolant
    >>> r = ppf(rng.uniform(size=1000))

    And compare the histogram:

    >>> ax.hist(r, density=True, histtype='stepfilled', alpha=0.2)
    >>> ax.legend(loc='best', frameon=False)
    >>> plt.show()

    """

    def _argcheck(self, k, df):
        return (k > 1) & (df > 0)

    def _shape_info(self):
        ik = _ShapeInfo("k", False, (1, np.inf), (False, False))
        idf = _ShapeInfo("df", False, (0, np.inf), (False, False))
        return [ik, idf]

    def _fitstart(self, data):
        # Default is k=1, but that is not a valid value of the parameter.
        return super()._fitstart(data, args=(2, 1))

    def _munp(self, K, k, df):
        cython_symbol = '_studentized_range_moment'
        _a, _b = self._get_support()
        # all three of these are used to create a numpy array so they must
        # be the same shape.

        def _single_moment(K, k, df):
            log_const = _stats._studentized_range_pdf_logconst(k, df)
            arg = [K, k, df, log_const]
            usr_data = np.array(arg, float).ctypes.data_as(ctypes.c_void_p)

            llc = LowLevelCallable.from_cython(_stats, cython_symbol, usr_data)

            ranges = [(-np.inf, np.inf), (0, np.inf), (_a, _b)]
            opts = dict(epsabs=1e-11, epsrel=1e-12)

            return integrate.nquad(llc, ranges=ranges, opts=opts)[0]

        ufunc = np.frompyfunc(_single_moment, 3, 1)
        return np.float64(ufunc(K, k, df))

    def _pdf(self, x, k, df):

        def _single_pdf(q, k, df):
            # The infinite form of the PDF is derived from the infinite
            # CDF.
            if df < 100000:
                cython_symbol = '_studentized_range_pdf'
                log_const = _stats._studentized_range_pdf_logconst(k, df)
                arg = [q, k, df, log_const]
                usr_data = np.array(arg, float).ctypes.data_as(ctypes.c_void_p)
                ranges = [(-np.inf, np.inf), (0, np.inf)]

            else:
                cython_symbol = '_studentized_range_pdf_asymptotic'
                arg = [q, k]
                usr_data = np.array(arg, float).ctypes.data_as(ctypes.c_void_p)
                ranges = [(-np.inf, np.inf)]

            llc = LowLevelCallable.from_cython(_stats, cython_symbol, usr_data)
            opts = dict(epsabs=1e-11, epsrel=1e-12)
            return integrate.nquad(llc, ranges=ranges, opts=opts)[0]

        ufunc = np.frompyfunc(_single_pdf, 3, 1)
        return np.float64(ufunc(x, k, df))

    def _cdf(self, x, k, df):

        def _single_cdf(q, k, df):
            # "When the degrees of freedom V are infinite the probability
            # integral takes [on a] simpler form," and a single asymptotic
            # integral is evaluated rather than the standard double integral.
            # (Lund, Lund, page 205)
            if df < 100000:
                cython_symbol = '_studentized_range_cdf'
                log_const = _stats._studentized_range_cdf_logconst(k, df)
                arg = [q, k, df, log_const]
                usr_data = np.array(arg, float).ctypes.data_as(ctypes.c_void_p)
                ranges = [(-np.inf, np.inf), (0, np.inf)]

            else:
                cython_symbol = '_studentized_range_cdf_asymptotic'
                arg = [q, k]
                usr_data = np.array(arg, float).ctypes.data_as(ctypes.c_void_p)
                ranges = [(-np.inf, np.inf)]

            llc = LowLevelCallable.from_cython(_stats, cython_symbol, usr_data)
            opts = dict(epsabs=1e-11, epsrel=1e-12)
            return integrate.nquad(llc, ranges=ranges, opts=opts)[0]

        ufunc = np.frompyfunc(_single_cdf, 3, 1)

        # clip p-values to ensure they are in [0, 1].
        return np.clip(np.float64(ufunc(x, k, df)), 0, 1)


studentized_range = studentized_range_gen(name='studentized_range', a=0,
                                          b=np.inf)


# Collect names of classes and objects in this module.
pairs = list(globals().copy().items())
_distn_names, _distn_gen_names = get_distribution_names(pairs, rv_continuous)

__all__ = _distn_names + _distn_gen_names + ['rv_histogram']<|MERGE_RESOLUTION|>--- conflicted
+++ resolved
@@ -5881,19 +5881,6 @@
         https://doi.org/10.2307/2287466
         \n\n""")
     def fit(self, data, *args, **kwds):
-<<<<<<< HEAD
-=======
-        floc = kwds.get('floc', None)
-
-        if floc is None:
-            # loc is not fixed. Use the default fit method.
-            return super().fit(data, *args, **kwds)
-
-        f0 = (kwds.get('f0', None) or kwds.get('fs', None) or
-              kwds.get('fix_s', None))
-        fscale = kwds.get('fscale', None)
->>>>>>> 36e73929
-
         if kwds.pop('superfit', False):
             return super().fit(data, *args, **kwds)
 
