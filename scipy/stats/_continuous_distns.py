﻿#
# Author:  Travis Oliphant  2002-2011 with contributions from
#          SciPy Developers 2004-2011
#
from __future__ import division, print_function, absolute_import

import warnings
import functools
import numpy as np

from scipy.misc.doccer import (extend_notes_in_docstring,
                               replace_notes_in_docstring)
from scipy import optimize
from scipy import integrate
from scipy import interpolate
import scipy.special as sc
from scipy._lib._numpy_compat import broadcast_to
from scipy._lib._util import _lazyselect, _lazywhere

from . import _stats
from ._tukeylambda_stats import (tukeylambda_variance as _tlvar,
                                 tukeylambda_kurtosis as _tlkurt)
from ._distn_infrastructure import (get_distribution_names, _kurtosis,
                                    _ncx2_cdf, _ncx2_log_pdf, _ncx2_pdf,
                                    rv_continuous, _skew, valarray)
from ._constants import _XMIN, _EULER, _ZETA3, _XMAX, _LOGXMAX


# In numpy 1.12 and above, np.power refuses to raise integers to negative
# powers, and `np.float_power` is a new replacement.
try:
    float_power = np.float_power
except AttributeError:
    float_power = np.power


## Kolmogorov-Smirnov one-sided and two-sided test statistics
class ksone_gen(rv_continuous):
    """General Kolmogorov-Smirnov one-sided test.

    %(default)s

    """
    def _cdf(self, x, n):
        return 1.0 - sc.smirnov(n, x)

    def _ppf(self, q, n):
        return sc.smirnovi(n, 1.0 - q)


ksone = ksone_gen(a=0.0, name='ksone')


class kstwobign_gen(rv_continuous):
    """Kolmogorov-Smirnov two-sided test for large N.

    %(default)s

    """
    def _cdf(self, x):
        return 1.0 - sc.kolmogorov(x)

    def _sf(self, x):
        return sc.kolmogorov(x)

    def _ppf(self, q):
        return sc.kolmogi(1.0 - q)


kstwobign = kstwobign_gen(a=0.0, name='kstwobign')


## Normal distribution

# loc = mu, scale = std
# Keep these implementations out of the class definition so they can be reused
# by other distributions.
_norm_pdf_C = np.sqrt(2*np.pi)
_norm_pdf_logC = np.log(_norm_pdf_C)


def _norm_pdf(x):
    return np.exp(-x**2/2.0) / _norm_pdf_C


def _norm_logpdf(x):
    return -x**2 / 2.0 - _norm_pdf_logC


def _norm_cdf(x):
    return sc.ndtr(x)


def _norm_logcdf(x):
    return sc.log_ndtr(x)


def _norm_ppf(q):
    return sc.ndtri(q)


def _norm_sf(x):
    return _norm_cdf(-x)


def _norm_logsf(x):
    return _norm_logcdf(-x)


def _norm_isf(q):
    return -_norm_ppf(q)


class norm_gen(rv_continuous):
    r"""A normal continuous random variable.

    The location (loc) keyword specifies the mean.
    The scale (scale) keyword specifies the standard deviation.

    %(before_notes)s

    Notes
    -----
    The probability density function for `norm` is:

    .. math::

        f(x) = \frac{\exp(-x^2/2)}{\sqrt{2\pi}}

    The survival function, ``norm.sf``, is also referred to as the
    Q-function in some contexts (see, e.g.,
    `Wikipedia's <https://en.wikipedia.org/wiki/Q-function>`_ definition).

    %(after_notes)s

    %(example)s

    """
    def _rvs(self):
        return self._random_state.standard_normal(self._size)

    def _pdf(self, x):
        # norm.pdf(x) = exp(-x**2/2)/sqrt(2*pi)
        return _norm_pdf(x)

    def _logpdf(self, x):
        return _norm_logpdf(x)

    def _cdf(self, x):
        return _norm_cdf(x)

    def _logcdf(self, x):
        return _norm_logcdf(x)

    def _sf(self, x):
        return _norm_sf(x)

    def _logsf(self, x):
        return _norm_logsf(x)

    def _ppf(self, q):
        return _norm_ppf(q)

    def _isf(self, q):
        return _norm_isf(q)

    def _stats(self):
        return 0.0, 1.0, 0.0, 0.0

    def _entropy(self):
        return 0.5*(np.log(2*np.pi)+1)

    @replace_notes_in_docstring(rv_continuous, notes="""\
        This function uses explicit formulas for the maximum likelihood
        estimation of the normal distribution parameters, so the
        `optimizer` argument is ignored.\n\n""")
    def fit(self, data, **kwds):
        floc = kwds.get('floc', None)
        fscale = kwds.get('fscale', None)

        if floc is not None and fscale is not None:
            # This check is for consistency with `rv_continuous.fit`.
            # Without this check, this function would just return the
            # parameters that were given.
            raise ValueError("All parameters fixed. There is nothing to "
                             "optimize.")

        data = np.asarray(data)

        if floc is None:
            loc = data.mean()
        else:
            loc = floc

        if fscale is None:
            scale = np.sqrt(((data - loc)**2).mean())
        else:
            scale = fscale

        return loc, scale


norm = norm_gen(name='norm')


class alpha_gen(rv_continuous):
    r"""An alpha continuous random variable.

    %(before_notes)s

    Notes
    -----
    The probability density function for `alpha` is:

    .. math::

        f(x, a) = \frac{1}{x^2 \Phi(a) \sqrt{2\pi}} *
                  \exp(-\frac{1}{2} (a-1/x)^2)

    where ``Phi(alpha)`` is the normal CDF, ``x > 0``, and ``a > 0``.

    `alpha` takes ``a`` as a shape parameter.

    %(after_notes)s

    %(example)s

    """
    _support_mask = rv_continuous._open_support_mask

    def _pdf(self, x, a):
        # alpha.pdf(x, a) = 1/(x**2*Phi(a)*sqrt(2*pi)) * exp(-1/2 * (a-1/x)**2)
        return 1.0/(x**2)/_norm_cdf(a)*_norm_pdf(a-1.0/x)

    def _logpdf(self, x, a):
        return -2*np.log(x) + _norm_logpdf(a-1.0/x) - np.log(_norm_cdf(a))

    def _cdf(self, x, a):
        return _norm_cdf(a-1.0/x) / _norm_cdf(a)

    def _ppf(self, q, a):
        return 1.0/np.asarray(a-sc.ndtri(q*_norm_cdf(a)))

    def _stats(self, a):
        return [np.inf]*2 + [np.nan]*2


alpha = alpha_gen(a=0.0, name='alpha')


class anglit_gen(rv_continuous):
    r"""An anglit continuous random variable.

    %(before_notes)s

    Notes
    -----
    The probability density function for `anglit` is:

    .. math::

        f(x) = \sin(2x + \pi/2) = \cos(2x)

    for :math:`-\pi/4 \le x \le \pi/4`.

    %(after_notes)s

    %(example)s

    """
    def _pdf(self, x):
        # anglit.pdf(x) = sin(2*x + \pi/2) = cos(2*x)
        return np.cos(2*x)

    def _cdf(self, x):
        return np.sin(x+np.pi/4)**2.0

    def _ppf(self, q):
        return np.arcsin(np.sqrt(q))-np.pi/4

    def _stats(self):
        return 0.0, np.pi*np.pi/16-0.5, 0.0, -2*(np.pi**4 - 96)/(np.pi*np.pi-8)**2

    def _entropy(self):
        return 1-np.log(2)


anglit = anglit_gen(a=-np.pi/4, b=np.pi/4, name='anglit')


class arcsine_gen(rv_continuous):
    r"""An arcsine continuous random variable.

    %(before_notes)s

    Notes
    -----
    The probability density function for `arcsine` is:

    .. math::

        f(x) = \frac{1}{\pi \sqrt{x (1-x)}}

    for :math:`0 \le x \le 1`.

    %(after_notes)s

    %(example)s

    """
    def _pdf(self, x):
        # arcsine.pdf(x) = 1/(pi*sqrt(x*(1-x)))
        return 1.0/np.pi/np.sqrt(x*(1-x))

    def _cdf(self, x):
        return 2.0/np.pi*np.arcsin(np.sqrt(x))

    def _ppf(self, q):
        return np.sin(np.pi/2.0*q)**2.0

    def _stats(self):
        mu = 0.5
        mu2 = 1.0/8
        g1 = 0
        g2 = -3.0/2.0
        return mu, mu2, g1, g2

    def _entropy(self):
        return -0.24156447527049044468


arcsine = arcsine_gen(a=0.0, b=1.0, name='arcsine')


class FitDataError(ValueError):
    # This exception is raised by, for example, beta_gen.fit when both floc
    # and fscale  are fixed and there are values in the data not in the open
    # interval (floc, floc+fscale).
    def __init__(self, distr, lower, upper):
        self.args = (
            "Invalid values in `data`.  Maximum likelihood "
            "estimation with {distr!r} requires that {lower!r} < x "
            "< {upper!r} for each x in `data`.".format(
                distr=distr, lower=lower, upper=upper),
        )


class FitSolverError(RuntimeError):
    # This exception is raised by, for example, beta_gen.fit when
    # optimize.fsolve returns with ier != 1.
    def __init__(self, mesg):
        emsg = "Solver for the MLE equations failed to converge: "
        emsg += mesg.replace('\n', '')
        self.args = (emsg,)


def _beta_mle_a(a, b, n, s1):
    # The zeros of this function give the MLE for `a`, with
    # `b`, `n` and `s1` given.  `s1` is the sum of the logs of
    # the data. `n` is the number of data points.
    psiab = sc.psi(a + b)
    func = s1 - n * (-psiab + sc.psi(a))
    return func


def _beta_mle_ab(theta, n, s1, s2):
    # Zeros of this function are critical points of
    # the maximum likelihood function.  Solving this system
    # for theta (which contains a and b) gives the MLE for a and b
    # given `n`, `s1` and `s2`.  `s1` is the sum of the logs of the data,
    # and `s2` is the sum of the logs of 1 - data.  `n` is the number
    # of data points.
    a, b = theta
    psiab = sc.psi(a + b)
    func = [s1 - n * (-psiab + sc.psi(a)),
            s2 - n * (-psiab + sc.psi(b))]
    return func


class beta_gen(rv_continuous):
    r"""A beta continuous random variable.

    %(before_notes)s

    Notes
    -----
    The probability density function for `beta` is:

    .. math::

        f(x, a, b) = \frac{\gamma(a+b) x^{a-1} (1-x)^{b-1}}
                          {\gamma(a) \gamma(b)}

    for :math:`0 < x < 1`, :math:`a > 0`, :math:`b > 0`, where
    :math:`\gamma(z)` is the gamma function (`scipy.special.gamma`).

    `beta` takes :math:`a` and :math:`b` as shape parameters.

    %(after_notes)s

    %(example)s

    """
    def _rvs(self, a, b):
        return self._random_state.beta(a, b, self._size)

    def _pdf(self, x, a, b):
        #                     gamma(a+b) * x**(a-1) * (1-x)**(b-1)
        # beta.pdf(x, a, b) = ------------------------------------
        #                              gamma(a)*gamma(b)
        return np.exp(self._logpdf(x, a, b))

    def _logpdf(self, x, a, b):
        lPx = sc.xlog1py(b - 1.0, -x) + sc.xlogy(a - 1.0, x)
        lPx -= sc.betaln(a, b)
        return lPx

    def _cdf(self, x, a, b):
        return sc.btdtr(a, b, x)

    def _ppf(self, q, a, b):
        return sc.btdtri(a, b, q)

    def _stats(self, a, b):
        mn = a*1.0 / (a + b)
        var = (a*b*1.0)/(a+b+1.0)/(a+b)**2.0
        g1 = 2.0*(b-a)*np.sqrt((1.0+a+b)/(a*b)) / (2+a+b)
        g2 = 6.0*(a**3 + a**2*(1-2*b) + b**2*(1+b) - 2*a*b*(2+b))
        g2 /= a*b*(a+b+2)*(a+b+3)
        return mn, var, g1, g2

    def _fitstart(self, data):
        g1 = _skew(data)
        g2 = _kurtosis(data)

        def func(x):
            a, b = x
            sk = 2*(b-a)*np.sqrt(a + b + 1) / (a + b + 2) / np.sqrt(a*b)
            ku = a**3 - a**2*(2*b-1) + b**2*(b+1) - 2*a*b*(b+2)
            ku /= a*b*(a+b+2)*(a+b+3)
            ku *= 6
            return [sk-g1, ku-g2]
        a, b = optimize.fsolve(func, (1.0, 1.0))
        return super(beta_gen, self)._fitstart(data, args=(a, b))

    @extend_notes_in_docstring(rv_continuous, notes="""\
        In the special case where both `floc` and `fscale` are given, a
        `ValueError` is raised if any value `x` in `data` does not satisfy
        `floc < x < floc + fscale`.\n\n""")
    def fit(self, data, *args, **kwds):
        # Override rv_continuous.fit, so we can more efficiently handle the
        # case where floc and fscale are given.

        f0 = (kwds.get('f0', None) or kwds.get('fa', None) or
              kwds.get('fix_a', None))
        f1 = (kwds.get('f1', None) or kwds.get('fb', None) or
              kwds.get('fix_b', None))
        floc = kwds.get('floc', None)
        fscale = kwds.get('fscale', None)

        if floc is None or fscale is None:
            # do general fit
            return super(beta_gen, self).fit(data, *args, **kwds)

        if f0 is not None and f1 is not None:
            # This check is for consistency with `rv_continuous.fit`.
            raise ValueError("All parameters fixed. There is nothing to "
                             "optimize.")

        # Special case: loc and scale are constrained, so we are fitting
        # just the shape parameters.  This can be done much more efficiently
        # than the method used in `rv_continuous.fit`.  (See the subsection
        # "Two unknown parameters" in the section "Maximum likelihood" of
        # the Wikipedia article on the Beta distribution for the formulas.)

        # Normalize the data to the interval [0, 1].
        data = (np.ravel(data) - floc) / fscale
        if np.any(data <= 0) or np.any(data >= 1):
            raise FitDataError("beta", lower=floc, upper=floc + fscale)
        xbar = data.mean()

        if f0 is not None or f1 is not None:
            # One of the shape parameters is fixed.

            if f0 is not None:
                # The shape parameter a is fixed, so swap the parameters
                # and flip the data.  We always solve for `a`.  The result
                # will be swapped back before returning.
                b = f0
                data = 1 - data
                xbar = 1 - xbar
            else:
                b = f1

            # Initial guess for a.  Use the formula for the mean of the beta
            # distribution, E[x] = a / (a + b), to generate a reasonable
            # starting point based on the mean of the data and the given
            # value of b.
            a = b * xbar / (1 - xbar)

            # Compute the MLE for `a` by solving _beta_mle_a.
            theta, info, ier, mesg = optimize.fsolve(
                _beta_mle_a, a,
                args=(b, len(data), np.log(data).sum()),
                full_output=True
            )
            if ier != 1:
                raise FitSolverError(mesg=mesg)
            a = theta[0]

            if f0 is not None:
                # The shape parameter a was fixed, so swap back the
                # parameters.
                a, b = b, a

        else:
            # Neither of the shape parameters is fixed.

            # s1 and s2 are used in the extra arguments passed to _beta_mle_ab
            # by optimize.fsolve.
            s1 = np.log(data).sum()
            s2 = sc.log1p(-data).sum()

            # Use the "method of moments" to estimate the initial
            # guess for a and b.
            fac = xbar * (1 - xbar) / data.var(ddof=0) - 1
            a = xbar * fac
            b = (1 - xbar) * fac

            # Compute the MLE for a and b by solving _beta_mle_ab.
            theta, info, ier, mesg = optimize.fsolve(
                _beta_mle_ab, [a, b],
                args=(len(data), s1, s2),
                full_output=True
            )
            if ier != 1:
                raise FitSolverError(mesg=mesg)
            a, b = theta

        return a, b, floc, fscale


beta = beta_gen(a=0.0, b=1.0, name='beta')


class betaprime_gen(rv_continuous):
    r"""A beta prime continuous random variable.

    %(before_notes)s

    Notes
    -----
    The probability density function for `betaprime` is:

    .. math::

        f(x, a, b) = \frac{x^{a-1} (1+x)^{-a-b}}{\beta(a, b)}

    for ``x > 0``, ``a > 0``, ``b > 0``, where ``beta(a, b)`` is the beta
    function (see `scipy.special.beta`).

    `betaprime` takes ``a`` and ``b`` as shape parameters.

    %(after_notes)s

    %(example)s

    """
    _support_mask = rv_continuous._open_support_mask

    def _rvs(self, a, b):
        sz, rndm = self._size, self._random_state
        u1 = gamma.rvs(a, size=sz, random_state=rndm)
        u2 = gamma.rvs(b, size=sz, random_state=rndm)
        return u1 / u2

    def _pdf(self, x, a, b):
        # betaprime.pdf(x, a, b) = x**(a-1) * (1+x)**(-a-b) / beta(a, b)
        return np.exp(self._logpdf(x, a, b))

    def _logpdf(self, x, a, b):
        return sc.xlogy(a - 1.0, x) - sc.xlog1py(a + b, x) - sc.betaln(a, b)

    def _cdf(self, x, a, b):
        return sc.betainc(a, b, x/(1.+x))

    def _munp(self, n, a, b):
        if n == 1.0:
            return np.where(b > 1,
                            a/(b-1.0),
                            np.inf)
        elif n == 2.0:
            return np.where(b > 2,
                            a*(a+1.0)/((b-2.0)*(b-1.0)),
                            np.inf)
        elif n == 3.0:
            return np.where(b > 3,
                            a*(a+1.0)*(a+2.0)/((b-3.0)*(b-2.0)*(b-1.0)),
                            np.inf)
        elif n == 4.0:
            return np.where(b > 4,
                            (a*(a + 1.0)*(a + 2.0)*(a + 3.0) /
                             ((b - 4.0)*(b - 3.0)*(b - 2.0)*(b - 1.0))),
                            np.inf)
        else:
            raise NotImplementedError


betaprime = betaprime_gen(a=0.0, name='betaprime')


class bradford_gen(rv_continuous):
    r"""A Bradford continuous random variable.

    %(before_notes)s

    Notes
    -----
    The probability density function for `bradford` is:

    .. math::

        f(x, c) = \frac{c}{k (1+cx)}

    for :math:`0 < x < 1`, :math:`c > 0` and :math:`k = \log(1+c)`.

    `bradford` takes :math:`c` as a shape parameter.

    %(after_notes)s

    %(example)s

    """
    def _pdf(self, x, c):
        # bradford.pdf(x, c) = c / (k * (1+c*x))
        return c / (c*x + 1.0) / sc.log1p(c)

    def _cdf(self, x, c):
        return sc.log1p(c*x) / sc.log1p(c)

    def _ppf(self, q, c):
        return sc.expm1(q * sc.log1p(c)) / c

    def _stats(self, c, moments='mv'):
        k = np.log(1.0+c)
        mu = (c-k)/(c*k)
        mu2 = ((c+2.0)*k-2.0*c)/(2*c*k*k)
        g1 = None
        g2 = None
        if 's' in moments:
            g1 = np.sqrt(2)*(12*c*c-9*c*k*(c+2)+2*k*k*(c*(c+3)+3))
            g1 /= np.sqrt(c*(c*(k-2)+2*k))*(3*c*(k-2)+6*k)
        if 'k' in moments:
            g2 = (c**3*(k-3)*(k*(3*k-16)+24)+12*k*c*c*(k-4)*(k-3) +
                  6*c*k*k*(3*k-14) + 12*k**3)
            g2 /= 3*c*(c*(k-2)+2*k)**2
        return mu, mu2, g1, g2

    def _entropy(self, c):
        k = np.log(1+c)
        return k/2.0 - np.log(c/k)


bradford = bradford_gen(a=0.0, b=1.0, name='bradford')


class burr_gen(rv_continuous):
    r"""A Burr (Type III) continuous random variable.

    %(before_notes)s

    See Also
    --------
    fisk : a special case of either `burr` or ``burr12`` with ``d = 1``
    burr12 : Burr Type XII distribution

    Notes
    -----
    The probability density function for `burr` is:

    .. math::

        f(x, c, d) = c d x^{-c-1} (1+x^{-c})^{-d-1}

    for :math:`x > 0`.

    `burr` takes :math:`c` and :math:`d` as shape parameters.

    This is the PDF corresponding to the third CDF given in Burr's list;
    specifically, it is equation (11) in Burr's paper [1]_.

    %(after_notes)s

    References
    ----------
    .. [1] Burr, I. W. "Cumulative frequency functions", Annals of
       Mathematical Statistics, 13(2), pp 215-232 (1942).

    %(example)s

    """
    _support_mask = rv_continuous._open_support_mask

    def _pdf(self, x, c, d):
        # burr.pdf(x, c, d) = c * d * x**(-c-1) * (1+x**(-c))**(-d-1)
        return c * d * (x**(-c - 1.0)) * ((1 + x**(-c))**(-d - 1.0))

    def _cdf(self, x, c, d):
        return (1 + x**(-c))**(-d)

    def _ppf(self, q, c, d):
        return (q**(-1.0/d) - 1)**(-1.0/c)

    def _munp(self, n, c, d):
        nc = 1. * n / c
        return d * sc.beta(1.0 - nc, d + nc)


burr = burr_gen(a=0.0, name='burr')


class burr12_gen(rv_continuous):
    r"""A Burr (Type XII) continuous random variable.

    %(before_notes)s

    See Also
    --------
    fisk : a special case of either `burr` or ``burr12`` with ``d = 1``
    burr : Burr Type III distribution

    Notes
    -----
    The probability density function for `burr` is:

    .. math::

        f(x, c, d) = c d x^{c-1} (1+x^c)^{-d-1}

    for :math:`x > 0`.

    `burr12` takes :math:`c` and :math:`d` as shape parameters.

    This is the PDF corresponding to the twelfth CDF given in Burr's list;
    specifically, it is equation (20) in Burr's paper [1]_.

    %(after_notes)s

    The Burr type 12 distribution is also sometimes referred to as
    the Singh-Maddala distribution from NIST [2]_.

    References
    ----------
    .. [1] Burr, I. W. "Cumulative frequency functions", Annals of
       Mathematical Statistics, 13(2), pp 215-232 (1942).

    .. [2] http://www.itl.nist.gov/div898/software/dataplot/refman2/auxillar/b12pdf.htm

    %(example)s

    """
    _support_mask = rv_continuous._open_support_mask

    def _pdf(self, x, c, d):
        # burr12.pdf(x, c, d) = c * d * x**(c-1) * (1+x**(c))**(-d-1)
        return np.exp(self._logpdf(x, c, d))

    def _logpdf(self, x, c, d):
        return np.log(c) + np.log(d) + sc.xlogy(c - 1, x) + sc.xlog1py(-d-1, x**c)

    def _cdf(self, x, c, d):
        return -sc.expm1(self._logsf(x, c, d))

    def _logcdf(self, x, c, d):
        return sc.log1p(-(1 + x**c)**(-d))

    def _sf(self, x, c, d):
        return np.exp(self._logsf(x, c, d))

    def _logsf(self, x, c, d):
        return sc.xlog1py(-d, x**c)

    def _ppf(self, q, c, d):
        # The following is an implementation of
        #   ((1 - q)**(-1.0/d) - 1)**(1.0/c)
        # that does a better job handling small values of q.
        return sc.expm1(-1/d * sc.log1p(-q))**(1/c)

    def _munp(self, n, c, d):
        nc = 1. * n / c
        return d * sc.beta(1.0 + nc, d - nc)


burr12 = burr12_gen(a=0.0, name='burr12')


class fisk_gen(burr_gen):
    r"""A Fisk continuous random variable.

    The Fisk distribution is also known as the log-logistic distribution, and
    equals the Burr distribution with ``d == 1``.

    `fisk` takes :math:`c` as a shape parameter.

    %(before_notes)s

    Notes
    -----
    The probability density function for `fisk` is:

    .. math::

        f(x, c) = c x^{-c-1} (1 + x^{-c})^{-2}

    for :math:`x > 0`.

    `fisk` takes :math:`c` as a shape parameters.

    %(after_notes)s

    See Also
    --------
    burr

    %(example)s

    """
    def _pdf(self, x, c):
        # fisk.pdf(x, c) = c * x**(-c-1) * (1 + x**(-c))**(-2)
        return burr_gen._pdf(self, x, c, 1.0)

    def _cdf(self, x, c):
        return burr_gen._cdf(self, x, c, 1.0)

    def _ppf(self, x, c):
        return burr_gen._ppf(self, x, c, 1.0)

    def _munp(self, n, c):
        return burr_gen._munp(self, n, c, 1.0)

    def _entropy(self, c):
        return 2 - np.log(c)


fisk = fisk_gen(a=0.0, name='fisk')


# median = loc
class cauchy_gen(rv_continuous):
    r"""A Cauchy continuous random variable.

    %(before_notes)s

    Notes
    -----
    The probability density function for `cauchy` is:

    .. math::

        f(x) = \frac{1}{\pi (1 + x^2)}

    %(after_notes)s

    %(example)s

    """
    def _pdf(self, x):
        # cauchy.pdf(x) = 1 / (pi * (1 + x**2))
        return 1.0/np.pi/(1.0+x*x)

    def _cdf(self, x):
        return 0.5 + 1.0/np.pi*np.arctan(x)

    def _ppf(self, q):
        return np.tan(np.pi*q-np.pi/2.0)

    def _sf(self, x):
        return 0.5 - 1.0/np.pi*np.arctan(x)

    def _isf(self, q):
        return np.tan(np.pi/2.0-np.pi*q)

    def _stats(self):
        return np.nan, np.nan, np.nan, np.nan

    def _entropy(self):
        return np.log(4*np.pi)

    def _fitstart(self, data, args=None):
        # Initialize ML guesses using quartiles instead of moments.
        p25, p50, p75 = np.percentile(data, [25, 50, 75])
        return p50, (p75 - p25)/2


cauchy = cauchy_gen(name='cauchy')


class chi_gen(rv_continuous):
    r"""A chi continuous random variable.

    %(before_notes)s

    Notes
    -----
    The probability density function for `chi` is:

    .. math::

        f(x, df) = \frac{x^{df-1} \exp(-x^2/2)}{2^{df/2-1} \gamma(df/2)}

    for :math:`x > 0`.

    Special cases of `chi` are:

        - ``chi(1, loc, scale)`` is equivalent to `halfnorm`
        - ``chi(2, 0, scale)`` is equivalent to `rayleigh`
        - ``chi(3, 0, scale)`` is equivalent to `maxwell`

    `chi` takes ``df`` as a shape parameter.

    %(after_notes)s

    %(example)s

    """

    def _rvs(self, df):
        sz, rndm = self._size, self._random_state
        return np.sqrt(chi2.rvs(df, size=sz, random_state=rndm))

    def _pdf(self, x, df):
        #                   x**(df-1) * exp(-x**2/2)
        # chi.pdf(x, df) =  -------------------------
        #                   2**(df/2-1) * gamma(df/2)
        return np.exp(self._logpdf(x, df))

    def _logpdf(self, x, df):
        l = np.log(2) - .5*np.log(2)*df - sc.gammaln(.5*df)
        return l + sc.xlogy(df - 1., x) - .5*x**2

    def _cdf(self, x, df):
        return sc.gammainc(.5*df, .5*x**2)

    def _ppf(self, q, df):
        return np.sqrt(2*sc.gammaincinv(.5*df, q))

    def _stats(self, df):
        mu = np.sqrt(2)*sc.gamma(df/2.0+0.5)/sc.gamma(df/2.0)
        mu2 = df - mu*mu
        g1 = (2*mu**3.0 + mu*(1-2*df))/np.asarray(np.power(mu2, 1.5))
        g2 = 2*df*(1.0-df)-6*mu**4 + 4*mu**2 * (2*df-1)
        g2 /= np.asarray(mu2**2.0)
        return mu, mu2, g1, g2


chi = chi_gen(a=0.0, name='chi')


## Chi-squared (gamma-distributed with loc=0 and scale=2 and shape=df/2)
class chi2_gen(rv_continuous):
    r"""A chi-squared continuous random variable.

    %(before_notes)s

    Notes
    -----
    The probability density function for `chi2` is:

    .. math::

        f(x, df) = \frac{1}{(2 \gamma(df/2)} (x/2)^{df/2-1} \exp(-x/2)

    `chi2` takes ``df`` as a shape parameter.

    %(after_notes)s

    %(example)s

    """
    def _rvs(self, df):
        return self._random_state.chisquare(df, self._size)

    def _pdf(self, x, df):
        # chi2.pdf(x, df) = 1 / (2*gamma(df/2)) * (x/2)**(df/2-1) * exp(-x/2)
        return np.exp(self._logpdf(x, df))

    def _logpdf(self, x, df):
        return sc.xlogy(df/2.-1, x) - x/2. - sc.gammaln(df/2.) - (np.log(2)*df)/2.

    def _cdf(self, x, df):
        return sc.chdtr(df, x)

    def _sf(self, x, df):
        return sc.chdtrc(df, x)

    def _isf(self, p, df):
        return sc.chdtri(df, p)

    def _ppf(self, p, df):
        return self._isf(1.0-p, df)

    def _stats(self, df):
        mu = df
        mu2 = 2*df
        g1 = 2*np.sqrt(2.0/df)
        g2 = 12.0/df
        return mu, mu2, g1, g2


chi2 = chi2_gen(a=0.0, name='chi2')


class cosine_gen(rv_continuous):
    r"""A cosine continuous random variable.

    %(before_notes)s

    Notes
    -----
    The cosine distribution is an approximation to the normal distribution.
    The probability density function for `cosine` is:

    .. math::

        f(x) = \frac{1}{2\pi} (1+\cos(x))

    for :math:`-\pi \le x \le \pi`.

    %(after_notes)s

    %(example)s

    """
    def _pdf(self, x):
        # cosine.pdf(x) = 1/(2*pi) * (1+cos(x))
        return 1.0/2/np.pi*(1+np.cos(x))

    def _cdf(self, x):
        return 1.0/2/np.pi*(np.pi + x + np.sin(x))

    def _stats(self):
        return 0.0, np.pi*np.pi/3.0-2.0, 0.0, -6.0*(np.pi**4-90)/(5.0*(np.pi*np.pi-6)**2)

    def _entropy(self):
        return np.log(4*np.pi)-1.0


cosine = cosine_gen(a=-np.pi, b=np.pi, name='cosine')


class dgamma_gen(rv_continuous):
    r"""A double gamma continuous random variable.

    %(before_notes)s

    Notes
    -----
    The probability density function for `dgamma` is:

    .. math::

        f(x, a) = \frac{1}{2\gamma(a)} |x|^{a-1} \exp(-|x|)

    for :math:`a > 0`.

    `dgamma` takes :math:`a` as a shape parameter.

    %(after_notes)s

    %(example)s

    """
    def _rvs(self, a):
        sz, rndm = self._size, self._random_state
        u = rndm.random_sample(size=sz)
        gm = gamma.rvs(a, size=sz, random_state=rndm)
        return gm * np.where(u >= 0.5, 1, -1)

    def _pdf(self, x, a):
        # dgamma.pdf(x, a) = 1 / (2*gamma(a)) * abs(x)**(a-1) * exp(-abs(x))
        ax = abs(x)
        return 1.0/(2*sc.gamma(a))*ax**(a-1.0) * np.exp(-ax)

    def _logpdf(self, x, a):
        ax = abs(x)
        return sc.xlogy(a - 1.0, ax) - ax - np.log(2) - sc.gammaln(a)

    def _cdf(self, x, a):
        fac = 0.5*sc.gammainc(a, abs(x))
        return np.where(x > 0, 0.5 + fac, 0.5 - fac)

    def _sf(self, x, a):
        fac = 0.5*sc.gammainc(a, abs(x))
        return np.where(x > 0, 0.5-fac, 0.5+fac)

    def _ppf(self, q, a):
        fac = sc.gammainccinv(a, 1-abs(2*q-1))
        return np.where(q > 0.5, fac, -fac)

    def _stats(self, a):
        mu2 = a*(a+1.0)
        return 0.0, mu2, 0.0, (a+2.0)*(a+3.0)/mu2-3.0


dgamma = dgamma_gen(name='dgamma')


class dweibull_gen(rv_continuous):
    r"""A double Weibull continuous random variable.

    %(before_notes)s

    Notes
    -----
    The probability density function for `dweibull` is:

    .. math::

        f(x, c) = c / 2 |x|^{c-1} \exp(-|x|^c)

    `dweibull` takes :math:`d` as a shape parameter.

    %(after_notes)s

    %(example)s

    """
    def _rvs(self, c):
        sz, rndm = self._size, self._random_state
        u = rndm.random_sample(size=sz)
        w = weibull_min.rvs(c, size=sz, random_state=rndm)
        return w * (np.where(u >= 0.5, 1, -1))

    def _pdf(self, x, c):
        # dweibull.pdf(x, c) = c / 2 * abs(x)**(c-1) * exp(-abs(x)**c)
        ax = abs(x)
        Px = c / 2.0 * ax**(c-1.0) * np.exp(-ax**c)
        return Px

    def _logpdf(self, x, c):
        ax = abs(x)
        return np.log(c) - np.log(2.0) + sc.xlogy(c - 1.0, ax) - ax**c

    def _cdf(self, x, c):
        Cx1 = 0.5 * np.exp(-abs(x)**c)
        return np.where(x > 0, 1 - Cx1, Cx1)

    def _ppf(self, q, c):
        fac = 2. * np.where(q <= 0.5, q, 1. - q)
        fac = np.power(-np.log(fac), 1.0 / c)
        return np.where(q > 0.5, fac, -fac)

    def _munp(self, n, c):
        return (1 - (n % 2)) * sc.gamma(1.0 + 1.0 * n / c)

    # since we know that all odd moments are zeros, return them at once.
    # returning Nones from _stats makes the public stats call _munp
    # so overall we're saving one or two gamma function evaluations here.
    def _stats(self, c):
        return 0, None, 0, None


dweibull = dweibull_gen(name='dweibull')


## Exponential (gamma distributed with a=1.0, loc=loc and scale=scale)
class expon_gen(rv_continuous):
    r"""An exponential continuous random variable.

    %(before_notes)s

    Notes
    -----
    The probability density function for `expon` is:

    .. math::

        f(x) = \exp(-x)

    for :math:`x \ge 0`.

    %(after_notes)s

    A common parameterization for `expon` is in terms of the rate parameter
    ``lambda``, such that ``pdf = lambda * exp(-lambda * x)``. This
    parameterization corresponds to using ``scale = 1 / lambda``.

    %(example)s

    """
    def _rvs(self):
        return self._random_state.standard_exponential(self._size)

    def _pdf(self, x):
        # expon.pdf(x) = exp(-x)
        return np.exp(-x)

    def _logpdf(self, x):
        return -x

    def _cdf(self, x):
        return -sc.expm1(-x)

    def _ppf(self, q):
        return -sc.log1p(-q)

    def _sf(self, x):
        return np.exp(-x)

    def _logsf(self, x):
        return -x

    def _isf(self, q):
        return -np.log(q)

    def _stats(self):
        return 1.0, 1.0, 2.0, 6.0

    def _entropy(self):
        return 1.0

    @replace_notes_in_docstring(rv_continuous, notes="""\
        This function uses explicit formulas for the maximum likelihood
        estimation of the exponential distribution parameters, so the
        `optimizer`, `loc` and `scale` keyword arguments are ignored.\n\n""")
    def fit(self, data, *args, **kwds):
        if len(args) > 0:
            raise TypeError("Too many arguments.")

        floc = kwds.pop('floc', None)
        fscale = kwds.pop('fscale', None)

        # Ignore the optimizer-related keyword arguments, if given.
        kwds.pop('loc', None)
        kwds.pop('scale', None)
        kwds.pop('optimizer', None)
        if kwds:
            raise TypeError("Unknown arguments: %s." % kwds)

        if floc is not None and fscale is not None:
            # This check is for consistency with `rv_continuous.fit`.
            raise ValueError("All parameters fixed. There is nothing to "
                             "optimize.")

        data = np.asarray(data)
        data_min = data.min()
        if floc is None:
            # ML estimate of the location is the minimum of the data.
            loc = data_min
        else:
            loc = floc
            if data_min < loc:
                # There are values that are less than the specified loc.
                raise FitDataError("expon", lower=floc, upper=np.inf)

        if fscale is None:
            # ML estimate of the scale is the shifted mean.
            scale = data.mean() - loc
        else:
            scale = fscale

        # We expect the return values to be floating point, so ensure it
        # by explicitly converting to float.
        return float(loc), float(scale)


expon = expon_gen(a=0.0, name='expon')


## Exponentially Modified Normal (exponential distribution
##  convolved with a Normal).
## This is called an exponentially modified gaussian on wikipedia
class exponnorm_gen(rv_continuous):
    r"""An exponentially modified Normal continuous random variable.

    %(before_notes)s

    Notes
    -----
    The probability density function for `exponnorm` is:

    .. math::

        f(x, K) = \frac{1}{2K} \exp\left(\frac{1}{2 K^2}\right) \exp(-x / K)
                  \text{erfc}\left(-\frac{x - 1/K}{\sqrt{2}}\right)

    where the shape parameter :math:`K > 0`.

    It can be thought of as the sum of a normally distributed random
    value with mean ``loc`` and sigma ``scale`` and an exponentially
    distributed random number with a pdf proportional to ``exp(-lambda * x)``
    where ``lambda = (K * scale)**(-1)``.

    %(after_notes)s

    An alternative parameterization of this distribution (for example, in
    `Wikipedia <http://en.wikipedia.org/wiki/Exponentially_modified_Gaussian_distribution>`_)
    involves three parameters, :math:`\mu`, :math:`\lambda` and
    :math:`\sigma`.
    In the present parameterization this corresponds to having ``loc`` and
    ``scale`` equal to :math:`\mu` and :math:`\sigma`, respectively, and
    shape parameter :math:`K = 1/(\sigma\lambda)`.

    .. versionadded:: 0.16.0

    %(example)s

    """
    def _rvs(self, K):
        expval = self._random_state.standard_exponential(self._size) * K
        gval = self._random_state.standard_normal(self._size)
        return expval + gval

    def _pdf(self, x, K):
        # exponnorm.pdf(x, K) =
        #     1/(2*K) exp(1/(2 * K**2)) exp(-x / K) * erfc-(x - 1/K) / sqrt(2))
        invK = 1.0 / K
        exparg = 0.5 * invK**2 - invK * x
        # Avoid overflows; setting np.exp(exparg) to the max float works
        #  all right here
        expval = _lazywhere(exparg < _LOGXMAX, (exparg,), np.exp, _XMAX)
        return 0.5 * invK * expval * sc.erfc(-(x - invK) / np.sqrt(2))

    def _logpdf(self, x, K):
        invK = 1.0 / K
        exparg = 0.5 * invK**2 - invK * x
        return exparg + np.log(0.5 * invK * sc.erfc(-(x - invK) / np.sqrt(2)))

    def _cdf(self, x, K):
        invK = 1.0 / K
        expval = invK * (0.5 * invK - x)
        return _norm_cdf(x) - np.exp(expval) * _norm_cdf(x - invK)

    def _sf(self, x, K):
        invK = 1.0 / K
        expval = invK * (0.5 * invK - x)
        return _norm_cdf(-x) + np.exp(expval) * _norm_cdf(x - invK)

    def _stats(self, K):
        K2 = K * K
        opK2 = 1.0 + K2
        skw = 2 * K**3 * opK2**(-1.5)
        krt = 6.0 * K2 * K2 * opK2**(-2)
        return K, opK2, skw, krt


exponnorm = exponnorm_gen(name='exponnorm')


class exponweib_gen(rv_continuous):
    r"""An exponentiated Weibull continuous random variable.

    %(before_notes)s

    Notes
    -----
    The probability density function for `exponweib` is:

    .. math::

        f(x, a, c) = a c (1-\exp(-x^c))^{a-1} \exp(-x^c) x^{c-1}

    for :math:`x > 0`, :math:`a > 0`, :math:`c > 0`.

    `exponweib` takes :math:`a` and :math:`c` as shape parameters.

    %(after_notes)s

    %(example)s

    """
    def _pdf(self, x, a, c):
        # exponweib.pdf(x, a, c) =
        #     a * c * (1-exp(-x**c))**(a-1) * exp(-x**c)*x**(c-1)
        return np.exp(self._logpdf(x, a, c))

    def _logpdf(self, x, a, c):
        negxc = -x**c
        exm1c = -sc.expm1(negxc)
        logp = (np.log(a) + np.log(c) + sc.xlogy(a - 1.0, exm1c) +
                negxc + sc.xlogy(c - 1.0, x))
        return logp

    def _cdf(self, x, a, c):
        exm1c = -sc.expm1(-x**c)
        return exm1c**a

    def _ppf(self, q, a, c):
        return (-sc.log1p(-q**(1.0/a)))**np.asarray(1.0/c)


exponweib = exponweib_gen(a=0.0, name='exponweib')


class exponpow_gen(rv_continuous):
    r"""An exponential power continuous random variable.

    %(before_notes)s

    Notes
    -----
    The probability density function for `exponpow` is:

    .. math::

        f(x, b) = b x^{b-1} \exp(1 + x^b - \exp(x^b))

    for :math:`x \ge 0`, :math:`b > 0``.  Note that this is a different
    distribution from the exponential power distribution that is also known
    under the names "generalized normal" or "generalized Gaussian".

    `exponpow` takes :math:`b` as a shape parameter.

    %(after_notes)s

    References
    ----------
    http://www.math.wm.edu/~leemis/chart/UDR/PDFs/Exponentialpower.pdf

    %(example)s

    """
    def _pdf(self, x, b):
        # exponpow.pdf(x, b) = b * x**(b-1) * exp(1 + x**b - exp(x**b))
        return np.exp(self._logpdf(x, b))

    def _logpdf(self, x, b):
        xb = x**b
        f = 1 + np.log(b) + sc.xlogy(b - 1.0, x) + xb - np.exp(xb)
        return f

    def _cdf(self, x, b):
        return -sc.expm1(-sc.expm1(x**b))

    def _sf(self, x, b):
        return np.exp(-sc.expm1(x**b))

    def _isf(self, x, b):
        return (sc.log1p(-np.log(x)))**(1./b)

    def _ppf(self, q, b):
        return pow(sc.log1p(-sc.log1p(-q)), 1.0/b)


exponpow = exponpow_gen(a=0.0, name='exponpow')


class fatiguelife_gen(rv_continuous):
    r"""A fatigue-life (Birnbaum-Saunders) continuous random variable.

    %(before_notes)s

    Notes
    -----
    The probability density function for `fatiguelife` is:

    .. math::

        f(x, c) = \frac{x+1}{ 2c\sqrt{2\pi x^3} \exp(-\frac{(x-1)^2}{2x c^2}}

    for :math:`x > 0`.

    `fatiguelife` takes :math:`c` as a shape parameter.

    %(after_notes)s

    References
    ----------
    .. [1] "Birnbaum-Saunders distribution",
           http://en.wikipedia.org/wiki/Birnbaum-Saunders_distribution

    %(example)s

    """
    _support_mask = rv_continuous._open_support_mask

    def _rvs(self, c):
        z = self._random_state.standard_normal(self._size)
        x = 0.5*c*z
        x2 = x*x
        t = 1.0 + 2*x2 + 2*x*np.sqrt(1 + x2)
        return t

    def _pdf(self, x, c):
        # fatiguelife.pdf(x, c) =
        #     (x+1) / (2*c*sqrt(2*pi*x**3)) * exp(-(x-1)**2/(2*x*c**2))
        return np.exp(self._logpdf(x, c))

    def _logpdf(self, x, c):
        return (np.log(x+1) - (x-1)**2 / (2.0*x*c**2) - np.log(2*c) -
                0.5*(np.log(2*np.pi) + 3*np.log(x)))

    def _cdf(self, x, c):
        return _norm_cdf(1.0 / c * (np.sqrt(x) - 1.0/np.sqrt(x)))

    def _ppf(self, q, c):
        tmp = c*sc.ndtri(q)
        return 0.25 * (tmp + np.sqrt(tmp**2 + 4))**2

    def _stats(self, c):
        # NB: the formula for kurtosis in wikipedia seems to have an error:
        # it's 40, not 41. At least it disagrees with the one from Wolfram
        # Alpha.  And the latter one, below, passes the tests, while the wiki
        # one doesn't So far I didn't have the guts to actually check the
        # coefficients from the expressions for the raw moments.
        c2 = c*c
        mu = c2 / 2.0 + 1.0
        den = 5.0 * c2 + 4.0
        mu2 = c2*den / 4.0
        g1 = 4 * c * (11*c2 + 6.0) / np.power(den, 1.5)
        g2 = 6 * c2 * (93*c2 + 40.0) / den**2.0
        return mu, mu2, g1, g2


fatiguelife = fatiguelife_gen(a=0.0, name='fatiguelife')


class foldcauchy_gen(rv_continuous):
    r"""A folded Cauchy continuous random variable.

    %(before_notes)s

    Notes
    -----
    The probability density function for `foldcauchy` is:

    .. math::

        f(x, c) = \frac{1}{\pi (1+(x-c)^2)} + \frac{1}{\pi (1+(x+c)^2)}

    for :math:`x \ge 0``.

    `foldcauchy` takes :math:`c` as a shape parameter.

    %(example)s

    """
    def _rvs(self, c):
        return abs(cauchy.rvs(loc=c, size=self._size,
                              random_state=self._random_state))

    def _pdf(self, x, c):
        # foldcauchy.pdf(x, c) = 1/(pi*(1+(x-c)**2)) + 1/(pi*(1+(x+c)**2))
        return 1.0/np.pi*(1.0/(1+(x-c)**2) + 1.0/(1+(x+c)**2))

    def _cdf(self, x, c):
        return 1.0/np.pi*(np.arctan(x-c) + np.arctan(x+c))

    def _stats(self, c):
        return np.inf, np.inf, np.nan, np.nan


foldcauchy = foldcauchy_gen(a=0.0, name='foldcauchy')


class f_gen(rv_continuous):
    r"""An F continuous random variable.

    %(before_notes)s

    Notes
    -----
    The probability density function for `f` is:

    .. math::

        f(x, df_1, df_2) = \frac{df_2^{df_2/2} df_1^{df_1/2} x^{df_1 / 2-1}}
                                {(df_2+df_1 x)^{(df_1+df_2)/2}
                                 B(df_1/2, df_2/2)}

    for :math:`x > 0`.

    `f` takes ``dfn`` and ``dfd`` as shape parameters.

    %(after_notes)s

    %(example)s

    """
    def _rvs(self, dfn, dfd):
        return self._random_state.f(dfn, dfd, self._size)

    def _pdf(self, x, dfn, dfd):
        #                      df2**(df2/2) * df1**(df1/2) * x**(df1/2-1)
        # F.pdf(x, df1, df2) = --------------------------------------------
        #                      (df2+df1*x)**((df1+df2)/2) * B(df1/2, df2/2)
        return np.exp(self._logpdf(x, dfn, dfd))

    def _logpdf(self, x, dfn, dfd):
        n = 1.0 * dfn
        m = 1.0 * dfd
        lPx = m/2 * np.log(m) + n/2 * np.log(n) + (n/2 - 1) * np.log(x)
        lPx -= ((n+m)/2) * np.log(m + n*x) + sc.betaln(n/2, m/2)
        return lPx

    def _cdf(self, x, dfn, dfd):
        return sc.fdtr(dfn, dfd, x)

    def _sf(self, x, dfn, dfd):
        return sc.fdtrc(dfn, dfd, x)

    def _ppf(self, q, dfn, dfd):
        return sc.fdtri(dfn, dfd, q)

    def _stats(self, dfn, dfd):
        v1, v2 = 1. * dfn, 1. * dfd
        v2_2, v2_4, v2_6, v2_8 = v2 - 2., v2 - 4., v2 - 6., v2 - 8.

        mu = _lazywhere(
            v2 > 2, (v2, v2_2),
            lambda v2, v2_2: v2 / v2_2,
            np.inf)

        mu2 = _lazywhere(
            v2 > 4, (v1, v2, v2_2, v2_4),
            lambda v1, v2, v2_2, v2_4:
            2 * v2 * v2 * (v1 + v2_2) / (v1 * v2_2**2 * v2_4),
            np.inf)

        g1 = _lazywhere(
            v2 > 6, (v1, v2_2, v2_4, v2_6),
            lambda v1, v2_2, v2_4, v2_6:
            (2 * v1 + v2_2) / v2_6 * np.sqrt(v2_4 / (v1 * (v1 + v2_2))),
            np.nan)
        g1 *= np.sqrt(8.)

        g2 = _lazywhere(
            v2 > 8, (g1, v2_6, v2_8),
            lambda g1, v2_6, v2_8: (8 + g1 * g1 * v2_6) / v2_8,
            np.nan)
        g2 *= 3. / 2.

        return mu, mu2, g1, g2


f = f_gen(a=0.0, name='f')


## Folded Normal
##   abs(Z) where (Z is normal with mu=L and std=S so that c=abs(L)/S)
##
##  note: regress docs have scale parameter correct, but first parameter
##    he gives is a shape parameter A = c * scale

##  Half-normal is folded normal with shape-parameter c=0.

class foldnorm_gen(rv_continuous):
    r"""A folded normal continuous random variable.

    %(before_notes)s

    Notes
    -----
    The probability density function for `foldnorm` is:

    .. math::

        f(x, c) = \sqrt{2/\pi} cosh(c x) \exp(-\frac{x^2+c^2}{2})

    for :math:`c \ge 0`.

    `foldnorm` takes :math:`c` as a shape parameter.

    %(after_notes)s

    %(example)s

    """
    def _argcheck(self, c):
        return c >= 0

    def _rvs(self, c):
        return abs(self._random_state.standard_normal(self._size) + c)

    def _pdf(self, x, c):
        # foldnormal.pdf(x, c) = sqrt(2/pi) * cosh(c*x) * exp(-(x**2+c**2)/2)
        return _norm_pdf(x + c) + _norm_pdf(x-c)

    def _cdf(self, x, c):
        return _norm_cdf(x-c) + _norm_cdf(x+c) - 1.0

    def _stats(self, c):
        # Regina C. Elandt, Technometrics 3, 551 (1961)
        # http://www.jstor.org/stable/1266561
        #
        c2 = c*c
        expfac = np.exp(-0.5*c2) / np.sqrt(2.*np.pi)

        mu = 2.*expfac + c * sc.erf(c/np.sqrt(2))
        mu2 = c2 + 1 - mu*mu

        g1 = 2. * (mu*mu*mu - c2*mu - expfac)
        g1 /= np.power(mu2, 1.5)

        g2 = c2 * (c2 + 6.) + 3 + 8.*expfac*mu
        g2 += (2. * (c2 - 3.) - 3. * mu**2) * mu**2
        g2 = g2 / mu2**2.0 - 3.

        return mu, mu2, g1, g2


foldnorm = foldnorm_gen(a=0.0, name='foldnorm')


class weibull_min_gen(rv_continuous):
    r"""Weibull minimum continuous random variable.

    %(before_notes)s

    See Also
    --------
    weibull_max

    Notes
    -----
    The probability density function for `weibull_min` is:

    .. math::

        f(x, c) = c x^{c-1} \exp(-x^c)

    for :math:`x > 0`, :math:`c > 0`.

    `weibull_min` takes ``c`` as a shape parameter.

    %(after_notes)s

    %(example)s

    """

    def _pdf(self, x, c):
        # frechet_r.pdf(x, c) = c * x**(c-1) * exp(-x**c)
        return c*pow(x, c-1)*np.exp(-pow(x, c))

    def _logpdf(self, x, c):
        return np.log(c) + sc.xlogy(c - 1, x) - pow(x, c)

    def _cdf(self, x, c):
        return -sc.expm1(-pow(x, c))

    def _sf(self, x, c):
        return np.exp(-pow(x, c))

    def _logsf(self, x, c):
        return -pow(x, c)

    def _ppf(self, q, c):
        return pow(-sc.log1p(-q), 1.0/c)

    def _munp(self, n, c):
        return sc.gamma(1.0+n*1.0/c)

    def _entropy(self, c):
        return -_EULER / c - np.log(c) + _EULER + 1


weibull_min = weibull_min_gen(a=0.0, name='weibull_min')


class weibull_max_gen(rv_continuous):
    r"""Weibull maximum continuous random variable.

    %(before_notes)s

    See Also
    --------
    weibull_min

    Notes
    -----
    The probability density function for `weibull_max` is:

    .. math::

        f(x, c) = c (-x)^{c-1} \exp(-(-x)^c)

    for :math:`x < 0`, :math:`c > 0`.

    `weibull_max` takes ``c`` as a shape parameter.

    %(after_notes)s

    %(example)s

    """
    def _pdf(self, x, c):
        # frechet_l.pdf(x, c) = c * (-x)**(c-1) * exp(-(-x)**c)
        return c*pow(-x, c-1)*np.exp(-pow(-x, c))

    def _logpdf(self, x, c):
        return np.log(c) + sc.xlogy(c-1, -x) - pow(-x, c)

    def _cdf(self, x, c):
        return np.exp(-pow(-x, c))

    def _logcdf(self, x, c):
        return -pow(-x, c)

    def _sf(self, x, c):
        return -sc.expm1(-pow(-x, c))

    def _ppf(self, q, c):
        return -pow(-np.log(q), 1.0/c)

    def _munp(self, n, c):
        val = sc.gamma(1.0+n*1.0/c)
        if int(n) % 2:
            sgn = -1
        else:
            sgn = 1
        return sgn * val

    def _entropy(self, c):
        return -_EULER / c - np.log(c) + _EULER + 1


weibull_max = weibull_max_gen(b=0.0, name='weibull_max')

# Public methods to be deprecated in frechet_r and frechet_l:
# ['__call__', 'cdf', 'entropy', 'expect', 'fit', 'fit_loc_scale', 'freeze',
#  'interval', 'isf', 'logcdf', 'logpdf', 'logsf', 'mean', 'median', 'moment',
#  'nnlf', 'pdf', 'ppf', 'rvs', 'sf', 'stats', 'std', 'var']

_frechet_r_deprec_msg = """\
The distribution `frechet_r` is a synonym for `weibull_min`; this historical
usage is deprecated because of possible confusion with the (quite different)
Frechet distribution.  To preserve the existing behavior of the program, use
`scipy.stats.weibull_min`.  For the Frechet distribution (i.e. the Type II
extreme value distribution), use `scipy.stats.invweibull`."""

class frechet_r_gen(weibull_min_gen):

    @np.deprecate(old_name='frechet_r', message=_frechet_r_deprec_msg)
    def __call__(self, *args, **kwargs):
        return weibull_min_gen.__call__(self, *args, **kwargs)

    @np.deprecate(old_name='frechet_r', message=_frechet_r_deprec_msg)
    def cdf(self, *args, **kwargs):
        return weibull_min_gen.cdf(self, *args, **kwargs)

    @np.deprecate(old_name='frechet_r', message=_frechet_r_deprec_msg)
    def entropy(self, *args, **kwargs):
        return weibull_min_gen.entropy(self, *args, **kwargs)

    @np.deprecate(old_name='frechet_r', message=_frechet_r_deprec_msg)
    def expect(self, *args, **kwargs):
        return weibull_min_gen.expect(self, *args, **kwargs)

    @np.deprecate(old_name='frechet_r', message=_frechet_r_deprec_msg)
    def fit(self, *args, **kwargs):
        return weibull_min_gen.fit(self, *args, **kwargs)

    @np.deprecate(old_name='frechet_r', message=_frechet_r_deprec_msg)
    def fit_loc_scale(self, *args, **kwargs):
        return weibull_min_gen.fit_loc_scale(self, *args, **kwargs)

    @np.deprecate(old_name='frechet_r', message=_frechet_r_deprec_msg)
    def freeze(self, *args, **kwargs):
        return weibull_min_gen.freeze(self, *args, **kwargs)

    @np.deprecate(old_name='frechet_r', message=_frechet_r_deprec_msg)
    def interval(self, *args, **kwargs):
        return weibull_min_gen.interval(self, *args, **kwargs)

    @np.deprecate(old_name='frechet_r', message=_frechet_r_deprec_msg)
    def isf(self, *args, **kwargs):
        return weibull_min_gen.isf(self, *args, **kwargs)

    @np.deprecate(old_name='frechet_r', message=_frechet_r_deprec_msg)
    def logcdf(self, *args, **kwargs):
        return weibull_min_gen.logcdf(self, *args, **kwargs)

    @np.deprecate(old_name='frechet_r', message=_frechet_r_deprec_msg)
    def logpdf(self, *args, **kwargs):
        return weibull_min_gen.logpdf(self, *args, **kwargs)

    @np.deprecate(old_name='frechet_r', message=_frechet_r_deprec_msg)
    def logsf(self, *args, **kwargs):
        return weibull_min_gen.logsf(self, *args, **kwargs)

    @np.deprecate(old_name='frechet_r', message=_frechet_r_deprec_msg)
    def mean(self, *args, **kwargs):
        return weibull_min_gen.mean(self, *args, **kwargs)

    @np.deprecate(old_name='frechet_r', message=_frechet_r_deprec_msg)
    def median(self, *args, **kwargs):
        return weibull_min_gen.median(self, *args, **kwargs)

    @np.deprecate(old_name='frechet_r', message=_frechet_r_deprec_msg)
    def moment(self, *args, **kwargs):
        return weibull_min_gen.moment(self, *args, **kwargs)

    @np.deprecate(old_name='frechet_r', message=_frechet_r_deprec_msg)
    def nnlf(self, *args, **kwargs):
        return weibull_min_gen.nnlf(self, *args, **kwargs)

    @np.deprecate(old_name='frechet_r', message=_frechet_r_deprec_msg)
    def pdf(self, *args, **kwargs):
        return weibull_min_gen.pdf(self, *args, **kwargs)

    @np.deprecate(old_name='frechet_r', message=_frechet_r_deprec_msg)
    def ppf(self, *args, **kwargs):
        return weibull_min_gen.ppf(self, *args, **kwargs)

    @np.deprecate(old_name='frechet_r', message=_frechet_r_deprec_msg)
    def rvs(self, *args, **kwargs):
        return weibull_min_gen.rvs(self, *args, **kwargs)

    @np.deprecate(old_name='frechet_r', message=_frechet_r_deprec_msg)
    def sf(self, *args, **kwargs):
        return weibull_min_gen.sf(self, *args, **kwargs)

    @np.deprecate(old_name='frechet_r', message=_frechet_r_deprec_msg)
    def stats(self, *args, **kwargs):
        return weibull_min_gen.stats(self, *args, **kwargs)

    @np.deprecate(old_name='frechet_r', message=_frechet_r_deprec_msg)
    def std(self, *args, **kwargs):
        return weibull_min_gen.std(self, *args, **kwargs)

    @np.deprecate(old_name='frechet_r', message=_frechet_r_deprec_msg)
    def var(self, *args, **kwargs):
        return weibull_min_gen.var(self, *args, **kwargs)


frechet_r = frechet_r_gen(a=0.0, name='frechet_r')


_frechet_l_deprec_msg = """\
The distribution `frechet_l` is a synonym for `weibull_max`; this historical
usage is deprecated because of possible confusion with the (quite different)
Frechet distribution.  To preserve the existing behavior of the program, use
`scipy.stats.weibull_max`.  For the Frechet distribution (i.e. the Type II
extreme value distribution), use `scipy.stats.invweibull`."""

class frechet_l_gen(weibull_max_gen):

    @np.deprecate(old_name='frechet_l', message=_frechet_l_deprec_msg)
    def __call__(self, *args, **kwargs):
        return weibull_max_gen.__call__(self, *args, **kwargs)

    @np.deprecate(old_name='frechet_l', message=_frechet_l_deprec_msg)
    def cdf(self, *args, **kwargs):
        return weibull_max_gen.cdf(self, *args, **kwargs)

    @np.deprecate(old_name='frechet_l', message=_frechet_l_deprec_msg)
    def entropy(self, *args, **kwargs):
        return weibull_max_gen.entropy(self, *args, **kwargs)

    @np.deprecate(old_name='frechet_l', message=_frechet_l_deprec_msg)
    def expect(self, *args, **kwargs):
        return weibull_max_gen.expect(self, *args, **kwargs)

    @np.deprecate(old_name='frechet_l', message=_frechet_l_deprec_msg)
    def fit(self, *args, **kwargs):
        return weibull_max_gen.fit(self, *args, **kwargs)

    @np.deprecate(old_name='frechet_l', message=_frechet_l_deprec_msg)
    def fit_loc_scale(self, *args, **kwargs):
        return weibull_max_gen.fit_loc_scale(self, *args, **kwargs)

    @np.deprecate(old_name='frechet_l', message=_frechet_l_deprec_msg)
    def freeze(self, *args, **kwargs):
        return weibull_max_gen.freeze(self, *args, **kwargs)

    @np.deprecate(old_name='frechet_l', message=_frechet_l_deprec_msg)
    def interval(self, *args, **kwargs):
        return weibull_max_gen.interval(self, *args, **kwargs)

    @np.deprecate(old_name='frechet_l', message=_frechet_l_deprec_msg)
    def isf(self, *args, **kwargs):
        return weibull_max_gen.isf(self, *args, **kwargs)

    @np.deprecate(old_name='frechet_l', message=_frechet_l_deprec_msg)
    def logcdf(self, *args, **kwargs):
        return weibull_max_gen.logcdf(self, *args, **kwargs)

    @np.deprecate(old_name='frechet_l', message=_frechet_l_deprec_msg)
    def logpdf(self, *args, **kwargs):
        return weibull_max_gen.logpdf(self, *args, **kwargs)

    @np.deprecate(old_name='frechet_l', message=_frechet_l_deprec_msg)
    def logsf(self, *args, **kwargs):
        return weibull_max_gen.logsf(self, *args, **kwargs)

    @np.deprecate(old_name='frechet_l', message=_frechet_l_deprec_msg)
    def mean(self, *args, **kwargs):
        return weibull_max_gen.mean(self, *args, **kwargs)

    @np.deprecate(old_name='frechet_l', message=_frechet_l_deprec_msg)
    def median(self, *args, **kwargs):
        return weibull_max_gen.median(self, *args, **kwargs)

    @np.deprecate(old_name='frechet_l', message=_frechet_l_deprec_msg)
    def moment(self, *args, **kwargs):
        return weibull_max_gen.moment(self, *args, **kwargs)

    @np.deprecate(old_name='frechet_l', message=_frechet_l_deprec_msg)
    def nnlf(self, *args, **kwargs):
        return weibull_max_gen.nnlf(self, *args, **kwargs)

    @np.deprecate(old_name='frechet_l', message=_frechet_l_deprec_msg)
    def pdf(self, *args, **kwargs):
        return weibull_max_gen.pdf(self, *args, **kwargs)

    @np.deprecate(old_name='frechet_l', message=_frechet_l_deprec_msg)
    def ppf(self, *args, **kwargs):
        return weibull_max_gen.ppf(self, *args, **kwargs)

    @np.deprecate(old_name='frechet_l', message=_frechet_l_deprec_msg)
    def rvs(self, *args, **kwargs):
        return weibull_max_gen.rvs(self, *args, **kwargs)

    @np.deprecate(old_name='frechet_l', message=_frechet_l_deprec_msg)
    def sf(self, *args, **kwargs):
        return weibull_max_gen.sf(self, *args, **kwargs)

    @np.deprecate(old_name='frechet_l', message=_frechet_l_deprec_msg)
    def stats(self, *args, **kwargs):
        return weibull_max_gen.stats(self, *args, **kwargs)

    @np.deprecate(old_name='frechet_l', message=_frechet_l_deprec_msg)
    def std(self, *args, **kwargs):
        return weibull_max_gen.std(self, *args, **kwargs)

    @np.deprecate(old_name='frechet_l', message=_frechet_l_deprec_msg)
    def var(self, *args, **kwargs):
        return weibull_max_gen.var(self, *args, **kwargs)


frechet_l = frechet_l_gen(b=0.0, name='frechet_l')


class genlogistic_gen(rv_continuous):
    r"""A generalized logistic continuous random variable.

    %(before_notes)s

    Notes
    -----
    The probability density function for `genlogistic` is:

    .. math::

        f(x, c) = c \frac{\exp(-x)}
                         {(1 + \exp(-x))^{c+1}}

    for :math:`x > 0`, :math:`c > 0`.

    `genlogistic` takes :math:`c` as a shape parameter.

    %(after_notes)s

    %(example)s

    """
    def _pdf(self, x, c):
        # genlogistic.pdf(x, c) = c * exp(-x) / (1 + exp(-x))**(c+1)
        return np.exp(self._logpdf(x, c))

    def _logpdf(self, x, c):
        return np.log(c) - x - (c+1.0)*sc.log1p(np.exp(-x))

    def _cdf(self, x, c):
        Cx = (1+np.exp(-x))**(-c)
        return Cx

    def _ppf(self, q, c):
        vals = -np.log(pow(q, -1.0/c)-1)
        return vals

    def _stats(self, c):
        mu = _EULER + sc.psi(c)
        mu2 = np.pi*np.pi/6.0 + sc.zeta(2, c)
        g1 = -2*sc.zeta(3, c) + 2*_ZETA3
        g1 /= np.power(mu2, 1.5)
        g2 = np.pi**4/15.0 + 6*sc.zeta(4, c)
        g2 /= mu2**2.0
        return mu, mu2, g1, g2


genlogistic = genlogistic_gen(name='genlogistic')


class genpareto_gen(rv_continuous):
    r"""A generalized Pareto continuous random variable.

    %(before_notes)s

    Notes
    -----
    The probability density function for `genpareto` is:

    .. math::

        f(x, c) = (1 + c x)^{-1 - 1/c}

    defined for :math:`x \ge 0` if :math:`c \ge 0`, and for
    :math:`0 \le x \le -1/c` if :math:`c < 0`.

    `genpareto` takes :math:`c` as a shape parameter.

    For ``c == 0``, `genpareto` reduces to the exponential
    distribution, `expon`:

    .. math::

        f(x, c=0) = \exp(-x)

    For ``c == -1``, `genpareto` is uniform on ``[0, 1]``:

    .. math::

        f(x, c=-1) = x

    %(after_notes)s

    %(example)s

    """
    def _argcheck(self, c):
        c = np.asarray(c)
        self.b = _lazywhere(c < 0, (c,),
                            lambda c: -1. / c,
                            np.inf)
        return True

    def _pdf(self, x, c):
        # genpareto.pdf(x, c) = (1 + c * x)**(-1 - 1/c)
        return np.exp(self._logpdf(x, c))

    def _logpdf(self, x, c):
        return _lazywhere((x == x) & (c != 0), (x, c),
                          lambda x, c: -sc.xlog1py(c + 1., c*x) / c,
                          -x)

    def _cdf(self, x, c):
        return -sc.inv_boxcox1p(-x, -c)

    def _sf(self, x, c):
        return sc.inv_boxcox(-x, -c)

    def _logsf(self, x, c):
        return _lazywhere((x == x) & (c != 0), (x, c),
                          lambda x, c: -sc.log1p(c*x) / c,
                          -x)

    def _ppf(self, q, c):
        return -sc.boxcox1p(-q, -c)

    def _isf(self, q, c):
        return -sc.boxcox(q, -c)

    def _munp(self, n, c):
        def __munp(n, c):
            val = 0.0
            k = np.arange(0, n + 1)
            for ki, cnk in zip(k, sc.comb(n, k)):
                val = val + cnk * (-1) ** ki / (1.0 - c * ki)
            return np.where(c * n < 1, val * (-1.0 / c) ** n, np.inf)
        return _lazywhere(c != 0, (c,),
                          lambda c: __munp(n, c),
                          sc.gamma(n + 1))

    def _entropy(self, c):
        return 1. + c


genpareto = genpareto_gen(a=0.0, name='genpareto')


class genexpon_gen(rv_continuous):
    r"""A generalized exponential continuous random variable.

    %(before_notes)s

    Notes
    -----
    The probability density function for `genexpon` is:

    .. math::

        f(x, a, b, c) = (a + b (1 - \exp(-c x)))
                        \exp(-a x - b x + \frac{b}{c}  (1-\exp(-c x)))

    for :math:`x \ge 0`, :math:`a, b, c > 0`.

    `genexpon` takes :math:`a`, :math:`b` and :math:`c` as shape parameters.

    %(after_notes)s

    References
    ----------
    H.K. Ryu, "An Extension of Marshall and Olkin's Bivariate Exponential
    Distribution", Journal of the American Statistical Association, 1993.

    N. Balakrishnan, "The Exponential Distribution: Theory, Methods and
    Applications", Asit P. Basu.

    %(example)s

    """
    def _pdf(self, x, a, b, c):
        # genexpon.pdf(x, a, b, c) = (a + b * (1 - exp(-c*x))) * \
        #                            exp(-a*x - b*x + b/c * (1-exp(-c*x)))
        return (a + b*(-sc.expm1(-c*x)))*np.exp((-a-b)*x +
                                                b*(-sc.expm1(-c*x))/c)

    def _cdf(self, x, a, b, c):
        return -sc.expm1((-a-b)*x + b*(-sc.expm1(-c*x))/c)

    def _logpdf(self, x, a, b, c):
        return np.log(a+b*(-sc.expm1(-c*x))) + (-a-b)*x+b*(-sc.expm1(-c*x))/c


genexpon = genexpon_gen(a=0.0, name='genexpon')


class genextreme_gen(rv_continuous):
    r"""A generalized extreme value continuous random variable.

    %(before_notes)s

    See Also
    --------
    gumbel_r

    Notes
    -----
    For :math:`c=0`, `genextreme` is equal to `gumbel_r`.
    The probability density function for `genextreme` is:

    .. math::

        f(x, c) = \begin{cases}
                    \exp(-\exp(-x)) \exp(-x)              &\text{for } c = 0\\
                    \exp(-(1-c x)^{1/c}) (1-c x)^{1/c-1}  &\text{for }
                                                            x \le 1/c, c > 0
                  \end{cases}


    Note that several sources and software packages use the opposite
    convention for the sign of the shape parameter :math:`c`.

    `genextreme` takes :math:`c` as a shape parameter.

    %(after_notes)s

    %(example)s

    """
    def _argcheck(self, c):
        self.b = np.where(c > 0, 1.0 / np.maximum(c, _XMIN), np.inf)
        self.a = np.where(c < 0, 1.0 / np.minimum(c, -_XMIN), -np.inf)
        return np.where(abs(c) == np.inf, 0, 1)

    def _loglogcdf(self, x, c):
        return _lazywhere((x == x) & (c != 0), (x, c),
                          lambda x, c: sc.log1p(-c*x)/c, -x)

    def _pdf(self, x, c):
        # genextreme.pdf(x, c) =
        #     exp(-exp(-x))*exp(-x),                    for c==0
        #     exp(-(1-c*x)**(1/c))*(1-c*x)**(1/c-1),    for x \le 1/c, c > 0
        return np.exp(self._logpdf(x, c))

    def _logpdf(self, x, c):
        cx = _lazywhere((x == x) & (c != 0), (x, c), lambda x, c: c*x, 0.0)
        logex2 = sc.log1p(-cx)
        logpex2 = self._loglogcdf(x, c)
        pex2 = np.exp(logpex2)
        # Handle special cases
        np.putmask(logpex2, (c == 0) & (x == -np.inf), 0.0)
        logpdf = np.where((cx == 1) | (cx == -np.inf),
                          -np.inf,
                          -pex2+logpex2-logex2)
        np.putmask(logpdf, (c == 1) & (x == 1), 0.0)
        return logpdf

    def _logcdf(self, x, c):
        return -np.exp(self._loglogcdf(x, c))

    def _cdf(self, x, c):
        return np.exp(self._logcdf(x, c))

    def _sf(self, x, c):
        return -sc.expm1(self._logcdf(x, c))

    def _ppf(self, q, c):
        x = -np.log(-np.log(q))
        return _lazywhere((x == x) & (c != 0), (x, c),
                          lambda x, c: -sc.expm1(-c * x) / c, x)

    def _isf(self, q, c):
        x = -np.log(-sc.log1p(-q))
        return _lazywhere((x == x) & (c != 0), (x, c),
                          lambda x, c: -sc.expm1(-c * x) / c, x)

    def _stats(self, c):
        g = lambda n: sc.gamma(n*c + 1)
        g1 = g(1)
        g2 = g(2)
        g3 = g(3)
        g4 = g(4)
        g2mg12 = np.where(abs(c) < 1e-7, (c*np.pi)**2.0/6.0, g2-g1**2.0)
        gam2k = np.where(abs(c) < 1e-7, np.pi**2.0/6.0,
                         sc.expm1(sc.gammaln(2.0*c+1.0)-2*sc.gammaln(c + 1.0))/c**2.0)
        eps = 1e-14
        gamk = np.where(abs(c) < eps, -_EULER, sc.expm1(sc.gammaln(c + 1))/c)

        m = np.where(c < -1.0, np.nan, -gamk)
        v = np.where(c < -0.5, np.nan, g1**2.0*gam2k)

        # skewness
        sk1 = _lazywhere(c >= -1./3,
                         (c, g1, g2, g3, g2mg12),
                         lambda c, g1, g2, g3, g2gm12:
                             np.sign(c)*(-g3 + (g2 + 2*g2mg12)*g1)/g2mg12**1.5,
                         fillvalue=np.nan)
        sk = np.where(abs(c) <= eps**0.29, 12*np.sqrt(6)*_ZETA3/np.pi**3, sk1)

        # kurtosis
        ku1 = _lazywhere(c >= -1./4,
                         (g1, g2, g3, g4, g2mg12),
                         lambda g1, g2, g3, g4, g2mg12:
                             (g4 + (-4*g3 + 3*(g2 + g2mg12)*g1)*g1)/g2mg12**2,
                         fillvalue=np.nan)
        ku = np.where(abs(c) <= (eps)**0.23, 12.0/5.0, ku1-3.0)
        return m, v, sk, ku

    def _fitstart(self, data):
        # This is better than the default shape of (1,).
        g = _skew(data)
        if g < 0:
            a = 0.5
        else:
            a = -0.5
        return super(genextreme_gen, self)._fitstart(data, args=(a,))

    def _munp(self, n, c):
        k = np.arange(0, n+1)
        vals = 1.0/c**n * np.sum(
            sc.comb(n, k) * (-1)**k * sc.gamma(c*k + 1),
            axis=0)
        return np.where(c*n > -1, vals, np.inf)

    def _entropy(self, c):
        return _EULER*(1 - c) + 1


genextreme = genextreme_gen(name='genextreme')


def _digammainv(y):
    # Inverse of the digamma function (real positive arguments only).
    # This function is used in the `fit` method of `gamma_gen`.
    # The function uses either optimize.fsolve or optimize.newton
    # to solve `sc.digamma(x) - y = 0`.  There is probably room for
    # improvement, but currently it works over a wide range of y:
    #    >>> y = 64*np.random.randn(1000000)
    #    >>> y.min(), y.max()
    #    (-311.43592651416662, 351.77388222276869)
    #    x = [_digammainv(t) for t in y]
    #    np.abs(sc.digamma(x) - y).max()
    #    1.1368683772161603e-13
    #
    _em = 0.5772156649015328606065120
    func = lambda x: sc.digamma(x) - y
    if y > -0.125:
        x0 = np.exp(y) + 0.5
        if y < 10:
            # Some experimentation shows that newton reliably converges
            # must faster than fsolve in this y range.  For larger y,
            # newton sometimes fails to converge.
            value = optimize.newton(func, x0, tol=1e-10)
            return value
    elif y > -3:
        x0 = np.exp(y/2.332) + 0.08661
    else:
        x0 = 1.0 / (-y - _em)

    value, info, ier, mesg = optimize.fsolve(func, x0, xtol=1e-11,
                                             full_output=True)
    if ier != 1:
        raise RuntimeError("_digammainv: fsolve failed, y = %r" % y)

    return value[0]


## Gamma (Use MATLAB and MATHEMATICA (b=theta=scale, a=alpha=shape) definition)

## gamma(a, loc, scale)  with a an integer is the Erlang distribution
## gamma(1, loc, scale)  is the Exponential distribution
## gamma(df/2, 0, 2) is the chi2 distribution with df degrees of freedom.

class gamma_gen(rv_continuous):
    r"""A gamma continuous random variable.

    %(before_notes)s

    See Also
    --------
    erlang, expon

    Notes
    -----
    The probability density function for `gamma` is:

    .. math::

        f(x, a) = \frac{x^{a-1} \exp(-x)}{\Gamma(a)}

    for :math:`x \ge 0`, :math:`a > 0`. Here :math:`\Gamma(a)` refers to the
    gamma function.

    `gamma` has a shape parameter `a` which needs to be set explicitly.

    When :math:`a` is an integer, `gamma` reduces to the Erlang
    distribution, and when :math:`a=1` to the exponential distribution.

    %(after_notes)s

    %(example)s

    """
    def _rvs(self, a):
        return self._random_state.standard_gamma(a, self._size)

    def _pdf(self, x, a):
        # gamma.pdf(x, a) = x**(a-1) * exp(-x) / gamma(a)
        return np.exp(self._logpdf(x, a))

    def _logpdf(self, x, a):
        return sc.xlogy(a-1.0, x) - x - sc.gammaln(a)

    def _cdf(self, x, a):
        return sc.gammainc(a, x)

    def _sf(self, x, a):
        return sc.gammaincc(a, x)

    def _ppf(self, q, a):
        return sc.gammaincinv(a, q)

    def _stats(self, a):
        return a, a, 2.0/np.sqrt(a), 6.0/a

    def _entropy(self, a):
        return sc.psi(a)*(1-a) + a + sc.gammaln(a)

    def _fitstart(self, data):
        # The skewness of the gamma distribution is `4 / np.sqrt(a)`.
        # We invert that to estimate the shape `a` using the skewness
        # of the data.  The formula is regularized with 1e-8 in the
        # denominator to allow for degenerate data where the skewness
        # is close to 0.
        a = 4 / (1e-8 + _skew(data)**2)
        return super(gamma_gen, self)._fitstart(data, args=(a,))

    @extend_notes_in_docstring(rv_continuous, notes="""\
        When the location is fixed by using the argument `floc`, this
        function uses explicit formulas or solves a simpler numerical
        problem than the full ML optimization problem.  So in that case,
        the `optimizer`, `loc` and `scale` arguments are ignored.\n\n""")
    def fit(self, data, *args, **kwds):
        f0 = (kwds.get('f0', None) or kwds.get('fa', None) or
              kwds.get('fix_a', None))
        floc = kwds.get('floc', None)
        fscale = kwds.get('fscale', None)

        if floc is None:
            # loc is not fixed.  Use the default fit method.
            return super(gamma_gen, self).fit(data, *args, **kwds)

        # Special case: loc is fixed.

        if f0 is not None and fscale is not None:
            # This check is for consistency with `rv_continuous.fit`.
            # Without this check, this function would just return the
            # parameters that were given.
            raise ValueError("All parameters fixed. There is nothing to "
                             "optimize.")

        # Fixed location is handled by shifting the data.
        data = np.asarray(data)
        if np.any(data <= floc):
            raise FitDataError("gamma", lower=floc, upper=np.inf)
        if floc != 0:
            # Don't do the subtraction in-place, because `data` might be a
            # view of the input array.
            data = data - floc
        xbar = data.mean()

        # Three cases to handle:
        # * shape and scale both free
        # * shape fixed, scale free
        # * shape free, scale fixed

        if fscale is None:
            # scale is free
            if f0 is not None:
                # shape is fixed
                a = f0
            else:
                # shape and scale are both free.
                # The MLE for the shape parameter `a` is the solution to:
                # np.log(a) - sc.digamma(a) - np.log(xbar) +
                #                             np.log(data.mean) = 0
                s = np.log(xbar) - np.log(data).mean()
                func = lambda a: np.log(a) - sc.digamma(a) - s
                aest = (3-s + np.sqrt((s-3)**2 + 24*s)) / (12*s)
                xa = aest*(1-0.4)
                xb = aest*(1+0.4)
                a = optimize.brentq(func, xa, xb, disp=0)

            # The MLE for the scale parameter is just the data mean
            # divided by the shape parameter.
            scale = xbar / a
        else:
            # scale is fixed, shape is free
            # The MLE for the shape parameter `a` is the solution to:
            # sc.digamma(a) - np.log(data).mean() + np.log(fscale) = 0
            c = np.log(data).mean() - np.log(fscale)
            a = _digammainv(c)
            scale = fscale

        return a, floc, scale


gamma = gamma_gen(a=0.0, name='gamma')


class erlang_gen(gamma_gen):
    """An Erlang continuous random variable.

    %(before_notes)s

    See Also
    --------
    gamma

    Notes
    -----
    The Erlang distribution is a special case of the Gamma distribution, with
    the shape parameter `a` an integer.  Note that this restriction is not
    enforced by `erlang`. It will, however, generate a warning the first time
    a non-integer value is used for the shape parameter.

    Refer to `gamma` for examples.

    """

    def _argcheck(self, a):
        allint = np.all(np.floor(a) == a)
        allpos = np.all(a > 0)
        if not allint:
            # An Erlang distribution shouldn't really have a non-integer
            # shape parameter, so warn the user.
            warnings.warn(
                'The shape parameter of the erlang distribution '
                'has been given a non-integer value %r.' % (a,),
                RuntimeWarning)
        return allpos

    def _fitstart(self, data):
        # Override gamma_gen_fitstart so that an integer initial value is
        # used.  (Also regularize the division, to avoid issues when
        # _skew(data) is 0 or close to 0.)
        a = int(4.0 / (1e-8 + _skew(data)**2))
        return super(gamma_gen, self)._fitstart(data, args=(a,))

    # Trivial override of the fit method, so we can monkey-patch its
    # docstring.
    def fit(self, data, *args, **kwds):
        return super(erlang_gen, self).fit(data, *args, **kwds)

    if fit.__doc__ is not None:
        fit.__doc__ = (rv_continuous.fit.__doc__ +
            """
            Notes
            -----
            The Erlang distribution is generally defined to have integer values
            for the shape parameter.  This is not enforced by the `erlang` class.
            When fitting the distribution, it will generally return a non-integer
            value for the shape parameter.  By using the keyword argument
            `f0=<integer>`, the fit method can be constrained to fit the data to
            a specific integer shape parameter.
            """)


erlang = erlang_gen(a=0.0, name='erlang')


class gengamma_gen(rv_continuous):
    r"""A generalized gamma continuous random variable.

    %(before_notes)s

    Notes
    -----
    The probability density function for `gengamma` is:

    .. math::

        f(x, a, c) = \frac{|c| x^{c a-1} \exp(-x^c)}{\gamma(a)}

    for :math:`x \ge 0`, :math:`a > 0`, and :math:`c \ne 0`.

    `gengamma` takes :math:`a` and :math:`c` as shape parameters.

    %(after_notes)s

    %(example)s

    """
    def _argcheck(self, a, c):
        return (a > 0) & (c != 0)

    def _pdf(self, x, a, c):
        # gengamma.pdf(x, a, c) = abs(c) * x**(c*a-1) * exp(-x**c) / gamma(a)
        return np.exp(self._logpdf(x, a, c))

    def _logpdf(self, x, a, c):
        return np.log(abs(c)) + sc.xlogy(c*a - 1, x) - x**c - sc.gammaln(a)

    def _cdf(self, x, a, c):
        xc = x**c
        val1 = sc.gammainc(a, xc)
        val2 = sc.gammaincc(a, xc)
        return np.where(c > 0, val1, val2)

    def _sf(self, x, a, c):
        xc = x**c
        val1 = sc.gammainc(a, xc)
        val2 = sc.gammaincc(a, xc)
        return np.where(c > 0, val2, val1)

    def _ppf(self, q, a, c):
        val1 = sc.gammaincinv(a, q)
        val2 = sc.gammainccinv(a, q)
        return np.where(c > 0, val1, val2)**(1.0/c)

    def _isf(self, q, a, c):
        val1 = sc.gammaincinv(a, q)
        val2 = sc.gammainccinv(a, q)
        return np.where(c > 0, val2, val1)**(1.0/c)

    def _munp(self, n, a, c):
        # Pochhammer symbol: sc.pocha,n) = gamma(a+n)/gamma(a)
        return sc.poch(a, n*1.0/c)

    def _entropy(self, a, c):
        val = sc.psi(a)
        return a*(1-val) + 1.0/c*val + sc.gammaln(a) - np.log(abs(c))


gengamma = gengamma_gen(a=0.0, name='gengamma')


class genhalflogistic_gen(rv_continuous):
    r"""A generalized half-logistic continuous random variable.

    %(before_notes)s

    Notes
    -----
    The probability density function for `genhalflogistic` is:

    .. math::

        f(x, c) = \frac{2 (1 - c x)^{1/(c-1)}}{[1 + (1 - c x)^{1/c}]^2}

    for :math:`0 \le x \le 1/c`, and :math:`c > 0`.

    `genhalflogistic` takes :math:`c` as a shape parameter.

    %(after_notes)s

    %(example)s

    """
    def _argcheck(self, c):
        self.b = 1.0 / c
        return c > 0

    def _pdf(self, x, c):
        # genhalflogistic.pdf(x, c) =
        #    2 * (1-c*x)**(1/c-1) / (1+(1-c*x)**(1/c))**2
        limit = 1.0/c
        tmp = np.asarray(1-c*x)
        tmp0 = tmp**(limit-1)
        tmp2 = tmp0*tmp
        return 2*tmp0 / (1+tmp2)**2

    def _cdf(self, x, c):
        limit = 1.0/c
        tmp = np.asarray(1-c*x)
        tmp2 = tmp**(limit)
        return (1.0-tmp2) / (1+tmp2)

    def _ppf(self, q, c):
        return 1.0/c*(1-((1.0-q)/(1.0+q))**c)

    def _entropy(self, c):
        return 2 - (2*c+1)*np.log(2)


genhalflogistic = genhalflogistic_gen(a=0.0, name='genhalflogistic')


class gompertz_gen(rv_continuous):
    r"""A Gompertz (or truncated Gumbel) continuous random variable.

    %(before_notes)s

    Notes
    -----
    The probability density function for `gompertz` is:

    .. math::

        f(x, c) = c \exp(x) \exp(-c (e^x-1))

    for :math:`x \ge 0`, :math:`c > 0`.

    `gompertz` takes :math:`c` as a shape parameter.

    %(after_notes)s

    %(example)s

    """
    def _pdf(self, x, c):
        # gompertz.pdf(x, c) = c * exp(x) * exp(-c*(exp(x)-1))
        return np.exp(self._logpdf(x, c))

    def _logpdf(self, x, c):
        return np.log(c) + x - c * sc.expm1(x)

    def _cdf(self, x, c):
        return -sc.expm1(-c * sc.expm1(x))

    def _ppf(self, q, c):
        return sc.log1p(-1.0 / c * sc.log1p(-q))

    def _entropy(self, c):
        return 1.0 - np.log(c) - np.exp(c)*sc.expn(1, c)


gompertz = gompertz_gen(a=0.0, name='gompertz')


class gumbel_r_gen(rv_continuous):
    r"""A right-skewed Gumbel continuous random variable.

    %(before_notes)s

    See Also
    --------
    gumbel_l, gompertz, genextreme

    Notes
    -----
    The probability density function for `gumbel_r` is:

    .. math::

        f(x) = \exp(-(x + e^{-x}))

    The Gumbel distribution is sometimes referred to as a type I Fisher-Tippett
    distribution.  It is also related to the extreme value distribution,
    log-Weibull and Gompertz distributions.

    %(after_notes)s

    %(example)s

    """
    def _pdf(self, x):
        # gumbel_r.pdf(x) = exp(-(x + exp(-x)))
        return np.exp(self._logpdf(x))

    def _logpdf(self, x):
        return -x - np.exp(-x)

    def _cdf(self, x):
        return np.exp(-np.exp(-x))

    def _logcdf(self, x):
        return -np.exp(-x)

    def _ppf(self, q):
        return -np.log(-np.log(q))

    def _stats(self):
        return _EULER, np.pi*np.pi/6.0, 12*np.sqrt(6)/np.pi**3 * _ZETA3, 12.0/5

    def _entropy(self):
        # http://en.wikipedia.org/wiki/Gumbel_distribution
        return _EULER + 1.


gumbel_r = gumbel_r_gen(name='gumbel_r')


class gumbel_l_gen(rv_continuous):
    r"""A left-skewed Gumbel continuous random variable.

    %(before_notes)s

    See Also
    --------
    gumbel_r, gompertz, genextreme

    Notes
    -----
    The probability density function for `gumbel_l` is:

    .. math::

        f(x) = \exp(x - e^x)

    The Gumbel distribution is sometimes referred to as a type I Fisher-Tippett
    distribution.  It is also related to the extreme value distribution,
    log-Weibull and Gompertz distributions.

    %(after_notes)s

    %(example)s

    """
    def _pdf(self, x):
        # gumbel_l.pdf(x) = exp(x - exp(x))
        return np.exp(self._logpdf(x))

    def _logpdf(self, x):
        return x - np.exp(x)

    def _cdf(self, x):
        return -sc.expm1(-np.exp(x))

    def _ppf(self, q):
        return np.log(-sc.log1p(-q))

    def _logsf(self, x):
        return -np.exp(x)

    def _sf(self, x):
        return np.exp(-np.exp(x))

    def _isf(self, x):
        return np.log(-np.log(x))

    def _stats(self):
        return -_EULER, np.pi*np.pi/6.0, \
               -12*np.sqrt(6)/np.pi**3 * _ZETA3, 12.0/5

    def _entropy(self):
        return _EULER + 1.


gumbel_l = gumbel_l_gen(name='gumbel_l')


class halfcauchy_gen(rv_continuous):
    r"""A Half-Cauchy continuous random variable.

    %(before_notes)s

    Notes
    -----
    The probability density function for `halfcauchy` is:

    .. math::

        f(x) = \frac{2}{\pi (1 + x^2)}

    for :math:`x \ge 0`.

    %(after_notes)s

    %(example)s

    """
    def _pdf(self, x):
        # halfcauchy.pdf(x) = 2 / (pi * (1 + x**2))
        return 2.0/np.pi/(1.0+x*x)

    def _logpdf(self, x):
        return np.log(2.0/np.pi) - sc.log1p(x*x)

    def _cdf(self, x):
        return 2.0/np.pi*np.arctan(x)

    def _ppf(self, q):
        return np.tan(np.pi/2*q)

    def _stats(self):
        return np.inf, np.inf, np.nan, np.nan

    def _entropy(self):
        return np.log(2*np.pi)


halfcauchy = halfcauchy_gen(a=0.0, name='halfcauchy')


class halflogistic_gen(rv_continuous):
    r"""A half-logistic continuous random variable.

    %(before_notes)s

    Notes
    -----
    The probability density function for `halflogistic` is:

    .. math::

        f(x) = \frac{ 2 e^{-x} }{ (1+e^{-x})^2 } = \frac{1}{2} sech(x/2)^2

    for :math:`x \ge 0`.

    %(after_notes)s

    %(example)s

    """
    def _pdf(self, x):
        # halflogistic.pdf(x) = 2 * exp(-x) / (1+exp(-x))**2
        #                     = 1/2 * sech(x/2)**2
        return np.exp(self._logpdf(x))

    def _logpdf(self, x):
        return np.log(2) - x - 2. * sc.log1p(np.exp(-x))

    def _cdf(self, x):
        return np.tanh(x/2.0)

    def _ppf(self, q):
        return 2*np.arctanh(q)

    def _munp(self, n):
        if n == 1:
            return 2*np.log(2)
        if n == 2:
            return np.pi*np.pi/3.0
        if n == 3:
            return 9*_ZETA3
        if n == 4:
            return 7*np.pi**4 / 15.0
        return 2*(1-pow(2.0, 1-n))*sc.gamma(n+1)*sc.zeta(n, 1)

    def _entropy(self):
        return 2-np.log(2)


halflogistic = halflogistic_gen(a=0.0, name='halflogistic')


class halfnorm_gen(rv_continuous):
    r"""A half-normal continuous random variable.

    %(before_notes)s

    Notes
    -----
    The probability density function for `halfnorm` is:

    .. math::

        f(x) = \sqrt{2/\pi} e^{-\frac{x^2}{2}}

    for :math:`x > 0`.

    `halfnorm` is a special case of :math`\chi` with ``df == 1``.

    %(after_notes)s

    %(example)s

    """
    def _rvs(self):
        return abs(self._random_state.standard_normal(size=self._size))

    def _pdf(self, x):
        # halfnorm.pdf(x) = sqrt(2/pi) * exp(-x**2/2)
        return np.sqrt(2.0/np.pi)*np.exp(-x*x/2.0)

    def _logpdf(self, x):
        return 0.5 * np.log(2.0/np.pi) - x*x/2.0

    def _cdf(self, x):
        return _norm_cdf(x)*2-1.0

    def _ppf(self, q):
        return sc.ndtri((1+q)/2.0)

    def _stats(self):
        return (np.sqrt(2.0/np.pi),
                1-2.0/np.pi,
                np.sqrt(2)*(4-np.pi)/(np.pi-2)**1.5,
                8*(np.pi-3)/(np.pi-2)**2)

    def _entropy(self):
        return 0.5*np.log(np.pi/2.0)+0.5


halfnorm = halfnorm_gen(a=0.0, name='halfnorm')


class hypsecant_gen(rv_continuous):
    r"""A hyperbolic secant continuous random variable.

    %(before_notes)s

    Notes
    -----
    The probability density function for `hypsecant` is:

    .. math::

        f(x) = \frac{1}{\pi} sech(x)

    %(after_notes)s

    %(example)s

    """
    def _pdf(self, x):
        # hypsecant.pdf(x) = 1/pi * sech(x)
        return 1.0/(np.pi*np.cosh(x))

    def _cdf(self, x):
        return 2.0/np.pi*np.arctan(np.exp(x))

    def _ppf(self, q):
        return np.log(np.tan(np.pi*q/2.0))

    def _stats(self):
        return 0, np.pi*np.pi/4, 0, 2

    def _entropy(self):
        return np.log(2*np.pi)


hypsecant = hypsecant_gen(name='hypsecant')


class gausshyper_gen(rv_continuous):
    r"""A Gauss hypergeometric continuous random variable.

    %(before_notes)s

    Notes
    -----
    The probability density function for `gausshyper` is:

    .. math::

        f(x, a, b, c, z) = C x^{a-1} (1-x)^{b-1} (1+zx)^{-c}

    for :math:`0 \le x \le 1`, :math:`a > 0`, :math:`b > 0`, and
    :math:`C = \frac{1}{B(a, b) F[2, 1](c, a; a+b; -z)}`

    `gausshyper` takes :math:`a`, :math:`b`, :math:`c` and :math:`z` as shape
    parameters.

    %(after_notes)s

    %(example)s

    """
    def _argcheck(self, a, b, c, z):
        return (a > 0) & (b > 0) & (c == c) & (z == z)

    def _pdf(self, x, a, b, c, z):
        # gausshyper.pdf(x, a, b, c, z) =
        #   C * x**(a-1) * (1-x)**(b-1) * (1+z*x)**(-c)
        Cinv = sc.gamma(a)*sc.gamma(b)/sc.gamma(a+b)*sc.hyp2f1(c, a, a+b, -z)
        return 1.0/Cinv * x**(a-1.0) * (1.0-x)**(b-1.0) / (1.0+z*x)**c

    def _munp(self, n, a, b, c, z):
        fac = sc.beta(n+a, b) / sc.beta(a, b)
        num = sc.hyp2f1(c, a+n, a+b+n, -z)
        den = sc.hyp2f1(c, a, a+b, -z)
        return fac*num / den


gausshyper = gausshyper_gen(a=0.0, b=1.0, name='gausshyper')


class invgamma_gen(rv_continuous):
    r"""An inverted gamma continuous random variable.

    %(before_notes)s

    Notes
    -----
    The probability density function for `invgamma` is:

    .. math::

        f(x, a) = \frac{x^{-a-1}}{\gamma(a)} \exp(-\frac{1}{x})

    for :math:`x > 0`, :math:`a > 0`.

    `invgamma` takes :math:`a` as a shape parameter.

    `invgamma` is a special case of `gengamma` with ``c == -1``.

    %(after_notes)s

    %(example)s

    """
    _support_mask = rv_continuous._open_support_mask

    def _pdf(self, x, a):
        # invgamma.pdf(x, a) = x**(-a-1) / gamma(a) * exp(-1/x)
        return np.exp(self._logpdf(x, a))

    def _logpdf(self, x, a):
        return -(a+1) * np.log(x) - sc.gammaln(a) - 1.0/x

    def _cdf(self, x, a):
        return sc.gammaincc(a, 1.0 / x)

    def _ppf(self, q, a):
        return 1.0 / sc.gammainccinv(a, q)

    def _sf(self, x, a):
        return sc.gammainc(a, 1.0 / x)

    def _isf(self, q, a):
        return 1.0 / sc.gammaincinv(a, q)

    def _stats(self, a, moments='mvsk'):
        m1 = _lazywhere(a > 1, (a,), lambda x: 1. / (x - 1.), np.inf)
        m2 = _lazywhere(a > 2, (a,), lambda x: 1. / (x - 1.)**2 / (x - 2.),
                        np.inf)

        g1, g2 = None, None
        if 's' in moments:
            g1 = _lazywhere(
                a > 3, (a,),
                lambda x: 4. * np.sqrt(x - 2.) / (x - 3.), np.nan)
        if 'k' in moments:
            g2 = _lazywhere(
                a > 4, (a,),
                lambda x: 6. * (5. * x - 11.) / (x - 3.) / (x - 4.), np.nan)
        return m1, m2, g1, g2

    def _entropy(self, a):
        return a - (a+1.0) * sc.psi(a) + sc.gammaln(a)


invgamma = invgamma_gen(a=0.0, name='invgamma')


# scale is gamma from DATAPLOT and B from Regress
class invgauss_gen(rv_continuous):
    r"""An inverse Gaussian continuous random variable.

    %(before_notes)s

    Notes
    -----
    The probability density function for `invgauss` is:

    .. math::

        f(x, \mu) = \frac{1}{\sqrt{2 \pi x^3}}
                    \exp(-\frac{(x-\mu)^2}{2 x \mu^2})

    for :math:`x > 0`.

    `invgauss` takes :math:`\mu` as a shape parameter.

    %(after_notes)s

    When :math:`\mu` is too small, evaluating the cumulative distribution
    function will be inaccurate due to ``cdf(mu -> 0) = inf * 0``.
    NaNs are returned for :math:`\mu \le 0.0028`.

    %(example)s

    """
    _support_mask = rv_continuous._open_support_mask

    def _rvs(self, mu):
        return self._random_state.wald(mu, 1.0, size=self._size)

    def _pdf(self, x, mu):
        # invgauss.pdf(x, mu) =
        #                  1 / sqrt(2*pi*x**3) * exp(-(x-mu)**2/(2*x*mu**2))
        return 1.0/np.sqrt(2*np.pi*x**3.0)*np.exp(-1.0/(2*x)*((x-mu)/mu)**2)

    def _logpdf(self, x, mu):
        return -0.5*np.log(2*np.pi) - 1.5*np.log(x) - ((x-mu)/mu)**2/(2*x)

    def _cdf(self, x, mu):
        fac = np.sqrt(1.0/x)
        # Numerical accuracy for small `mu` is bad.  See #869.
        C1 = _norm_cdf(fac*(x-mu)/mu)
        C1 += np.exp(1.0/mu) * _norm_cdf(-fac*(x+mu)/mu) * np.exp(1.0/mu)
        return C1

    def _stats(self, mu):
        return mu, mu**3.0, 3*np.sqrt(mu), 15*mu


invgauss = invgauss_gen(a=0.0, name='invgauss')


class norminvgauss_gen(rv_continuous):
    r"""A Normal Inverse Gaussian continuous random variable.

    %(before_notes)s

    Notes
    -----
    The probability density function for `norminvgauss` is:

    .. math::

        f(x; a, b) = (a \exp(\sqrt{a^2 - b^2} + b x)) /
                     (\pi \sqrt{1 + x^2} \, K_1(a * \sqrt{1 + x^2}))

    where `x` is a real number, the parameter `a` is the tail heaviness
    and `b` is the asymmetry parameter satisfying `a > 0` and `abs(b) <= a`.
    `K_1` is the modified Bessel function of second kind (`scipy.special.k1`).

    %(after_notes)s

    A normal inverse Gaussian random variable `Y` with parameters `a` and `b`
    can be expressed as a normal mean-variance mixture:
    `Y = b * V + sqrt(V) * X` where `X` is `norm(0,1)` and `V` is
    `invgauss(mu=1/sqrt(a**2 - b**2))`. This representation is used
    to generate random variates.

    References
    ----------
    O. Barndorff-Nielsen, "Hyperbolic Distributions and Distributions on
    Hyperbolae", Scandinavian Journal of Statistics, Vol. 5(3),
    pp. 151-157, 1978.

    O. Barndorff-Nielsen, "Normal Inverse Gaussian Distributions and Stochastic
    Volatility Modelling", Scandinavian Journal of Statistics, Vol. 24,
    pp. 1–13, 1997.

    %(example)s

    """
    _support_mask = rv_continuous._open_support_mask

    def _argcheck(self, a, b):
        return (a > 0) & (np.absolute(b) < a)

    def _pdf(self, x, a, b):
        gamma = np.sqrt(a**2 - b**2)
        fac1 = a / np.pi * np.exp(gamma)
        sq = np.hypot(1, x)  # reduce overflows
        return fac1 * sc.k1e(a * sq) * np.exp(b*x - a*sq) / sq

    def _rvs(self, a, b):
        # note: X = b * V + sqrt(V) * X is norminvgaus(a,b) if X is standard
        # normal and V is invgauss(mu=1/sqrt(a**2 - b**2))
        gamma = np.sqrt(a**2 - b**2)
        sz, rndm = self._size, self._random_state
        ig = invgauss.rvs(mu=1/gamma, size=sz, random_state=rndm)
        return b * ig + np.sqrt(ig) * norm.rvs(size=sz, random_state=rndm)

    def _stats(self, a, b):
        gamma = np.sqrt(a**2 - b**2)
        mean = b / gamma
        variance = a**2 / gamma**3
        skewness = 3.0 * b / (a * np.sqrt(gamma))
        kurtosis = 3.0 * (1 + 4 * b**2 / a**2) / gamma
        return mean, variance, skewness, kurtosis


norminvgauss = norminvgauss_gen(name="norminvgauss")


class invweibull_gen(rv_continuous):
    r"""An inverted Weibull continuous random variable.

    This distribution is also known as the Fréchet distribution or the
    type II extreme value distribution.

    %(before_notes)s

    Notes
    -----
    The probability density function for `invweibull` is:

    .. math::

        f(x, c) = c x^{-c-1} \exp(-x^{-c})

    for :math:`x > 0``, :math:`c > 0``.

    `invweibull` takes :math:`c`` as a shape parameter.

    %(after_notes)s

    References
    ----------
    F.R.S. de Gusmao, E.M.M Ortega and G.M. Cordeiro, "The generalized inverse
    Weibull distribution", Stat. Papers, vol. 52, pp. 591-619, 2011.

    %(example)s

    """
    _support_mask = rv_continuous._open_support_mask

    def _pdf(self, x, c):
        # invweibull.pdf(x, c) = c * x**(-c-1) * exp(-x**(-c))
        xc1 = np.power(x, -c - 1.0)
        xc2 = np.power(x, -c)
        xc2 = np.exp(-xc2)
        return c * xc1 * xc2

    def _cdf(self, x, c):
        xc1 = np.power(x, -c)
        return np.exp(-xc1)

    def _ppf(self, q, c):
        return np.power(-np.log(q), -1.0/c)

    def _munp(self, n, c):
        return sc.gamma(1 - n / c)

    def _entropy(self, c):
        return 1+_EULER + _EULER / c - np.log(c)


invweibull = invweibull_gen(a=0, name='invweibull')


class johnsonsb_gen(rv_continuous):
    r"""A Johnson SB continuous random variable.

    %(before_notes)s

    See Also
    --------
    johnsonsu

    Notes
    -----
    The probability density function for `johnsonsb` is:

    .. math::

        f(x, a, b) = \frac{b}{x(1-x)}  \phi(a + b \log \frac{x}{1-x} )

    for :math:`0 < x < 1` and :math:`a, b > 0`, and :math:`\phi` is the normal
    pdf.

    `johnsonsb` takes :math:`a` and :math:`b` as shape parameters.

    %(after_notes)s

    %(example)s

    """
    _support_mask = rv_continuous._open_support_mask

    def _argcheck(self, a, b):
        return (b > 0) & (a == a)

    def _pdf(self, x, a, b):
        # johnsonsb.pdf(x, a, b) = b / (x*(1-x)) * phi(a + b * log(x/(1-x)))
        trm = _norm_pdf(a + b*np.log(x/(1.0-x)))
        return b*1.0/(x*(1-x))*trm

    def _cdf(self, x, a, b):
        return _norm_cdf(a + b*np.log(x/(1.0-x)))

    def _ppf(self, q, a, b):
        return 1.0 / (1 + np.exp(-1.0 / b * (_norm_ppf(q) - a)))


johnsonsb = johnsonsb_gen(a=0.0, b=1.0, name='johnsonsb')


class johnsonsu_gen(rv_continuous):
    r"""A Johnson SU continuous random variable.

    %(before_notes)s

    See Also
    --------
    johnsonsb

    Notes
    -----
    The probability density function for `johnsonsu` is:

    .. math::

        f(x, a, b) = \frac{b}{\sqrt{x^2 + 1}}
                     \phi(a + b \log(x + \sqrt{x^2 + 1}))

    for all :math:`x, a, b > 0`, and :math:`\phi` is the normal pdf.

    `johnsonsu` takes :math:`a` and :math:`b` as shape parameters.

    %(after_notes)s

    %(example)s

    """
    def _argcheck(self, a, b):
        return (b > 0) & (a == a)

    def _pdf(self, x, a, b):
        # johnsonsu.pdf(x, a, b) = b / sqrt(x**2 + 1) *
        #                          phi(a + b * log(x + sqrt(x**2 + 1)))
        x2 = x*x
        trm = _norm_pdf(a + b * np.log(x + np.sqrt(x2+1)))
        return b*1.0/np.sqrt(x2+1.0)*trm

    def _cdf(self, x, a, b):
        return _norm_cdf(a + b * np.log(x + np.sqrt(x*x + 1)))

    def _ppf(self, q, a, b):
        return np.sinh((_norm_ppf(q) - a) / b)


johnsonsu = johnsonsu_gen(name='johnsonsu')


class laplace_gen(rv_continuous):
    r"""A Laplace continuous random variable.

    %(before_notes)s

    Notes
    -----
    The probability density function for `laplace` is:

    .. math::

        f(x) = \frac{1}{2} \exp(-|x|)

    %(after_notes)s

    %(example)s

    """
    def _rvs(self):
        return self._random_state.laplace(0, 1, size=self._size)

    def _pdf(self, x):
        # laplace.pdf(x) = 1/2 * exp(-abs(x))
        return 0.5*np.exp(-abs(x))

    def _cdf(self, x):
        return np.where(x > 0, 1.0-0.5*np.exp(-x), 0.5*np.exp(x))

    def _ppf(self, q):
        return np.where(q > 0.5, -np.log(2*(1-q)), np.log(2*q))

    def _stats(self):
        return 0, 2, 0, 3

    def _entropy(self):
        return np.log(2)+1


laplace = laplace_gen(name='laplace')


class levy_gen(rv_continuous):
    r"""A Levy continuous random variable.

    %(before_notes)s

    See Also
    --------
    levy_stable, levy_l

    Notes
    -----
    The probability density function for `levy` is:

    .. math::

        f(x) = \frac{1}{x \sqrt{2\pi x}) \exp(-\frac{1}{2x}}

    for :math:`x > 0`.

    This is the same as the Levy-stable distribution with :math:`a=1/2` and
    :math:`b=1`.

    %(after_notes)s

    %(example)s

    """
    _support_mask = rv_continuous._open_support_mask

    def _pdf(self, x):
        # levy.pdf(x) = 1 / (x * sqrt(2*pi*x)) * exp(-1/(2*x))
        return 1 / np.sqrt(2*np.pi*x) / x * np.exp(-1/(2*x))

    def _cdf(self, x):
        # Equivalent to 2*norm.sf(np.sqrt(1/x))
        return sc.erfc(np.sqrt(0.5 / x))

    def _ppf(self, q):
        # Equivalent to 1.0/(norm.isf(q/2)**2) or 0.5/(erfcinv(q)**2)
        val = -sc.ndtri(q/2)
        return 1.0 / (val * val)

    def _stats(self):
        return np.inf, np.inf, np.nan, np.nan


levy = levy_gen(a=0.0, name="levy")


class levy_l_gen(rv_continuous):
    r"""A left-skewed Levy continuous random variable.

    %(before_notes)s

    See Also
    --------
    levy, levy_stable

    Notes
    -----
    The probability density function for `levy_l` is:

    .. math::

        f(x) = \frac{1}{|x| \sqrt{2\pi |x|}} \exp(-\frac{1}{2 |x|})

    for :math:`x < 0`.

    This is the same as the Levy-stable distribution with :math:`a=1/2` and
    :math:`b=-1`.

    %(after_notes)s

    %(example)s

    """
    _support_mask = rv_continuous._open_support_mask

    def _pdf(self, x):
        # levy_l.pdf(x) = 1 / (abs(x) * sqrt(2*pi*abs(x))) * exp(-1/(2*abs(x)))
        ax = abs(x)
        return 1/np.sqrt(2*np.pi*ax)/ax*np.exp(-1/(2*ax))

    def _cdf(self, x):
        ax = abs(x)
        return 2 * _norm_cdf(1 / np.sqrt(ax)) - 1

    def _ppf(self, q):
        val = _norm_ppf((q + 1.0) / 2)
        return -1.0 / (val * val)

    def _stats(self):
        return np.inf, np.inf, np.nan, np.nan


levy_l = levy_l_gen(b=0.0, name="levy_l")


class levy_stable_gen(rv_continuous):
    r"""A Levy-stable continuous random variable.

    %(before_notes)s

    See Also
    --------
    levy, levy_l

    Notes
    -----
    ..math:: \alpha-stable  distributions form a rich family of probability distributions 
    which arises in the central limit theorem problems. Stable distributions and their variants 
    are also known under diferent names to different scientific communities, 
    e.g. physicicts like to call Symmetric Stable Laws as Levy Flights, whereas mathematicians 
    calls the distributions ..math:: \alpha-stable distributions. We will refer this class 
    of distributions as Levy Stable laws / distributions.

    The densities of Levy Stable laws are well represented by Fox's H-fuctions [ZOL1].  
    The representations as compositions of elementary functions are available only for few specific cases.
    For ..math::\alpha = 2 the density reduces to Gaussian distributions. For symmetric case 
    of ..math::\alpha = 1 the Levy Stable law is known as a Cauchy distribution. For ..math::\alpha = 0.5
    and skewness distribution taking its extreme value, the density is of the form of Levy Distribution 
    (see levy, levy_l). 


    The class of probability distributions for `levy_stable` is well represented by the characteristic functions:

    .. math::
        \varphi(k; \alpha, z, \mu) = e^{ ik\mu + zk^{\alpha} } 

    where 0 < ..math::\alpha  <=2  is the stability parameter, which describes the parameter of power law decay of the tails. 
    Parameter z is a complex number. Depending on the parameterization of the complex number z, different parameterizations 
    are available. We will stick to the notation introduced in Zolotarev's [ZO2]. 
    First, we start by representing z in the algebraic form  "a(1 + ib)", in particular: 

    .. math::         
        \varphi(k; \alpha, \beta, c, \mu) = e^{ ik\mu -|ck|^{\alpha }(1-i\beta \operatorname{sign}(k)\Phi(\alpha ,k ))}

    where:
              
    .. math::
        
        \Phi = \begin{cases}
                \tan \left({\frac {\pi \alpha }{2}}\right)&\alpha \neq 1\\
                -{\frac {2}{\pi }}\log |k|&\alpha =1
                \end{cases}
           
    The probability density function for `levy_stable` is:
        
    .. math::
    
        f(x) = \frac{1}{2\pi}\int_{-\infty}^\infty \varphi(k)e^{-ixk}\,dk
        
    where :math:`-\infty < k < \infty`. This integral does not have a known closed form.
    
    For evaluation of pdf we use either Zolotarev :math:`S_0` parameterization with integration, 
    direct integration of standard parameterization of characteristic function or FFT of 
    characteristic function. FFT is used if number of points is greater than 
    ``levy_stable.pdf_fft_min_points_threshold`` (defaults to 100) otherwise we use one of the 
    other methods. Setting the threshold to ``None`` will disable FFT. The default method is 
    Zolotarev's but can be changed by setting ``levy_stable.pdf_default_method`` to any string 
    other than 'zolotarev'. To increase accuracy of FFT calculation one can specify 
    ``levy_stable.pdf_fft_grid_spacing`` (defaults to 0.01) and ``pdf_fft_n_points_two_power`` 
    (defaults to a value that covers the input range * 4). Setting ``pdf_fft_n_points_two_power`` 
    to 16 should be sufficiently accurate in most cases at the expense of CPU time.
    
    For evaluation of cdf we use Zolatarev :math:`S_0` parameterization with integration or integral of
    the pdf FFT interpolated spline. The settings affecting FFT calculation are the same as
    for pdf calculation. Setting the threshold to ``None`` (default) will disable FFT. For cdf 
    calculations the Zolatarev method is superior in accuracy, so FFT is disabled by default.
    
    Fitting estimate uses quantile estimation method in [MC]. MLE estimation of parameters in
    fit method uses this quantile estimate initially. Note that MLE doesn't always converge if 
    using FFT for pdf calculations; so it's best that ``pdf_fft_min_points_threshold`` is left unset
    or set to default value of 100. 

    %(after_notes)s
    
    References
    ----------    
    .. [ZOL1] Zolotarev V.M., 1993. On Representation of Densities of Stable Laws by Special Functions. 
       SIAM ... 
    .. [NO] Nolan J.P., 1997. Numerical Calculations of Stable Densities and Distribution Functions. 
       Commun Statist. - Stochastic Models, 13(4), p.759-774
    .. [MC] McCulloch, J., 1986. Simple consistent estimators of stable distribution parameters.
       Communications in Statistics - Simulation and Computation 15, 11091136.
    .. [MS] Mittnik, S.T. Rachev, T. Doganoglu, D. Chenyao, 1999. Maximum likelihood estimation 
       of stable Paretian models, Mathematical and Computer Modelling, Volume 29, Issue 10, 
       1999, Pages 275-293.
    .. [BS] Borak, S., Hardle, W., Rafal, W. 2005. Stable distributions, Economic Risk. 
    .. [WE] Weron . 1995. ... add the paper 


    %(example)s

    """


    def _rvs(self, alpha, beta, **par):
        """
        Generates a vector of random stable variables under parameterization A 
        using Weron's formulation [WE].
        """
        #TODO: add transformation into different parameterizations
        
        # generate the random vector of the given size self._size
        sz = self._size
        U = uniform.rvs(loc=-np.pi/2.0, scale=np.pi, size=sz,
                         random_state=self._random_state)
        E = expon.rvs(size=sz, random_state=self._random_state)
        

        def generate_stable_rvs(alpha, beta, U, E):
            cos_U = np.cos(U)
            tan_U = np.tan(U)
            if alpha==1:
                return (2./np.pi) * ((np.pi/2. + beta * U) * tan_U -
                    beta * np.log(E * cos_U) / (np.pi/2. + b * U))
            else:
                tan_betaB = beta * np.tan(np.pi * alpha / 2.)
                b = np.arctan(tan_betaB) / alpha

                factor1 = sin(alpha * (U + b)) / cos_U**(1.0 / alpha)
                factor2 = (cos((1. - alpha) * U - alpha * b) / E)**((1 - alpha) / alpha)
                scaler = (1. + tan_betaB**2.)**(1 / (2. * alpha))
                return scaler * factor1 * factor2
        
        return genetate_stable_rvs(alpha, beta, U, E)


    def _argcheck(self, alpha, beta, **par):
        # TODO: add parameters checks for different paramterisations too 
        return (alpha > 0) & (alpha <= 2) & (beta <= 1) & (beta >= -1)
        


    @staticmethod
    def _beta_switch(alpha, beta, original_parameterisation_type):
        """
        Function for transforming the beta value accepted for each parameterisation.
        Parameterisations A and B require different values for beta. 
        Parameterisations C and P require the value of beta used by parameterisation B.
        All alpha values are the same.
        The value par given is the parameterisation from which the beta is being transformed.

        Args:
            alpha:
            beta:
            original_parameterisation_type
        """
<<<<<<< HEAD
        K = lambda a: a - 1 + np.sign(1-a)

        if original_parameterisation_type == "A":
            return np.arctan(beta*np.tan(np.pi * alpha/2)) * 2/(np.pi * K(alpha))

        elif original_parameterisation_type == "B":
            return (np.tan((np.pi*K(alpha)*beta)/2))/np.tan(np.pi*alpha/2)
=======
        K = lambda a: a - 1. + np.sign(1. - a)

	if par == "A": # here we assume that beta is under parameterization B on input 
	    return np.arctan(beta * np.tan(np.pi * alpha / 2.)) * 2. / (np.pi * K(alpha))

        elif par == "B":
	    return (np.tan((np.pi * K(alpha) * beta) / 2.)) / np.tan(np.pi * alpha / 2.)
>>>>>>> 79b8d83c


    @staticmethod
    def _cf(k, alpha, beta, mu=0, c=1, parameterisation_type="A"):
        """
        Characteristic functions under different parameterizations.
        Default parameterization is "A". 

        Arguments:
        ----------
        k :  float
        alpha : float
            Stability parameter with values in (0,2]. 
        beta : float
            Asymmetry parameter under parameterization A, takes values in [-1, 1].

        mu: float
            Location parameter. Default setting: mu=0.
        c: float
            Scale parameter under parameterization A, takes positive real values.
            Default setting: c=1. 
        """

<<<<<<< HEAD
        K = lambda a: a - 1 + np.sign(1-a)
=======
        K = lambda a: a - 1 + np.sign(1 - a)
>>>>>>> 79b8d83c

        if parameterisation_type == "A":
            Phi = lambda alpha, k: np.tan(np.pi * alpha / 2.) if alpha != 1 else -2.0*np.log(np.abs(k)) / np.pi
            return np.exp(1j*k*mu-(np.abs(c*k)**alpha)*(1-1j*beta*np.sign(k)*Phi(alpha, k)))
    
        elif parameterisation_type == "B":
            return np.exp((-np.abs(c * k)**alpha) * np.exp(-1j * beta * K(alpha) * np.sign(k) * np.pi / 2.))
    
        elif parameterisation_type == "C":
            Delta = lambda beta, k_alpha, alpha: beta * k_alpha / alpha
            return np.exp((-np.abs(c * k)**alpha) * np.exp(-1j * Delta(beta, K(alpha), alpha) * alpha * np.sign(k) * np.pi / 2.))
    
        elif parameterisation_type == "P":
            P1 = lambda beta, k_alpha, alpha: 0.5 + beta * k_alpha / (2. * alpha)
            return np.exp((-np.abs(c * k)**alpha) * np.exp(-1j * alpha * (2 * P1(beta, K(alpha), alpha) - 1) * np.sign(k) * np.pi / 2.))

        else:
            raise ValueError("parameterisation_type must be a supported parameterisation: 'A', 'B', 'C', 'P'")


    @staticmethod
    def _pdf_from_cf_with_fft(cf, h=0.01, q=9):
        """Calculates pdf from cf using fft. Using region around 0 with N=2**q points
        separated by distance h. As suggested by [MS].
        """
        N = 2**q
        n = np.arange(1,N+1)
        density = ((-1)**(n-1-N/2))*np.fft.fft(((-1)**(n-1))*cf(2*np.pi*(n-1-N/2)/h/N))/h/N
        x = (n-1-N/2)*h
        return (x, density)
    
    @staticmethod
    def _pdf_single_value_cf_integrate(x, alpha, beta, **kwargs):
        if 'parameterisation_type' in kwargs:
            cf = lambda t: levy_stable_gen._cf(t, alpha, beta, parameterisation_type=kwargs['parameterisation_type'])
        else:
            cf = lambda t: levy_stable_gen._cf(t, alpha, beta)
        return integrate.quad(lambda t: np.real(np.exp(-1j*t*x)*cf(t)), -np.inf, np.inf, limit=1000)[0]/np.pi/2


    @classmethod
    def _pdf_single_value_expansion(cls, x, alpha, beta, precision = 10, asymptotic = False):

        """
        Results for the pdf at a single point calculated using expansions.
        Convergent solutions are available for |x| <= 1. Asymptotic solutions are
        available for larger |x| and are increasingly accurate as |x| increases.
        """

        K = lambda a: a - 1 + np.sign(1-a)
        beta_B = cls._beta_switch(alpha, beta, 'A')
        # print('beta_B:', beta_B)
        P1 = 1/2 + beta_B * K(alpha)/(2 * alpha)
        # print('P1:', P1)

        if x >= 0:
            p = P1
        else:
            p = 1-P1
        x = np.abs(x)

        """
        lnf1_element = lambda i,p: sc.gammaln(alpha*i + 1) - sc.gammaln(i + 1) + np.log(0j+np.sin(alpha*i*np.pi*(1-p))) - \
                                (alpha*i + 1)*np.log(x) - np.log(np.pi)

        lnf2_element = lambda i,p: sc.gammaln(1+i/alpha) - sc.gammaln(i+1) + np.log(0j+np.sin(i*np.pi*(1-p))) + \
                            (i-1)*np.log(x) - np.log(np.pi)
        """
        def lnf1_element(i, p):
            gamma1 = sc.gammaln(alpha*i + 1)
            gamma2 = sc.gammaln(i + 1)
            sin_term = np.sin(alpha*i*np.pi*(1-p))
            x_power = np.exp(-(alpha*i + 1) * np.log(x))
            # print(gamma1, gamma2, sin_term, x_power)
            return np.exp(gamma1-gamma2) * sin_term * x_power/np.pi

        def lnf2_element(i, p): 
            gamma1 = sc.gammaln(1+i/alpha)
            gamma2 = sc.gammaln(i+1) 
            sin_term = np.sin(i*np.pi*(1-p))
            x_power = np.exp((i-1) * np.log(x))
            # print(gamma1, gamma2, sin_term, x_power)
            return np.exp(gamma1-gamma2) * sin_term * x_power/np.pi
        

        if np.abs(x) <= 1:
            if 0 < alpha < 1:
                lnf_element = lnf1_element
            else:
                lnf_element = lnf2_element

        elif 1 < np.abs(x) <= 5:
            warnings.warn("The value given for x is too large for a good approximation. Treat result with caution.", category=RuntimeWarning)
            if 0 < alpha < 1:
                lnf_element = lnf1_element
                asymptotic = True
            else:
                lnf_element = lnf2_element
                asymptotic = True
        else:  #|x|>5
            if 0 < alpha < 1:
                lnf_element = lnf2_element
                asymptotic = True
            else:
                lnf_element = lnf1_element
                asymptotic = True
        
        k = 1
        d = lnf_element(k, p)
        f = d
        if asymptotic:
            d0 = lnf_element(1, p)
            while k <= 100:
                k += 1
                d = lnf_element(k, p)
                # print('Power:', -(alpha*k + 1))
                # print(f)
                f += d
        else:
            while k <= 100:
                k += 1
                d = lnf_element(k, p)
                # print(f)
                f += d
        return f.real


    @staticmethod
    def _pdf_single_value_zolotarev(x, alpha, beta):
        """
        Calculate pdf using Nolan's version of Zolotarev's Integral representation 
        as detailed in [NO].
        """

        if alpha != 1:
            zeta = -beta * np.tan(np.pi * alpha / 2.) 
            x0 = x - zeta  # Zolotarev's M-parametrisation shift
            xi = np.arctan(-zeta) / alpha

            def V(theta):
                return np.cos(alpha * xi)**( 1/ (alpha - 1)) * \
                            (np.cos(theta) / np.sin(alpha * (xi + theta)))**(alpha/(alpha-1)) * \
                            (np.cos(alpha * xi + (alpha-1) * theta) / np.cos(theta))
            if x0 > 0:
                def g(theta):
                    # !!! for |alpha-1|< eps the exponent starts to explode !!!
                    return x0**(alpha / (alpha - 1)) * V(theta) 
            
                def f(theta):
                    return g(theta) * np.exp(-g(theta))

                with np.errstate(all="ignore"):
                    intg_max = optimize.minimize_scalar(lambda theta: -f(theta), bounds=[-xi, np.pi / 2. ])
                    intg = integrate.quad(f, -xi, np.pi/2, points=[intg_max.x])[0]
                    return alpha * intg / (np.pi * np.abs(alpha - 1) * x0)
            elif x0 == 0:
                return (sc.gamma(1 + 1 / alpha) * np.cos(xi)) / (np.pi * ( 1 + zeta**2)**(1 / (2 * alpha)))
            else:
                return levy_stable_gen._pdf_single_value_zolotarev(-x, alpha, -beta)
        else:
            xi = np.pi / 2.
            if beta != 0:                
                def V(theta):
                    expr_1 = np.pi / 2. + beta * theta
                    return (2. / np.pi) * (expr_1 / np.cos(theta)) * np.exp(expr_1 * np.tan(theta) / beta)
                
                def g(theta):
                    multiplier = np.exp(-(np.pi * x) / (2.* beta))
                    return multiplier * V(theta) 
                
                def f(theta):
                    return g(theta) * np.exp(-g(theta))
            
                with np.errstate(all="ignore"):
                    intg = integrate.fixed_quad(lambda theta: f(theta), -np.pi/2, np.pi/2)[0]
                    return intg / (2. * np.abs(beta))
            else:
                return 1 / ((1 + x**2) * np.pi)

    @staticmethod
    def _cdf_single_value_zolotarev(x, alpha, beta):
        """Calculate cdf using Zolotarev's methods as detailed in [BS].
        """
        if alpha != 1:
            zeta = -beta*np.tan(np.pi*alpha/2.)
            x0 = x + zeta  # convert to S_0 parameterization
            xi = np.arctan(-zeta)/alpha
            
            def V(theta):
                return np.cos(alpha*xi)**(1/(alpha-1)) * \
                                (np.cos(theta)/np.sin(alpha*(xi+theta)))**(alpha/(alpha-1)) * \
                                (np.cos(alpha*xi+(alpha-1)*theta)/np.cos(theta))
            if x0 > zeta:
                c_1 = 1 if alpha > 1 else .5 - xi/np.pi
                
                def f(theta):
                    return np.exp(-V(theta)*(x0-zeta)**(alpha/(alpha-1)))

                with np.errstate(all="ignore"):
                    intg = integrate.quad(f, -xi, np.pi/2)[0]
                    return c_1 + np.sign(1-alpha) * intg / np.pi
            elif x0 == zeta:
                return .5 - xi/np.pi
            else:
                return 1 - levy_stable_gen._cdf_single_value_zolotarev(-x, alpha, -beta)
                
        else:
            # since location zero, no need to reposition x for S_0 parameterization
            xi = np.pi/2
            if beta > 0:
                
                def V(theta):
                    expr_1 = np.pi/2+beta*theta
                    return 2. * expr_1 * np.exp(expr_1*np.tan(theta)/beta) / np.cos(theta) / np.pi 
                
                with np.errstate(all="ignore"):
                    expr_1 = np.exp(-np.pi*x/beta/2.)
                    int_1 = integrate.fixed_quad(lambda theta: np.exp(-expr_1 * V(theta)), -np.pi/2, np.pi/2)[0]
                    return int_1 / np.pi
            elif beta == 1:
                return .5 + np.arctan(x)/np.pi
            else:
                return 1 - levy_stable_gen._cdf_single_value_zolotarev(x, alpha, -beta)
        
    def _pdf(self, x, alpha, beta):

        x = np.asarray(x).reshape(1, -1)[0,:]
        
        x, alpha, beta = np.broadcast_arrays(x, alpha, beta)

        data_in = np.dstack((x, alpha, beta))[0]
        data_out = np.empty(shape=(len(data_in),1))
        
        pdf_default_method_name = getattr(self, 'pdf_default_method', 'zolotarev')
        if pdf_default_method_name == 'zolotarev':
            pdf_single_value_method = levy_stable_gen._pdf_single_value_zolotarev
        elif pdf_default_method_name == 'expansion':
            pdf_single_value_method = levy_stable_gen._pdf_single_value_expansion
        elif pdf_default_method_name == 'quadrature':
            pdf_single_value_method = levy_stable_gen._pdf_single_value_cf_integrate
        else:
            raise ValueError('pdf_default_method should have a value in '
                    '("zolotarev", "quadrature", "expansion").')
        
        fft_min_points_threshold = getattr(self, 'pdf_fft_min_points_threshold', 100)
        fft_grid_spacing = getattr(self, 'pdf_fft_grid_spacing', 0.01)
        fft_n_points_two_power = getattr(self, 'pdf_fft_n_points_two_power', None)
        
        # group data in unique arrays of alpha, beta pairs
        uniq_param_pairs = np.vstack({tuple(row) for row in data_in[:,1:]})
        for pair in uniq_param_pairs:
            data_mask = np.all(data_in[:,1:] == pair, axis=-1)
            data_subset = data_in[data_mask]
            if fft_min_points_threshold is None or len(data_subset) < fft_min_points_threshold:
                data_out[data_mask] = np.array([pdf_single_value_method(_x, _alpha, _beta) 
                            for _x, _alpha, _beta in data_subset]).reshape(len(data_subset), 1)
            else:
                _alpha, _beta = pair
                _x = data_subset[:,(0,)]
                
                # need enough points to "cover" _x for interpolation
                h = fft_grid_spacing
                q = np.ceil(np.log(2*np.max(np.abs(_x))/h)/np.log(2)) + 2 if fft_n_points_two_power is None else int(fft_n_points_two_power)
                
                density_x, density = levy_stable_gen._pdf_from_cf_with_fft(lambda t: levy_stable_gen._cf(t, _alpha, _beta), h=h, q=q)
                f = interpolate.interp1d(density_x, np.real(density))
                data_out[data_mask] = f(_x)
                
        return data_out.T[0]

    def _cdf(self, x, alpha, beta):

        x = np.asarray(x).reshape(1, -1)[0,:]
        
        x, alpha, beta = np.broadcast_arrays(x, alpha, beta)

        data_in = np.dstack((x, alpha, beta))[0]
        data_out = np.empty(shape=(len(data_in),1))
        
        fft_min_points_threshold = getattr(self, 'pdf_fft_min_points_threshold', None)
        fft_grid_spacing = getattr(self, 'pdf_fft_grid_spacing', 0.01)
        fft_n_points_two_power = getattr(self, 'pdf_fft_n_points_two_power', None)
        
        # group data in unique arrays of alpha, beta pairs
        uniq_param_pairs = np.vstack({tuple(row) for row in data_in[:,1:]})
        for pair in uniq_param_pairs:
            data_mask = np.all(data_in[:,1:] == pair, axis=-1)
            data_subset = data_in[data_mask]
            if fft_min_points_threshold is None or len(data_subset) < fft_min_points_threshold:
                data_out[data_mask] = np.array([levy_stable._cdf_single_value_zolotarev(_x, _alpha, _beta) 
                            for _x, _alpha, _beta in data_subset]).reshape(len(data_subset), 1)
            else:
                _alpha, _beta = pair
                _x = data_subset[:,(0,)]
                
                # need enough points to "cover" _x for interpolation
                h = fft_grid_spacing
                q = 16 if fft_n_points_two_power is None else int(fft_n_points_two_power)
                
                density_x, density = levy_stable_gen._pdf_from_cf_with_fft(lambda t: levy_stable_gen._cf(t, _alpha, _beta), h=h, q=q)
                f = interpolate.InterpolatedUnivariateSpline(density_x, np.real(density))
                data_out[data_mask] = np.array([f.integral(self.a, x_1) for x_1 in _x]).reshape(data_out[data_mask].shape)
                
        return data_out.T[0]
    
    def _fitstart_quantile(self, data):
        # We follow McCullock 1986 method - Simple Consistent Estimators
        # of Stable Distribution Parameters
        
        # Table III and IV
        nu_alpha_range = [2.439, 2.5, 2.6, 2.7, 2.8, 3, 3.2, 3.5, 4, 5, 6, 8, 10, 15, 25]
        nu_beta_range = [0, 0.1, 0.2, 0.3, 0.5, 0.7, 1]
        
        # table III - alpha = psi_1(nu_alpha, nu_beta)
        alpha_table = [
            [2.000, 2.000, 2.000, 2.000, 2.000, 2.000, 2.000],
            [1.916, 1.924, 1.924, 1.924, 1.924, 1.924, 1.924],
            [1.808, 1.813, 1.829, 1.829, 1.829, 1.829, 1.829],
            [1.729, 1.730, 1.737, 1.745, 1.745, 1.745, 1.745],
            [1.664, 1.663, 1.663, 1.668, 1.676, 1.676, 1.676],
            [1.563, 1.560, 1.553, 1.548, 1.547, 1.547, 1.547],
            [1.484, 1.480, 1.471, 1.460, 1.448, 1.438, 1.438],
            [1.391, 1.386, 1.378, 1.364, 1.337, 1.318, 1.318],
            [1.279, 1.273, 1.266, 1.250, 1.210, 1.184, 1.150],
            [1.128, 1.121, 1.114, 1.101, 1.067, 1.027, 0.973],
            [1.029, 1.021, 1.014, 1.004, 0.974, 0.935, 0.874],
            [0.896, 0.892, 0.884, 0.883, 0.855, 0.823, 0.769],
            [0.818, 0.812, 0.806, 0.801, 0.780, 0.756, 0.691],
            [0.698, 0.695, 0.692, 0.689, 0.676, 0.656, 0.597],
            [0.593, 0.590, 0.588, 0.586, 0.579, 0.563, 0.513]]
    
        # table IV - beta = psi_2(nu_alpha, nu_beta)
        beta_table = [ 
            [0, 2.160, 1.000, 1.000, 1.000, 1.000, 1.000],
            [0, 1.592, 3.390, 1.000, 1.000, 1.000, 1.000],
            [0, 0.759, 1.800, 1.000, 1.000, 1.000, 1.000],
            [0, 0.482, 1.048, 1.694, 1.000, 1.000, 1.000],
            [0, 0.360, 0.760, 1.232, 2.229, 1.000, 1.000],
            [0, 0.253, 0.518, 0.823, 1.575, 1.000, 1.000],
            [0, 0.203, 0.410, 0.632, 1.244, 1.906, 1.000],
            [0, 0.165, 0.332, 0.499, 0.943, 1.560, 1.000],
            [0, 0.136, 0.271, 0.404, 0.689, 1.230, 2.195],
            [0, 0.109, 0.216, 0.323, 0.539, 0.827, 1.917],
            [0, 0.096, 0.190, 0.284, 0.472, 0.693, 1.759],
            [0, 0.082, 0.163, 0.243, 0.412, 0.601, 1.596],
            [0, 0.074, 0.147, 0.220, 0.377, 0.546, 1.482],
            [0, 0.064, 0.128, 0.191, 0.330, 0.478, 1.362],
            [0, 0.056, 0.112, 0.167, 0.285, 0.428, 1.274]]
    
        # Table V and VII
        alpha_range = [2, 1.9, 1.8, 1.7, 1.6, 1.5, 1.4, 1.3, 1.2, 1.1, 1, 0.9, 0.8, 0.7, 0.6, 0.5]
        beta_range = [0, 0.25, 0.5, 0.75, 1]  
        
        # Table V - nu_c = psi_3(alpha, beta)
        nu_c_table = [
            [1.908, 1.908, 1.908, 1.908, 1.908],
            [1.914, 1.915, 1.916, 1.918, 1.921],
            [1.921, 1.922, 1.927, 1.936, 1.947],
            [1.927, 1.930, 1.943, 1.961, 1.987],
            [1.933, 1.940, 1.962, 1.997, 2.043],
            [1.939, 1.952, 1.988, 2.045, 2.116],
            [1.946, 1.967, 2.022, 2.106, 2.211],
            [1.955, 1.984, 2.067, 2.188, 2.333],
            [1.965, 2.007, 2.125, 2.294, 2.491],
            [1.980, 2.040, 2.205, 2.435, 2.696],
            [2.000, 2.085, 2.311, 2.624, 2.973],
            [2.040, 2.149, 2.461, 2.886, 3.356],
            [2.098, 2.244, 2.676, 3.265, 3.912],
            [2.189, 2.392, 3.004, 3.844, 4.775],
            [2.337, 2.634, 3.542, 4.808, 6.247],
            [2.588, 3.073, 4.534, 6.636, 9.144]]
    
        # Table VII - nu_zeta = psi_5(alpha, beta)
        nu_zeta_table = [ 
            [0, 0.000, 0.000, 0.000, 0.000],
            [0, -0.017, -0.032, -0.049, -0.064],
            [0, -0.030, -0.061, -0.092, -0.123],
            [0, -0.043, -0.088, -0.132, -0.179],
            [0, -0.056, -0.111, -0.170, -0.232],
            [0, -0.066, -0.134, -0.206, -0.283],
            [0, -0.075, -0.154, -0.241, -0.335],
            [0, -0.084, -0.173, -0.276, -0.390],
            [0, -0.090, -0.192, -0.310, -0.447],
            [0, -0.095, -0.208, -0.346, -0.508],
            [0, -0.098, -0.223, -0.380, -0.576],
            [0, -0.099, -0.237, -0.424, -0.652],
            [0, -0.096, -0.250, -0.469, -0.742],
            [0, -0.089, -0.262, -0.520, -0.853],
            [0, -0.078, -0.272, -0.581, -0.997],
            [0, -0.061, -0.279, -0.659, -1.198]]
    
        psi_1 = interpolate.interp2d(nu_beta_range, nu_alpha_range, alpha_table, kind='linear')
        psi_2 = interpolate.interp2d(nu_beta_range, nu_alpha_range, beta_table, kind='linear')
        psi_2_1 = lambda nu_beta, nu_alpha: psi_2(nu_beta, nu_alpha) if nu_beta > 0 else -psi_2(-nu_beta, nu_alpha)
        
        phi_3 = interpolate.interp2d(beta_range, alpha_range, nu_c_table, kind='linear')
        phi_3_1 = lambda beta, alpha: phi_3(beta, alpha) if beta > 0 else phi_3(-beta, alpha)
        phi_5 = interpolate.interp2d(beta_range, alpha_range, nu_zeta_table, kind='linear')
        phi_5_1 = lambda beta, alpha: phi_5(beta, alpha) if beta > 0 else -phi_5(-beta, alpha)
        
        # quantiles
        p05 = np.percentile(data, 5)
        p50 = np.percentile(data, 50)
        p95 = np.percentile(data, 95)
        p25 = np.percentile(data, 25)
        p75 = np.percentile(data, 75)
        
        nu_alpha = (p95 - p05)/(p75 - p25)
        nu_beta = (p95 + p05 - 2*p50)/(p95 - p05)
    
        if nu_alpha >= 2.439:
            alpha = np.clip(psi_1(nu_beta, nu_alpha)[0], np.finfo(float).eps, 2.)
            beta = np.clip(psi_2_1(nu_beta, nu_alpha)[0], -1., 1.)
        else:
            alpha = 2.0
            beta = np.sign(nu_beta)
        c = (p75 - p25) / phi_3_1(beta, alpha)[0] 
        zeta = p50 + c*phi_5_1(beta, alpha)[0]
        delta = np.clip(zeta-beta*c*np.tan(np.pi*alpha/2.) if alpha == 1. else zeta, 
                np.finfo(float).eps, np.inf) 
    
        return (alpha, beta, delta, c)


    def _empirical_characteristic_function(self, data, u):
        empirical_phi = np.mean(np.exp(1j * data * u))
        return empirical_phi

    def _fitstart_empirical_characteristic_function(self, data):
        u_k = np.linspace(0.1, 1., 10)
        empirical_phi_k = np.array([self._empirical_characteristic_function(
            data, u) for u in u_k])
        y_k = np.log(-np.log(np.square(np.abs(empirical_phi_k))))
        raise NotImplementedError()


    def _fitstart(self, data):
        method = getattr(self, 'fit_method', 'quantile')
        if method == 'empirical_characteristic_function':
            return self._fitstart_quantile(data)
        else:
            return self._fitstart_empirical_characteristic_function(data)
        
    def _stats(self, alpha, beta):
        mu = 0 
        mu2 = 2
        g1 = 0. if alpha == 2. else np.NaN
        g2 = 0. if alpha == 2. else np.NaN 
        return mu, mu2, g1, g2


levy_stable = levy_stable_gen(name='levy_stable')


class logistic_gen(rv_continuous):
    r"""A logistic (or Sech-squared) continuous random variable.

    %(before_notes)s

    Notes
    -----
    The probability density function for `logistic` is:

    .. math::

        f(x) = \frac{\exp(-x)}
                    {(1+exp(-x))^2}

    `logistic` is a special case of `genlogistic` with ``c == 1``.

    %(after_notes)s

    %(example)s

    """
    def _rvs(self):
        return self._random_state.logistic(size=self._size)

    def _pdf(self, x):
        # logistic.pdf(x) = exp(-x) / (1+exp(-x))**2
        return np.exp(self._logpdf(x))

    def _logpdf(self, x):
        return -x - 2. * sc.log1p(np.exp(-x))

    def _cdf(self, x):
        return sc.expit(x)

    def _ppf(self, q):
        return sc.logit(q)

    def _sf(self, x):
        return sc.expit(-x)

    def _isf(self, q):
        return -sc.logit(q)

    def _stats(self):
        return 0, np.pi*np.pi/3.0, 0, 6.0/5.0

    def _entropy(self):
        # http://en.wikipedia.org/wiki/Logistic_distribution
        return 2.0


logistic = logistic_gen(name='logistic')


class loggamma_gen(rv_continuous):
    r"""A log gamma continuous random variable.

    %(before_notes)s

    Notes
    -----
    The probability density function for `loggamma` is:

    .. math::

        f(x, c) = \frac{\exp(c x - \exp(x))}
                       {\gamma(c)}

    for all :math:`x, c > 0`.

    `loggamma` takes :math:`c` as a shape parameter.

    %(after_notes)s

    %(example)s

    """
    def _rvs(self, c):
        return np.log(self._random_state.gamma(c, size=self._size))

    def _pdf(self, x, c):
        # loggamma.pdf(x, c) = exp(c*x-exp(x)) / gamma(c)
        return np.exp(c*x-np.exp(x)-sc.gammaln(c))

    def _cdf(self, x, c):
        return sc.gammainc(c, np.exp(x))

    def _ppf(self, q, c):
        return np.log(sc.gammaincinv(c, q))

    def _stats(self, c):
        # See, for example, "A Statistical Study of Log-Gamma Distribution", by
        # Ping Shing Chan (thesis, McMaster University, 1993).
        mean = sc.digamma(c)
        var = sc.polygamma(1, c)
        skewness = sc.polygamma(2, c) / np.power(var, 1.5)
        excess_kurtosis = sc.polygamma(3, c) / (var*var)
        return mean, var, skewness, excess_kurtosis


loggamma = loggamma_gen(name='loggamma')


class loglaplace_gen(rv_continuous):
    r"""A log-Laplace continuous random variable.

    %(before_notes)s

    Notes
    -----
    The probability density function for `loglaplace` is:

    .. math::

        f(x, c) = \begin{cases}\frac{c}{2} x^{ c-1}  &\text{for } 0 < x < 1\\
                               \frac{c}{2} x^{-c-1}  &\text{for } x \ge 1
                  \end{cases}

    for ``c > 0``.

    `loglaplace` takes ``c`` as a shape parameter.

    %(after_notes)s

    References
    ----------
    T.J. Kozubowski and K. Podgorski, "A log-Laplace growth rate model",
    The Mathematical Scientist, vol. 28, pp. 49-60, 2003.

    %(example)s

    """
    def _pdf(self, x, c):
        # loglaplace.pdf(x, c) = c / 2 * x**(c-1),   for 0 < x < 1
        #                      = c / 2 * x**(-c-1),  for x >= 1
        cd2 = c/2.0
        c = np.where(x < 1, c, -c)
        return cd2*x**(c-1)

    def _cdf(self, x, c):
        return np.where(x < 1, 0.5*x**c, 1-0.5*x**(-c))

    def _ppf(self, q, c):
        return np.where(q < 0.5, (2.0*q)**(1.0/c), (2*(1.0-q))**(-1.0/c))

    def _munp(self, n, c):
        return c**2 / (c**2 - n**2)

    def _entropy(self, c):
        return np.log(2.0/c) + 1.0


loglaplace = loglaplace_gen(a=0.0, name='loglaplace')


def _lognorm_logpdf(x, s):
    return _lazywhere(x != 0, (x, s),
                      lambda x, s: -np.log(x)**2 / (2*s**2) - np.log(s*x*np.sqrt(2*np.pi)),
                      -np.inf)


class lognorm_gen(rv_continuous):
    r"""A lognormal continuous random variable.

    %(before_notes)s

    Notes
    -----
    The probability density function for `lognorm` is:

    .. math::

        f(x, s) = \frac{1}{s x \sqrt{2\pi}}
                  \exp(-\frac{1}{2} (\frac{\log(x)}{s})^2)

    for ``x > 0``, ``s > 0``.

    `lognorm` takes ``s`` as a shape parameter.

    %(after_notes)s

    A common parametrization for a lognormal random variable ``Y`` is in
    terms of the mean, ``mu``, and standard deviation, ``sigma``, of the
    unique normally distributed random variable ``X`` such that exp(X) = Y.
    This parametrization corresponds to setting ``s = sigma`` and ``scale =
    exp(mu)``.

    %(example)s

    """
    _support_mask = rv_continuous._open_support_mask

    def _rvs(self, s):
        return np.exp(s * self._random_state.standard_normal(self._size))

    def _pdf(self, x, s):
        # lognorm.pdf(x, s) = 1 / (s*x*sqrt(2*pi)) * exp(-1/2*(log(x)/s)**2)
        return np.exp(self._logpdf(x, s))

    def _logpdf(self, x, s):
        return _lognorm_logpdf(x, s)

    def _cdf(self, x, s):
        return _norm_cdf(np.log(x) / s)

    def _logcdf(self, x, s):
        return _norm_logcdf(np.log(x) / s)

    def _ppf(self, q, s):
        return np.exp(s * _norm_ppf(q))

    def _sf(self, x, s):
        return _norm_sf(np.log(x) / s)

    def _logsf(self, x, s):
        return _norm_logsf(np.log(x) / s)

    def _stats(self, s):
        p = np.exp(s*s)
        mu = np.sqrt(p)
        mu2 = p*(p-1)
        g1 = np.sqrt((p-1))*(2+p)
        g2 = np.polyval([1, 2, 3, 0, -6.0], p)
        return mu, mu2, g1, g2

    def _entropy(self, s):
        return 0.5 * (1 + np.log(2*np.pi) + 2 * np.log(s))

    @extend_notes_in_docstring(rv_continuous, notes="""\
        When the location parameter is fixed by using the `floc` argument,
        this function uses explicit formulas for the maximum likelihood
        estimation of the log-normal shape and scale parameters, so the
        `optimizer`, `loc` and `scale` keyword arguments are ignored.\n\n""")
    def fit(self, data, *args, **kwds):
        floc = kwds.get('floc', None)
        if floc is None:
            # loc is not fixed.  Use the default fit method.
            return super(lognorm_gen, self).fit(data, *args, **kwds)

        f0 = (kwds.get('f0', None) or kwds.get('fs', None) or
              kwds.get('fix_s', None))
        fscale = kwds.get('fscale', None)

        if len(args) > 1:
            raise TypeError("Too many input arguments.")
        for name in ['f0', 'fs', 'fix_s', 'floc', 'fscale', 'loc', 'scale',
                     'optimizer']:
            kwds.pop(name, None)
        if kwds:
            raise TypeError("Unknown arguments: %s." % kwds)

        # Special case: loc is fixed.  Use the maximum likelihood formulas
        # instead of the numerical solver.

        if f0 is not None and fscale is not None:
            # This check is for consistency with `rv_continuous.fit`.
            raise ValueError("All parameters fixed. There is nothing to "
                             "optimize.")

        data = np.asarray(data)
        floc = float(floc)
        if floc != 0:
            # Shifting the data by floc. Don't do the subtraction in-place,
            # because `data` might be a view of the input array.
            data = data - floc
        if np.any(data <= 0):
            raise FitDataError("lognorm", lower=floc, upper=np.inf)
        lndata = np.log(data)

        # Three cases to handle:
        # * shape and scale both free
        # * shape fixed, scale free
        # * shape free, scale fixed

        if fscale is None:
            # scale is free.
            scale = np.exp(lndata.mean())
            if f0 is None:
                # shape is free.
                shape = lndata.std()
            else:
                # shape is fixed.
                shape = float(f0)
        else:
            # scale is fixed, shape is free
            scale = float(fscale)
            shape = np.sqrt(((lndata - np.log(scale))**2).mean())

        return shape, floc, scale


lognorm = lognorm_gen(a=0.0, name='lognorm')


class gilbrat_gen(rv_continuous):
    r"""A Gilbrat continuous random variable.

    %(before_notes)s

    Notes
    -----
    The probability density function for `gilbrat` is:

    .. math::

        f(x) = \frac{1}{x \sqrt{2\pi}} \exp(-\frac{1}{2} (\log(x))^2)

    `gilbrat` is a special case of `lognorm` with ``s = 1``.

    %(after_notes)s

    %(example)s

    """
    _support_mask = rv_continuous._open_support_mask

    def _rvs(self):
        return np.exp(self._random_state.standard_normal(self._size))

    def _pdf(self, x):
        # gilbrat.pdf(x) = 1/(x*sqrt(2*pi)) * exp(-1/2*(log(x))**2)
        return np.exp(self._logpdf(x))

    def _logpdf(self, x):
        return _lognorm_logpdf(x, 1.0)

    def _cdf(self, x):
        return _norm_cdf(np.log(x))

    def _ppf(self, q):
        return np.exp(_norm_ppf(q))

    def _stats(self):
        p = np.e
        mu = np.sqrt(p)
        mu2 = p * (p - 1)
        g1 = np.sqrt((p - 1)) * (2 + p)
        g2 = np.polyval([1, 2, 3, 0, -6.0], p)
        return mu, mu2, g1, g2

    def _entropy(self):
        return 0.5 * np.log(2 * np.pi) + 0.5


gilbrat = gilbrat_gen(a=0.0, name='gilbrat')


class maxwell_gen(rv_continuous):
    r"""A Maxwell continuous random variable.

    %(before_notes)s

    Notes
    -----
    A special case of a `chi` distribution,  with ``df = 3``, ``loc = 0.0``,
    and given ``scale = a``, where ``a`` is the parameter used in the
    Mathworld description [1]_.

    The probability density function for `maxwell` is:

    .. math::

        f(x) = \sqrt{2/\pi}x^2 \exp(-x^2/2)

    for ``x > 0``.

    %(after_notes)s

    References
    ----------
    .. [1] http://mathworld.wolfram.com/MaxwellDistribution.html

    %(example)s
    """
    def _rvs(self):
        return chi.rvs(3.0, size=self._size, random_state=self._random_state)

    def _pdf(self, x):
        # maxwell.pdf(x) = sqrt(2/pi)x**2 * exp(-x**2/2)
        return np.sqrt(2.0/np.pi)*x*x*np.exp(-x*x/2.0)

    def _cdf(self, x):
        return sc.gammainc(1.5, x*x/2.0)

    def _ppf(self, q):
        return np.sqrt(2*sc.gammaincinv(1.5, q))

    def _stats(self):
        val = 3*np.pi-8
        return (2*np.sqrt(2.0/np.pi),
                3-8/np.pi,
                np.sqrt(2)*(32-10*np.pi)/val**1.5,
                (-12*np.pi*np.pi + 160*np.pi - 384) / val**2.0)

    def _entropy(self):
        return _EULER + 0.5*np.log(2*np.pi)-0.5


maxwell = maxwell_gen(a=0.0, name='maxwell')


class mielke_gen(rv_continuous):
    r"""A Mielke's Beta-Kappa continuous random variable.

    %(before_notes)s

    Notes
    -----
    The probability density function for `mielke` is:

    .. math::

        f(x, k, s) = \frac{k x^{k-1}}{(1+x^s)^{1+k/s}}

    for ``x > 0``.

    `mielke` takes ``k`` and ``s`` as shape parameters.

    %(after_notes)s

    %(example)s

    """
    def _pdf(self, x, k, s):
        # mielke.pdf(x, k, s) = k * x**(k-1) / (1+x**s)**(1+k/s)
        return k*x**(k-1.0) / (1.0+x**s)**(1.0+k*1.0/s)

    def _cdf(self, x, k, s):
        return x**k / (1.0+x**s)**(k*1.0/s)

    def _ppf(self, q, k, s):
        qsk = pow(q, s*1.0/k)
        return pow(qsk/(1.0-qsk), 1.0/s)


mielke = mielke_gen(a=0.0, name='mielke')


class kappa4_gen(rv_continuous):
    r"""Kappa 4 parameter distribution.

    %(before_notes)s

    Notes
    -----
    The probability density function for kappa4 is:

    .. math::

        f(x, h, k) = (1 - k x)^{1/k - 1} (1 - h (1 - k x)^{1/k})^{1/h-1}

    if :math:`h` and :math:`k` are not equal to 0.

    If :math:`h` or :math:`k` are zero then the pdf can be simplified:

    h = 0 and k != 0::

        kappa4.pdf(x, h, k) = (1.0 - k*x)**(1.0/k - 1.0)*
                              exp(-(1.0 - k*x)**(1.0/k))

    h != 0 and k = 0::

        kappa4.pdf(x, h, k) = exp(-x)*(1.0 - h*exp(-x))**(1.0/h - 1.0)

    h = 0 and k = 0::

        kappa4.pdf(x, h, k) = exp(-x)*exp(-exp(-x))

    kappa4 takes :math:`h` and :math:`k` as shape parameters.

    The kappa4 distribution returns other distributions when certain
    :math:`h` and :math:`k` values are used.

    +------+-------------+----------------+------------------+
    | h    | k=0.0       | k=1.0          | -inf<=k<=inf     |
    +======+=============+================+==================+
    | -1.0 | Logistic    |                | Generalized      |
    |      |             |                | Logistic(1)      |
    |      |             |                |                  |
    |      | logistic(x) |                |                  |
    +------+-------------+----------------+------------------+
    |  0.0 | Gumbel      | Reverse        | Generalized      |
    |      |             | Exponential(2) | Extreme Value    |
    |      |             |                |                  |
    |      | gumbel_r(x) |                | genextreme(x, k) |
    +------+-------------+----------------+------------------+
    |  1.0 | Exponential | Uniform        | Generalized      |
    |      |             |                | Pareto           |
    |      |             |                |                  |
    |      | expon(x)    | uniform(x)     | genpareto(x, -k) |
    +------+-------------+----------------+------------------+

    (1) There are at least five generalized logistic distributions.
        Four are described here:
        https://en.wikipedia.org/wiki/Generalized_logistic_distribution
        The "fifth" one is the one kappa4 should match which currently
        isn't implemented in scipy:
        https://en.wikipedia.org/wiki/Talk:Generalized_logistic_distribution
        http://www.mathwave.com/help/easyfit/html/analyses/distributions/gen_logistic.html
    (2) This distribution is currently not in scipy.

    References
    ----------
    J.C. Finney, "Optimization of a Skewed Logistic Distribution With Respect
    to the Kolmogorov-Smirnov Test", A Dissertation Submitted to the Graduate
    Faculty of the Louisiana State University and Agricultural and Mechanical
    College, (August, 2004),
    http://digitalcommons.lsu.edu/cgi/viewcontent.cgi?article=4671&context=gradschool_dissertations

    J.R.M. Hosking, "The four-parameter kappa distribution". IBM J. Res.
    Develop. 38 (3), 25 1-258 (1994).

    B. Kumphon, A. Kaew-Man, P. Seenoi, "A Rainfall Distribution for the Lampao
    Site in the Chi River Basin, Thailand", Journal of Water Resource and
    Protection, vol. 4, 866-869, (2012).
    http://file.scirp.org/pdf/JWARP20121000009_14676002.pdf

    C. Winchester, "On Estimation of the Four-Parameter Kappa Distribution", A
    Thesis Submitted to Dalhousie University, Halifax, Nova Scotia, (March
    2000).
    http://www.nlc-bnc.ca/obj/s4/f2/dsk2/ftp01/MQ57336.pdf

    %(after_notes)s

    %(example)s

    """
    def _argcheck(self, h, k):
        condlist = [np.logical_and(h > 0, k > 0),
                    np.logical_and(h > 0, k == 0),
                    np.logical_and(h > 0, k < 0),
                    np.logical_and(h <= 0, k > 0),
                    np.logical_and(h <= 0, k == 0),
                    np.logical_and(h <= 0, k < 0)]

        def f0(h, k):
            return (1.0 - float_power(h, -k))/k

        def f1(h, k):
            return np.log(h)

        def f3(h, k):
            a = np.empty(np.shape(h))
            a[:] = -np.inf
            return a

        def f5(h, k):
            return 1.0/k

        self.a = _lazyselect(condlist,
                             [f0, f1, f0, f3, f3, f5],
                             [h, k],
                             default=np.nan)

        def f0(h, k):
            return 1.0/k

        def f1(h, k):
            a = np.empty(np.shape(h))
            a[:] = np.inf
            return a

        self.b = _lazyselect(condlist,
                             [f0, f1, f1, f0, f1, f1],
                             [h, k],
                             default=np.nan)
        return h == h

    def _pdf(self, x, h, k):
        # kappa4.pdf(x, h, k) = (1.0 - k*x)**(1.0/k - 1.0)*
        #                       (1.0 - h*(1.0 - k*x)**(1.0/k))**(1.0/h-1)
        return np.exp(self._logpdf(x, h, k))

    def _logpdf(self, x, h, k):
        condlist = [np.logical_and(h != 0, k != 0),
                    np.logical_and(h == 0, k != 0),
                    np.logical_and(h != 0, k == 0),
                    np.logical_and(h == 0, k == 0)]

        def f0(x, h, k):
            '''pdf = (1.0 - k*x)**(1.0/k - 1.0)*(
                      1.0 - h*(1.0 - k*x)**(1.0/k))**(1.0/h-1.0)
               logpdf = ...
            '''
            return (sc.xlog1py(1.0/k - 1.0, -k*x) +
                    sc.xlog1py(1.0/h - 1.0, -h*(1.0 - k*x)**(1.0/k)))

        def f1(x, h, k):
            '''pdf = (1.0 - k*x)**(1.0/k - 1.0)*np.exp(-(
                      1.0 - k*x)**(1.0/k))
               logpdf = ...
            '''
            return sc.xlog1py(1.0/k - 1.0, -k*x) - (1.0 - k*x)**(1.0/k)

        def f2(x, h, k):
            '''pdf = np.exp(-x)*(1.0 - h*np.exp(-x))**(1.0/h - 1.0)
               logpdf = ...
            '''
            return -x + sc.xlog1py(1.0/h - 1.0, -h*np.exp(-x))

        def f3(x, h, k):
            '''pdf = np.exp(-x-np.exp(-x))
               logpdf = ...
            '''
            return -x - np.exp(-x)

        return _lazyselect(condlist,
                           [f0, f1, f2, f3],
                           [x, h, k],
                           default=np.nan)

    def _cdf(self, x, h, k):
        return np.exp(self._logcdf(x, h, k))

    def _logcdf(self, x, h, k):
        condlist = [np.logical_and(h != 0, k != 0),
                    np.logical_and(h == 0, k != 0),
                    np.logical_and(h != 0, k == 0),
                    np.logical_and(h == 0, k == 0)]

        def f0(x, h, k):
            '''cdf = (1.0 - h*(1.0 - k*x)**(1.0/k))**(1.0/h)
               logcdf = ...
            '''
            return (1.0/h)*sc.log1p(-h*(1.0 - k*x)**(1.0/k))

        def f1(x, h, k):
            '''cdf = np.exp(-(1.0 - k*x)**(1.0/k))
               logcdf = ...
            '''
            return -(1.0 - k*x)**(1.0/k)

        def f2(x, h, k):
            '''cdf = (1.0 - h*np.exp(-x))**(1.0/h)
               logcdf = ...
            '''
            return (1.0/h)*sc.log1p(-h*np.exp(-x))

        def f3(x, h, k):
            '''cdf = np.exp(-np.exp(-x))
               logcdf = ...
            '''
            return -np.exp(-x)

        return _lazyselect(condlist,
                           [f0, f1, f2, f3],
                           [x, h, k],
                           default=np.nan)

    def _ppf(self, q, h, k):
        condlist = [np.logical_and(h != 0, k != 0),
                    np.logical_and(h == 0, k != 0),
                    np.logical_and(h != 0, k == 0),
                    np.logical_and(h == 0, k == 0)]

        def f0(q, h, k):
            return 1.0/k*(1.0 - ((1.0 - (q**h))/h)**k)

        def f1(q, h, k):
            return 1.0/k*(1.0 - (-np.log(q))**k)

        def f2(q, h, k):
            '''ppf = -np.log((1.0 - (q**h))/h)
            '''
            return -sc.log1p(-(q**h)) + np.log(h)

        def f3(q, h, k):
            return -np.log(-np.log(q))

        return _lazyselect(condlist,
                           [f0, f1, f2, f3],
                           [q, h, k],
                           default=np.nan)

    def _stats(self, h, k):
        if h >= 0 and k >= 0:
            maxr = 5
        elif h < 0 and k >= 0:
            maxr = int(-1.0/h*k)
        elif k < 0:
            maxr = int(-1.0/k)
        else:
            maxr = 5

        outputs = [None if r < maxr else np.nan for r in range(1, 5)]
        return outputs[:]


kappa4 = kappa4_gen(name='kappa4')


class kappa3_gen(rv_continuous):
    r"""Kappa 3 parameter distribution.

    %(before_notes)s

    Notes
    -----
    The probability density function for `kappa` is:

    .. math::

        f(x, a) = \begin{cases}
                    a [a + x^a]^{-(a + 1)/a},     &\text{for } x > 0\\
                    0.0,                          &\text{for } x \le 0
                  \end{cases}

    `kappa3` takes :math:`a` as a shape parameter and :math:`a > 0`.

    References
    ----------
    P.W. Mielke and E.S. Johnson, "Three-Parameter Kappa Distribution Maximum
    Likelihood and Likelihood Ratio Tests", Methods in Weather Research,
    701-707, (September, 1973),
    http://docs.lib.noaa.gov/rescue/mwr/101/mwr-101-09-0701.pdf

    B. Kumphon, "Maximum Entropy and Maximum Likelihood Estimation for the
    Three-Parameter Kappa Distribution", Open Journal of Statistics, vol 2,
    415-419 (2012)
    http://file.scirp.org/pdf/OJS20120400011_95789012.pdf

    %(after_notes)s

    %(example)s

    """
    def _argcheck(self, a):
        return a > 0

    def _pdf(self, x, a):
        # kappa3.pdf(x, a) =
        #     a*[a + x**a]**(-(a + 1)/a),     for x > 0
        #     0.0,                            for x <= 0
        return a*(a + x**a)**(-1.0/a-1)

    def _cdf(self, x, a):
        return x*(a + x**a)**(-1.0/a)

    def _ppf(self, q, a):
        return (a/(q**-a - 1.0))**(1.0/a)

    def _stats(self, a):
        outputs = [None if i < a else np.nan for i in range(1, 5)]
        return outputs[:]


kappa3 = kappa3_gen(a=0.0, name='kappa3')

class moyal_gen(rv_continuous):
    r"""A Moyal continuous random variable.

    %(before_notes)s

    Notes
    -----
    The probability density function for `moyal` is:

    .. math::

        f(x) = \exp(-(x + \exp(-x))/2) / \sqrt{2\pi}

    %(after_notes)s

    This distribution has utility in high-energy physics and radiation
    detection. It describes the energy loss of a charged relativistic
    particle due to ionization of the medium [1]_. It also provides an
    approximation for the Landau distribution. For an in depth description
    see [2]_. For additional description, see [3]_.

    References
    ----------
    .. [1] J.E. Moyal, "XXX. Theory of ionization fluctuations",
           The London, Edinburgh, and Dublin Philosophical Magazine
           and Journal of Science, vol 46, 263-280, (1955).
           https://doi.org/10.1080/14786440308521076 (gated)
    .. [2] G. Cordeiro et al., "The beta Moyal: a useful skew distribution",
           International Journal of Research and Reviews in Applied Sciences,
           vol 10, 171-192, (2012).
           http://www.arpapress.com/Volumes/Vol10Issue2/IJRRAS_10_2_02.pdf
    .. [3] C. Walck, "Handbook on Statistical Distributions for
           Experimentalists; International Report SUF-PFY/96-01", Chapter 26,
           University of Stockholm: Stockholm, Sweden, (2007).
           www.stat.rice.edu/~dobelman/textfiles/DistributionsHandbook.pdf

    .. versionadded:: 1.1.0

    %(example)s

    """
    def _rvs(self):
        sz, rndm = self._size, self._random_state
        u1 = gamma.rvs(a = 0.5, scale = 2, size=sz, random_state=rndm)
        return -np.log(u1)

    def _pdf(self, x):
        return np.exp(-0.5 * (x + np.exp(-x))) / np.sqrt(2*np.pi)

    def _cdf(self, x):
        return sc.erfc(np.exp(-0.5 * x) / np.sqrt(2))

    def _sf(self, x):
        return sc.erf(np.exp(-0.5 * x) / np.sqrt(2))

    def _ppf(self, x):
        return -np.log(2 * sc.erfcinv(x)**2)

    def _stats(self):
        mu = np.log(2) + np.euler_gamma
        mu2 = np.pi**2 / 2
        g1 = 28 * np.sqrt(2) * sc.zeta(3) / np.pi**3
        g2 = 4.
        return mu, mu2, g1, g2

    def _munp(self, n):
        if n == 1.0:
            return np.log(2) + np.euler_gamma
        elif n == 2.0:
            return np.pi**2 / 2 + (np.log(2) + np.euler_gamma)**2
        elif n == 3.0:
            tmp1 = 1.5 * np.pi**2 * (np.log(2)+np.euler_gamma)
            tmp2 = (np.log(2)+np.euler_gamma)**3
            tmp3 = 14 * sc.zeta(3)
            return tmp1 + tmp2 + tmp3
        elif n == 4.0:
            tmp1 = 4 * 14 * sc.zeta(3) * (np.log(2) + np.euler_gamma)
            tmp2 = 3 * np.pi**2 * (np.log(2) + np.euler_gamma)**2
            tmp3 = (np.log(2) + np.euler_gamma)**4
            tmp4 = 7 * np.pi**4 / 4
            return tmp1 + tmp2 + tmp3 + tmp4
        else:
            # return generic for higher moments
            # return rv_continuous._mom1_sc(self, n, b)
            return self._mom1_sc(n)


moyal = moyal_gen(name="moyal")


class nakagami_gen(rv_continuous):
    r"""A Nakagami continuous random variable.

    %(before_notes)s

    Notes
    -----
    The probability density function for `nakagami` is:

    .. math::

        f(x, nu) = \frac{2 \nu^\nu}{\Gamma(\nu)} x^{2\nu-1} \exp(-\nu x^2)

    for ``x > 0``, ``nu > 0``.

    `nakagami` takes ``nu`` as a shape parameter.

    %(after_notes)s

    %(example)s

    """
    def _pdf(self, x, nu):
        # nakagami.pdf(x, nu) = 2 * nu**nu / gamma(nu) *
        #                       x**(2*nu-1) * exp(-nu*x**2)
        return 2*nu**nu/sc.gamma(nu)*(x**(2*nu-1.0))*np.exp(-nu*x*x)

    def _cdf(self, x, nu):
        return sc.gammainc(nu, nu*x*x)

    def _ppf(self, q, nu):
        return np.sqrt(1.0/nu*sc.gammaincinv(nu, q))

    def _stats(self, nu):
        mu = sc.gamma(nu+0.5)/sc.gamma(nu)/np.sqrt(nu)
        mu2 = 1.0-mu*mu
        g1 = mu * (1 - 4*nu*mu2) / 2.0 / nu / np.power(mu2, 1.5)
        g2 = -6*mu**4*nu + (8*nu-2)*mu**2-2*nu + 1
        g2 /= nu*mu2**2.0
        return mu, mu2, g1, g2


nakagami = nakagami_gen(a=0.0, name="nakagami")


class ncx2_gen(rv_continuous):
    r"""A non-central chi-squared continuous random variable.

    %(before_notes)s

    Notes
    -----
    The probability density function for `ncx2` is:

    .. math::

        f(x, df, nc) = \exp(-\frac{nc+x}{2}) \frac{1}{2} (x/nc)^{(df-2)/4}
                       I[(df-2)/2](\sqrt{nc x})

    for :math:`x > 0`.

    `ncx2` takes ``df`` and ``nc`` as shape parameters.

    %(after_notes)s

    %(example)s

    """
    def _rvs(self, df, nc):
        return self._random_state.noncentral_chisquare(df, nc, self._size)

    def _logpdf(self, x, df, nc):
        return _ncx2_log_pdf(x, df, nc)

    def _pdf(self, x, df, nc):
        # ncx2.pdf(x, df, nc) = exp(-(nc+x)/2) * 1/2 * (x/nc)**((df-2)/4)
        #                       * I[(df-2)/2](sqrt(nc*x))
        return _ncx2_pdf(x, df, nc)

    def _cdf(self, x, df, nc):
        return _ncx2_cdf(x, df, nc)

    def _ppf(self, q, df, nc):
        return sc.chndtrix(q, df, nc)

    def _stats(self, df, nc):
        val = df + 2.0*nc
        return (df + nc,
                2*val,
                np.sqrt(8)*(val+nc)/val**1.5,
                12.0*(val+2*nc)/val**2.0)


ncx2 = ncx2_gen(a=0.0, name='ncx2')


class ncf_gen(rv_continuous):
    r"""A non-central F distribution continuous random variable.

    %(before_notes)s

    Notes
    -----
    The probability density function for `ncf` is:

    .. math::

        f(x, n_1, n_2, \lambda) =
                          \exp(\frac{\lambda}{2} + \lambda n_1 \frac{x}{2(n_1 x+n_2)})
                          n_1^{n_1/2} n_2^{n_2/2} x^{n_1/2 - 1} \\
                          (n_2+n_1 x)^{-(n_1+n_2)/2}
                          \gamma(n_1/2) \gamma(1+n_2/2) \\
                         \frac{L^{\frac{v_1}{2}-1}_{v_2/2}
                               (-\lambda v_1 \frac{x}{2(v_1 x+v_2)})}
                              {(B(v_1/2, v_2/2)  \gamma(\frac{v_1+v_2}{2})}

    for :math:`n_1 > 1`, :math:`n_2, \lambda > 0`.  Here :math:`n_1` is the
    degrees of freedom in the numerator, :math:`n_2` the degrees of freedom in
    the denominator, :math:`\lambda` the non-centrality parameter,
    :math:`\gamma` is the logarithm of the Gamma function, :math:`L_n^k` is a
    generalized Laguerre polynomial and :math:`B` is the beta function.

    `ncf` takes ``df1``, ``df2`` and ``nc`` as shape parameters.

    %(after_notes)s

    %(example)s

    """
    def _rvs(self, dfn, dfd, nc):
        return self._random_state.noncentral_f(dfn, dfd, nc, self._size)

    def _pdf_skip(self, x, dfn, dfd, nc):
        # ncf.pdf(x, df1, df2, nc) = exp(nc/2 + nc*df1*x/(2*(df1*x+df2))) *
        #             df1**(df1/2) * df2**(df2/2) * x**(df1/2-1) *
        #             (df2+df1*x)**(-(df1+df2)/2) *
        #             gamma(df1/2)*gamma(1+df2/2) *
        #             L^{v1/2-1}^{v2/2}(-nc*v1*x/(2*(v1*x+v2))) /
        #             (B(v1/2, v2/2) * gamma((v1+v2)/2))
        n1, n2 = dfn, dfd
        term = -nc/2+nc*n1*x/(2*(n2+n1*x)) + sc.gammaln(n1/2.)+sc.gammaln(1+n2/2.)
        term -= sc.gammaln((n1+n2)/2.0)
        Px = np.exp(term)
        Px *= n1**(n1/2) * n2**(n2/2) * x**(n1/2-1)
        Px *= (n2+n1*x)**(-(n1+n2)/2)
        Px *= sc.assoc_laguerre(-nc*n1*x/(2.0*(n2+n1*x)), n2/2, n1/2-1)
        Px /= sc.beta(n1/2, n2/2)
        # This function does not have a return.  Drop it for now, the generic
        # function seems to work OK.

    def _cdf(self, x, dfn, dfd, nc):
        return sc.ncfdtr(dfn, dfd, nc, x)

    def _ppf(self, q, dfn, dfd, nc):
        return sc.ncfdtri(dfn, dfd, nc, q)

    def _munp(self, n, dfn, dfd, nc):
        val = (dfn * 1.0/dfd)**n
        term = sc.gammaln(n+0.5*dfn) + sc.gammaln(0.5*dfd-n) - sc.gammaln(dfd*0.5)
        val *= np.exp(-nc / 2.0+term)
        val *= sc.hyp1f1(n+0.5*dfn, 0.5*dfn, 0.5*nc)
        return val

    def _stats(self, dfn, dfd, nc):
        mu = np.where(dfd <= 2, np.inf, dfd / (dfd-2.0)*(1+nc*1.0/dfn))
        mu2 = np.where(dfd <= 4, np.inf, 2*(dfd*1.0/dfn)**2.0 *
                       ((dfn+nc/2.0)**2.0 + (dfn+nc)*(dfd-2.0)) /
                       ((dfd-2.0)**2.0 * (dfd-4.0)))
        return mu, mu2, None, None


ncf = ncf_gen(a=0.0, name='ncf')


class t_gen(rv_continuous):
    r"""A Student's T continuous random variable.

    %(before_notes)s

    Notes
    -----
    The probability density function for `t` is:

    .. math::

        f(x, df) = \frac{\gamma((df+1)/2)}
                        {\sqrt{\pi*df} \gamma(df/2) (1+x^2/df)^{(df+1)/2}}

    for ``df > 0``.

    `t` takes ``df`` as a shape parameter.

    %(after_notes)s

    %(example)s

    """
    def _rvs(self, df):
        return self._random_state.standard_t(df, size=self._size)

    def _pdf(self, x, df):
        #                                gamma((df+1)/2)
        # t.pdf(x, df) = ---------------------------------------------------
        #                sqrt(pi*df) * gamma(df/2) * (1+x**2/df)**((df+1)/2)
        r = np.asarray(df*1.0)
        Px = np.exp(sc.gammaln((r+1)/2)-sc.gammaln(r/2))
        Px /= np.sqrt(r*np.pi)*(1+(x**2)/r)**((r+1)/2)
        return Px

    def _logpdf(self, x, df):
        r = df*1.0
        lPx = sc.gammaln((r+1)/2)-sc.gammaln(r/2)
        lPx -= 0.5*np.log(r*np.pi) + (r+1)/2*np.log(1+(x**2)/r)
        return lPx

    def _cdf(self, x, df):
        return sc.stdtr(df, x)

    def _sf(self, x, df):
        return sc.stdtr(df, -x)

    def _ppf(self, q, df):
        return sc.stdtrit(df, q)

    def _isf(self, q, df):
        return -sc.stdtrit(df, q)

    def _stats(self, df):
        mu2 = _lazywhere(df > 2, (df,),
                         lambda df: df / (df-2.0),
                         np.inf)
        g1 = np.where(df > 3, 0.0, np.nan)
        g2 = _lazywhere(df > 4, (df,),
                        lambda df: 6.0 / (df-4.0),
                        np.nan)
        return 0, mu2, g1, g2


t = t_gen(name='t')


class nct_gen(rv_continuous):
    r"""A non-central Student's T continuous random variable.

    %(before_notes)s

    Notes
    -----
    The probability density function for `nct` is:

    .. math::

        f(x, df, nc) = \frac{df^{df/2} \gamma(df+1)}{2^{df}
                       \exp(nc^2 / 2) (df+x^2)^{df/2} \gamma(df/2)}

    for ``df > 0``.

    `nct` takes ``df`` and ``nc`` as shape parameters.

    %(after_notes)s

    %(example)s

    """
    def _argcheck(self, df, nc):
        return (df > 0) & (nc == nc)

    def _rvs(self, df, nc):
        sz, rndm = self._size, self._random_state
        n = norm.rvs(loc=nc, size=sz, random_state=rndm)
        c2 = chi2.rvs(df, size=sz, random_state=rndm)
        return n * np.sqrt(df) / np.sqrt(c2)

    def _pdf(self, x, df, nc):
        # nct.pdf(x, df, nc) =
        #                               df**(df/2) * gamma(df+1)
        #                ----------------------------------------------------
        #                2**df*exp(nc**2/2) * (df+x**2)**(df/2) * gamma(df/2)
        n = df*1.0
        nc = nc*1.0
        x2 = x*x
        ncx2 = nc*nc*x2
        fac1 = n + x2
        trm1 = n/2.*np.log(n) + sc.gammaln(n+1)
        trm1 -= n*np.log(2)+nc*nc/2.+(n/2.)*np.log(fac1)+sc.gammaln(n/2.)
        Px = np.exp(trm1)
        valF = ncx2 / (2*fac1)
        trm1 = np.sqrt(2)*nc*x*sc.hyp1f1(n/2+1, 1.5, valF)
        trm1 /= np.asarray(fac1*sc.gamma((n+1)/2))
        trm2 = sc.hyp1f1((n+1)/2, 0.5, valF)
        trm2 /= np.asarray(np.sqrt(fac1)*sc.gamma(n/2+1))
        Px *= trm1+trm2
        return Px

    def _cdf(self, x, df, nc):
        return sc.nctdtr(df, nc, x)

    def _ppf(self, q, df, nc):
        return sc.nctdtrit(df, nc, q)

    def _stats(self, df, nc, moments='mv'):
        #
        # See D. Hogben, R.S. Pinkham, and M.B. Wilk,
        # 'The moments of the non-central t-distribution'
        # Biometrika 48, p. 465 (2961).
        # e.g. http://www.jstor.org/stable/2332772 (gated)
        #
        mu, mu2, g1, g2 = None, None, None, None

        gfac = sc.gamma(df/2.-0.5) / sc.gamma(df/2.)
        c11 = np.sqrt(df/2.) * gfac
        c20 = df / (df-2.)
        c22 = c20 - c11*c11
        mu = np.where(df > 1, nc*c11, np.inf)
        mu2 = np.where(df > 2, c22*nc*nc + c20, np.inf)
        if 's' in moments:
            c33t = df * (7.-2.*df) / (df-2.) / (df-3.) + 2.*c11*c11
            c31t = 3.*df / (df-2.) / (df-3.)
            mu3 = (c33t*nc*nc + c31t) * c11*nc
            g1 = np.where(df > 3, mu3 / np.power(mu2, 1.5), np.nan)
        # kurtosis
        if 'k' in moments:
            c44 = df*df / (df-2.) / (df-4.)
            c44 -= c11*c11 * 2.*df*(5.-df) / (df-2.) / (df-3.)
            c44 -= 3.*c11**4
            c42 = df / (df-4.) - c11*c11 * (df-1.) / (df-3.)
            c42 *= 6.*df / (df-2.)
            c40 = 3.*df*df / (df-2.) / (df-4.)

            mu4 = c44 * nc**4 + c42*nc**2 + c40
            g2 = np.where(df > 4, mu4/mu2**2 - 3., np.nan)
        return mu, mu2, g1, g2


nct = nct_gen(name="nct")


class pareto_gen(rv_continuous):
    r"""A Pareto continuous random variable.

    %(before_notes)s

    Notes
    -----
    The probability density function for `pareto` is:

    .. math::

        f(x, b) = \frac{b}{x^{b+1}}

    for :math:`x \ge 1`, :math:`b > 0`.

    `pareto` takes :math:`b` as a shape parameter.

    %(after_notes)s

    %(example)s

    """
    def _pdf(self, x, b):
        # pareto.pdf(x, b) = b / x**(b+1)
        return b * x**(-b-1)

    def _cdf(self, x, b):
        return 1 - x**(-b)

    def _ppf(self, q, b):
        return pow(1-q, -1.0/b)

    def _sf(self, x, b):
        return x**(-b)

    def _stats(self, b, moments='mv'):
        mu, mu2, g1, g2 = None, None, None, None
        if 'm' in moments:
            mask = b > 1
            bt = np.extract(mask, b)
            mu = valarray(np.shape(b), value=np.inf)
            np.place(mu, mask, bt / (bt-1.0))
        if 'v' in moments:
            mask = b > 2
            bt = np.extract(mask, b)
            mu2 = valarray(np.shape(b), value=np.inf)
            np.place(mu2, mask, bt / (bt-2.0) / (bt-1.0)**2)
        if 's' in moments:
            mask = b > 3
            bt = np.extract(mask, b)
            g1 = valarray(np.shape(b), value=np.nan)
            vals = 2 * (bt + 1.0) * np.sqrt(bt - 2.0) / ((bt - 3.0) * np.sqrt(bt))
            np.place(g1, mask, vals)
        if 'k' in moments:
            mask = b > 4
            bt = np.extract(mask, b)
            g2 = valarray(np.shape(b), value=np.nan)
            vals = (6.0*np.polyval([1.0, 1.0, -6, -2], bt) /
                    np.polyval([1.0, -7.0, 12.0, 0.0], bt))
            np.place(g2, mask, vals)
        return mu, mu2, g1, g2

    def _entropy(self, c):
        return 1 + 1.0/c - np.log(c)


pareto = pareto_gen(a=1.0, name="pareto")


class lomax_gen(rv_continuous):
    r"""A Lomax (Pareto of the second kind) continuous random variable.

    %(before_notes)s

    Notes
    -----
    The Lomax distribution is a special case of the Pareto distribution, with
    (loc=-1.0).

    The probability density function for `lomax` is:

    .. math::

        f(x, c) = \frac{c}{(1+x)^{c+1}}

    for :math:`x \ge 0`, ``c > 0``.

    `lomax` takes :math:`c` as a shape parameter.

    %(after_notes)s

    %(example)s

    """
    def _pdf(self, x, c):
        # lomax.pdf(x, c) = c / (1+x)**(c+1)
        return c*1.0/(1.0+x)**(c+1.0)

    def _logpdf(self, x, c):
        return np.log(c) - (c+1)*sc.log1p(x)

    def _cdf(self, x, c):
        return -sc.expm1(-c*sc.log1p(x))

    def _sf(self, x, c):
        return np.exp(-c*sc.log1p(x))

    def _logsf(self, x, c):
        return -c*sc.log1p(x)

    def _ppf(self, q, c):
        return sc.expm1(-sc.log1p(-q)/c)

    def _stats(self, c):
        mu, mu2, g1, g2 = pareto.stats(c, loc=-1.0, moments='mvsk')
        return mu, mu2, g1, g2

    def _entropy(self, c):
        return 1+1.0/c-np.log(c)


lomax = lomax_gen(a=0.0, name="lomax")


class pearson3_gen(rv_continuous):
    r"""A pearson type III continuous random variable.

    %(before_notes)s

    Notes
    -----
    The probability density function for `pearson3` is:

    .. math::

        f(x, skew) = \frac{|\beta|}{\gamma(\alpha)}
                     (\beta (x - \zeta))^{alpha - 1} \exp(-\beta (x - \zeta))

    where:

    .. math::

            \beta = \frac{2}{skew  stddev}
            \alpha = (stddev \beta)^2
            \zeta = loc - \frac{\alpha}{\beta}

    `pearson3` takes ``skew`` as a shape parameter.

    %(after_notes)s

    %(example)s

    References
    ----------
    R.W. Vogel and D.E. McMartin, "Probability Plot Goodness-of-Fit and
    Skewness Estimation Procedures for the Pearson Type 3 Distribution", Water
    Resources Research, Vol.27, 3149-3158 (1991).

    L.R. Salvosa, "Tables of Pearson's Type III Function", Ann. Math. Statist.,
    Vol.1, 191-198 (1930).

    "Using Modern Computing Tools to Fit the Pearson Type III Distribution to
    Aviation Loads Data", Office of Aviation Research (2003).

    """
    def _preprocess(self, x, skew):
        # The real 'loc' and 'scale' are handled in the calling pdf(...). The
        # local variables 'loc' and 'scale' within pearson3._pdf are set to
        # the defaults just to keep them as part of the equations for
        # documentation.
        loc = 0.0
        scale = 1.0

        # If skew is small, return _norm_pdf. The divide between pearson3
        # and norm was found by brute force and is approximately a skew of
        # 0.000016.  No one, I hope, would actually use a skew value even
        # close to this small.
        norm2pearson_transition = 0.000016

        ans, x, skew = np.broadcast_arrays([1.0], x, skew)
        ans = ans.copy()

        # mask is True where skew is small enough to use the normal approx.
        mask = np.absolute(skew) < norm2pearson_transition
        invmask = ~mask

        beta = 2.0 / (skew[invmask] * scale)
        alpha = (scale * beta)**2
        zeta = loc - alpha / beta

        transx = beta * (x[invmask] - zeta)
        return ans, x, transx, mask, invmask, beta, alpha, zeta

    def _argcheck(self, skew):
        # The _argcheck function in rv_continuous only allows positive
        # arguments.  The skew argument for pearson3 can be zero (which I want
        # to handle inside pearson3._pdf) or negative.  So just return True
        # for all skew args.
        return np.ones(np.shape(skew), dtype=bool)

    def _stats(self, skew):
        _, _, _, _, _, beta, alpha, zeta = (
            self._preprocess([1], skew))
        m = zeta + alpha / beta
        v = alpha / (beta**2)
        s = 2.0 / (alpha**0.5) * np.sign(beta)
        k = 6.0 / alpha
        return m, v, s, k

    def _pdf(self, x, skew):
        # pearson3.pdf(x, skew) = abs(beta) / gamma(alpha) *
        #     (beta * (x - zeta))**(alpha - 1) * exp(-beta*(x - zeta))
        # Do the calculation in _logpdf since helps to limit
        # overflow/underflow problems
        ans = np.exp(self._logpdf(x, skew))
        if ans.ndim == 0:
            if np.isnan(ans):
                return 0.0
            return ans
        ans[np.isnan(ans)] = 0.0
        return ans

    def _logpdf(self, x, skew):
        #   PEARSON3 logpdf                           GAMMA logpdf
        #   np.log(abs(beta))
        # + (alpha - 1)*np.log(beta*(x - zeta))          + (a - 1)*np.log(x)
        # - beta*(x - zeta)                           - x
        # - sc.gammalnalpha)                              - sc.gammalna)
        ans, x, transx, mask, invmask, beta, alpha, _ = (
            self._preprocess(x, skew))

        ans[mask] = np.log(_norm_pdf(x[mask]))
        ans[invmask] = np.log(abs(beta)) + gamma._logpdf(transx, alpha)
        return ans

    def _cdf(self, x, skew):
        ans, x, transx, mask, invmask, _, alpha, _ = (
            self._preprocess(x, skew))

        ans[mask] = _norm_cdf(x[mask])
        ans[invmask] = gamma._cdf(transx, alpha)
        return ans

    def _rvs(self, skew):
        skew = broadcast_to(skew, self._size)
        ans, _, _, mask, invmask, beta, alpha, zeta = (
            self._preprocess([0], skew))

        nsmall = mask.sum()
        nbig = mask.size - nsmall
        ans[mask] = self._random_state.standard_normal(nsmall)
        ans[invmask] = (self._random_state.standard_gamma(alpha, nbig)/beta +
                        zeta)

        if self._size == ():
            ans = ans[0]
        return ans

    def _ppf(self, q, skew):
        ans, q, _, mask, invmask, beta, alpha, zeta = (
            self._preprocess(q, skew))
        ans[mask] = _norm_ppf(q[mask])
        ans[invmask] = sc.gammaincinv(alpha, q[invmask])/beta + zeta
        return ans


pearson3 = pearson3_gen(name="pearson3")


class powerlaw_gen(rv_continuous):
    r"""A power-function continuous random variable.

    %(before_notes)s

    Notes
    -----
    The probability density function for `powerlaw` is:

    .. math::

        f(x, a) = a x^{a-1}

    for :math:`0 \le x \le 1`, :math:`a > 0`.

    `powerlaw` takes :math:`a` as a shape parameter.

    %(after_notes)s

    `powerlaw` is a special case of `beta` with ``b == 1``.

    %(example)s

    """
    def _pdf(self, x, a):
        # powerlaw.pdf(x, a) = a * x**(a-1)
        return a*x**(a-1.0)

    def _logpdf(self, x, a):
        return np.log(a) + sc.xlogy(a - 1, x)

    def _cdf(self, x, a):
        return x**(a*1.0)

    def _logcdf(self, x, a):
        return a*np.log(x)

    def _ppf(self, q, a):
        return pow(q, 1.0/a)

    def _stats(self, a):
        return (a / (a + 1.0),
                a / (a + 2.0) / (a + 1.0) ** 2,
                -2.0 * ((a - 1.0) / (a + 3.0)) * np.sqrt((a + 2.0) / a),
                6 * np.polyval([1, -1, -6, 2], a) / (a * (a + 3.0) * (a + 4)))

    def _entropy(self, a):
        return 1 - 1.0/a - np.log(a)


powerlaw = powerlaw_gen(a=0.0, b=1.0, name="powerlaw")


class powerlognorm_gen(rv_continuous):
    r"""A power log-normal continuous random variable.

    %(before_notes)s

    Notes
    -----
    The probability density function for `powerlognorm` is:

    .. math::

        f(x, c, s) = \frac{c}{x s} \phi(\log(x)/s)
                     (\Phi(-\log(x)/s))^{c-1}

    where :math:`\phi` is the normal pdf, and :math:`\Phi` is the normal cdf,
    and :math:`x > 0`, :math:`s, c > 0`.

    `powerlognorm` takes :math:`c` and :math:`s` as shape parameters.

    %(after_notes)s

    %(example)s

    """
    _support_mask = rv_continuous._open_support_mask

    def _pdf(self, x, c, s):
        # powerlognorm.pdf(x, c, s) = c / (x*s) * phi(log(x)/s) *
        #                                         (Phi(-log(x)/s))**(c-1),
        return (c/(x*s) * _norm_pdf(np.log(x)/s) *
                pow(_norm_cdf(-np.log(x)/s), c*1.0-1.0))

    def _cdf(self, x, c, s):
        return 1.0 - pow(_norm_cdf(-np.log(x)/s), c*1.0)

    def _ppf(self, q, c, s):
        return np.exp(-s * _norm_ppf(pow(1.0 - q, 1.0 / c)))


powerlognorm = powerlognorm_gen(a=0.0, name="powerlognorm")


class powernorm_gen(rv_continuous):
    r"""A power normal continuous random variable.

    %(before_notes)s

    Notes
    -----
    The probability density function for `powernorm` is:

    .. math::

        f(x, c) = c \phi(x) (\Phi(-x))^{c-1}

    where :math:`\phi` is the normal pdf, and :math:`\Phi` is the normal cdf,
    and :math:`x > 0`, :math:`c > 0`.

    `powernorm` takes :math:`c` as a shape parameter.

    %(after_notes)s

    %(example)s

    """
    def _pdf(self, x, c):
        # powernorm.pdf(x, c) = c * phi(x) * (Phi(-x))**(c-1)
        return c*_norm_pdf(x) * (_norm_cdf(-x)**(c-1.0))

    def _logpdf(self, x, c):
        return np.log(c) + _norm_logpdf(x) + (c-1)*_norm_logcdf(-x)

    def _cdf(self, x, c):
        return 1.0-_norm_cdf(-x)**(c*1.0)

    def _ppf(self, q, c):
        return -_norm_ppf(pow(1.0 - q, 1.0 / c))


powernorm = powernorm_gen(name='powernorm')


class rdist_gen(rv_continuous):
    r"""An R-distributed continuous random variable.

    %(before_notes)s

    Notes
    -----
    The probability density function for `rdist` is:

    .. math::

        f(x, c) = \frac{(1-x^2)^{c/2-1}}{B(1/2, c/2)}

    for :math:`-1 \le x \le 1`, :math:`c > 0`.

    `rdist` takes :math:`c` as a shape parameter.

    This distribution includes the following distribution kernels as
    special cases::

        c = 2:  uniform
        c = 4:  Epanechnikov (parabolic)
        c = 6:  quartic (biweight)
        c = 8:  triweight

    %(after_notes)s

    %(example)s

    """
    def _pdf(self, x, c):
        # rdist.pdf(x, c) = (1-x**2)**(c/2-1) / B(1/2, c/2)
        return np.power((1.0 - x**2), c / 2.0 - 1) / sc.beta(0.5, c / 2.0)

    def _cdf(self, x, c):
        term1 = x / sc.beta(0.5, c / 2.0)
        res = 0.5 + term1 * sc.hyp2f1(0.5, 1 - c / 2.0, 1.5, x**2)
        # There's an issue with hyp2f1, it returns nans near x = +-1, c > 100.
        # Use the generic implementation in that case.  See gh-1285 for
        # background.
        if np.any(np.isnan(res)):
            return rv_continuous._cdf(self, x, c)
        return res

    def _munp(self, n, c):
        numerator = (1 - (n % 2)) * sc.beta((n + 1.0) / 2, c / 2.0)
        return numerator / sc.beta(1. / 2, c / 2.)


rdist = rdist_gen(a=-1.0, b=1.0, name="rdist")


class rayleigh_gen(rv_continuous):
    r"""A Rayleigh continuous random variable.

    %(before_notes)s

    Notes
    -----
    The probability density function for `rayleigh` is:

    .. math::

        f(r) = r \exp(-r^2/2)

    for :math:`x \ge 0`.

    `rayleigh` is a special case of `chi` with ``df == 2``.

    %(after_notes)s

    %(example)s

    """
    _support_mask = rv_continuous._open_support_mask

    def _rvs(self):
        return chi.rvs(2, size=self._size, random_state=self._random_state)

    def _pdf(self, r):
        # rayleigh.pdf(r) = r * exp(-r**2/2)
        return np.exp(self._logpdf(r))

    def _logpdf(self, r):
        return np.log(r) - 0.5 * r * r

    def _cdf(self, r):
        return -sc.expm1(-0.5 * r**2)

    def _ppf(self, q):
        return np.sqrt(-2 * sc.log1p(-q))

    def _sf(self, r):
        return np.exp(self._logsf(r))

    def _logsf(self, r):
        return -0.5 * r * r

    def _isf(self, q):
        return np.sqrt(-2 * np.log(q))

    def _stats(self):
        val = 4 - np.pi
        return (np.sqrt(np.pi/2),
                val/2,
                2*(np.pi-3)*np.sqrt(np.pi)/val**1.5,
                6*np.pi/val-16/val**2)

    def _entropy(self):
        return _EULER/2.0 + 1 - 0.5*np.log(2)


rayleigh = rayleigh_gen(a=0.0, name="rayleigh")


class reciprocal_gen(rv_continuous):
    r"""A reciprocal continuous random variable.

    %(before_notes)s

    Notes
    -----
    The probability density function for `reciprocal` is:

    .. math::

        f(x, a, b) = \frac{1}{x \log(b/a)}

    for :math:`a \le x \le b`, :math:`a, b > 0`.

    `reciprocal` takes :math:`a` and :math:`b` as shape parameters.

    %(after_notes)s

    %(example)s

    """
    def _argcheck(self, a, b):
        self.a = a
        self.b = b
        self.d = np.log(b*1.0 / a)
        return (a > 0) & (b > 0) & (b > a)

    def _pdf(self, x, a, b):
        # reciprocal.pdf(x, a, b) = 1 / (x*log(b/a))
        return 1.0 / (x * self.d)

    def _logpdf(self, x, a, b):
        return -np.log(x) - np.log(self.d)

    def _cdf(self, x, a, b):
        return (np.log(x)-np.log(a)) / self.d

    def _ppf(self, q, a, b):
        return a*pow(b*1.0/a, q)

    def _munp(self, n, a, b):
        return 1.0/self.d / n * (pow(b*1.0, n) - pow(a*1.0, n))

    def _entropy(self, a, b):
        return 0.5*np.log(a*b)+np.log(np.log(b/a))


reciprocal = reciprocal_gen(name="reciprocal")


class rice_gen(rv_continuous):
    r"""A Rice continuous random variable.

    %(before_notes)s

    Notes
    -----
    The probability density function for `rice` is:

    .. math::

        f(x, b) = x \exp(- \frac{x^2 + b^2}{2}) I[0](x b)

    for :math:`x > 0`, :math:`b > 0`.

    `rice` takes :math:`b` as a shape parameter.

    %(after_notes)s

    The Rice distribution describes the length, :math:`r`, of a 2-D vector with
    components :math:`(U+u, V+v)`, where :math:`U, V` are constant, :math:`u,
    v` are independent Gaussian random variables with standard deviation
    :math:`s`.  Let :math:`R = \sqrt{U^2 + V^2}`. Then the pdf of :math:`r` is
    ``rice.pdf(x, R/s, scale=s)``.

    %(example)s

    """
    def _argcheck(self, b):
        return b >= 0

    def _rvs(self, b):
        # http://en.wikipedia.org/wiki/Rice_distribution
        t = b/np.sqrt(2) + self._random_state.standard_normal(size=(2,) +
                                                              self._size)
        return np.sqrt((t*t).sum(axis=0))

    def _cdf(self, x, b):
        return sc.chndtr(np.square(x), 2, np.square(b))

    def _ppf(self, q, b):
        return np.sqrt(sc.chndtrix(q, 2, np.square(b)))

    def _pdf(self, x, b):
        # rice.pdf(x, b) = x * exp(-(x**2+b**2)/2) * I[0](x*b)
        #
        # We use (x**2 + b**2)/2 = ((x-b)**2)/2 + xb.
        # The factor of np.exp(-xb) is then included in the i0e function
        # in place of the modified Bessel function, i0, improving
        # numerical stability for large values of xb.
        return x * np.exp(-(x-b)*(x-b)/2.0) * sc.i0e(x*b)

    def _munp(self, n, b):
        nd2 = n/2.0
        n1 = 1 + nd2
        b2 = b*b/2.0
        return (2.0**(nd2) * np.exp(-b2) * sc.gamma(n1) *
                sc.hyp1f1(n1, 1, b2))


rice = rice_gen(a=0.0, name="rice")


# FIXME: PPF does not work.
class recipinvgauss_gen(rv_continuous):
    r"""A reciprocal inverse Gaussian continuous random variable.

    %(before_notes)s

    Notes
    -----
    The probability density function for `recipinvgauss` is:

    .. math::

        f(x, \mu) = \frac{1}{\sqrt{2\pi x}} \frac{\exp(-(1-\mu x)^2}{2x\mu^2)}

    for :math:`x \ge 0`.

    `recipinvgauss` takes :math:`\mu` as a shape parameter.

    %(after_notes)s

    %(example)s

    """

    def _pdf(self, x, mu):
        # recipinvgauss.pdf(x, mu) =
        #                     1/sqrt(2*pi*x) * exp(-(1-mu*x)**2/(2*x*mu**2))
        return 1.0/np.sqrt(2*np.pi*x)*np.exp(-(1-mu*x)**2.0 / (2*x*mu**2.0))

    def _logpdf(self, x, mu):
        return -(1-mu*x)**2.0 / (2*x*mu**2.0) - 0.5*np.log(2*np.pi*x)

    def _cdf(self, x, mu):
        trm1 = 1.0/mu - x
        trm2 = 1.0/mu + x
        isqx = 1.0/np.sqrt(x)
        return 1.0-_norm_cdf(isqx*trm1)-np.exp(2.0/mu)*_norm_cdf(-isqx*trm2)

    def _rvs(self, mu):
        return 1.0/self._random_state.wald(mu, 1.0, size=self._size)


recipinvgauss = recipinvgauss_gen(a=0.0, name='recipinvgauss')


class semicircular_gen(rv_continuous):
    r"""A semicircular continuous random variable.

    %(before_notes)s

    Notes
    -----
    The probability density function for `semicircular` is:

    .. math::

        f(x) = \frac{2}{\pi} \sqrt{1-x^2}

    for :math:`-1 \le x \le 1`.

    %(after_notes)s

    %(example)s

    """
    def _pdf(self, x):
        # semicircular.pdf(x) = 2/pi * sqrt(1-x**2)
        return 2.0/np.pi*np.sqrt(1-x*x)

    def _cdf(self, x):
        return 0.5+1.0/np.pi*(x*np.sqrt(1-x*x) + np.arcsin(x))

    def _stats(self):
        return 0, 0.25, 0, -1.0

    def _entropy(self):
        return 0.64472988584940017414


semicircular = semicircular_gen(a=-1.0, b=1.0, name="semicircular")


class skew_norm_gen(rv_continuous):
    r"""A skew-normal random variable.

    %(before_notes)s

    Notes
    -----
    The pdf is::

        skewnorm.pdf(x, a) = 2 * norm.pdf(x) * norm.cdf(a*x)

    `skewnorm` takes :math:`a` as a skewness parameter
    When ``a = 0`` the distribution is identical to a normal distribution.
    rvs implements the method of [1]_.

    %(after_notes)s

    %(example)s

    References
    ----------
    .. [1] A. Azzalini and A. Capitanio (1999). Statistical applications of the
        multivariate skew-normal distribution. J. Roy. Statist. Soc., B 61, 579-602.
        http://azzalini.stat.unipd.it/SN/faq-r.html

    """
    def _argcheck(self, a):
        return np.isfinite(a)

    def _pdf(self, x, a):
        return 2.*_norm_pdf(x)*_norm_cdf(a*x)

    def _cdf_single(self, x, *args):
        if x <= 0:
            cdf = integrate.quad(self._pdf, self.a, x, args=args)[0]
        else:
            t1 = integrate.quad(self._pdf, self.a, 0, args=args)[0]
            t2 = integrate.quad(self._pdf, 0, x, args=args)[0]
            cdf = t1 + t2
        if cdf > 1:
            # Presumably numerical noise, e.g. 1.0000000000000002
            cdf = 1.0
        return cdf

    def _sf(self, x, a):
        return self._cdf(-x, -a)

    def _rvs(self, a):
        u0 = self._random_state.normal(size=self._size)
        v = self._random_state.normal(size=self._size)
        d = a/np.sqrt(1 + a**2)
        u1 = d*u0 + v*np.sqrt(1 - d**2)
        return np.where(u0 >= 0, u1, -u1)

    def _stats(self, a, moments='mvsk'):
        output = [None, None, None, None]
        const = np.sqrt(2/np.pi) * a/np.sqrt(1 + a**2)

        if 'm' in moments:
            output[0] = const
        if 'v' in moments:
            output[1] = 1 - const**2
        if 's' in moments:
            output[2] = ((4 - np.pi)/2) * (const/np.sqrt(1 - const**2))**3
        if 'k' in moments:
            output[3] = (2*(np.pi - 3)) * (const**4/(1 - const**2)**2)

        return output


skewnorm = skew_norm_gen(name='skewnorm')


class trapz_gen(rv_continuous):
    r"""A trapezoidal continuous random variable.

    %(before_notes)s

    Notes
    -----
    The trapezoidal distribution can be represented with an up-sloping line
    from ``loc`` to ``(loc + c*scale)``, then constant to ``(loc + d*scale)``
    and then downsloping from ``(loc + d*scale)`` to ``(loc+scale)``.

    `trapz` takes :math:`c` and :math:`d` as shape parameters.

    %(after_notes)s

    The standard form is in the range [0, 1] with c the mode.
    The location parameter shifts the start to `loc`.
    The scale parameter changes the width from 1 to `scale`.

    %(example)s

    """
    def _argcheck(self, c, d):
        return (c >= 0) & (c <= 1) & (d >= 0) & (d <= 1) & (d >= c)

    def _pdf(self, x, c, d):
        u = 2 / (d-c+1)

        return _lazyselect([x < c,
                            (c <= x) & (x <= d),
                            x > d],
                           [lambda x, c, d, u: u * x / c,
                            lambda x, c, d, u: u,
                            lambda x, c, d, u: u * (1-x) / (1-d)],
                            (x, c, d, u))

    def _cdf(self, x, c, d):
        return _lazyselect([x < c,
                            (c <= x) & (x <= d),
                            x > d],
                           [lambda x, c, d: x**2 / c / (d-c+1),
                            lambda x, c, d: (c + 2 * (x-c)) / (d-c+1),
                            lambda x, c, d: 1-((1-x) ** 2
                                               / (d-c+1) / (1-d))],
                            (x, c, d))

    def _ppf(self, q, c, d):
        qc, qd = self._cdf(c, c, d), self._cdf(d, c, d)
        condlist = [q < qc, q <= qd, q > qd]
        choicelist = [np.sqrt(q * c * (1 + d - c)),
                      0.5 * q * (1 + d - c) + 0.5 * c,
                      1 - np.sqrt((1 - q) * (d - c + 1) * (1 - d))]
        return np.select(condlist, choicelist)


trapz = trapz_gen(a=0.0, b=1.0, name="trapz")


class triang_gen(rv_continuous):
    r"""A triangular continuous random variable.

    %(before_notes)s

    Notes
    -----
    The triangular distribution can be represented with an up-sloping line from
    ``loc`` to ``(loc + c*scale)`` and then downsloping for ``(loc + c*scale)``
    to ``(loc+scale)``.

    `triang` takes :math:`c` as a shape parameter.

    %(after_notes)s

    The standard form is in the range [0, 1] with c the mode.
    The location parameter shifts the start to `loc`.
    The scale parameter changes the width from 1 to `scale`.

    %(example)s

    """
    def _rvs(self, c):
        return self._random_state.triangular(0, c, 1, self._size)

    def _argcheck(self, c):
        return (c >= 0) & (c <= 1)

    def _pdf(self, x, c):
        # 0: edge case where c=0
        # 1: generalised case for x < c, don't use x <= c, as it doesn't cope
        #    with c = 0.
        # 2: generalised case for x >= c, but doesn't cope with c = 1
        # 3: edge case where c=1
        r = _lazyselect([c == 0,
                         x < c,
                         (x >= c) & (c != 1),
                         c == 1],
                        [lambda x, c: 2 - 2 * x,
                         lambda x, c: 2 * x / c,
                         lambda x, c: 2 * (1 - x) / (1 - c),
                         lambda x, c: 2 * x],
                        (x, c))
        return r

    def _cdf(self, x, c):
        r = _lazyselect([c == 0,
                         x < c,
                         (x >= c) & (c != 1),
                         c == 1],
                        [lambda x, c: 2*x - x*x,
                         lambda x, c: x * x / c,
                         lambda x, c: (x*x - 2*x + c) / (c-1),
                         lambda x, c: x * x],
                        (x, c))
        return r

    def _ppf(self, q, c):
        return np.where(q < c, np.sqrt(c * q), 1-np.sqrt((1-c) * (1-q)))

    def _stats(self, c):
        return ((c+1.0)/3.0,
                (1.0-c+c*c)/18,
                np.sqrt(2)*(2*c-1)*(c+1)*(c-2) / (5*np.power((1.0-c+c*c), 1.5)),
                -3.0/5.0)

    def _entropy(self, c):
        return 0.5-np.log(2)


triang = triang_gen(a=0.0, b=1.0, name="triang")


class truncexpon_gen(rv_continuous):
    r"""A truncated exponential continuous random variable.

    %(before_notes)s

    Notes
    -----
    The probability density function for `truncexpon` is:

    .. math::

        f(x, b) = \frac{\exp(-x)}{1 - \exp(-b)}

    for :math:`0 < x < b`.

    `truncexpon` takes :math:`b` as a shape parameter.

    %(after_notes)s

    %(example)s

    """
    def _argcheck(self, b):
        self.b = b
        return b > 0

    def _pdf(self, x, b):
        # truncexpon.pdf(x, b) = exp(-x) / (1-exp(-b))
        return np.exp(-x)/(-sc.expm1(-b))

    def _logpdf(self, x, b):
        return -x - np.log(-sc.expm1(-b))

    def _cdf(self, x, b):
        return sc.expm1(-x)/sc.expm1(-b)

    def _ppf(self, q, b):
        return -sc.log1p(q*sc.expm1(-b))

    def _munp(self, n, b):
        # wrong answer with formula, same as in continuous.pdf
        # return sc.gamman+1)-sc.gammainc1+n, b)
        if n == 1:
            return (1-(b+1)*np.exp(-b))/(-sc.expm1(-b))
        elif n == 2:
            return 2*(1-0.5*(b*b+2*b+2)*np.exp(-b))/(-sc.expm1(-b))
        else:
            # return generic for higher moments
            # return rv_continuous._mom1_sc(self, n, b)
            return self._mom1_sc(n, b)

    def _entropy(self, b):
        eB = np.exp(b)
        return np.log(eB-1)+(1+eB*(b-1.0))/(1.0-eB)


truncexpon = truncexpon_gen(a=0.0, name='truncexpon')


class truncnorm_gen(rv_continuous):
    r"""A truncated normal continuous random variable.

    %(before_notes)s

    Notes
    -----
    The standard form of this distribution is a standard normal truncated to
    the range [a, b] --- notice that a and b are defined over the domain of the
    standard normal.  To convert clip values for a specific mean and standard
    deviation, use::

        a, b = (myclip_a - my_mean) / my_std, (myclip_b - my_mean) / my_std

    `truncnorm` takes :math:`a` and :math:`b` as shape parameters.

    %(after_notes)s

    %(example)s

    """
    def _argcheck(self, a, b):
        self.a = a
        self.b = b
        self._nb = _norm_cdf(b)
        self._na = _norm_cdf(a)
        self._sb = _norm_sf(b)
        self._sa = _norm_sf(a)
        self._delta = np.where(self.a > 0,
                               -(self._sb - self._sa),
                               self._nb - self._na)
        self._logdelta = np.log(self._delta)
        return a != b

    def _pdf(self, x, a, b):
        return _norm_pdf(x) / self._delta

    def _logpdf(self, x, a, b):
        return _norm_logpdf(x) - self._logdelta

    def _cdf(self, x, a, b):
        return (_norm_cdf(x) - self._na) / self._delta

    def _ppf(self, q, a, b):
        # XXX Use _lazywhere...
        ppf = np.where(self.a > 0,
                       _norm_isf(q*self._sb + self._sa*(1.0-q)),
                       _norm_ppf(q*self._nb + self._na*(1.0-q)))
        return ppf

    def _stats(self, a, b):
        nA, nB = self._na, self._nb
        d = nB - nA
        pA, pB = _norm_pdf(a), _norm_pdf(b)
        mu = (pA - pB) / d   # correction sign
        mu2 = 1 + (a*pA - b*pB) / d - mu*mu
        return mu, mu2, None, None


truncnorm = truncnorm_gen(name='truncnorm')


# FIXME: RVS does not work.
class tukeylambda_gen(rv_continuous):
    r"""A Tukey-Lamdba continuous random variable.

    %(before_notes)s

    Notes
    -----
    A flexible distribution, able to represent and interpolate between the
    following distributions:

    - Cauchy                (lam=-1)
    - logistic              (lam=0.0)
    - approx Normal         (lam=0.14)
    - u-shape               (lam = 0.5)
    - uniform from -1 to 1  (lam = 1)

    `tukeylambda` takes ``lam`` as a shape parameter.

    %(after_notes)s

    %(example)s

    """
    def _argcheck(self, lam):
        return np.ones(np.shape(lam), dtype=bool)

    def _pdf(self, x, lam):
        Fx = np.asarray(sc.tklmbda(x, lam))
        Px = Fx**(lam-1.0) + (np.asarray(1-Fx))**(lam-1.0)
        Px = 1.0/np.asarray(Px)
        return np.where((lam <= 0) | (abs(x) < 1.0/np.asarray(lam)), Px, 0.0)

    def _cdf(self, x, lam):
        return sc.tklmbda(x, lam)

    def _ppf(self, q, lam):
        return sc.boxcox(q, lam) - sc.boxcox1p(-q, lam)

    def _stats(self, lam):
        return 0, _tlvar(lam), 0, _tlkurt(lam)

    def _entropy(self, lam):
        def integ(p):
            return np.log(pow(p, lam-1)+pow(1-p, lam-1))
        return integrate.quad(integ, 0, 1)[0]


tukeylambda = tukeylambda_gen(name='tukeylambda')


class FitUniformFixedScaleDataError(FitDataError):
    def __init__(self, ptp, fscale):
        self.args = (
            "Invalid values in `data`.  Maximum likelihood estimation with "
            "the uniform distribution and fixed scale requires that "
            "data.ptp() <= fscale, but data.ptp() = %r and fscale = %r." %
            (ptp, fscale),
        )


class uniform_gen(rv_continuous):
    r"""A uniform continuous random variable.

    This distribution is constant between `loc` and ``loc + scale``.

    %(before_notes)s

    %(example)s

    """
    def _rvs(self):
        return self._random_state.uniform(0.0, 1.0, self._size)

    def _pdf(self, x):
        return 1.0*(x == x)

    def _cdf(self, x):
        return x

    def _ppf(self, q):
        return q

    def _stats(self):
        return 0.5, 1.0/12, 0, -1.2

    def _entropy(self):
        return 0.0

    def fit(self, data, *args, **kwds):
        """
        Maximum likelihood estimate for the location and scale parameters.

        `uniform.fit` uses only the following parameters.  Because exact
        formulas are used, the parameters related to optimization that are
        available in the `fit` method of other distributions are ignored
        here.  The only positional argument accepted is `data`.

        Parameters
        ----------
        data : array_like
            Data to use in calculating the maximum likelihood estimate.
        floc : float, optional
            Hold the location parameter fixed to the specified value.
        fscale : float, optional
            Hold the scale parameter fixed to the specified value.

        Returns
        -------
        loc, scale : float
            Maximum likelihood estimates for the location and scale.

        Notes
        -----
        An error is raised if `floc` is given and any values in `data` are
        less than `floc`, or if `fscale` is given and `fscale` is less
        than ``data.max() - data.min()``.  An error is also raised if both
        `floc` and `fscale` are given.

        Examples
        --------
        >>> from scipy.stats import uniform

        We'll fit the uniform distribution to `x`:

        >>> x = np.array([2, 2.5, 3.1, 9.5, 13.0])

        For a uniform distribution MLE, the location is the minimum of the
        data, and the scale is the maximum minus the minimum.

        >>> loc, scale = uniform.fit(x)
        >>> loc
        2.0
        >>> scale
        11.0

        If we know the data comes from a uniform distribution where the support
        starts at 0, we can use `floc=0`:

        >>> loc, scale = uniform.fit(x, floc=0)
        >>> loc
        0.0
        >>> scale
        13.0

        Alternatively, if we know the length of the support is 12, we can use
        `fscale=12`:

        >>> loc, scale = uniform.fit(x, fscale=12)
        >>> loc
        1.5
        >>> scale
        12.0

        In that last example, the support interval is [1.5, 13.5].  This
        solution is not unique.  For example, the distribution with ``loc=2``
        and ``scale=12`` has the same likelihood as the one above.  When
        `fscale` is given and it is larger than ``data.max() - data.min()``,
        the parameters returned by the `fit` method center the support over
        the interval ``[data.min(), data.max()]``.

        """
        if len(args) > 0:
            raise TypeError("Too many arguments.")

        floc = kwds.pop('floc', None)
        fscale = kwds.pop('fscale', None)

        # Ignore the optimizer-related keyword arguments, if given.
        kwds.pop('loc', None)
        kwds.pop('scale', None)
        kwds.pop('optimizer', None)
        if kwds:
            raise TypeError("Unknown arguments: %s." % kwds)

        if floc is not None and fscale is not None:
            # This check is for consistency with `rv_continuous.fit`.
            raise ValueError("All parameters fixed. There is nothing to "
                             "optimize.")

        data = np.asarray(data)

        # MLE for the uniform distribution
        # --------------------------------
        # The PDF is
        #
        #     f(x, loc, scale) = {1/scale  for loc <= x <= loc + scale
        #                        {0        otherwise}
        #
        # The likelihood function is
        #     L(x, loc, scale) = (1/scale)**n
        # where n is len(x), assuming loc <= x <= loc + scale for all x.
        # The log-likelihood is
        #     l(x, loc, scale) = -n*log(scale)
        # The log-likelihood is maximized by making scale as small as possible,
        # while keeping loc <= x <= loc + scale.   So if neither loc nor scale
        # are fixed, the log-likelihood is maximized by choosing
        #     loc = x.min()
        #     scale = x.ptp()
        # If loc is fixed, it must be less than or equal to x.min(), and then
        # the scale is
        #     scale = x.max() - loc
        # If scale is fixed, it must not be less than x.ptp().  If scale is
        # greater than x.ptp(), the solution is not unique.  Note that the
        # likelihood does not depend on loc, except for the requirement that
        # loc <= x <= loc + scale.  All choices of loc for which
        #     x.max() - scale <= loc <= x.min()
        # have the same log-likelihood.  In this case, we choose loc such that
        # the support is centered over the interval [data.min(), data.max()]:
        #     loc = x.min() = 0.5*(scale - x.ptp())

        if fscale is None:
            # scale is not fixed.
            if floc is None:
                # loc is not fixed, scale is not fixed.
                loc = data.min()
                scale = data.ptp()
            else:
                # loc is fixed, scale is not fixed.
                loc = floc
                scale = data.max() - loc
                if data.min() < loc:
                    raise FitDataError("uniform", lower=loc, upper=loc + scale)
        else:
            # loc is not fixed, scale is fixed.
            ptp = data.ptp()
            if ptp > fscale:
                raise FitUniformFixedScaleDataError(ptp=ptp, fscale=fscale)
            # If ptp < fscale, the ML estimate is not unique; see the comments
            # above.  We choose the distribution for which the support is
            # centered over the interval [data.min(), data.max()].
            loc = data.min() - 0.5*(fscale - ptp)
            scale = fscale

        # We expect the return values to be floating point, so ensure it
        # by explicitly converting to float.
        return float(loc), float(scale)


uniform = uniform_gen(a=0.0, b=1.0, name='uniform')


class vonmises_gen(rv_continuous):
    r"""A Von Mises continuous random variable.

    %(before_notes)s

    Notes
    -----
    If `x` is not in range or `loc` is not in range it assumes they are angles
    and converts them to [-\pi, \pi] equivalents.

    The probability density function for `vonmises` is:

    .. math::

        f(x, \kappa) = \frac{ \exp(\kappa \cos(x)) }{ 2 \pi I[0](\kappa) }

    for :math:`-\pi \le x \le \pi`, :math:`\kappa > 0`.

    `vonmises` takes :math:`\kappa` as a shape parameter.

    %(after_notes)s

    See Also
    --------
    vonmises_line : The same distribution, defined on a [-\pi, \pi] segment
                    of the real line.

    %(example)s

    """
    def _rvs(self, kappa):
        return self._random_state.vonmises(0.0, kappa, size=self._size)

    def _pdf(self, x, kappa):
        # vonmises.pdf(x, \kappa) = exp(\kappa * cos(x)) / (2*pi*I[0](\kappa))
        return np.exp(kappa * np.cos(x)) / (2*np.pi*sc.i0(kappa))

    def _cdf(self, x, kappa):
        return _stats.von_mises_cdf(kappa, x)

    def _stats_skip(self, kappa):
        return 0, None, 0, None

    def _entropy(self, kappa):
        return (-kappa * sc.i1(kappa) / sc.i0(kappa) +
                np.log(2 * np.pi * sc.i0(kappa)))


vonmises = vonmises_gen(name='vonmises')
vonmises_line = vonmises_gen(a=-np.pi, b=np.pi, name='vonmises_line')


class wald_gen(invgauss_gen):
    r"""A Wald continuous random variable.

    %(before_notes)s

    Notes
    -----
    The probability density function for `wald` is:

    .. math::

        f(x) = \frac{1}{\sqrt{2\pi x^3}} \exp(- \frac{ (x-1)^2 }{ 2x })

    for :math:`x > 0`.

    `wald` is a special case of `invgauss` with ``mu == 1``.

    %(after_notes)s

    %(example)s
    """
    _support_mask = rv_continuous._open_support_mask

    def _rvs(self):
        return self._random_state.wald(1.0, 1.0, size=self._size)

    def _pdf(self, x):
        # wald.pdf(x) = 1/sqrt(2*pi*x**3) * exp(-(x-1)**2/(2*x))
        return invgauss._pdf(x, 1.0)

    def _logpdf(self, x):
        return invgauss._logpdf(x, 1.0)

    def _cdf(self, x):
        return invgauss._cdf(x, 1.0)

    def _stats(self):
        return 1.0, 1.0, 3.0, 15.0


wald = wald_gen(a=0.0, name="wald")


class wrapcauchy_gen(rv_continuous):
    r"""A wrapped Cauchy continuous random variable.

    %(before_notes)s

    Notes
    -----
    The probability density function for `wrapcauchy` is:

    .. math::

        f(x, c) = \frac{1-c^2}{2\pi (1+c^2 - 2c \cos(x))}

    for :math:`0 \le x \le 2\pi`, :math:`0 < c < 1`.

    `wrapcauchy` takes :math:`c` as a shape parameter.

    %(after_notes)s

    %(example)s

    """
    def _argcheck(self, c):
        return (c > 0) & (c < 1)

    def _pdf(self, x, c):
        # wrapcauchy.pdf(x, c) = (1-c**2) / (2*pi*(1+c**2-2*c*cos(x)))
        return (1.0-c*c)/(2*np.pi*(1+c*c-2*c*np.cos(x)))

    def _cdf(self, x, c):
        output = np.zeros(x.shape, dtype=x.dtype)
        val = (1.0+c)/(1.0-c)
        c1 = x < np.pi
        c2 = 1-c1
        xp = np.extract(c1, x)
        xn = np.extract(c2, x)
        if np.any(xn):
            valn = np.extract(c2, np.ones_like(x)*val)
            xn = 2*np.pi - xn
            yn = np.tan(xn/2.0)
            on = 1.0-1.0/np.pi*np.arctan(valn*yn)
            np.place(output, c2, on)
        if np.any(xp):
            valp = np.extract(c1, np.ones_like(x)*val)
            yp = np.tan(xp/2.0)
            op = 1.0/np.pi*np.arctan(valp*yp)
            np.place(output, c1, op)
        return output

    def _ppf(self, q, c):
        val = (1.0-c)/(1.0+c)
        rcq = 2*np.arctan(val*np.tan(np.pi*q))
        rcmq = 2*np.pi-2*np.arctan(val*np.tan(np.pi*(1-q)))
        return np.where(q < 1.0/2, rcq, rcmq)

    def _entropy(self, c):
        return np.log(2*np.pi*(1-c*c))


wrapcauchy = wrapcauchy_gen(a=0.0, b=2*np.pi, name='wrapcauchy')


class gennorm_gen(rv_continuous):
    r"""A generalized normal continuous random variable.

    %(before_notes)s

    Notes
    -----
    The probability density function for `gennorm` is [1]_::

                                     beta
        gennorm.pdf(x, beta) =  ---------------  exp(-|x|**beta)
                                2 gamma(1/beta)

    `gennorm` takes :math:`\beta` as a shape parameter.
    For :math:`\beta = 1`, it is identical to a Laplace distribution.
    For ``\beta = 2``, it is identical to a normal distribution
    (with :math:`scale=1/\sqrt{2}`).

    See Also
    --------
    laplace : Laplace distribution
    norm : normal distribution

    References
    ----------

    .. [1] "Generalized normal distribution, Version 1",
           https://en.wikipedia.org/wiki/Generalized_normal_distribution#Version_1

    %(example)s

    """

    def _pdf(self, x, beta):
        return np.exp(self._logpdf(x, beta))

    def _logpdf(self, x, beta):
        return np.log(0.5*beta) - sc.gammaln(1.0/beta) - abs(x)**beta

    def _cdf(self, x, beta):
        c = 0.5 * np.sign(x)
        # evaluating (.5 + c) first prevents numerical cancellation
        return (0.5 + c) - c * sc.gammaincc(1.0/beta, abs(x)**beta)

    def _ppf(self, x, beta):
        c = np.sign(x - 0.5)
        # evaluating (1. + c) first prevents numerical cancellation
        return c * sc.gammainccinv(1.0/beta, (1.0 + c) - 2.0*c*x)**(1.0/beta)

    def _sf(self, x, beta):
        return self._cdf(-x, beta)

    def _isf(self, x, beta):
        return -self._ppf(x, beta)

    def _stats(self, beta):
        c1, c3, c5 = sc.gammaln([1.0/beta, 3.0/beta, 5.0/beta])
        return 0., np.exp(c3 - c1), 0., np.exp(c5 + c1 - 2.0*c3) - 3.

    def _entropy(self, beta):
        return 1. / beta - np.log(.5 * beta) + sc.gammaln(1. / beta)


gennorm = gennorm_gen(name='gennorm')


class halfgennorm_gen(rv_continuous):
    r"""The upper half of a generalized normal continuous random variable.

    %(before_notes)s

    Notes
    -----
    The probability density function for `halfgennorm` is:

    .. math::

        f(x, \beta) = \frac{\beta}{\gamma(1/\beta)} \exp(-|x|^\beta)

    `gennorm` takes :math:`\beta` as a shape parameter.
    For :math:`\beta = 1`, it is identical to an exponential distribution.
    For :math:`\beta = 2`, it is identical to a half normal distribution
    (with :math:`scale=1/\sqrt{2}`).

    See Also
    --------
    gennorm : generalized normal distribution
    expon : exponential distribution
    halfnorm : half normal distribution

    References
    ----------

    .. [1] "Generalized normal distribution, Version 1",
           https://en.wikipedia.org/wiki/Generalized_normal_distribution#Version_1

    %(example)s

    """

    def _pdf(self, x, beta):
        #                                 beta
        # halfgennorm.pdf(x, beta) =  -------------  exp(-|x|**beta)
        #                             gamma(1/beta)
        return np.exp(self._logpdf(x, beta))

    def _logpdf(self, x, beta):
        return np.log(beta) - sc.gammaln(1.0/beta) - x**beta

    def _cdf(self, x, beta):
        return sc.gammainc(1.0/beta, x**beta)

    def _ppf(self, x, beta):
        return sc.gammaincinv(1.0/beta, x)**(1.0/beta)

    def _sf(self, x, beta):
        return sc.gammaincc(1.0/beta, x**beta)

    def _isf(self, x, beta):
        return sc.gammainccinv(1.0/beta, x)**(1.0/beta)

    def _entropy(self, beta):
        return 1.0/beta - np.log(beta) + sc.gammaln(1.0/beta)


halfgennorm = halfgennorm_gen(a=0, name='halfgennorm')


class crystalball_gen(rv_continuous):
    r"""
    Crystalball distribution

    %(before_notes)s

    Notes
    -----
    The probability density function for `crystalball` is:

    .. math::

        f(x, \beta, m) =  \begin{cases}
                            N \exp(-x^2 / 2),  &\text{for } x > -\beta\\
                            N A (B - x)^{-m}  &\text{for } x \le -\beta
                          \end{cases}

    where :math:`A = (m / |beta|)**n * exp(-beta**2 / 2)`,
    :math:`B = m/|beta| - |beta|` and :math:`N` is a normalisation constant.

    `crystalball` takes :math:`\beta` and :math:`m` as shape parameters.
    :math:`\beta` defines the point where the pdf changes from a power-law to a
    gaussian distribution :math:`m` is power of the power-law tail.

    References
    ----------
    .. [1] "Crystal Ball Function",
           https://en.wikipedia.org/wiki/Crystal_Ball_function

    %(after_notes)s

    .. versionadded:: 0.19.0

    %(example)s
    """
    def _pdf(self, x, beta, m):
        """
        Return PDF of the crystalball function.

                                            --
                                           | exp(-x**2 / 2),  for x > -beta
        crystalball.pdf(x, beta, m) =  N * |
                                           | A * (B - x)**(-m), for x <= -beta
                                            --
        """
        N = 1.0 / (m/beta / (m-1) * np.exp(-beta**2 / 2.0) + _norm_pdf_C * _norm_cdf(beta))
        rhs = lambda x, beta, m: np.exp(-x**2 / 2)
        lhs = lambda x, beta, m: (m/beta)**m * np.exp(-beta**2 / 2.0) * (m/beta - beta - x)**(-m)
        return N * _lazywhere(np.atleast_1d(x > -beta), (x, beta, m), f=rhs, f2=lhs)

    def _cdf(self, x, beta, m):
        """
        Return CDF of the crystalball function
        """
        N = 1.0 / (m/beta / (m-1) * np.exp(-beta**2 / 2.0) + _norm_pdf_C * _norm_cdf(beta))
        rhs = lambda x, beta, m: (m/beta) * np.exp(-beta**2 / 2.0) / (m-1) + _norm_pdf_C * (_norm_cdf(x) - _norm_cdf(-beta))
        lhs = lambda x, beta, m: (m/beta)**m * np.exp(-beta**2 / 2.0) * (m/beta - beta - x)**(-m+1) / (m-1)
        return N * _lazywhere(np.atleast_1d(x > -beta), (x, beta, m), f=rhs, f2=lhs)

    def _munp(self, n, beta, m):
        """
        Returns the n-th non-central moment of the crystalball function.
        """
        N = 1.0 / (m/beta / (m-1) * np.exp(-beta**2 / 2.0) + _norm_pdf_C * _norm_cdf(beta))

        def n_th_moment(n, beta, m):
            """
            Returns n-th moment. Defined only if n+1 < m
            Function cannot broadcast due to the loop over n
            """
            A = (m/beta)**m * np.exp(-beta**2 / 2.0)
            B = m/beta - beta
            rhs = 2**((n-1)/2.0) * sc.gamma((n+1)/2) * (1.0 + (-1)**n * sc.gammainc((n+1)/2, beta**2 / 2))
            lhs = np.zeros(rhs.shape)
            for k in range(n + 1):
                lhs += sc.binom(n, k) * B**(n-k) * (-1)**k / (m - k - 1) * (m/beta)**(-m + k + 1)
            return A * lhs + rhs

        return N * _lazywhere(np.atleast_1d(n + 1 < m),
                              (n, beta, m),
                              np.vectorize(n_th_moment, otypes=[np.float]),
                              np.inf)

    def _argcheck(self, beta, m):
        """
        In HEP crystal-ball is also defined for m = 1 (see plot on wikipedia)
        But the function doesn't have a finite integral in this corner case,
        and isn't a PDF anymore (but can still be used on a finite range).
        Here we restrict the function to m > 1.
        In addition we restrict beta to be positive
        """
        return (m > 1) & (beta > 0)


crystalball = crystalball_gen(name='crystalball', longname="A Crystalball Function")


def _argus_phi(chi):
    """
    Utility function for the argus distribution
    used in the CDF and norm of the Argus Funktion
    """
    return _norm_cdf(chi) - chi * _norm_pdf(chi) - 0.5


class argus_gen(rv_continuous):
    r"""
    Argus distribution

    %(before_notes)s

    Notes
    -----
    The probability density function for `argus` is:

    .. math::

        f(x, \chi) = \frac{\chi^3}{\sqrt{2\pi} \Psi(\chi)} x \sqrt{1-x^2}
                     \exp(- 0.5 \chi^2 (1 - x^2))

        where:

    .. math::

        \Psi(\chi) = \Phi(\chi) - \chi \phi(\chi) - 1/2

    with :math:`\Phi` and :math:`\phi` being the CDF and PDF of a standard
    normal distribution, respectively.

    `argus` takes :math:`\chi` as shape a parameter.

    References
    ----------

    .. [1] "ARGUS distribution",
           https://en.wikipedia.org/wiki/ARGUS_distribution

    %(after_notes)s

    .. versionadded:: 0.19.0

    %(example)s
    """
    def _pdf(self, x, chi):
        """
        Return PDF of the argus function

        argus.pdf(x, chi) = chi**3 / (sqrt(2*pi) * Psi(chi)) * x *
                            sqrt(1-x**2) * exp(- 0.5 * chi**2 * (1 - x**2))
        """
        y = 1.0 - x**2
        return chi**3 / (_norm_pdf_C * _argus_phi(chi)) * x * np.sqrt(y) * np.exp(-chi**2 * y / 2)

    def _cdf(self, x, chi):
        """
        Return CDF of the argus function
        """
        return 1.0 - self._sf(x, chi)

    def _sf(self, x, chi):
        """
        Return survival function of the argus function
        """
        return _argus_phi(chi * np.sqrt(1 - x**2)) / _argus_phi(chi)


argus = argus_gen(name='argus', longname="An Argus Function", a=0.0, b=1.0)


class rv_histogram(rv_continuous):
    """
    Generates a distribution given by a histogram.
    This is useful to generate a template distribution from a binned
    datasample.

    As a subclass of the `rv_continuous` class, `rv_histogram` inherits from it
    a collection of generic methods (see `rv_continuous` for the full list),
    and implements them based on the properties of the provided binned
    datasample.

    Parameters
    ----------
    histogram : tuple of array_like
      Tuple containing two array_like objects
      The first containing the content of n bins
      The second containing the (n+1) bin boundaries
      In particular the return value np.histogram is accepted

    Notes
    -----
    There are no additional shape parameters except for the loc and scale.
    The pdf is defined as a stepwise function from the provided histogram
    The cdf is a linear interpolation of the pdf.

    .. versionadded:: 0.19.0

    Examples
    --------

    Create a scipy.stats distribution from a numpy histogram

    >>> import scipy.stats
    >>> import numpy as np
    >>> data = scipy.stats.norm.rvs(size=100000, loc=0, scale=1.5, random_state=123)
    >>> hist = np.histogram(data, bins=100)
    >>> hist_dist = scipy.stats.rv_histogram(hist)

    Behaves like an ordinary scipy rv_continuous distribution

    >>> hist_dist.pdf(1.0)
    0.20538577847618705
    >>> hist_dist.cdf(2.0)
    0.90818568543056499

    PDF is zero above (below) the highest (lowest) bin of the histogram,
    defined by the max (min) of the original dataset

    >>> hist_dist.pdf(np.max(data))
    0.0
    >>> hist_dist.cdf(np.max(data))
    1.0
    >>> hist_dist.pdf(np.min(data))
    7.7591907244498314e-05
    >>> hist_dist.cdf(np.min(data))
    0.0

    PDF and CDF follow the histogram

    >>> import matplotlib.pyplot as plt
    >>> X = np.linspace(-5.0, 5.0, 100)
    >>> plt.title("PDF from Template")
    >>> plt.hist(data, density=True, bins=100)
    >>> plt.plot(X, hist_dist.pdf(X), label='PDF')
    >>> plt.plot(X, hist_dist.cdf(X), label='CDF')
    >>> plt.show()

    """
    _support_mask = rv_continuous._support_mask

    def __init__(self, histogram, *args, **kwargs):
        """
        Create a new distribution using the given histogram

        Parameters
        ----------
        histogram : tuple of array_like
          Tuple containing two array_like objects
          The first containing the content of n bins
          The second containing the (n+1) bin boundaries
          In particular the return value np.histogram is accepted
        """
        self._histogram = histogram
        if len(histogram) != 2:
            raise ValueError("Expected length 2 for parameter histogram")
        self._hpdf = np.asarray(histogram[0])
        self._hbins = np.asarray(histogram[1])
        if len(self._hpdf) + 1 != len(self._hbins):
            raise ValueError("Number of elements in histogram content "
                             "and histogram boundaries do not match, "
                             "expected n and n+1.")
        self._hbin_widths = self._hbins[1:] - self._hbins[:-1]
        self._hpdf = self._hpdf / float(np.sum(self._hpdf * self._hbin_widths))
        self._hcdf = np.cumsum(self._hpdf * self._hbin_widths)
        self._hpdf = np.hstack([0.0, self._hpdf, 0.0])
        self._hcdf = np.hstack([0.0, self._hcdf])
        # Set support
        kwargs['a'] = self._hbins[0]
        kwargs['b'] = self._hbins[-1]
        super(rv_histogram, self).__init__(*args, **kwargs)

    def _pdf(self, x):
        """
        PDF of the histogram
        """
        return self._hpdf[np.searchsorted(self._hbins, x, side='right')]

    def _cdf(self, x):
        """
        CDF calculated from the histogram
        """
        return np.interp(x, self._hbins, self._hcdf)

    def _ppf(self, x):
        """
        Percentile function calculated from the histogram
        """
        return np.interp(x, self._hcdf, self._hbins)

    def _munp(self, n):
        """Compute the n-th non-central moment."""
        integrals = (self._hbins[1:]**(n+1) - self._hbins[:-1]**(n+1)) / (n+1)
        return np.sum(self._hpdf[1:-1] * integrals)

    def _entropy(self):
        """Compute entropy of distribution"""
        res = _lazywhere(self._hpdf[1:-1] > 0.0,
                         (self._hpdf[1:-1],),
                         np.log,
                         0.0)
        return -np.sum(self._hpdf[1:-1] * res * self._hbin_widths)

    def _updated_ctor_param(self):
        """
        Set the histogram as additional constructor argument
        """
        dct = super(rv_histogram, self)._updated_ctor_param()
        dct['histogram'] = self._histogram
        return dct


# Collect names of classes and objects in this module.
pairs = list(globals().items())
_distn_names, _distn_gen_names = get_distribution_names(pairs, rv_continuous)

__all__ = _distn_names + _distn_gen_names + ['rv_histogram']<|MERGE_RESOLUTION|>--- conflicted
+++ resolved
@@ -3723,23 +3723,13 @@
             beta:
             original_parameterisation_type
         """
-<<<<<<< HEAD
-        K = lambda a: a - 1 + np.sign(1-a)
-
-        if original_parameterisation_type == "A":
-            return np.arctan(beta*np.tan(np.pi * alpha/2)) * 2/(np.pi * K(alpha))
+        K = lambda a: a - 1. + np.sign(1. - a)
+
+        if original_parameterisation_type == "A": # here we assume that beta is under parameterization B on input 
+            return np.arctan(beta * np.tan(np.pi * alpha / 2.)) * 2. / (np.pi * K(alpha))
 
         elif original_parameterisation_type == "B":
-            return (np.tan((np.pi*K(alpha)*beta)/2))/np.tan(np.pi*alpha/2)
-=======
-        K = lambda a: a - 1. + np.sign(1. - a)
-
-	if par == "A": # here we assume that beta is under parameterization B on input 
-	    return np.arctan(beta * np.tan(np.pi * alpha / 2.)) * 2. / (np.pi * K(alpha))
-
-        elif par == "B":
-	    return (np.tan((np.pi * K(alpha) * beta) / 2.)) / np.tan(np.pi * alpha / 2.)
->>>>>>> 79b8d83c
+            return (np.tan((np.pi * K(alpha) * beta) / 2.)) / np.tan(np.pi * alpha / 2.)
 
 
     @staticmethod
@@ -3763,11 +3753,7 @@
             Default setting: c=1. 
         """
 
-<<<<<<< HEAD
-        K = lambda a: a - 1 + np.sign(1-a)
-=======
-        K = lambda a: a - 1 + np.sign(1 - a)
->>>>>>> 79b8d83c
+        K = lambda a: a - 1. + np.sign(1. - a)
 
         if parameterisation_type == "A":
             Phi = lambda alpha, k: np.tan(np.pi * alpha / 2.) if alpha != 1 else -2.0*np.log(np.abs(k)) / np.pi
