# Many scipy.stats functions support `axis` and `nan_policy` parameters.
# When the two are combined, it can be tricky to get all the behavior just
# right. This file contains utility functions useful for scipy.stats functions
# that support `axis` and `nan_policy`, including a decorator that
# automatically adds `axis` and `nan_policy` arguments to a function.

import numpy as np
import scipy.stats
import scipy.stats._stats_py
from functools import wraps
from scipy._lib._docscrape import FunctionDoc, Parameter
import inspect


def _broadcast_arrays(arrays, axis=None):
    """
    Broadcast shapes of arrays, ignoring incompatibility of specified axes
    """
    new_shapes = _broadcast_array_shapes(arrays, axis=axis)
    if axis is None:
        new_shapes = [new_shapes]*len(arrays)
    return [np.broadcast_to(array, new_shape)
            for array, new_shape in zip(arrays, new_shapes)]


def _broadcast_array_shapes(arrays, axis=None):
    """
    Broadcast shapes of arrays, ignoring incompatibility of specified axes
    """
    shapes = [np.asarray(arr).shape for arr in arrays]
    return _broadcast_shapes(shapes, axis)


def _broadcast_shapes(shapes, axis=None):
    """
    Broadcast shapes, ignoring incompatibility of specified axes
    """
<<<<<<< HEAD
=======
    if not shapes:
        return shapes

    # input validation
    if axis is not None:
        axis = np.atleast_1d(axis)
        axis_int = axis.astype(int)
        if not np.array_equal(axis_int, axis):
            raise ValueError('`axis` must be an integer, a '
                             'tuple of integers, or `None`.')
        axis = axis_int

>>>>>>> 022f8755
    # First, ensure all shapes have same number of dimensions by prepending 1s.
    n_dims = max([len(shape) for shape in shapes])
    new_shapes = np.ones((len(shapes), n_dims), dtype=int)
    for row, shape in zip(new_shapes, shapes):
        row[len(row)-len(shape):] = shape  # can't use negative indices (-0:)

    # Remove the shape elements of the axes to be ignored, but remember them.
    if axis is not None:
<<<<<<< HEAD
        axis = np.atleast_1d(axis)
        axis[axis < 0] = n_dims + axis[axis < 0]
=======
        axis[axis < 0] = n_dims + axis[axis < 0]
        axis = np.sort(axis)
        if axis[-1] >= n_dims or axis[0] < 0:
            message = (f"`axis` is out of bounds "
                       f"for array of dimension {n_dims}")
            raise ValueError(message)

        if len(np.unique(axis)) != len(axis):
            raise ValueError("`axis` must contain only distinct elements")
>>>>>>> 022f8755
        removed_shapes = new_shapes[:, axis]
        new_shapes = np.delete(new_shapes, axis, axis=1)

    # If arrays are broadcastable, shape elements that are 1 may be replaced
    # with a corresponding non-1 shape element. Assuming arrays are
    # broadcastable, that final shape element can be found with:
    new_shape = np.max(new_shapes, axis=0)
    # except in case of an empty array:
    new_shape *= new_shapes.all(axis=0)

    # Among all arrays, there can only be one unique non-1 shape element.
    # Therefore, if any non-1 shape element does not match what we found
    # above, the arrays must not be broadcastable after all.
    if np.any(~((new_shapes == 1) | (new_shapes == new_shape))):
        raise ValueError("Array shapes are incompatible for broadcasting.")

    if axis is not None:
        # Add back the shape elements that were ignored
        new_axis = axis - np.arange(len(axis))
        new_shapes = [tuple(np.insert(new_shape, new_axis, removed_shape))
                      for removed_shape in removed_shapes]
        return new_shapes
    else:
        return tuple(new_shape)


def _broadcast_array_shapes_remove_axis(arrays, axis=None):
    """
    Broadcast shapes of arrays, dropping specified axes

    Given a sequence of arrays `arrays` and an integer or tuple `axis`, find
    the shape of the broadcast result after consuming/dropping `axis`.
    In other words, return output shape of a typical hypothesis test on
    `arrays` vectorized along `axis`.

    Examples
    --------
    >>> a = np.zeros((5, 2, 1))
    >>> b = np.zeros((9, 3))
    >>> _broadcast_array_shapes((a, b), 1)
    (5, 3)
    """
    # Note that here, `axis=None` means do not consume/drop any axes - _not_
    # ravel arrays before broadcasting.
    shapes = [arr.shape for arr in arrays]
    return _broadcast_shapes_remove_axis(shapes, axis)


def _broadcast_shapes_remove_axis(shapes, axis=None):
    """
    Broadcast shapes, dropping specified axes

    Same as _broadcast_array_shapes, but given a sequence
    of array shapes `shapes` instead of the arrays themselves.
    """
    shapes = _broadcast_shapes(shapes, axis)
    shape = np.delete(shapes[0], axis)
    return tuple(shape)


def _broadcast_concatenate(arrays, axis):
    """Concatenate arrays along an axis with broadcasting."""
    arrays = _broadcast_arrays(arrays, axis)
    res = np.concatenate(arrays, axis=axis)
    return res


# TODO: add support for `axis` tuples
def _remove_nans(samples, paired):
    "Remove nans from paired or unpaired 1D samples"
    # potential optimization: don't copy arrays that don't contain nans
    if not paired:
        return [sample[~np.isnan(sample)] for sample in samples]

    # for paired samples, we need to remove the whole pair when any part
    # has a nan
    nans = np.isnan(samples[0])
    for sample in samples[1:]:
        nans = nans | np.isnan(sample)
    not_nans = ~nans
    return [sample[not_nans] for sample in samples]


def _remove_sentinel(samples, paired, sentinel):
    "Remove sentinel values from paired or unpaired 1D samples"
    # could consolidate with `_remove_nans`, but it's not quite as simple as
    # passing `sentinel=np.nan` because `(np.nan == np.nan) is False`

    # potential optimization: don't copy arrays that don't contain sentinel
    if not paired:
        return [sample[sample != sentinel] for sample in samples]

    # for paired samples, we need to remove the whole pair when any part
    # has a nan
    sentinels = (samples[0] == sentinel)
    for sample in samples[1:]:
        sentinels = sentinels | (sample == sentinel)
    not_sentinels = ~sentinels
    return [sample[not_sentinels] for sample in samples]


def _masked_arrays_2_sentinel_arrays(samples):
    # masked arrays in `samples` are converted to regular arrays, and values
    # corresponding with masked elements are replaced with a sentinel value

    # return without modifying arrays if none have a mask
    has_mask = False
    for sample in samples:
        mask = getattr(sample, 'mask', False)
        has_mask = has_mask or np.any(mask)
    if not has_mask:
        return samples, None  # None means there is no sentinel value

    # Choose a sentinel value. We can't use `np.nan`, because sentinel (masked)
    # values are always omitted, but there are different nan policies.
    for i in range(len(samples)):
        # Things get more complicated if the arrays are of different types.
        # We could have different sentinel values for each array, but
        # the purpose of this code is convenience, not efficiency.
        samples[i] = samples[i].astype(np.float64, copy=False)

    max_possible, eps = np.finfo(np.float64).max, np.finfo(np.float64).eps

    sentinel = max_possible
    while sentinel > 0:
        for sample in samples:
            if np.any(sample == sentinel):
                sentinel *= (1 - 2*eps)  # choose a new sentinel value
                break
        else:  # when sentinel value is OK, break the while loop
            break

    # replace masked elements with sentinel value
    out_samples = []
    for sample in samples:
        mask = getattr(sample, 'mask', False)
        if np.any(mask):
            mask = np.broadcast_to(mask, sample.shape)
            sample = sample.data.copy()  # don't modify original array
            sample[mask] = sentinel
        out_samples.append(sample)

    return out_samples, sentinel


def _check_empty_inputs(samples, axis):
    """
    Check for empty sample; return appropriate output for a vectorized hypotest
    """
    # if none of the samples are empty, we need to perform the test
    if not any((sample.size == 0 for sample in samples)):
        return None
    # otherwise, the statistic and p-value will be either empty arrays or
    # arrays with NaNs. Produce the appropriate array and return it.
    output_shape = _broadcast_array_shapes_remove_axis(samples, axis)
    output = np.ones(output_shape) * np.nan
    return output


# Standard docstring / signature entries for `axis` and `nan_policy`
_name = 'axis'
_type = "int or None, default: 0"
_desc = (
    """If an int, the axis of the input along which to compute the statistic.
The statistic of each axis-slice (e.g. row) of the input will appear in a
corresponding element of the output.
If ``None``, the input will be raveled before computing the statistic."""
    .split('\n'))
_axis_parameter_doc = Parameter(_name, _type, _desc)
_axis_parameter = inspect.Parameter(_name,
                                    inspect.Parameter.KEYWORD_ONLY,
                                    default=0)

_name = 'nan_policy'
_type = "{'propagate', 'omit', 'raise'}"
_desc = (
    """Defines how to handle input NaNs.

- ``propagate``: if a NaN is present in the axis slice (e.g. row) along
  which the  statistic is computed, the corresponding entry of the output
  will be NaN.
- ``omit``: NaNs will be omitted when performing the calculation.
  If insufficient data remains in the axis slice along which the
  statistic is computed, the corresponding entry of the output will be
  NaN.
- ``raise``: if a NaN is present, a ``ValueError`` will be raised."""
    .split('\n'))
_nan_policy_parameter_doc = Parameter(_name, _type, _desc)
_nan_policy_parameter = inspect.Parameter(_name,
                                          inspect.Parameter.KEYWORD_ONLY,
                                          default='propagate')


def _axis_nan_policy_factory(result_object, default_axis=0,
                             n_samples=1, paired=False,
                             result_unpacker=None, too_small=0):
    """Factory for a wrapper that adds axis/nan_policy params to a function.

    Parameters
    ----------
    result_object : callable
        Callable that returns an object of the type returned by the function
        being wrapped (e.g. the namedtuple or dataclass returned by a
        statistical test) provided the separate components (e.g. statistic,
        pvalue).
    default_axis : int, default: 0
        The default value of the axis argument. Standard is 0 except when
        backwards compatibility demands otherwise (e.g. `None`).
    n_samples : int or callable, default: 1
        The number of data samples accepted by the function
        (e.g. `mannwhitneyu`), a callable that accepts a dictionary of
        parameters passed into the function and returns the number of data
        samples (e.g. `wilcoxon`), or `None` to indicate an arbitrary number
        of samples (e.g. `kruskal`).
    paired : {False, True}
        Whether the function being wrapped treats the samples as paired (i.e.
        corresponding elements of each sample should be considered as different
        components of the same sample.)
    result_unpacker : callable, optional
        Function that unpacks the results of the function being wrapped into
        a tuple. This is essentially the inverse of `result_object`. Default
        is `None`, which is appropriate for statistical tests that return a
        statistic, pvalue tuple (rather than, e.g., a non-iterable datalass).
    too_small : int, default: 0
        The largest unnacceptably small sample for the function being wrapped.
        For example, some functions require samples of size two or more or they
        raise an error. This argument prevents the error from being raised when
        input is not 1D and instead places a NaN in the corresponding element
        of the result.
    """

    if result_unpacker is None:
        def result_unpacker(res):
            return res[..., 0], res[..., 1]

    def is_too_small(samples):
        for sample in samples:
            if len(sample) <= too_small:
                return True
        return False

    def axis_nan_policy_decorator(hypotest_fun_in):
        @wraps(hypotest_fun_in)
        def axis_nan_policy_wrapper(*args, _no_deco=False, **kwds):

            if _no_deco:  # for testing, decorator does nothing
                return hypotest_fun_in(*args, **kwds)

            # We need to be flexible about whether position or keyword
            # arguments are used, but we need to make sure users don't pass
            # both for the same parameter. To complicate matters, some
            # functions accept samples with *args, and some functions already
            # accept `axis` and `nan_policy` as positional arguments.
            # The strategy is to make sure that there is no duplication
            # between `args` and `kwds`, combine the two into `kwds`, then
            # the samples, `nan_policy`, and `axis` from `kwds`, as they are
            # dealt with separately.

            # Check for intersection between positional and keyword args
            params = list(inspect.signature(hypotest_fun_in).parameters)
            if n_samples is None:
                # Give unique names to each positional sample argument
                # Note that *args can't be provided as a keyword argument
                params = [f"arg{i}" for i in range(len(args))] + params[1:]

            d_args = dict(zip(params, args))
            intersection = set(d_args) & set(kwds)
            if intersection:
                message = (f"{hypotest_fun_in.__name__}() got multiple values "
                           f"for argument '{list(intersection)[0]}'")
                raise TypeError(message)

            # Consolidate other positional and keyword args into `kwds`
            kwds.update(d_args)

            # rename avoids UnboundLocalError
            if callable(n_samples):
                n_samp = n_samples(kwds)
            else:
                n_samp = n_samples or len(args)

            # Extract the things we need here
            samples = [np.atleast_1d(kwds.pop(param))
                       for param in params[:n_samp]]
            vectorized = True if 'axis' in params else False
            axis = kwds.pop('axis', default_axis)
            nan_policy = kwds.pop('nan_policy', 'propagate')
            del args  # avoid the possibility of passing both `args` and `kwds`

            # convert masked arrays to regular arrays with sentinel values
            samples, sentinel = _masked_arrays_2_sentinel_arrays(samples)

<<<<<<< HEAD
=======
            samples = _broadcast_arrays(samples, axis=axis)

            # standardize to always work along last axis
>>>>>>> 022f8755
            if axis is None:
                samples = [sample.ravel() for sample in samples]
            else:
                axis = np.atleast_1d(axis)
                samples = [np.moveaxis(sample, axis, range(-len(axis), 0))
                           for sample in samples]
                samples = [sample.reshape(sample.shape[:-len(axis)] + (-1,))
                           for sample in samples]
            axis = -1  # work over the last axis

            # if axis is not needed, just handle nan_policy and return
            ndims = np.array([sample.ndim for sample in samples])
            if np.all(ndims <= 1):
                # Addresses nan_policy == "raise"
                contains_nans = []
                for sample in samples:
                    contains_nan, _ = (
                        scipy.stats._stats_py._contains_nan(sample, nan_policy))
                    contains_nans.append(contains_nan)

                # Addresses nan_policy == "propagate"
                # Consider adding option to let function propagate nans, but
                # currently the hypothesis tests this is applied to do not
                # propagate nans in a sensible way
                if any(contains_nans) and nan_policy == 'propagate':
                    return result_object(np.nan, np.nan)

                # Addresses nan_policy == "omit"
                if any(contains_nans) and nan_policy == 'omit':
                    # consider passing in contains_nans
                    samples = _remove_nans(samples, paired)

                # ideally, this is what the behavior would be:
                # if is_too_small(samples):
                #     return result_object(np.nan, np.nan)
                # but some existing functions raise exceptions, and changing
                # behavior of those would break backward compatibility.

                if sentinel:
                    samples = _remove_sentinel(samples, paired, sentinel)
                return hypotest_fun_in(*samples, **kwds)

            # check for empty input
            # ideally, move this to the top, but some existing functions raise
            # exceptions for empty input, so overriding it would break
            # backward compatibility.
            empty_output = _check_empty_inputs(samples, axis)
            if empty_output is not None:
                statistic = empty_output
                pvalue = empty_output.copy()
                return result_object(statistic, pvalue)

            # otherwise, concatenate all samples along axis, remembering where
            # each separate sample begins
            lengths = np.array([sample.shape[axis] for sample in samples])
            split_indices = np.cumsum(lengths)
            x = _broadcast_concatenate(samples, axis)

            # Addresses nan_policy == "raise"
            contains_nan, _ = (
                scipy.stats._stats_py._contains_nan(x, nan_policy))

            if vectorized and not contains_nan and not sentinel:
                return hypotest_fun_in(*samples, axis=axis, **kwds)

            # Addresses nan_policy == "omit"
            if contains_nan and nan_policy == 'omit':
                def hypotest_fun(x):
                    samples = np.split(x, split_indices)[:n_samp]
                    samples = _remove_nans(samples, paired)
                    if sentinel:
                        samples = _remove_sentinel(samples, paired, sentinel)
                    if is_too_small(samples):
                        return result_object(np.nan, np.nan)
                    return hypotest_fun_in(*samples, **kwds)

            # Addresses nan_policy == "propagate"
            elif contains_nan and nan_policy == 'propagate':
                def hypotest_fun(x):
                    if np.isnan(x).any():
                        return result_object(np.nan, np.nan)
                    samples = np.split(x, split_indices)[:n_samp]
                    if sentinel:
                        samples = _remove_sentinel(samples, paired, sentinel)
                    if is_too_small(samples):
                        return result_object(np.nan, np.nan)
                    return hypotest_fun_in(*samples, **kwds)

            else:
                def hypotest_fun(x):
                    samples = np.split(x, split_indices)[:n_samp]
                    if sentinel:
                        samples = _remove_sentinel(samples, paired, sentinel)
                    if is_too_small(samples):
                        return result_object(np.nan, np.nan)
                    return hypotest_fun_in(*samples, **kwds)

            x = np.moveaxis(x, axis, -1)
            res = np.apply_along_axis(hypotest_fun, axis=-1, arr=x)
            return result_object(*result_unpacker(res))

        doc = FunctionDoc(axis_nan_policy_wrapper)
        parameter_names = [param.name for param in doc['Parameters']]
        if 'axis' in parameter_names:
            doc['Parameters'][parameter_names.index('axis')] = (
                _axis_parameter_doc)
        else:
            doc['Parameters'].append(_axis_parameter_doc)
        if 'nan_policy' in parameter_names:
            doc['Parameters'][parameter_names.index('nan_policy')] = (
                _nan_policy_parameter_doc)
        else:
            doc['Parameters'].append(_nan_policy_parameter_doc)
        doc = str(doc).split("\n", 1)[1]  # remove signature
        axis_nan_policy_wrapper.__doc__ = str(doc)

        sig = inspect.signature(axis_nan_policy_wrapper)
        parameters = sig.parameters
        parameter_list = list(parameters.values())
        if 'axis' not in parameters:
            parameter_list.append(_axis_parameter)
        if 'nan_policy' not in parameters:
            parameter_list.append(_nan_policy_parameter)
        sig = sig.replace(parameters=parameter_list)
        axis_nan_policy_wrapper.__signature__ = sig

        return axis_nan_policy_wrapper
    return axis_nan_policy_decorator<|MERGE_RESOLUTION|>--- conflicted
+++ resolved
@@ -35,8 +35,6 @@
     """
     Broadcast shapes, ignoring incompatibility of specified axes
     """
-<<<<<<< HEAD
-=======
     if not shapes:
         return shapes
 
@@ -49,7 +47,6 @@
                              'tuple of integers, or `None`.')
         axis = axis_int
 
->>>>>>> 022f8755
     # First, ensure all shapes have same number of dimensions by prepending 1s.
     n_dims = max([len(shape) for shape in shapes])
     new_shapes = np.ones((len(shapes), n_dims), dtype=int)
@@ -58,10 +55,6 @@
 
     # Remove the shape elements of the axes to be ignored, but remember them.
     if axis is not None:
-<<<<<<< HEAD
-        axis = np.atleast_1d(axis)
-        axis[axis < 0] = n_dims + axis[axis < 0]
-=======
         axis[axis < 0] = n_dims + axis[axis < 0]
         axis = np.sort(axis)
         if axis[-1] >= n_dims or axis[0] < 0:
@@ -71,7 +64,7 @@
 
         if len(np.unique(axis)) != len(axis):
             raise ValueError("`axis` must contain only distinct elements")
->>>>>>> 022f8755
+
         removed_shapes = new_shapes[:, axis]
         new_shapes = np.delete(new_shapes, axis, axis=1)
 
@@ -364,12 +357,9 @@
             # convert masked arrays to regular arrays with sentinel values
             samples, sentinel = _masked_arrays_2_sentinel_arrays(samples)
 
-<<<<<<< HEAD
-=======
             samples = _broadcast_arrays(samples, axis=axis)
 
             # standardize to always work along last axis
->>>>>>> 022f8755
             if axis is None:
                 samples = [sample.ravel() for sample in samples]
             else:
