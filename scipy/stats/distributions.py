#
# Author:  Travis Oliphant  2002-2011 with contributions from
#          SciPy Developers 2004-2011
#
# NOTE: To look at history using `git blame`, use `git blame -M -C -C`
#       instead of `git blame -Lxxx,+x`.
#
from ._distn_infrastructure import (rv_discrete, rv_continuous, rv_frozen)  # noqa: F401

from . import _continuous_distns
from . import _discrete_distns

from ._continuous_distns import *  # noqa: F403
from ._levy_stable import levy_stable
from ._discrete_distns import *  # noqa: F403
from ._entropy import entropy

# For backwards compatibility e.g. pymc expects distributions.__all__.
<<<<<<< HEAD
__all__ = ['rv_discrete', 'rv_continuous', 'mixture_distribution', 'norm_mixture', 'rv_histogram', 'entropy']
=======
__all__ = ['rv_discrete', 'rv_continuous', 'rv_histogram', 'entropy']  # noqa: F405
>>>>>>> 87f8428b

# Add only the distribution names, not the *_gen names.
__all__ += _continuous_distns._distn_names
__all__ += ['levy_stable']
__all__ += _discrete_distns._distn_names<|MERGE_RESOLUTION|>--- conflicted
+++ resolved
@@ -16,11 +16,7 @@
 from ._entropy import entropy
 
 # For backwards compatibility e.g. pymc expects distributions.__all__.
-<<<<<<< HEAD
-__all__ = ['rv_discrete', 'rv_continuous', 'mixture_distribution', 'norm_mixture', 'rv_histogram', 'entropy']
-=======
-__all__ = ['rv_discrete', 'rv_continuous', 'rv_histogram', 'entropy']  # noqa: F405
->>>>>>> 87f8428b
+__all__ = ['rv_discrete', 'rv_continuous', 'rv_histogram', 'entropy', 'mixture_distribution', 'norm_mixture']  # noqa: F405
 
 # Add only the distribution names, not the *_gen names.
 __all__ += _continuous_distns._distn_names
