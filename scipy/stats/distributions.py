# Functions to implement several important functions for
#   various Continous and Discrete Probability Distributions
#
# Author:  Travis Oliphant  2002-2011 with contributions from
#          SciPy Developers 2004-2011
#

import math
import warnings
from copy import copy

from scipy.misc import comb, derivative
from scipy import special
from scipy import optimize
from scipy import integrate
from scipy.special import gammaln as gamln

import inspect
from numpy import alltrue, where, arange, putmask, \
     ravel, take, ones, sum, shape, product, repeat, reshape, \
     zeros, floor, logical_and, log, sqrt, exp, arctanh, tan, sin, arcsin, \
     arctan, tanh, ndarray, cos, cosh, sinh, newaxis, array, log1p, expm1
from numpy import atleast_1d, polyval, ceil, place, extract, \
     any, argsort, argmax, vectorize, r_, asarray, nan, inf, pi, isinf, \
     power, NINF, empty
import numpy
import numpy as np
import numpy.random as mtrand
from numpy import flatnonzero as nonzero
import vonmises_cython
from _tukeylambda_stats import tukeylambda_variance as _tlvar, \
                                tukeylambda_kurtosis as _tlkurt

__all__ = [
           'rv_continuous',
           'ksone', 'kstwobign', 'norm', 'alpha', 'anglit', 'arcsine',
           'beta', 'betaprime', 'bradford', 'burr', 'fisk', 'cauchy',
           'chi', 'chi2', 'cosine', 'dgamma', 'dweibull', 'erlang',
           'expon', 'exponweib', 'exponpow', 'fatiguelife', 'foldcauchy',
           'f', 'foldnorm', 'frechet_r', 'weibull_min', 'frechet_l',
           'weibull_max', 'genlogistic', 'genpareto', 'genexpon', 'genextreme',
           'gamma', 'gengamma', 'genhalflogistic', 'gompertz', 'gumbel_r',
           'gumbel_l', 'halfcauchy', 'halflogistic', 'halfnorm', 'hypsecant',
           'gausshyper', 'invgamma', 'invgauss', 'invweibull',
           'johnsonsb', 'johnsonsu', 'laplace', 'levy', 'levy_l',
           'levy_stable', 'logistic', 'loggamma', 'loglaplace', 'lognorm',
           'gilbrat', 'maxwell', 'mielke', 'nakagami', 'ncx2', 'ncf', 't',
           'nct', 'pareto', 'lomax', 'powerlaw', 'powerlognorm', 'powernorm',
           'rdist', 'rayleigh', 'reciprocal', 'rice', 'recipinvgauss',
           'semicircular', 'triang', 'truncexpon', 'truncnorm',
           'tukeylambda', 'uniform', 'vonmises', 'wald', 'wrapcauchy',
           'entropy', 'rv_discrete', 'binom', 'bernoulli', 'nbinom', 'geom',
           'hypergeom', 'logser', 'poisson', 'planck', 'boltzmann', 'randint',
           'zipf', 'dlaplace', 'skellam'
          ]

floatinfo = numpy.finfo(float)

errp = special.errprint
arr = asarray
gam = special.gamma

import types
from scipy.misc import doccer
all = alltrue
sgf = vectorize

try:
    from new import instancemethod
except ImportError:
    # Python 3
    def instancemethod(func, obj, cls):
        return types.MethodType(func, obj)


# These are the docstring parts used for substitution in specific
# distribution docstrings.

docheaders = {'methods':"""\nMethods\n-------\n""",
              'parameters':"""\nParameters\n---------\n""",
              'notes':"""\nNotes\n-----\n""",
              'examples':"""\nExamples\n--------\n"""}

_doc_rvs = \
"""rvs(%(shapes)s, loc=0, scale=1, size=1)
    Random variates.
"""
_doc_pdf = \
"""pdf(x, %(shapes)s, loc=0, scale=1)
    Probability density function.
"""
_doc_logpdf = \
"""logpdf(x, %(shapes)s, loc=0, scale=1)
    Log of the probability density function.
"""
_doc_pmf = \
"""pmf(x, %(shapes)s, loc=0, scale=1)
    Probability mass function.
"""
_doc_logpmf = \
"""logpmf(x, %(shapes)s, loc=0, scale=1)
    Log of the probability mass function.
"""
_doc_cdf = \
"""cdf(x, %(shapes)s, loc=0, scale=1)
    Cumulative density function.
"""
_doc_logcdf = \
"""logcdf(x, %(shapes)s, loc=0, scale=1)
    Log of the cumulative density function.
"""
_doc_sf = \
"""sf(x, %(shapes)s, loc=0, scale=1)
    Survival function (1-cdf --- sometimes more accurate).
"""
_doc_logsf = \
"""logsf(x, %(shapes)s, loc=0, scale=1)
    Log of the survival function.
"""
_doc_ppf = \
"""ppf(q, %(shapes)s, loc=0, scale=1)
    Percent point function (inverse of cdf --- percentiles).
"""
_doc_isf = \
"""isf(q, %(shapes)s, loc=0, scale=1)
    Inverse survival function (inverse of sf).
"""
_doc_moment = \
"""moment(n, %(shapes)s, loc=0, scale=1)
    Non-central moment of order n
"""
_doc_stats = \
"""stats(%(shapes)s, loc=0, scale=1, moments='mv')
    Mean('m'), variance('v'), skew('s'), and/or kurtosis('k').
"""
_doc_entropy = \
"""entropy(%(shapes)s, loc=0, scale=1)
    (Differential) entropy of the RV.
"""
_doc_fit = \
"""fit(data, %(shapes)s, loc=0, scale=1)
    Parameter estimates for generic data.
"""
_doc_expect = \
"""expect(func, %(shapes)s, loc=0, scale=1, lb=None, ub=None, conditional=False, **kwds)
    Expected value of a function (of one argument) with respect to the distribution.
"""
_doc_expect_discrete = \
"""expect(func, %(shapes)s, loc=0, lb=None, ub=None, conditional=False)
    Expected value of a function (of one argument) with respect to the distribution.
"""
_doc_median = \
"""median(%(shapes)s, loc=0, scale=1)
    Median of the distribution.
"""
_doc_mean = \
"""mean(%(shapes)s, loc=0, scale=1)
    Mean of the distribution.
"""
_doc_var = \
"""var(%(shapes)s, loc=0, scale=1)
    Variance of the distribution.
"""
_doc_std = \
"""std(%(shapes)s, loc=0, scale=1)
    Standard deviation of the distribution.
"""
_doc_interval = \
"""interval(alpha, %(shapes)s, loc=0, scale=1)
    Endpoints of the range that contains alpha percent of the distribution
"""
_doc_allmethods = ''.join([docheaders['methods'], _doc_rvs, _doc_pdf,
                           _doc_logpdf, _doc_cdf, _doc_logcdf, _doc_sf,
                           _doc_logsf, _doc_ppf, _doc_isf, _doc_moment,
                           _doc_stats, _doc_entropy, _doc_fit,
                           _doc_expect, _doc_median,
                           _doc_mean, _doc_var, _doc_std, _doc_interval])

# Note that the two lines for %(shapes) are searched for and replaced in
# rv_continuous and rv_discrete - update there if the exact string changes
_doc_default_callparams = \
"""
Parameters
----------
x : array_like
    quantiles
q : array_like
    lower or upper tail probability
%(shapes)s : array_like
    shape parameters
loc : array_like, optional
    location parameter (default=0)
scale : array_like, optional
    scale parameter (default=1)
size : int or tuple of ints, optional
    shape of random variates (default computed from input arguments )
moments : str, optional
    composed of letters ['mvsk'] specifying which moments to compute where
    'm' = mean, 'v' = variance, 's' = (Fisher's) skew and
    'k' = (Fisher's) kurtosis. (default='mv')
"""
_doc_default_longsummary = \
"""Continuous random variables are defined from a standard form and may
require some shape parameters to complete its specification.  Any
optional keyword parameters can be passed to the methods of the RV
object as given below:
"""
_doc_default_frozen_note = \
"""
Alternatively, the object may be called (as a function) to fix the shape,
location, and scale parameters returning a "frozen" continuous RV object:

rv = %(name)s(%(shapes)s, loc=0, scale=1)
    - Frozen RV object with the same methods but holding the given shape,
      location, and scale fixed.
"""
_doc_default_example = \
"""Examples
--------
>>> from scipy.stats import %(name)s
>>> numargs = %(name)s.numargs
>>> [ %(shapes)s ] = [0.9,] * numargs
>>> rv = %(name)s(%(shapes)s)

Display frozen pdf

>>> x = np.linspace(0, np.minimum(rv.dist.b, 3))
>>> h = plt.plot(x, rv.pdf(x))

Check accuracy of cdf and ppf

>>> prb = %(name)s.cdf(x, %(shapes)s)
>>> h = plt.semilogy(np.abs(x - %(name)s.ppf(prb, %(shapes)s)) + 1e-20)

Random number generation

>>> R = %(name)s.rvs(%(shapes)s, size=100)
"""

_doc_default = ''.join([_doc_default_longsummary,
                        _doc_allmethods,
                        _doc_default_callparams,
                        _doc_default_frozen_note,
                        _doc_default_example])

_doc_default_before_notes = ''.join([_doc_default_longsummary,
                                     _doc_allmethods,
                                     _doc_default_callparams,
                                     _doc_default_frozen_note])

docdict = {'rvs':_doc_rvs,
           'pdf':_doc_pdf,
           'logpdf':_doc_logpdf,
           'cdf':_doc_cdf,
           'logcdf':_doc_logcdf,
           'sf':_doc_sf,
           'logsf':_doc_logsf,
           'ppf':_doc_ppf,
           'isf':_doc_isf,
           'stats':_doc_stats,
           'entropy':_doc_entropy,
           'fit':_doc_fit,
           'moment':_doc_moment,
           'expect':_doc_expect,
           'interval':_doc_interval,
           'mean':_doc_mean,
           'std':_doc_std,
           'var':_doc_var,
           'median':_doc_median,
           'allmethods':_doc_allmethods,
           'callparams':_doc_default_callparams,
           'longsummary':_doc_default_longsummary,
           'frozennote':_doc_default_frozen_note,
           'example':_doc_default_example,
           'default':_doc_default,
           'before_notes':_doc_default_before_notes}

# Reuse common content between continous and discrete docs, change some
# minor bits.
docdict_discrete = docdict.copy()

docdict_discrete['pmf'] = _doc_pmf
docdict_discrete['logpmf'] = _doc_logpmf
docdict_discrete['expect'] = _doc_expect_discrete
_doc_disc_methods = ['rvs', 'pmf', 'logpmf', 'cdf', 'logcdf', 'sf', 'logsf',
                     'ppf', 'isf', 'stats', 'entropy', 'fit', 'expect', 'median',
                     'mean', 'var', 'std', 'interval']
for obj in _doc_disc_methods:
    docdict_discrete[obj] = docdict_discrete[obj].replace(', scale=1', '')
docdict_discrete.pop('pdf')
docdict_discrete.pop('logpdf')

_doc_allmethods = ''.join([docdict_discrete[obj] for obj in
                                              _doc_disc_methods])
docdict_discrete['allmethods'] = docheaders['methods'] + _doc_allmethods

docdict_discrete['longsummary'] = _doc_default_longsummary.replace(\
                                      'Continuous', 'Discrete')
_doc_default_frozen_note = \
"""
Alternatively, the object may be called (as a function) to fix the shape and
location parameters returning a "frozen" discrete RV object:

rv = %(name)s(%(shapes)s, loc=0)
    - Frozen RV object with the same methods but holding the given shape and
      location fixed.
"""
docdict_discrete['frozennote'] = _doc_default_frozen_note

_doc_default_discrete_example = \
"""Examples
--------
>>> from scipy.stats import %(name)s
>>> [ %(shapes)s ] = [<Replace with reasonable values>]
>>> rv = %(name)s(%(shapes)s)

Display frozen pmf

>>> x = np.arange(0, np.minimum(rv.dist.b, 3))
>>> h = plt.vlines(x, 0, rv.pmf(x), lw=2)

Check accuracy of cdf and ppf

>>> prb = %(name)s.cdf(x, %(shapes)s)
>>> h = plt.semilogy(np.abs(x - %(name)s.ppf(prb, %(shapes)s)) + 1e-20)

Random number generation

>>> R = %(name)s.rvs(%(shapes)s, size=100)

"""
docdict_discrete['example'] = _doc_default_discrete_example

_doc_default_before_notes = ''.join([docdict_discrete['longsummary'],
                                     docdict_discrete['allmethods'],
                                     docdict_discrete['callparams'],
                                     docdict_discrete['frozennote']])
docdict_discrete['before_notes'] = _doc_default_before_notes

_doc_default_disc = ''.join([docdict_discrete['longsummary'],
                             docdict_discrete['allmethods'],
                             docdict_discrete['frozennote'],
                             docdict_discrete['example']])
docdict_discrete['default'] = _doc_default_disc


# clean up all the separate docstring elements, we do not need them anymore
for obj in [s for s in dir() if s.startswith('_doc_')]:
    exec('del ' + obj)
del obj
try:
    del s
except NameError:
    # in Python 3, loop variables are not visible after the loop
    pass


def _moment(data, n, mu=None):
    if mu is None:
        mu = data.mean()
    return ((data - mu)**n).mean()

def _moment_from_stats(n, mu, mu2, g1, g2, moment_func, args):
    if (n==0):
        return 1.0
    elif (n==1):
        if mu is None:
            val = moment_func(1,*args)
        else:
            val = mu
    elif (n==2):
        if mu2 is None or mu is None:
            val = moment_func(2,*args)
        else:
            val = mu2 + mu*mu
    elif (n==3):
        if g1 is None or mu2 is None or mu is None:
            val = moment_func(3,*args)
        else:
            mu3 = g1*(mu2**1.5) # 3rd central moment
            val = mu3+3*mu*mu2+mu**3 # 3rd non-central moment
    elif (n==4):
        if g1 is None or g2 is None or mu2 is None or mu is None:
            val = moment_func(4,*args)
        else:
            mu4 = (g2+3.0)*(mu2**2.0) # 4th central moment
            mu3 = g1*(mu2**1.5) # 3rd central moment
            val = mu4+4*mu*mu3+6*mu*mu*mu2+mu**4
    else:
        val = moment_func(n, *args)

    return val


def _skew(data):
    data = np.ravel(data)
    mu = data.mean()
    m2 = ((data - mu)**2).mean()
    m3 = ((data - mu)**3).mean()
    return m3 / m2**1.5

def _kurtosis(data):
    data = np.ravel(data)
    mu = data.mean()
    m2 = ((data - mu)**2).mean()
    m4 = ((data - mu)**4).mean()
    return m4 / m2**2 - 3



def _build_random_array(fun, args, size=None):
# Build an array by applying function fun to
# the arguments in args, creating an array with
# the specified shape.
# Allows an integer shape n as a shorthand for (n,).
    if isinstance(size, types.IntType):
        size = [size]
    if size is not None and len(size) != 0:
        n = numpy.multiply.reduce(size)
        s = apply(fun, args + (n,))
        s.shape = size
        return s
    else:
        n = 1
        s = apply(fun, args + (n,))
        return s[0]

random = mtrand.random_sample
rand = mtrand.rand
random_integers = mtrand.random_integers
permutation = mtrand.permutation

## Internal class to compute a ppf given a distribution.
##  (needs cdf function) and uses brentq from scipy.optimize
##  to compute ppf from cdf.
class general_cont_ppf(object):
    def __init__(self, dist, xa=-10.0, xb=10.0, xtol=1e-14):
        self.dist = dist
        self.cdf = eval('%scdf'%dist)
        self.xa = xa
        self.xb = xb
        self.xtol = xtol
        self.vecfunc = sgf(self._single_call,otypes='d')
    def _tosolve(self, x, q, *args):
        return apply(self.cdf, (x, )+args) - q
    def _single_call(self, q, *args):
        return optimize.brentq(self._tosolve, self.xa, self.xb, args=(q,)+args, xtol=self.xtol)
    def __call__(self, q, *args):
        return self.vecfunc(q, *args)


# Frozen RV class
class rv_frozen(object):

    def __init__(self, dist, *args, **kwds):
        self.args = args
        self.kwds = kwds
        self.dist = dist

    def pdf(self, x):    #raises AttributeError in frozen discrete distribution
        return self.dist.pdf(x, *self.args, **self.kwds)

    def logpdf(self, x):
        return self.dist.logpdf(x, *self.args, **self.kwds)

    def cdf(self, x):
        return self.dist.cdf(x, *self.args, **self.kwds)

    def logcdf(self, x):
        return self.dist.logcdf(x, *self.args, **self.kwds)

    def ppf(self, q):
        return self.dist.ppf(q, *self.args, **self.kwds)

    def isf(self, q):
        return self.dist.isf(q, *self.args, **self.kwds)

    def rvs(self, size=None):
        kwds = self.kwds.copy()
        kwds.update({'size':size})
        return self.dist.rvs(*self.args, **kwds)

    def sf(self, x):
        return self.dist.sf(x, *self.args, **self.kwds)

    def logsf(self, x):
        return self.dist.logsf(x, *self.args, **self.kwds)

    def stats(self, moments='mv'):
        kwds = self.kwds.copy()
        kwds.update({'moments':moments})
        return self.dist.stats(*self.args, **kwds)

    def median(self):
        return self.dist.median(*self.args, **self.kwds)

    def mean(self):
        return self.dist.mean(*self.args, **self.kwds)

    def var(self):
        return self.dist.var(*self.args, **self.kwds)

    def std(self):
        return self.dist.std(*self.args, **self.kwds)

    def moment(self, n):
        return self.dist.moment(n, *self.args, **self.kwds)

    def entropy(self):
        return self.dist.entropy(*self.args, **self.kwds)

    def pmf(self,k):
        return self.dist.pmf(k, *self.args, **self.kwds)

    def logpmf(self,k):
        return self.dist.logpmf(k, *self.args, **self.kwds)

    def interval(self, alpha):
        return self.dist.interval(alpha, *self.args, **self.kwds)



##  NANs are returned for unsupported parameters.
##    location and scale parameters are optional for each distribution.
##    The shape parameters are generally required
##
##    The loc and scale parameters must be given as keyword parameters.
##    These are related to the common symbols in the .lyx file

##  skew is third central moment / variance**(1.5)
##  kurtosis is fourth central moment / variance**2 - 3


## References::

##  Documentation for ranlib, rv2, cdflib and
##
##  Eric Weisstein's world of mathematics http://mathworld.wolfram.com/
##      http://mathworld.wolfram.com/topics/StatisticalDistributions.html
##
##  Documentation to Regress+ by Michael McLaughlin
##
##  Engineering and Statistics Handbook (NIST)
##      http://www.itl.nist.gov/div898/handbook/index.htm
##
##  Documentation for DATAPLOT from NIST
##      http://www.itl.nist.gov/div898/software/dataplot/distribu.htm
##
##  Norman Johnson, Samuel Kotz, and N. Balakrishnan "Continuous
##      Univariate Distributions", second edition,
##      Volumes I and II, Wiley & Sons, 1994.


## Each continuous random variable as the following methods
##
## rvs -- Random Variates (alternatively calling the class could produce these)
## pdf -- PDF
## logpdf -- log PDF (more  numerically accurate if possible)
## cdf -- CDF
## logcdf -- log of CDF
## sf  -- Survival Function (1-CDF)
## logsf --- log of SF
## ppf -- Percent Point Function (Inverse of CDF)
## isf -- Inverse Survival Function (Inverse of SF)
## stats -- Return mean, variance, (Fisher's) skew, or (Fisher's) kurtosis
## nnlf  -- negative log likelihood function (to minimize)
## fit   -- Model-fitting
##
##  Maybe Later
##
##  hf  --- Hazard Function (PDF / SF)
##  chf  --- Cumulative hazard function (-log(SF))
##  psf --- Probability sparsity function (reciprocal of the pdf) in
##                units of percent-point-function (as a function of q).
##                Also, the derivative of the percent-point function.

## To define a new random variable you subclass the rv_continuous class
##   and re-define the
##
##   _pdf method which will be given clean arguments (in between a and b)
##        and passing the argument check method
##
##      If postive argument checking is not correct for your RV
##      then you will also need to re-define
##   _argcheck

##   Correct, but potentially slow defaults exist for the remaining
##       methods but for speed and/or accuracy you can over-ride
##
##     _cdf, _ppf, _rvs, _isf, _sf
##
##   Rarely would you override _isf  and _sf but you could for numerical precision.
##
##   Statistics are computed using numerical integration by default.
##     For speed you can redefine this using
##
##    _stats  --- take shape parameters and return mu, mu2, g1, g2
##            --- If you can't compute one of these return it as None
##
##            --- Can also be defined with a keyword argument moments=<str>
##                  where <str> is a string composed of 'm', 'v', 's',
##                  and/or 'k'.  Only the components appearing in string
##                 should be computed and returned in the order 'm', 'v',
##                  's', or 'k'  with missing values returned as None
##
##    OR
##
##  You can override
##
##    _munp    -- takes n and shape parameters and returns
##             --  then nth non-central moment of the distribution.
##

def valarray(shape,value=nan,typecode=None):
    """Return an array of all value.
    """
    out = reshape(repeat([value],product(shape,axis=0),axis=0),shape)
    if typecode is not None:
        out = out.astype(typecode)
    if not isinstance(out, ndarray):
        out = arr(out)
    return out

# This should be rewritten
def argsreduce(cond, *args):
    """Return the sequence of ravel(args[i]) where ravel(condition) is
    True in 1D.

    Examples
    --------
    >>> import numpy as np
    >>> rand = np.random.random_sample
    >>> A = rand((4,5))
    >>> B = 2
    >>> C = rand((1,5))
    >>> cond = np.ones(A.shape)
    >>> [A1,B1,C1] = argsreduce(cond,A,B,C)
    >>> B1.shape
    (20,)
    >>> cond[2,:] = 0
    >>> [A2,B2,C2] = argsreduce(cond,A,B,C)
    >>> B2.shape
    (15,)

    """
    newargs = atleast_1d(*args)
    if not isinstance(newargs, list):
        newargs = [newargs,]
    expand_arr = (cond==cond)
    return [extract(cond, arr1 * expand_arr) for arr1 in newargs]

class rv_generic(object):
    """Class which encapsulates common functionality between rv_discrete
    and rv_continuous.

    """
    def _fix_loc_scale(self, args, loc, scale=1):
        N = len(args)
        if N > self.numargs:
            if N == self.numargs + 1 and loc is None:
                # loc is given without keyword
                loc = args[-1]
            if N == self.numargs + 2 and scale is None:
                # loc and scale given without keyword
                loc, scale = args[-2:]
            args = args[:self.numargs]
        if scale is None:
            scale = 1.0
        if loc is None:
            loc = 0.0
        return args, loc, scale

    def _fix_loc(self, args, loc):
        args, loc, scale = self._fix_loc_scale(args, loc)
        return args, loc

    # These are actually called, and should not be overwritten if you
    # want to keep error checking.
    def rvs(self,*args,**kwds):
        """
        Random variates of given type.

        Parameters
        ----------
        arg1, arg2, arg3,... : array_like
            The shape parameter(s) for the distribution (see docstring of the
            instance object for more information)
        loc : array_like, optional
            location parameter (default=0)
        scale : array_like, optional
            scale parameter (default=1)
        size : int or tuple of ints, optional
            defining number of random variates (default=1)

        Returns
        -------
        rvs : array_like
            random variates of given `size`

        """
        kwd_names = ['loc', 'scale', 'size', 'discrete']
        loc, scale, size, discrete = map(kwds.get, kwd_names,
                                         [None]*len(kwd_names))

        args, loc, scale = self._fix_loc_scale(args, loc, scale)
        cond = logical_and(self._argcheck(*args),(scale >= 0))
        if not all(cond):
            raise ValueError("Domain error in arguments.")

        # self._size is total size of all output values
        self._size = product(size, axis=0)
        if self._size is not None and self._size > 1:
            size = numpy.array(size, ndmin=1)

        if np.all(scale == 0):
            return loc*ones(size, 'd')

        vals = self._rvs(*args)
        if self._size is not None:
            vals = reshape(vals, size)

        vals = vals * scale + loc

        # Cast to int if discrete
        if discrete:
            if numpy.isscalar(vals):
                vals = int(vals)
            else:
                vals = vals.astype(int)

        return vals

    def median(self, *args, **kwds):
        """
        Median of the distribution.

        Parameters
        ----------
        arg1, arg2, arg3,... : array_like
            The shape parameter(s) for the distribution (see docstring of the
            instance object for more information)
        loc : array_like, optional
            location parameter (default=0)
        scale : array_like, optional
            scale parameter (default=1)

        Returns
        -------
        median : float
            the median of the distribution.

        See Also
        --------
        self.ppf --- inverse of the CDF
        """
        return self.ppf(0.5, *args, **kwds)

    def mean(self, *args, **kwds):
        """
        Mean of the distribution

        Parameters
        ----------
        arg1, arg2, arg3,... : array_like
            The shape parameter(s) for the distribution (see docstring of the
            instance object for more information)
        loc : array_like, optional
            location parameter (default=0)
        scale : array_like, optional
            scale parameter (default=1)

        Returns
        -------
        mean : float
            the mean of the distribution
        """
        kwds['moments'] = 'm'
        res = self.stats(*args, **kwds)
        if isinstance(res, ndarray) and res.ndim == 0:
            return res[()]
        return res

    def var(self, *args, **kwds):
        """
        Variance of the distribution

        Parameters
        ----------
        arg1, arg2, arg3,... : array_like
            The shape parameter(s) for the distribution (see docstring of the
            instance object for more information)
        loc : array_like, optional
            location parameter (default=0)
        scale : array_like, optional
            scale parameter (default=1)

        Returns
        -------
        var : float
            the variance of the distribution

        """
        kwds['moments'] = 'v'
        res = self.stats(*args, **kwds)
        if isinstance(res, ndarray) and res.ndim == 0:
            return res[()]
        return res

    def std(self, *args, **kwds):
        """
        Standard deviation of the distribution.

        Parameters
        ----------
        arg1, arg2, arg3,... : array_like
            The shape parameter(s) for the distribution (see docstring of the
            instance object for more information)
        loc : array_like, optional
            location parameter (default=0)
        scale : array_like, optional
            scale parameter (default=1)

        Returns
        -------
        std : float
            standard deviation of the distribution

        """
        kwds['moments'] = 'v'
        res = sqrt(self.stats(*args, **kwds))
        return res

    def interval(self, alpha, *args, **kwds):
        """Confidence interval with equal areas around the median

        Parameters
        ----------
        alpha : array_like float in [0,1]
            Probability that an rv will be drawn from the returned range
        arg1, arg2, ... : array_like
            The shape parameter(s) for the distribution (see docstring of the instance
            object for more information)
        loc: array_like, optioal
            location parameter (deafult = 0)
        scale : array_like, optional
            scale paramter (default = 1)

        Returns
        -------
        a, b: array_like (float)
            end-points of range that contain alpha % of the rvs
        """
        alpha = arr(alpha)
        if any((alpha > 1) | (alpha < 0)):
            raise ValueError("alpha must be between 0 and 1 inclusive")
        q1 = (1.0-alpha)/2
        q2 = (1.0+alpha)/2
        a = self.ppf(q1, *args, **kwds)
        b = self.ppf(q2, *args, **kwds)
        return a, b


class rv_continuous(rv_generic):
    """
    A generic continuous random variable class meant for subclassing.

    `rv_continuous` is a base class to construct specific distribution classes
    and instances from for continuous random variables. It cannot be used
    directly as a distribution.

    Parameters
    ----------
    momtype : int, optional
        The type of generic moment calculation to use: 0 for pdf, 1 (default) for ppf.
    a : float, optional
        Lower bound of the support of the distribution, default is minus
        infinity.
    b : float, optional
        Upper bound of the support of the distribution, default is plus
        infinity.
    xa : float, optional
        Lower bound for fixed point calculation for generic ppf.
    xb : float, optional
        Upper bound for fixed point calculation for generic ppf.
    xtol : float, optional
        The tolerance for fixed point calculation for generic ppf.
    badvalue : object, optional
        The value in a result arrays that indicates a value that for which
        some argument restriction is violated, default is np.nan.
    name : str, optional
        The name of the instance. This string is used to construct the default
        example for distributions.
    longname : str, optional
        This string is used as part of the first line of the docstring returned
        when a subclass has no docstring of its own. Note: `longname` exists
        for backwards compatibility, do not use for new subclasses.
    shapes : str, optional
        The shape of the distribution. For example ``"m, n"`` for a
        distribution that takes two integers as the two shape arguments for all
        its methods.
    extradoc :  str, optional, deprecated
        This string is used as the last part of the docstring returned when a
        subclass has no docstring of its own. Note: `extradoc` exists for
        backwards compatibility, do not use for new subclasses.

    Methods
    -------
    rvs(<shape(s)>, loc=0, scale=1, size=1)
        random variates

    pdf(x, <shape(s)>, loc=0, scale=1)
        probability density function

    logpdf(x, <shape(s)>, loc=0, scale=1)
        log of the probability density function

    cdf(x, <shape(s)>, loc=0, scale=1)
        cumulative density function

    logcdf(x, <shape(s)>, loc=0, scale=1)
        log of the cumulative density function

    sf(x, <shape(s)>, loc=0, scale=1)
        survival function (1-cdf --- sometimes more accurate)

    logsf(x, <shape(s)>, loc=0, scale=1)
        log of the survival function

    ppf(q, <shape(s)>, loc=0, scale=1)
      percent point function (inverse of cdf --- quantiles)

    isf(q, <shape(s)>, loc=0, scale=1)
        inverse survival function (inverse of sf)

    moment(n, <shape(s)>, loc=0, scale=1)
        non-central n-th moment of the distribution.  May not work for array arguments.

    stats(<shape(s)>, loc=0, scale=1, moments='mv')
        mean('m'), variance('v'), skew('s'), and/or kurtosis('k')

    entropy(<shape(s)>, loc=0, scale=1)
        (differential) entropy of the RV.

    fit(data, <shape(s)>, loc=0, scale=1)
        Parameter estimates for generic data

    expect(func=None, args=(), loc=0, scale=1, lb=None, ub=None,
             conditional=False, **kwds)
        Expected value of a function with respect to the distribution.
        Additional kwd arguments passed to integrate.quad

    median(<shape(s)>, loc=0, scale=1)
        Median of the distribution.

    mean(<shape(s)>, loc=0, scale=1)
        Mean of the distribution.

    std(<shape(s)>, loc=0, scale=1)
        Standard deviation of the distribution.

    var(<shape(s)>, loc=0, scale=1)
        Variance of the distribution.

    interval(alpha, <shape(s)>, loc=0, scale=1)
        Interval that with `alpha` percent probability contains a random
        realization of this distribution.

    __call__(<shape(s)>, loc=0, scale=1)
        Calling a distribution instance creates a frozen RV object with the
        same methods but holding the given shape, location, and scale fixed.
        See Notes section.

    **Parameters for Methods**

    x : array_like
        quantiles
    q : array_like
        lower or upper tail probability
    <shape(s)> : array_like
        shape parameters
    loc : array_like, optional
        location parameter (default=0)
    scale : array_like, optional
        scale parameter (default=1)
    size : int or tuple of ints, optional
        shape of random variates (default computed from input arguments )
    moments : string, optional
        composed of letters ['mvsk'] specifying which moments to compute where
        'm' = mean, 'v' = variance, 's' = (Fisher's) skew and
        'k' = (Fisher's) kurtosis. (default='mv')
    n : int
        order of moment to calculate in method moments


    **Methods that can be overwritten by subclasses**
    ::

      _rvs
      _pdf
      _cdf
      _sf
      _ppf
      _isf
      _stats
      _munp
      _entropy
      _argcheck

    There are additional (internal and private) generic methods that can
    be useful for cross-checking and for debugging, but might work in all
    cases when directly called.


    Notes
    -----

    **Frozen Distribution**

    Alternatively, the object may be called (as a function) to fix the shape,
    location, and scale parameters returning a "frozen" continuous RV object:

    rv = generic(<shape(s)>, loc=0, scale=1)
        frozen RV object with the same methods but holding the given shape,
        location, and scale fixed

    **Subclassing**

    New random variables can be defined by subclassing rv_continuous class
    and re-defining at least the

    _pdf or the _cdf method (normalized to location 0 and scale 1)
    which will be given clean arguments (in between a and b) and
    passing the argument check method

    If postive argument checking is not correct for your RV
    then you will also need to re-define ::

      _argcheck

    Correct, but potentially slow defaults exist for the remaining
    methods but for speed and/or accuracy you can over-ride ::

      _logpdf, _cdf, _logcdf, _ppf, _rvs, _isf, _sf, _logsf

    Rarely would you override _isf, _sf, and _logsf but you could.

    Statistics are computed using numerical integration by default.
    For speed you can redefine this using

    _stats
     - take shape parameters and return mu, mu2, g1, g2
     - If you can't compute one of these, return it as None
     - Can also be defined with a keyword argument moments=<str>
       where <str> is a string composed of 'm', 'v', 's',
       and/or 'k'.  Only the components appearing in string
       should be computed and returned in the order 'm', 'v',
       's', or 'k'  with missing values returned as None

    OR

    You can override

    _munp
      takes n and shape parameters and returns
      the nth non-central moment of the distribution.


    Examples
    --------
    To create a new Gaussian distribution, we would do the following::

        class gaussian_gen(rv_continuous):
            "Gaussian distribution"
            def _pdf:
                ...
            ...

    """

    def __init__(self, momtype=1, a=None, b=None, xa=-10.0, xb=10.0,
                 xtol=1e-14, badvalue=None, name=None, longname=None,
                 shapes=None, extradoc=None):

        rv_generic.__init__(self)

        if badvalue is None:
            badvalue = nan
        if name is None:
            name = 'Distribution'
        self.badvalue = badvalue
        self.name = name
        self.a = a
        self.b = b
        if a is None:
            self.a = -inf
        if b is None:
            self.b = inf
        self.xa = xa
        self.xb = xb
        self.xtol = xtol
        self._size = 1
        self.m = 0.0
        self.moment_type = momtype

        self.expandarr = 1

        if not hasattr(self,'numargs'):
            #allows more general subclassing with *args
            cdf_signature = inspect.getargspec(self._cdf.im_func)
            numargs1 = len(cdf_signature[0]) - 2
            pdf_signature = inspect.getargspec(self._pdf.im_func)
            numargs2 = len(pdf_signature[0]) - 2
            self.numargs = max(numargs1, numargs2)
        #nin correction
        self.vecfunc = sgf(self._ppf_single_call,otypes='d')
        self.vecfunc.nin = self.numargs + 1
        self.vecentropy = sgf(self._entropy,otypes='d')
        self.vecentropy.nin = self.numargs + 1
        self.veccdf = sgf(self._cdf_single_call,otypes='d')
        self.veccdf.nin = self.numargs + 1
        self.shapes = shapes
        self.extradoc = extradoc
        if momtype == 0:
            self.generic_moment = sgf(self._mom0_sc,otypes='d')
        else:
            self.generic_moment = sgf(self._mom1_sc,otypes='d')
        self.generic_moment.nin = self.numargs+1 # Because of the *args argument
        # of _mom0_sc, vectorize cannot count the number of arguments correctly.

        if longname is None:
            if name[0] in ['aeiouAEIOU']:
                hstr = "An "
            else:
                hstr = "A "
            longname = hstr + name

        # generate docstring for subclass instances
        if self.__doc__ is None:
            self._construct_default_doc(longname=longname, extradoc=extradoc)
        else:
            self._construct_doc()

        ## This only works for old-style classes...
        # self.__class__.__doc__ = self.__doc__

    def _construct_default_doc(self, longname=None, extradoc=None):
        """Construct instance docstring from the default template."""
        if longname is None:
            longname = 'A'
        if extradoc is None:
            extradoc = ''
        if extradoc.startswith('\n\n'):
            extradoc = extradoc[2:]
        self.__doc__ = ''.join(['%s continuous random variable.'%longname,
                                '\n\n%(before_notes)s\n', docheaders['notes'],
                                extradoc, '\n%(example)s'])
        self._construct_doc()

    def _construct_doc(self):
        """Construct the instance docstring with string substitutions."""
        tempdict = docdict.copy()
        tempdict['name'] = self.name or 'distname'
        tempdict['shapes'] = self.shapes or ''

        if self.shapes is None:
            # remove shapes from call parameters if there are none
            for item in ['callparams', 'default', 'before_notes']:
                tempdict[item] = tempdict[item].replace(\
                        "\n%(shapes)s : array_like\n    shape parameters", "")
        for i in range(2):
            if self.shapes is None:
                # necessary because we use %(shapes)s in two forms (w w/o ", ")
                self.__doc__ = self.__doc__.replace("%(shapes)s, ", "")
            self.__doc__ = doccer.docformat(self.__doc__, tempdict)

    def _ppf_to_solve(self, x, q,*args):
        return apply(self.cdf, (x, )+args)-q

    def _ppf_single_call(self, q, *args):
        return optimize.brentq(self._ppf_to_solve, self.xa, self.xb, args=(q,)+args, xtol=self.xtol)

    # moment from definition
    def _mom_integ0(self, x,m,*args):
        return x**m * self.pdf(x,*args)
    def _mom0_sc(self, m,*args):
        return integrate.quad(self._mom_integ0, self.a,
                                    self.b, args=(m,)+args)[0]
    # moment calculated using ppf
    def _mom_integ1(self, q,m,*args):
        return (self.ppf(q,*args))**m
    def _mom1_sc(self, m,*args):
        return integrate.quad(self._mom_integ1, 0, 1,args=(m,)+args)[0]

    ## These are the methods you must define (standard form functions)
    def _argcheck(self, *args):
        # Default check for correct values on args and keywords.
        # Returns condition array of 1's where arguments are correct and
        #  0's where they are not.
        cond = 1
        for arg in args:
            cond = logical_and(cond,(arr(arg) > 0))
        return cond

    def _pdf(self,x,*args):
        return derivative(self._cdf,x,dx=1e-5,args=args,order=5)

    ## Could also define any of these
    def _logpdf(self, x, *args):
        return log(self._pdf(x, *args))

    ##(return 1-d using self._size to get number)
    def _rvs(self, *args):
        ## Use basic inverse cdf algorithm for RV generation as default.
        U = mtrand.sample(self._size)
        Y = self._ppf(U,*args)
        return Y

    def _cdf_single_call(self, x, *args):
        return integrate.quad(self._pdf, self.a, x, args=args)[0]

    def _cdf(self, x, *args):
        return self.veccdf(x,*args)

    def _logcdf(self, x, *args):
        return log(self._cdf(x, *args))

    def _sf(self, x, *args):
        return 1.0-self._cdf(x,*args)

    def _logsf(self, x, *args):
        return log(self._sf(x, *args))

    def _ppf(self, q, *args):
        return self.vecfunc(q,*args)

    def _isf(self, q, *args):
        return self._ppf(1.0-q,*args) #use correct _ppf for subclasses

    # The actual cacluation functions (no basic checking need be done)
    #  If these are defined, the others won't be looked at.
    #  Otherwise, the other set can be defined.
    def _stats(self,*args, **kwds):
        return None, None, None, None

    #  Central moments
    def _munp(self,n,*args):
        return self.generic_moment(n,*args)

    def pdf(self,x,*args,**kwds):
        """
        Probability density function at x of the given RV.

        Parameters
        ----------
        x : array_like
            quantiles
        arg1, arg2, arg3,... : array_like
            The shape parameter(s) for the distribution (see docstring of the
            instance object for more information)
        loc : array_like, optional
            location parameter (default=0)
        scale : array_like, optional
            scale parameter (default=1)

        Returns
        -------
        pdf : ndarray
            Probability density function evaluated at x

        """
        loc,scale=map(kwds.get,['loc','scale'])
        args, loc, scale = self._fix_loc_scale(args, loc, scale)
        x,loc,scale = map(arr,(x,loc,scale))
        args = tuple(map(arr,args))
        x = arr((x-loc)*1.0/scale)
        cond0 = self._argcheck(*args) & (scale > 0)
        cond1 = (scale > 0) & (x >= self.a) & (x <= self.b)
        cond = cond0 & cond1
        output = zeros(shape(cond),'d')
        putmask(output,(1-cond0)+np.isnan(x),self.badvalue)
        if any(cond):
            goodargs = argsreduce(cond, *((x,)+args+(scale,)))
            scale, goodargs = goodargs[-1], goodargs[:-1]
            place(output,cond,self._pdf(*goodargs) / scale)
        if output.ndim == 0:
            return output[()]
        return output

    def logpdf(self, x, *args, **kwds):
        """
        Log of the probability density function at x of the given RV.

        This uses a more numerically accurate calculation if available.

        Parameters
        ----------
        x : array_like
            quantiles
        arg1, arg2, arg3,... : array_like
            The shape parameter(s) for the distribution (see docstring of the
            instance object for more information)
        loc : array_like, optional
            location parameter (default=0)
        scale : array_like, optional
            scale parameter (default=1)

        Returns
        -------
        logpdf : array_like
            Log of the probability density function evaluated at x

        """
        loc,scale=map(kwds.get,['loc','scale'])
        args, loc, scale = self._fix_loc_scale(args, loc, scale)
        x,loc,scale = map(arr,(x,loc,scale))
        args = tuple(map(arr,args))
        x = arr((x-loc)*1.0/scale)
        cond0 = self._argcheck(*args) & (scale > 0)
        cond1 = (scale > 0) & (x >= self.a) & (x <= self.b)
        cond = cond0 & cond1
        output = empty(shape(cond),'d')
        output.fill(NINF)
        putmask(output,(1-cond0)+np.isnan(x),self.badvalue)
        if any(cond):
            goodargs = argsreduce(cond, *((x,)+args+(scale,)))
            scale, goodargs = goodargs[-1], goodargs[:-1]
            place(output,cond,self._logpdf(*goodargs) - log(scale))
        if output.ndim == 0:
            return output[()]
        return output


    def cdf(self,x,*args,**kwds):
        """
        Cumulative distribution function at x of the given RV.

        Parameters
        ----------
        x : array_like
            quantiles
        arg1, arg2, arg3,... : array_like
            The shape parameter(s) for the distribution (see docstring of the
            instance object for more information)
        loc : array_like, optional
            location parameter (default=0)
        scale : array_like, optional
            scale parameter (default=1)

        Returns
        -------
        cdf : array_like
            Cumulative distribution function evaluated at x

        """
        loc,scale=map(kwds.get,['loc','scale'])
        args, loc, scale = self._fix_loc_scale(args, loc, scale)
        x,loc,scale = map(arr,(x,loc,scale))
        args = tuple(map(arr,args))
        x = (x-loc)*1.0/scale
        cond0 = self._argcheck(*args) & (scale > 0)
        cond1 = (scale > 0) & (x > self.a) & (x < self.b)
        cond2 = (x >= self.b) & cond0
        cond = cond0 & cond1
        output = zeros(shape(cond),'d')
        place(output,(1-cond0)+np.isnan(x),self.badvalue)
        place(output,cond2,1.0)
        if any(cond):  #call only if at least 1 entry
            goodargs = argsreduce(cond, *((x,)+args))
            place(output,cond,self._cdf(*goodargs))
        if output.ndim == 0:
            return output[()]
        return output

    def logcdf(self,x,*args,**kwds):
        """
        Log of the cumulative distribution function at x of the given RV.

        Parameters
        ----------
        x : array_like
            quantiles
        arg1, arg2, arg3,... : array_like
            The shape parameter(s) for the distribution (see docstring of the
            instance object for more information)
        loc : array_like, optional
            location parameter (default=0)
        scale : array_like, optional
            scale parameter (default=1)

        Returns
        -------
        logcdf : array_like
            Log of the cumulative distribution function evaluated at x

        """
        loc,scale=map(kwds.get,['loc','scale'])
        args, loc, scale = self._fix_loc_scale(args, loc, scale)
        x,loc,scale = map(arr,(x,loc,scale))
        args = tuple(map(arr,args))
        x = (x-loc)*1.0/scale
        cond0 = self._argcheck(*args) & (scale > 0)
        cond1 = (scale > 0) & (x > self.a) & (x < self.b)
        cond2 = (x >= self.b) & cond0
        cond = cond0 & cond1
        output = empty(shape(cond),'d')
        output.fill(NINF)
        place(output,(1-cond0)*(cond1==cond1)+np.isnan(x),self.badvalue)
        place(output,cond2,0.0)
        if any(cond):  #call only if at least 1 entry
            goodargs = argsreduce(cond, *((x,)+args))
            place(output,cond,self._logcdf(*goodargs))
        if output.ndim == 0:
            return output[()]
        return output

    def sf(self,x,*args,**kwds):
        """
        Survival function (1-cdf) at x of the given RV.

        Parameters
        ----------
        x : array_like
            quantiles
        arg1, arg2, arg3,... : array_like
            The shape parameter(s) for the distribution (see docstring of the
            instance object for more information)
        loc : array_like, optional
            location parameter (default=0)
        scale : array_like, optional
            scale parameter (default=1)

        Returns
        -------
        sf : array_like
            Survival function evaluated at x

        """
        loc,scale=map(kwds.get,['loc','scale'])
        args, loc, scale = self._fix_loc_scale(args, loc, scale)
        x,loc,scale = map(arr,(x,loc,scale))
        args = tuple(map(arr,args))
        x = (x-loc)*1.0/scale
        cond0 = self._argcheck(*args) & (scale > 0)
        cond1 = (scale > 0) & (x > self.a) & (x < self.b)
        cond2 = cond0 & (x <= self.a)
        cond = cond0 & cond1
        output = zeros(shape(cond),'d')
        place(output,(1-cond0)+np.isnan(x),self.badvalue)
        place(output,cond2,1.0)
        if any(cond):
            goodargs = argsreduce(cond, *((x,)+args))
            place(output,cond,self._sf(*goodargs))
        if output.ndim == 0:
            return output[()]
        return output

    def logsf(self,x,*args,**kwds):
        """
        Log of the survival function of the given RV.

        Returns the log of the "survival function," defined as (1 - `cdf`),
        evaluated at `x`.

        Parameters
        ----------
        x : array_like
            quantiles
        arg1, arg2, arg3,... : array_like
            The shape parameter(s) for the distribution (see docstring of the
            instance object for more information)
        loc : array_like, optional
            location parameter (default=0)
        scale : array_like, optional
            scale parameter (default=1)

        Returns
        -------
        logsf : ndarray
            Log of the survival function evaluated at `x`.

        """
        loc,scale=map(kwds.get,['loc','scale'])
        args, loc, scale = self._fix_loc_scale(args, loc, scale)
        x,loc,scale = map(arr,(x,loc,scale))
        args = tuple(map(arr,args))
        x = (x-loc)*1.0/scale
        cond0 = self._argcheck(*args) & (scale > 0)
        cond1 = (scale > 0) & (x > self.a) & (x < self.b)
        cond2 = cond0 & (x <= self.a)
        cond = cond0 & cond1
        output = empty(shape(cond),'d')
        output.fill(NINF)
        place(output,(1-cond0)+np.isnan(x),self.badvalue)
        place(output,cond2,0.0)
        if any(cond):
            goodargs = argsreduce(cond, *((x,)+args))
            place(output,cond,self._logsf(*goodargs))
        if output.ndim == 0:
            return output[()]
        return output

    def ppf(self,q,*args,**kwds):
        print "piet"
        """
        Percent point function (inverse of cdf) at q of the given RV.

        Parameters
        ----------
        q : array_like
            lower tail probability
        arg1, arg2, arg3,... : array_like
            The shape parameter(s) for the distribution (see docstring of the
            instance object for more information)
        loc : array_like, optional
            location parameter (default=0)
        scale : array_like, optional
            scale parameter (default=1)

        Returns
        -------
        x : array_like
            quantile corresponding to the lower tail probability q.

        """
        loc,scale=map(kwds.get,['loc','scale'])
        args, loc, scale = self._fix_loc_scale(args, loc, scale)
        q,loc,scale = map(arr,(q,loc,scale))
        args = tuple(map(arr,args))
        cond0 = self._argcheck(*args) & (scale > 0) & (loc==loc)
        cond1 = (q > 0) & (q < 1)
        cond2 = (q==1) & cond0
        cond = cond0 & cond1
        output = valarray(shape(cond),value=self.a*scale + loc)
        place(output,(1-cond0)+(1-cond1)*(q!=0.0), self.badvalue)
        place(output,cond2,self.b*scale + loc)
        if any(cond):  #call only if at least 1 entry
            goodargs = argsreduce(cond, *((q,)+args+(scale,loc)))
            scale, loc, goodargs = goodargs[-2], goodargs[-1], goodargs[:-2]
            place(output,cond,self._ppf(*goodargs)*scale + loc)
        if output.ndim == 0:
            return output[()]
        return output

    def isf(self,q,*args,**kwds):
        """
        Inverse survival function at q of the given RV.

        Parameters
        ----------
        q : array_like
            upper tail probability
        arg1, arg2, arg3,... : array_like
            The shape parameter(s) for the distribution (see docstring of the
            instance object for more information)
        loc : array_like, optional
            location parameter (default=0)
        scale : array_like, optional
            scale parameter (default=1)

        Returns
        -------
        x : array_like
            quantile corresponding to the upper tail probability q.

        """
        loc,scale=map(kwds.get,['loc','scale'])
        args, loc, scale = self._fix_loc_scale(args, loc, scale)
        q,loc,scale = map(arr,(q,loc,scale))
        args = tuple(map(arr,args))
        cond0 = self._argcheck(*args) & (scale > 0) & (loc==loc)
        cond1 = (q > 0) & (q < 1)
        cond2 = (q==1) & cond0
        cond = cond0 & cond1
        output = valarray(shape(cond),value=self.b)
        #place(output,(1-cond0)*(cond1==cond1), self.badvalue)
        place(output,(1-cond0)*(cond1==cond1)+(1-cond1)*(q!=0.0), self.badvalue)
        place(output,cond2,self.a)
        if any(cond):  #call only if at least 1 entry
            goodargs = argsreduce(cond, *((q,)+args+(scale,loc)))  #PB replace 1-q by q
            scale, loc, goodargs = goodargs[-2], goodargs[-1], goodargs[:-2]
            place(output,cond,self._isf(*goodargs)*scale + loc) #PB use _isf instead of _ppf
        if output.ndim == 0:
            return output[()]
        return output

    def stats(self,*args,**kwds):
        """
        Some statistics of the given RV

        Parameters
        ----------
        arg1, arg2, arg3,... : array_like
            The shape parameter(s) for the distribution (see docstring of the
            instance object for more information)
        loc : array_like, optional
            location parameter (default=0)
        scale : array_like, optional
            scale parameter (default=1)

        moments : string, optional
            composed of letters ['mvsk'] defining which moments to compute:
            'm' = mean,
            'v' = variance,
            's' = (Fisher's) skew,
            'k' = (Fisher's) kurtosis.
            (default='mv')

        Returns
        -------
        stats : sequence
            of requested moments.

        """
        loc,scale,moments=map(kwds.get,['loc','scale','moments'])

        N = len(args)
        if N > self.numargs:
            if N == self.numargs + 1 and loc is None:
                # loc is given without keyword
                loc = args[-1]
            if N == self.numargs + 2 and scale is None:
                # loc and scale given without keyword
                loc, scale = args[-2:]
            if N == self.numargs + 3 and moments is None:
                # loc, scale, and moments
                loc, scale, moments = args[-3:]
            args = args[:self.numargs]
        if scale is None: scale = 1.0
        if loc is None: loc = 0.0
        if moments is None: moments = 'mv'

        loc,scale = map(arr,(loc,scale))
        args = tuple(map(arr,args))
        cond = self._argcheck(*args) & (scale > 0) & (loc==loc)

        signature = inspect.getargspec(self._stats.im_func)
        if (signature[2] is not None) or ('moments' in signature[0]):
            mu, mu2, g1, g2 = self._stats(*args,**{'moments':moments})
        else:
            mu, mu2, g1, g2 = self._stats(*args)
        if g1 is None:
            mu3 = None
        else:
            mu3 = g1*np.power(mu2,1.5) #(mu2**1.5) breaks down for nan and inf
        default = valarray(shape(cond), self.badvalue)
        output = []

        # Use only entries that are valid in calculation
        if any(cond):
            goodargs = argsreduce(cond, *(args+(scale,loc)))
            scale, loc, goodargs = goodargs[-2], goodargs[-1], goodargs[:-2]
            if 'm' in moments:
                if mu is None:
                    mu = self._munp(1.0,*goodargs)
                out0 = default.copy()
                place(out0,cond,mu*scale+loc)
                output.append(out0)

            if 'v' in moments:
                if mu2 is None:
                    mu2p = self._munp(2.0,*goodargs)
                    if mu is None:
                        mu = self._munp(1.0,*goodargs)
                    mu2 = mu2p - mu*mu
                if np.isinf(mu):
                    #if mean is inf then var is also inf
                    mu2 = np.inf
                out0 = default.copy()
                place(out0,cond,mu2*scale*scale)
                output.append(out0)

            if 's' in moments:
                if g1 is None:
                    mu3p = self._munp(3.0,*goodargs)
                    if mu is None:
                        mu = self._munp(1.0,*goodargs)
                    if mu2 is None:
                        mu2p = self._munp(2.0,*goodargs)
                        mu2 = mu2p - mu*mu
                    mu3 = mu3p - 3*mu*mu2 - mu**3
                    g1 = mu3 / mu2**1.5
                out0 = default.copy()
                place(out0,cond,g1)
                output.append(out0)

            if 'k' in moments:
                if g2 is None:
                    mu4p = self._munp(4.0,*goodargs)
                    if mu is None:
                        mu = self._munp(1.0,*goodargs)
                    if mu2 is None:
                        mu2p = self._munp(2.0,*goodargs)
                        mu2 = mu2p - mu*mu
                    if mu3 is None:
                        mu3p = self._munp(3.0,*goodargs)
                        mu3 = mu3p - 3*mu*mu2 - mu**3
                    mu4 = mu4p - 4*mu*mu3 - 6*mu*mu*mu2 - mu**4
                    g2 = mu4 / mu2**2.0 - 3.0
                out0 = default.copy()
                place(out0,cond,g2)
                output.append(out0)
        else: #no valid args
            output = []
            for _ in moments:
                out0 = default.copy()
                output.append(out0)

        if len(output) == 1:
            return output[0]
        else:
            return tuple(output)

    def moment(self, n, *args, **kwds):
        """
        n'th order non-central moment of distribution

        Parameters
        ----------
        n: int, n>=1
            Order of moment.
        arg1, arg2, arg3,... : float
            The shape parameter(s) for the distribution (see docstring of the
            instance object for more information).
        kwds : keyword arguments, optional
            These can include "loc" and "scale", as well as other keyword
            arguments relevant for a given distribution.

        """
        loc = kwds.get('loc', 0)
        scale = kwds.get('scale', 1)
        if not (self._argcheck(*args) and (scale > 0)):
            return nan
        if (floor(n) != n):
            raise ValueError("Moment must be an integer.")
        if (n < 0): raise ValueError("Moment must be positive.")
        mu, mu2, g1, g2 = None, None, None, None
        if (n > 0) and (n < 5):
            signature = inspect.getargspec(self._stats.im_func)
            if (signature[2] is not None) or ('moments' in signature[0]):
                mdict = {'moments':{1:'m',2:'v',3:'vs',4:'vk'}[n]}
            else:
                mdict = {}
            mu, mu2, g1, g2 = self._stats(*args,**mdict)
        val = _moment_from_stats(n, mu, mu2, g1, g2, self._munp, args)

        # Convert to transformed  X = L + S*Y
        # so E[X^n] = E[(L+S*Y)^n] = L^n sum(comb(n,k)*(S/L)^k E[Y^k],k=0...n)
        if loc == 0:
            return scale**n * val
        else:
            result = 0
            fac = float(scale) / float(loc)
            for k in range(n):
                valk = _moment_from_stats(k, mu, mu2, g1, g2, self._munp, args)
                result += comb(n,k,exact=True)*(fac**k) * valk
            result += fac**n * val
            return result * loc**n

    def _nnlf(self, x, *args):
        return -sum(self._logpdf(x, *args),axis=0)

    def nnlf(self, theta, x):
        # - sum (log pdf(x, theta),axis=0)
        #   where theta are the parameters (including loc and scale)
        #
        try:
            loc = theta[-2]
            scale = theta[-1]
            args = tuple(theta[:-2])
        except IndexError:
            raise ValueError("Not enough input arguments.")
        if not self._argcheck(*args) or scale <= 0:
            return inf
        x = arr((x-loc) / scale)
        cond0 = (x <= self.a) | (x >= self.b)
        if (any(cond0)):
            return inf
        else:
            N = len(x)
            return self._nnlf(x, *args) + N*log(scale)

    # return starting point for fit (shape arguments + loc + scale)
    def _fitstart(self, data, args=None):
        if args is None:
            args = (1.0,)*self.numargs
        return args + self.fit_loc_scale(data, *args)

    # Return the (possibly reduced) function to optimize in order to find MLE
    #  estimates for the .fit method
    def _reduce_func(self, args, kwds):
        args = list(args)
        Nargs = len(args)
        fixedn = []
        index = range(Nargs)
        names = ['f%d' % n for n in range(Nargs - 2)] + ['floc', 'fscale']
        x0 = []
        for n, key in zip(index, names):
            if kwds.has_key(key):
                fixedn.append(n)
                args[n] = kwds[key]
            else:
                x0.append(args[n])

        if len(fixedn) == 0:
            func = self.nnlf
            restore = None
        else:
            if len(fixedn) == len(index):
                raise ValueError("All parameters fixed. There is nothing to optimize.")
            def restore(args, theta):
                # Replace with theta for all numbers not in fixedn
                # This allows the non-fixed values to vary, but
                #  we still call self.nnlf with all parameters.
                i = 0
                for n in range(Nargs):
                    if n not in fixedn:
                        args[n] = theta[i]
                        i += 1
                return args

            def func(theta, x):
                newtheta = restore(args[:], theta)
                return self.nnlf(newtheta, x)

        return x0, func, restore, args


    def fit(self, data, *args, **kwds):
        """
        Return MLEs for shape, location, and scale parameters from data.

        MLE stands for Maximum Likelihood Estimate.  Starting estimates for
        the fit are given by input arguments; for any arguments not provided
        with starting estimates, ``self._fitstart(data)`` is called to generate
        such.

        One can hold some parameters fixed to specific values by passing in
        keyword arguments ``f0``, ``f1``, ..., ``fn`` (for shape parameters)
        and ``floc`` and ``fscale`` (for location and scale parameters,
        respectively).

        Parameters
        ----------
        data : array_like
            Data to use in calculating the MLEs
        args : floats, optional
            Starting value(s) for any shape-characterizing arguments (those not
            provided will be determined by a call to ``_fitstart(data)``).
            No default value.
        kwds : floats, optional
            Starting values for the location and scale parameters; no default.
            Special keyword arguments are recognized as holding certain
            parameters fixed:

            f0...fn : hold respective shape parameters fixed.

            floc : hold location parameter fixed to specified value.

            fscale : hold scale parameter fixed to specified value.

            optimizer : The optimizer to use.  The optimizer must take func,
                        and starting position as the first two arguments,
                        plus args (for extra arguments to pass to the
                        function to be optimized) and disp=0 to suppress
                        output as keyword arguments.

        Returns
        -------
        shape, loc, scale : tuple of floats
            MLEs for any shape statistics, followed by those for location and
            scale.

        """
        Narg = len(args)
        if Narg > self.numargs:
            raise ValueError("Too many input arguments.")
        start = [None]*2
        if (Narg < self.numargs) or not (kwds.has_key('loc') and
                                         kwds.has_key('scale')):
            start = self._fitstart(data)  # get distribution specific starting locations
            args += start[Narg:-2]
        loc = kwds.get('loc', start[-2])
        scale = kwds.get('scale', start[-1])
        args += (loc, scale)
        x0, func, restore, args = self._reduce_func(args, kwds)

        optimizer = kwds.get('optimizer', optimize.fmin)
        # convert string to function in scipy.optimize
        if not callable(optimizer) and isinstance(optimizer, (str, unicode)):
            if not optimizer.startswith('fmin_'):
                optimizer = "fmin_"+optimizer
            if optimizer == 'fmin_':
                optimizer = 'fmin'
            try:
                optimizer = getattr(optimize, optimizer)
            except AttributeError:
                raise ValueError("%s is not a valid optimizer" % optimizer)
        vals = optimizer(func,x0,args=(ravel(data),),disp=0)
        if restore is not None:
            vals = restore(args, vals)
        vals = tuple(vals)
        return vals

    def fit_loc_scale(self, data, *args):
        """
        Estimate loc and scale parameters from data using 1st and 2nd moments
        """
        mu, mu2 = self.stats(*args,**{'moments':'mv'})
        muhat = arr(data).mean()
        mu2hat = arr(data).var()
        Shat = sqrt(mu2hat / mu2)
        Lhat = muhat - Shat*mu
        return Lhat, Shat

    @np.deprecate
    def est_loc_scale(self, data, *args):
        """This function is deprecated, use self.fit_loc_scale(data) instead. """
        return self.fit_loc_scale(data, *args)

    def freeze(self,*args,**kwds):
        return rv_frozen(self,*args,**kwds)

    def __call__(self, *args, **kwds):
        return self.freeze(*args, **kwds)

    def _entropy(self, *args):
        def integ(x):
            val = self._pdf(x, *args)
            return val*log(val)

        entr = -integrate.quad(integ,self.a,self.b)[0]
        if not np.isnan(entr):
            return entr
        else:  # try with different limits if integration problems
            low,upp = self.ppf([0.001,0.999],*args)
            if np.isinf(self.b):
                upper = upp
            else:
                upper = self.b
            if np.isinf(self.a):
                lower = low
            else:
                lower = self.a
            return -integrate.quad(integ,lower,upper)[0]


    def entropy(self, *args, **kwds):
        """
        Differential entropy of the RV.


        Parameters
        ----------
        arg1, arg2, arg3,... : array_like
            The shape parameter(s) for the distribution (see docstring of the
            instance object for more information)
        loc : array_like, optional
            location parameter (default=0)
        scale : array_like, optional
            scale parameter (default=1)

        """
        loc,scale=map(kwds.get,['loc','scale'])
        args, loc, scale = self._fix_loc_scale(args, loc, scale)
        args = tuple(map(arr,args))
        cond0 = self._argcheck(*args) & (scale > 0) & (loc==loc)
        output = zeros(shape(cond0),'d')
        place(output,(1-cond0),self.badvalue)
        goodargs = argsreduce(cond0, *args)
        #I don't know when or why vecentropy got broken when numargs == 0
        if self.numargs == 0:
            place(output,cond0,self._entropy()+log(scale))
        else:
            place(output,cond0,self.vecentropy(*goodargs)+log(scale))
        return output

    def expect(self, func=None, args=(), loc=0, scale=1, lb=None, ub=None,
               conditional=False, **kwds):
        """calculate expected value of a function with respect to the distribution

        location and scale only tested on a few examples

        Parameters
        ----------
        all parameters are keyword parameters
        func : function (default: identity mapping)
           Function for which integral is calculated. Takes only one argument.
        args : tuple
           argument (parameters) of the distribution
        lb, ub : numbers
           lower and upper bound for integration, default is set to the support
           of the distribution
        conditional : boolean (False)
           If true then the integral is corrected by the conditional probability
           of the integration interval. The return value is the expectation
           of the function, conditional on being in the given interval.

        Additional keyword arguments are passed to the integration routine.


        Returns
        -------
        expected value : float

        Notes
        -----
        This function has not been checked for it's behavior when the integral is
        not finite. The integration behavior is inherited from integrate.quad.
        """
        lockwds = {'loc': loc,
                   'scale':scale}
        if func is None:
            def fun(x, *args):
                return x*self.pdf(x, *args, **lockwds)
        else:
            def fun(x, *args):
                return func(x)*self.pdf(x, *args, **lockwds)
        if lb is None:
            lb = loc + self.a * scale
        if ub is None:
            ub = loc + self.b * scale
        if conditional:
            invfac = (self.sf(lb, *args, **lockwds)
                      - self.sf(ub, *args, **lockwds))
        else:
            invfac = 1.0
        kwds['args'] = args
        return integrate.quad(fun, lb, ub, **kwds)[0] / invfac


_EULER = 0.577215664901532860606512090082402431042  # -special.psi(1)
_ZETA3 = 1.202056903159594285399738161511449990765  # special.zeta(3,1)  Apery's constant

## Kolmogorov-Smirnov one-sided and two-sided test statistics

class ksone_gen(rv_continuous):
    """General Kolmogorov-Smirnov one-sided test.

    %(default)s

    """
    def _cdf(self,x,n):
        return 1.0-special.smirnov(n,x)
    def _ppf(self,q,n):
        return special.smirnovi(n,1.0-q)
ksone = ksone_gen(a=0.0, name='ksone', shapes="n")

class kstwobign_gen(rv_continuous):
    """Kolmogorov-Smirnov two-sided test for large N.

    %(default)s

    """
    def _cdf(self,x):
        return 1.0-special.kolmogorov(x)
    def _sf(self,x):
        return special.kolmogorov(x)
    def _ppf(self,q):
        return special.kolmogi(1.0-q)
kstwobign = kstwobign_gen(a=0.0, name='kstwobign')


## Normal distribution

# loc = mu, scale = std
# Keep these implementations out of the class definition so they can be reused
# by other distributions.
_norm_pdf_C = math.sqrt(2*pi)
_norm_pdf_logC = math.log(_norm_pdf_C)
def _norm_pdf(x):
    return exp(-x**2/2.0) / _norm_pdf_C
def _norm_logpdf(x):
    return -x**2 / 2.0 - _norm_pdf_logC
def _norm_cdf(x):
    return special.ndtr(x)
def _norm_logcdf(x):
    return special.log_ndtr(x)
def _norm_ppf(q):
    return special.ndtri(q)
class norm_gen(rv_continuous):
    """A normal continuous random variable.

    The location (loc) keyword specifies the mean.
    The scale (scale) keyword specifies the standard deviation.

    %(before_notes)s

    Notes
    -----
    The probability density function for `norm` is::

        norm.pdf(x) = exp(-x**2/2)/sqrt(2*pi)

    %(example)s

    """
    def _rvs(self):
        return mtrand.standard_normal(self._size)
    def _pdf(self,x):
        return _norm_pdf(x)
    def _logpdf(self, x):
        return _norm_logpdf(x)
    def _cdf(self,x):
        return _norm_cdf(x)
    def _logcdf(self, x):
        return _norm_logcdf(x)
    def _sf(self, x):
        return _norm_cdf(-x)
    def _logsf(self, x):
        return _norm_logcdf(-x)
    def _ppf(self,q):
        return _norm_ppf(q)
    def _isf(self,q):
        return -_norm_ppf(q)
    def _stats(self):
        return 0.0, 1.0, 0.0, 0.0
    def _entropy(self):
        return 0.5*(log(2*pi)+1)
norm = norm_gen(name='norm')


## Alpha distribution
##
class alpha_gen(rv_continuous):
    """An alpha continuous random variable.

    %(before_notes)s

    Notes
    -----
    The probability density function for `alpha` is::

        alpha.pdf(x,a) = 1/(x**2*Phi(a)*sqrt(2*pi)) * exp(-1/2 * (a-1/x)**2),

    where ``Phi(alpha)`` is the normal CDF, ``x > 0``, and ``a > 0``.

    %(example)s

    """
    def _pdf(self, x, a):
        return 1.0/(x**2)/special.ndtr(a)*_norm_pdf(a-1.0/x)
    def _logpdf(self, x, a):
        return -2*log(x) + _norm_logpdf(a-1.0/x) - log(special.ndtr(a))
    def _cdf(self, x, a):
        return special.ndtr(a-1.0/x) / special.ndtr(a)
    def _ppf(self, q, a):
        return 1.0/arr(a-special.ndtri(q*special.ndtr(a)))
    def _stats(self, a):
        return [inf]*2 + [nan]*2
alpha = alpha_gen(a=0.0, name='alpha', shapes='a')


## Anglit distribution
##
class anglit_gen(rv_continuous):
    """An anglit continuous random variable.

    %(before_notes)s

    Notes
    -----
    The probability density function for `anglit` is::

        anglit.pdf(x) = sin(2*x + pi/2) = cos(2*x),

    for ``-pi/4 <= x <= pi/4``.

    %(example)s

    """
    def _pdf(self, x):
        return cos(2*x)
    def _cdf(self, x):
        return sin(x+pi/4)**2.0
    def _ppf(self, q):
        return (arcsin(sqrt(q))-pi/4)
    def _stats(self):
        return 0.0, pi*pi/16-0.5, 0.0, -2*(pi**4 - 96)/(pi*pi-8)**2
    def _entropy(self):
        return 1-log(2)
anglit = anglit_gen(a=-pi/4, b=pi/4, name='anglit')


## Arcsine distribution
##
class arcsine_gen(rv_continuous):
    """An arcsine continuous random variable.

    %(before_notes)s

    Notes
    -----
    The probability density function for `arcsine` is::

        arcsine.pdf(x) = 1/(pi*sqrt(x*(1-x)))
        for 0 < x < 1.

    %(example)s

    """
    def _pdf(self, x):
        return 1.0/pi/sqrt(x*(1-x))
    def _cdf(self, x):
        return 2.0/pi*arcsin(sqrt(x))
    def _ppf(self, q):
        return sin(pi/2.0*q)**2.0
    def _stats(self):
        #mup = 0.5, 3.0/8.0, 15.0/48.0, 35.0/128.0
        mu = 0.5
        mu2 = 1.0/8
        g1 = 0
        g2 = -3.0/2.0
        return mu, mu2, g1, g2
    def _entropy(self):
        return -0.24156447527049044468
arcsine = arcsine_gen(a=0.0, b=1.0, name='arcsine')


## Beta distribution
##
class beta_gen(rv_continuous):
    """A beta continuous random variable.

    %(before_notes)s

    Notes
    -----
    The probability density function for `beta` is::

        beta.pdf(x, a, b) = gamma(a+b)/(gamma(a)*gamma(b)) * x**(a-1) *
        (1-x)**(b-1),

    for ``0 < x < 1``, ``a > 0``, ``b > 0``.

    %(example)s

    """
    def _rvs(self, a, b):
        return mtrand.beta(a,b,self._size)
    def _pdf(self, x, a, b):
        Px = (1.0-x)**(b-1.0) * x**(a-1.0)
        Px /= special.beta(a,b)
        return Px
    def _logpdf(self, x, a, b):
        lPx = (b-1.0)*log(1.0-x) + (a-1.0)*log(x)
        lPx -= log(special.beta(a,b))
        return lPx
    def _cdf(self, x, a, b):
        return special.btdtr(a,b,x)
    def _ppf(self, q, a, b):
        return special.btdtri(a,b,q)
    def _stats(self, a, b):
        mn = a *1.0 / (a + b)
        var = (a*b*1.0)/(a+b+1.0)/(a+b)**2.0
        g1 = 2.0*(b-a)*sqrt((1.0+a+b)/(a*b)) / (2+a+b)
        g2 = 6.0*(a**3 + a**2*(1-2*b) + b**2*(1+b) - 2*a*b*(2+b))
        g2 /= a*b*(a+b+2)*(a+b+3)
        return mn, var, g1, g2
    def _fitstart(self, data):
        g1 = _skew(data)
        g2 = _kurtosis(data)
        def func(x):
            a, b = x
            sk = 2*(b-a)*sqrt(a + b + 1) / (a + b + 2) / sqrt(a*b)
            ku = a**3 - a**2*(2*b-1) + b**2*(b+1) - 2*a*b*(b+2)
            ku /= a*b*(a+b+2)*(a+b+3)
            ku *= 6
            return [sk-g1, ku-g2]
        a, b = optimize.fsolve(func, (1.0, 1.0))
        return super(beta_gen, self)._fitstart(data, args=(a,b))
    def fit(self, data, *args, **kwds):
        floc = kwds.get('floc', None)
        fscale = kwds.get('fscale', None)
        if floc is not None and fscale is not None:
            # special case
            data = (ravel(data)-floc)/fscale
            xbar = data.mean()
            v = data.var(ddof=0)
            fac = xbar*(1-xbar)/v - 1
            a = xbar * fac
            b = (1-xbar) * fac
            return a, b, floc, fscale
        else: # do general fit
            return super(beta_gen, self).fit(data, *args, **kwds)
beta = beta_gen(a=0.0, b=1.0, name='beta', shapes='a, b')


## Beta Prime
class betaprime_gen(rv_continuous):
    """A beta prima continuous random variable.

    %(before_notes)s

    Notes
    -----
    The probability density function for `betaprime` is::

        betaprime.pdf(x, a, b) =
            gamma(a+b) / (gamma(a)*gamma(b)) * x**(a-1) * (1-x)**(-a-b)

    for ``x > 0``, ``a > 0``, ``b > 0``.

    %(example)s

    """
    def _rvs(self, a, b):
        u1 = gamma.rvs(a,size=self._size)
        u2 = gamma.rvs(b,size=self._size)
        return (u1 / u2)
    def _pdf(self, x, a, b):
        return 1.0/special.beta(a,b)*x**(a-1.0)/(1+x)**(a+b)
    def _logpdf(self, x, a, b):
        return (a-1.0)*log(x) - (a+b)*log(1+x) - log(special.beta(a,b))
    def _cdf_skip(self, x, a, b):
        # remove for now: special.hyp2f1 is incorrect for large a
        x = where(x==1.0, 1.0-1e-6,x)
        return pow(x,a)*special.hyp2f1(a+b,a,1+a,-x)/a/special.beta(a,b)
    def _munp(self, n, a, b):
        if (n == 1.0):
            return where(b > 1, a/(b-1.0), inf)
        elif (n == 2.0):
            return where(b > 2, a*(a+1.0)/((b-2.0)*(b-1.0)), inf)
        elif (n == 3.0):
            return where(b > 3, a*(a+1.0)*(a+2.0)/((b-3.0)*(b-2.0)*(b-1.0)),
                         inf)
        elif (n == 4.0):
            return where(b > 4,
                         a*(a+1.0)*(a+2.0)*(a+3.0)/((b-4.0)*(b-3.0) \
                                                    *(b-2.0)*(b-1.0)), inf)
        else:
            raise NotImplementedError
betaprime = betaprime_gen(a=0.0, b=500.0, name='betaprime', shapes='a, b')


## Bradford
##

class bradford_gen(rv_continuous):
    """A Bradford continuous random variable.

    %(before_notes)s

    Notes
    -----
    The probability density function for `bradford` is::

        bradford.pdf(x, c) = c / (k * (1+c*x)),

    for ``0 < x < 1``, ``c > 0`` and ``k = log(1+c)``.

    %(example)s

    """
    def _pdf(self, x, c):
        return  c / (c*x + 1.0) / log(1.0+c)
    def _cdf(self, x, c):
        return log(1.0+c*x) / log(c+1.0)
    def _ppf(self, q, c):
        return ((1.0+c)**q-1)/c
    def _stats(self, c, moments='mv'):
        k = log(1.0+c)
        mu = (c-k)/(c*k)
        mu2 = ((c+2.0)*k-2.0*c)/(2*c*k*k)
        g1 = None
        g2 = None
        if 's' in moments:
            g1 = sqrt(2)*(12*c*c-9*c*k*(c+2)+2*k*k*(c*(c+3)+3))
            g1 /= sqrt(c*(c*(k-2)+2*k))*(3*c*(k-2)+6*k)
        if 'k' in moments:
            g2 = c**3*(k-3)*(k*(3*k-16)+24)+12*k*c*c*(k-4)*(k-3) \
                 + 6*c*k*k*(3*k-14) + 12*k**3
            g2 /= 3*c*(c*(k-2)+2*k)**2
        return mu, mu2, g1, g2
    def _entropy(self, c):
        k = log(1+c)
        return k/2.0 - log(c/k)
bradford = bradford_gen(a=0.0, b=1.0, name='bradford', shapes='c')


## Burr

# burr with d=1 is called the fisk distribution
class burr_gen(rv_continuous):
    """A Burr continuous random variable.

    %(before_notes)s

    Notes
    -----
    The probability density function for `burr` is::

        burr.pdf(x, c, d) = c * d * x**(-c-1) * (1+x**(-c))**(-d-1)

    for ``x > 0``.

    %(example)s

    """
    def _pdf(self, x, c, d):
        return c*d*(x**(-c-1.0))*((1+x**(-c*1.0))**(-d-1.0))
    def _cdf(self, x, c, d):
        return (1+x**(-c*1.0))**(-d**1.0)
    def _ppf(self, q, c, d):
        return (q**(-1.0/d)-1)**(-1.0/c)
    def _stats(self, c, d, moments='mv'):
        g2c, g2cd = gam(1-2.0/c), gam(2.0/c+d)
        g1c, g1cd = gam(1-1.0/c), gam(1.0/c+d)
        gd = gam(d)
        k = gd*g2c*g2cd - g1c**2 * g1cd**2
        mu = g1c*g1cd / gd
        mu2 = k / gd**2.0
        g1, g2 = None, None
        g3c, g3cd = None, None
        if 's' in moments:
            g3c, g3cd = gam(1-3.0/c), gam(3.0/c+d)
            g1 = 2*g1c**3 * g1cd**3 + gd*gd*g3c*g3cd - 3*gd*g2c*g1c*g1cd*g2cd
            g1 /= sqrt(k**3)
        if 'k' in moments:
            if g3c is None:
                g3c = gam(1-3.0/c)
            if g3cd is None:
                g3cd = gam(3.0/c+d)
            g4c, g4cd = gam(1-4.0/c), gam(4.0/c+d)
            g2 = 6*gd*g2c*g2cd * g1c**2 * g1cd**2 + gd**3 * g4c*g4cd
            g2 -= 3*g1c**4 * g1cd**4 -4*gd**2*g3c*g1c*g1cd*g3cd
        return mu, mu2, g1, g2
burr = burr_gen(a=0.0, name='burr', shapes="c, d")

# Fisk distribution
# burr is a generalization

class fisk_gen(burr_gen):
    """A Fisk continuous random variable.

    The Fisk distribution is also known as the log-logistic distribution, and
    equals the Burr distribution with ``d=1``.

    %(before_notes)s

    See Also
    --------
    burr

    %(example)s

    """
    def _pdf(self, x, c):
        return burr_gen._pdf(self, x, c, 1.0)
    def _cdf(self, x, c):
        return burr_gen._cdf(self, x, c, 1.0)
    def _ppf(self, x, c):
        return burr_gen._ppf(self, x, c, 1.0)
    def _stats(self, c):
        return burr_gen._stats(self, c, 1.0)
    def _entropy(self, c):
        return 2 - log(c)
fisk = fisk_gen(a=0.0, name='fisk', shapes='c')

## Cauchy

# median = loc

class cauchy_gen(rv_continuous):
    """A Cauchy continuous random variable.

    %(before_notes)s

    Notes
    -----
    The probability density function for `cauchy` is::

        cauchy.pdf(x) = 1 / (pi * (1 + x**2))

    %(example)s

    """
    def _pdf(self, x):
        return 1.0/pi/(1.0+x*x)
    def _cdf(self, x):
        return 0.5 + 1.0/pi*arctan(x)
    def _ppf(self, q):
        return tan(pi*q-pi/2.0)
    def _sf(self, x):
        return 0.5 - 1.0/pi*arctan(x)
    def _isf(self, q):
        return tan(pi/2.0-pi*q)
    def _stats(self):
        return inf, inf, nan, nan
    def _entropy(self):
        return log(4*pi)
    def _fitstart(data, args=None):
       return (0, 1)
cauchy = cauchy_gen(name='cauchy')


## Chi
##   (positive square-root of chi-square)
##   chi(1, loc, scale) = halfnormal
##   chi(2, 0, scale) = Rayleigh
##   chi(3, 0, scale) = MaxWell

class chi_gen(rv_continuous):
    """A chi continuous random variable.

    %(before_notes)s

    Notes
    -----
    The probability density function for `chi` is::

        chi.pdf(x,df) = x**(df-1) * exp(-x**2/2) / (2**(df/2-1) * gamma(df/2))

    for ``x > 0``.

    %(example)s

    """
    def _rvs(self, df):
        return sqrt(chi2.rvs(df,size=self._size))
    def _pdf(self, x, df):
        return x**(df-1.)*exp(-x*x*0.5)/(2.0)**(df*0.5-1)/gam(df*0.5)
    def _cdf(self, x, df):
        return special.gammainc(df*0.5,0.5*x*x)
    def _ppf(self, q, df):
        return sqrt(2*special.gammaincinv(df*0.5,q))
    def _stats(self, df):
        mu = sqrt(2)*special.gamma(df/2.0+0.5)/special.gamma(df/2.0)
        mu2 = df - mu*mu
        g1 = (2*mu**3.0 + mu*(1-2*df))/arr(mu2**1.5)
        g2 = 2*df*(1.0-df)-6*mu**4 + 4*mu**2 * (2*df-1)
        g2 /= arr(mu2**2.0)
        return mu, mu2, g1, g2
chi = chi_gen(a=0.0, name='chi', shapes='df')


## Chi-squared (gamma-distributed with loc=0 and scale=2 and shape=df/2)
class chi2_gen(rv_continuous):
    """A chi-squared continuous random variable.

    %(before_notes)s

    Notes
    -----
    The probability density function for `chi2` is::

        chi2.pdf(x,df) = 1 / (2*gamma(df/2)) * (x/2)**(df/2-1) * exp(-x/2)

    %(example)s

    """
    def _rvs(self, df):
        return mtrand.chisquare(df,self._size)
    def _pdf(self, x, df):
        return exp(self._logpdf(x, df))
    def _logpdf(self, x, df):
        #term1 = (df/2.-1)*log(x)
        #term1[(df==2)*(x==0)] = 0
        #avoid 0*log(0)==nan
        return (df/2.-1)*log(x+1e-300) - x/2. - gamln(df/2.) - (log(2)*df)/2.
##        Px = x**(df/2.0-1)*exp(-x/2.0)
##        Px /= special.gamma(df/2.0)* 2**(df/2.0)
##        return log(Px)
    def _cdf(self, x, df):
        return special.chdtr(df, x)
    def _sf(self, x, df):
        return special.chdtrc(df, x)
    def _isf(self, p, df):
        return special.chdtri(df, p)
    def _ppf(self, p, df):
        return self._isf(1.0-p, df)
    def _stats(self, df):
        mu = df
        mu2 = 2*df
        g1 = 2*sqrt(2.0/df)
        g2 = 12.0/df
        return mu, mu2, g1, g2
chi2 = chi2_gen(a=0.0, name='chi2', shapes='df')


## Cosine (Approximation to the Normal)
class cosine_gen(rv_continuous):
    """A cosine continuous random variable.

    %(before_notes)s

    Notes
    -----
    The cosine distribution is an approximation to the normal distribution.
    The probability density function for `cosine` is::

        cosine.pdf(x) = 1/(2*pi) * (1+cos(x))

    for ``-pi <= x <= pi``.

    %(example)s

    """
    def _pdf(self, x):
        return 1.0/2/pi*(1+cos(x))
    def _cdf(self, x):
        return 1.0/2/pi*(pi + x + sin(x))
    def _stats(self):
        return 0.0, pi*pi/3.0-2.0, 0.0, -6.0*(pi**4-90)/(5.0*(pi*pi-6)**2)
    def _entropy(self):
        return log(4*pi)-1.0
cosine = cosine_gen(a=-pi, b=pi, name='cosine')


## Double Gamma distribution
class dgamma_gen(rv_continuous):
    """A double gamma continuous random variable.

    %(before_notes)s

    Notes
    -----
    The probability density function for `dgamma` is::

        dgamma.pdf(x, a) = 1 / (2*gamma(a)) * abs(x)**(a-1) * exp(-abs(x))

    for ``a > 0``.

    %(example)s

    """
    def _rvs(self, a):
        u = random(size=self._size)
        return (gamma.rvs(a,size=self._size)*where(u>=0.5,1,-1))
    def _pdf(self, x, a):
        ax = abs(x)
        return 1.0/(2*special.gamma(a))*ax**(a-1.0) * exp(-ax)
    def _logpdf(self, x, a):
        ax = abs(x)
        return (a-1.0)*log(ax) - ax - log(2) - gamln(a)
    def _cdf(self, x, a):
        fac = 0.5*special.gammainc(a,abs(x))
        return where(x>0,0.5+fac,0.5-fac)
    def _sf(self, x, a):
        fac = 0.5*special.gammainc(a,abs(x))
        #return where(x>0,0.5-0.5*fac,0.5+0.5*fac)
        return where(x>0,0.5-fac,0.5+fac)
    def _ppf(self, q, a):
        fac = special.gammainccinv(a,1-abs(2*q-1))
        return where(q>0.5, fac, -fac)
    def _stats(self, a):
        mu2 = a*(a+1.0)
        return 0.0, mu2, 0.0, (a+2.0)*(a+3.0)/mu2-3.0
dgamma = dgamma_gen(name='dgamma', shapes='a')


## Double Weibull distribution
##
class dweibull_gen(rv_continuous):
    """A double Weibull continuous random variable.

    %(before_notes)s

    Notes
    -----
    The probability density function for `dweibull` is::

        dweibull.pdf(x, c) = c / 2 * abs(x)**(c-1) * exp(-abs(x)**c)

    %(example)s

    """
    def _rvs(self, c):
        u = random(size=self._size)
        return weibull_min.rvs(c, size=self._size)*(where(u>=0.5,1,-1))
    def _pdf(self, x, c):
        ax = abs(x)
        Px = c/2.0*ax**(c-1.0)*exp(-ax**c)
        return Px
    def _logpdf(self, x, c):
        ax = abs(x)
        return log(c) - log(2.0) + (c-1.0)*log(ax) - ax**c
    def _cdf(self, x, c):
        Cx1 = 0.5*exp(-abs(x)**c)
        return where(x > 0, 1-Cx1, Cx1)
    def _ppf_skip(self, q, c):
        fac = where(q<=0.5,2*q,2*q-1)
        fac = pow(arr(log(1.0/fac)),1.0/c)
        return where(q>0.5,fac,-fac)
    def _stats(self, c):
        var = gam(1+2.0/c)
        return 0.0, var, 0.0, gam(1+4.0/c)/var
dweibull = dweibull_gen(name='dweibull', shapes='c')


## ERLANG
##
## Special case of the Gamma distribution with shape parameter an integer.
##
class erlang_gen(rv_continuous):
    """An Erlang continuous random variable.

    %(before_notes)s

    See Also
    --------
    gamma

    Notes
    -----
    The Erlang distribution is a special case of the Gamma
    distribution, with the shape parameter ``a`` an integer. Refer to
    the ``gamma`` distribution for further examples.

    """
    def _rvs(self, a):
        return gamma.rvs(a,size=self._size)
    def _arg_check(self, a):
        return (a > 0) & (floor(a)==a)
    def _pdf(self, x, a):
        Px = (x)**(a-1.0)*exp(-x)/special.gamma(a)
        return Px
    def _logpdf(self, x, a):
        return (a-1.0)*log(x) - x - gamln(a)
    def _cdf(self, x, a):
        return special.gdtr(1.0,a,x)
    def _sf(self, x, a):
        return special.gdtrc(1.0,a,x)
    def _ppf(self, q, a):
        return special.gdtrix(1.0, a, q)
    def _stats(self, a):
        a = a*1.0
        return a, a, 2/sqrt(a), 6/a
    def _entropy(self, a):
        return special.psi(a)*(1-a) + 1 + gamln(a)
erlang = erlang_gen(a=0.0, name='erlang', shapes='a')


## Exponential (gamma distributed with a=1.0, loc=loc and scale=scale)
## scale == 1.0 / lambda

class expon_gen(rv_continuous):
    """An exponential continuous random variable.

    %(before_notes)s

    Notes
    -----
    The probability density function for `expon` is::

        expon.pdf(x) = lambda * exp(- lambda*x)

    for ``x >= 0``.

    The scale parameter is equal to ``scale = 1.0 / lambda``.

    `expon` does not have shape parameters. 

    %(example)s

    """
<<<<<<< HEAD

=======
>>>>>>> 85c09920
    def _rvs(self):
        return mtrand.standard_exponential(self._size)
    def _pdf(self, x):
        return exp(-x)
    def _logpdf(self, x):
        return -x
    def _cdf(self, x):
        return -expm1(-x)
    def _ppf(self, q):
        return -log1p(-q)
    def _sf(self,x):
        return exp(-x)
    def _logsf(self, x):
        return -x
    def _isf(self,q):
        return -log(q)
    def _stats(self):
        return 1.0, 1.0, 2.0, 6.0
    def _entropy(self):
        return 1.0
expon = expon_gen(a=0.0, name='expon')


## Exponentiated Weibull
class exponweib_gen(rv_continuous):
    """An exponentiated Weibull continuous random variable.

    %(before_notes)s

    Notes
    -----
    The probability density function for `exponweib` is::

        exponweib.pdf(x, a, c) =
            a * c * (1-exp(-x**c))**(a-1) * exp(-x**c)*x**(c-1)

    for ``x > 0``, ``a > 0``, ``c > 0``.

    %(example)s

    """
    def _pdf(self, x, a, c):
        exc = exp(-x**c)
        return a*c*(1-exc)**arr(a-1) * exc * x**(c-1)
    def _logpdf(self, x, a, c):
        exc = exp(-x**c)
        return log(a) + log(c) + (a-1.)*log(1-exc) - x**c + (c-1.0)*log(x)
    def _cdf(self, x, a, c):
        exm1c = -expm1(-x**c)
        return arr((exm1c)**a)
    def _ppf(self, q, a, c):
        return (-log1p(-q**(1.0/a)))**arr(1.0/c)
exponweib = exponweib_gen(a=0.0, name='exponweib', shapes="a, c")


## Exponential Power

class exponpow_gen(rv_continuous):
    """An exponential power continuous random variable.

    %(before_notes)s

    Notes
    -----
    The probability density function for `exponpow` is::

        exponpow.pdf(x, b) = b * x**(b-1) * exp(1+x**b - exp(x**b))

    for ``x >= 0``, ``b > 0``.

    %(example)s

    """
    def _pdf(self, x, b):
        xbm1 = arr(x**(b-1.0))
        xb = xbm1 * x
        return exp(1)*b*xbm1 * exp(xb - exp(xb))
    def _logpdf(self, x, b):
        xb = x**(b-1.0)*x
        return 1 + log(b) + (b-1.0)*log(x) + xb - exp(xb)
    def _cdf(self, x, b):
        xb = arr(x**b)
        return -expm1(-expm1(xb))
    def _sf(self, x, b):
        xb = arr(x**b)
        return exp(-expm1(xb))
    def _isf(self, x, b):
        return (log1p(-log(x)))**(1./b)
    def _ppf(self, q, b):
        return pow(log1p(-log1p(-q)), 1.0/b)
exponpow = exponpow_gen(a=0.0, name='exponpow', shapes='b')


## Fatigue-Life (Birnbaum-Sanders)
class fatiguelife_gen(rv_continuous):
    """A fatigue-life (Birnbaum-Sanders) continuous random variable.

    %(before_notes)s

    Notes
    -----
    The probability density function for `fatiguelife` is::

        fatiguelife.pdf(x,c) =
            (x+1) / (2*c*sqrt(2*pi*x**3)) * exp(-(x-1)**2/(2*x*c**2))

    for ``x > 0``.

    %(example)s

    """
    def _rvs(self, c):
        z = norm.rvs(size=self._size)
        x = 0.5*c*z
        x2 = x*x
        t = 1.0 + 2*x2 + 2*x*sqrt(1 + x2)
        return t
    def _pdf(self, x, c):
        return (x+1)/arr(2*c*sqrt(2*pi*x**3))*exp(-(x-1)**2/arr((2.0*x*c**2)))
    def _logpdf(self, x, c):
        return log(x+1) - (x-1)**2 / (2.0*x*c**2) - log(2*c) - 0.5*(log(2*pi) + 3*log(x))
    def _cdf(self, x, c):
        return special.ndtr(1.0/c*(sqrt(x)-1.0/arr(sqrt(x))))
    def _ppf(self, q, c):
        tmp = c*special.ndtri(q)
        return 0.25*(tmp + sqrt(tmp**2 + 4))**2
    def _stats(self, c):
        c2 = c*c
        mu = c2 / 2.0 + 1
        den = 5*c2 + 4
        mu2 = c2*den /4.0
        g1 = 4*c*sqrt(11*c2+6.0)/den**1.5
        g2 = 6*c2*(93*c2+41.0) / den**2.0
        return mu, mu2, g1, g2
fatiguelife = fatiguelife_gen(a=0.0, name='fatiguelife', shapes='c')


## Folded Cauchy

class foldcauchy_gen(rv_continuous):
    """A folded Cauchy continuous random variable.

    %(before_notes)s

    Notes
    -----
    The probability density function for `foldcauchy` is::

        foldcauchy.pdf(x, c) = 1/(pi*(1+(x-c)**2)) + 1/(pi*(1+(x+c)**2))

    for ``x >= 0``.

    %(example)s

    """
    def _rvs(self, c):
        return abs(cauchy.rvs(loc=c,size=self._size))
    def _pdf(self, x, c):
        return 1.0/pi*(1.0/(1+(x-c)**2) + 1.0/(1+(x+c)**2))
    def _cdf(self, x, c):
        return 1.0/pi*(arctan(x-c) + arctan(x+c))
    def _stats(self, c):
        return inf, inf, nan, nan
# setting xb=1000 allows to calculate ppf for up to q=0.9993
foldcauchy = foldcauchy_gen(a=0.0, name='foldcauchy', xb=1000, shapes='c')


## F

class f_gen(rv_continuous):
    """An F continuous random variable.

    %(before_notes)s

    Notes
    -----
    The probability density function for `f` is::

                             df2**(df2/2) * df1**(df1/2) * x**(df1/2-1)
        F.pdf(x, df1, df2) = --------------------------------------------
                             (df2+df1*x)**((df1+df2)/2) * B(df1/2, df2/2)

    for ``x > 0``.

    %(example)s

    """
    def _rvs(self, dfn, dfd):
        return mtrand.f(dfn, dfd, self._size)
    def _pdf(self, x, dfn, dfd):
#        n = arr(1.0*dfn)
#        m = arr(1.0*dfd)
#        Px = m**(m/2) * n**(n/2) * x**(n/2-1)
#        Px /= (m+n*x)**((n+m)/2)*special.beta(n/2,m/2)
        return exp(self._logpdf(x, dfn, dfd))
    def _logpdf(self, x, dfn, dfd):
        n = 1.0*dfn
        m = 1.0*dfd
        lPx = m/2*log(m) + n/2*log(n) + (n/2-1)*log(x)
        lPx -= ((n+m)/2)*log(m+n*x) + special.betaln(n/2,m/2)
        return lPx
    def _cdf(self, x, dfn, dfd):
        return special.fdtr(dfn, dfd, x)
    def _sf(self, x, dfn, dfd):
        return special.fdtrc(dfn, dfd, x)
    def _ppf(self, q, dfn, dfd):
        return special.fdtri(dfn, dfd, q)
    def _stats(self, dfn, dfd):
        v2 = arr(dfd*1.0)
        v1 = arr(dfn*1.0)
        mu = where (v2 > 2, v2 / arr(v2 - 2), inf)
        mu2 = 2*v2*v2*(v2+v1-2)/(v1*(v2-2)**2 * (v2-4))
        mu2 = where(v2 > 4, mu2, inf)
        g1 = 2*(v2+2*v1-2)/(v2-6)*sqrt((2*v2-4)/(v1*(v2+v1-2)))
        g1 = where(v2 > 6, g1, nan)
        g2 = 3/(2*v2-16)*(8+g1*g1*(v2-6))
        g2 = where(v2 > 8, g2, nan)
        return mu, mu2, g1, g2
f = f_gen(a=0.0, name='f', shapes="dfn, dfd")


## Folded Normal
##   abs(Z) where (Z is normal with mu=L and std=S so that c=abs(L)/S)
##
##  note: regress docs have scale parameter correct, but first parameter
##    he gives is a shape parameter A = c * scale

##  Half-normal is folded normal with shape-parameter c=0.

class foldnorm_gen(rv_continuous):
    """A folded normal continuous random variable.

    %(before_notes)s

    Notes
    -----
    The probability density function for `foldnorm` is::

        foldnormal.pdf(x, c) = sqrt(2/pi) * cosh(c*x) * exp(-(x**2+c**2)/2)

    for ``c >= 0``.

    %(example)s

    """
    def _rvs(self, c):
        return abs(norm.rvs(loc=c,size=self._size))
    def _pdf(self, x, c):
        return sqrt(2.0/pi)*cosh(c*x)*exp(-(x*x+c*c)/2.0)
    def _cdf(self, x, c,):
        return special.ndtr(x-c) + special.ndtr(x+c) - 1.0
    def _stats(self, c):
        fac = special.erf(c/sqrt(2))
        mu = sqrt(2.0/pi)*exp(-0.5*c*c)+c*fac
        mu2 = c*c + 1 - mu*mu
        c2 = c*c
        g1 = sqrt(2/pi)*exp(-1.5*c2)*(4-pi*exp(c2)*(2*c2+1.0))
        g1 += 2*c*fac*(6*exp(-c2) + 3*sqrt(2*pi)*c*exp(-c2/2.0)*fac + \
                       pi*c*(fac*fac-1))
        g1 /= pi*mu2**1.5

        g2 = c2*c2+6*c2+3+6*(c2+1)*mu*mu - 3*mu**4
        g2 -= 4*exp(-c2/2.0)*mu*(sqrt(2.0/pi)*(c2+2)+c*(c2+3)*exp(c2/2.0)*fac)
        g2 /= mu2**2.0
        return mu, mu2, g1, g2
foldnorm = foldnorm_gen(a=0.0, name='foldnorm', shapes='c')


## Extreme Value Type II or Frechet
## (defined in Regress+ documentation as Extreme LB) as
##   a limiting value distribution.
##
class frechet_r_gen(rv_continuous):
    """A Frechet right (or Weibull minimum) continuous random variable.

    %(before_notes)s

    See Also
    --------
    weibull_min : The same distribution as `frechet_r`.
    frechet_l, weibull_max

    Notes
    -----
    The probability density function for `frechet_r` is::

        frechet_r.pdf(x, c) = c * x**(c-1) * exp(-x**c)

    for ``x > 0``, ``c > 0``.

    %(example)s

    """
    def _pdf(self, x, c):
        return c*pow(x,c-1)*exp(-pow(x,c))
    def _logpdf(self, x, c):
        return log(c) + (c-1)*log(x) - pow(x,c)
    def _cdf(self, x, c):
        return -expm1(-pow(x,c))
    def _ppf(self, q, c):
        return pow(-log1p(-q),1.0/c)
    def _munp(self, n, c):
        return special.gamma(1.0+n*1.0/c)
    def _entropy(self, c):
        return -_EULER / c - log(c) + _EULER + 1
frechet_r = frechet_r_gen(a=0.0, name='frechet_r', shapes='c')
weibull_min = frechet_r_gen(a=0.0, name='weibull_min', shapes='c')



class frechet_l_gen(rv_continuous):
    """A Frechet left (or Weibull maximum) continuous random variable.

    %(before_notes)s

    See Also
    --------
    weibull_max : The same distribution as `frechet_l`.
    frechet_r, weibull_min

    Notes
    -----
    The probability density function for `frechet_l` is::

        frechet_l.pdf(x, c) = c * (-x)**(c-1) * exp(-(-x)**c)

    for ``x < 0``, ``c > 0``.

    %(example)s

    """
    def _pdf(self, x, c):
        return c*pow(-x,c-1)*exp(-pow(-x,c))
    def _cdf(self, x, c):
        return exp(-pow(-x,c))
    def _ppf(self, q, c):
        return -pow(-log(q),1.0/c)
    def _munp(self, n, c):
        val = special.gamma(1.0+n*1.0/c)
        if (int(n) % 2):
            sgn = -1
        else:
            sgn = 1
        return sgn * val
    def _entropy(self, c):
        return -_EULER / c - log(c) + _EULER + 1
frechet_l = frechet_l_gen(b=0.0, name='frechet_l', shapes='c')
weibull_max = frechet_l_gen(b=0.0, name='weibull_max', shapes='c')


## Generalized Logistic
##
class genlogistic_gen(rv_continuous):
    """A generalized logistic continuous random variable.

    %(before_notes)s

    Notes
    -----
    The probability density function for `genlogistic` is::

        genlogistic.pdf(x, c) = c * exp(-x) / (1 + exp(-x))**(c+1)

    for ``x > 0``, ``c > 0``.

    %(example)s

    """
    def _pdf(self, x, c):
        Px = c*exp(-x)/(1+exp(-x))**(c+1.0)
        return Px
    def _logpdf(self, x, c):
        return log(c) - x - (c+1.0)*log1p(exp(-x))
    def _cdf(self, x, c):
        Cx = (1+exp(-x))**(-c)
        return Cx
    def _ppf(self, q, c):
        vals = -log(pow(q,-1.0/c)-1)
        return vals
    def _stats(self, c):
        zeta = special.zeta
        mu = _EULER + special.psi(c)
        mu2 = pi*pi/6.0 + zeta(2,c)
        g1 = -2*zeta(3,c) + 2*_ZETA3
        g1 /= mu2**1.5
        g2 = pi**4/15.0 + 6*zeta(4,c)
        g2 /= mu2**2.0
        return mu, mu2, g1, g2
genlogistic = genlogistic_gen(name='genlogistic', shapes='c')


## Generalized Pareto
class genpareto_gen(rv_continuous):
    """A generalized Pareto continuous random variable.

    %(before_notes)s

    Notes
    -----
    The probability density function for `genpareto` is::

        genpareto.pdf(x, c) = (1 + c * x)**(-1 - 1/c)

    for ``c != 0``, and for ``x >= 0`` for all c,
    and ``x < 1/abs(c)`` for ``c < 0``.

    %(example)s

    """
    def _argcheck(self, c):
        c = arr(c)
        self.b = where(c < 0, 1.0/abs(c), inf)
        return where(c==0, 0, 1)
    def _pdf(self, x, c):
        Px = pow(1+c*x,arr(-1.0-1.0/c))
        return Px
    def _logpdf(self, x, c):
        return (-1.0-1.0/c) * np.log1p(c*x)
    def _cdf(self, x, c):
        return 1.0 - pow(1+c*x,arr(-1.0/c))
    def _ppf(self, q, c):
        vals = 1.0/c * (pow(1-q, -c)-1)
        return vals
    def _munp(self, n, c):
        k = arange(0,n+1)
        val = (-1.0/c)**n * sum(comb(n,k)*(-1)**k / (1.0-c*k),axis=0)
        return where(c*n < 1, val, inf)
    def _entropy(self, c):
        if (c > 0):
            return 1+c
        else:
            self.b = -1.0 / c
            return rv_continuous._entropy(self, c)

genpareto = genpareto_gen(a=0.0, name='genpareto', shapes='c')


## Generalized Exponential

class genexpon_gen(rv_continuous):
    """A generalized exponential continuous random variable.

    %(before_notes)s

    Notes
    -----
    The probability density function for `genexpon` is::

        genexpon.pdf(x, a, b, c) = (a + b * (1 - exp(-c*x))) * \
                                   exp(-a*x - b*x + b/c * (1-exp(-c*x)))

    for ``x >= 0``, ``a,b,c > 0``.

    References
    ----------
    "An Extension of Marshall and Olkin's Bivariate Exponential Distribution",
    H.K. Ryu, Journal of the American Statistical Association, 1993.

    "The Exponential Distribution: Theory, Methods and Applications",
    N. Balakrishnan, Asit P. Basu.

    %(example)s

    """
    def _pdf(self, x, a, b, c):
        return (a+b*(-expm1(-c*x)))*exp((-a-b)*x+b*(-expm1(-c*x))/c)
    def _cdf(self, x, a, b, c):
        return -expm1((-a-b)*x + b*(-expm1(-c*x))/c)
    def _logpdf(self, x, a, b, c):
        return np.log(a+b*(-expm1(-c*x))) + (-a-b)*x+b*(-expm1(-c*x))/c
genexpon = genexpon_gen(a=0.0, name='genexpon', shapes='a, b, c')


## Generalized Extreme Value
##  c=0 is just gumbel distribution.
##  This version does now accept c==0
##  Use gumbel_r for c==0

# new version by Per Brodtkorb, see ticket:767
# also works for c==0, special case is gumbel_r
# increased precision for small c

class genextreme_gen(rv_continuous):
    """A generalized extreme value continuous random variable.

    %(before_notes)s

    See Also
    --------
    gumbel_r

    Notes
    -----
    For ``c=0``, `genextreme` is equal to `gumbel_r`.
    The probability density function for `genextreme` is::

        genextreme.pdf(x, c) =
            exp(-exp(-x))*exp(-x),                    for c==0
            exp(-(1-c*x)**(1/c))*(1-c*x)**(1/c-1),    for x <= 1/c, c > 0

    %(example)s

    """
    def _argcheck(self, c):
        min = np.minimum
        max = np.maximum
        sml = floatinfo.machar.xmin
        #self.b = where(c > 0, 1.0 / c,inf)
        #self.a = where(c < 0, 1.0 / c, -inf)
        self.b = where(c > 0, 1.0 / max(c, sml),inf)
        self.a = where(c < 0, 1.0 / min(c,-sml), -inf)
        return where(abs(c)==inf, 0, 1) #True #(c!=0)
    def _pdf(self, x, c):
        ##        ex2 = 1-c*x
        ##        pex2 = pow(ex2,1.0/c)
        ##        p2 = exp(-pex2)*pex2/ex2
        ##        return p2
        cx = c*x

        logex2 = where((c==0)*(x==x),0.0,log1p(-cx))
        logpex2 = where((c==0)*(x==x),-x,logex2/c)
        pex2 = exp(logpex2)
        # % Handle special cases
        logpdf = where((cx==1) | (cx==-inf),-inf,-pex2+logpex2-logex2)
        putmask(logpdf,(c==1) & (x==1),0.0) # logpdf(c==1 & x==1) = 0; % 0^0 situation

        return exp(logpdf)


    def _cdf(self, x, c):
        #return exp(-pow(1-c*x,1.0/c))
        loglogcdf = where((c==0)*(x==x),-x,log1p(-c*x)/c)
        return exp(-exp(loglogcdf))

    def _ppf(self, q, c):
        #return 1.0/c*(1.-(-log(q))**c)
        x = -log(-log(q))
        return where((c==0)*(x==x),x,-expm1(-c*x)/c)
    def _stats(self,c):

        g = lambda n : gam(n*c+1)
        g1 = g(1)
        g2 = g(2)
        g3 = g(3);
        g4 = g(4)
        g2mg12 = where(abs(c)<1e-7,(c*pi)**2.0/6.0,g2-g1**2.0)
        gam2k = where(abs(c)<1e-7,pi**2.0/6.0, expm1(gamln(2.0*c+1.0)-2*gamln(c+1.0))/c**2.0);
        eps = 1e-14
        gamk = where(abs(c)<eps,-_EULER,expm1(gamln(c+1))/c)

        m = where(c<-1.0,nan,-gamk)
        v = where(c<-0.5,nan,g1**2.0*gam2k)

        #% skewness
        sk1 = where(c<-1./3,nan,np.sign(c)*(-g3+(g2+2*g2mg12)*g1)/((g2mg12)**(3./2.)));
        sk = where(abs(c)<=eps**0.29,12*sqrt(6)*_ZETA3/pi**3,sk1)

        #% The kurtosis is:
        ku1 = where(c<-1./4,nan,(g4+(-4*g3+3*(g2+g2mg12)*g1)*g1)/((g2mg12)**2))
        ku = where(abs(c)<=(eps)**0.23,12.0/5.0,ku1-3.0)
        return m,v,sk,ku


    def _munp(self, n, c):
        k = arange(0,n+1)
        vals = 1.0/c**n * sum(comb(n,k) * (-1)**k * special.gamma(c*k + 1),axis=0)
        return where(c*n > -1, vals, inf)
genextreme = genextreme_gen(name='genextreme', shapes='c')


## Gamma (Use MATLAB and MATHEMATICA (b=theta=scale, a=alpha=shape) definition)

## gamma(a, loc, scale)  with a an integer is the Erlang distribution
## gamma(1, loc, scale)  is the Exponential distribution
## gamma(df/2, 0, 2) is the chi2 distribution with df degrees of freedom.

class gamma_gen(rv_continuous):
    """A gamma continuous random variable.

    %(before_notes)s

    See Also
    --------
    erlang, expon

    Notes
    -----

    The probability density function for `gamma` is::

        gamma.pdf(x, a) = (lambda*x)**(a-1) * exp(-lambda*x) / gamma(a)

    for ``x >= 0``, ``a > 0``. Here ``gamma(a)`` refers to the gamma function. 

    The scale parameter is equal to ``scale = 1.0 / lambda``.

    `gamma` has a shape parameter `a` which needs to be set explicitly. For instance:

        >>> from scipy.stats import gamma 
        >>> rv = gamma(3., loc = 0., scale = 2.)

    produces a frozen form of `gamma` with shape ``a = 3.``, ``loc =
    0.`` and ``lambda = 1./scale = 1./2.``.

    When ``a`` is an integer, `gamma` reduces to the Erlang
    distribution, and when ``a=1`` to the exponential distribution.

    %(example)s

    """
    def _rvs(self, a):
        return mtrand.standard_gamma(a, self._size)
    def _pdf(self, x, a):
        return exp(self._logpdf(x, a))
    def _logpdf(self, x, a):
        return (a-1)*log(x) - x - gamln(a)
    def _cdf(self, x, a):
        return special.gammainc(a, x)
    def _ppf(self, q, a):
        return special.gammaincinv(a,q)
    def _stats(self, a):
        return a, a, 2.0/sqrt(a), 6.0/a
    def _entropy(self, a):
        return special.psi(a)*(1-a) + 1 + gamln(a)
    def _fitstart(self, data):
        a = 4 / _skew(data)**2
        return super(gamma_gen, self)._fitstart(data, args=(a,))
    def fit(self, data, *args, **kwds):
        floc = kwds.get('floc', None)
        if floc == 0:
            xbar = ravel(data).mean()
            logx_bar = ravel(log(data)).mean()
            s = log(xbar) - logx_bar
            def func(a):
                return log(a) - special.digamma(a) - s
            aest = (3-s + math.sqrt((s-3)**2 + 24*s)) / (12*s)
            xa = aest*(1-0.4)
            xb = aest*(1+0.4)
            a = optimize.brentq(func, xa, xb, disp=0)
            scale = xbar / a
            return a, floc, scale
        else:
            return super(gamma_gen, self).fit(data, *args, **kwds)
gamma = gamma_gen(a=0.0, name='gamma', shapes='a')


# Generalized Gamma
class gengamma_gen(rv_continuous):
    """A generalized gamma continuous random variable.

    %(before_notes)s

    Notes
    -----
    The probability density function for `gengamma` is::

        gengamma.pdf(x, a, c) = abs(c) * x**(c*a-1) * exp(-x**c) / gamma(a)

    for ``x > 0``, ``a > 0``, and ``c != 0``.

    %(example)s

    """
    def _argcheck(self, a, c):
        return (a > 0) & (c != 0)
    def _pdf(self, x, a, c):
        return abs(c)* exp((c*a-1)*log(x)-x**c- gamln(a))
    def _cdf(self, x, a, c):
        val = special.gammainc(a,x**c)
        cond = c + 0*val
        return where(cond>0,val,1-val)
    def _ppf(self, q, a, c):
        val1 = special.gammaincinv(a,q)
        val2 = special.gammaincinv(a,1.0-q)
        ic = 1.0/c
        cond = c+0*val1
        return where(cond > 0,val1**ic,val2**ic)
    def _munp(self, n, a, c):
        return special.gamma(a+n*1.0/c) / special.gamma(a)
    def _entropy(self, a,c):
        val = special.psi(a)
        return a*(1-val) + 1.0/c*val + gamln(a)-log(abs(c))
gengamma = gengamma_gen(a=0.0, name='gengamma', shapes="a, c")


##  Generalized Half-Logistic
##

class genhalflogistic_gen(rv_continuous):
    """A generalized half-logistic continuous random variable.

    %(before_notes)s

    Notes
    -----
    The probability density function for `genhalflogistic` is::

        genhalflogistic.pdf(x, c) = 2 * (1-c*x)**(1/c-1) / (1+(1-c*x)**(1/c))**2

    for ``0 <= x <= 1/c``, and ``c > 0``.

    %(example)s

    """
    def _argcheck(self, c):
        self.b = 1.0 / c
        return (c > 0)
    def _pdf(self, x, c):
        limit = 1.0/c
        tmp = arr(1-c*x)
        tmp0 = tmp**(limit-1)
        tmp2 = tmp0*tmp
        return 2*tmp0 / (1+tmp2)**2
    def _cdf(self, x, c):
        limit = 1.0/c
        tmp = arr(1-c*x)
        tmp2 = tmp**(limit)
        return (1.0-tmp2) / (1+tmp2)
    def _ppf(self, q, c):
        return 1.0/c*(1-((1.0-q)/(1.0+q))**c)
    def _entropy(self,c):
        return 2 - (2*c+1)*log(2)
genhalflogistic = genhalflogistic_gen(a=0.0, name='genhalflogistic',
                                      shapes='c')


## Gompertz (Truncated Gumbel)
##  Defined for x>=0

class gompertz_gen(rv_continuous):
    """A Gompertz (or truncated Gumbel) continuous random variable.

    %(before_notes)s

    Notes
    -----
    The probability density function for `gompertz` is::

        gompertz.pdf(x, c) = c * exp(x) * exp(-c*(exp(x)-1))

    for ``x >= 0``, ``c > 0``.

    %(example)s

    """
    def _pdf(self, x, c):
        ex = exp(x)
        return c*ex*exp(-c*(ex-1))
    def _cdf(self, x, c):
        return 1.0-exp(-c*(exp(x)-1))
    def _ppf(self, q, c):
        return log(1-1.0/c*log(1-q))
    def _entropy(self, c):
        return 1.0 - log(c) - exp(c)*special.expn(1,c)
gompertz = gompertz_gen(a=0.0, name='gompertz', shapes='c')


## Gumbel, Log-Weibull, Fisher-Tippett, Gompertz
## The left-skewed gumbel distribution.
## and right-skewed are available as gumbel_l  and gumbel_r

class gumbel_r_gen(rv_continuous):
    """A right-skewed Gumbel continuous random variable.

    %(before_notes)s

    See Also
    --------
    gumbel_l, gompertz, genextreme

    Notes
    -----
    The probability density function for `gumbel_r` is::

        gumbel_r.pdf(x) = exp(-(x + exp(-x)))

    The Gumbel distribution is sometimes referred to as a type I Fisher-Tippett
    distribution.  It is also related to the extreme value distribution,
    log-Weibull and Gompertz distributions.

    %(example)s

    """
    def _pdf(self, x):
        ex = exp(-x)
        return ex*exp(-ex)
    def _logpdf(self, x):
        return -x - exp(-x)
    def _cdf(self, x):
        return exp(-exp(-x))
    def _logcdf(self, x):
        return -exp(-x)
    def _ppf(self, q):
        return -log(-log(q))
    def _stats(self):
        return _EULER, pi*pi/6.0, \
               12*sqrt(6)/pi**3 * _ZETA3, 12.0/5
    def _entropy(self):
        return 1.0608407169541684911
gumbel_r = gumbel_r_gen(name='gumbel_r')


class gumbel_l_gen(rv_continuous):
    """A left-skewed Gumbel continuous random variable.

    %(before_notes)s

    See Also
    --------
    gumbel_r, gompertz, genextreme

    Notes
    -----
    The probability density function for `gumbel_l` is::

        gumbel_l.pdf(x) = exp(x - exp(x))

    The Gumbel distribution is sometimes referred to as a type I Fisher-Tippett
    distribution.  It is also related to the extreme value distribution,
    log-Weibull and Gompertz distributions.

    %(example)s

    """
    def _pdf(self, x):
        ex = exp(x)
        return ex*exp(-ex)
    def _logpdf(self, x):
        return x - exp(x)
    def _cdf(self, x):
        return 1.0-exp(-exp(x))
    def _ppf(self, q):
        return log(-log(1-q))
    def _stats(self):
        return -_EULER, pi*pi/6.0, \
               -12*sqrt(6)/pi**3 * _ZETA3, 12.0/5
    def _entropy(self):
        return 1.0608407169541684911
gumbel_l = gumbel_l_gen(name='gumbel_l')


# Half-Cauchy

class halfcauchy_gen(rv_continuous):
    """A Half-Cauchy continuous random variable.

    %(before_notes)s

    Notes
    -----
    The probability density function for `halfcauchy` is::

        halfcauchy.pdf(x) = 2 / (pi * (1 + x**2))

    for ``x >= 0``.

    %(example)s

    """
    def _pdf(self, x):
        return 2.0/pi/(1.0+x*x)
    def _logpdf(self, x):
        return np.log(2.0/pi) - np.log1p(x*x)
    def _cdf(self, x):
        return 2.0/pi*arctan(x)
    def _ppf(self, q):
        return tan(pi/2*q)
    def _stats(self):
        return inf, inf, nan, nan
    def _entropy(self):
        return log(2*pi)
halfcauchy = halfcauchy_gen(a=0.0, name='halfcauchy')


## Half-Logistic
##

class halflogistic_gen(rv_continuous):
    """A half-logistic continuous random variable.

    %(before_notes)s

    Notes
    -----
    The probability density function for `halflogistic` is::

        halflogistic.pdf(x) = 2 * exp(-x) / (1+exp(-x))**2 = 1/2 * sech(x/2)**2

    for ``x >= 0``.

    %(example)s

    """
    def _pdf(self, x):
        return 0.5/(cosh(x/2.0))**2.0
    def _cdf(self, x):
        return tanh(x/2.0)
    def _ppf(self, q):
        return 2*arctanh(q)
    def _munp(self, n):
        if n==1: return 2*log(2)
        if n==2: return pi*pi/3.0
        if n==3: return 9*_ZETA3
        if n==4: return 7*pi**4 / 15.0
        return 2*(1-pow(2.0,1-n))*special.gamma(n+1)*special.zeta(n,1)
    def _entropy(self):
        return 2-log(2)
halflogistic = halflogistic_gen(a=0.0, name='halflogistic')


## Half-normal = chi(1, loc, scale)

class halfnorm_gen(rv_continuous):
    """A half-normal continuous random variable.

    %(before_notes)s

    Notes
    -----
    The probability density function for `halfnorm` is::

        halfnorm.pdf(x) = sqrt(2/pi) * exp(-x**2/2)

    for ``x > 0``.

    %(example)s

    """
    def _rvs(self):
        return abs(norm.rvs(size=self._size))
    def _pdf(self, x):
        return sqrt(2.0/pi)*exp(-x*x/2.0)
    def _logpdf(self, x):
        return 0.5 * np.log(2.0/pi) - x*x/2.0
    def _cdf(self, x):
        return special.ndtr(x)*2-1.0
    def _ppf(self, q):
        return special.ndtri((1+q)/2.0)
    def _stats(self):
        return sqrt(2.0/pi), 1-2.0/pi, sqrt(2)*(4-pi)/(pi-2)**1.5, \
               8*(pi-3)/(pi-2)**2
    def _entropy(self):
        return 0.5*log(pi/2.0)+0.5
halfnorm = halfnorm_gen(a=0.0, name='halfnorm')


## Hyperbolic Secant

class hypsecant_gen(rv_continuous):
    """A hyperbolic secant continuous random variable.

    %(before_notes)s

    Notes
    -----
    The probability density function for `hypsecant` is::

        hypsecant.pdf(x) = 1/pi * sech(x)

    %(example)s

    """
    def _pdf(self, x):
        return 1.0/(pi*cosh(x))
    def _cdf(self, x):
        return 2.0/pi*arctan(exp(x))
    def _ppf(self, q):
        return log(tan(pi*q/2.0))
    def _stats(self):
        return 0, pi*pi/4, 0, 2
    def _entropy(self):
        return log(2*pi)
hypsecant = hypsecant_gen(name='hypsecant')


## Gauss Hypergeometric

class gausshyper_gen(rv_continuous):
    """A Gauss hypergeometric continuous random variable.

    %(before_notes)s

    Notes
    -----
    The probability density function for `gausshyper` is::

        gausshyper.pdf(x, a, b, c, z) =
            C * x**(a-1) * (1-x)**(b-1) * (1+z*x)**(-c)

    for ``0 <= x <= 1``, ``a > 0``, ``b > 0``, and
    ``C = 1 / (B(a,b) F[2,1](c, a; a+b; -z))``

    %(example)s

    """
    def _argcheck(self, a, b, c, z):
        return (a > 0) & (b > 0) & (c==c) & (z==z)
    def _pdf(self, x, a, b, c, z):
        Cinv = gam(a)*gam(b)/gam(a+b)*special.hyp2f1(c,a,a+b,-z)
        return 1.0/Cinv * x**(a-1.0) * (1.0-x)**(b-1.0) / (1.0+z*x)**c
    def _munp(self, n, a, b, c, z):
        fac = special.beta(n+a,b) / special.beta(a,b)
        num = special.hyp2f1(c,a+n,a+b+n,-z)
        den = special.hyp2f1(c,a,a+b,-z)
        return fac*num / den
gausshyper = gausshyper_gen(a=0.0, b=1.0, name='gausshyper',
                            shapes="a, b, c, z")


##  Inverted Gamma
#     special case of generalized gamma with c=-1
#

class invgamma_gen(rv_continuous):
    """An inverted gamma continuous random variable.

    %(before_notes)s

    Notes
    -----
    The probability density function for `invgamma` is::

        invgamma.pdf(x, a) = x**(-a-1) / gamma(a) * exp(-1/x)

    for x > 0, a > 0.

    %(example)s

    """
    def _pdf(self, x, a):
        return exp(self._logpdf(x,a))
    def _logpdf(self, x, a):
        return (-(a+1)*log(x)-gamln(a) - 1.0/x)
    def _cdf(self, x, a):
        return 1.0-special.gammainc(a, 1.0/x)
    def _ppf(self, q, a):
        return 1.0/special.gammaincinv(a,1-q)
    def _munp(self, n, a):
        return exp(gamln(a-n) - gamln(a))
    def _entropy(self, a):
        return a - (a+1.0)*special.psi(a) + gamln(a)
invgamma = invgamma_gen(a=0.0, name='invgamma', shapes='a')


## Inverse Gaussian Distribution (used to be called 'invnorm'
# scale is gamma from DATAPLOT and B from Regress

class invgauss_gen(rv_continuous):
    """An inverse Gaussian continuous random variable.

    %(before_notes)s

    Notes
    -----
    The probability density function for `invgauss` is::

        invgauss.pdf(x, mu) = 1 / sqrt(2*pi*x**3) * exp(-(x-mu)**2/(2*x*mu**2))

    for ``x > 0``.

    When `mu` is too small, evaluating the cumulative density function will be
    inaccurate due to ``cdf(mu -> 0) = inf * 0``.
    NaNs are returned for ``mu <= 0.0028``.

    %(example)s

    """
    def _rvs(self, mu):
        return mtrand.wald(mu, 1.0, size=self._size)
    def _pdf(self, x, mu):
        return 1.0/sqrt(2*pi*x**3.0)*exp(-1.0/(2*x)*((x-mu)/mu)**2)
    def _logpdf(self, x, mu):
        return -0.5*log(2*pi) - 1.5*log(x) - ((x-mu)/mu)**2/(2*x)
    def _cdf(self, x, mu):
        fac = sqrt(1.0/x)
        # Numerical accuracy for small `mu` is bad.  See #869.
        C1 = norm.cdf(fac*(x-mu)/mu)
        C1 += exp(1.0/mu) * norm.cdf(-fac*(x+mu)/mu) * exp(1.0/mu)
        return C1
    def _stats(self, mu):
        return mu, mu**3.0, 3*sqrt(mu), 15*mu
invgauss = invgauss_gen(a=0.0, name='invgauss', shapes="mu")


## Inverted Weibull

class invweibull_gen(rv_continuous):
    """An inverted Weibull continuous random variable.

    %(before_notes)s

    Notes
    -----
    The probability density function for `invweibull` is::

        invweibull.pdf(x, c) = c * x**(-c-1) * exp(-x**(-c))

    for ``x > 0``, ``c > 0``.

    %(example)s

    """
    def _pdf(self, x, c):
        xc1 = x**(-c-1.0)
        #xc2 = xc1*x
        xc2 = x**(-c)
        xc2 = exp(-xc2)
        return c*xc1*xc2
    def _cdf(self, x, c):
        xc1 = x**(-c)
        return exp(-xc1)
    def _ppf(self, q, c):
        return pow(-log(q),arr(-1.0/c))
    def _entropy(self, c):
        return 1+_EULER + _EULER / c - log(c)
invweibull = invweibull_gen(a=0, name='invweibull', shapes='c')


## Johnson SB

class johnsonsb_gen(rv_continuous):
    """A Johnson SB continuous random variable.

    %(before_notes)s

    See Also
    --------
    johnsonsu

    Notes
    -----
    The probability density function for `johnsonsb` is::

        johnsonsb.pdf(x, a, b) = b / (x*(1-x)) * phi(a + b * log(x/(1-x)))

    for ``0 < x < 1`` and ``a,b > 0``, and ``phi`` is the normal pdf.

    %(example)s

    """
    def _argcheck(self, a, b):
        return (b > 0) & (a==a)
    def _pdf(self, x, a, b):
        trm = norm.pdf(a+b*log(x/(1.0-x)))
        return b*1.0/(x*(1-x))*trm
    def _cdf(self, x, a, b):
        return norm.cdf(a+b*log(x/(1.0-x)))
    def _ppf(self, q, a, b):
        return 1.0/(1+exp(-1.0/b*(norm.ppf(q)-a)))
johnsonsb = johnsonsb_gen(a=0.0, b=1.0, name='johnsonb', shapes="a, b")


## Johnson SU
class johnsonsu_gen(rv_continuous):
    """A Johnson SU continuous random variable.

    %(before_notes)s

    See Also
    --------
    johnsonsb

    Notes
    -----
    The probability density function for `johnsonsu` is::

        johnsonsu.pdf(x, a, b) = b / sqrt(x**2 + 1) *
                                 phi(a + b * log(x + sqrt(x**2 + 1)))

    for all ``x, a, b > 0``, and `phi` is the normal pdf.

    %(example)s

    """
    def _argcheck(self, a, b):
        return (b > 0) & (a==a)
    def _pdf(self, x, a, b):
        x2 = x*x
        trm = norm.pdf(a+b*log(x+sqrt(x2+1)))
        return b*1.0/sqrt(x2+1.0)*trm
    def _cdf(self, x, a, b):
        return norm.cdf(a+b*log(x+sqrt(x*x+1)))
    def _ppf(self, q, a, b):
        return sinh((norm.ppf(q)-a)/b)
johnsonsu = johnsonsu_gen(name='johnsonsu', shapes="a, b")


## Laplace Distribution

class laplace_gen(rv_continuous):
    """A Laplace continuous random variable.

    %(before_notes)s

    Notes
    -----
    The probability density function for `laplace` is::

        laplace.pdf(x) = 1/2 * exp(-abs(x))

    %(example)s

    """
    def _rvs(self):
        return mtrand.laplace(0, 1, size=self._size)
    def _pdf(self, x):
        return 0.5*exp(-abs(x))
    def _cdf(self, x):
        return where(x > 0, 1.0-0.5*exp(-x), 0.5*exp(x))
    def _ppf(self, q):
        return where(q > 0.5, -log(2*(1-q)), log(2*q))
    def _stats(self):
        return 0, 2, 0, 3
    def _entropy(self):
        return log(2)+1
laplace = laplace_gen(name='laplace')


## Levy Distribution

class levy_gen(rv_continuous):
    """A Levy continuous random variable.

    %(before_notes)s

    See Also
    --------
    levy_stable, levy_l

    Notes
    -----
    The probability density function for `levy` is::

        levy.pdf(x) = 1 / (x * sqrt(2*pi*x)) * exp(-1/(2*x))

    for ``x > 0``.

    This is the same as the Levy-stable distribution with a=1/2 and b=1.

    %(example)s

    """
    def _pdf(self, x):
        return 1/sqrt(2*pi*x)/x*exp(-1/(2*x))
    def _cdf(self, x):
        return 2*(1-norm._cdf(1/sqrt(x)))
    def _ppf(self, q):
        val = norm._ppf(1-q/2.0)
        return 1.0/(val*val)
    def _stats(self):
        return inf, inf, nan, nan
levy = levy_gen(a=0.0,name="levy")


## Left-skewed Levy Distribution

class levy_l_gen(rv_continuous):
    """A left-skewed Levy continuous random variable.

    %(before_notes)s

    See Also
    --------
    levy, levy_stable

    Notes
    -----
    The probability density function for `levy_l` is::

        levy_l.pdf(x) = 1 / (abs(x) * sqrt(2*pi*abs(x))) * exp(-1/(2*abs(x)))

    for ``x < 0``.

    This is the same as the Levy-stable distribution with a=1/2 and b=-1.

    %(example)s

    """
    def _pdf(self, x):
        ax = abs(x)
        return 1/sqrt(2*pi*ax)/ax*exp(-1/(2*ax))
    def _cdf(self, x):
        ax = abs(x)
        return 2*norm._cdf(1/sqrt(ax))-1
    def _ppf(self, q):
        val = norm._ppf((q+1.0)/2)
        return -1.0/(val*val)
    def _stats(self):
        return inf, inf, nan, nan
levy_l = levy_l_gen(b=0.0, name="levy_l")


## Levy-stable Distribution (only random variates)

class levy_stable_gen(rv_continuous):
    """A Levy-stable continuous random variable.

    %(before_notes)s

    See Also
    --------
    levy, levy_l

    Notes
    -----
    Levy-stable distribution (only random variates available -- ignore other
    docs)

    %(example)s

    """
    def _rvs(self, alpha, beta):
        sz = self._size
        TH = uniform.rvs(loc=-pi/2.0,scale=pi,size=sz)
        W = expon.rvs(size=sz)
        if alpha==1:
            return 2/pi*(pi/2+beta*TH)*tan(TH)-beta*log((pi/2*W*cos(TH))/(pi/2+beta*TH))
        # else
        ialpha = 1.0/alpha
        aTH = alpha*TH
        if beta==0:
            return W/(cos(TH)/tan(aTH)+sin(TH))*((cos(aTH)+sin(aTH)*tan(TH))/W)**ialpha
        # else
        val0 = beta*tan(pi*alpha/2)
        th0 = arctan(val0)/alpha
        val3 = W/(cos(TH)/tan(alpha*(th0+TH))+sin(TH))
        res3 = val3*((cos(aTH)+sin(aTH)*tan(TH)-val0*(sin(aTH)-cos(aTH)*tan(TH)))/W)**ialpha
        return res3

    def _argcheck(self, alpha, beta):
        if beta == -1:
            self.b = 0.0
        elif beta == 1:
            self.a = 0.0
        return (alpha > 0) & (alpha <= 2) & (beta <= 1) & (beta >= -1)

    def _pdf(self, x, alpha, beta):
        raise NotImplementedError

levy_stable = levy_stable_gen(name='levy_stable', shapes="alpha, beta")


## Logistic (special case of generalized logistic with c=1)
## Sech-squared

class logistic_gen(rv_continuous):
    """A logistic continuous random variable.

    %(before_notes)s

    Notes
    -----
    The probability density function for `logistic` is::

        logistic.pdf(x) = exp(-x) / (1+exp(-x))**2

    %(example)s

    """
    def _rvs(self):
        return mtrand.logistic(size=self._size)
    def _pdf(self, x):
        ex = exp(-x)
        return ex / (1+ex)**2.0
    def _cdf(self, x):
        return 1.0/(1+exp(-x))
    def _ppf(self, q):
        return -log(1.0/q-1)
    def _stats(self):
        return 0, pi*pi/3.0, 0, 6.0/5.0
    def _entropy(self):
        return 1.0
logistic = logistic_gen(name='logistic')


## Log Gamma
#
class loggamma_gen(rv_continuous):
    """A log gamma continuous random variable.

    %(before_notes)s

    Notes
    -----
    The probability density function for `loggamma` is::

        loggamma.pdf(x, c) = exp(c*x-exp(x)) / gamma(c)

    for all ``x, c > 0``.

    %(example)s

    """
    def _rvs(self, c):
        return log(mtrand.gamma(c, size=self._size))
    def _pdf(self, x, c):
        return exp(c*x-exp(x)-gamln(c))
    def _cdf(self, x, c):
        return special.gammainc(c, exp(x))
    def _ppf(self, q, c):
        return log(special.gammaincinv(c,q))
    def _munp(self,n,*args):
        # use generic moment calculation using ppf
        return self._mom0_sc(n,*args)
loggamma = loggamma_gen(name='loggamma', shapes='c')


## Log-Laplace  (Log Double Exponential)
##
class loglaplace_gen(rv_continuous):
    """A log-Laplace continuous random variable.

    %(before_notes)s

    Notes
    -----
    The probability density function for `loglaplace` is::

    loglaplace.pdf(x, c) = c / 2 * x**(c-1),   for 0 < x < 1
                         = c / 2 * x**(-c-1),  for x >= 1

    for ``c > 0``.

    %(example)s

    """
    def _pdf(self, x, c):
        cd2 = c/2.0
        c = where(x < 1, c, -c)
        return cd2*x**(c-1)
    def _cdf(self, x, c):
        return where(x < 1, 0.5*x**c, 1-0.5*x**(-c))
    def _ppf(self, q, c):
        return where(q < 0.5, (2.0*q)**(1.0/c), (2*(1.0-q))**(-1.0/c))
    def _entropy(self, c):
        return log(2.0/c) + 1.0
loglaplace = loglaplace_gen(a=0.0, name='loglaplace', shapes='c')


## Lognormal (Cobb-Douglass)
## std is a shape parameter and is the variance of the underlying
##    distribution.
## the mean of the underlying distribution is log(scale)

class lognorm_gen(rv_continuous):
    """A lognormal continuous random variable.

    %(before_notes)s

    Notes
    -----
    The probability density function for `lognorm` is::

        lognorm.pdf(x, s) = 1 / (s*x*sqrt(2*pi)) * exp(-1/2*(log(x)/s)**2)

    for ``x > 0``, ``s > 0``.

    If log x is normally distributed with mean mu and variance sigma**2,
    then x is log-normally distributed with shape paramter sigma and scale
    parameter exp(mu).

    %(example)s

    """
    def _rvs(self, s):
        return exp(s * norm.rvs(size=self._size))
    def _pdf(self, x, s):
        Px = exp(-log(x)**2 / (2*s**2))
        return Px / (s*x*sqrt(2*pi))
    def _cdf(self, x, s):
        return norm.cdf(log(x)/s)
    def _ppf(self, q, s):
        return exp(s*norm._ppf(q))
    def _stats(self, s):
        p = exp(s*s)
        mu = sqrt(p)
        mu2 = p*(p-1)
        g1 = sqrt((p-1))*(2+p)
        g2 = numpy.polyval([1,2,3,0,-6.0],p)
        return mu, mu2, g1, g2
    def _entropy(self, s):
        return 0.5*(1+log(2*pi)+2*log(s))
lognorm = lognorm_gen(a=0.0, name='lognorm', shapes='s')


# Gibrat's distribution is just lognormal with s=1

class gilbrat_gen(lognorm_gen):
    """A Gilbrat continuous random variable.

    %(before_notes)s

    Notes
    -----
    The probability density function for `gilbrat` is::

        gilbrat.pdf(x) = 1/(x*sqrt(2*pi)) * exp(-1/2*(log(x))**2)

    %(example)s

    """
    def _rvs(self):
        return lognorm_gen._rvs(self, 1.0)
    def _pdf(self, x):
        return lognorm_gen._pdf(self, x, 1.0)
    def _cdf(self, x):
        return lognorm_gen._cdf(self, x, 1.0)
    def _ppf(self, q):
        return lognorm_gen._ppf(self, q, 1.0)
    def _stats(self):
        return lognorm_gen._stats(self, 1.0)
    def _entropy(self):
        return 0.5*log(2*pi) + 0.5
gilbrat = gilbrat_gen(a=0.0, name='gilbrat')


# MAXWELL

class maxwell_gen(rv_continuous):
    """A Maxwell continuous random variable.

    %(before_notes)s

    Notes
    -----
    A special case of a `chi` distribution,  with ``df = 3``, ``loc = 0.0``,
    and given ``scale = 1.0 / sqrt(a)``, where a is the parameter used in
    the Mathworld description [1]_.

    The probability density function for `maxwell` is::

        maxwell.pdf(x, a) = sqrt(2/pi)x**2 * exp(-x**2/2)

    for ``x > 0``.

    References
    ----------
    .. [1] http://mathworld.wolfram.com/MaxwellDistribution.html

    %(example)s
    """
    def _rvs(self):
        return chi.rvs(3.0,size=self._size)
    def _pdf(self, x):
        return sqrt(2.0/pi)*x*x*exp(-x*x/2.0)
    def _cdf(self, x):
        return special.gammainc(1.5,x*x/2.0)
    def _ppf(self, q):
        return sqrt(2*special.gammaincinv(1.5,q))
    def _stats(self):
        val = 3*pi-8
        return 2*sqrt(2.0/pi), 3-8/pi, sqrt(2)*(32-10*pi)/val**1.5, \
               (-12*pi*pi + 160*pi - 384) / val**2.0
    def _entropy(self):
        return _EULER + 0.5*log(2*pi)-0.5
maxwell = maxwell_gen(a=0.0, name='maxwell')


# Mielke's Beta-Kappa

class mielke_gen(rv_continuous):
    """A Mielke's Beta-Kappa continuous random variable.

    %(before_notes)s

    Notes
    -----
    The probability density function for `mielke` is::

        mielke.pdf(x, k, s) = k * x**(k-1) / (1+x**s)**(1+k/s)

    for ``x > 0``.

    %(example)s

    """
    def _pdf(self, x, k, s):
        return k*x**(k-1.0) / (1.0+x**s)**(1.0+k*1.0/s)
    def _cdf(self, x, k, s):
        return x**k / (1.0+x**s)**(k*1.0/s)
    def _ppf(self, q, k, s):
        qsk = pow(q,s*1.0/k)
        return pow(qsk/(1.0-qsk),1.0/s)
mielke = mielke_gen(a=0.0, name='mielke', shapes="k, s")


# Nakagami (cf Chi)

class nakagami_gen(rv_continuous):
    """A Nakagami continuous random variable.

    %(before_notes)s

    Notes
    -----
    The probability density function for `nakagami` is::

        nakagami.pdf(x, nu) = 2 * nu**nu / gamma(nu) *
                              x**(2*nu-1) * exp(-nu*x**2)

    for ``x > 0``, ``nu > 0``.

    %(example)s

    """
    def _pdf(self, x, nu):
        return 2*nu**nu/gam(nu)*(x**(2*nu-1.0))*exp(-nu*x*x)
    def _cdf(self, x, nu):
        return special.gammainc(nu,nu*x*x)
    def _ppf(self, q, nu):
        return sqrt(1.0/nu*special.gammaincinv(nu,q))
    def _stats(self, nu):
        mu = gam(nu+0.5)/gam(nu)/sqrt(nu)
        mu2 = 1.0-mu*mu
        g1 = mu*(1-4*nu*mu2)/2.0/nu/mu2**1.5
        g2 = -6*mu**4*nu + (8*nu-2)*mu**2-2*nu + 1
        g2 /= nu*mu2**2.0
        return mu, mu2, g1, g2
nakagami = nakagami_gen(a=0.0, name="nakagami", shapes='nu')


# Non-central chi-squared
# nc is lambda of definition, df is nu

class ncx2_gen(rv_continuous):
    """A non-central chi-squared continuous random variable.

    %(before_notes)s

    Notes
    -----
    The probability density function for `ncx2` is::

        ncx2.pdf(x, df, nc) = exp(-(nc+df)/2) * 1/2 * (x/nc)**((df-2)/4)
                              * I[(df-2)/2](sqrt(nc*x))

    for ``x > 0``.

    %(example)s

    """
    def _rvs(self, df, nc):
        return mtrand.noncentral_chisquare(df,nc,self._size)
    def _logpdf(self, x, df, nc):
        a = arr(df/2.0)
        fac = -nc/2.0 - x/2.0 + (a-1)*np.log(x) - a*np.log(2) - special.gammaln(a)
        return fac + np.nan_to_num(np.log(special.hyp0f1(a, nc * x/4.0)))
    def _pdf(self, x, df, nc):
        return np.exp(self._logpdf(x, df, nc))
    def _cdf(self, x, df, nc):
        return special.chndtr(x,df,nc)
    def _ppf(self, q, df, nc):
        return special.chndtrix(q,df,nc)
    def _stats(self, df, nc):
        val = df + 2.0*nc
        return df + nc, 2*val, sqrt(8)*(val+nc)/val**1.5, \
               12.0*(val+2*nc)/val**2.0
ncx2 = ncx2_gen(a=0.0, name='ncx2', shapes="df, nc")


# Non-central F

class ncf_gen(rv_continuous):
    """A non-central F distribution continuous random variable.

    %(before_notes)s

    Notes
    -----
    The probability density function for `ncf` is::

    ncf.pdf(x, df1, df2, nc) = exp(nc/2 + nc*df1*x/(2*(df1*x+df2)))
                    * df1**(df1/2) * df2**(df2/2) * x**(df1/2-1)
                    * (df2+df1*x)**(-(df1+df2)/2)
                    * gamma(df1/2)*gamma(1+df2/2)
                    * L^{v1/2-1}^{v2/2}(-nc*v1*x/(2*(v1*x+v2)))
                    / (B(v1/2, v2/2) * gamma((v1+v2)/2))

    for ``df1, df2, nc > 0``.

    %(example)s

    """
    def _rvs(self, dfn, dfd, nc):
        return mtrand.noncentral_f(dfn,dfd,nc,self._size)
    def _pdf_skip(self, x, dfn, dfd, nc):
        n1,n2 = dfn, dfd
        term = -nc/2+nc*n1*x/(2*(n2+n1*x)) + gamln(n1/2.)+gamln(1+n2/2.)
        term -= gamln((n1+n2)/2.0)
        Px = exp(term)
        Px *= n1**(n1/2) * n2**(n2/2) * x**(n1/2-1)
        Px *= (n2+n1*x)**(-(n1+n2)/2)
        Px *= special.assoc_laguerre(-nc*n1*x/(2.0*(n2+n1*x)),n2/2,n1/2-1)
        Px /= special.beta(n1/2,n2/2)
         #this function does not have a return
         #   drop it for now, the generic function seems to work ok
    def _cdf(self, x, dfn, dfd, nc):
        return special.ncfdtr(dfn,dfd,nc,x)
    def _ppf(self, q, dfn, dfd, nc):
        return special.ncfdtri(dfn, dfd, nc, q)
    def _munp(self, n, dfn, dfd, nc):
        val = (dfn *1.0/dfd)**n
        term = gamln(n+0.5*dfn) + gamln(0.5*dfd-n) - gamln(dfd*0.5)
        val *= exp(-nc / 2.0+term)
        val *= special.hyp1f1(n+0.5*dfn, 0.5*dfn, 0.5*nc)
        return val
    def _stats(self, dfn, dfd, nc):
        mu = where(dfd <= 2, inf, dfd / (dfd-2.0)*(1+nc*1.0/dfn))
        mu2 = where(dfd <=4, inf, 2*(dfd*1.0/dfn)**2.0 * \
                    ((dfn+nc/2.0)**2.0 + (dfn+nc)*(dfd-2.0)) / \
                    ((dfd-2.0)**2.0 * (dfd-4.0)))
        return mu, mu2, None, None
ncf = ncf_gen(a=0.0, name='ncf', shapes="dfn, dfd, nc")


## Student t distribution

class t_gen(rv_continuous):
    """A Student's T continuous random variable.

    %(before_notes)s

    Notes
    -----
    The probability density function for `t` is::

                                       gamma((df+1)/2)
        t.pdf(x, df) = ---------------------------------------------------
                       sqrt(pi*df) * gamma(df/2) * (1+x**2/df)**((df+1)/2)

    for ``df > 0``.

    %(example)s

    """
    def _rvs(self, df):
        return mtrand.standard_t(df, size=self._size)
        #Y = f.rvs(df, df, size=self._size)
        #sY = sqrt(Y)
        #return 0.5*sqrt(df)*(sY-1.0/sY)
    def _pdf(self, x, df):
        r = arr(df*1.0)
        Px = exp(gamln((r+1)/2)-gamln(r/2))
        Px /= sqrt(r*pi)*(1+(x**2)/r)**((r+1)/2)
        return Px
    def _logpdf(self, x, df):
        r = df*1.0
        lPx = gamln((r+1)/2)-gamln(r/2)
        lPx -= 0.5*log(r*pi) + (r+1)/2*log(1+(x**2)/r)
        return lPx
    def _cdf(self, x, df):
        return special.stdtr(df, x)
    def _sf(self, x, df):
        return special.stdtr(df, -x)
    def _ppf(self, q, df):
        return special.stdtrit(df, q)
    def _isf(self, q, df):
        return -special.stdtrit(df, q)
    def _stats(self, df):
        mu2 = where(df > 2, df / (df-2.0), inf)
        g1 = where(df > 3, 0.0, nan)
        g2 = where(df > 4, 6.0/(df-4.0), nan)
        return 0, mu2, g1, g2
t = t_gen(name='t', shapes="df")


## Non-central T distribution

class nct_gen(rv_continuous):
    """A non-central Student's T continuous random variable.

    %(before_notes)s

    Notes
    -----
    The probability density function for `nct` is::

                                            df**(df/2) * gamma(df+1)
        nct.pdf(x, df, nc) = ----------------------------------------------------
                             2**df*exp(nc**2/2) * (df+x**2)**(df/2) * gamma(df/2)

    for ``df > 0``, ``nc > 0``.

    %(example)s

    """
    def _rvs(self, df, nc):
        return norm.rvs(loc=nc,size=self._size)*sqrt(df) / sqrt(chi2.rvs(df,size=self._size))
    def _pdf(self, x, df, nc):
        n = df*1.0
        nc = nc*1.0
        x2 = x*x
        ncx2 = nc*nc*x2
        fac1 = n + x2
        trm1 = n/2.*log(n) + gamln(n+1)
        trm1 -= n*log(2)+nc*nc/2.+(n/2.)*log(fac1)+gamln(n/2.)
        Px = exp(trm1)
        valF = ncx2 / (2*fac1)
        trm1 = sqrt(2)*nc*x*special.hyp1f1(n/2+1,1.5,valF)
        trm1 /= arr(fac1*special.gamma((n+1)/2))
        trm2 = special.hyp1f1((n+1)/2,0.5,valF)
        trm2 /= arr(sqrt(fac1)*special.gamma(n/2+1))
        Px *= trm1+trm2
        return Px
    def _cdf(self, x, df, nc):
        return special.nctdtr(df, nc, x)
    def _ppf(self, q, df, nc):
        return special.nctdtrit(df, nc, q)
    def _stats(self, df, nc, moments='mv'):
        mu, mu2, g1, g2 = None, None, None, None
        val1 = gam((df-1.0)/2.0)
        val2 = gam(df/2.0)
        if 'm' in moments:
            mu = nc*sqrt(df/2.0)*val1/val2
        if 'v' in moments:
            var = (nc*nc+1.0)*df/(df-2.0)
            var -= nc*nc*df* val1**2 / 2.0 / val2**2
            mu2 = var
        if 's' in moments:
            g1n = 2*nc*sqrt(df)*val1*((nc*nc*(2*df-7)-3)*val2**2 \
                                      -nc*nc*(df-2)*(df-3)*val1**2)
            g1d = (df-3)*sqrt(2*df*(nc*nc+1)/(df-2) - \
                              nc*nc*df*(val1/val2)**2) * val2 * \
                              (nc*nc*(df-2)*val1**2 - \
                               2*(nc*nc+1)*val2**2)
            g1 = g1n/g1d
        if 'k' in moments:
            g2n = 2*(-3*nc**4*(df-2)**2 *(df-3) *(df-4)*val1**4 + \
                     2**(6-2*df) * nc*nc*(df-2)*(df-4)* \
                     (nc*nc*(2*df-7)-3)*pi* gam(df+1)**2 - \
                     4*(nc**4*(df-5)-6*nc*nc-3)*(df-3)*val2**4)
            g2d = (df-3)*(df-4)*(nc*nc*(df-2)*val1**2 - \
                                 2*(nc*nc+1)*val2)**2
            g2 = g2n / g2d
        return mu, mu2, g1, g2
nct = nct_gen(name="nct", shapes="df, nc")


# Pareto

class pareto_gen(rv_continuous):
    """A Pareto continuous random variable.

    %(before_notes)s

    Notes
    -----
    The probability density function for `pareto` is::

        pareto.pdf(x, b) = b / x**(b+1)

    for ``x >= 1``, ``b > 0``.

    %(example)s

    """
    def _pdf(self, x, b):
        return b * x**(-b-1)
    def _cdf(self, x, b):
        return 1 -  x**(-b)
    def _ppf(self, q, b):
        return pow(1-q, -1.0/b)
    def _stats(self, b, moments='mv'):
        mu, mu2, g1, g2 = None, None, None, None
        if 'm' in moments:
            mask = b > 1
            bt = extract(mask,b)
            mu = valarray(shape(b),value=inf)
            place(mu, mask, bt / (bt-1.0))
        if 'v' in moments:
            mask = b > 2
            bt = extract( mask,b)
            mu2 = valarray(shape(b), value=inf)
            place(mu2, mask, bt / (bt-2.0) / (bt-1.0)**2)
        if 's' in moments:
            mask = b > 3
            bt = extract( mask,b)
            g1 = valarray(shape(b), value=nan)
            vals = 2*(bt+1.0)*sqrt(b-2.0)/((b-3.0)*sqrt(b))
            place(g1, mask, vals)
        if 'k' in moments:
            mask = b > 4
            bt = extract( mask,b)
            g2 = valarray(shape(b), value=nan)
            vals = 6.0*polyval([1.0,1.0,-6,-2],bt)/ \
                   polyval([1.0,-7.0,12.0,0.0],bt)
            place(g2, mask, vals)
        return mu, mu2, g1, g2
    def _entropy(self, c):
        return 1 + 1.0/c - log(c)
pareto = pareto_gen(a=1.0, name="pareto", shapes="b")


# LOMAX (Pareto of the second kind.)

class lomax_gen(rv_continuous):
    """A Lomax (Pareto of the second kind) continuous random variable.

    %(before_notes)s

    Notes
    -----
    The Lomax distribution is a special case of the Pareto distribution, with
    (loc=-1.0).

    The probability density function for `lomax` is::

        lomax.pdf(x, c) = c / (1+x)**(c+1)

    for ``x >= 0``, ``c > 0``.

    %(example)s

    """
    def _pdf(self, x, c):
        return c*1.0/(1.0+x)**(c+1.0)
    def _logpdf(self, x, c):
        return log(c) - (c+1)*log(1+x)
    def _cdf(self, x, c):
        return 1.0-1.0/(1.0+x)**c
    def _sf(self, x, c):
        return 1.0/(1.0+x)**c
    def _logsf(self, x, c):
        return -c*log(1+x)
    def _ppf(self, q, c):
        return pow(1.0-q,-1.0/c)-1
    def _stats(self, c):
        mu, mu2, g1, g2 = pareto.stats(c, loc=-1.0, moments='mvsk')
        return mu, mu2, g1, g2
    def _entropy(self, c):
        return 1+1.0/c-log(c)
lomax = lomax_gen(a=0.0, name="lomax", shapes="c")


## Power-function distribution
##   Special case of beta dist. with d =1.0

class powerlaw_gen(rv_continuous):
    """A power-function continuous random variable.

    %(before_notes)s

    Notes
    -----
    The probability density function for `powerlaw` is::

        powerlaw.pdf(x, a) = a * x**(a-1)

    for ``0 <= x <= 1``, ``a > 0``.

    %(example)s

    """
    def _pdf(self, x, a):
        return a*x**(a-1.0)
    def _logpdf(self, x, a):
        return log(a) + (a-1)*log(x)
    def _cdf(self, x, a):
        return x**(a*1.0)
    def _logcdf(self, x, a):
        return a*log(x)
    def _ppf(self, q, a):
        return pow(q, 1.0/a)
    def _stats(self, a):
        return (a / (a + 1.0),
                a / (a + 2.0) / (a + 1.0) ** 2,
                -2.0 * ((a - 1.0) / (a + 3.0)) * sqrt((a + 2.0) / a),
                6 * polyval([1, -1, -6, 2], a) / (a * (a + 3.0) * (a + 4)))
    def _entropy(self, a):
        return 1 - 1.0/a - log(a)
powerlaw = powerlaw_gen(a=0.0, b=1.0, name="powerlaw", shapes="a")


# Power log normal

class powerlognorm_gen(rv_continuous):
    """A power log-normal continuous random variable.

    %(before_notes)s

    Notes
    -----
    The probability density function for `powerlognorm` is::

        powerlognorm.pdf(x, c, s) = c / (x*s) * phi(log(x)/s) *
                                                (Phi(-log(x)/s))**(c-1),

    where ``phi`` is the normal pdf, and ``Phi`` is the normal cdf,
    and ``x > 0``, ``s, c > 0``.

    %(example)s

    """
    def _pdf(self, x, c, s):
        return c/(x*s)*norm.pdf(log(x)/s)*pow(norm.cdf(-log(x)/s),c*1.0-1.0)

    def _cdf(self, x, c, s):
        return 1.0 - pow(norm.cdf(-log(x)/s),c*1.0)
    def _ppf(self, q, c, s):
        return exp(-s*norm.ppf(pow(1.0-q,1.0/c)))
powerlognorm = powerlognorm_gen(a=0.0, name="powerlognorm", shapes="c, s")


# Power Normal

class powernorm_gen(rv_continuous):
    """A power normal continuous random variable.

    %(before_notes)s

    Notes
    -----
    The probability density function for `powernorm` is::

        powernorm.pdf(x, c) = c * phi(x) * (Phi(-x))**(c-1)

    where ``phi`` is the normal pdf, and ``Phi`` is the normal cdf,
    and ``x > 0``, ``c > 0``.

    %(example)s

    """
    def _pdf(self, x, c):
        return c*_norm_pdf(x)* \
               (_norm_cdf(-x)**(c-1.0))
    def _logpdf(self, x, c):
        return log(c) + _norm_logpdf(x) + (c-1)*_norm_logcdf(-x)
    def _cdf(self, x, c):
        return 1.0-_norm_cdf(-x)**(c*1.0)
    def _ppf(self, q, c):
        return -norm.ppf(pow(1.0-q,1.0/c))
powernorm = powernorm_gen(name='powernorm', shapes="c")


# R-distribution ( a general-purpose distribution with a
#  variety of shapes.

# FIXME: PPF does not work.
class rdist_gen(rv_continuous):
    """An R-distributed continuous random variable.

    %(before_notes)s

    Notes
    -----
    The probability density function for `rdist` is::

        rdist.pdf(x, c) = (1-x**2)**(c/2-1) / B(1/2, c/2)

    for ``-1 <= x <= 1``, ``c > 0``.

    %(example)s

    """
    def _pdf(self, x, c):
        return np.power((1.0-x*x),c/2.0-1) / special.beta(0.5,c/2.0)
    def _cdf_skip(self, x, c):
        #error inspecial.hyp2f1 for some values see tickets 758, 759
        return 0.5 + x/special.beta(0.5,c/2.0)* \
               special.hyp2f1(0.5,1.0-c/2.0,1.5,x*x)
    def _munp(self, n, c):
        return (1-(n % 2))*special.beta((n+1.0)/2,c/2.0)
rdist = rdist_gen(a=-1.0, b=1.0, name="rdist", shapes="c")


# Rayleigh distribution (this is chi with df=2 and loc=0.0)
# scale is the mode.

class rayleigh_gen(rv_continuous):
    """A Rayleigh continuous random variable.

    %(before_notes)s

    Notes
    -----
    The probability density function for `rayleigh` is::

        rayleigh.pdf(r) = r * exp(-r**2/2)

    for ``x >= 0``.

    %(example)s

    """
    def _rvs(self):
        return chi.rvs(2,size=self._size)
    def _pdf(self, r):
        return r*exp(-r*r/2.0)
    def _cdf(self, r):
        return 1.0-exp(-r*r/2.0)
    def _ppf(self, q):
        return sqrt(-2*log(1-q))
    def _stats(self):
        val = 4-pi
        return np.sqrt(pi/2), val/2, 2*(pi-3)*sqrt(pi)/val**1.5, \
               6*pi/val-16/val**2
    def _entropy(self):
        return _EULER/2.0 + 1 - 0.5*log(2)
rayleigh = rayleigh_gen(a=0.0, name="rayleigh")


# Reciprocal Distribution
class reciprocal_gen(rv_continuous):
    """A reciprocal continuous random variable.

    %(before_notes)s

    Notes
    -----
    The probability density function for `reciprocal` is::

        reciprocal.pdf(x, a, b) = 1 / (x*log(b/a))

    for ``a <= x <= b``, ``a, b > 0``.

    %(example)s

    """
    def _argcheck(self, a, b):
        self.a = a
        self.b = b
        self.d = log(b*1.0 / a)
        return (a > 0) & (b > 0) & (b > a)
    def _pdf(self, x, a, b):
        # argcheck should be called before _pdf
        return 1.0/(x*self.d)
    def _logpdf(self, x, a, b):
        return -log(x) - log(self.d)
    def _cdf(self, x, a, b):
        return (log(x)-log(a)) / self.d
    def _ppf(self, q, a, b):
        return a*pow(b*1.0/a,q)
    def _munp(self, n, a, b):
        return 1.0/self.d / n * (pow(b*1.0,n) - pow(a*1.0,n))
    def _entropy(self,a,b):
        return 0.5*log(a*b)+log(log(b/a))
reciprocal = reciprocal_gen(name="reciprocal", shapes="a, b")


# Rice distribution

# FIXME: PPF does not work.
class rice_gen(rv_continuous):
    """A Rice continuous random variable.

    %(before_notes)s

    Notes
    -----
    The probability density function for `rice` is::

        rice.pdf(x, b) = x * exp(-(x**2+b**2)/2) * I[0](x*b)

    for ``x > 0``, ``b > 0``.

    %(example)s

    """
    def _pdf(self, x, b):
        return x*exp(-(x*x+b*b)/2.0)*special.i0(x*b)
    def _logpdf(self, x, b):
        return log(x) - (x*x + b*b)/2.0 + log(special.i0(x*b))
    def _munp(self, n, b):
        nd2 = n/2.0
        n1 = 1+nd2
        b2 = b*b/2.0
        return 2.0**(nd2)*exp(-b2)*special.gamma(n1) * \
               special.hyp1f1(n1,1,b2)
rice = rice_gen(a=0.0, name="rice", shapes="b")


# Reciprocal Inverse Gaussian

# FIXME: PPF does not work.
class recipinvgauss_gen(rv_continuous):
    """A reciprocal inverse Gaussian continuous random variable.

    %(before_notes)s

    Notes
    -----
    The probability density function for `recipinvgauss` is::

        recipinvgauss.pdf(x, mu) = 1/sqrt(2*pi*x) * exp(-(1-mu*x)**2/(2*x*mu**2))

    for ``x >= 0``.

    %(example)s

    """
    def _rvs(self, mu): #added, taken from invgauss
        return 1.0/mtrand.wald(mu, 1.0, size=self._size)
    def _pdf(self, x, mu):
        return 1.0/sqrt(2*pi*x)*exp(-(1-mu*x)**2.0 / (2*x*mu**2.0))
    def _logpdf(self, x, mu):
        return -(1-mu*x)**2.0 / (2*x*mu**2.0) - 0.5*log(2*pi*x)
    def _cdf(self, x, mu):
        trm1 = 1.0/mu - x
        trm2 = 1.0/mu + x
        isqx = 1.0/sqrt(x)
        return 1.0-_norm_cdf(isqx*trm1)-exp(2.0/mu)*_norm_cdf(-isqx*trm2)
    # xb=50 or something large is necessary for stats to converge without exception
recipinvgauss = recipinvgauss_gen(a=0.0, xb=50, name='recipinvgauss',
                                  shapes="mu")

# Semicircular

class semicircular_gen(rv_continuous):
    """A semicircular continuous random variable.

    %(before_notes)s

    Notes
    -----
    The probability density function for `semicircular` is::

        semicircular.pdf(x) = 2/pi * sqrt(1-x**2)

    for ``-1 <= x <= 1``.

    %(example)s

    """
    def _pdf(self, x):
        return 2.0/pi*sqrt(1-x*x)
    def _cdf(self, x):
        return 0.5+1.0/pi*(x*sqrt(1-x*x) + arcsin(x))
    def _stats(self):
        return 0, 0.25, 0, -1.0
    def _entropy(self):
        return 0.64472988584940017414
semicircular = semicircular_gen(a=-1.0, b=1.0, name="semicircular")


# Triangular

class triang_gen(rv_continuous):
    """A triangular continuous random variable.

    %(before_notes)s

    Notes
    -----
    The triangular distribution can be represented with an up-sloping line from
    ``loc`` to ``(loc + c*scale)`` and then downsloping for ``(loc + c*scale)``
    to ``(loc+scale)``.

    The standard form is in the range [0, 1] with c the mode.
    The location parameter shifts the start to `loc`.
    The scale parameter changes the width from 1 to `scale`.

    %(example)s

    """
    def _rvs(self, c):
        return mtrand.triangular(0, c, 1, self._size)
    def _argcheck(self, c):
        return (c >= 0) & (c <= 1)
    def _pdf(self, x, c):
        return where(x < c, 2*x/c, 2*(1-x)/(1-c))
    def _cdf(self, x, c):
        return where(x < c, x*x/c, (x*x-2*x+c)/(c-1))
    def _ppf(self, q, c):
        return where(q < c, sqrt(c*q), 1-sqrt((1-c)*(1-q)))
    def _stats(self, c):
        return (c+1.0)/3.0, (1.0-c+c*c)/18, sqrt(2)*(2*c-1)*(c+1)*(c-2) / \
               (5*(1.0-c+c*c)**1.5), -3.0/5.0
    def _entropy(self,c):
        return 0.5-log(2)
triang = triang_gen(a=0.0, b=1.0, name="triang", shapes="c")


# Truncated Exponential

class truncexpon_gen(rv_continuous):
    """A truncated exponential continuous random variable.

    %(before_notes)s

    Notes
    -----
    The probability density function for `truncexpon` is::

        truncexpon.pdf(x, b) = exp(-x) / (1-exp(-b))

    for ``0 < x < b``.

    %(example)s

    """
    def _argcheck(self, b):
        self.b = b
        return (b > 0)
    def _pdf(self, x, b):
        return exp(-x)/(1-exp(-b))
    def _logpdf(self, x, b):
        return -x - log(1-exp(-b))
    def _cdf(self, x, b):
        return (1.0-exp(-x))/(1-exp(-b))
    def _ppf(self, q, b):
        return -log(1-q+q*exp(-b))
    def _munp(self, n, b):
        #wrong answer with formula, same as in continuous.pdf
        #return gam(n+1)-special.gammainc(1+n,b)
        if n == 1:
            return (1-(b+1)*exp(-b))/(-expm1(-b))
        elif n == 2:
            return 2*(1-0.5*(b*b+2*b+2)*exp(-b))/(-expm1(-b))
        else:
            #return generic for higher moments
            #return rv_continuous._mom1_sc(self,n, b)
            return self._mom1_sc(n, b)
    def _entropy(self, b):
        eB = exp(b)
        return log(eB-1)+(1+eB*(b-1.0))/(1.0-eB)
truncexpon = truncexpon_gen(a=0.0, name='truncexpon', shapes="b")


# Truncated Normal

class truncnorm_gen(rv_continuous):
    """A truncated normal continuous random variable.

    %(before_notes)s

    Notes
    -----
    The standard form of this distribution is a standard normal truncated to
    the range [a,b] --- notice that a and b are defined over the domain of the
    standard normal.  To convert clip values for a specific mean and standard
    deviation, use::

        a, b = (myclip_a - my_mean) / my_std, (myclip_b - my_mean) / my_std

    %(example)s

    """
    def _argcheck(self, a, b):
        self.a = a
        self.b = b
        self._nb = _norm_cdf(b)
        self._na = _norm_cdf(a)
        self._delta = self._nb - self._na
        self._logdelta = log(self._delta)
        return (a != b)
    # All of these assume that _argcheck is called first
    #  and no other thread calls _pdf before.
    def _pdf(self, x, a, b):
        return _norm_pdf(x) / self._delta
    def _logpdf(self, x, a, b):
        return _norm_logpdf(x) - self._logdelta
    def _cdf(self, x, a, b):
        return (_norm_cdf(x) - self._na) / self._delta
    def _ppf(self, q, a, b):
        return norm._ppf(q*self._nb + self._na*(1.0-q))
    def _stats(self, a, b):
        nA, nB = self._na, self._nb
        d = nB - nA
        pA, pB = _norm_pdf(a), _norm_pdf(b)
        mu = (pA - pB) / d   #correction sign
        mu2 = 1 + (a*pA - b*pB) / d - mu*mu
        return mu, mu2, None, None
truncnorm = truncnorm_gen(name='truncnorm', shapes="a, b")


# Tukey-Lambda

# FIXME: RVS does not work.
class tukeylambda_gen(rv_continuous):
    """A Tukey-Lamdba continuous random variable.

    %(before_notes)s

    Notes
    -----
    A flexible distribution, able to represent and interpolate between the
    following distributions:

        - Cauchy                (lam=-1)
        - logistic              (lam=0.0)
        - approx Normal         (lam=0.14)
        - u-shape               (lam = 0.5)
        - uniform from -1 to 1  (lam = 1)

    %(example)s

    """
    def _argcheck(self, lam):
        # lam in RR.
        return np.ones(np.shape(lam), dtype=bool)

    def _pdf(self, x, lam):
        Fx = arr(special.tklmbda(x,lam))
        Px = Fx**(lam-1.0) + (arr(1-Fx))**(lam-1.0)
        Px = 1.0/arr(Px)
        return where((lam <= 0) | (abs(x) < 1.0/arr(lam)), Px, 0.0)

    def _cdf(self, x, lam):
        return special.tklmbda(x, lam)

    def _ppf(self, q, lam):
        q = q*1.0
        vals1 = (q**lam - (1-q)**lam)/lam
        vals2 = log(q/(1-q))
        return where((lam == 0)&(q==q), vals2, vals1)

    def _stats(self, lam):
        return 0, _tlvar(lam), 0, _tlkurt(lam)

    def _entropy(self, lam):
        def integ(p):
            return log(pow(p,lam-1)+pow(1-p,lam-1))
        return integrate.quad(integ,0,1)[0]

tukeylambda = tukeylambda_gen(name='tukeylambda', shapes="lam")


# Uniform

class uniform_gen(rv_continuous):
    """A uniform continuous random variable.

    This distribution is constant between `loc` and ``loc + scale``.

    %(before_notes)s

    %(example)s

    """
    def _rvs(self):
        return mtrand.uniform(0.0,1.0,self._size)
    def _pdf(self, x):
        return 1.0*(x==x)
    def _cdf(self, x):
        return x
    def _ppf(self, q):
        return q
    def _stats(self):
        return 0.5, 1.0/12, 0, -1.2
    def _entropy(self):
        return 0.0
uniform = uniform_gen(a=0.0, b=1.0, name='uniform')


# Von-Mises

# if x is not in range or loc is not in range it assumes they are angles
#   and converts them to [-pi, pi] equivalents.

eps = numpy.finfo(float).eps


class vonmises_gen(rv_continuous):
    """A Von Mises continuous random variable.

    %(before_notes)s

    Notes
    -----
    If `x` is not in range or `loc` is not in range it assumes they are angles
    and converts them to [-pi, pi] equivalents.

    The probability density function for `vonmises` is::

        vonmises.pdf(x, b) = exp(b*cos(x)) / (2*pi*I[0](b))

    for ``-pi <= x <= pi``, ``b > 0``.

    %(example)s

    """
    def _rvs(self, b):
        return mtrand.vonmises(0.0, b, size=self._size)
    def _pdf(self, x, b):
        return exp(b*cos(x)) / (2*pi*special.i0(b))
    def _cdf(self, x, b):
        return vonmises_cython.von_mises_cdf(b,x)
    def _stats_skip(self, b):
        return 0, None, 0, None
vonmises = vonmises_gen(name='vonmises', shapes="b")


## Wald distribution (Inverse Normal with shape parameter mu=1.0)

class wald_gen(invgauss_gen):
    """A Wald continuous random variable.

    %(before_notes)s

    Notes
    -----
    The probability density function for `wald` is::

        wald.pdf(x, a) = 1/sqrt(2*pi*x**3) * exp(-(x-1)**2/(2*x))

    for ``x > 0``.

    %(example)s
    """
    def _rvs(self):
        return mtrand.wald(1.0, 1.0, size=self._size)
    def _pdf(self, x):
        return invgauss._pdf(x, 1.0)
    def _logpdf(self, x):
        return invgauss._logpdf(x, 1.0)
    def _cdf(self, x):
        return invgauss._cdf(x, 1.0)
    def _stats(self):
        return 1.0, 1.0, 3.0, 15.0
wald = wald_gen(a=0.0, name="wald")


# Wrapped Cauchy

class wrapcauchy_gen(rv_continuous):
    """A wrapped Cauchy continuous random variable.

    %(before_notes)s

    Notes
    -----
    The probability density function for `wrapcauchy` is::

        wrapcauchy.pdf(x, c) = (1-c**2) / (2*pi*(1+c**2-2*c*cos(x)))

    for ``0 <= x <= 2*pi``, ``0 < c < 1``.

    %(example)s

    """
    def _argcheck(self, c):
        return (c > 0) & (c < 1)
    def _pdf(self, x, c):
        return (1.0-c*c)/(2*pi*(1+c*c-2*c*cos(x)))
    def _cdf(self, x, c):
        output = 0.0*x
        val = (1.0+c)/(1.0-c)
        c1 = x<pi
        c2 = 1-c1
        xp = extract( c1,x)
        #valp = extract(c1,val)
        xn = extract( c2,x)
        #valn = extract(c2,val)
        if (any(xn)):
            valn = extract(c2, np.ones_like(x)*val)
            xn = 2*pi - xn
            yn = tan(xn/2.0)
            on = 1.0-1.0/pi*arctan(valn*yn)
            place(output, c2, on)
        if (any(xp)):
            valp = extract(c1, np.ones_like(x)*val)
            yp = tan(xp/2.0)
            op = 1.0/pi*arctan(valp*yp)
            place(output, c1, op)
        return output
    def _ppf(self, q, c):
        val = (1.0-c)/(1.0+c)
        rcq = 2*arctan(val*tan(pi*q))
        rcmq = 2*pi-2*arctan(val*tan(pi*(1-q)))
        return where(q < 1.0/2, rcq, rcmq)
    def _entropy(self, c):
        return log(2*pi*(1-c*c))
wrapcauchy = wrapcauchy_gen(a=0.0, b=2*pi, name='wrapcauchy', shapes="c")


### DISCRETE DISTRIBUTIONS
###

def entropy(pk, qk=None, base=None):
    """ Calculate the entropy of a distribution for given probability values.

    If only probabilities `pk` are given, the entropy is calculated as
    ``S = -sum(pk * log(pk), axis=0)``.

    If `qk` is not None, then compute a relative entropy
    ``S = sum(pk * log(pk / qk), axis=0)``.

    This routine will normalize `pk` and `qk` if they don't sum to 1.

    Parameters
    ----------
    pk : sequence
        Defines the (discrete) distribution. ``pk[i]`` is the (possibly
        unnormalized) probability of event ``i``.
    qk : sequence, optional
        Sequence against which the relative entropy is computed. Should be in
        the same format as `pk`.
    base : float, optional
        The logarithmic base to use, defaults to ``e`` (natural logarithm).

    Returns
    -------
    S : float
        The calculated entropy.

    """
    pk = arr(pk)
    pk = 1.0* pk / sum(pk, axis=0)
    if qk is None:
        vec = where(pk == 0, 0.0, pk*log(pk))
    else:
        qk = arr(qk)
        if len(qk) != len(pk):
            raise ValueError("qk and pk must have same length.")
        qk = 1.0*qk / sum(qk, axis=0)
        # If qk is zero anywhere, then unless pk is zero at those places
        #   too, the relative entropy is infinite.
        if any(take(pk, nonzero(qk == 0.0), axis=0) != 0.0, 0):
            return inf
        vec = where (pk == 0, 0.0, -pk*log(pk / qk))
    S = -sum(vec, axis=0)
    if base is not None:
        S /= log(base)
    return S


## Handlers for generic case where xk and pk are given


def _drv_pmf(self, xk, *args):
    try:
        return self.P[xk]
    except KeyError:
        return 0.0

def _drv_cdf(self, xk, *args):
    indx = argmax((self.xk>xk),axis=-1)-1
    return self.F[self.xk[indx]]

def _drv_ppf(self, q, *args):
    indx = argmax((self.qvals>=q),axis=-1)
    return self.Finv[self.qvals[indx]]

def _drv_nonzero(self, k, *args):
    return 1

def _drv_moment(self, n, *args):
    n = arr(n)
    return sum(self.xk**n[newaxis,...] * self.pk, axis=0)

def _drv_moment_gen(self, t, *args):
    t = arr(t)
    return sum(exp(self.xk * t[newaxis,...]) * self.pk, axis=0)

def _drv2_moment(self, n, *args):
    '''non-central moment of discrete distribution'''
    #many changes, originally not even a return
    tot = 0.0
    diff = 1e100
    #pos = self.a
    pos = max(0.0, 1.0*self.a)
    count = 0
    #handle cases with infinite support
    ulimit = max(1000, (min(self.b,1000) + max(self.a,-1000))/2.0 )
    llimit = min(-1000, (min(self.b,1000) + max(self.a,-1000))/2.0 )

    while (pos <= self.b) and ((pos <= ulimit) or \
                               (diff > self.moment_tol)):
        diff = np.power(pos, n) * self.pmf(pos,*args)
        # use pmf because _pmf does not check support in randint
        #     and there might be problems ? with correct self.a, self.b at this stage
        tot += diff
        pos += self.inc
        count += 1

    if self.a < 0: #handle case when self.a = -inf
        diff = 1e100
        pos = -self.inc
        while (pos >= self.a) and ((pos >= llimit) or \
                                   (diff > self.moment_tol)):
            diff = np.power(pos, n) * self.pmf(pos,*args)
            #using pmf instead of _pmf, see above
            tot += diff
            pos -= self.inc
            count += 1
    return tot

def _drv2_ppfsingle(self, q, *args):  # Use basic bisection algorithm
    b = self.invcdf_b
    a = self.invcdf_a
    if isinf(b):            # Be sure ending point is > q
        b = max(100*q,10)
        while 1:
            if b >= self.b: qb = 1.0; break
            qb = self._cdf(b,*args)
            if (qb < q): b += 10
            else: break
    else:
        qb = 1.0
    if isinf(a):    # be sure starting point < q
        a = min(-100*q,-10)
        while 1:
            if a <= self.a: qb = 0.0; break
            qa = self._cdf(a,*args)
            if (qa > q): a -= 10
            else: break
    else:
        qa = self._cdf(a, *args)

    while 1:
        if (qa == q):
            return a
        if (qb == q):
            return b
        if b == a+1:
    #testcase: return wrong number at lower index
    #python -c "from scipy.stats import zipf;print zipf.ppf(0.01,2)" wrong
    #python -c "from scipy.stats import zipf;print zipf.ppf([0.01,0.61,0.77,0.83],2)"
    #python -c "from scipy.stats import logser;print logser.ppf([0.1,0.66, 0.86,0.93],0.6)"
            if qa > q:
                return a
            else:
                return b
        c = int((a+b)/2.0)
        qc = self._cdf(c, *args)
        if (qc < q):
            a = c
            qa = qc
        elif (qc > q):
            b = c
            qb = qc
        else:
            return c

def reverse_dict(dict):
    newdict = {}
    sorted_keys = copy(dict.keys())
    sorted_keys.sort()
    for key in sorted_keys[::-1]:
        newdict[dict[key]] = key
    return newdict

def make_dict(keys, values):
    d = {}
    for key, value in zip(keys, values):
        d[key] = value
    return d

# Must over-ride one of _pmf or _cdf or pass in
#  x_k, p(x_k) lists in initialization

class rv_discrete(rv_generic):
    """
    A generic discrete random variable class meant for subclassing.

    `rv_discrete` is a base class to construct specific distribution classes
    and instances from for discrete random variables. rv_discrete can be used
    to construct an arbitrary distribution with defined by a list of support
    points and the corresponding probabilities.

    Parameters
    ----------
    a : float, optional
        Lower bound of the support of the distribution, default: 0
    b : float, optional
        Upper bound of the support of the distribution, default: plus infinity
    moment_tol : float, optional
        The tolerance for the generic calculation of moments
    values : tuple of two array_like
        (xk, pk) where xk are points (integers) with positive probability pk
        with sum(pk) = 1
    inc : integer
        increment for the support of the distribution, default: 1
        other values have not been tested
    badvalue : object, optional
        The value in (masked) arrays that indicates a value that should be
        ignored.
    name : str, optional
        The name of the instance. This string is used to construct the default
        example for distributions.
    longname : str, optional
        This string is used as part of the first line of the docstring returned
        when a subclass has no docstring of its own. Note: `longname` exists
        for backwards compatibility, do not use for new subclasses.
    shapes : str, optional
        The shape of the distribution. For example ``"m, n"`` for a
        distribution that takes two integers as the first two arguments for all
        its methods.
    extradoc :  str, optional
        This string is used as the last part of the docstring returned when a
        subclass has no docstring of its own. Note: `extradoc` exists for
        backwards compatibility, do not use for new subclasses.


    Methods
    -------

    generic.rvs(<shape(s)>, loc=0, size=1)
        random variates

    generic.pmf(x, <shape(s)>, loc=0)
        probability mass function

    logpmf(x, <shape(s)>, loc=0)
        log of the probability density function

    generic.cdf(x, <shape(s)>, loc=0)
        cumulative density function

    generic.logcdf(x, <shape(s)>, loc=0)
        log of the cumulative density function

    generic.sf(x, <shape(s)>, loc=0)
        survival function (1-cdf --- sometimes more accurate)

    generic.logsf(x, <shape(s)>, loc=0, scale=1)
        log of the survival function

    generic.ppf(q, <shape(s)>, loc=0)
        percent point function (inverse of cdf --- percentiles)

    generic.isf(q, <shape(s)>, loc=0)
        inverse survival function (inverse of sf)

    generic.moment(n, <shape(s)>, loc=0)
        non-central n-th moment of the distribution.  May not work for array arguments.

    generic.stats(<shape(s)>, loc=0, moments='mv')
        mean('m', axis=0), variance('v'), skew('s'), and/or kurtosis('k')

    generic.entropy(<shape(s)>, loc=0)
        entropy of the RV

    generic.fit(data, <shape(s)>, loc=0)
        Parameter estimates for generic data

    generic.expect(func=None, args=(), loc=0, lb=None, ub=None, conditional=False)
        Expected value of a function with respect to the distribution.
        Additional kwd arguments passed to integrate.quad

    generic.median(<shape(s)>, loc=0)
        Median of the distribution.

    generic.mean(<shape(s)>, loc=0)
        Mean of the distribution.

    generic.std(<shape(s)>, loc=0)
        Standard deviation of the distribution.

    generic.var(<shape(s)>, loc=0)
        Variance of the distribution.

    generic.interval(alpha, <shape(s)>, loc=0)
        Interval that with `alpha` percent probability contains a random
        realization of this distribution.

    generic(<shape(s)>, loc=0)
        calling a distribution instance returns a frozen distribution

    Notes
    -----

    Alternatively, the object may be called (as a function) to fix
    the shape and location parameters returning a
    "frozen" discrete RV object:

    myrv = generic(<shape(s)>, loc=0)
        - frozen RV object with the same methods but holding the given shape
          and location fixed.

    You can construct an aribtrary discrete rv where P{X=xk} = pk
    by passing to the rv_discrete initialization method (through the
    values=keyword) a tuple of sequences (xk, pk) which describes only those
    values of X (xk) that occur with nonzero probability (pk).

    To create a new discrete distribution, we would do the following::

        class poisson_gen(rv_continuous):
            #"Poisson distribution"
            def _pmf(self, k, mu):
                ...

    and create an instance

    poisson = poisson_gen(name="poisson", shapes="mu", longname='A Poisson')

    The docstring can be created from a template.


    Examples
    --------

    >>> import matplotlib.pyplot as plt
    >>> numargs = generic.numargs
    >>> [ <shape(s)> ] = ['Replace with resonable value', ]*numargs

    Display frozen pmf:

    >>> rv = generic(<shape(s)>)
    >>> x = np.arange(0, np.min(rv.dist.b, 3)+1)
    >>> h = plt.plot(x, rv.pmf(x))

    Check accuracy of cdf and ppf:

    >>> prb = generic.cdf(x, <shape(s)>)
    >>> h = plt.semilogy(np.abs(x-generic.ppf(prb, <shape(s)>))+1e-20)

    Random number generation:

    >>> R = generic.rvs(<shape(s)>, size=100)

    Custom made discrete distribution:

    >>> vals = [arange(7), (0.1, 0.2, 0.3, 0.1, 0.1, 0.1, 0.1)]
    >>> custm = rv_discrete(name='custm', values=vals)
    >>> h = plt.plot(vals[0], custm.pmf(vals[0]))

    """

    def __init__(self, a=0, b=inf, name=None, badvalue=None,
                 moment_tol=1e-8,values=None,inc=1,longname=None,
                 shapes=None, extradoc=None):

        super(rv_generic,self).__init__()

        if badvalue is None:
            badvalue = nan
        if name is None:
            name = 'Distribution'
        self.badvalue = badvalue
        self.a = a
        self.b = b
        self.invcdf_a = a   # what's the difference to self.a, .b
        self.invcdf_b = b
        self.name = name
        self.moment_tol = moment_tol
        self.inc = inc
        self._cdfvec = sgf(self._cdfsingle,otypes='d')
        self.return_integers = 1
        self.vecentropy = vectorize(self._entropy)
        self.shapes = shapes
        self.extradoc = extradoc

        if values is not None:
            self.xk, self.pk = values
            self.return_integers = 0
            indx = argsort(ravel(self.xk))
            self.xk = take(ravel(self.xk),indx, 0)
            self.pk = take(ravel(self.pk),indx, 0)
            self.a = self.xk[0]
            self.b = self.xk[-1]
            self.P = make_dict(self.xk, self.pk)
            self.qvals = numpy.cumsum(self.pk,axis=0)
            self.F = make_dict(self.xk, self.qvals)
            self.Finv = reverse_dict(self.F)
            self._ppf = instancemethod(sgf(_drv_ppf,otypes='d'),
                                       self, rv_discrete)
            self._pmf = instancemethod(sgf(_drv_pmf,otypes='d'),
                                       self, rv_discrete)
            self._cdf = instancemethod(sgf(_drv_cdf,otypes='d'),
                                       self, rv_discrete)
            self._nonzero = instancemethod(_drv_nonzero, self, rv_discrete)
            self.generic_moment = instancemethod(_drv_moment,
                                                 self, rv_discrete)
            self.moment_gen = instancemethod(_drv_moment_gen,
                                             self, rv_discrete)
            self.numargs=0
        else:
            cdf_signature = inspect.getargspec(self._cdf.im_func)
            numargs1 = len(cdf_signature[0]) - 2
            pmf_signature = inspect.getargspec(self._pmf.im_func)
            numargs2 = len(pmf_signature[0]) - 2
            self.numargs = max(numargs1, numargs2)

            #nin correction needs to be after we know numargs
            #correct nin for generic moment vectorization
            self.vec_generic_moment = sgf(_drv2_moment, otypes='d')
            self.vec_generic_moment.nin = self.numargs + 2
            self.generic_moment = instancemethod(self.vec_generic_moment,
                                                 self, rv_discrete)

            #correct nin for ppf vectorization
            _vppf = sgf(_drv2_ppfsingle,otypes='d')
            _vppf.nin = self.numargs + 2 # +1 is for self
            self._vecppf = instancemethod(_vppf,
                                          self, rv_discrete)

        #now that self.numargs is defined, we can adjust nin
        self._cdfvec.nin = self.numargs + 1

        # generate docstring for subclass instances
        if longname is None:
            if name[0] in ['aeiouAEIOU']:
                hstr = "An "
            else:
                hstr = "A "
            longname = hstr + name
        if self.__doc__ is None:
            self._construct_default_doc(longname=longname, extradoc=extradoc)
        else:
            self._construct_doc()

        ## This only works for old-style classes...
        # self.__class__.__doc__ = self.__doc__

    def _construct_default_doc(self, longname=None, extradoc=None):
        """Construct instance docstring from the rv_discrete template."""
        if extradoc is None:
            extradoc = ''
        if extradoc.startswith('\n\n'):
            extradoc = extradoc[2:]
        self.__doc__ = ''.join(['%s discrete random variable.'%longname,
                                '\n\n%(before_notes)s\n', docheaders['notes'],
                                extradoc, '\n%(example)s'])
        self._construct_doc()

    def _construct_doc(self):
        """Construct the instance docstring with string substitutions."""
        tempdict = docdict_discrete.copy()
        tempdict['name'] = self.name or 'distname'
        tempdict['shapes'] = self.shapes or ''

        if self.shapes is None:
            # remove shapes from call parameters if there are none
            for item in ['callparams', 'default', 'before_notes']:
                tempdict[item] = tempdict[item].replace(\
                        "\n%(shapes)s : array_like\n    shape parameters", "")
        for i in range(2):
            if self.shapes is None:
                # necessary because we use %(shapes)s in two forms (w w/o ", ")
                self.__doc__ = self.__doc__.replace("%(shapes)s, ", "")
            self.__doc__ = doccer.docformat(self.__doc__, tempdict)


    def _rvs(self, *args):
        return self._ppf(mtrand.random_sample(self._size),*args)

    def _nonzero(self, k, *args):
        return floor(k)==k

    def _argcheck(self, *args):
        cond = 1
        for arg in args:
            cond &= (arg > 0)
        return cond

    def _pmf(self, k, *args):
        return self._cdf(k,*args) - self._cdf(k-1,*args)

    def _logpmf(self, k, *args):
        return log(self._pmf(k, *args))

    def _cdfsingle(self, k, *args):
        m = arange(int(self.a),k+1)
        return sum(self._pmf(m,*args),axis=0)

    def _cdf(self, x, *args):
        k = floor(x)
        return self._cdfvec(k,*args)

    def _logcdf(self, x, *args):
        return log(self._cdf(x, *args))

    def _sf(self, x, *args):
        return 1.0-self._cdf(x,*args)

    def _logsf(self, x, *args):
        return log(self._sf(x, *args))

    def _ppf(self, q, *args):
        return self._vecppf(q, *args)

    def _isf(self, q, *args):
        return self._ppf(1-q,*args)

    def _stats(self, *args):
        return None, None, None, None

    def _munp(self, n, *args):
        return self.generic_moment(n, *args)


    def rvs(self, *args, **kwargs):
        """
        Random variates of given type.

        Parameters
        ----------
        arg1, arg2, arg3,... : array_like
            The shape parameter(s) for the distribution (see docstring of the
            instance object for more information)
        loc : array_like, optional
            location parameter (default=0)
        size : int or tuple of ints, optional
            defining number of random variates (default=1)

        Returns
        -------
        rvs : array_like
            random variates of given `size`

        """
        kwargs['discrete'] = True
        return super(rv_discrete, self).rvs(*args, **kwargs)

    def pmf(self, k,*args, **kwds):
        """
        Probability mass function at k of the given RV.

        Parameters
        ----------
        k : array_like
            quantiles
        arg1, arg2, arg3,... : array_like
            The shape parameter(s) for the distribution (see docstring of the
            instance object for more information)
        loc : array_like, optional
            location parameter (default=0)

        Returns
        -------
        pmf : array_like
            Probability mass function evaluated at k

        """
        loc = kwds.get('loc')
        args, loc = self._fix_loc(args, loc)
        k,loc = map(arr,(k,loc))
        args = tuple(map(arr,args))
        k = arr((k-loc))
        cond0 = self._argcheck(*args)
        cond1 = (k >= self.a) & (k <= self.b) & self._nonzero(k,*args)
        cond = cond0 & cond1
        output = zeros(shape(cond),'d')
        place(output,(1-cond0) + np.isnan(k),self.badvalue)
        if any(cond):
            goodargs = argsreduce(cond, *((k,)+args))
            place(output,cond,self._pmf(*goodargs))
        if output.ndim == 0:
            return output[()]
        return output

    def logpmf(self, k,*args, **kwds):
        """
        Log of the probability mass function at k of the given RV.

        Parameters
        ----------
        k : array_like
            quantiles
        arg1, arg2, arg3,... : array_like
            The shape parameter(s) for the distribution (see docstring of the
            instance object for more information)
        loc : array_like, optional
            Location parameter. Default is 0.

        Returns
        -------
        logpmf : array_like
            Log of the probability mass function evaluated at k

        """
        loc = kwds.get('loc')
        args, loc = self._fix_loc(args, loc)
        k,loc = map(arr,(k,loc))
        args = tuple(map(arr,args))
        k = arr((k-loc))
        cond0 = self._argcheck(*args)
        cond1 = (k >= self.a) & (k <= self.b) & self._nonzero(k,*args)
        cond = cond0 & cond1
        output = empty(shape(cond),'d')
        output.fill(NINF)
        place(output,(1-cond0) + np.isnan(k),self.badvalue)
        if any(cond):
            goodargs = argsreduce(cond, *((k,)+args))
            place(output,cond,self._logpmf(*goodargs))
        if output.ndim == 0:
            return output[()]
        return output

    def cdf(self, k, *args, **kwds):
        """
        Cumulative distribution function at k of the given RV

        Parameters
        ----------
        k : array_like, int
            quantiles
        arg1, arg2, arg3,... : array_like
            The shape parameter(s) for the distribution (see docstring of the
            instance object for more information)
        loc : array_like, optional
            location parameter (default=0)

        Returns
        -------
        cdf : array_like
            Cumulative distribution function evaluated at k

        """
        loc = kwds.get('loc')
        args, loc = self._fix_loc(args, loc)
        k,loc = map(arr,(k,loc))
        args = tuple(map(arr,args))
        k = arr((k-loc))
        cond0 = self._argcheck(*args)
        cond1 = (k >= self.a) & (k < self.b)
        cond2 = (k >= self.b)
        cond = cond0 & cond1
        output = zeros(shape(cond),'d')
        place(output,(1-cond0) + np.isnan(k),self.badvalue)
        place(output,cond2*(cond0==cond0), 1.0)

        if any(cond):
            goodargs = argsreduce(cond, *((k,)+args))
            place(output,cond,self._cdf(*goodargs))
        if output.ndim == 0:
            return output[()]
        return output

    def logcdf(self, k, *args, **kwds):
        """
        Log of the cumulative distribution function at k of the given RV

        Parameters
        ----------
        k : array_like, int
            quantiles
        arg1, arg2, arg3,... : array_like
            The shape parameter(s) for the distribution (see docstring of the
            instance object for more information)
        loc : array_like, optional
            location parameter (default=0)

        Returns
        -------
        logcdf : array_like
            Log of the cumulative distribution function evaluated at k

        """
        loc = kwds.get('loc')
        args, loc = self._fix_loc(args, loc)
        k,loc = map(arr,(k,loc))
        args = tuple(map(arr,args))
        k = arr((k-loc))
        cond0 = self._argcheck(*args)
        cond1 = (k >= self.a) & (k < self.b)
        cond2 = (k >= self.b)
        cond = cond0 & cond1
        output = empty(shape(cond),'d')
        output.fill(NINF)
        place(output,(1-cond0) + np.isnan(k),self.badvalue)
        place(output,cond2*(cond0==cond0), 0.0)

        if any(cond):
            goodargs = argsreduce(cond, *((k,)+args))
            place(output,cond,self._logcdf(*goodargs))
        if output.ndim == 0:
            return output[()]
        return output

    def sf(self,k,*args,**kwds):
        """
        Survival function (1-cdf) at k of the given RV

        Parameters
        ----------
        k : array_like
            quantiles
        arg1, arg2, arg3,... : array_like
            The shape parameter(s) for the distribution (see docstring of the
            instance object for more information)
        loc : array_like, optional
            location parameter (default=0)

        Returns
        -------
        sf : array_like
            Survival function evaluated at k

        """
        loc= kwds.get('loc')
        args, loc = self._fix_loc(args, loc)
        k,loc = map(arr,(k,loc))
        args = tuple(map(arr,args))
        k = arr(k-loc)
        cond0 = self._argcheck(*args)
        cond1 = (k >= self.a) & (k <= self.b)
        cond2 = (k < self.a) & cond0
        cond = cond0 & cond1
        output = zeros(shape(cond),'d')
        place(output,(1-cond0) + np.isnan(k),self.badvalue)
        place(output,cond2,1.0)
        if any(cond):
            goodargs = argsreduce(cond, *((k,)+args))
            place(output,cond,self._sf(*goodargs))
        if output.ndim == 0:
            return output[()]
        return output

    def logsf(self,k,*args,**kwds):
        """
        Log of the survival function (1-cdf) at k of the given RV

        Parameters
        ----------
        k : array_like
            quantiles
        arg1, arg2, arg3,... : array_like
            The shape parameter(s) for the distribution (see docstring of the
            instance object for more information)
        loc : array_like, optional
            location parameter (default=0)

        Returns
        -------
        sf : array_like
            Survival function evaluated at k

        """
        loc= kwds.get('loc')
        args, loc = self._fix_loc(args, loc)
        k,loc = map(arr,(k,loc))
        args = tuple(map(arr,args))
        k = arr(k-loc)
        cond0 = self._argcheck(*args)
        cond1 = (k >= self.a) & (k <= self.b)
        cond2 = (k < self.a) & cond0
        cond = cond0 & cond1
        output = empty(shape(cond),'d')
        output.fill(NINF)
        place(output,(1-cond0) + np.isnan(k),self.badvalue)
        place(output,cond2,0.0)
        if any(cond):
            goodargs = argsreduce(cond, *((k,)+args))
            place(output,cond,self._logsf(*goodargs))
        if output.ndim == 0:
            return output[()]
        return output

    def ppf(self,q,*args,**kwds):
        """
        Percent point function (inverse of cdf) at q of the given RV

        Parameters
        ----------
        q : array_like
            lower tail probability
        arg1, arg2, arg3,... : array_like
            The shape parameter(s) for the distribution (see docstring of the
            instance object for more information)
        loc : array_like, optional
            location parameter (default=0)
        scale: array_like, optional
            scale parameter (default=1)

        Returns
        -------
        k : array_like
            quantile corresponding to the lower tail probability, q.

        """
        loc = kwds.get('loc')
        args, loc = self._fix_loc(args, loc)
        q,loc  = map(arr,(q,loc))
        args = tuple(map(arr,args))
        cond0 = self._argcheck(*args) & (loc == loc)
        cond1 = (q > 0) & (q < 1)
        cond2 = (q==1) & cond0
        cond = cond0 & cond1
        output = valarray(shape(cond),value=self.badvalue,typecode='d')
        #output type 'd' to handle nin and inf
        place(output,(q==0)*(cond==cond), self.a-1)
        place(output,cond2,self.b)
        if any(cond):
            goodargs = argsreduce(cond, *((q,)+args+(loc,)))
            loc, goodargs = goodargs[-1], goodargs[:-1]
            place(output,cond,self._ppf(*goodargs) + loc)

        if output.ndim == 0:
            return output[()]
        return output

    def isf(self,q,*args,**kwds):
        """
        Inverse survival function (1-sf) at q of the given RV

        Parameters
        ----------
        q : array_like
            upper tail probability
        arg1, arg2, arg3,... : array_like
            The shape parameter(s) for the distribution (see docstring of the
            instance object for more information)
        loc : array_like, optional
            location parameter (default=0)

        Returns
        -------
        k : array_like
            quantile corresponding to the upper tail probability, q.

        """

        loc = kwds.get('loc')
        args, loc = self._fix_loc(args, loc)
        q,loc  = map(arr,(q,loc))
        args = tuple(map(arr,args))
        cond0 = self._argcheck(*args) & (loc == loc)
        cond1 = (q > 0) & (q < 1)
        cond2 = (q==1) & cond0
        cond = cond0 & cond1
        #old:
##        output = valarray(shape(cond),value=self.b,typecode='d')
##        #typecode 'd' to handle nin and inf
##        place(output,(1-cond0)*(cond1==cond1), self.badvalue)
##        place(output,cond2,self.a-1)

        #same problem as with ppf
        # copied from ppf and changed
        output = valarray(shape(cond),value=self.badvalue,typecode='d')
        #output type 'd' to handle nin and inf
        place(output,(q==0)*(cond==cond), self.b)
        place(output,cond2,self.a-1)

        # call place only if at least 1 valid argument
        if any(cond):
            goodargs = argsreduce(cond, *((q,)+args+(loc,)))
            loc, goodargs = goodargs[-1], goodargs[:-1]
            place(output,cond,self._isf(*goodargs) + loc) #PB same as ticket 766

        if output.ndim == 0:
            return output[()]
        return output

    def stats(self, *args, **kwds):
        """
        Some statistics of the given discrete RV

        Parameters
        ----------
        arg1, arg2, arg3,... : array_like
            The shape parameter(s) for the distribution (see docstring of the
            instance object for more information)
        loc : array_like, optional
            location parameter (default=0)
        moments : string, optional
            composed of letters ['mvsk'] defining which moments to compute:
            'm' = mean,
            'v' = variance,
            's' = (Fisher's) skew,
            'k' = (Fisher's) kurtosis.
            (default='mv')

        Returns
        -------
        stats : sequence
            of requested moments.

        """
        loc,moments=map(kwds.get,['loc','moments'])
        N = len(args)
        if N > self.numargs:
            if N == self.numargs + 1 and loc is None:  # loc is given without keyword
                loc = args[-1]
            if N == self.numargs + 2 and moments is None: # loc, scale, and moments
                loc, moments = args[-2:]
            args = args[:self.numargs]
        if loc is None: loc = 0.0
        if moments is None: moments = 'mv'

        loc = arr(loc)
        args = tuple(map(arr,args))
        cond = self._argcheck(*args) & (loc==loc)

        signature = inspect.getargspec(self._stats.im_func)
        if (signature[2] is not None) or ('moments' in signature[0]):
            mu, mu2, g1, g2 = self._stats(*args,**{'moments':moments})
        else:
            mu, mu2, g1, g2 = self._stats(*args)
        if g1 is None:
            mu3 = None
        else:
            mu3 = g1*(mu2**1.5)
        default = valarray(shape(cond), self.badvalue)
        output = []

        # Use only entries that are valid in calculation
        goodargs = argsreduce(cond, *(args+(loc,)))
        loc, goodargs = goodargs[-1], goodargs[:-1]

        if 'm' in moments:
            if mu is None:
                mu = self._munp(1.0,*goodargs)
            out0 = default.copy()
            place(out0,cond,mu+loc)
            output.append(out0)

        if 'v' in moments:
            if mu2 is None:
                mu2p = self._munp(2.0,*goodargs)
                if mu is None:
                    mu = self._munp(1.0,*goodargs)
                mu2 = mu2p - mu*mu
            out0 = default.copy()
            place(out0,cond,mu2)
            output.append(out0)

        if 's' in moments:
            if g1 is None:
                mu3p = self._munp(3.0,*goodargs)
                if mu is None:
                    mu = self._munp(1.0,*goodargs)
                if mu2 is None:
                    mu2p = self._munp(2.0,*goodargs)
                    mu2 = mu2p - mu*mu
                mu3 = mu3p - 3*mu*mu2 - mu**3
                g1 = mu3 / mu2**1.5
            out0 = default.copy()
            place(out0,cond,g1)
            output.append(out0)

        if 'k' in moments:
            if g2 is None:
                mu4p = self._munp(4.0,*goodargs)
                if mu is None:
                    mu = self._munp(1.0,*goodargs)
                if mu2 is None:
                    mu2p = self._munp(2.0,*goodargs)
                    mu2 = mu2p - mu*mu
                if mu3 is None:
                    mu3p = self._munp(3.0,*goodargs)
                    mu3 = mu3p - 3*mu*mu2 - mu**3
                mu4 = mu4p - 4*mu*mu3 - 6*mu*mu*mu2 - mu**4
                g2 = mu4 / mu2**2.0 - 3.0
            out0 = default.copy()
            place(out0,cond,g2)
            output.append(out0)

        if len(output) == 1:
            return output[0]
        else:
            return tuple(output)

    def moment(self, n, *args, **kwds):   # Non-central moments in standard form.
        """
        n'th non-central moment of the distribution

        Parameters
        ----------
        n: int, n>=1
            order of moment
        arg1, arg2, arg3,...: float
            The shape parameter(s) for the distribution (see docstring of the
            instance object for more information)

        loc : float, optional
            location parameter (default=0)
        scale : float, optional
            scale parameter (default=1)

        """
        loc = kwds.get('loc', 0)
        scale = kwds.get('scale', 1)
        if not (self._argcheck(*args) and (scale > 0)):
            return nan
        if (floor(n) != n):
            raise ValueError("Moment must be an integer.")
        if (n < 0): raise ValueError("Moment must be positive.")
        mu, mu2, g1, g2 = None, None, None, None
        if (n > 0) and (n < 5):
            signature = inspect.getargspec(self._stats.im_func)
            if (signature[2] is not None) or ('moments' in signature[0]):
                dict = {'moments':{1:'m',2:'v',3:'vs',4:'vk'}[n]}
            else:
                dict = {}
            mu, mu2, g1, g2 = self._stats(*args,**dict)
        val = _moment_from_stats(n, mu, mu2, g1, g2, self._munp, args)

        # Convert to transformed  X = L + S*Y
        # so E[X^n] = E[(L+S*Y)^n] = L^n sum(comb(n,k)*(S/L)^k E[Y^k],k=0...n)
        if loc == 0:
            return scale**n * val
        else:
            result = 0
            fac = float(scale) / float(loc)
            for k in range(n):
                valk = _moment_from_stats(k, mu, mu2, g1, g2, self._munp, args)
                result += comb(n,k,exact=True)*(fac**k) * valk
            result += fac**n * val
            return result * loc**n


    def freeze(self, *args, **kwds):
        return rv_frozen(self, *args, **kwds)

    def _entropy(self, *args):
        if hasattr(self,'pk'):
            return entropy(self.pk)
        else:
            mu = int(self.stats(*args, **{'moments':'m'}))
            val = self.pmf(mu,*args)
            if (val==0.0): ent = 0.0
            else: ent = -val*log(val)
            k = 1
            term = 1.0
            while (abs(term) > eps):
                val = self.pmf(mu+k,*args)
                if val == 0.0: term = 0.0
                else: term = -val * log(val)
                val = self.pmf(mu-k,*args)
                if val != 0.0: term -= val*log(val)
                k += 1
                ent += term
            return ent

    def entropy(self, *args, **kwds):
        loc= kwds.get('loc')
        args, loc = self._fix_loc(args, loc)
        loc = arr(loc)
        args = map(arr,args)
        cond0 = self._argcheck(*args) & (loc==loc)
        output = zeros(shape(cond0),'d')
        place(output,(1-cond0),self.badvalue)
        goodargs = argsreduce(cond0, *args)
        place(output,cond0,self.vecentropy(*goodargs))
        return output

    def __call__(self, *args, **kwds):
        return self.freeze(*args,**kwds)

    def expect(self, func=None, args=(), loc=0, lb=None, ub=None, conditional=False):
        """calculate expected value of a function with respect to the distribution
        for discrete distribution

        Parameters
        ----------
        fn : function (default: identity mapping)
               Function for which sum is calculated. Takes only one argument.
        args : tuple
               argument (parameters) of the distribution
        optional keyword parameters
        lb, ub : numbers
               lower and upper bound for integration, default is set to the support
               of the distribution, lb and ub are inclusive (ul<=k<=ub)
        conditional : boolean (False)
               If true then the expectation is corrected by the conditional
               probability of the integration interval. The return value is the
               expectation of the function, conditional on being in the given
               interval (k such that ul<=k<=ub).

        Returns
        -------
        expected value : float

        Notes
        -----
        * function is not vectorized
        * accuracy: uses self.moment_tol as stopping criterium
            for heavy tailed distribution e.g. zipf(4), accuracy for
            mean, variance in example is only 1e-5,
            increasing precision (moment_tol) makes zipf very slow
        * suppnmin=100 internal parameter for minimum number of points to evaluate
            could be added as keyword parameter, to evaluate functions with
            non-monotonic shapes, points include integers in (-suppnmin, suppnmin)
        * uses maxcount=1000 limits the number of points that are evaluated
            to break loop for infinite sums
            (a maximum of suppnmin+1000 positive plus suppnmin+1000 negative integers
            are evaluated)

        """

        #moment_tol = 1e-12 # increase compared to self.moment_tol,
        # too slow for only small gain in precision for zipf

        #avoid endless loop with unbound integral, eg. var of zipf(2)
        maxcount = 1000
        suppnmin = 100  #minimum number of points to evaluate (+ and -)

        if func is None:
            def fun(x):
                #loc and args from outer scope
                return (x+loc)*self._pmf(x, *args)
        else:
            def fun(x):
                #loc and args from outer scope
                return func(x+loc)*self._pmf(x, *args)
        # used pmf because _pmf does not check support in randint
        # and there might be problems(?) with correct self.a, self.b at this stage
        # maybe not anymore, seems to work now with _pmf

        self._argcheck(*args) # (re)generate scalar self.a and self.b
        if lb is None:
            lb = (self.a)
        else:
            lb = lb - loc   #convert bound for standardized distribution
        if ub is None:
            ub = (self.b)
        else:
            ub = ub - loc   #convert bound for standardized distribution
        if conditional:
            if np.isposinf(ub)[()]:
                #work around bug: stats.poisson.sf(stats.poisson.b, 2) is nan
                invfac = 1 - self.cdf(lb-1,*args)
            else:
                invfac = 1 - self.cdf(lb-1,*args) - self.sf(ub,*args)
        else:
            invfac = 1.0

        tot = 0.0
        low, upp = self._ppf(0.001, *args), self._ppf(0.999, *args)
        low = max(min(-suppnmin, low), lb)
        upp = min(max(suppnmin, upp), ub)
        supp = np.arange(low, upp+1, self.inc) #check limits
        #print 'low, upp', low, upp
        tot = np.sum(fun(supp))
        diff = 1e100
        pos = upp + self.inc
        count = 0

        #handle cases with infinite support

        while (pos <= ub) and (diff > self.moment_tol) and count <= maxcount:
            diff = fun(pos)
            tot += diff
            pos += self.inc
            count += 1

        if self.a < 0: #handle case when self.a = -inf
            diff = 1e100
            pos = low - self.inc
            while (pos >= lb) and (diff > self.moment_tol) and count <= maxcount:
                diff = fun(pos)
                tot += diff
                pos -= self.inc
                count += 1
        if count > maxcount:
            # fixme: replace with proper warning
            print 'sum did not converge'
        return tot/invfac


# Binomial

class binom_gen(rv_discrete):
    """A binomial discrete random variable.

    %(before_notes)s

    Notes
    -----
    The probability mass function for `binom` is::

       binom.pmf(k) = choose(n,k) * p**k * (1-p)**(n-k)

    for ``k`` in ``{0,1,...,n}``.

    `binom` takes ``n`` and ``p`` as shape parameters.

    %(example)s

    """
    def _rvs(self, n, p):
        return mtrand.binomial(n,p,self._size)
    def _argcheck(self, n, p):
        self.b = n
        return (n>=0) & (p >= 0) & (p <= 1)
    def _logpmf(self, x, n, p):
        k = floor(x)
        combiln = (gamln(n+1) - (gamln(k+1) +
                                           gamln(n-k+1)))
        return combiln + k*np.log(p) + (n-k)*np.log(1-p)
    def _pmf(self, x, n, p):
        return exp(self._logpmf(x, n, p))
    def _cdf(self, x, n, p):
        k = floor(x)
        vals = special.bdtr(k,n,p)
        return vals
    def _sf(self, x, n, p):
        k = floor(x)
        return special.bdtrc(k,n,p)
    def _ppf(self, q, n, p):
        vals = ceil(special.bdtrik(q,n,p))
        vals1 = vals-1
        temp = special.bdtr(vals1,n,p)
        return where(temp >= q, vals1, vals)
    def _stats(self, n, p):
        q = 1.0-p
        mu = n * p
        var = n * p * q
        g1 = (q-p) / sqrt(n*p*q)
        g2 = (1.0-6*p*q)/(n*p*q)
        return mu, var, g1, g2
    def _entropy(self, n, p):
        k = r_[0:n+1]
        vals = self._pmf(k,n,p)
        lvals = where(vals==0,0.0,log(vals))
        return -sum(vals*lvals,axis=0)
binom = binom_gen(name='binom',shapes="n, p")

# Bernoulli distribution

class bernoulli_gen(binom_gen):
    """A Bernoulli discrete random variable.

    %(before_notes)s

    Notes
    -----
    The probability mass function for `bernoulli` is::

       bernoulli.pmf(k) = 1-p  if k = 0
                        = p    if k = 1

    for ``k`` in ``{0,1}``.

    `bernoulli` takes ``p`` as shape parameter.

    %(example)s

    """
    def _rvs(self, pr):
        return binom_gen._rvs(self, 1, pr)
    def _argcheck(self, pr):
        return (pr >=0 ) & (pr <= 1)
    def _logpmf(self, x, pr):
        return binom._logpmf(x, 1, pr)
    def _pmf(self, x, pr):
        return binom._pmf(x, 1, pr)
    def _cdf(self, x, pr):
        return binom._cdf(x, 1, pr)
    def _sf(self, x, pr):
        return binom._sf(x, 1, pr)
    def _ppf(self, q, pr):
        return binom._ppf(q, 1, pr)
    def _stats(self, pr):
        return binom._stats(1, pr)
    def _entropy(self, pr):
        return -pr*log(pr)-(1-pr)*log(1-pr)
bernoulli = bernoulli_gen(b=1,name='bernoulli',shapes="p")

# Negative binomial
class nbinom_gen(rv_discrete):
    """A negative binomial discrete random variable.

    %(before_notes)s

    Notes
    -----
    The probability mass function for `nbinom` is::

         nbinom.pmf(k) = choose(k+n-1, n-1) * p**n * (1-p)**k

    for ``k >= 0``.

    `nbinom` takes ``n`` and ``p`` as shape parameters.

    %(example)s

    """
    def _rvs(self, n, p):
        return mtrand.negative_binomial(n, p, self._size)
    def _argcheck(self, n, p):
        return (n >= 0) & (p >= 0) & (p <= 1)
    def _pmf(self, x, n, p):
        coeff = exp(gamln(n+x) - gamln(x+1) - gamln(n))
        return coeff * power(p,n) * power(1-p,x)
    def _logpmf(self, x, n, p):
        coeff = gamln(n+x) - gamln(x+1) - gamln(n)
        return coeff + n*log(p) + x*log(1-p)
    def _cdf(self, x, n, p):
        k = floor(x)
        return special.betainc(n, k+1, p)
    def _sf_skip(self, x, n, p):
        #skip because special.nbdtrc doesn't work for 0<n<1
        k = floor(x)
        return special.nbdtrc(k,n,p)
    def _ppf(self, q, n, p):
        vals = ceil(special.nbdtrik(q,n,p))
        vals1 = (vals-1).clip(0.0, np.inf)
        temp = self._cdf(vals1,n,p)
        return where(temp >= q, vals1, vals)
    def _stats(self, n, p):
        Q = 1.0 / p
        P = Q - 1.0
        mu = n*P
        var = n*P*Q
        g1 = (Q+P)/sqrt(n*P*Q)
        g2 = (1.0 + 6*P*Q) / (n*P*Q)
        return mu, var, g1, g2
nbinom = nbinom_gen(name='nbinom', shapes="n, p")

## Geometric distribution

class geom_gen(rv_discrete):
    """A geometric discrete random variable.

    %(before_notes)s

    Notes
    -----
    The probability mass function for `geom` is::

        geom.pmf(k) = (1-p)**(k-1)*p

    for ``k >= 1``.

    `geom` takes ``p`` as shape parameter.

    %(example)s

    """
    def _rvs(self, p):
        return mtrand.geometric(p,size=self._size)
    def _argcheck(self, p):
        return (p<=1) & (p >= 0)
    def _pmf(self, k, p):
        return (1-p)**(k-1) * p
    def _logpmf(self, k, p):
        return (k-1)*log(1-p) + p
    def _cdf(self, x, p):
        k = floor(x)
        return (1.0-(1.0-p)**k)
    def _sf(self, x, p):
        k = floor(x)
        return (1.0-p)**k
    def _ppf(self, q, p):
        vals = ceil(log(1.0-q)/log(1-p))
        temp = 1.0-(1.0-p)**(vals-1)
        return where((temp >= q) & (vals > 0), vals-1, vals)
    def _stats(self, p):
        mu = 1.0/p
        qr = 1.0-p
        var = qr / p / p
        g1 = (2.0-p) / sqrt(qr)
        g2 = numpy.polyval([1,-6,6],p)/(1.0-p)
        return mu, var, g1, g2
geom = geom_gen(a=1,name='geom', longname="A geometric",
                shapes="p")


## Hypergeometric distribution

class hypergeom_gen(rv_discrete):
    """A hypergeometric discrete random variable.

    The hypergeometric distribution models drawing objects from a bin.
    M is the total number of objects, n is total number of Type I objects.
    The random variate represents the number of Type I objects in N drawn
    without replacement from the total population.

    %(before_notes)s

    Notes
    -----
    The probability mass function is defined as::

        pmf(k, M, n, N) = choose(n, k) * choose(M - n, N - k) / choose(M, N),
                                               for N - (M-n) <= k <= min(m,N)

    Examples
    --------
    >>> from scipy.stats import hypergeom

    Suppose we have a collection of 20 animals, of which 7 are dogs.  Then if
    we want to know the probability of finding a given number of dogs if we
    choose at random 12 of the 20 animals, we can initialize a frozen
    distribution and plot the probability mass function:

    >>> [M, n, N] = [20, 7, 12]
    >>> rv = hypergeom(M, n, N)
    >>> x = np.arange(0, n+1)
    >>> pmf_dogs = rv.pmf(x)

    >>> fig = plt.figure()
    >>> ax = fig.add_subplot(111)
    >>> ax.plot(x, pmf_dogs, 'bo')
    >>> ax.vlines(x, 0, pmf_dogs, lw=2)
    >>> ax.set_xlabel('# of dogs in our group of chosen animals')
    >>> ax.set_ylabel('hypergeom PMF')
    >>> plt.show()

    Instead of using a frozen distribution we can also use `hypergeom`
    methods directly.  To for example obtain the cumulative distribution
    function, use:

    >>> prb = hypergeom.cdf(x, M, n, N)

    And to generate random numbers:

    >>> R = hypergeom.rvs(M, n, N, size=10)

    """
    def _rvs(self, M, n, N):
        return mtrand.hypergeometric(n,M-n,N,size=self._size)
    def _argcheck(self, M, n, N):
        cond = rv_discrete._argcheck(self,M,n,N)
        cond &= (n <= M) & (N <= M)
        self.a = N-(M-n)
        self.b = min(n,N)
        return cond
    def _logpmf(self, k, M, n, N):
        tot, good = M, n
        bad = tot - good
        return gamln(good+1) - gamln(good-k+1) - gamln(k+1) + gamln(bad+1) \
            - gamln(bad-N+k+1) - gamln(N-k+1) - gamln(tot+1) + gamln(tot-N+1) \
            + gamln(N+1)
    def _pmf(self, k, M, n, N):
        #same as the following but numerically more precise
        #return comb(good,k) * comb(bad,N-k) / comb(tot,N)
        return exp(self._logpmf(k, M, n, N))
    def _stats(self, M, n, N):
        tot, good = M, n
        n = good*1.0
        m = (tot-good)*1.0
        N = N*1.0
        tot = m+n
        p = n/tot
        mu = N*p
        var = m*n*N*(tot-N)*1.0/(tot*tot*(tot-1))
        g1 = (m - n)*(tot-2*N) / (tot-2.0)*sqrt((tot-1.0)/(m*n*N*(tot-N)))
        m2, m3, m4, m5 = m**2, m**3, m**4, m**5
        n2, n3, n4, n5 = n**2, n**2, n**4, n**5
        g2 = m3 - m5 + n*(3*m2-6*m3+m4) + 3*m*n2 - 12*m2*n2 + 8*m3*n2 + n3 \
             - 6*m*n3 + 8*m2*n3 + m*n4 - n5 - 6*m3*N + 6*m4*N + 18*m2*n*N \
             - 6*m3*n*N + 18*m*n2*N - 24*m2*n2*N - 6*n3*N - 6*m*n3*N \
             + 6*n4*N + N*N*(6*m2 - 6*m3 - 24*m*n + 12*m2*n + 6*n2 + \
                             12*m*n2 - 6*n3)
        return mu, var, g1, g2
    def _entropy(self, M, n, N):
        k = r_[N-(M-n):min(n,N)+1]
        vals = self.pmf(k,M,n,N)
        lvals = where(vals==0.0,0.0,log(vals))
        return -sum(vals*lvals,axis=0)
    def _sf(self, k, M, n, N):
        """More precise calculation, 1 - cdf doesn't cut it."""
        # This for loop is needed because `k` can be an array. If that's the
        # case, the sf() method makes M, n and N arrays of the same shape. We
        # therefore unpack all inputs args, so we can do the manual integration.
        res = []
        for quant, tot, good, draw in zip(k, M, n, N):
            # Manual integration over probability mass function. More accurate
            # than integrate.quad.
            k2 = np.arange(quant + 1, draw + 1)
            res.append(np.sum(self._pmf(k2, tot, good, draw)))
        return np.asarray(res)

hypergeom = hypergeom_gen(name='hypergeom', shapes="M, n, N")


## Logarithmic (Log-Series), (Series) distribution
# FIXME: Fails _cdfvec

class logser_gen(rv_discrete):
    """A Logarithmic (Log-Series, Series) discrete random variable.

    %(before_notes)s

    Notes
    -----
    The probability mass function for `logser` is::

        logser.pmf(k) = - p**k / (k*log(1-p))

    for ``k >= 1``.

    `logser` takes ``p`` as shape parameter.

    %(example)s

    """
    def _rvs(self, pr):
        # looks wrong for pr>0.5, too few k=1
        # trying to use generic is worse, no k=1 at all
        return mtrand.logseries(pr,size=self._size)
    def _argcheck(self, pr):
        return (pr > 0) & (pr < 1)
    def _pmf(self, k, pr):
        return -pr**k * 1.0 / k / log(1-pr)
    def _stats(self, pr):
        r = log(1-pr)
        mu = pr / (pr - 1.0) / r
        mu2p = -pr / r / (pr-1.0)**2
        var = mu2p - mu*mu
        mu3p = -pr / r * (1.0+pr) / (1.0-pr)**3
        mu3 = mu3p - 3*mu*mu2p + 2*mu**3
        g1 = mu3 / var**1.5

        mu4p = -pr / r * (1.0/(pr-1)**2 - 6*pr/(pr-1)**3 + \
                          6*pr*pr / (pr-1)**4)
        mu4 = mu4p - 4*mu3p*mu + 6*mu2p*mu*mu - 3*mu**4
        g2 = mu4 / var**2 - 3.0
        return mu, var, g1, g2
logser = logser_gen(a=1,name='logser', longname='A logarithmic',
                    shapes='p')

## Poisson distribution

class poisson_gen(rv_discrete):
    """A Poisson discrete random variable.

    %(before_notes)s

    Notes
    -----
    The probability mass function for `poisson` is::

        poisson.pmf(k) = exp(-mu) * mu**k / k!

    for ``k >= 0``.

    `poisson` takes ``mu`` as shape parameter.

    %(example)s

    """
    def _rvs(self, mu):
        return mtrand.poisson(mu, self._size)
    def _logpmf(self, k, mu):
        Pk = k*log(mu)-gamln(k+1) - mu
        return Pk
    def _pmf(self, k, mu):
        return exp(self._logpmf(k, mu))
    def _cdf(self, x, mu):
        k = floor(x)
        return special.pdtr(k,mu)
    def _sf(self, x, mu):
        k = floor(x)
        return special.pdtrc(k,mu)
    def _ppf(self, q, mu):
        vals = ceil(special.pdtrik(q,mu))
        vals1 = vals-1
        temp = special.pdtr(vals1,mu)
        return where((temp >= q), vals1, vals)
    def _stats(self, mu):
        var = mu
        g1 = 1.0/arr(sqrt(mu))
        g2 = 1.0 / arr(mu)
        return mu, var, g1, g2
poisson = poisson_gen(name="poisson", longname='A Poisson', shapes="mu")

## (Planck) Discrete Exponential
class planck_gen(rv_discrete):
    """A Planck discrete exponential random variable.

    %(before_notes)s

    Notes
    -----
    The probability mass function for `planck` is::

        planck.pmf(k) = (1-exp(-lambda))*exp(-lambda*k)

    for ``k*lambda >= 0``.

    `planck` takes ``lambda`` as shape parameter.

    %(example)s

    """
    def _argcheck(self, lambda_):
        if (lambda_ > 0):
            self.a = 0
            self.b = inf
            return 1
        elif (lambda_ < 0):
            self.a = -inf
            self.b = 0
            return 1
        return 0  # lambda_ = 0
    def _pmf(self, k, lambda_):
        fact = (1-exp(-lambda_))
        return fact*exp(-lambda_*k)
    def _cdf(self, x, lambda_):
        k = floor(x)
        return 1-exp(-lambda_*(k+1))
    def _ppf(self, q, lambda_):
        vals = ceil(-1.0/lambda_ * log1p(-q)-1)
        vals1 = (vals-1).clip(self.a, np.inf)
        temp = self._cdf(vals1, lambda_)
        return where(temp >= q, vals1, vals)
    def _stats(self, lambda_):
        mu = 1/(exp(lambda_)-1)
        var = exp(-lambda_)/(expm1(-lambda_))**2
        g1 = 2*cosh(lambda_/2.0)
        g2 = 4+2*cosh(lambda_)
        return mu, var, g1, g2
    def _entropy(self, lambda_):
        l = lambda_
        C = (1-exp(-l))
        return l*exp(-l)/C - log(C)
planck = planck_gen(name='planck',longname='A discrete exponential ',
                    shapes="lamda")


class boltzmann_gen(rv_discrete):
    """A Boltzmann (Truncated Discrete Exponential) random variable.

    %(before_notes)s

    Notes
    -----
    The probability mass function for `boltzmann` is::

        boltzmann.pmf(k) = (1-exp(-lambda)*exp(-lambda*k)/(1-exp(-lambda*N))

    for ``k = 0,...,N-1``.

    `boltzmann` takes ``lambda`` and ``N`` as shape parameters.

    %(example)s

    """
    def _pmf(self, k, lambda_, N):
        fact = (1-exp(-lambda_))/(1-exp(-lambda_*N))
        return fact*exp(-lambda_*k)
    def _cdf(self, x, lambda_, N):
        k = floor(x)
        return (1-exp(-lambda_*(k+1)))/(1-exp(-lambda_*N))
    def _ppf(self, q, lambda_, N):
        qnew = q*(1-exp(-lambda_*N))
        vals = ceil(-1.0/lambda_ * log(1-qnew)-1)
        vals1 = (vals-1).clip(0.0, np.inf)
        temp = self._cdf(vals1, lambda_, N)
        return where(temp >= q, vals1, vals)
    def _stats(self, lambda_, N):
        z = exp(-lambda_)
        zN = exp(-lambda_*N)
        mu = z/(1.0-z)-N*zN/(1-zN)
        var = z/(1.0-z)**2 - N*N*zN/(1-zN)**2
        trm = (1-zN)/(1-z)
        trm2 = (z*trm**2 - N*N*zN)
        g1 = z*(1+z)*trm**3 - N**3*zN*(1+zN)
        g1 = g1 / trm2**(1.5)
        g2 = z*(1+4*z+z*z)*trm**4 - N**4 * zN*(1+4*zN+zN*zN)
        g2 = g2 / trm2 / trm2
        return mu, var, g1, g2

boltzmann = boltzmann_gen(name='boltzmann',longname='A truncated discrete exponential ',
                    shapes="lamda, N")

## Discrete Uniform

class randint_gen(rv_discrete):
    """A uniform discrete random variable.

    %(before_notes)s

    Notes
    -----
    The probability mass function for `randint` is::

        randint.pmf(k) = 1./(max- min)

    for ``k = min,...,max``.

    `randint` takes ``min`` and ``max`` as shape parameters.

    %(example)s

    """
    def _argcheck(self, min, max):
        self.a = min
        self.b = max-1
        return (max > min)
    def _pmf(self, k, min, max):
        fact = 1.0 / (max - min)
        return fact
    def _cdf(self, x, min, max):
        k = floor(x)
        return (k-min+1)*1.0/(max-min)
    def _ppf(self, q, min, max):
        vals = ceil(q*(max-min)+min)-1
        vals1 = (vals-1).clip(min, max)
        temp = self._cdf(vals1, min, max)
        return where(temp >= q, vals1, vals)
    def _stats(self, min, max):
        m2, m1 = arr(max), arr(min)
        mu = (m2 + m1 - 1.0) / 2
        d = m2 - m1
        var = (d-1)*(d+1.0)/12.0
        g1 = 0.0
        g2 = -6.0/5.0*(d*d+1.0)/(d-1.0)*(d+1.0)
        return mu, var, g1, g2
    def _rvs(self, min, max=None):
        """An array of *size* random integers >= min and < max.

        If max is None, then range is >=0  and < min
        """
        return mtrand.randint(min, max, self._size)

    def _entropy(self, min, max):
        return log(max-min)
randint = randint_gen(name='randint',longname='A discrete uniform '\
                      '(random integer)', shapes="min, max")


# Zipf distribution

# FIXME: problems sampling.
class zipf_gen(rv_discrete):
    """A Zipf discrete random variable.

    %(before_notes)s

    Notes
    -----
    The probability mass function for `zipf` is::

        zipf.pmf(k) = 1/(zeta(a)*k**a)

    for ``k >= 1``.

    `zipf` takes ``a`` as shape parameter.

    %(example)s

    """
    def _rvs(self, a):
        return mtrand.zipf(a, size=self._size)
    def _argcheck(self, a):
        return a > 1
    def _pmf(self, k, a):
        Pk = 1.0 / arr(special.zeta(a,1) * k**a)
        return Pk
    def _munp(self, n, a):
        return special.zeta(a-n,1) / special.zeta(a,1)
    def _stats(self, a):
        sv = errp(0)
        fac = arr(special.zeta(a,1))
        mu = special.zeta(a-1.0,1)/fac
        mu2p = special.zeta(a-2.0,1)/fac
        var = mu2p - mu*mu
        mu3p = special.zeta(a-3.0,1)/fac
        mu3 = mu3p - 3*mu*mu2p + 2*mu**3
        g1 = mu3 / arr(var**1.5)

        mu4p = special.zeta(a-4.0,1)/fac
        sv = errp(sv)
        mu4 = mu4p - 4*mu3p*mu + 6*mu2p*mu*mu - 3*mu**4
        g2 = mu4 / arr(var**2) - 3.0
        return mu, var, g1, g2
zipf = zipf_gen(a=1,name='zipf', longname='A Zipf',
                shapes="a")


# Discrete Laplacian
class dlaplace_gen(rv_discrete):
    """A  Laplacian discrete random variable.

    %(before_notes)s

    Notes
    -----
    The probability mass function for `dlaplace` is::

        dlaplace.pmf(k) = tanh(a/2) * exp(-a*abs(k))

    for ``a >0``.

    `dlaplace` takes ``a`` as shape parameter.

    %(example)s

    """
    def _pmf(self, k, a):
        return tanh(a/2.0)*exp(-a*abs(k))
    def _cdf(self, x, a):
        k = floor(x)
        ind = (k >= 0)
        const = exp(a)+1
        return where(ind, 1.0-exp(-a*k)/const, exp(a*(k+1))/const)
    def _ppf(self, q, a):
        const = 1.0/(1+exp(-a))
        cons2 = 1+exp(a)
        ind = q < const
        vals = ceil(where(ind, log(q*cons2)/a-1, -log((1-q)*cons2)/a))
        vals1 = (vals-1)
        temp = self._cdf(vals1, a)
        return where(temp >= q, vals1, vals)

    def _stats_skip(self, a):
        # variance mu2 does not aggree with sample variance,
        #   nor with direct calculation using pmf
        # remove for now because generic calculation works
        #   except it does not show nice zeros for mean and skew(?)
        ea = exp(-a)
        e2a = exp(-2*a)
        e3a = exp(-3*a)
        e4a = exp(-4*a)
        mu2 = 2* (e2a + ea) / (1-ea)**3.0
        mu4 = 2* (e4a + 11*e3a + 11*e2a + ea) / (1-ea)**5.0
        return 0.0, mu2, 0.0, mu4 / mu2**2.0 - 3
    def _entropy(self, a):
        return a / sinh(a) - log(tanh(a/2.0))
dlaplace = dlaplace_gen(a=-inf,
                        name='dlaplace', longname='A discrete Laplacian',
                        shapes="a")


class skellam_gen(rv_discrete):
    """A  Skellam discrete random variable.

    %(before_notes)s

    Notes
    -----
    Probability distribution of the difference of two correlated or
    uncorrelated Poisson random variables.

    Let k1 and k2 be two Poisson-distributed r.v. with expected values
    lam1 and lam2. Then, k1-k2 follows a Skellam distribution with
    parameters mu1 = lam1 - rho*sqrt(lam1*lam2) and
    mu2 = lam2 - rho*sqrt(lam1*lam2), where rho is the correlation
    coefficient between k1 and k2. If the two Poisson-distributed r.v.
    are independent then rho = 0.

    Parameters mu1 and mu2 must be strictly positive.

    For details see: http://en.wikipedia.org/wiki/Skellam_distribution

    `skellam` takes ``mu1`` and ``mu2`` as shape parameters.

    %(example)s

    """
    def _rvs(self, mu1, mu2):
        n = self._size
        return np.random.poisson(mu1, n)-np.random.poisson(mu2, n)
    def _pmf(self, x, mu1, mu2):
        px = np.where(x < 0, ncx2.pdf(2*mu2, 2*(1-x), 2*mu1)*2,
                         ncx2.pdf(2*mu1, 2*(x+1), 2*mu2)*2)
        #ncx2.pdf() returns nan's for extremely low probabilities
        return px
    def _cdf(self, x, mu1, mu2):
        x = np.floor(x)
        px = np.where(x < 0, ncx2.cdf(2*mu2, -2*x, 2*mu1),
                         1-ncx2.cdf(2*mu1, 2*(x+1), 2*mu2))
        return px

# enable later
##    def _cf(self, w, mu1, mu2):
##        # characteristic function
##        poisscf = poisson._cf
##        return poisscf(w, mu1) * poisscf(-w, mu2)

    def _stats(self, mu1, mu2):
        mean = mu1 - mu2
        var = mu1 + mu2
        g1 = mean / np.sqrt((var)**3)
        g2 = 1 / var
        return mean, var, g1, g2
skellam = skellam_gen(a=-np.inf, name="skellam", longname='A Skellam',
                      shapes="mu1,mu2")<|MERGE_RESOLUTION|>--- conflicted
+++ resolved
@@ -2753,10 +2753,6 @@
     %(example)s
 
     """
-<<<<<<< HEAD
-
-=======
->>>>>>> 85c09920
     def _rvs(self):
         return mtrand.standard_exponential(self._size)
     def _pdf(self, x):
