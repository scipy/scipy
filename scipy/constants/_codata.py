<<<<<<< HEAD
from __future__ import annotations

from math import exp, pi, sqrt
from typing import Any, Callable
import warnings

from scipy.special import lambertw


=======
>>>>>>> c0065b69
"""
Fundamental Physical Constants
------------------------------

These constants are taken from CODATA Recommended Values of the Fundamental
Physical Constants 2022.

Object
------
physical_constants : dict
    A dictionary containing physical constants. Keys are the names of physical
    constants, values are tuples (value, units, precision).

Functions
---------
value(key):
    Returns the value of the physical constant(key).
unit(key):
    Returns the units of the physical constant(key).
precision(key):
    Returns the relative precision of the physical constant(key).
find(sub):
    Prints or returns list of keys containing the string sub, default is all.

Source
------
The values of the constants provided at this site are recommended for
international use by CODATA and are the latest available. Termed the "2018
CODATA recommended values," they are generally recognized worldwide for use in
all fields of science and technology. The values became available on 20 May
2019 and replaced the 2014 CODATA set. Also available is an introduction to the
constants for non-experts at

https://physics.nist.gov/cuu/Constants/introduction.html

References
----------
Theoretical and experimental publications relevant to the fundamental constants
and closely related precision measurements published since the mid 1980s, but
also including many older papers of particular interest, some of which date
back to the 1800s. To search the bibliography, visit

https://physics.nist.gov/cuu/Constants/

"""

<<<<<<< HEAD
=======
# Compiled by Charles Harris, dated October 3, 2002
# updated to 2002 values by BasSw, 2006
# Updated to 2006 values by Vincent Davis June 2010
# Updated to 2014 values by Joseph Booker, 2015
# Updated to 2018 values by Jakob Jakobson, 2019

from __future__ import annotations

import warnings

from typing import Any
>>>>>>> c0065b69

__all__ = ['physical_constants', 'value', 'unit', 'precision', 'find',
           'ConstantWarning']

"""
Source:  https://physics.nist.gov/cuu/Constants/

The values of the constants provided at this site are recommended for
international use by CODATA and are the latest available. Termed the "2018
CODATA recommended values," they are generally recognized worldwide for use in
all fields of science and technology. The values became available on 20 May
2019 and replaced the 2014 CODATA set.
"""

#
# Source:  https://physics.nist.gov/cuu/Constants/
#

# Quantity                                             Value                 Uncertainty          Unit
# ---------------------------------------------------- --------------------- -------------------- -------------
txt2002 = """\
Wien displacement law constant                         2.897 7685e-3         0.000 0051e-3         m K
atomic unit of 1st hyperpolarizablity                  3.206 361 51e-53      0.000 000 28e-53      C^3 m^3 J^-2
atomic unit of 2nd hyperpolarizablity                  6.235 3808e-65        0.000 0011e-65        C^4 m^4 J^-3
atomic unit of electric dipole moment                  8.478 353 09e-30      0.000 000 73e-30      C m
atomic unit of electric polarizablity                  1.648 777 274e-41     0.000 000 016e-41     C^2 m^2 J^-1
atomic unit of electric quadrupole moment              4.486 551 24e-40      0.000 000 39e-40      C m^2
atomic unit of magn. dipole moment                     1.854 801 90e-23      0.000 000 16e-23      J T^-1
atomic unit of magn. flux density                      2.350 517 42e5        0.000 000 20e5        T
deuteron magn. moment                                  0.433 073 482e-26     0.000 000 038e-26     J T^-1
deuteron magn. moment to Bohr magneton ratio           0.466 975 4567e-3     0.000 000 0050e-3
deuteron magn. moment to nuclear magneton ratio        0.857 438 2329        0.000 000 0092
deuteron-electron magn. moment ratio                   -4.664 345 548e-4     0.000 000 050e-4
deuteron-proton magn. moment ratio                     0.307 012 2084        0.000 000 0045
deuteron-neutron magn. moment ratio                    -0.448 206 52         0.000 000 11
electron gyromagn. ratio                               1.760 859 74e11       0.000 000 15e11       s^-1 T^-1
electron gyromagn. ratio over 2 pi                     28 024.9532           0.0024                MHz T^-1
electron magn. moment                                  -928.476 412e-26      0.000 080e-26         J T^-1
electron magn. moment to Bohr magneton ratio           -1.001 159 652 1859   0.000 000 000 0038
electron magn. moment to nuclear magneton ratio        -1838.281 971 07      0.000 000 85
electron magn. moment anomaly                          1.159 652 1859e-3     0.000 000 0038e-3
electron to shielded proton magn. moment ratio         -658.227 5956         0.000 0071
electron to shielded helion magn. moment ratio         864.058 255           0.000 010
electron-deuteron magn. moment ratio                   -2143.923 493         0.000 023
electron-muon magn. moment ratio                       206.766 9894          0.000 0054
electron-neutron magn. moment ratio                    960.920 50            0.000 23
electron-proton magn. moment ratio                     -658.210 6862         0.000 0066
magn. constant                                         12.566 370 614...e-7  (exact)               N A^-2  # noqa: E501
magn. flux quantum                                     2.067 833 72e-15      0.000 000 18e-15      Wb
muon magn. moment                                      -4.490 447 99e-26     0.000 000 40e-26      J T^-1
muon magn. moment to Bohr magneton ratio               -4.841 970 45e-3      0.000 000 13e-3
muon magn. moment to nuclear magneton ratio            -8.890 596 98         0.000 000 23
muon-proton magn. moment ratio                         -3.183 345 118        0.000 000 089
neutron gyromagn. ratio                                1.832 471 83e8        0.000 000 46e8        s^-1 T^-1
neutron gyromagn. ratio over 2 pi                      29.164 6950           0.000 0073            MHz T^-1
neutron magn. moment                                   -0.966 236 45e-26     0.000 000 24e-26      J T^-1
neutron magn. moment to Bohr magneton ratio            -1.041 875 63e-3      0.000 000 25e-3
neutron magn. moment to nuclear magneton ratio         -1.913 042 73         0.000 000 45
neutron to shielded proton magn. moment ratio          -0.684 996 94         0.000 000 16
neutron-electron magn. moment ratio                    1.040 668 82e-3       0.000 000 25e-3
neutron-proton magn. moment ratio                      -0.684 979 34         0.000 000 16
proton gyromagn. ratio                                 2.675 222 05e8        0.000 000 23e8        s^-1 T^-1
proton gyromagn. ratio over 2 pi                       42.577 4813           0.000 0037            MHz T^-1
proton magn. moment                                    1.410 606 71e-26      0.000 000 12e-26      J T^-1
proton magn. moment to Bohr magneton ratio             1.521 032 206e-3      0.000 000 015e-3
proton magn. moment to nuclear magneton ratio          2.792 847 351         0.000 000 028
proton magn. shielding correction                      25.689e-6             0.015e-6
proton-neutron magn. moment ratio                      -1.459 898 05         0.000 000 34
shielded helion gyromagn. ratio                        2.037 894 70e8        0.000 000 18e8        s^-1 T^-1
shielded helion gyromagn. ratio over 2 pi              32.434 1015           0.000 0028            MHz T^-1
shielded helion magn. moment                           -1.074 553 024e-26    0.000 000 093e-26     J T^-1
shielded helion magn. moment to Bohr magneton ratio    -1.158 671 474e-3     0.000 000 014e-3
shielded helion magn. moment to nuclear magneton ratio -2.127 497 723        0.000 000 025
shielded helion to proton magn. moment ratio           -0.761 766 562        0.000 000 012
shielded helion to shielded proton magn. moment ratio  -0.761 786 1313       0.000 000 0033
shielded helion gyromagn. ratio                        2.037 894 70e8        0.000 000 18e8        s^-1 T^-1
shielded helion gyromagn. ratio over 2 pi              32.434 1015           0.000 0028            MHz T^-1
shielded proton magn. moment                           1.410 570 47e-26      0.000 000 12e-26      J T^-1
shielded proton magn. moment to Bohr magneton ratio    1.520 993 132e-3      0.000 000 016e-3
shielded proton magn. moment to nuclear magneton ratio 2.792 775 604         0.000 000 030
{220} lattice spacing of silicon                       192.015 5965e-12      0.000 0070e-12        m"""


def exact2002(exact):
    replace = {
        'magn. constant': 4e-7 * pi,
    }
    return replace


txt2006 = """\
lattice spacing of silicon                             192.015 5762 e-12     0.000 0050 e-12       m
alpha particle-electron mass ratio                     7294.299 5365         0.000 0031
alpha particle mass                                    6.644 656 20 e-27     0.000 000 33 e-27     kg
alpha particle mass energy equivalent                  5.971 919 17 e-10     0.000 000 30 e-10     J
alpha particle mass energy equivalent in MeV           3727.379 109          0.000 093             MeV
alpha particle mass in u                               4.001 506 179 127     0.000 000 000 062     u
alpha particle molar mass                              4.001 506 179 127 e-3 0.000 000 000 062 e-3 kg mol^-1
alpha particle-proton mass ratio                       3.972 599 689 51      0.000 000 000 41
Angstrom star                                          1.000 014 98 e-10     0.000 000 90 e-10     m
atomic mass constant                                   1.660 538 782 e-27    0.000 000 083 e-27    kg
atomic mass constant energy equivalent                 1.492 417 830 e-10    0.000 000 074 e-10    J
atomic mass constant energy equivalent in MeV          931.494 028           0.000 023             MeV
atomic mass unit-electron volt relationship            931.494 028 e6        0.000 023 e6          eV
atomic mass unit-hartree relationship                  3.423 177 7149 e7     0.000 000 0049 e7     E_h
atomic mass unit-hertz relationship                    2.252 342 7369 e23    0.000 000 0032 e23    Hz
atomic mass unit-inverse meter relationship            7.513 006 671 e14     0.000 000 011 e14     m^-1
atomic mass unit-joule relationship                    1.492 417 830 e-10    0.000 000 074 e-10    J
atomic mass unit-kelvin relationship                   1.080 9527 e13        0.000 0019 e13        K
atomic mass unit-kilogram relationship                 1.660 538 782 e-27    0.000 000 083 e-27    kg
atomic unit of 1st hyperpolarizability                 3.206 361 533 e-53    0.000 000 081 e-53    C^3 m^3 J^-2
atomic unit of 2nd hyperpolarizability                 6.235 380 95 e-65     0.000 000 31 e-65     C^4 m^4 J^-3
atomic unit of action                                  1.054 571 628 e-34    0.000 000 053 e-34    J s
atomic unit of charge                                  1.602 176 487 e-19    0.000 000 040 e-19    C
atomic unit of charge density                          1.081 202 300 e12     0.000 000 027 e12     C m^-3
atomic unit of current                                 6.623 617 63 e-3      0.000 000 17 e-3      A
atomic unit of electric dipole mom.                    8.478 352 81 e-30     0.000 000 21 e-30     C m
atomic unit of electric field                          5.142 206 32 e11      0.000 000 13 e11      V m^-1
atomic unit of electric field gradient                 9.717 361 66 e21      0.000 000 24 e21      V m^-2
atomic unit of electric polarizability                 1.648 777 2536 e-41   0.000 000 0034 e-41   C^2 m^2 J^-1
atomic unit of electric potential                      27.211 383 86         0.000 000 68          V
atomic unit of electric quadrupole mom.                4.486 551 07 e-40     0.000 000 11 e-40     C m^2
atomic unit of energy                                  4.359 743 94 e-18     0.000 000 22 e-18     J
atomic unit of force                                   8.238 722 06 e-8      0.000 000 41 e-8      N
atomic unit of length                                  0.529 177 208 59 e-10 0.000 000 000 36 e-10 m
atomic unit of mag. dipole mom.                        1.854 801 830 e-23    0.000 000 046 e-23    J T^-1
atomic unit of mag. flux density                       2.350 517 382 e5      0.000 000 059 e5      T
atomic unit of magnetizability                         7.891 036 433 e-29    0.000 000 027 e-29    J T^-2
atomic unit of mass                                    9.109 382 15 e-31     0.000 000 45 e-31     kg
atomic unit of momentum                                1.992 851 565 e-24    0.000 000 099 e-24    kg m s^-1
atomic unit of permittivity                            1.112 650 056... e-10 (exact)               F m^-1
atomic unit of time                                    2.418 884 326 505 e-17 0.000 000 000 016 e-17 s
atomic unit of velocity                                2.187 691 2541 e6     0.000 000 0015 e6     m s^-1
Avogadro constant                                      6.022 141 79 e23      0.000 000 30 e23      mol^-1
Bohr magneton                                          927.400 915 e-26      0.000 023 e-26        J T^-1
Bohr magneton in eV/T                                  5.788 381 7555 e-5    0.000 000 0079 e-5    eV T^-1
Bohr magneton in Hz/T                                  13.996 246 04 e9      0.000 000 35 e9       Hz T^-1
Bohr magneton in inverse meters per tesla              46.686 4515           0.000 0012            m^-1 T^-1
Bohr magneton in K/T                                   0.671 7131            0.000 0012            K T^-1
Bohr radius                                            0.529 177 208 59 e-10 0.000 000 000 36 e-10 m
Boltzmann constant                                     1.380 6504 e-23       0.000 0024 e-23       J K^-1
Boltzmann constant in eV/K                             8.617 343 e-5         0.000 015 e-5         eV K^-1
Boltzmann constant in Hz/K                             2.083 6644 e10        0.000 0036 e10        Hz K^-1
Boltzmann constant in inverse meters per kelvin        69.503 56             0.000 12              m^-1 K^-1
characteristic impedance of vacuum                     376.730 313 461...    (exact)               ohm
classical electron radius                              2.817 940 2894 e-15   0.000 000 0058 e-15   m
Compton wavelength                                     2.426 310 2175 e-12   0.000 000 0033 e-12   m
Compton wavelength over 2 pi                           386.159 264 59 e-15   0.000 000 53 e-15     m
conductance quantum                                    7.748 091 7004 e-5    0.000 000 0053 e-5    S
conventional value of Josephson constant               483 597.9 e9          (exact)               Hz V^-1
conventional value of von Klitzing constant            25 812.807            (exact)               ohm
Cu x unit                                              1.002 076 99 e-13     0.000 000 28 e-13     m
deuteron-electron mag. mom. ratio                      -4.664 345 537 e-4    0.000 000 039 e-4
deuteron-electron mass ratio                           3670.482 9654         0.000 0016
deuteron g factor                                      0.857 438 2308        0.000 000 0072
deuteron mag. mom.                                     0.433 073 465 e-26    0.000 000 011 e-26    J T^-1
deuteron mag. mom. to Bohr magneton ratio              0.466 975 4556 e-3    0.000 000 0039 e-3
deuteron mag. mom. to nuclear magneton ratio           0.857 438 2308        0.000 000 0072
deuteron mass                                          3.343 583 20 e-27     0.000 000 17 e-27     kg
deuteron mass energy equivalent                        3.005 062 72 e-10     0.000 000 15 e-10     J
deuteron mass energy equivalent in MeV                 1875.612 793          0.000 047             MeV
deuteron mass in u                                     2.013 553 212 724     0.000 000 000 078     u
deuteron molar mass                                    2.013 553 212 724 e-3 0.000 000 000 078 e-3 kg mol^-1
deuteron-neutron mag. mom. ratio                       -0.448 206 52         0.000 000 11
deuteron-proton mag. mom. ratio                        0.307 012 2070        0.000 000 0024
deuteron-proton mass ratio                             1.999 007 501 08      0.000 000 000 22
deuteron rms charge radius                             2.1402 e-15           0.0028 e-15           m
electric constant                                      8.854 187 817... e-12 (exact)               F m^-1
electron charge to mass quotient                       -1.758 820 150 e11    0.000 000 044 e11     C kg^-1
electron-deuteron mag. mom. ratio                      -2143.923 498         0.000 018
electron-deuteron mass ratio                           2.724 437 1093 e-4    0.000 000 0012 e-4
electron g factor                                      -2.002 319 304 3622   0.000 000 000 0015
electron gyromag. ratio                                1.760 859 770 e11     0.000 000 044 e11     s^-1 T^-1
electron gyromag. ratio over 2 pi                      28 024.953 64         0.000 70              MHz T^-1
electron mag. mom.                                     -928.476 377 e-26     0.000 023 e-26        J T^-1
electron mag. mom. anomaly                             1.159 652 181 11 e-3  0.000 000 000 74 e-3
electron mag. mom. to Bohr magneton ratio              -1.001 159 652 181 11 0.000 000 000 000 74
electron mag. mom. to nuclear magneton ratio           -1838.281 970 92      0.000 000 80
electron mass                                          9.109 382 15 e-31     0.000 000 45 e-31     kg
electron mass energy equivalent                        8.187 104 38 e-14     0.000 000 41 e-14     J
electron mass energy equivalent in MeV                 0.510 998 910         0.000 000 013         MeV
electron mass in u                                     5.485 799 0943 e-4    0.000 000 0023 e-4    u
electron molar mass                                    5.485 799 0943 e-7    0.000 000 0023 e-7    kg mol^-1
electron-muon mag. mom. ratio                          206.766 9877          0.000 0052
electron-muon mass ratio                               4.836 331 71 e-3      0.000 000 12 e-3
electron-neutron mag. mom. ratio                       960.920 50            0.000 23
electron-neutron mass ratio                            5.438 673 4459 e-4    0.000 000 0033 e-4
electron-proton mag. mom. ratio                        -658.210 6848         0.000 0054
electron-proton mass ratio                             5.446 170 2177 e-4    0.000 000 0024 e-4
electron-tau mass ratio                                2.875 64 e-4          0.000 47 e-4
electron to alpha particle mass ratio                  1.370 933 555 70 e-4  0.000 000 000 58 e-4
electron to shielded helion mag. mom. ratio            864.058 257           0.000 010
electron to shielded proton mag. mom. ratio            -658.227 5971         0.000 0072
electron volt                                          1.602 176 487 e-19    0.000 000 040 e-19    J
electron volt-atomic mass unit relationship            1.073 544 188 e-9     0.000 000 027 e-9     u
electron volt-hartree relationship                     3.674 932 540 e-2     0.000 000 092 e-2     E_h
electron volt-hertz relationship                       2.417 989 454 e14     0.000 000 060 e14     Hz
electron volt-inverse meter relationship               8.065 544 65 e5       0.000 000 20 e5       m^-1
electron volt-joule relationship                       1.602 176 487 e-19    0.000 000 040 e-19    J
electron volt-kelvin relationship                      1.160 4505 e4         0.000 0020 e4         K
electron volt-kilogram relationship                    1.782 661 758 e-36    0.000 000 044 e-36    kg
elementary charge                                      1.602 176 487 e-19    0.000 000 040 e-19    C
elementary charge over h                               2.417 989 454 e14     0.000 000 060 e14     A J^-1
Faraday constant                                       96 485.3399           0.0024                C mol^-1
Faraday constant for conventional electric current     96 485.3401           0.0048                C_90 mol^-1
Fermi coupling constant                                1.166 37 e-5          0.000 01 e-5          GeV^-2
fine-structure constant                                7.297 352 5376 e-3    0.000 000 0050 e-3
first radiation constant                               3.741 771 18 e-16     0.000 000 19 e-16     W m^2
first radiation constant for spectral radiance         1.191 042 759 e-16    0.000 000 059 e-16    W m^2 sr^-1
hartree-atomic mass unit relationship                  2.921 262 2986 e-8    0.000 000 0042 e-8    u
hartree-electron volt relationship                     27.211 383 86         0.000 000 68          eV
Hartree energy                                         4.359 743 94 e-18     0.000 000 22 e-18     J
Hartree energy in eV                                   27.211 383 86         0.000 000 68          eV
hartree-hertz relationship                             6.579 683 920 722 e15 0.000 000 000 044 e15 Hz
hartree-inverse meter relationship                     2.194 746 313 705 e7  0.000 000 000 015 e7  m^-1
hartree-joule relationship                             4.359 743 94 e-18     0.000 000 22 e-18     J
hartree-kelvin relationship                            3.157 7465 e5         0.000 0055 e5         K
hartree-kilogram relationship                          4.850 869 34 e-35     0.000 000 24 e-35     kg
helion-electron mass ratio                             5495.885 2765         0.000 0052
helion mass                                            5.006 411 92 e-27     0.000 000 25 e-27     kg
helion mass energy equivalent                          4.499 538 64 e-10     0.000 000 22 e-10     J
helion mass energy equivalent in MeV                   2808.391 383          0.000 070             MeV
helion mass in u                                       3.014 932 2473        0.000 000 0026        u
helion molar mass                                      3.014 932 2473 e-3    0.000 000 0026 e-3    kg mol^-1
helion-proton mass ratio                               2.993 152 6713        0.000 000 0026
hertz-atomic mass unit relationship                    4.439 821 6294 e-24   0.000 000 0064 e-24   u
hertz-electron volt relationship                       4.135 667 33 e-15     0.000 000 10 e-15     eV
hertz-hartree relationship                             1.519 829 846 006 e-16 0.000 000 000010e-16 E_h
hertz-inverse meter relationship                       3.335 640 951... e-9  (exact)               m^-1
hertz-joule relationship                               6.626 068 96 e-34     0.000 000 33 e-34     J
hertz-kelvin relationship                              4.799 2374 e-11       0.000 0084 e-11       K
hertz-kilogram relationship                            7.372 496 00 e-51     0.000 000 37 e-51     kg
inverse fine-structure constant                        137.035 999 679       0.000 000 094
inverse meter-atomic mass unit relationship            1.331 025 0394 e-15   0.000 000 0019 e-15   u
inverse meter-electron volt relationship               1.239 841 875 e-6     0.000 000 031 e-6     eV
inverse meter-hartree relationship                     4.556 335 252 760 e-8 0.000 000 000 030 e-8 E_h
inverse meter-hertz relationship                       299 792 458           (exact)               Hz
inverse meter-joule relationship                       1.986 445 501 e-25    0.000 000 099 e-25    J
inverse meter-kelvin relationship                      1.438 7752 e-2        0.000 0025 e-2        K
inverse meter-kilogram relationship                    2.210 218 70 e-42     0.000 000 11 e-42     kg
inverse of conductance quantum                         12 906.403 7787       0.000 0088            ohm
Josephson constant                                     483 597.891 e9        0.012 e9              Hz V^-1
joule-atomic mass unit relationship                    6.700 536 41 e9       0.000 000 33 e9       u
joule-electron volt relationship                       6.241 509 65 e18      0.000 000 16 e18      eV
joule-hartree relationship                             2.293 712 69 e17      0.000 000 11 e17      E_h
joule-hertz relationship                               1.509 190 450 e33     0.000 000 075 e33     Hz
joule-inverse meter relationship                       5.034 117 47 e24      0.000 000 25 e24      m^-1
joule-kelvin relationship                              7.242 963 e22         0.000 013 e22         K
joule-kilogram relationship                            1.112 650 056... e-17 (exact)               kg
kelvin-atomic mass unit relationship                   9.251 098 e-14        0.000 016 e-14        u
kelvin-electron volt relationship                      8.617 343 e-5         0.000 015 e-5         eV
kelvin-hartree relationship                            3.166 8153 e-6        0.000 0055 e-6        E_h
kelvin-hertz relationship                              2.083 6644 e10        0.000 0036 e10        Hz
kelvin-inverse meter relationship                      69.503 56             0.000 12              m^-1
kelvin-joule relationship                              1.380 6504 e-23       0.000 0024 e-23       J
kelvin-kilogram relationship                           1.536 1807 e-40       0.000 0027 e-40       kg
kilogram-atomic mass unit relationship                 6.022 141 79 e26      0.000 000 30 e26      u
kilogram-electron volt relationship                    5.609 589 12 e35      0.000 000 14 e35      eV
kilogram-hartree relationship                          2.061 486 16 e34      0.000 000 10 e34      E_h
kilogram-hertz relationship                            1.356 392 733 e50     0.000 000 068 e50     Hz
kilogram-inverse meter relationship                    4.524 439 15 e41      0.000 000 23 e41      m^-1
kilogram-joule relationship                            8.987 551 787... e16  (exact)               J
kilogram-kelvin relationship                           6.509 651 e39         0.000 011 e39         K
lattice parameter of silicon                           543.102 064 e-12      0.000 014 e-12        m
Loschmidt constant (273.15 K, 101.325 kPa)             2.686 7774 e25        0.000 0047 e25        m^-3
mag. constant                                          12.566 370 614... e-7 (exact)               N A^-2
mag. flux quantum                                      2.067 833 667 e-15    0.000 000 052 e-15    Wb
molar gas constant                                     8.314 472             0.000 015             J mol^-1 K^-1
molar mass constant                                    1 e-3                 (exact)               kg mol^-1
molar mass of carbon-12                                12 e-3                (exact)               kg mol^-1
molar Planck constant                                  3.990 312 6821 e-10   0.000 000 0057 e-10   J s mol^-1
molar Planck constant times c                          0.119 626 564 72      0.000 000 000 17      J m mol^-1
molar volume of ideal gas (273.15 K, 100 kPa)          22.710 981 e-3        0.000 040 e-3         m^3 mol^-1
molar volume of ideal gas (273.15 K, 101.325 kPa)      22.413 996 e-3        0.000 039 e-3         m^3 mol^-1
molar volume of silicon                                12.058 8349 e-6       0.000 0011 e-6        m^3 mol^-1
Mo x unit                                              1.002 099 55 e-13     0.000 000 53 e-13     m
muon Compton wavelength                                11.734 441 04 e-15    0.000 000 30 e-15     m
muon Compton wavelength over 2 pi                      1.867 594 295 e-15    0.000 000 047 e-15    m
muon-electron mass ratio                               206.768 2823          0.000 0052
muon g factor                                          -2.002 331 8414       0.000 000 0012
muon mag. mom.                                         -4.490 447 86 e-26    0.000 000 16 e-26     J T^-1
muon mag. mom. anomaly                                 1.165 920 69 e-3      0.000 000 60 e-3
muon mag. mom. to Bohr magneton ratio                  -4.841 970 49 e-3     0.000 000 12 e-3
muon mag. mom. to nuclear magneton ratio               -8.890 597 05         0.000 000 23
muon mass                                              1.883 531 30 e-28     0.000 000 11 e-28     kg
muon mass energy equivalent                            1.692 833 510 e-11    0.000 000 095 e-11    J
muon mass energy equivalent in MeV                     105.658 3668          0.000 0038            MeV
muon mass in u                                         0.113 428 9256        0.000 000 0029        u
muon molar mass                                        0.113 428 9256 e-3    0.000 000 0029 e-3    kg mol^-1
muon-neutron mass ratio                                0.112 454 5167        0.000 000 0029
muon-proton mag. mom. ratio                            -3.183 345 137        0.000 000 085
muon-proton mass ratio                                 0.112 609 5261        0.000 000 0029
muon-tau mass ratio                                    5.945 92 e-2          0.000 97 e-2
natural unit of action                                 1.054 571 628 e-34    0.000 000 053 e-34    J s
natural unit of action in eV s                         6.582 118 99 e-16     0.000 000 16 e-16     eV s
natural unit of energy                                 8.187 104 38 e-14     0.000 000 41 e-14     J
natural unit of energy in MeV                          0.510 998 910         0.000 000 013         MeV
natural unit of length                                 386.159 264 59 e-15   0.000 000 53 e-15     m
natural unit of mass                                   9.109 382 15 e-31     0.000 000 45 e-31     kg
natural unit of momentum                               2.730 924 06 e-22     0.000 000 14 e-22     kg m s^-1
natural unit of momentum in MeV/c                      0.510 998 910         0.000 000 013         MeV/c
natural unit of time                                   1.288 088 6570 e-21   0.000 000 0018 e-21   s
natural unit of velocity                               299 792 458           (exact)               m s^-1
neutron Compton wavelength                             1.319 590 8951 e-15   0.000 000 0020 e-15   m
neutron Compton wavelength over 2 pi                   0.210 019 413 82 e-15 0.000 000 000 31 e-15 m
neutron-electron mag. mom. ratio                       1.040 668 82 e-3      0.000 000 25 e-3
neutron-electron mass ratio                            1838.683 6605         0.000 0011
neutron g factor                                       -3.826 085 45         0.000 000 90
neutron gyromag. ratio                                 1.832 471 85 e8       0.000 000 43 e8       s^-1 T^-1
neutron gyromag. ratio over 2 pi                       29.164 6954           0.000 0069            MHz T^-1
neutron mag. mom.                                      -0.966 236 41 e-26    0.000 000 23 e-26     J T^-1
neutron mag. mom. to Bohr magneton ratio               -1.041 875 63 e-3     0.000 000 25 e-3
neutron mag. mom. to nuclear magneton ratio            -1.913 042 73         0.000 000 45
neutron mass                                           1.674 927 211 e-27    0.000 000 084 e-27    kg
neutron mass energy equivalent                         1.505 349 505 e-10    0.000 000 075 e-10    J
neutron mass energy equivalent in MeV                  939.565 346           0.000 023             MeV
neutron mass in u                                      1.008 664 915 97      0.000 000 000 43      u
neutron molar mass                                     1.008 664 915 97 e-3  0.000 000 000 43 e-3  kg mol^-1
neutron-muon mass ratio                                8.892 484 09          0.000 000 23
neutron-proton mag. mom. ratio                         -0.684 979 34         0.000 000 16
neutron-proton mass ratio                              1.001 378 419 18      0.000 000 000 46
neutron-tau mass ratio                                 0.528 740             0.000 086
neutron to shielded proton mag. mom. ratio             -0.684 996 94         0.000 000 16
Newtonian constant of gravitation                      6.674 28 e-11         0.000 67 e-11         m^3 kg^-1 s^-2
Newtonian constant of gravitation over h-bar c         6.708 81 e-39         0.000 67 e-39         (GeV/c^2)^-2
nuclear magneton                                       5.050 783 24 e-27     0.000 000 13 e-27     J T^-1
nuclear magneton in eV/T                               3.152 451 2326 e-8    0.000 000 0045 e-8    eV T^-1
nuclear magneton in inverse meters per tesla           2.542 623 616 e-2     0.000 000 064 e-2     m^-1 T^-1
nuclear magneton in K/T                                3.658 2637 e-4        0.000 0064 e-4        K T^-1
nuclear magneton in MHz/T                              7.622 593 84          0.000 000 19          MHz T^-1
Planck constant                                        6.626 068 96 e-34     0.000 000 33 e-34     J s
Planck constant in eV s                                4.135 667 33 e-15     0.000 000 10 e-15     eV s
Planck constant over 2 pi                              1.054 571 628 e-34    0.000 000 053 e-34    J s
Planck constant over 2 pi in eV s                      6.582 118 99 e-16     0.000 000 16 e-16     eV s
Planck constant over 2 pi times c in MeV fm            197.326 9631          0.000 0049            MeV fm
Planck length                                          1.616 252 e-35        0.000 081 e-35        m
Planck mass                                            2.176 44 e-8          0.000 11 e-8          kg
Planck mass energy equivalent in GeV                   1.220 892 e19         0.000 061 e19         GeV
Planck temperature                                     1.416 785 e32         0.000 071 e32         K
Planck time                                            5.391 24 e-44         0.000 27 e-44         s
proton charge to mass quotient                         9.578 833 92 e7       0.000 000 24 e7       C kg^-1
proton Compton wavelength                              1.321 409 8446 e-15   0.000 000 0019 e-15   m
proton Compton wavelength over 2 pi                    0.210 308 908 61 e-15 0.000 000 000 30 e-15 m
proton-electron mass ratio                             1836.152 672 47       0.000 000 80
proton g factor                                        5.585 694 713         0.000 000 046
proton gyromag. ratio                                  2.675 222 099 e8      0.000 000 070 e8      s^-1 T^-1
proton gyromag. ratio over 2 pi                        42.577 4821           0.000 0011            MHz T^-1
proton mag. mom.                                       1.410 606 662 e-26    0.000 000 037 e-26    J T^-1
proton mag. mom. to Bohr magneton ratio                1.521 032 209 e-3     0.000 000 012 e-3
proton mag. mom. to nuclear magneton ratio             2.792 847 356         0.000 000 023
proton mag. shielding correction                       25.694 e-6            0.014 e-6
proton mass                                            1.672 621 637 e-27    0.000 000 083 e-27    kg
proton mass energy equivalent                          1.503 277 359 e-10    0.000 000 075 e-10    J
proton mass energy equivalent in MeV                   938.272 013           0.000 023             MeV
proton mass in u                                       1.007 276 466 77      0.000 000 000 10      u
proton molar mass                                      1.007 276 466 77 e-3  0.000 000 000 10 e-3  kg mol^-1
proton-muon mass ratio                                 8.880 243 39          0.000 000 23
proton-neutron mag. mom. ratio                         -1.459 898 06         0.000 000 34
proton-neutron mass ratio                              0.998 623 478 24      0.000 000 000 46
proton rms charge radius                               0.8768 e-15           0.0069 e-15           m
proton-tau mass ratio                                  0.528 012             0.000 086
quantum of circulation                                 3.636 947 5199 e-4    0.000 000 0050 e-4    m^2 s^-1
quantum of circulation times 2                         7.273 895 040 e-4     0.000 000 010 e-4     m^2 s^-1
Rydberg constant                                       10 973 731.568 527    0.000 073             m^-1
Rydberg constant times c in Hz                         3.289 841 960 361 e15 0.000 000 000 022 e15 Hz
Rydberg constant times hc in eV                        13.605 691 93         0.000 000 34          eV
Rydberg constant times hc in J                         2.179 871 97 e-18     0.000 000 11 e-18     J
Sackur-Tetrode constant (1 K, 100 kPa)                 -1.151 7047           0.000 0044
Sackur-Tetrode constant (1 K, 101.325 kPa)             -1.164 8677           0.000 0044
second radiation constant                              1.438 7752 e-2        0.000 0025 e-2        m K
shielded helion gyromag. ratio                         2.037 894 730 e8      0.000 000 056 e8      s^-1 T^-1
shielded helion gyromag. ratio over 2 pi               32.434 101 98         0.000 000 90          MHz T^-1
shielded helion mag. mom.                              -1.074 552 982 e-26   0.000 000 030 e-26    J T^-1
shielded helion mag. mom. to Bohr magneton ratio       -1.158 671 471 e-3    0.000 000 014 e-3
shielded helion mag. mom. to nuclear magneton ratio    -2.127 497 718        0.000 000 025
shielded helion to proton mag. mom. ratio              -0.761 766 558        0.000 000 011
shielded helion to shielded proton mag. mom. ratio     -0.761 786 1313       0.000 000 0033
shielded proton gyromag. ratio                         2.675 153 362 e8      0.000 000 073 e8      s^-1 T^-1
shielded proton gyromag. ratio over 2 pi               42.576 3881           0.000 0012            MHz T^-1
shielded proton mag. mom.                              1.410 570 419 e-26    0.000 000 038 e-26    J T^-1
shielded proton mag. mom. to Bohr magneton ratio       1.520 993 128 e-3     0.000 000 017 e-3
shielded proton mag. mom. to nuclear magneton ratio    2.792 775 598         0.000 000 030
speed of light in vacuum                               299 792 458           (exact)               m s^-1
standard acceleration of gravity                       9.806 65              (exact)               m s^-2
standard atmosphere                                    101 325               (exact)               Pa
Stefan-Boltzmann constant                              5.670 400 e-8         0.000 040 e-8         W m^-2 K^-4
tau Compton wavelength                                 0.697 72 e-15         0.000 11 e-15         m
tau Compton wavelength over 2 pi                       0.111 046 e-15        0.000 018 e-15        m
tau-electron mass ratio                                3477.48               0.57
tau mass                                               3.167 77 e-27         0.000 52 e-27         kg
tau mass energy equivalent                             2.847 05 e-10         0.000 46 e-10         J
tau mass energy equivalent in MeV                      1776.99               0.29                  MeV
tau mass in u                                          1.907 68              0.000 31              u
tau molar mass                                         1.907 68 e-3          0.000 31 e-3          kg mol^-1
tau-muon mass ratio                                    16.8183               0.0027
tau-neutron mass ratio                                 1.891 29              0.000 31
tau-proton mass ratio                                  1.893 90              0.000 31
Thomson cross section                                  0.665 245 8558 e-28   0.000 000 0027 e-28   m^2
triton-electron mag. mom. ratio                        -1.620 514 423 e-3    0.000 000 021 e-3
triton-electron mass ratio                             5496.921 5269         0.000 0051
triton g factor                                        5.957 924 896         0.000 000 076
triton mag. mom.                                       1.504 609 361 e-26    0.000 000 042 e-26    J T^-1
triton mag. mom. to Bohr magneton ratio                1.622 393 657 e-3     0.000 000 021 e-3
triton mag. mom. to nuclear magneton ratio             2.978 962 448         0.000 000 038
triton mass                                            5.007 355 88 e-27     0.000 000 25 e-27     kg
triton mass energy equivalent                          4.500 387 03 e-10     0.000 000 22 e-10     J
triton mass energy equivalent in MeV                   2808.920 906          0.000 070             MeV
triton mass in u                                       3.015 500 7134        0.000 000 0025        u
triton molar mass                                      3.015 500 7134 e-3    0.000 000 0025 e-3    kg mol^-1
triton-neutron mag. mom. ratio                         -1.557 185 53         0.000 000 37
triton-proton mag. mom. ratio                          1.066 639 908         0.000 000 010
triton-proton mass ratio                               2.993 717 0309        0.000 000 0025
unified atomic mass unit                               1.660 538 782 e-27    0.000 000 083 e-27    kg
von Klitzing constant                                  25 812.807 557        0.000 018             ohm
weak mixing angle                                      0.222 55              0.000 56
Wien frequency displacement law constant               5.878 933 e10         0.000 010 e10         Hz K^-1
Wien wavelength displacement law constant              2.897 7685 e-3        0.000 0051 e-3        m K"""


def exact2006(exact):
    mu0 = 4e-7 * pi
    c = exact['speed of light in vacuum']
    epsilon0 = 1 / (mu0 * c**2)
    replace = {
        'mag. constant': mu0,
        'electric constant': epsilon0,
        'atomic unit of permittivity': 4*pi*epsilon0,
        'characteristic impedance of vacuum': sqrt(mu0 / epsilon0),
        'hertz-inverse meter relationship': 1/c,
        'joule-kilogram relationship': 1/c**2,
        'kilogram-joule relationship': c**2,
    }
    return replace


txt2010 = """\
{220} lattice spacing of silicon                       192.015 5714 e-12     0.000 0032 e-12       m
alpha particle-electron mass ratio                     7294.299 5361         0.000 0029
alpha particle mass                                    6.644 656 75 e-27     0.000 000 29 e-27     kg
alpha particle mass energy equivalent                  5.971 919 67 e-10     0.000 000 26 e-10     J
alpha particle mass energy equivalent in MeV           3727.379 240          0.000 082             MeV
alpha particle mass in u                               4.001 506 179 125     0.000 000 000 062     u
alpha particle molar mass                              4.001 506 179 125 e-3 0.000 000 000 062 e-3 kg mol^-1
alpha particle-proton mass ratio                       3.972 599 689 33      0.000 000 000 36
Angstrom star                                          1.000 014 95 e-10     0.000 000 90 e-10     m
atomic mass constant                                   1.660 538 921 e-27    0.000 000 073 e-27    kg
atomic mass constant energy equivalent                 1.492 417 954 e-10    0.000 000 066 e-10    J
atomic mass constant energy equivalent in MeV          931.494 061           0.000 021             MeV
atomic mass unit-electron volt relationship            931.494 061 e6        0.000 021 e6          eV
atomic mass unit-hartree relationship                  3.423 177 6845 e7     0.000 000 0024 e7     E_h
atomic mass unit-hertz relationship                    2.252 342 7168 e23    0.000 000 0016 e23    Hz
atomic mass unit-inverse meter relationship            7.513 006 6042 e14    0.000 000 0053 e14    m^-1
atomic mass unit-joule relationship                    1.492 417 954 e-10    0.000 000 066 e-10    J
atomic mass unit-kelvin relationship                   1.080 954 08 e13      0.000 000 98 e13      K
atomic mass unit-kilogram relationship                 1.660 538 921 e-27    0.000 000 073 e-27    kg
atomic unit of 1st hyperpolarizability                 3.206 361 449 e-53    0.000 000 071 e-53    C^3 m^3 J^-2
atomic unit of 2nd hyperpolarizability                 6.235 380 54 e-65     0.000 000 28 e-65     C^4 m^4 J^-3
atomic unit of action                                  1.054 571 726 e-34    0.000 000 047 e-34    J s
atomic unit of charge                                  1.602 176 565 e-19    0.000 000 035 e-19    C
atomic unit of charge density                          1.081 202 338 e12     0.000 000 024 e12     C m^-3
atomic unit of current                                 6.623 617 95 e-3      0.000 000 15 e-3      A
atomic unit of electric dipole mom.                    8.478 353 26 e-30     0.000 000 19 e-30     C m
atomic unit of electric field                          5.142 206 52 e11      0.000 000 11 e11      V m^-1
atomic unit of electric field gradient                 9.717 362 00 e21      0.000 000 21 e21      V m^-2
atomic unit of electric polarizability                 1.648 777 2754 e-41   0.000 000 0016 e-41   C^2 m^2 J^-1
atomic unit of electric potential                      27.211 385 05         0.000 000 60          V
atomic unit of electric quadrupole mom.                4.486 551 331 e-40    0.000 000 099 e-40    C m^2
atomic unit of energy                                  4.359 744 34 e-18     0.000 000 19 e-18     J
atomic unit of force                                   8.238 722 78 e-8      0.000 000 36 e-8      N
atomic unit of length                                  0.529 177 210 92 e-10 0.000 000 000 17 e-10 m
atomic unit of mag. dipole mom.                        1.854 801 936 e-23    0.000 000 041 e-23    J T^-1
atomic unit of mag. flux density                       2.350 517 464 e5      0.000 000 052 e5      T
atomic unit of magnetizability                         7.891 036 607 e-29    0.000 000 013 e-29    J T^-2
atomic unit of mass                                    9.109 382 91 e-31     0.000 000 40 e-31     kg
atomic unit of mom.um                                  1.992 851 740 e-24    0.000 000 088 e-24    kg m s^-1
atomic unit of permittivity                            1.112 650 056... e-10 (exact)               F m^-1
atomic unit of time                                    2.418 884 326 502e-17 0.000 000 000 012e-17 s
atomic unit of velocity                                2.187 691 263 79 e6   0.000 000 000 71 e6   m s^-1
Avogadro constant                                      6.022 141 29 e23      0.000 000 27 e23      mol^-1
Bohr magneton                                          927.400 968 e-26      0.000 020 e-26        J T^-1
Bohr magneton in eV/T                                  5.788 381 8066 e-5    0.000 000 0038 e-5    eV T^-1
Bohr magneton in Hz/T                                  13.996 245 55 e9      0.000 000 31 e9       Hz T^-1
Bohr magneton in inverse meters per tesla              46.686 4498           0.000 0010            m^-1 T^-1
Bohr magneton in K/T                                   0.671 713 88          0.000 000 61          K T^-1
Bohr radius                                            0.529 177 210 92 e-10 0.000 000 000 17 e-10 m
Boltzmann constant                                     1.380 6488 e-23       0.000 0013 e-23       J K^-1
Boltzmann constant in eV/K                             8.617 3324 e-5        0.000 0078 e-5        eV K^-1
Boltzmann constant in Hz/K                             2.083 6618 e10        0.000 0019 e10        Hz K^-1
Boltzmann constant in inverse meters per kelvin        69.503 476            0.000 063             m^-1 K^-1
characteristic impedance of vacuum                     376.730 313 461...    (exact)               ohm
classical electron radius                              2.817 940 3267 e-15   0.000 000 0027 e-15   m
Compton wavelength                                     2.426 310 2389 e-12   0.000 000 0016 e-12   m
Compton wavelength over 2 pi                           386.159 268 00 e-15   0.000 000 25 e-15     m
conductance quantum                                    7.748 091 7346 e-5    0.000 000 0025 e-5    S
conventional value of Josephson constant               483 597.9 e9          (exact)               Hz V^-1
conventional value of von Klitzing constant            25 812.807            (exact)               ohm
Cu x unit                                              1.002 076 97 e-13     0.000 000 28 e-13     m
deuteron-electron mag. mom. ratio                      -4.664 345 537 e-4    0.000 000 039 e-4
deuteron-electron mass ratio                           3670.482 9652         0.000 0015
deuteron g factor                                      0.857 438 2308        0.000 000 0072
deuteron mag. mom.                                     0.433 073 489 e-26    0.000 000 010 e-26    J T^-1
deuteron mag. mom. to Bohr magneton ratio              0.466 975 4556 e-3    0.000 000 0039 e-3
deuteron mag. mom. to nuclear magneton ratio           0.857 438 2308        0.000 000 0072
deuteron mass                                          3.343 583 48 e-27     0.000 000 15 e-27     kg
deuteron mass energy equivalent                        3.005 062 97 e-10     0.000 000 13 e-10     J
deuteron mass energy equivalent in MeV                 1875.612 859          0.000 041             MeV
deuteron mass in u                                     2.013 553 212 712     0.000 000 000 077     u
deuteron molar mass                                    2.013 553 212 712 e-3 0.000 000 000 077 e-3 kg mol^-1
deuteron-neutron mag. mom. ratio                       -0.448 206 52         0.000 000 11
deuteron-proton mag. mom. ratio                        0.307 012 2070        0.000 000 0024
deuteron-proton mass ratio                             1.999 007 500 97      0.000 000 000 18
deuteron rms charge radius                             2.1424 e-15           0.0021 e-15           m
electric constant                                      8.854 187 817... e-12 (exact)               F m^-1
electron charge to mass quotient                       -1.758 820 088 e11    0.000 000 039 e11     C kg^-1
electron-deuteron mag. mom. ratio                      -2143.923 498         0.000 018
electron-deuteron mass ratio                           2.724 437 1095 e-4    0.000 000 0011 e-4
electron g factor                                      -2.002 319 304 361 53 0.000 000 000 000 53
electron gyromag. ratio                                1.760 859 708 e11     0.000 000 039 e11     s^-1 T^-1
electron gyromag. ratio over 2 pi                      28 024.952 66         0.000 62              MHz T^-1
electron-helion mass ratio                             1.819 543 0761 e-4    0.000 000 0017 e-4
electron mag. mom.                                     -928.476 430 e-26     0.000 021 e-26        J T^-1
electron mag. mom. anomaly                             1.159 652 180 76 e-3  0.000 000 000 27 e-3
electron mag. mom. to Bohr magneton ratio              -1.001 159 652 180 76 0.000 000 000 000 27
electron mag. mom. to nuclear magneton ratio           -1838.281 970 90      0.000 000 75
electron mass                                          9.109 382 91 e-31     0.000 000 40 e-31     kg
electron mass energy equivalent                        8.187 105 06 e-14     0.000 000 36 e-14     J
electron mass energy equivalent in MeV                 0.510 998 928         0.000 000 011         MeV
electron mass in u                                     5.485 799 0946 e-4    0.000 000 0022 e-4    u
electron molar mass                                    5.485 799 0946 e-7    0.000 000 0022 e-7    kg mol^-1
electron-muon mag. mom. ratio                          206.766 9896          0.000 0052
electron-muon mass ratio                               4.836 331 66 e-3      0.000 000 12 e-3
electron-neutron mag. mom. ratio                       960.920 50            0.000 23
electron-neutron mass ratio                            5.438 673 4461 e-4    0.000 000 0032 e-4
electron-proton mag. mom. ratio                        -658.210 6848         0.000 0054
electron-proton mass ratio                             5.446 170 2178 e-4    0.000 000 0022 e-4
electron-tau mass ratio                                2.875 92 e-4          0.000 26 e-4
electron to alpha particle mass ratio                  1.370 933 555 78 e-4  0.000 000 000 55 e-4
electron to shielded helion mag. mom. ratio            864.058 257           0.000 010
electron to shielded proton mag. mom. ratio            -658.227 5971         0.000 0072
electron-triton mass ratio                             1.819 200 0653 e-4    0.000 000 0017 e-4
electron volt                                          1.602 176 565 e-19    0.000 000 035 e-19    J
electron volt-atomic mass unit relationship            1.073 544 150 e-9     0.000 000 024 e-9     u
electron volt-hartree relationship                     3.674 932 379 e-2     0.000 000 081 e-2     E_h
electron volt-hertz relationship                       2.417 989 348 e14     0.000 000 053 e14     Hz
electron volt-inverse meter relationship               8.065 544 29 e5       0.000 000 18 e5       m^-1
electron volt-joule relationship                       1.602 176 565 e-19    0.000 000 035 e-19    J
electron volt-kelvin relationship                      1.160 4519 e4         0.000 0011 e4         K
electron volt-kilogram relationship                    1.782 661 845 e-36    0.000 000 039 e-36    kg
elementary charge                                      1.602 176 565 e-19    0.000 000 035 e-19    C
elementary charge over h                               2.417 989 348 e14     0.000 000 053 e14     A J^-1
Faraday constant                                       96 485.3365           0.0021                C mol^-1
Faraday constant for conventional electric current     96 485.3321           0.0043                C_90 mol^-1
Fermi coupling constant                                1.166 364 e-5         0.000 005 e-5         GeV^-2
fine-structure constant                                7.297 352 5698 e-3    0.000 000 0024 e-3
first radiation constant                               3.741 771 53 e-16     0.000 000 17 e-16     W m^2
first radiation constant for spectral radiance         1.191 042 869 e-16    0.000 000 053 e-16    W m^2 sr^-1
hartree-atomic mass unit relationship                  2.921 262 3246 e-8    0.000 000 0021 e-8    u
hartree-electron volt relationship                     27.211 385 05         0.000 000 60          eV
Hartree energy                                         4.359 744 34 e-18     0.000 000 19 e-18     J
Hartree energy in eV                                   27.211 385 05         0.000 000 60          eV
hartree-hertz relationship                             6.579 683 920 729 e15 0.000 000 000 033 e15 Hz
hartree-inverse meter relationship                     2.194 746 313 708 e7  0.000 000 000 011 e7  m^-1
hartree-joule relationship                             4.359 744 34 e-18     0.000 000 19 e-18     J
hartree-kelvin relationship                            3.157 7504 e5         0.000 0029 e5         K
hartree-kilogram relationship                          4.850 869 79 e-35     0.000 000 21 e-35     kg
helion-electron mass ratio                             5495.885 2754         0.000 0050
helion g factor                                        -4.255 250 613        0.000 000 050
helion mag. mom.                                       -1.074 617 486 e-26   0.000 000 027 e-26    J T^-1
helion mag. mom. to Bohr magneton ratio                -1.158 740 958 e-3    0.000 000 014 e-3
helion mag. mom. to nuclear magneton ratio             -2.127 625 306        0.000 000 025
helion mass                                            5.006 412 34 e-27     0.000 000 22 e-27     kg
helion mass energy equivalent                          4.499 539 02 e-10     0.000 000 20 e-10     J
helion mass energy equivalent in MeV                   2808.391 482          0.000 062             MeV
helion mass in u                                       3.014 932 2468        0.000 000 0025        u
helion molar mass                                      3.014 932 2468 e-3    0.000 000 0025 e-3    kg mol^-1
helion-proton mass ratio                               2.993 152 6707        0.000 000 0025
hertz-atomic mass unit relationship                    4.439 821 6689 e-24   0.000 000 0031 e-24   u
hertz-electron volt relationship                       4.135 667 516 e-15    0.000 000 091 e-15    eV
hertz-hartree relationship                             1.519 829 8460045e-16 0.000 000 0000076e-16 E_h
hertz-inverse meter relationship                       3.335 640 951... e-9  (exact)               m^-1
hertz-joule relationship                               6.626 069 57 e-34     0.000 000 29 e-34     J
hertz-kelvin relationship                              4.799 2434 e-11       0.000 0044 e-11       K
hertz-kilogram relationship                            7.372 496 68 e-51     0.000 000 33 e-51     kg
inverse fine-structure constant                        137.035 999 074       0.000 000 044
inverse meter-atomic mass unit relationship            1.331 025 051 20 e-15 0.000 000 000 94 e-15 u
inverse meter-electron volt relationship               1.239 841 930 e-6     0.000 000 027 e-6     eV
inverse meter-hartree relationship                     4.556 335 252 755 e-8 0.000 000 000 023 e-8 E_h
inverse meter-hertz relationship                       299 792 458           (exact)               Hz
inverse meter-joule relationship                       1.986 445 684 e-25    0.000 000 088 e-25    J
inverse meter-kelvin relationship                      1.438 7770 e-2        0.000 0013 e-2        K
inverse meter-kilogram relationship                    2.210 218 902 e-42    0.000 000 098 e-42    kg
inverse of conductance quantum                         12 906.403 7217       0.000 0042            ohm
Josephson constant                                     483 597.870 e9        0.011 e9              Hz V^-1
joule-atomic mass unit relationship                    6.700 535 85 e9       0.000 000 30 e9       u
joule-electron volt relationship                       6.241 509 34 e18      0.000 000 14 e18      eV
joule-hartree relationship                             2.293 712 48 e17      0.000 000 10 e17      E_h
joule-hertz relationship                               1.509 190 311 e33     0.000 000 067 e33     Hz
joule-inverse meter relationship                       5.034 117 01 e24      0.000 000 22 e24      m^-1
joule-kelvin relationship                              7.242 9716 e22        0.000 0066 e22        K
joule-kilogram relationship                            1.112 650 056... e-17 (exact)               kg
kelvin-atomic mass unit relationship                   9.251 0868 e-14       0.000 0084 e-14       u
kelvin-electron volt relationship                      8.617 3324 e-5        0.000 0078 e-5        eV
kelvin-hartree relationship                            3.166 8114 e-6        0.000 0029 e-6        E_h
kelvin-hertz relationship                              2.083 6618 e10        0.000 0019 e10        Hz
kelvin-inverse meter relationship                      69.503 476            0.000 063             m^-1
kelvin-joule relationship                              1.380 6488 e-23       0.000 0013 e-23       J
kelvin-kilogram relationship                           1.536 1790 e-40       0.000 0014 e-40       kg
kilogram-atomic mass unit relationship                 6.022 141 29 e26      0.000 000 27 e26      u
kilogram-electron volt relationship                    5.609 588 85 e35      0.000 000 12 e35      eV
kilogram-hartree relationship                          2.061 485 968 e34     0.000 000 091 e34     E_h
kilogram-hertz relationship                            1.356 392 608 e50     0.000 000 060 e50     Hz
kilogram-inverse meter relationship                    4.524 438 73 e41      0.000 000 20 e41      m^-1
kilogram-joule relationship                            8.987 551 787... e16  (exact)               J
kilogram-kelvin relationship                           6.509 6582 e39        0.000 0059 e39        K
lattice parameter of silicon                           543.102 0504 e-12     0.000 0089 e-12       m
Loschmidt constant (273.15 K, 100 kPa)                 2.651 6462 e25        0.000 0024 e25        m^-3
Loschmidt constant (273.15 K, 101.325 kPa)             2.686 7805 e25        0.000 0024 e25        m^-3
mag. constant                                          12.566 370 614... e-7 (exact)               N A^-2
mag. flux quantum                                      2.067 833 758 e-15    0.000 000 046 e-15    Wb
molar gas constant                                     8.314 4621            0.000 0075            J mol^-1 K^-1
molar mass constant                                    1 e-3                 (exact)               kg mol^-1
molar mass of carbon-12                                12 e-3                (exact)               kg mol^-1
molar Planck constant                                  3.990 312 7176 e-10   0.000 000 0028 e-10   J s mol^-1
molar Planck constant times c                          0.119 626 565 779     0.000 000 000 084     J m mol^-1
molar volume of ideal gas (273.15 K, 100 kPa)          22.710 953 e-3        0.000 021 e-3         m^3 mol^-1
molar volume of ideal gas (273.15 K, 101.325 kPa)      22.413 968 e-3        0.000 020 e-3         m^3 mol^-1
molar volume of silicon                                12.058 833 01 e-6     0.000 000 80 e-6      m^3 mol^-1
Mo x unit                                              1.002 099 52 e-13     0.000 000 53 e-13     m
muon Compton wavelength                                11.734 441 03 e-15    0.000 000 30 e-15     m
muon Compton wavelength over 2 pi                      1.867 594 294 e-15    0.000 000 047 e-15    m
muon-electron mass ratio                               206.768 2843          0.000 0052
muon g factor                                          -2.002 331 8418       0.000 000 0013
muon mag. mom.                                         -4.490 448 07 e-26    0.000 000 15 e-26     J T^-1
muon mag. mom. anomaly                                 1.165 920 91 e-3      0.000 000 63 e-3
muon mag. mom. to Bohr magneton ratio                  -4.841 970 44 e-3     0.000 000 12 e-3
muon mag. mom. to nuclear magneton ratio               -8.890 596 97         0.000 000 22
muon mass                                              1.883 531 475 e-28    0.000 000 096 e-28    kg
muon mass energy equivalent                            1.692 833 667 e-11    0.000 000 086 e-11    J
muon mass energy equivalent in MeV                     105.658 3715          0.000 0035            MeV
muon mass in u                                         0.113 428 9267        0.000 000 0029        u
muon molar mass                                        0.113 428 9267 e-3    0.000 000 0029 e-3    kg mol^-1
muon-neutron mass ratio                                0.112 454 5177        0.000 000 0028
muon-proton mag. mom. ratio                            -3.183 345 107        0.000 000 084
muon-proton mass ratio                                 0.112 609 5272        0.000 000 0028
muon-tau mass ratio                                    5.946 49 e-2          0.000 54 e-2
natural unit of action                                 1.054 571 726 e-34    0.000 000 047 e-34    J s
natural unit of action in eV s                         6.582 119 28 e-16     0.000 000 15 e-16     eV s
natural unit of energy                                 8.187 105 06 e-14     0.000 000 36 e-14     J
natural unit of energy in MeV                          0.510 998 928         0.000 000 011         MeV
natural unit of length                                 386.159 268 00 e-15   0.000 000 25 e-15     m
natural unit of mass                                   9.109 382 91 e-31     0.000 000 40 e-31     kg
natural unit of mom.um                                 2.730 924 29 e-22     0.000 000 12 e-22     kg m s^-1
natural unit of mom.um in MeV/c                        0.510 998 928         0.000 000 011         MeV/c
natural unit of time                                   1.288 088 668 33 e-21 0.000 000 000 83 e-21 s
natural unit of velocity                               299 792 458           (exact)               m s^-1
neutron Compton wavelength                             1.319 590 9068 e-15   0.000 000 0011 e-15   m
neutron Compton wavelength over 2 pi                   0.210 019 415 68 e-15 0.000 000 000 17 e-15 m
neutron-electron mag. mom. ratio                       1.040 668 82 e-3      0.000 000 25 e-3
neutron-electron mass ratio                            1838.683 6605         0.000 0011
neutron g factor                                       -3.826 085 45         0.000 000 90
neutron gyromag. ratio                                 1.832 471 79 e8       0.000 000 43 e8       s^-1 T^-1
neutron gyromag. ratio over 2 pi                       29.164 6943           0.000 0069            MHz T^-1
neutron mag. mom.                                      -0.966 236 47 e-26    0.000 000 23 e-26     J T^-1
neutron mag. mom. to Bohr magneton ratio               -1.041 875 63 e-3     0.000 000 25 e-3
neutron mag. mom. to nuclear magneton ratio            -1.913 042 72         0.000 000 45
neutron mass                                           1.674 927 351 e-27    0.000 000 074 e-27    kg
neutron mass energy equivalent                         1.505 349 631 e-10    0.000 000 066 e-10    J
neutron mass energy equivalent in MeV                  939.565 379           0.000 021             MeV
neutron mass in u                                      1.008 664 916 00      0.000 000 000 43      u
neutron molar mass                                     1.008 664 916 00 e-3  0.000 000 000 43 e-3  kg mol^-1
neutron-muon mass ratio                                8.892 484 00          0.000 000 22
neutron-proton mag. mom. ratio                         -0.684 979 34         0.000 000 16
neutron-proton mass difference                         2.305 573 92 e-30     0.000 000 76 e-30
neutron-proton mass difference energy equivalent       2.072 146 50 e-13     0.000 000 68 e-13
neutron-proton mass difference energy equivalent in MeV 1.293 332 17          0.000 000 42
neutron-proton mass difference in u                    0.001 388 449 19      0.000 000 000 45
neutron-proton mass ratio                              1.001 378 419 17      0.000 000 000 45
neutron-tau mass ratio                                 0.528 790             0.000 048
neutron to shielded proton mag. mom. ratio             -0.684 996 94         0.000 000 16
Newtonian constant of gravitation                      6.673 84 e-11         0.000 80 e-11         m^3 kg^-1 s^-2
Newtonian constant of gravitation over h-bar c         6.708 37 e-39         0.000 80 e-39         (GeV/c^2)^-2
nuclear magneton                                       5.050 783 53 e-27     0.000 000 11 e-27     J T^-1
nuclear magneton in eV/T                               3.152 451 2605 e-8    0.000 000 0022 e-8    eV T^-1
nuclear magneton in inverse meters per tesla           2.542 623 527 e-2     0.000 000 056 e-2     m^-1 T^-1
nuclear magneton in K/T                                3.658 2682 e-4        0.000 0033 e-4        K T^-1
nuclear magneton in MHz/T                              7.622 593 57          0.000 000 17          MHz T^-1
Planck constant                                        6.626 069 57 e-34     0.000 000 29 e-34     J s
Planck constant in eV s                                4.135 667 516 e-15    0.000 000 091 e-15    eV s
Planck constant over 2 pi                              1.054 571 726 e-34    0.000 000 047 e-34    J s
Planck constant over 2 pi in eV s                      6.582 119 28 e-16     0.000 000 15 e-16     eV s
Planck constant over 2 pi times c in MeV fm            197.326 9718          0.000 0044            MeV fm
Planck length                                          1.616 199 e-35        0.000 097 e-35        m
Planck mass                                            2.176 51 e-8          0.000 13 e-8          kg
Planck mass energy equivalent in GeV                   1.220 932 e19         0.000 073 e19         GeV
Planck temperature                                     1.416 833 e32         0.000 085 e32         K
Planck time                                            5.391 06 e-44         0.000 32 e-44         s
proton charge to mass quotient                         9.578 833 58 e7       0.000 000 21 e7       C kg^-1
proton Compton wavelength                              1.321 409 856 23 e-15 0.000 000 000 94 e-15 m
proton Compton wavelength over 2 pi                    0.210 308 910 47 e-15 0.000 000 000 15 e-15 m
proton-electron mass ratio                             1836.152 672 45       0.000 000 75
proton g factor                                        5.585 694 713         0.000 000 046
proton gyromag. ratio                                  2.675 222 005 e8      0.000 000 063 e8      s^-1 T^-1
proton gyromag. ratio over 2 pi                        42.577 4806           0.000 0010            MHz T^-1
proton mag. mom.                                       1.410 606 743 e-26    0.000 000 033 e-26    J T^-1
proton mag. mom. to Bohr magneton ratio                1.521 032 210 e-3     0.000 000 012 e-3
proton mag. mom. to nuclear magneton ratio             2.792 847 356         0.000 000 023
proton mag. shielding correction                       25.694 e-6            0.014 e-6
proton mass                                            1.672 621 777 e-27    0.000 000 074 e-27    kg
proton mass energy equivalent                          1.503 277 484 e-10    0.000 000 066 e-10    J
proton mass energy equivalent in MeV                   938.272 046           0.000 021             MeV
proton mass in u                                       1.007 276 466 812     0.000 000 000 090     u
proton molar mass                                      1.007 276 466 812 e-3 0.000 000 000 090 e-3 kg mol^-1
proton-muon mass ratio                                 8.880 243 31          0.000 000 22
proton-neutron mag. mom. ratio                         -1.459 898 06         0.000 000 34
proton-neutron mass ratio                              0.998 623 478 26      0.000 000 000 45
proton rms charge radius                               0.8775 e-15           0.0051 e-15           m
proton-tau mass ratio                                  0.528 063             0.000 048
quantum of circulation                                 3.636 947 5520 e-4    0.000 000 0024 e-4    m^2 s^-1
quantum of circulation times 2                         7.273 895 1040 e-4    0.000 000 0047 e-4    m^2 s^-1
Rydberg constant                                       10 973 731.568 539    0.000 055             m^-1
Rydberg constant times c in Hz                         3.289 841 960 364 e15 0.000 000 000 017 e15 Hz
Rydberg constant times hc in eV                        13.605 692 53         0.000 000 30          eV
Rydberg constant times hc in J                         2.179 872 171 e-18    0.000 000 096 e-18    J
Sackur-Tetrode constant (1 K, 100 kPa)                 -1.151 7078           0.000 0023
Sackur-Tetrode constant (1 K, 101.325 kPa)             -1.164 8708           0.000 0023
second radiation constant                              1.438 7770 e-2        0.000 0013 e-2        m K
shielded helion gyromag. ratio                         2.037 894 659 e8      0.000 000 051 e8      s^-1 T^-1
shielded helion gyromag. ratio over 2 pi               32.434 100 84         0.000 000 81          MHz T^-1
shielded helion mag. mom.                              -1.074 553 044 e-26   0.000 000 027 e-26    J T^-1
shielded helion mag. mom. to Bohr magneton ratio       -1.158 671 471 e-3    0.000 000 014 e-3
shielded helion mag. mom. to nuclear magneton ratio    -2.127 497 718        0.000 000 025
shielded helion to proton mag. mom. ratio              -0.761 766 558        0.000 000 011
shielded helion to shielded proton mag. mom. ratio     -0.761 786 1313       0.000 000 0033
shielded proton gyromag. ratio                         2.675 153 268 e8      0.000 000 066 e8      s^-1 T^-1
shielded proton gyromag. ratio over 2 pi               42.576 3866           0.000 0010            MHz T^-1
shielded proton mag. mom.                              1.410 570 499 e-26    0.000 000 035 e-26    J T^-1
shielded proton mag. mom. to Bohr magneton ratio       1.520 993 128 e-3     0.000 000 017 e-3
shielded proton mag. mom. to nuclear magneton ratio    2.792 775 598         0.000 000 030
speed of light in vacuum                               299 792 458           (exact)               m s^-1
standard acceleration of gravity                       9.806 65              (exact)               m s^-2
standard atmosphere                                    101 325               (exact)               Pa
standard-state pressure                                100 000               (exact)               Pa
Stefan-Boltzmann constant                              5.670 373 e-8         0.000 021 e-8         W m^-2 K^-4
tau Compton wavelength                                 0.697 787 e-15        0.000 063 e-15        m
tau Compton wavelength over 2 pi                       0.111 056 e-15        0.000 010 e-15        m
tau-electron mass ratio                                3477.15               0.31
tau mass                                               3.167 47 e-27         0.000 29 e-27         kg
tau mass energy equivalent                             2.846 78 e-10         0.000 26 e-10         J
tau mass energy equivalent in MeV                      1776.82               0.16                  MeV
tau mass in u                                          1.907 49              0.000 17              u
tau molar mass                                         1.907 49 e-3          0.000 17 e-3          kg mol^-1
tau-muon mass ratio                                    16.8167               0.0015
tau-neutron mass ratio                                 1.891 11              0.000 17
tau-proton mass ratio                                  1.893 72              0.000 17
Thomson cross section                                  0.665 245 8734 e-28   0.000 000 0013 e-28   m^2
triton-electron mass ratio                             5496.921 5267         0.000 0050
triton g factor                                        5.957 924 896         0.000 000 076
triton mag. mom.                                       1.504 609 447 e-26    0.000 000 038 e-26    J T^-1
triton mag. mom. to Bohr magneton ratio                1.622 393 657 e-3     0.000 000 021 e-3
triton mag. mom. to nuclear magneton ratio             2.978 962 448         0.000 000 038
triton mass                                            5.007 356 30 e-27     0.000 000 22 e-27     kg
triton mass energy equivalent                          4.500 387 41 e-10     0.000 000 20 e-10     J
triton mass energy equivalent in MeV                   2808.921 005          0.000 062             MeV
triton mass in u                                       3.015 500 7134        0.000 000 0025        u
triton molar mass                                      3.015 500 7134 e-3    0.000 000 0025 e-3    kg mol^-1
triton-proton mass ratio                               2.993 717 0308        0.000 000 0025
unified atomic mass unit                               1.660 538 921 e-27    0.000 000 073 e-27    kg
von Klitzing constant                                  25 812.807 4434       0.000 0084            ohm
weak mixing angle                                      0.2223                0.0021
Wien frequency displacement law constant               5.878 9254 e10        0.000 0053 e10        Hz K^-1
Wien wavelength displacement law constant              2.897 7721 e-3        0.000 0026 e-3        m K"""


exact2010 = exact2006


txt2014 = """\
{220} lattice spacing of silicon                       192.015 5714 e-12     0.000 0032 e-12       m
alpha particle-electron mass ratio                     7294.299 541 36       0.000 000 24
alpha particle mass                                    6.644 657 230 e-27    0.000 000 082 e-27    kg
alpha particle mass energy equivalent                  5.971 920 097 e-10    0.000 000 073 e-10    J
alpha particle mass energy equivalent in MeV           3727.379 378          0.000 023             MeV
alpha particle mass in u                               4.001 506 179 127     0.000 000 000 063     u
alpha particle molar mass                              4.001 506 179 127 e-3 0.000 000 000 063 e-3 kg mol^-1
alpha particle-proton mass ratio                       3.972 599 689 07      0.000 000 000 36
Angstrom star                                          1.000 014 95 e-10     0.000 000 90 e-10     m
atomic mass constant                                   1.660 539 040 e-27    0.000 000 020 e-27    kg
atomic mass constant energy equivalent                 1.492 418 062 e-10    0.000 000 018 e-10    J
atomic mass constant energy equivalent in MeV          931.494 0954          0.000 0057            MeV
atomic mass unit-electron volt relationship            931.494 0954 e6       0.000 0057 e6         eV
atomic mass unit-hartree relationship                  3.423 177 6902 e7     0.000 000 0016 e7     E_h
atomic mass unit-hertz relationship                    2.252 342 7206 e23    0.000 000 0010 e23    Hz
atomic mass unit-inverse meter relationship            7.513 006 6166 e14    0.000 000 0034 e14    m^-1
atomic mass unit-joule relationship                    1.492 418 062 e-10    0.000 000 018 e-10    J
atomic mass unit-kelvin relationship                   1.080 954 38 e13      0.000 000 62 e13      K
atomic mass unit-kilogram relationship                 1.660 539 040 e-27    0.000 000 020 e-27    kg
atomic unit of 1st hyperpolarizability                 3.206 361 329 e-53    0.000 000 020 e-53    C^3 m^3 J^-2
atomic unit of 2nd hyperpolarizability                 6.235 380 085 e-65    0.000 000 077 e-65    C^4 m^4 J^-3
atomic unit of action                                  1.054 571 800 e-34    0.000 000 013 e-34    J s
atomic unit of charge                                  1.602 176 6208 e-19   0.000 000 0098 e-19   C
atomic unit of charge density                          1.081 202 3770 e12    0.000 000 0067 e12    C m^-3
atomic unit of current                                 6.623 618 183 e-3     0.000 000 041 e-3     A
atomic unit of electric dipole mom.                    8.478 353 552 e-30    0.000 000 052 e-30    C m
atomic unit of electric field                          5.142 206 707 e11     0.000 000 032 e11     V m^-1
atomic unit of electric field gradient                 9.717 362 356 e21     0.000 000 060 e21     V m^-2
atomic unit of electric polarizability                 1.648 777 2731 e-41   0.000 000 0011 e-41   C^2 m^2 J^-1
atomic unit of electric potential                      27.211 386 02         0.000 000 17          V
atomic unit of electric quadrupole mom.                4.486 551 484 e-40    0.000 000 028 e-40    C m^2
atomic unit of energy                                  4.359 744 650 e-18    0.000 000 054 e-18    J
atomic unit of force                                   8.238 723 36 e-8      0.000 000 10 e-8      N
atomic unit of length                                  0.529 177 210 67 e-10 0.000 000 000 12 e-10 m
atomic unit of mag. dipole mom.                        1.854 801 999 e-23    0.000 000 011 e-23    J T^-1
atomic unit of mag. flux density                       2.350 517 550 e5      0.000 000 014 e5      T
atomic unit of magnetizability                         7.891 036 5886 e-29   0.000 000 0090 e-29   J T^-2
atomic unit of mass                                    9.109 383 56 e-31     0.000 000 11 e-31     kg
atomic unit of mom.um                                  1.992 851 882 e-24    0.000 000 024 e-24    kg m s^-1
atomic unit of permittivity                            1.112 650 056... e-10 (exact)               F m^-1
atomic unit of time                                    2.418 884 326509e-17  0.000 000 000014e-17  s
atomic unit of velocity                                2.187 691 262 77 e6   0.000 000 000 50 e6   m s^-1
Avogadro constant                                      6.022 140 857 e23     0.000 000 074 e23     mol^-1
Bohr magneton                                          927.400 9994 e-26     0.000 0057 e-26       J T^-1
Bohr magneton in eV/T                                  5.788 381 8012 e-5    0.000 000 0026 e-5    eV T^-1
Bohr magneton in Hz/T                                  13.996 245 042 e9     0.000 000 086 e9      Hz T^-1
Bohr magneton in inverse meters per tesla              46.686 448 14         0.000 000 29          m^-1 T^-1
Bohr magneton in K/T                                   0.671 714 05          0.000 000 39          K T^-1
Bohr radius                                            0.529 177 210 67 e-10 0.000 000 000 12 e-10 m
Boltzmann constant                                     1.380 648 52 e-23     0.000 000 79 e-23     J K^-1
Boltzmann constant in eV/K                             8.617 3303 e-5        0.000 0050 e-5        eV K^-1
Boltzmann constant in Hz/K                             2.083 6612 e10        0.000 0012 e10        Hz K^-1
Boltzmann constant in inverse meters per kelvin        69.503 457            0.000 040             m^-1 K^-1
characteristic impedance of vacuum                     376.730 313 461...    (exact)               ohm
classical electron radius                              2.817 940 3227 e-15   0.000 000 0019 e-15   m
Compton wavelength                                     2.426 310 2367 e-12   0.000 000 0011 e-12   m
Compton wavelength over 2 pi                           386.159 267 64 e-15   0.000 000 18 e-15     m
conductance quantum                                    7.748 091 7310 e-5    0.000 000 0018 e-5    S
conventional value of Josephson constant               483 597.9 e9          (exact)               Hz V^-1
conventional value of von Klitzing constant            25 812.807            (exact)               ohm
Cu x unit                                              1.002 076 97 e-13     0.000 000 28 e-13     m
deuteron-electron mag. mom. ratio                      -4.664 345 535 e-4    0.000 000 026 e-4
deuteron-electron mass ratio                           3670.482 967 85       0.000 000 13
deuteron g factor                                      0.857 438 2311        0.000 000 0048
deuteron mag. mom.                                     0.433 073 5040 e-26   0.000 000 0036 e-26   J T^-1
deuteron mag. mom. to Bohr magneton ratio              0.466 975 4554 e-3    0.000 000 0026 e-3
deuteron mag. mom. to nuclear magneton ratio           0.857 438 2311        0.000 000 0048
deuteron mass                                          3.343 583 719 e-27    0.000 000 041 e-27    kg
deuteron mass energy equivalent                        3.005 063 183 e-10    0.000 000 037 e-10    J
deuteron mass energy equivalent in MeV                 1875.612 928          0.000 012             MeV
deuteron mass in u                                     2.013 553 212 745     0.000 000 000 040     u
deuteron molar mass                                    2.013 553 212 745 e-3 0.000 000 000 040 e-3 kg mol^-1
deuteron-neutron mag. mom. ratio                       -0.448 206 52         0.000 000 11
deuteron-proton mag. mom. ratio                        0.307 012 2077        0.000 000 0015
deuteron-proton mass ratio                             1.999 007 500 87      0.000 000 000 19
deuteron rms charge radius                             2.1413 e-15           0.0025 e-15           m
electric constant                                      8.854 187 817... e-12 (exact)               F m^-1
electron charge to mass quotient                       -1.758 820 024 e11    0.000 000 011 e11     C kg^-1
electron-deuteron mag. mom. ratio                      -2143.923 499         0.000 012
electron-deuteron mass ratio                           2.724 437 107 484 e-4 0.000 000 000 096 e-4
electron g factor                                      -2.002 319 304 361 82 0.000 000 000 000 52
electron gyromag. ratio                                1.760 859 644 e11     0.000 000 011 e11     s^-1 T^-1
electron gyromag. ratio over 2 pi                      28 024.951 64         0.000 17              MHz T^-1
electron-helion mass ratio                             1.819 543 074 854 e-4 0.000 000 000 088 e-4
electron mag. mom.                                     -928.476 4620 e-26    0.000 0057 e-26       J T^-1
electron mag. mom. anomaly                             1.159 652 180 91 e-3  0.000 000 000 26 e-3
electron mag. mom. to Bohr magneton ratio              -1.001 159 652 180 91 0.000 000 000 000 26
electron mag. mom. to nuclear magneton ratio           -1838.281 972 34      0.000 000 17
electron mass                                          9.109 383 56 e-31     0.000 000 11 e-31     kg
electron mass energy equivalent                        8.187 105 65 e-14     0.000 000 10 e-14     J
electron mass energy equivalent in MeV                 0.510 998 9461        0.000 000 0031        MeV
electron mass in u                                     5.485 799 090 70 e-4  0.000 000 000 16 e-4  u
electron molar mass                                    5.485 799 090 70 e-7  0.000 000 000 16 e-7  kg mol^-1
electron-muon mag. mom. ratio                          206.766 9880          0.000 0046
electron-muon mass ratio                               4.836 331 70 e-3      0.000 000 11 e-3
electron-neutron mag. mom. ratio                       960.920 50            0.000 23
electron-neutron mass ratio                            5.438 673 4428 e-4    0.000 000 0027 e-4
electron-proton mag. mom. ratio                        -658.210 6866         0.000 0020
electron-proton mass ratio                             5.446 170 213 52 e-4  0.000 000 000 52 e-4
electron-tau mass ratio                                2.875 92 e-4          0.000 26 e-4
electron to alpha particle mass ratio                  1.370 933 554 798 e-4 0.000 000 000 045 e-4
electron to shielded helion mag. mom. ratio            864.058 257           0.000 010
electron to shielded proton mag. mom. ratio            -658.227 5971         0.000 0072
electron-triton mass ratio                             1.819 200 062 203 e-4 0.000 000 000 084 e-4
electron volt                                          1.602 176 6208 e-19   0.000 000 0098 e-19   J
electron volt-atomic mass unit relationship            1.073 544 1105 e-9    0.000 000 0066 e-9    u
electron volt-hartree relationship                     3.674 932 248 e-2     0.000 000 023 e-2     E_h
electron volt-hertz relationship                       2.417 989 262 e14     0.000 000 015 e14     Hz
electron volt-inverse meter relationship               8.065 544 005 e5      0.000 000 050 e5      m^-1
electron volt-joule relationship                       1.602 176 6208 e-19   0.000 000 0098 e-19   J
electron volt-kelvin relationship                      1.160 452 21 e4       0.000 000 67 e4       K
electron volt-kilogram relationship                    1.782 661 907 e-36    0.000 000 011 e-36    kg
elementary charge                                      1.602 176 6208 e-19   0.000 000 0098 e-19   C
elementary charge over h                               2.417 989 262 e14     0.000 000 015 e14     A J^-1
Faraday constant                                       96 485.332 89         0.000 59              C mol^-1
Faraday constant for conventional electric current     96 485.3251           0.0012                C_90 mol^-1
Fermi coupling constant                                1.166 3787 e-5        0.000 0006 e-5        GeV^-2
fine-structure constant                                7.297 352 5664 e-3    0.000 000 0017 e-3
first radiation constant                               3.741 771 790 e-16    0.000 000 046 e-16    W m^2
first radiation constant for spectral radiance         1.191 042 953 e-16    0.000 000 015 e-16    W m^2 sr^-1
hartree-atomic mass unit relationship                  2.921 262 3197 e-8    0.000 000 0013 e-8    u
hartree-electron volt relationship                     27.211 386 02         0.000 000 17          eV
Hartree energy                                         4.359 744 650 e-18    0.000 000 054 e-18    J
Hartree energy in eV                                   27.211 386 02         0.000 000 17          eV
hartree-hertz relationship                             6.579 683 920 711 e15 0.000 000 000 039 e15 Hz
hartree-inverse meter relationship                     2.194 746 313 702 e7  0.000 000 000 013 e7  m^-1
hartree-joule relationship                             4.359 744 650 e-18    0.000 000 054 e-18    J
hartree-kelvin relationship                            3.157 7513 e5         0.000 0018 e5         K
hartree-kilogram relationship                          4.850 870 129 e-35    0.000 000 060 e-35    kg
helion-electron mass ratio                             5495.885 279 22       0.000 000 27
helion g factor                                        -4.255 250 616        0.000 000 050
helion mag. mom.                                       -1.074 617 522 e-26   0.000 000 014 e-26    J T^-1
helion mag. mom. to Bohr magneton ratio                -1.158 740 958 e-3    0.000 000 014 e-3
helion mag. mom. to nuclear magneton ratio             -2.127 625 308        0.000 000 025
helion mass                                            5.006 412 700 e-27    0.000 000 062 e-27    kg
helion mass energy equivalent                          4.499 539 341 e-10    0.000 000 055 e-10    J
helion mass energy equivalent in MeV                   2808.391 586          0.000 017             MeV
helion mass in u                                       3.014 932 246 73      0.000 000 000 12      u
helion molar mass                                      3.014 932 246 73 e-3  0.000 000 000 12 e-3  kg mol^-1
helion-proton mass ratio                               2.993 152 670 46      0.000 000 000 29
hertz-atomic mass unit relationship                    4.439 821 6616 e-24   0.000 000 0020 e-24   u
hertz-electron volt relationship                       4.135 667 662 e-15    0.000 000 025 e-15    eV
hertz-hartree relationship                             1.5198298460088 e-16  0.0000000000090e-16   E_h
hertz-inverse meter relationship                       3.335 640 951... e-9  (exact)               m^-1
hertz-joule relationship                               6.626 070 040 e-34    0.000 000 081 e-34    J
hertz-kelvin relationship                              4.799 2447 e-11       0.000 0028 e-11       K
hertz-kilogram relationship                            7.372 497 201 e-51    0.000 000 091 e-51    kg
inverse fine-structure constant                        137.035 999 139       0.000 000 031
inverse meter-atomic mass unit relationship            1.331 025 049 00 e-15 0.000 000 000 61 e-15 u
inverse meter-electron volt relationship               1.239 841 9739 e-6    0.000 000 0076 e-6    eV
inverse meter-hartree relationship                     4.556 335 252 767 e-8 0.000 000 000 027 e-8 E_h
inverse meter-hertz relationship                       299 792 458           (exact)               Hz
inverse meter-joule relationship                       1.986 445 824 e-25    0.000 000 024 e-25    J
inverse meter-kelvin relationship                      1.438 777 36 e-2      0.000 000 83 e-2      K
inverse meter-kilogram relationship                    2.210 219 057 e-42    0.000 000 027 e-42    kg
inverse of conductance quantum                         12 906.403 7278       0.000 0029            ohm
Josephson constant                                     483 597.8525 e9       0.0030 e9             Hz V^-1
joule-atomic mass unit relationship                    6.700 535 363 e9      0.000 000 082 e9      u
joule-electron volt relationship                       6.241 509 126 e18     0.000 000 038 e18     eV
joule-hartree relationship                             2.293 712 317 e17     0.000 000 028 e17     E_h
joule-hertz relationship                               1.509 190 205 e33     0.000 000 019 e33     Hz
joule-inverse meter relationship                       5.034 116 651 e24     0.000 000 062 e24     m^-1
joule-kelvin relationship                              7.242 9731 e22        0.000 0042 e22        K
joule-kilogram relationship                            1.112 650 056... e-17 (exact)               kg
kelvin-atomic mass unit relationship                   9.251 0842 e-14       0.000 0053 e-14       u
kelvin-electron volt relationship                      8.617 3303 e-5        0.000 0050 e-5        eV
kelvin-hartree relationship                            3.166 8105 e-6        0.000 0018 e-6        E_h
kelvin-hertz relationship                              2.083 6612 e10        0.000 0012 e10        Hz
kelvin-inverse meter relationship                      69.503 457            0.000 040             m^-1
kelvin-joule relationship                              1.380 648 52 e-23     0.000 000 79 e-23     J
kelvin-kilogram relationship                           1.536 178 65 e-40     0.000 000 88 e-40     kg
kilogram-atomic mass unit relationship                 6.022 140 857 e26     0.000 000 074 e26     u
kilogram-electron volt relationship                    5.609 588 650 e35     0.000 000 034 e35     eV
kilogram-hartree relationship                          2.061 485 823 e34     0.000 000 025 e34     E_h
kilogram-hertz relationship                            1.356 392 512 e50     0.000 000 017 e50     Hz
kilogram-inverse meter relationship                    4.524 438 411 e41     0.000 000 056 e41     m^-1
kilogram-joule relationship                            8.987 551 787... e16  (exact)               J
kilogram-kelvin relationship                           6.509 6595 e39        0.000 0037 e39        K
lattice parameter of silicon                           543.102 0504 e-12     0.000 0089 e-12       m
Loschmidt constant (273.15 K, 100 kPa)                 2.651 6467 e25        0.000 0015 e25        m^-3
Loschmidt constant (273.15 K, 101.325 kPa)             2.686 7811 e25        0.000 0015 e25        m^-3
mag. constant                                          12.566 370 614... e-7 (exact)               N A^-2
mag. flux quantum                                      2.067 833 831 e-15    0.000 000 013 e-15    Wb
molar gas constant                                     8.314 4598            0.000 0048            J mol^-1 K^-1
molar mass constant                                    1 e-3                 (exact)               kg mol^-1
molar mass of carbon-12                                12 e-3                (exact)               kg mol^-1
molar Planck constant                                  3.990 312 7110 e-10   0.000 000 0018 e-10   J s mol^-1
molar Planck constant times c                          0.119 626 565 582     0.000 000 000 054     J m mol^-1
molar volume of ideal gas (273.15 K, 100 kPa)          22.710 947 e-3        0.000 013 e-3         m^3 mol^-1
molar volume of ideal gas (273.15 K, 101.325 kPa)      22.413 962 e-3        0.000 013 e-3         m^3 mol^-1
molar volume of silicon                                12.058 832 14 e-6     0.000 000 61 e-6      m^3 mol^-1
Mo x unit                                              1.002 099 52 e-13     0.000 000 53 e-13     m
muon Compton wavelength                                11.734 441 11 e-15    0.000 000 26 e-15     m
muon Compton wavelength over 2 pi                      1.867 594 308 e-15    0.000 000 042 e-15    m
muon-electron mass ratio                               206.768 2826          0.000 0046
muon g factor                                          -2.002 331 8418       0.000 000 0013
muon mag. mom.                                         -4.490 448 26 e-26    0.000 000 10 e-26     J T^-1
muon mag. mom. anomaly                                 1.165 920 89 e-3      0.000 000 63 e-3
muon mag. mom. to Bohr magneton ratio                  -4.841 970 48 e-3     0.000 000 11 e-3
muon mag. mom. to nuclear magneton ratio               -8.890 597 05         0.000 000 20
muon mass                                              1.883 531 594 e-28    0.000 000 048 e-28    kg
muon mass energy equivalent                            1.692 833 774 e-11    0.000 000 043 e-11    J
muon mass energy equivalent in MeV                     105.658 3745          0.000 0024            MeV
muon mass in u                                         0.113 428 9257        0.000 000 0025        u
muon molar mass                                        0.113 428 9257 e-3    0.000 000 0025 e-3    kg mol^-1
muon-neutron mass ratio                                0.112 454 5167        0.000 000 0025
muon-proton mag. mom. ratio                            -3.183 345 142        0.000 000 071
muon-proton mass ratio                                 0.112 609 5262        0.000 000 0025
muon-tau mass ratio                                    5.946 49 e-2          0.000 54 e-2
natural unit of action                                 1.054 571 800 e-34    0.000 000 013 e-34    J s
natural unit of action in eV s                         6.582 119 514 e-16    0.000 000 040 e-16    eV s
natural unit of energy                                 8.187 105 65 e-14     0.000 000 10 e-14     J
natural unit of energy in MeV                          0.510 998 9461        0.000 000 0031        MeV
natural unit of length                                 386.159 267 64 e-15   0.000 000 18 e-15     m
natural unit of mass                                   9.109 383 56 e-31     0.000 000 11 e-31     kg
natural unit of mom.um                                 2.730 924 488 e-22    0.000 000 034 e-22    kg m s^-1
natural unit of mom.um in MeV/c                        0.510 998 9461        0.000 000 0031        MeV/c
natural unit of time                                   1.288 088 667 12 e-21 0.000 000 000 58 e-21 s
natural unit of velocity                               299 792 458           (exact)               m s^-1
neutron Compton wavelength                             1.319 590 904 81 e-15 0.000 000 000 88 e-15 m
neutron Compton wavelength over 2 pi                   0.210 019 415 36 e-15 0.000 000 000 14 e-15 m
neutron-electron mag. mom. ratio                       1.040 668 82 e-3      0.000 000 25 e-3
neutron-electron mass ratio                            1838.683 661 58       0.000 000 90
neutron g factor                                       -3.826 085 45         0.000 000 90
neutron gyromag. ratio                                 1.832 471 72 e8       0.000 000 43 e8       s^-1 T^-1
neutron gyromag. ratio over 2 pi                       29.164 6933           0.000 0069            MHz T^-1
neutron mag. mom.                                      -0.966 236 50 e-26    0.000 000 23 e-26     J T^-1
neutron mag. mom. to Bohr magneton ratio               -1.041 875 63 e-3     0.000 000 25 e-3
neutron mag. mom. to nuclear magneton ratio            -1.913 042 73         0.000 000 45
neutron mass                                           1.674 927 471 e-27    0.000 000 021 e-27    kg
neutron mass energy equivalent                         1.505 349 739 e-10    0.000 000 019 e-10    J
neutron mass energy equivalent in MeV                  939.565 4133          0.000 0058            MeV
neutron mass in u                                      1.008 664 915 88      0.000 000 000 49      u
neutron molar mass                                     1.008 664 915 88 e-3  0.000 000 000 49 e-3  kg mol^-1
neutron-muon mass ratio                                8.892 484 08          0.000 000 20
neutron-proton mag. mom. ratio                         -0.684 979 34         0.000 000 16
neutron-proton mass difference                         2.305 573 77 e-30     0.000 000 85 e-30
neutron-proton mass difference energy equivalent       2.072 146 37 e-13     0.000 000 76 e-13
neutron-proton mass difference energy equivalent in MeV 1.293 332 05         0.000 000 48
neutron-proton mass difference in u                    0.001 388 449 00      0.000 000 000 51
neutron-proton mass ratio                              1.001 378 418 98      0.000 000 000 51
neutron-tau mass ratio                                 0.528 790             0.000 048
neutron to shielded proton mag. mom. ratio             -0.684 996 94         0.000 000 16
Newtonian constant of gravitation                      6.674 08 e-11         0.000 31 e-11         m^3 kg^-1 s^-2
Newtonian constant of gravitation over h-bar c         6.708 61 e-39         0.000 31 e-39         (GeV/c^2)^-2
nuclear magneton                                       5.050 783 699 e-27    0.000 000 031 e-27    J T^-1
nuclear magneton in eV/T                               3.152 451 2550 e-8    0.000 000 0015 e-8    eV T^-1
nuclear magneton in inverse meters per tesla           2.542 623 432 e-2     0.000 000 016 e-2     m^-1 T^-1
nuclear magneton in K/T                                3.658 2690 e-4        0.000 0021 e-4        K T^-1
nuclear magneton in MHz/T                              7.622 593 285         0.000 000 047         MHz T^-1
Planck constant                                        6.626 070 040 e-34    0.000 000 081 e-34    J s
Planck constant in eV s                                4.135 667 662 e-15    0.000 000 025 e-15    eV s
Planck constant over 2 pi                              1.054 571 800 e-34    0.000 000 013 e-34    J s
Planck constant over 2 pi in eV s                      6.582 119 514 e-16    0.000 000 040 e-16    eV s
Planck constant over 2 pi times c in MeV fm            197.326 9788          0.000 0012            MeV fm
Planck length                                          1.616 229 e-35        0.000 038 e-35        m
Planck mass                                            2.176 470 e-8         0.000 051 e-8         kg
Planck mass energy equivalent in GeV                   1.220 910 e19         0.000 029 e19         GeV
Planck temperature                                     1.416 808 e32         0.000 033 e32         K
Planck time                                            5.391 16 e-44         0.000 13 e-44         s
proton charge to mass quotient                         9.578 833 226 e7      0.000 000 059 e7      C kg^-1
proton Compton wavelength                              1.321 409 853 96 e-15 0.000 000 000 61 e-15 m
proton Compton wavelength over 2 pi                    0.210 308910109e-15   0.000 000 000097e-15  m
proton-electron mass ratio                             1836.152 673 89       0.000 000 17
proton g factor                                        5.585 694 702         0.000 000 017
proton gyromag. ratio                                  2.675 221 900 e8      0.000 000 018 e8      s^-1 T^-1
proton gyromag. ratio over 2 pi                        42.577 478 92         0.000 000 29          MHz T^-1
proton mag. mom.                                       1.410 606 7873 e-26   0.000 000 0097 e-26   J T^-1
proton mag. mom. to Bohr magneton ratio                1.521 032 2053 e-3    0.000 000 0046 e-3
proton mag. mom. to nuclear magneton ratio             2.792 847 3508        0.000 000 0085
proton mag. shielding correction                       25.691 e-6            0.011 e-6
proton mass                                            1.672 621 898 e-27    0.000 000 021 e-27    kg
proton mass energy equivalent                          1.503 277 593 e-10    0.000 000 018 e-10    J
proton mass energy equivalent in MeV                   938.272 0813          0.000 0058            MeV
proton mass in u                                       1.007 276 466 879     0.000 000 000 091     u
proton molar mass                                      1.007 276 466 879 e-3 0.000 000 000 091 e-3 kg mol^-1
proton-muon mass ratio                                 8.880 243 38          0.000 000 20
proton-neutron mag. mom. ratio                         -1.459 898 05         0.000 000 34
proton-neutron mass ratio                              0.998 623 478 44      0.000 000 000 51
proton rms charge radius                               0.8751 e-15           0.0061 e-15           m
proton-tau mass ratio                                  0.528 063             0.000 048
quantum of circulation                                 3.636 947 5486 e-4    0.000 000 0017 e-4    m^2 s^-1
quantum of circulation times 2                         7.273 895 0972 e-4    0.000 000 0033 e-4    m^2 s^-1
Rydberg constant                                       10 973 731.568 508    0.000 065             m^-1
Rydberg constant times c in Hz                         3.289 841 960 355 e15 0.000 000 000 019 e15 Hz
Rydberg constant times hc in eV                        13.605 693 009        0.000 000 084         eV
Rydberg constant times hc in J                         2.179 872 325 e-18    0.000 000 027 e-18    J
Sackur-Tetrode constant (1 K, 100 kPa)                 -1.151 7084           0.000 0014
Sackur-Tetrode constant (1 K, 101.325 kPa)             -1.164 8714           0.000 0014
second radiation constant                              1.438 777 36 e-2      0.000 000 83 e-2      m K
shielded helion gyromag. ratio                         2.037 894 585 e8      0.000 000 027 e8      s^-1 T^-1
shielded helion gyromag. ratio over 2 pi               32.434 099 66         0.000 000 43          MHz T^-1
shielded helion mag. mom.                              -1.074 553 080 e-26   0.000 000 014 e-26    J T^-1
shielded helion mag. mom. to Bohr magneton ratio       -1.158 671 471 e-3    0.000 000 014 e-3
shielded helion mag. mom. to nuclear magneton ratio    -2.127 497 720        0.000 000 025
shielded helion to proton mag. mom. ratio              -0.761 766 5603       0.000 000 0092
shielded helion to shielded proton mag. mom. ratio     -0.761 786 1313       0.000 000 0033
shielded proton gyromag. ratio                         2.675 153 171 e8      0.000 000 033 e8      s^-1 T^-1
shielded proton gyromag. ratio over 2 pi               42.576 385 07         0.000 000 53          MHz T^-1
shielded proton mag. mom.                              1.410 570 547 e-26    0.000 000 018 e-26    J T^-1
shielded proton mag. mom. to Bohr magneton ratio       1.520 993 128 e-3     0.000 000 017 e-3
shielded proton mag. mom. to nuclear magneton ratio    2.792 775 600         0.000 000 030
speed of light in vacuum                               299 792 458           (exact)               m s^-1
standard acceleration of gravity                       9.806 65              (exact)               m s^-2
standard atmosphere                                    101 325               (exact)               Pa
standard-state pressure                                100 000               (exact)               Pa
Stefan-Boltzmann constant                              5.670 367 e-8         0.000 013 e-8         W m^-2 K^-4
tau Compton wavelength                                 0.697 787 e-15        0.000 063 e-15        m
tau Compton wavelength over 2 pi                       0.111 056 e-15        0.000 010 e-15        m
tau-electron mass ratio                                3477.15               0.31
tau mass                                               3.167 47 e-27         0.000 29 e-27         kg
tau mass energy equivalent                             2.846 78 e-10         0.000 26 e-10         J
tau mass energy equivalent in MeV                      1776.82               0.16                  MeV
tau mass in u                                          1.907 49              0.000 17              u
tau molar mass                                         1.907 49 e-3          0.000 17 e-3          kg mol^-1
tau-muon mass ratio                                    16.8167               0.0015
tau-neutron mass ratio                                 1.891 11              0.000 17
tau-proton mass ratio                                  1.893 72              0.000 17
Thomson cross section                                  0.665 245 871 58 e-28 0.000 000 000 91 e-28 m^2
triton-electron mass ratio                             5496.921 535 88       0.000 000 26
triton g factor                                        5.957 924 920         0.000 000 028
triton mag. mom.                                       1.504 609 503 e-26    0.000 000 012 e-26    J T^-1
triton mag. mom. to Bohr magneton ratio                1.622 393 6616 e-3    0.000 000 0076 e-3
triton mag. mom. to nuclear magneton ratio             2.978 962 460         0.000 000 014
triton mass                                            5.007 356 665 e-27    0.000 000 062 e-27    kg
triton mass energy equivalent                          4.500 387 735 e-10    0.000 000 055 e-10    J
triton mass energy equivalent in MeV                   2808.921 112          0.000 017             MeV
triton mass in u                                       3.015 500 716 32      0.000 000 000 11      u
triton molar mass                                      3.015 500 716 32 e-3  0.000 000 000 11 e-3  kg mol^-1
triton-proton mass ratio                               2.993 717 033 48      0.000 000 000 22
unified atomic mass unit                               1.660 539 040 e-27    0.000 000 020 e-27    kg
von Klitzing constant                                  25 812.807 4555       0.000 0059            ohm
weak mixing angle                                      0.2223                0.0021
Wien frequency displacement law constant               5.878 9238 e10        0.000 0034 e10        Hz K^-1
Wien wavelength displacement law constant              2.897 7729 e-3        0.000 0017 e-3        m K"""


exact2014 = exact2010


txt2018 = """\
alpha particle-electron mass ratio                          7294.299 541 42          0.000 000 24
alpha particle mass                                         6.644 657 3357 e-27      0.000 000 0020 e-27      kg
alpha particle mass energy equivalent                       5.971 920 1914 e-10      0.000 000 0018 e-10      J
alpha particle mass energy equivalent in MeV                3727.379 4066            0.000 0011               MeV
alpha particle mass in u                                    4.001 506 179 127        0.000 000 000 063        u
alpha particle molar mass                                   4.001 506 1777 e-3       0.000 000 0012 e-3       kg mol^-1
alpha particle-proton mass ratio                            3.972 599 690 09         0.000 000 000 22
alpha particle relative atomic mass                         4.001 506 179 127        0.000 000 000 063
Angstrom star                                               1.000 014 95 e-10        0.000 000 90 e-10        m
atomic mass constant                                        1.660 539 066 60 e-27    0.000 000 000 50 e-27    kg
atomic mass constant energy equivalent                      1.492 418 085 60 e-10    0.000 000 000 45 e-10    J
atomic mass constant energy equivalent in MeV               931.494 102 42           0.000 000 28             MeV
atomic mass unit-electron volt relationship                 9.314 941 0242 e8        0.000 000 0028 e8        eV
atomic mass unit-hartree relationship                       3.423 177 6874 e7        0.000 000 0010 e7        E_h
atomic mass unit-hertz relationship                         2.252 342 718 71 e23     0.000 000 000 68 e23     Hz
atomic mass unit-inverse meter relationship                 7.513 006 6104 e14       0.000 000 0023 e14       m^-1
atomic mass unit-joule relationship                         1.492 418 085 60 e-10    0.000 000 000 45 e-10    J
atomic mass unit-kelvin relationship                        1.080 954 019 16 e13     0.000 000 000 33 e13     K
atomic mass unit-kilogram relationship                      1.660 539 066 60 e-27    0.000 000 000 50 e-27    kg
atomic unit of 1st hyperpolarizability                      3.206 361 3061 e-53      0.000 000 0015 e-53      C^3 m^3 J^-2
atomic unit of 2nd hyperpolarizability                      6.235 379 9905 e-65      0.000 000 0038 e-65      C^4 m^4 J^-3
atomic unit of action                                       1.054 571 817... e-34    (exact)                  J s
atomic unit of charge                                       1.602 176 634 e-19       (exact)                  C
atomic unit of charge density                               1.081 202 384 57 e12     0.000 000 000 49 e12     C m^-3
atomic unit of current                                      6.623 618 237 510 e-3    0.000 000 000 013 e-3    A
atomic unit of electric dipole mom.                         8.478 353 6255 e-30      0.000 000 0013 e-30      C m
atomic unit of electric field                               5.142 206 747 63 e11     0.000 000 000 78 e11     V m^-1
atomic unit of electric field gradient                      9.717 362 4292 e21       0.000 000 0029 e21       V m^-2
atomic unit of electric polarizability                      1.648 777 274 36 e-41    0.000 000 000 50 e-41    C^2 m^2 J^-1
atomic unit of electric potential                           27.211 386 245 988       0.000 000 000 053        V
atomic unit of electric quadrupole mom.                     4.486 551 5246 e-40      0.000 000 0014 e-40      C m^2
atomic unit of energy                                       4.359 744 722 2071 e-18  0.000 000 000 0085 e-18  J
atomic unit of force                                        8.238 723 4983 e-8       0.000 000 0012 e-8       N
atomic unit of length                                       5.291 772 109 03 e-11    0.000 000 000 80 e-11    m
atomic unit of mag. dipole mom.                             1.854 802 015 66 e-23    0.000 000 000 56 e-23    J T^-1
atomic unit of mag. flux density                            2.350 517 567 58 e5      0.000 000 000 71 e5      T
atomic unit of magnetizability                              7.891 036 6008 e-29      0.000 000 0048 e-29      J T^-2
atomic unit of mass                                         9.109 383 7015 e-31      0.000 000 0028 e-31      kg
atomic unit of momentum                                     1.992 851 914 10 e-24    0.000 000 000 30 e-24    kg m s^-1
atomic unit of permittivity                                 1.112 650 055 45 e-10    0.000 000 000 17 e-10    F m^-1
atomic unit of time                                         2.418 884 326 5857 e-17  0.000 000 000 0047 e-17  s
atomic unit of velocity                                     2.187 691 263 64 e6      0.000 000 000 33 e6      m s^-1
Avogadro constant                                           6.022 140 76 e23         (exact)                  mol^-1
Bohr magneton                                               9.274 010 0783 e-24      0.000 000 0028 e-24      J T^-1
Bohr magneton in eV/T                                       5.788 381 8060 e-5       0.000 000 0017 e-5       eV T^-1
Bohr magneton in Hz/T                                       1.399 624 493 61 e10     0.000 000 000 42 e10     Hz T^-1
Bohr magneton in inverse meter per tesla                    46.686 447 783           0.000 000 014            m^-1 T^-1
Bohr magneton in K/T                                        0.671 713 815 63         0.000 000 000 20         K T^-1
Bohr radius                                                 5.291 772 109 03 e-11    0.000 000 000 80 e-11    m
Boltzmann constant                                          1.380 649 e-23           (exact)                  J K^-1
Boltzmann constant in eV/K                                  8.617 333 262... e-5     (exact)                  eV K^-1
Boltzmann constant in Hz/K                                  2.083 661 912... e10     (exact)                  Hz K^-1
Boltzmann constant in inverse meter per kelvin              69.503 480 04...         (exact)                  m^-1 K^-1
characteristic impedance of vacuum                          376.730 313 668          0.000 000 057            ohm
classical electron radius                                   2.817 940 3262 e-15      0.000 000 0013 e-15      m
Compton wavelength                                          2.426 310 238 67 e-12    0.000 000 000 73 e-12    m
conductance quantum                                         7.748 091 729... e-5     (exact)                  S
conventional value of ampere-90                             1.000 000 088 87...      (exact)                  A
conventional value of coulomb-90                            1.000 000 088 87...      (exact)                  C
conventional value of farad-90                              0.999 999 982 20...      (exact)                  F
conventional value of henry-90                              1.000 000 017 79...      (exact)                  H
conventional value of Josephson constant                    483 597.9 e9             (exact)                  Hz V^-1
conventional value of ohm-90                                1.000 000 017 79...      (exact)                  ohm
conventional value of volt-90                               1.000 000 106 66...      (exact)                  V
conventional value of von Klitzing constant                 25 812.807               (exact)                  ohm
conventional value of watt-90                               1.000 000 195 53...      (exact)                  W
Cu x unit                                                   1.002 076 97 e-13        0.000 000 28 e-13        m
deuteron-electron mag. mom. ratio                           -4.664 345 551 e-4       0.000 000 012 e-4
deuteron-electron mass ratio                                3670.482 967 88          0.000 000 13
deuteron g factor                                           0.857 438 2338           0.000 000 0022
deuteron mag. mom.                                          4.330 735 094 e-27       0.000 000 011 e-27       J T^-1
deuteron mag. mom. to Bohr magneton ratio                   4.669 754 570 e-4        0.000 000 012 e-4
deuteron mag. mom. to nuclear magneton ratio                0.857 438 2338           0.000 000 0022
deuteron mass                                               3.343 583 7724 e-27      0.000 000 0010 e-27      kg
deuteron mass energy equivalent                             3.005 063 231 02 e-10    0.000 000 000 91 e-10    J
deuteron mass energy equivalent in MeV                      1875.612 942 57          0.000 000 57             MeV
deuteron mass in u                                          2.013 553 212 745        0.000 000 000 040        u
deuteron molar mass                                         2.013 553 212 05 e-3     0.000 000 000 61 e-3     kg mol^-1
deuteron-neutron mag. mom. ratio                            -0.448 206 53            0.000 000 11
deuteron-proton mag. mom. ratio                             0.307 012 209 39         0.000 000 000 79
deuteron-proton mass ratio                                  1.999 007 501 39         0.000 000 000 11
deuteron relative atomic mass                               2.013 553 212 745        0.000 000 000 040
deuteron rms charge radius                                  2.127 99 e-15            0.000 74 e-15            m
electron charge to mass quotient                            -1.758 820 010 76 e11    0.000 000 000 53 e11     C kg^-1
electron-deuteron mag. mom. ratio                           -2143.923 4915           0.000 0056
electron-deuteron mass ratio                                2.724 437 107 462 e-4    0.000 000 000 096 e-4
electron g factor                                           -2.002 319 304 362 56    0.000 000 000 000 35
electron gyromag. ratio                                     1.760 859 630 23 e11     0.000 000 000 53 e11     s^-1 T^-1
electron gyromag. ratio in MHz/T                            28 024.951 4242          0.000 0085               MHz T^-1
electron-helion mass ratio                                  1.819 543 074 573 e-4    0.000 000 000 079 e-4
electron mag. mom.                                          -9.284 764 7043 e-24     0.000 000 0028 e-24      J T^-1
electron mag. mom. anomaly                                  1.159 652 181 28 e-3     0.000 000 000 18 e-3
electron mag. mom. to Bohr magneton ratio                   -1.001 159 652 181 28    0.000 000 000 000 18
electron mag. mom. to nuclear magneton ratio                -1838.281 971 88         0.000 000 11
electron mass                                               9.109 383 7015 e-31      0.000 000 0028 e-31      kg
electron mass energy equivalent                             8.187 105 7769 e-14      0.000 000 0025 e-14      J
electron mass energy equivalent in MeV                      0.510 998 950 00         0.000 000 000 15         MeV
electron mass in u                                          5.485 799 090 65 e-4     0.000 000 000 16 e-4     u
electron molar mass                                         5.485 799 0888 e-7       0.000 000 0017 e-7       kg mol^-1
electron-muon mag. mom. ratio                               206.766 9883             0.000 0046
electron-muon mass ratio                                    4.836 331 69 e-3         0.000 000 11 e-3
electron-neutron mag. mom. ratio                            960.920 50               0.000 23
electron-neutron mass ratio                                 5.438 673 4424 e-4       0.000 000 0026 e-4
electron-proton mag. mom. ratio                             -658.210 687 89          0.000 000 20
electron-proton mass ratio                                  5.446 170 214 87 e-4     0.000 000 000 33 e-4
electron relative atomic mass                               5.485 799 090 65 e-4     0.000 000 000 16 e-4
electron-tau mass ratio                                     2.875 85 e-4             0.000 19 e-4
electron to alpha particle mass ratio                       1.370 933 554 787 e-4    0.000 000 000 045 e-4
electron to shielded helion mag. mom. ratio                 864.058 257              0.000 010
electron to shielded proton mag. mom. ratio                 -658.227 5971            0.000 0072
electron-triton mass ratio                                  1.819 200 062 251 e-4    0.000 000 000 090 e-4
electron volt                                               1.602 176 634 e-19       (exact)                  J
electron volt-atomic mass unit relationship                 1.073 544 102 33 e-9     0.000 000 000 32 e-9     u
electron volt-hartree relationship                          3.674 932 217 5655 e-2   0.000 000 000 0071 e-2   E_h
electron volt-hertz relationship                            2.417 989 242... e14     (exact)                  Hz
electron volt-inverse meter relationship                    8.065 543 937... e5      (exact)                  m^-1
electron volt-joule relationship                            1.602 176 634 e-19       (exact)                  J
electron volt-kelvin relationship                           1.160 451 812... e4      (exact)                  K
electron volt-kilogram relationship                         1.782 661 921... e-36    (exact)                  kg
elementary charge                                           1.602 176 634 e-19       (exact)                  C
elementary charge over h-bar                                1.519 267 447... e15     (exact)                  A J^-1
Faraday constant                                            96 485.332 12...         (exact)                  C mol^-1
Fermi coupling constant                                     1.166 3787 e-5           0.000 0006 e-5           GeV^-2
fine-structure constant                                     7.297 352 5693 e-3       0.000 000 0011 e-3
first radiation constant                                    3.741 771 852... e-16    (exact)                  W m^2
first radiation constant for spectral radiance              1.191 042 972... e-16    (exact)                  W m^2 sr^-1
hartree-atomic mass unit relationship                       2.921 262 322 05 e-8     0.000 000 000 88 e-8     u
hartree-electron volt relationship                          27.211 386 245 988       0.000 000 000 053        eV
Hartree energy                                              4.359 744 722 2071 e-18  0.000 000 000 0085 e-18  J
Hartree energy in eV                                        27.211 386 245 988       0.000 000 000 053        eV
hartree-hertz relationship                                  6.579 683 920 502 e15    0.000 000 000 013 e15    Hz
hartree-inverse meter relationship                          2.194 746 313 6320 e7    0.000 000 000 0043 e7    m^-1
hartree-joule relationship                                  4.359 744 722 2071 e-18  0.000 000 000 0085 e-18  J
hartree-kelvin relationship                                 3.157 750 248 0407 e5    0.000 000 000 0061 e5    K
hartree-kilogram relationship                               4.850 870 209 5432 e-35  0.000 000 000 0094 e-35  kg
helion-electron mass ratio                                  5495.885 280 07          0.000 000 24
helion g factor                                             -4.255 250 615           0.000 000 050
helion mag. mom.                                            -1.074 617 532 e-26      0.000 000 013 e-26       J T^-1
helion mag. mom. to Bohr magneton ratio                     -1.158 740 958 e-3       0.000 000 014 e-3
helion mag. mom. to nuclear magneton ratio                  -2.127 625 307           0.000 000 025
helion mass                                                 5.006 412 7796 e-27      0.000 000 0015 e-27      kg
helion mass energy equivalent                               4.499 539 4125 e-10      0.000 000 0014 e-10      J
helion mass energy equivalent in MeV                        2808.391 607 43          0.000 000 85             MeV
helion mass in u                                            3.014 932 247 175        0.000 000 000 097        u
helion molar mass                                           3.014 932 246 13 e-3     0.000 000 000 91 e-3     kg mol^-1
helion-proton mass ratio                                    2.993 152 671 67         0.000 000 000 13
helion relative atomic mass                                 3.014 932 247 175        0.000 000 000 097
helion shielding shift                                      5.996 743 e-5            0.000 010 e-5
hertz-atomic mass unit relationship                         4.439 821 6652 e-24      0.000 000 0013 e-24      u
hertz-electron volt relationship                            4.135 667 696... e-15    (exact)                  eV
hertz-hartree relationship                                  1.519 829 846 0570 e-16  0.000 000 000 0029 e-16  E_h
hertz-inverse meter relationship                            3.335 640 951... e-9     (exact)                  m^-1
hertz-joule relationship                                    6.626 070 15 e-34        (exact)                  J
hertz-kelvin relationship                                   4.799 243 073... e-11    (exact)                  K
hertz-kilogram relationship                                 7.372 497 323... e-51    (exact)                  kg
hyperfine transition frequency of Cs-133                    9 192 631 770            (exact)                  Hz
inverse fine-structure constant                             137.035 999 084          0.000 000 021
inverse meter-atomic mass unit relationship                 1.331 025 050 10 e-15    0.000 000 000 40 e-15    u
inverse meter-electron volt relationship                    1.239 841 984... e-6     (exact)                  eV
inverse meter-hartree relationship                          4.556 335 252 9120 e-8   0.000 000 000 0088 e-8   E_h
inverse meter-hertz relationship                            299 792 458              (exact)                  Hz
inverse meter-joule relationship                            1.986 445 857... e-25    (exact)                  J
inverse meter-kelvin relationship                           1.438 776 877... e-2     (exact)                  K
inverse meter-kilogram relationship                         2.210 219 094... e-42    (exact)                  kg
inverse of conductance quantum                              12 906.403 72...         (exact)                  ohm
Josephson constant                                          483 597.848 4... e9      (exact)                  Hz V^-1
joule-atomic mass unit relationship                         6.700 535 2565 e9        0.000 000 0020 e9        u
joule-electron volt relationship                            6.241 509 074... e18     (exact)                  eV
joule-hartree relationship                                  2.293 712 278 3963 e17   0.000 000 000 0045 e17   E_h
joule-hertz relationship                                    1.509 190 179... e33     (exact)                  Hz
joule-inverse meter relationship                            5.034 116 567... e24     (exact)                  m^-1
joule-kelvin relationship                                   7.242 970 516... e22     (exact)                  K
joule-kilogram relationship                                 1.112 650 056... e-17    (exact)                  kg
kelvin-atomic mass unit relationship                        9.251 087 3014 e-14      0.000 000 0028 e-14      u
kelvin-electron volt relationship                           8.617 333 262... e-5     (exact)                  eV
kelvin-hartree relationship                                 3.166 811 563 4556 e-6   0.000 000 000 0061 e-6   E_h
kelvin-hertz relationship                                   2.083 661 912... e10     (exact)                  Hz
kelvin-inverse meter relationship                           69.503 480 04...         (exact)                  m^-1
kelvin-joule relationship                                   1.380 649 e-23           (exact)                  J
kelvin-kilogram relationship                                1.536 179 187... e-40    (exact)                  kg
kilogram-atomic mass unit relationship                      6.022 140 7621 e26       0.000 000 0018 e26       u
kilogram-electron volt relationship                         5.609 588 603... e35     (exact)                  eV
kilogram-hartree relationship                               2.061 485 788 7409 e34   0.000 000 000 0040 e34   E_h
kilogram-hertz relationship                                 1.356 392 489... e50     (exact)                  Hz
kilogram-inverse meter relationship                         4.524 438 335... e41     (exact)                  m^-1
kilogram-joule relationship                                 8.987 551 787... e16     (exact)                  J
kilogram-kelvin relationship                                6.509 657 260... e39     (exact)                  K
lattice parameter of silicon                                5.431 020 511 e-10       0.000 000 089 e-10       m
lattice spacing of ideal Si (220)                           1.920 155 716 e-10       0.000 000 032 e-10       m
Loschmidt constant (273.15 K, 100 kPa)                      2.651 645 804... e25     (exact)                  m^-3
Loschmidt constant (273.15 K, 101.325 kPa)                  2.686 780 111... e25     (exact)                  m^-3
luminous efficacy                                           683                      (exact)                  lm W^-1
mag. flux quantum                                           2.067 833 848... e-15    (exact)                  Wb
molar gas constant                                          8.314 462 618...         (exact)                  J mol^-1 K^-1
molar mass constant                                         0.999 999 999 65 e-3     0.000 000 000 30 e-3     kg mol^-1
molar mass of carbon-12                                     11.999 999 9958 e-3      0.000 000 0036 e-3       kg mol^-1
molar Planck constant                                       3.990 312 712... e-10    (exact)                  J Hz^-1 mol^-1
molar volume of ideal gas (273.15 K, 100 kPa)               22.710 954 64... e-3     (exact)                  m^3 mol^-1
molar volume of ideal gas (273.15 K, 101.325 kPa)           22.413 969 54... e-3     (exact)                  m^3 mol^-1
molar volume of silicon                                     1.205 883 199 e-5        0.000 000 060 e-5        m^3 mol^-1
Mo x unit                                                   1.002 099 52 e-13        0.000 000 53 e-13        m
muon Compton wavelength                                     1.173 444 110 e-14       0.000 000 026 e-14       m
muon-electron mass ratio                                    206.768 2830             0.000 0046
muon g factor                                               -2.002 331 8418          0.000 000 0013
muon mag. mom.                                              -4.490 448 30 e-26       0.000 000 10 e-26        J T^-1
muon mag. mom. anomaly                                      1.165 920 89 e-3         0.000 000 63 e-3
muon mag. mom. to Bohr magneton ratio                       -4.841 970 47 e-3        0.000 000 11 e-3
muon mag. mom. to nuclear magneton ratio                    -8.890 597 03            0.000 000 20
muon mass                                                   1.883 531 627 e-28       0.000 000 042 e-28       kg
muon mass energy equivalent                                 1.692 833 804 e-11       0.000 000 038 e-11       J
muon mass energy equivalent in MeV                          105.658 3755             0.000 0023               MeV
muon mass in u                                              0.113 428 9259           0.000 000 0025           u
muon molar mass                                             1.134 289 259 e-4        0.000 000 025 e-4        kg mol^-1
muon-neutron mass ratio                                     0.112 454 5170           0.000 000 0025
muon-proton mag. mom. ratio                                 -3.183 345 142           0.000 000 071
muon-proton mass ratio                                      0.112 609 5264           0.000 000 0025
muon-tau mass ratio                                         5.946 35 e-2             0.000 40 e-2
natural unit of action                                      1.054 571 817... e-34    (exact)                  J s
natural unit of action in eV s                              6.582 119 569... e-16    (exact)                  eV s
natural unit of energy                                      8.187 105 7769 e-14      0.000 000 0025 e-14      J
natural unit of energy in MeV                               0.510 998 950 00         0.000 000 000 15         MeV
natural unit of length                                      3.861 592 6796 e-13      0.000 000 0012 e-13      m
natural unit of mass                                        9.109 383 7015 e-31      0.000 000 0028 e-31      kg
natural unit of momentum                                    2.730 924 530 75 e-22    0.000 000 000 82 e-22    kg m s^-1
natural unit of momentum in MeV/c                           0.510 998 950 00         0.000 000 000 15         MeV/c
natural unit of time                                        1.288 088 668 19 e-21    0.000 000 000 39 e-21    s
natural unit of velocity                                    299 792 458              (exact)                  m s^-1
neutron Compton wavelength                                  1.319 590 905 81 e-15    0.000 000 000 75 e-15    m
neutron-electron mag. mom. ratio                            1.040 668 82 e-3         0.000 000 25 e-3
neutron-electron mass ratio                                 1838.683 661 73          0.000 000 89
neutron g factor                                            -3.826 085 45            0.000 000 90
neutron gyromag. ratio                                      1.832 471 71 e8          0.000 000 43 e8          s^-1 T^-1
neutron gyromag. ratio in MHz/T                             29.164 6931              0.000 0069               MHz T^-1
neutron mag. mom.                                           -9.662 3651 e-27         0.000 0023 e-27          J T^-1
neutron mag. mom. to Bohr magneton ratio                    -1.041 875 63 e-3        0.000 000 25 e-3
neutron mag. mom. to nuclear magneton ratio                 -1.913 042 73            0.000 000 45
neutron mass                                                1.674 927 498 04 e-27    0.000 000 000 95 e-27    kg
neutron mass energy equivalent                              1.505 349 762 87 e-10    0.000 000 000 86 e-10    J
neutron mass energy equivalent in MeV                       939.565 420 52           0.000 000 54             MeV
neutron mass in u                                           1.008 664 915 95         0.000 000 000 49         u
neutron molar mass                                          1.008 664 915 60 e-3     0.000 000 000 57 e-3     kg mol^-1
neutron-muon mass ratio                                     8.892 484 06             0.000 000 20
neutron-proton mag. mom. ratio                              -0.684 979 34            0.000 000 16
neutron-proton mass difference                              2.305 574 35 e-30        0.000 000 82 e-30        kg
neutron-proton mass difference energy equivalent            2.072 146 89 e-13        0.000 000 74 e-13        J
neutron-proton mass difference energy equivalent in MeV     1.293 332 36             0.000 000 46             MeV
neutron-proton mass difference in u                         1.388 449 33 e-3         0.000 000 49 e-3         u
neutron-proton mass ratio                                   1.001 378 419 31         0.000 000 000 49
neutron relative atomic mass                                1.008 664 915 95         0.000 000 000 49
neutron-tau mass ratio                                      0.528 779                0.000 036
neutron to shielded proton mag. mom. ratio                  -0.684 996 94            0.000 000 16
Newtonian constant of gravitation                           6.674 30 e-11            0.000 15 e-11            m^3 kg^-1 s^-2
Newtonian constant of gravitation over h-bar c              6.708 83 e-39            0.000 15 e-39            (GeV/c^2)^-2
nuclear magneton                                            5.050 783 7461 e-27      0.000 000 0015 e-27      J T^-1
nuclear magneton in eV/T                                    3.152 451 258 44 e-8     0.000 000 000 96 e-8     eV T^-1
nuclear magneton in inverse meter per tesla                 2.542 623 413 53 e-2     0.000 000 000 78 e-2     m^-1 T^-1
nuclear magneton in K/T                                     3.658 267 7756 e-4       0.000 000 0011 e-4       K T^-1
nuclear magneton in MHz/T                                   7.622 593 2291           0.000 000 0023           MHz T^-1
Planck constant                                             6.626 070 15 e-34        (exact)                  J Hz^-1
Planck constant in eV/Hz                                    4.135 667 696... e-15    (exact)                  eV Hz^-1
Planck length                                               1.616 255 e-35           0.000 018 e-35           m
Planck mass                                                 2.176 434 e-8            0.000 024 e-8            kg
Planck mass energy equivalent in GeV                        1.220 890 e19            0.000 014 e19            GeV
Planck temperature                                          1.416 784 e32            0.000 016 e32            K
Planck time                                                 5.391 247 e-44           0.000 060 e-44           s
proton charge to mass quotient                              9.578 833 1560 e7        0.000 000 0029 e7        C kg^-1
proton Compton wavelength                                   1.321 409 855 39 e-15    0.000 000 000 40 e-15    m
proton-electron mass ratio                                  1836.152 673 43          0.000 000 11
proton g factor                                             5.585 694 6893           0.000 000 0016
proton gyromag. ratio                                       2.675 221 8744 e8        0.000 000 0011 e8        s^-1 T^-1
proton gyromag. ratio in MHz/T                              42.577 478 518           0.000 000 018            MHz T^-1
proton mag. mom.                                            1.410 606 797 36 e-26    0.000 000 000 60 e-26    J T^-1
proton mag. mom. to Bohr magneton ratio                     1.521 032 202 30 e-3     0.000 000 000 46 e-3
proton mag. mom. to nuclear magneton ratio                  2.792 847 344 63         0.000 000 000 82
proton mag. shielding correction                            2.5689 e-5               0.0011 e-5
proton mass                                                 1.672 621 923 69 e-27    0.000 000 000 51 e-27    kg
proton mass energy equivalent                               1.503 277 615 98 e-10    0.000 000 000 46 e-10    J
proton mass energy equivalent in MeV                        938.272 088 16           0.000 000 29             MeV
proton mass in u                                            1.007 276 466 621        0.000 000 000 053        u
proton molar mass                                           1.007 276 466 27 e-3     0.000 000 000 31 e-3     kg mol^-1
proton-muon mass ratio                                      8.880 243 37             0.000 000 20
proton-neutron mag. mom. ratio                              -1.459 898 05            0.000 000 34
proton-neutron mass ratio                                   0.998 623 478 12         0.000 000 000 49
proton relative atomic mass                                 1.007 276 466 621        0.000 000 000 053
proton rms charge radius                                    8.414 e-16               0.019 e-16               m
proton-tau mass ratio                                       0.528 051                0.000 036
quantum of circulation                                      3.636 947 5516 e-4       0.000 000 0011 e-4       m^2 s^-1
quantum of circulation times 2                              7.273 895 1032 e-4       0.000 000 0022 e-4       m^2 s^-1
reduced Compton wavelength                                  3.861 592 6796 e-13      0.000 000 0012 e-13      m
reduced muon Compton wavelength                             1.867 594 306 e-15       0.000 000 042 e-15       m
reduced neutron Compton wavelength                          2.100 194 1552 e-16      0.000 000 0012 e-16      m
reduced Planck constant                                     1.054 571 817... e-34    (exact)                  J s
reduced Planck constant in eV s                             6.582 119 569... e-16    (exact)                  eV s
reduced Planck constant times c in MeV fm                   197.326 980 4...         (exact)                  MeV fm
reduced proton Compton wavelength                           2.103 089 103 36 e-16    0.000 000 000 64 e-16    m
reduced tau Compton wavelength                              1.110 538 e-16           0.000 075 e-16           m
Rydberg constant                                            10 973 731.568 160       0.000 021                m^-1
Rydberg constant times c in Hz                              3.289 841 960 2508 e15   0.000 000 000 0064 e15   Hz
Rydberg constant times hc in eV                             13.605 693 122 994       0.000 000 000 026        eV
Rydberg constant times hc in J                              2.179 872 361 1035 e-18  0.000 000 000 0042 e-18  J
Sackur-Tetrode constant (1 K, 100 kPa)                      -1.151 707 537 06        0.000 000 000 45
Sackur-Tetrode constant (1 K, 101.325 kPa)                  -1.164 870 523 58        0.000 000 000 45
second radiation constant                                   1.438 776 877... e-2     (exact)                  m K
shielded helion gyromag. ratio                              2.037 894 569 e8         0.000 000 024 e8         s^-1 T^-1
shielded helion gyromag. ratio in MHz/T                     32.434 099 42            0.000 000 38             MHz T^-1
shielded helion mag. mom.                                   -1.074 553 090 e-26      0.000 000 013 e-26       J T^-1
shielded helion mag. mom. to Bohr magneton ratio            -1.158 671 471 e-3       0.000 000 014 e-3
shielded helion mag. mom. to nuclear magneton ratio         -2.127 497 719           0.000 000 025
shielded helion to proton mag. mom. ratio                   -0.761 766 5618          0.000 000 0089
shielded helion to shielded proton mag. mom. ratio          -0.761 786 1313          0.000 000 0033
shielded proton gyromag. ratio                              2.675 153 151 e8         0.000 000 029 e8         s^-1 T^-1
shielded proton gyromag. ratio in MHz/T                     42.576 384 74            0.000 000 46             MHz T^-1
shielded proton mag. mom.                                   1.410 570 560 e-26       0.000 000 015 e-26       J T^-1
shielded proton mag. mom. to Bohr magneton ratio            1.520 993 128 e-3        0.000 000 017 e-3
shielded proton mag. mom. to nuclear magneton ratio         2.792 775 599            0.000 000 030
shielding difference of d and p in HD                       2.0200 e-8               0.0020 e-8
shielding difference of t and p in HT                       2.4140 e-8               0.0020 e-8
speed of light in vacuum                                    299 792 458              (exact)                  m s^-1
standard acceleration of gravity                            9.806 65                 (exact)                  m s^-2
standard atmosphere                                         101 325                  (exact)                  Pa
standard-state pressure                                     100 000                  (exact)                  Pa
Stefan-Boltzmann constant                                   5.670 374 419... e-8     (exact)                  W m^-2 K^-4
tau Compton wavelength                                      6.977 71 e-16            0.000 47 e-16            m
tau-electron mass ratio                                     3477.23                  0.23
tau energy equivalent                                       1776.86                  0.12                     MeV
tau mass                                                    3.167 54 e-27            0.000 21 e-27            kg
tau mass energy equivalent                                  2.846 84 e-10            0.000 19 e-10            J
tau mass in u                                               1.907 54                 0.000 13                 u
tau molar mass                                              1.907 54 e-3             0.000 13 e-3             kg mol^-1
tau-muon mass ratio                                         16.8170                  0.0011
tau-neutron mass ratio                                      1.891 15                 0.000 13
tau-proton mass ratio                                       1.893 76                 0.000 13
Thomson cross section                                       6.652 458 7321 e-29      0.000 000 0060 e-29      m^2
triton-electron mass ratio                                  5496.921 535 73          0.000 000 27
triton g factor                                             5.957 924 931            0.000 000 012
triton mag. mom.                                            1.504 609 5202 e-26      0.000 000 0030 e-26      J T^-1
triton mag. mom. to Bohr magneton ratio                     1.622 393 6651 e-3       0.000 000 0032 e-3
triton mag. mom. to nuclear magneton ratio                  2.978 962 4656           0.000 000 0059
triton mass                                                 5.007 356 7446 e-27      0.000 000 0015 e-27      kg
triton mass energy equivalent                               4.500 387 8060 e-10      0.000 000 0014 e-10      J
triton mass energy equivalent in MeV                        2808.921 132 98          0.000 000 85             MeV
triton mass in u                                            3.015 500 716 21         0.000 000 000 12         u
triton molar mass                                           3.015 500 715 17 e-3     0.000 000 000 92 e-3     kg mol^-1
triton-proton mass ratio                                    2.993 717 034 14         0.000 000 000 15
triton relative atomic mass                                 3.015 500 716 21         0.000 000 000 12
triton to proton mag. mom. ratio                            1.066 639 9191           0.000 000 0021
unified atomic mass unit                                    1.660 539 066 60 e-27    0.000 000 000 50 e-27    kg
vacuum electric permittivity                                8.854 187 8128 e-12      0.000 000 0013 e-12      F m^-1
vacuum mag. permeability                                    1.256 637 062 12 e-6     0.000 000 000 19 e-6     N A^-2
von Klitzing constant                                       25 812.807 45...         (exact)                  ohm
weak mixing angle                                           0.222 90                 0.000 30
Wien frequency displacement law constant                    5.878 925 757... e10     (exact)                  Hz K^-1
Wien wavelength displacement law constant                   2.897 771 955... e-3     (exact)                  m K
W to Z mass ratio                                           0.881 53                 0.000 17                   """

<<<<<<< HEAD
=======
txt2022 = """\
alpha particle-electron mass ratio                          7294.299 541 71          0.000 000 17             
alpha particle mass                                         6.644 657 3450 e-27      0.000 000 0021 e-27      kg
alpha particle mass energy equivalent                       5.971 920 1997 e-10      0.000 000 0019 e-10      J
alpha particle mass energy equivalent in MeV                3727.379 4118            0.000 0012               MeV
alpha particle mass in u                                    4.001 506 179 129        0.000 000 000 062        u
alpha particle molar mass                                   4.001 506 1833 e-3       0.000 000 0012 e-3       kg mol^-1
alpha particle-proton mass ratio                            3.972 599 690 252        0.000 000 000 070        
alpha particle relative atomic mass                         4.001 506 179 129        0.000 000 000 062        
alpha particle rms charge radius                            1.6785 e-15              0.0021 e-15              m
Angstrom star                                               1.000 014 95 e-10        0.000 000 90 e-10        m
atomic mass constant                                        1.660 539 068 92 e-27    0.000 000 000 52 e-27    kg
atomic mass constant energy equivalent                      1.492 418 087 68 e-10    0.000 000 000 46 e-10    J
atomic mass constant energy equivalent in MeV               931.494 103 72           0.000 000 29             MeV
atomic mass unit-electron volt relationship                 9.314 941 0372 e8        0.000 000 0029 e8        eV
atomic mass unit-hartree relationship                       3.423 177 6922 e7        0.000 000 0011 e7        E_h
atomic mass unit-hertz relationship                         2.252 342 721 85 e23     0.000 000 000 70 e23     Hz
atomic mass unit-inverse meter relationship                 7.513 006 6209 e14       0.000 000 0023 e14       m^-1
atomic mass unit-joule relationship                         1.492 418 087 68 e-10    0.000 000 000 46 e-10    J
atomic mass unit-kelvin relationship                        1.080 954 020 67 e13     0.000 000 000 34 e13     K
atomic mass unit-kilogram relationship                      1.660 539 068 92 e-27    0.000 000 000 52 e-27    kg
atomic unit of 1st hyperpolarizability                      3.206 361 2996 e-53      0.000 000 0015 e-53      C^3 m^3 J^-2
atomic unit of 2nd hyperpolarizability                      6.235 379 9735 e-65      0.000 000 0039 e-65      C^4 m^4 J^-3
atomic unit of action                                       1.054 571 817... e-34    (exact)                  J s
atomic unit of charge                                       1.602 176 634 e-19       (exact)                  C
atomic unit of charge density                               1.081 202 386 77 e12     0.000 000 000 51 e12     C m^-3
atomic unit of current                                      6.623 618 237 5082 e-3   0.000 000 000 0072 e-3   A
atomic unit of electric dipole mom.                         8.478 353 6198 e-30      0.000 000 0013 e-30      C m
atomic unit of electric field                               5.142 206 751 12 e11     0.000 000 000 80 e11     V m^-1
atomic unit of electric field gradient                      9.717 362 4424 e21       0.000 000 0030 e21       V m^-2
atomic unit of electric polarizability                      1.648 777 272 12 e-41    0.000 000 000 51 e-41    C^2 m^2 J^-1
atomic unit of electric potential                           27.211 386 245 981       0.000 000 000 030        V
atomic unit of electric quadrupole mom.                     4.486 551 5185 e-40      0.000 000 0014 e-40      C m^2
atomic unit of energy                                       4.359 744 722 2060 e-18  0.000 000 000 0048 e-18  J
atomic unit of force                                        8.238 723 5038 e-8       0.000 000 0013 e-8       N
atomic unit of length                                       5.291 772 105 44 e-11    0.000 000 000 82 e-11    m
atomic unit of mag. dipole mom.                             1.854 802 013 15 e-23    0.000 000 000 58 e-23    J T^-1
atomic unit of mag. flux density                            2.350 517 570 77 e5      0.000 000 000 73 e5      T
atomic unit of magnetizability                              7.891 036 5794 e-29      0.000 000 0049 e-29      J T^-2
atomic unit of mass                                         9.109 383 7139 e-31      0.000 000 0028 e-31      kg
atomic unit of momentum                                     1.992 851 915 45 e-24    0.000 000 000 31 e-24    kg m s^-1
atomic unit of permittivity                                 1.112 650 056 20 e-10    0.000 000 000 17 e-10    F m^-1
atomic unit of time                                         2.418 884 326 5864 e-17  0.000 000 000 0026 e-17  s
atomic unit of velocity                                     2.187 691 262 16 e6      0.000 000 000 34 e6      m s^-1
Avogadro constant                                           6.022 140 76 e23         (exact)                  mol^-1
Bohr magneton                                               9.274 010 0657 e-24      0.000 000 0029 e-24      J T^-1
Bohr magneton in eV/T                                       5.788 381 7982 e-5       0.000 000 0018 e-5       eV T^-1
Bohr magneton in Hz/T                                       1.399 624 491 71 e10     0.000 000 000 44 e10     Hz T^-1
Bohr magneton in inverse meter per tesla                    46.686 447 719           0.000 000 015            m^-1 T^-1
Bohr magneton in K/T                                        0.671 713 814 72         0.000 000 000 21         K T^-1
Bohr radius                                                 5.291 772 105 44 e-11    0.000 000 000 82 e-11    m
Boltzmann constant                                          1.380 649 e-23           (exact)                  J K^-1
Boltzmann constant in eV/K                                  8.617 333 262... e-5     (exact)                  eV K^-1
Boltzmann constant in Hz/K                                  2.083 661 912... e10     (exact)                  Hz K^-1
Boltzmann constant in inverse meter per kelvin              69.503 480 04...         (exact)                  m^-1 K^-1
characteristic impedance of vacuum                          376.730 313 412          0.000 000 059            ohm
classical electron radius                                   2.817 940 3205 e-15      0.000 000 0013 e-15      m
Compton wavelength                                          2.426 310 235 38 e-12    0.000 000 000 76 e-12    m
conductance quantum                                         7.748 091 729... e-5     (exact)                  S
conventional value of ampere-90                             1.000 000 088 87...      (exact)                  A
conventional value of coulomb-90                            1.000 000 088 87...      (exact)                  C
conventional value of farad-90                              0.999 999 982 20...      (exact)                  F
conventional value of henry-90                              1.000 000 017 79...      (exact)                  H
conventional value of Josephson constant                    483 597.9 e9             (exact)                  Hz V^-1
conventional value of ohm-90                                1.000 000 017 79...      (exact)                  ohm
conventional value of volt-90                               1.000 000 106 66...      (exact)                  V
conventional value of von Klitzing constant                 25 812.807               (exact)                  ohm
conventional value of watt-90                               1.000 000 195 53...      (exact)                  W
Copper x unit                                               1.002 076 97 e-13        0.000 000 28 e-13        m
deuteron-electron mag. mom. ratio                           -4.664 345 550 e-4       0.000 000 012 e-4        
deuteron-electron mass ratio                                3670.482 967 655         0.000 000 063            
deuteron g factor                                           0.857 438 2335           0.000 000 0022           
deuteron mag. mom.                                          4.330 735 087 e-27       0.000 000 011 e-27       J T^-1
deuteron mag. mom. to Bohr magneton ratio                   4.669 754 568 e-4        0.000 000 012 e-4        
deuteron mag. mom. to nuclear magneton ratio                0.857 438 2335           0.000 000 0022           
deuteron mass                                               3.343 583 7768 e-27      0.000 000 0010 e-27      kg
deuteron mass energy equivalent                             3.005 063 234 91 e-10    0.000 000 000 94 e-10    J
deuteron mass energy equivalent in MeV                      1875.612 945 00          0.000 000 58             MeV
deuteron mass in u                                          2.013 553 212 544        0.000 000 000 015        u
deuteron molar mass                                         2.013 553 214 66 e-3     0.000 000 000 63 e-3     kg mol^-1
deuteron-neutron mag. mom. ratio                            -0.448 206 52            0.000 000 11             
deuteron-proton mag. mom. ratio                             0.307 012 209 30         0.000 000 000 79         
deuteron-proton mass ratio                                  1.999 007 501 2699       0.000 000 000 0084       
deuteron relative atomic mass                               2.013 553 212 544        0.000 000 000 015        
deuteron rms charge radius                                  2.127 78 e-15            0.000 27 e-15            m
electron charge to mass quotient                            -1.758 820 008 38 e11    0.000 000 000 55 e11     C kg^-1
electron-deuteron mag. mom. ratio                           -2143.923 4921           0.000 0056               
electron-deuteron mass ratio                                2.724 437 107 629 e-4    0.000 000 000 047 e-4    
electron g factor                                           -2.002 319 304 360 92    0.000 000 000 000 36     
electron gyromag. ratio                                     1.760 859 627 84 e11     0.000 000 000 55 e11     s^-1 T^-1
electron gyromag. ratio in MHz/T                            28 024.951 3861          0.000 0087               MHz T^-1
electron-helion mass ratio                                  1.819 543 074 649 e-4    0.000 000 000 053 e-4    
electron mag. mom.                                          -9.284 764 6917 e-24     0.000 000 0029 e-24      J T^-1
electron mag. mom. anomaly                                  1.159 652 180 46 e-3     0.000 000 000 18 e-3     
electron mag. mom. to Bohr magneton ratio                   -1.001 159 652 180 46    0.000 000 000 000 18     
electron mag. mom. to nuclear magneton ratio                -1838.281 971 877        0.000 000 032            
electron mass                                               9.109 383 7139 e-31      0.000 000 0028 e-31      kg
electron mass energy equivalent                             8.187 105 7880 e-14      0.000 000 0026 e-14      J
electron mass energy equivalent in MeV                      0.510 998 950 69         0.000 000 000 16         MeV
electron mass in u                                          5.485 799 090 441 e-4    0.000 000 000 097 e-4    u
electron molar mass                                         5.485 799 0962 e-7       0.000 000 0017 e-7       kg mol^-1
electron-muon mag. mom. ratio                               206.766 9881             0.000 0046               
electron-muon mass ratio                                    4.836 331 70 e-3         0.000 000 11 e-3         
electron-neutron mag. mom. ratio                            960.920 48               0.000 23                 
electron-neutron mass ratio                                 5.438 673 4416 e-4       0.000 000 0022 e-4       
electron-proton mag. mom. ratio                             -658.210 687 89          0.000 000 19             
electron-proton mass ratio                                  5.446 170 214 889 e-4    0.000 000 000 094 e-4    
electron relative atomic mass                               5.485 799 090 441 e-4    0.000 000 000 097 e-4    
electron-tau mass ratio                                     2.875 85 e-4             0.000 19 e-4             
electron to alpha particle mass ratio                       1.370 933 554 733 e-4    0.000 000 000 032 e-4    
electron to shielded helion mag. mom. ratio                 864.058 239 86           0.000 000 70             
electron to shielded proton mag. mom. ratio                 -658.227 5856            0.000 0027               
electron-triton mass ratio                                  1.819 200 062 327 e-4    0.000 000 000 068 e-4    
electron volt                                               1.602 176 634 e-19       (exact)                  J
electron volt-atomic mass unit relationship                 1.073 544 100 83 e-9     0.000 000 000 33 e-9     u
electron volt-hartree relationship                          3.674 932 217 5665 e-2   0.000 000 000 0040 e-2   E_h
electron volt-hertz relationship                            2.417 989 242... e14     (exact)                  Hz
electron volt-inverse meter relationship                    8.065 543 937... e5      (exact)                  m^-1
electron volt-joule relationship                            1.602 176 634 e-19       (exact)                  J
electron volt-kelvin relationship                           1.160 451 812... e4      (exact)                  K
electron volt-kilogram relationship                         1.782 661 921... e-36    (exact)                  kg
elementary charge                                           1.602 176 634 e-19       (exact)                  C
elementary charge over h-bar                                1.519 267 447... e15     (exact)                  A J^-1
Faraday constant                                            96 485.332 12...         (exact)                  C mol^-1
Fermi coupling constant                                     1.166 3787 e-5           0.000 0006 e-5           GeV^-2
fine-structure constant                                     7.297 352 5643 e-3       0.000 000 0011 e-3       
first radiation constant                                    3.741 771 852... e-16    (exact)                  W m^2
first radiation constant for spectral radiance              1.191 042 972... e-16    (exact)                  W m^2 sr^-1
hartree-atomic mass unit relationship                       2.921 262 317 97 e-8     0.000 000 000 91 e-8     u
hartree-electron volt relationship                          27.211 386 245 981       0.000 000 000 030        eV
Hartree energy                                              4.359 744 722 2060 e-18  0.000 000 000 0048 e-18  J
Hartree energy in eV                                        27.211 386 245 981       0.000 000 000 030        eV
hartree-hertz relationship                                  6.579 683 920 4999 e15   0.000 000 000 0072 e15   Hz
hartree-inverse meter relationship                          2.194 746 313 6314 e7    0.000 000 000 0024 e7    m^-1
hartree-joule relationship                                  4.359 744 722 2060 e-18  0.000 000 000 0048 e-18  J
hartree-kelvin relationship                                 3.157 750 248 0398 e5    0.000 000 000 0034 e5    K
hartree-kilogram relationship                               4.850 870 209 5419 e-35  0.000 000 000 0053 e-35  kg
helion-electron mass ratio                                  5495.885 279 84          0.000 000 16             
helion g factor                                             -4.255 250 6995          0.000 000 0034           
helion mag. mom.                                            -1.074 617 551 98 e-26   0.000 000 000 93 e-26    J T^-1
helion mag. mom. to Bohr magneton ratio                     -1.158 740 980 83 e-3    0.000 000 000 94 e-3     
helion mag. mom. to nuclear magneton ratio                  -2.127 625 3498          0.000 000 0017           
helion mass                                                 5.006 412 7862 e-27      0.000 000 0016 e-27      kg
helion mass energy equivalent                               4.499 539 4185 e-10      0.000 000 0014 e-10      J
helion mass energy equivalent in MeV                        2808.391 611 12          0.000 000 88             MeV
helion mass in u                                            3.014 932 246 932        0.000 000 000 074        u
helion molar mass                                           3.014 932 250 10 e-3     0.000 000 000 94 e-3     kg mol^-1
helion-proton mass ratio                                    2.993 152 671 552        0.000 000 000 070        
helion relative atomic mass                                 3.014 932 246 932        0.000 000 000 074        
helion shielding shift                                      5.996 7029 e-5           0.000 0023 e-5           
hertz-atomic mass unit relationship                         4.439 821 6590 e-24      0.000 000 0014 e-24      u
hertz-electron volt relationship                            4.135 667 696... e-15    (exact)                  eV
hertz-hartree relationship                                  1.519 829 846 0574 e-16  0.000 000 000 0017 e-16  E_h
hertz-inverse meter relationship                            3.335 640 951... e-9     (exact)                  m^-1
hertz-joule relationship                                    6.626 070 15 e-34        (exact)                  J
hertz-kelvin relationship                                   4.799 243 073... e-11    (exact)                  K
hertz-kilogram relationship                                 7.372 497 323... e-51    (exact)                  kg
hyperfine transition frequency of Cs-133                    9 192 631 770            (exact)                  Hz
inverse fine-structure constant                             137.035 999 177          0.000 000 021            
inverse meter-atomic mass unit relationship                 1.331 025 048 24 e-15    0.000 000 000 41 e-15    u
inverse meter-electron volt relationship                    1.239 841 984... e-6     (exact)                  eV
inverse meter-hartree relationship                          4.556 335 252 9132 e-8   0.000 000 000 0050 e-8   E_h
inverse meter-hertz relationship                            299 792 458              (exact)                  Hz
inverse meter-joule relationship                            1.986 445 857... e-25    (exact)                  J
inverse meter-kelvin relationship                           1.438 776 877... e-2     (exact)                  K
inverse meter-kilogram relationship                         2.210 219 094... e-42    (exact)                  kg
inverse of conductance quantum                              12 906.403 72...         (exact)                  ohm
Josephson constant                                          483 597.848 4... e9      (exact)                  Hz V^-1
joule-atomic mass unit relationship                         6.700 535 2471 e9        0.000 000 0021 e9        u
joule-electron volt relationship                            6.241 509 074... e18     (exact)                  eV
joule-hartree relationship                                  2.293 712 278 3969 e17   0.000 000 000 0025 e17   E_h
joule-hertz relationship                                    1.509 190 179... e33     (exact)                  Hz
joule-inverse meter relationship                            5.034 116 567... e24     (exact)                  m^-1
joule-kelvin relationship                                   7.242 970 516... e22     (exact)                  K
joule-kilogram relationship                                 1.112 650 056... e-17    (exact)                  kg
kelvin-atomic mass unit relationship                        9.251 087 2884 e-14      0.000 000 0029 e-14      u
kelvin-electron volt relationship                           8.617 333 262... e-5     (exact)                  eV
kelvin-hartree relationship                                 3.166 811 563 4564 e-6   0.000 000 000 0035 e-6   E_h
kelvin-hertz relationship                                   2.083 661 912... e10     (exact)                  Hz
kelvin-inverse meter relationship                           69.503 480 04...         (exact)                  m^-1
kelvin-joule relationship                                   1.380 649 e-23           (exact)                  J
kelvin-kilogram relationship                                1.536 179 187... e-40    (exact)                  kg
kilogram-atomic mass unit relationship                      6.022 140 7537 e26       0.000 000 0019 e26       u
kilogram-electron volt relationship                         5.609 588 603... e35     (exact)                  eV
kilogram-hartree relationship                               2.061 485 788 7415 e34   0.000 000 000 0022 e34   E_h
kilogram-hertz relationship                                 1.356 392 489... e50     (exact)                  Hz
kilogram-inverse meter relationship                         4.524 438 335... e41     (exact)                  m^-1
kilogram-joule relationship                                 8.987 551 787... e16     (exact)                  J
kilogram-kelvin relationship                                6.509 657 260... e39     (exact)                  K
lattice parameter of silicon                                5.431 020 511 e-10       0.000 000 089 e-10       m
lattice spacing of ideal Si (220)                           1.920 155 716 e-10       0.000 000 032 e-10       m
Loschmidt constant (273.15 K, 100 kPa)                      2.651 645 804... e25     (exact)                  m^-3
Loschmidt constant (273.15 K, 101.325 kPa)                  2.686 780 111... e25     (exact)                  m^-3
luminous efficacy                                           683                      (exact)                  lm W^-1
mag. flux quantum                                           2.067 833 848... e-15    (exact)                  Wb
molar gas constant                                          8.314 462 618...         (exact)                  J mol^-1 K^-1
molar mass constant                                         1.000 000 001 05 e-3     0.000 000 000 31 e-3     kg mol^-1
molar mass of carbon-12                                     12.000 000 0126 e-3      0.000 000 0037 e-3       kg mol^-1
molar Planck constant                                       3.990 312 712... e-10    (exact)                  J Hz^-1 mol^-1
molar volume of ideal gas (273.15 K, 100 kPa)               22.710 954 64... e-3     (exact)                  m^3 mol^-1
molar volume of ideal gas (273.15 K, 101.325 kPa)           22.413 969 54... e-3     (exact)                  m^3 mol^-1
molar volume of silicon                                     1.205 883 199 e-5        0.000 000 060 e-5        m^3 mol^-1
Molybdenum x unit                                           1.002 099 52 e-13        0.000 000 53 e-13        m
muon Compton wavelength                                     1.173 444 110 e-14       0.000 000 026 e-14       m
muon-electron mass ratio                                    206.768 2827             0.000 0046               
muon g factor                                               -2.002 331 841 23        0.000 000 000 82         
muon mag. mom.                                              -4.490 448 30 e-26       0.000 000 10 e-26        J T^-1
muon mag. mom. anomaly                                      1.165 920 62 e-3         0.000 000 41 e-3         
muon mag. mom. to Bohr magneton ratio                       -4.841 970 48 e-3        0.000 000 11 e-3         
muon mag. mom. to nuclear magneton ratio                    -8.890 597 04            0.000 000 20             
muon mass                                                   1.883 531 627 e-28       0.000 000 042 e-28       kg
muon mass energy equivalent                                 1.692 833 804 e-11       0.000 000 038 e-11       J
muon mass energy equivalent in MeV                          105.658 3755             0.000 0023               MeV
muon mass in u                                              0.113 428 9257           0.000 000 0025           u
muon molar mass                                             1.134 289 258 e-4        0.000 000 025 e-4        kg mol^-1
muon-neutron mass ratio                                     0.112 454 5168           0.000 000 0025           
muon-proton mag. mom. ratio                                 -3.183 345 146           0.000 000 071            
muon-proton mass ratio                                      0.112 609 5262           0.000 000 0025           
muon-tau mass ratio                                         5.946 35 e-2             0.000 40 e-2             
natural unit of action                                      1.054 571 817... e-34    (exact)                  J s
natural unit of action in eV s                              6.582 119 569... e-16    (exact)                  eV s
natural unit of energy                                      8.187 105 7880 e-14      0.000 000 0026 e-14      J
natural unit of energy in MeV                               0.510 998 950 69         0.000 000 000 16         MeV
natural unit of length                                      3.861 592 6744 e-13      0.000 000 0012 e-13      m
natural unit of mass                                        9.109 383 7139 e-31      0.000 000 0028 e-31      kg
natural unit of momentum                                    2.730 924 534 46 e-22    0.000 000 000 85 e-22    kg m s^-1
natural unit of momentum in MeV/c                           0.510 998 950 69         0.000 000 000 16         MeV/c
natural unit of time                                        1.288 088 666 44 e-21    0.000 000 000 40 e-21    s
natural unit of velocity                                    299 792 458              (exact)                  m s^-1
neutron Compton wavelength                                  1.319 590 903 82 e-15    0.000 000 000 67 e-15    m
neutron-electron mag. mom. ratio                            1.040 668 84 e-3         0.000 000 24 e-3         
neutron-electron mass ratio                                 1838.683 662 00          0.000 000 74             
neutron g factor                                            -3.826 085 52            0.000 000 90             
neutron gyromag. ratio                                      1.832 471 74 e8          0.000 000 43 e8          s^-1 T^-1
neutron gyromag. ratio in MHz/T                             29.164 6935              0.000 0069               MHz T^-1
neutron mag. mom.                                           -9.662 3653 e-27         0.000 0023 e-27          J T^-1
neutron mag. mom. to Bohr magneton ratio                    -1.041 875 65 e-3        0.000 000 25 e-3         
neutron mag. mom. to nuclear magneton ratio                 -1.913 042 76            0.000 000 45             
neutron mass                                                1.674 927 500 56 e-27    0.000 000 000 85 e-27    kg
neutron mass energy equivalent                              1.505 349 765 14 e-10    0.000 000 000 76 e-10    J
neutron mass energy equivalent in MeV                       939.565 421 94           0.000 000 48             MeV
neutron mass in u                                           1.008 664 916 06         0.000 000 000 40         u
neutron molar mass                                          1.008 664 917 12 e-3     0.000 000 000 51 e-3     kg mol^-1
neutron-muon mass ratio                                     8.892 484 08             0.000 000 20             
neutron-proton mag. mom. ratio                              -0.684 979 35            0.000 000 16             
neutron-proton mass difference                              2.305 574 61 e-30        0.000 000 67 e-30        kg
neutron-proton mass difference energy equivalent            2.072 147 12 e-13        0.000 000 60 e-13        J
neutron-proton mass difference energy equivalent in MeV     1.293 332 51             0.000 000 38             MeV
neutron-proton mass difference in u                         1.388 449 48 e-3         0.000 000 40 e-3         u
neutron-proton mass ratio                                   1.001 378 419 46         0.000 000 000 40         
neutron relative atomic mass                                1.008 664 916 06         0.000 000 000 40         
neutron-tau mass ratio                                      0.528 779                0.000 036                
neutron to shielded proton mag. mom. ratio                  -0.684 996 94            0.000 000 16             
Newtonian constant of gravitation                           6.674 30 e-11            0.000 15 e-11            m^3 kg^-1 s^-2
Newtonian constant of gravitation over h-bar c              6.708 83 e-39            0.000 15 e-39            (GeV/c^2)^-2
nuclear magneton                                            5.050 783 7393 e-27      0.000 000 0016 e-27      J T^-1
nuclear magneton in eV/T                                    3.152 451 254 17 e-8     0.000 000 000 98 e-8     eV T^-1
nuclear magneton in inverse meter per tesla                 2.542 623 410 09 e-2     0.000 000 000 79 e-2     m^-1 T^-1
nuclear magneton in K/T                                     3.658 267 7706 e-4       0.000 000 0011 e-4       K T^-1
nuclear magneton in MHz/T                                   7.622 593 2188           0.000 000 0024           MHz T^-1
Planck constant                                             6.626 070 15 e-34        (exact)                  J Hz^-1
Planck constant in eV/Hz                                    4.135 667 696... e-15    (exact)                  eV Hz^-1
Planck length                                               1.616 255 e-35           0.000 018 e-35           m
Planck mass                                                 2.176 434 e-8            0.000 024 e-8            kg
Planck mass energy equivalent in GeV                        1.220 890 e19            0.000 014 e19            GeV
Planck temperature                                          1.416 784 e32            0.000 016 e32            K
Planck time                                                 5.391 247 e-44           0.000 060 e-44           s
proton charge to mass quotient                              9.578 833 1430 e7        0.000 000 0030 e7        C kg^-1
proton Compton wavelength                                   1.321 409 853 60 e-15    0.000 000 000 41 e-15    m
proton-electron mass ratio                                  1836.152 673 426         0.000 000 032            
proton g factor                                             5.585 694 6893           0.000 000 0016           
proton gyromag. ratio                                       2.675 221 8708 e8        0.000 000 0011 e8        s^-1 T^-1
proton gyromag. ratio in MHz/T                              42.577 478 461           0.000 000 018            MHz T^-1
proton mag. mom.                                            1.410 606 795 45 e-26    0.000 000 000 60 e-26    J T^-1
proton mag. mom. to Bohr magneton ratio                     1.521 032 202 30 e-3     0.000 000 000 45 e-3     
proton mag. mom. to nuclear magneton ratio                  2.792 847 344 63         0.000 000 000 82         
proton mag. shielding correction                            2.567 15 e-5             0.000 41 e-5             
proton mass                                                 1.672 621 925 95 e-27    0.000 000 000 52 e-27    kg
proton mass energy equivalent                               1.503 277 618 02 e-10    0.000 000 000 47 e-10    J
proton mass energy equivalent in MeV                        938.272 089 43           0.000 000 29             MeV
proton mass in u                                            1.007 276 466 5789       0.000 000 000 0083       u
proton molar mass                                           1.007 276 467 64 e-3     0.000 000 000 31 e-3     kg mol^-1
proton-muon mass ratio                                      8.880 243 38             0.000 000 20             
proton-neutron mag. mom. ratio                              -1.459 898 02            0.000 000 34             
proton-neutron mass ratio                                   0.998 623 477 97         0.000 000 000 40         
proton relative atomic mass                                 1.007 276 466 5789       0.000 000 000 0083       
proton rms charge radius                                    8.4075 e-16              0.0064 e-16              m
proton-tau mass ratio                                       0.528 051                0.000 036                
quantum of circulation                                      3.636 947 5467 e-4       0.000 000 0011 e-4       m^2 s^-1
quantum of circulation times 2                              7.273 895 0934 e-4       0.000 000 0023 e-4       m^2 s^-1
reduced Compton wavelength                                  3.861 592 6744 e-13      0.000 000 0012 e-13      m
reduced muon Compton wavelength                             1.867 594 306 e-15       0.000 000 042 e-15       m
reduced neutron Compton wavelength                          2.100 194 1520 e-16      0.000 000 0011 e-16      m
reduced Planck constant                                     1.054 571 817... e-34    (exact)                  J s
reduced Planck constant in eV s                             6.582 119 569... e-16    (exact)                  eV s
reduced Planck constant times c in MeV fm                   197.326 980 4...         (exact)                  MeV fm
reduced proton Compton wavelength                           2.103 089 100 51 e-16    0.000 000 000 66 e-16    m
reduced tau Compton wavelength                              1.110 538 e-16           0.000 075 e-16           m
Rydberg constant                                            10 973 731.568 157       0.000 012                m^-1
Rydberg constant times c in Hz                              3.289 841 960 2500 e15   0.000 000 000 0036 e15   Hz
Rydberg constant times hc in eV                             13.605 693 122 990       0.000 000 000 015        eV
Rydberg constant times hc in J                              2.179 872 361 1030 e-18  0.000 000 000 0024 e-18  J
Sackur-Tetrode constant (1 K, 100 kPa)                      -1.151 707 534 96        0.000 000 000 47         
Sackur-Tetrode constant (1 K, 101.325 kPa)                  -1.164 870 521 49        0.000 000 000 47         
second radiation constant                                   1.438 776 877... e-2     (exact)                  m K
shielded helion gyromag. ratio                              2.037 894 6078 e8        0.000 000 0018 e8        s^-1 T^-1
shielded helion gyromag. ratio in MHz/T                     32.434 100 033           0.000 000 028            MHz T^-1
shielded helion mag. mom.                                   -1.074 553 110 35 e-26   0.000 000 000 93 e-26    J T^-1
shielded helion mag. mom. to Bohr magneton ratio            -1.158 671 494 57 e-3    0.000 000 000 94 e-3     
shielded helion mag. mom. to nuclear magneton ratio         -2.127 497 7624          0.000 000 0017           
shielded helion to proton mag. mom. ratio                   -0.761 766 577 21        0.000 000 000 66         
shielded helion to shielded proton mag. mom. ratio          -0.761 786 1334          0.000 000 0031           
shielded proton gyromag. ratio                              2.675 153 194 e8         0.000 000 011 e8         s^-1 T^-1
shielded proton gyromag. ratio in MHz/T                     42.576 385 43            0.000 000 17             MHz T^-1
shielded proton mag. mom.                                   1.410 570 5830 e-26      0.000 000 0058 e-26      J T^-1
shielded proton mag. mom. to Bohr magneton ratio            1.520 993 1551 e-3       0.000 000 0062 e-3       
shielded proton mag. mom. to nuclear magneton ratio         2.792 775 648            0.000 000 011            
shielding difference of d and p in HD                       1.987 70 e-8             0.000 10 e-8             
shielding difference of t and p in HT                       2.394 50 e-8             0.000 20 e-8             
speed of light in vacuum                                    299 792 458              (exact)                  m s^-1
standard acceleration of gravity                            9.806 65                 (exact)                  m s^-2
standard atmosphere                                         101 325                  (exact)                  Pa
standard-state pressure                                     100 000                  (exact)                  Pa
Stefan-Boltzmann constant                                   5.670 374 419... e-8     (exact)                  W m^-2 K^-4
tau Compton wavelength                                      6.977 71 e-16            0.000 47 e-16            m
tau-electron mass ratio                                     3477.23                  0.23                     
tau energy equivalent                                       1776.86                  0.12                     MeV
tau mass                                                    3.167 54 e-27            0.000 21 e-27            kg
tau mass energy equivalent                                  2.846 84 e-10            0.000 19 e-10            J
tau mass in u                                               1.907 54                 0.000 13                 u
tau molar mass                                              1.907 54 e-3             0.000 13 e-3             kg mol^-1
tau-muon mass ratio                                         16.8170                  0.0011                   
tau-neutron mass ratio                                      1.891 15                 0.000 13                 
tau-proton mass ratio                                       1.893 76                 0.000 13                 
Thomson cross section                                       6.652 458 7051 e-29      0.000 000 0062 e-29      m^2
triton-electron mass ratio                                  5496.921 535 51          0.000 000 21             
triton g factor                                             5.957 924 930            0.000 000 012            
triton mag. mom.                                            1.504 609 5178 e-26      0.000 000 0030 e-26      J T^-1
triton mag. mom. to Bohr magneton ratio                     1.622 393 6648 e-3       0.000 000 0032 e-3       
triton mag. mom. to nuclear magneton ratio                  2.978 962 4650           0.000 000 0059           
triton mass                                                 5.007 356 7512 e-27      0.000 000 0016 e-27      kg
triton mass energy equivalent                               4.500 387 8119 e-10      0.000 000 0014 e-10      J
triton mass energy equivalent in MeV                        2808.921 136 68          0.000 000 88             MeV
triton mass in u                                            3.015 500 715 97         0.000 000 000 10         u
triton molar mass                                           3.015 500 719 13 e-3     0.000 000 000 94 e-3     kg mol^-1
triton-proton mass ratio                                    2.993 717 034 03         0.000 000 000 10         
triton relative atomic mass                                 3.015 500 715 97         0.000 000 000 10         
triton to proton mag. mom. ratio                            1.066 639 9189           0.000 000 0021           
unified atomic mass unit                                    1.660 539 068 92 e-27    0.000 000 000 52 e-27    kg
vacuum electric permittivity                                8.854 187 8188 e-12      0.000 000 0014 e-12      F m^-1
vacuum mag. permeability                                    1.256 637 061 27 e-6     0.000 000 000 20 e-6     N A^-2
von Klitzing constant                                       25 812.807 45...         (exact)                  ohm
weak mixing angle                                           0.223 05                 0.000 23                 
Wien frequency displacement law constant                    5.878 925 757... e10     (exact)                  Hz K^-1
Wien wavelength displacement law constant                   2.897 771 955... e-3     (exact)                  m K
W to Z mass ratio                                           0.881 45                 0.000 13                    """

# -----------------------------------------------------------------------------
>>>>>>> c0065b69

def exact2018(exact):
    # SI base constants
    c = exact['speed of light in vacuum']
    h = exact['Planck constant']
    e = exact['elementary charge']
    k = exact['Boltzmann constant']
    N_A = exact['Avogadro constant']

    # Conventional electrical unit
    K_J90 = exact['conventional value of Josephson constant']
    K_J = 2 * e / h
    R_K90 = exact['conventional value of von Klitzing constant']
    R_K = h / e**2
    V_90 = K_J90 / K_J
    ohm_90 = R_K / R_K90
    A_90 = V_90 / ohm_90

    # Wien law numerical constants
    alpha_W = (3 + lambertw(-3 * exp(-3))).real
    x_W = (5 + lambertw(-5 * exp(-5))).real

    replace = {
        "atomic unit of action": h / (2 * pi),
        "Boltzmann constant in eV/K": k / e,
        "Boltzmann constant in Hz/K": k / h,
        "Boltzmann constant in inverse meter per kelvin": k / (h * c),
        "conductance quantum": 2 * e**2 / h,
        "conventional value of ampere-90": A_90,
        "conventional value of coulomb-90": A_90,
        "conventional value of farad-90": 1 / ohm_90,
        "conventional value of henry-90": ohm_90,
        "conventional value of ohm-90": ohm_90,
        "conventional value of volt-90": V_90,
        "conventional value of watt-90": V_90**2 / ohm_90,
        "electron volt-hertz relationship": e / h,
        "electron volt-inverse meter relationship": e / (h * c),
        "electron volt-kelvin relationship": e / k,
        "electron volt-kilogram relationship": e / c**2,
        "elementary charge over h-bar": e / (h / (2 * pi)),
        "Faraday constant": e * N_A,
        "first radiation constant": 2 * pi * h * c**2,
        "first radiation constant for spectral radiance": 2 * h * c**2,
        "hertz-electron volt relationship": h / e,
        "hertz-inverse meter relationship": 1 / c,
        "hertz-kelvin relationship": h / k,
        "hertz-kilogram relationship": h / c**2,
        "inverse meter-electron volt relationship": (h * c) / e,
        "inverse meter-joule relationship": h * c,
        "inverse meter-kelvin relationship": h * c / k,
        "inverse meter-kilogram relationship": h / c,
        "inverse of conductance quantum": 1 / (2 * e**2 / h),
        "Josephson constant": K_J,
        "joule-electron volt relationship": 1 / e,
        "joule-hertz relationship": 1 / h,
        "joule-inverse meter relationship": 1 / (h * c),
        "joule-kelvin relationship": 1 / k,
        "joule-kilogram relationship": 1 / c**2,
        "kelvin-electron volt relationship": k / e,
        "kelvin-hertz relationship": k / h,
        "kelvin-inverse meter relationship": k / (h * c),
        "kelvin-kilogram relationship": k / c**2,
        "kilogram-electron volt relationship": c**2 / e,
        "kilogram-hertz relationship": c**2 / h,
        "kilogram-inverse meter relationship": c / h,
        "kilogram-joule relationship": c**2,
        "kilogram-kelvin relationship": c**2 / k,
        "Loschmidt constant (273.15 K, 100 kPa)": 100e3 / 273.15 / k,
        "Loschmidt constant (273.15 K, 101.325 kPa)": 101.325e3 / 273.15 / k,
        "mag. flux quantum": h / (2 * e),
        "molar gas constant": N_A * k,
        "molar Planck constant": h * N_A,
        'molar volume of ideal gas (273.15 K, 100 kPa)': N_A * k * 273.15 / 100e3,  # noqa: E501
        'molar volume of ideal gas (273.15 K, 101.325 kPa)': N_A * k * 273.15 / 101.325e3,  # noqa: E501
        "natural unit of action": (h / (2 * pi)),
        "natural unit of action in eV s": (h / (2 * pi)) / e,
        "Planck constant in eV/Hz": h / e,
        "reduced Planck constant": h / (2 * pi),
        "reduced Planck constant in eV s": (h / (2 * pi)) / e,
        "reduced Planck constant times c in MeV fm": (h / (2*pi)) * c / (e * 1e6 * 1e-15),  # noqa: E501
        "second radiation constant": h * c / k,
        "Stefan-Boltzmann constant": 2 * pi**5 * k**4 / (15 * h**3 * c**2),
        "von Klitzing constant": R_K,
        "Wien frequency displacement law constant": alpha_W * k / h,
        "Wien wavelength displacement law constant": h * c / (x_W * k),
    }
    return replace


# -----------------------------------------------------------------------------


def parse_constants_2002to2014(
    d: str, exact_func: Callable[[Any], Any]
) -> dict[str, tuple[float, str, float]]:
    constants: dict[str, tuple[float, str, float]] = {}
    exact: dict[str, float] = {}
    need_replace = set()
    for line in d.split('\n'):
        name = line[:55].rstrip()
        val = float(line[55:77].replace(' ', '').replace('...', ''))
        is_truncated = '...' in line[55:77]
        is_exact = '(exact)' in line[77:99]
        try:
            if is_truncated and is_exact:
                # missing decimals, use computed exact value
                need_replace.add(name)
            elif is_exact:
                exact[name] = val
            elif is_truncated:
                raise Warning("Parsing error")
        except Warning as w:
            raise Warning(f"{name} is truncated but not exact.") from w
        uncert = float(line[77:99].replace(' ', '').replace('(exact)', '0'))
        units = line[99:].rstrip()
        constants[name] = (val, units, uncert)
    replace = exact_func(exact)
    replace_exact(constants, need_replace, replace)
    return constants


def parse_constants_2018toXXXX(
    d: str, exact_func: Callable[[Any], Any]
) -> dict[str, tuple[float, str, float]]:
    constants: dict[str, tuple[float, str, float]] = {}
    exact: dict[str, float] = {}
    need_replace = set()
    for line in d.split('\n'):
        name = line[:60].rstrip()
        val = float(line[60:85].replace(' ', '').replace('...', ''))
        is_truncated = '...' in line[60:85]
        is_exact = '(exact)' in line[85:110]
        try:
            if is_truncated and is_exact:
                # missing decimals, use computed exact value
                need_replace.add(name)
            elif is_exact:
                exact[name] = val
            elif is_truncated:
                raise Warning("Parsing error")
        except Warning as w:
            raise Warning(f"{name} is truncated but not exact.") from w
        uncert = float(line[85:110].replace(' ', '').replace('(exact)', '0'))
        units = line[110:].rstrip()
        constants[name] = (val, units, uncert)
    replace = exact_func(exact)
    replace_exact(constants, need_replace, replace)
    return constants


<<<<<<< HEAD
def replace_exact(d, to_replace, exact):
    for name in to_replace:
        try:
            if name not in exact:
                raise Warning("Lookup error")
        except Warning as w:
            raise Warning(f"The exact value is missing for {name}.") from w
        try:
            if abs(exact[name]/d[name][0] - 1) > 1e-9:
                raise Warning("Calculation error")
        except Warning as w:
            raise Warning("The numerical values don't match for {name}: \
                           {exact[name]}, {d[name][0]}.") from w
        else:
            d[name] = (exact[name],) + d[name][1:]
    try:
        if set(exact.keys()) != set(to_replace):
            raise Warning("Mismatch error")
    except Warning as w:
        raise Warning("There are unmatched entries for the exact constants.") from w


_physical_constants_2002 = parse_constants_2002to2014(txt2002, exact2002)
_physical_constants_2006 = parse_constants_2002to2014(txt2006, exact2006)
_physical_constants_2010 = parse_constants_2002to2014(txt2010, exact2010)
_physical_constants_2014 = parse_constants_2002to2014(txt2014, exact2014)
_physical_constants_2018 = parse_constants_2018toXXXX(txt2018, exact2018)

=======
_physical_constants_2002 = parse_constants_2002to2014(txt2002)
_physical_constants_2006 = parse_constants_2002to2014(txt2006)
_physical_constants_2010 = parse_constants_2002to2014(txt2010)
_physical_constants_2014 = parse_constants_2002to2014(txt2014)
_physical_constants_2018 = parse_constants_2018toXXXX(txt2018)
_physical_constants_2022 = parse_constants_2018toXXXX(txt2022)
>>>>>>> c0065b69

physical_constants: dict[str, tuple[float, str, float]] = {}
physical_constants.update(_physical_constants_2002)
physical_constants.update(_physical_constants_2006)
physical_constants.update(_physical_constants_2010)
physical_constants.update(_physical_constants_2014)
physical_constants.update(_physical_constants_2018)
physical_constants.update(_physical_constants_2022)
_current_constants = _physical_constants_2022
_current_codata = "CODATA 2022"

# check obsolete values
_obsolete_constants = {}
for k in physical_constants:
    if k not in _current_constants:
        _obsolete_constants[k] = True

# generate some additional aliases
_aliases = {}
for k in _physical_constants_2002:
    if 'magn.' in k:
        _aliases[k] = k.replace('magn.', 'mag.')
for k in _physical_constants_2006:
    if 'momentum' in k:
        _aliases[k] = k.replace('momentum', 'mom.um')
for k in _physical_constants_2018:
    if 'momentum' in k:
        _aliases[k] = k.replace('momentum', 'mom.um')
for k in _physical_constants_2022:
    if 'momentum' in k:
        _aliases[k] = k.replace('momentum', 'mom.um')        

# CODATA 2018 and 2022: renamed and no longer exact; use as aliases
_aliases['mag. constant'] = 'vacuum mag. permeability'
_aliases['electric constant'] = 'vacuum electric permittivity'


_extra_alias_keys = ['natural unit of velocity',
                     'natural unit of action',
                     'natural unit of action in eV s',
                     'natural unit of mass',
                     'natural unit of energy',
                     'natural unit of energy in MeV',
                     'natural unit of mom.um',
                     'natural unit of mom.um in MeV/c',
                     'natural unit of length',
                     'natural unit of time']


# finally, insert aliases for values
for k, v in list(_aliases.items()):
    if v in _current_constants or v in _extra_alias_keys:
        physical_constants[k] = physical_constants[v]
    else:
        del _aliases[k]

# The following derived quantities are no longer included,
# but sync values for backward compatibility
mu0 = physical_constants['vacuum mag. permeability'][0]
epsilon0 = physical_constants['vacuum electric permittivity'][0]


class ConstantWarning(DeprecationWarning):
    """Accessing a constant no longer in current CODATA data set"""
    pass


def _check_obsolete(key: str) -> None:
    if key in _obsolete_constants and key not in _aliases:
<<<<<<< HEAD
        warnings.warn(f"Constant {key} is not in current {_current_codata} data set",
        ConstantWarning)
=======
        warnings.warn(f"Constant '{key}' is not in current {_current_codata} data set",
                      ConstantWarning, stacklevel=3)
>>>>>>> c0065b69


def value(key: str) -> float:
    """
    Value in physical_constants indexed by key

    Parameters
    ----------
    key : Python string
        Key in dictionary `physical_constants`

    Returns
    -------
    value : float
        Value in `physical_constants` corresponding to `key`

    Examples
    --------
    >>> from scipy import constants
    >>> constants.value('elementary charge')
    1.602176634e-19

    """
    _check_obsolete(key)
    return physical_constants[key][0]


def unit(key: str) -> str:
    """
    Unit in physical_constants indexed by key

    Parameters
    ----------
    key : Python string
        Key in dictionary `physical_constants`

    Returns
    -------
    unit : Python string
        Unit in `physical_constants` corresponding to `key`

    Examples
    --------
    >>> from scipy import constants
    >>> constants.unit('proton mass')
    'kg'

    """
    _check_obsolete(key)
    return physical_constants[key][1]


def precision(key: str) -> float:
    """
    Relative precision in physical_constants indexed by key

    Parameters
    ----------
    key : Python string
        Key in dictionary `physical_constants`

    Returns
    -------
    prec : float
        Relative precision in `physical_constants` corresponding to `key`

    Examples
    --------
    >>> from scipy import constants
    >>> constants.precision('proton mass')
    5.1e-37

    """
    _check_obsolete(key)
    return physical_constants[key][2] / physical_constants[key][0]


def find(sub: str | None = None, disp: bool = False) -> Any:
    """
    Return list of physical_constant keys containing a given string.

    Parameters
    ----------
    sub : str
        Sub-string to search keys for. By default, return all keys.
    disp : bool
        If True, print the keys that are found and return None.
        Otherwise, return the list of keys without printing anything.

    Returns
    -------
    keys : list or None
        If `disp` is False, the list of keys is returned.
        Otherwise, None is returned.

    Examples
    --------
    >>> from scipy.constants import find, physical_constants

    Which keys in the ``physical_constants`` dictionary contain 'boltzmann'?

    >>> find('boltzmann')
    ['Boltzmann constant',
     'Boltzmann constant in Hz/K',
     'Boltzmann constant in eV/K',
     'Boltzmann constant in inverse meter per kelvin',
     'Stefan-Boltzmann constant']

    Get the constant called 'Boltzmann constant in Hz/K':

    >>> physical_constants['Boltzmann constant in Hz/K']
    (20836619120.0, 'Hz K^-1', 0.0)

    Find constants with 'radius' in the key:

    >>> find('radius')
    ['Bohr radius',
     'alpha particle rms charge radius',
     'classical electron radius',
     'deuteron rms charge radius',
     'proton rms charge radius']
    >>> physical_constants['classical electron radius']
    (2.8179403262e-15, 'm', 1.3e-24)

    """
    if sub is None:
        result = list(_current_constants.keys())
    else:
        result = [key for key in _current_constants
                  if sub.lower() in key.lower()]

    result.sort()
    if disp:
        for key in result:
            print(key)
        return
    else:
        return result<|MERGE_RESOLUTION|>--- conflicted
+++ resolved
@@ -1,15 +1,3 @@
-<<<<<<< HEAD
-from __future__ import annotations
-
-from math import exp, pi, sqrt
-from typing import Any, Callable
-import warnings
-
-from scipy.special import lambertw
-
-
-=======
->>>>>>> c0065b69
 """
 Fundamental Physical Constants
 ------------------------------
@@ -56,20 +44,21 @@
 
 """
 
-<<<<<<< HEAD
-=======
 # Compiled by Charles Harris, dated October 3, 2002
 # updated to 2002 values by BasSw, 2006
 # Updated to 2006 values by Vincent Davis June 2010
 # Updated to 2014 values by Joseph Booker, 2015
 # Updated to 2018 values by Jakob Jakobson, 2019
+# Updated to 2022 values by Jakob Jakobson, 2024
 
 from __future__ import annotations
 
 import warnings
+import math
+from scipy.special import lambertw
 
 from typing import Any
->>>>>>> c0065b69
+
 
 __all__ = ['physical_constants', 'value', 'unit', 'precision', 'find',
            'ConstantWarning']
@@ -155,7 +144,7 @@
 
 def exact2002(exact):
     replace = {
-        'magn. constant': 4e-7 * pi,
+        'magn. constant': 4e-7 * math.pi,
     }
     return replace
 
@@ -490,14 +479,14 @@
 
 
 def exact2006(exact):
-    mu0 = 4e-7 * pi
+    mu0 = 4e-7 * math.pi
     c = exact['speed of light in vacuum']
     epsilon0 = 1 / (mu0 * c**2)
     replace = {
         'mag. constant': mu0,
         'electric constant': epsilon0,
-        'atomic unit of permittivity': 4*pi*epsilon0,
-        'characteristic impedance of vacuum': sqrt(mu0 / epsilon0),
+        'atomic unit of permittivity': 4*math.pi*epsilon0,
+        'characteristic impedance of vacuum': math.sqrt(mu0 / epsilon0),
         'hertz-inverse meter relationship': 1/c,
         'joule-kilogram relationship': 1/c**2,
         'kilogram-joule relationship': c**2,
@@ -1543,8 +1532,95 @@
 Wien wavelength displacement law constant                   2.897 771 955... e-3     (exact)                  m K
 W to Z mass ratio                                           0.881 53                 0.000 17                   """
 
-<<<<<<< HEAD
-=======
+
+def exact2018(exact):
+    # SI base constants
+    c = exact['speed of light in vacuum']
+    h = exact['Planck constant']
+    e = exact['elementary charge']
+    k = exact['Boltzmann constant']
+    N_A = exact['Avogadro constant']
+
+    # Conventional electrical unit
+    K_J90 = exact['conventional value of Josephson constant']
+    K_J = 2 * e / h
+    R_K90 = exact['conventional value of von Klitzing constant']
+    R_K = h / e**2
+    V_90 = K_J90 / K_J
+    ohm_90 = R_K / R_K90
+    A_90 = V_90 / ohm_90
+
+    # Wien law numerical constants
+    alpha_W = (3 + lambertw(-3 * math.exp(-3))).real
+    x_W = (5 + lambertw(-5 * math.exp(-5))).real
+
+    replace = {
+        "atomic unit of action": h / (2 * math.pi),
+        "Boltzmann constant in eV/K": k / e,
+        "Boltzmann constant in Hz/K": k / h,
+        "Boltzmann constant in inverse meter per kelvin": k / (h * c),
+        "conductance quantum": 2 * e**2 / h,
+        "conventional value of ampere-90": A_90,
+        "conventional value of coulomb-90": A_90,
+        "conventional value of farad-90": 1 / ohm_90,
+        "conventional value of henry-90": ohm_90,
+        "conventional value of ohm-90": ohm_90,
+        "conventional value of volt-90": V_90,
+        "conventional value of watt-90": V_90**2 / ohm_90,
+        "electron volt-hertz relationship": e / h,
+        "electron volt-inverse meter relationship": e / (h * c),
+        "electron volt-kelvin relationship": e / k,
+        "electron volt-kilogram relationship": e / c**2,
+        "elementary charge over h-bar": e / (h / (2 * math.pi)),
+        "Faraday constant": e * N_A,
+        "first radiation constant": 2 * math.pi * h * c**2,
+        "first radiation constant for spectral radiance": 2 * h * c**2,
+        "hertz-electron volt relationship": h / e,
+        "hertz-inverse meter relationship": 1 / c,
+        "hertz-kelvin relationship": h / k,
+        "hertz-kilogram relationship": h / c**2,
+        "inverse meter-electron volt relationship": (h * c) / e,
+        "inverse meter-joule relationship": h * c,
+        "inverse meter-kelvin relationship": h * c / k,
+        "inverse meter-kilogram relationship": h / c,
+        "inverse of conductance quantum": 1 / (2 * e**2 / h),
+        "Josephson constant": K_J,
+        "joule-electron volt relationship": 1 / e,
+        "joule-hertz relationship": 1 / h,
+        "joule-inverse meter relationship": 1 / (h * c),
+        "joule-kelvin relationship": 1 / k,
+        "joule-kilogram relationship": 1 / c**2,
+        "kelvin-electron volt relationship": k / e,
+        "kelvin-hertz relationship": k / h,
+        "kelvin-inverse meter relationship": k / (h * c),
+        "kelvin-kilogram relationship": k / c**2,
+        "kilogram-electron volt relationship": c**2 / e,
+        "kilogram-hertz relationship": c**2 / h,
+        "kilogram-inverse meter relationship": c / h,
+        "kilogram-joule relationship": c**2,
+        "kilogram-kelvin relationship": c**2 / k,
+        "Loschmidt constant (273.15 K, 100 kPa)": 100e3 / 273.15 / k,
+        "Loschmidt constant (273.15 K, 101.325 kPa)": 101.325e3 / 273.15 / k,
+        "mag. flux quantum": h / (2 * e),
+        "molar gas constant": N_A * k,
+        "molar Planck constant": h * N_A,
+        'molar volume of ideal gas (273.15 K, 100 kPa)': N_A * k * 273.15 / 100e3,  # noqa: E501
+        'molar volume of ideal gas (273.15 K, 101.325 kPa)': N_A * k * 273.15 / 101.325e3,  # noqa: E501
+        "natural unit of action": (h / (2 * math.pi)),
+        "natural unit of action in eV s": (h / (2 * math.pi)) / e,
+        "Planck constant in eV/Hz": h / e,
+        "reduced Planck constant": h / (2 * math.pi),
+        "reduced Planck constant in eV s": (h / (2 * math.pi)) / e,
+        "reduced Planck constant times c in MeV fm": (h / (2*math.pi)) * c / (e * 1e6 * 1e-15),  # noqa: E501
+        "second radiation constant": h * c / k,
+        "Stefan-Boltzmann constant": 2 * math.pi**5 * k**4 / (15 * h**3 * c**2),
+        "von Klitzing constant": R_K,
+        "Wien frequency displacement law constant": alpha_W * k / h,
+        "Wien wavelength displacement law constant": h * c / (x_W * k),
+    }
+    return replace
+
+
 txt2022 = """\
 alpha particle-electron mass ratio                          7294.299 541 71          0.000 000 17             
 alpha particle mass                                         6.644 657 3450 e-27      0.000 000 0021 e-27      kg
@@ -1902,102 +1978,15 @@
 Wien wavelength displacement law constant                   2.897 771 955... e-3     (exact)                  m K
 W to Z mass ratio                                           0.881 45                 0.000 13                    """
 
+
+exact2022 = exact2018
+
+
 # -----------------------------------------------------------------------------
->>>>>>> c0065b69
-
-def exact2018(exact):
-    # SI base constants
-    c = exact['speed of light in vacuum']
-    h = exact['Planck constant']
-    e = exact['elementary charge']
-    k = exact['Boltzmann constant']
-    N_A = exact['Avogadro constant']
-
-    # Conventional electrical unit
-    K_J90 = exact['conventional value of Josephson constant']
-    K_J = 2 * e / h
-    R_K90 = exact['conventional value of von Klitzing constant']
-    R_K = h / e**2
-    V_90 = K_J90 / K_J
-    ohm_90 = R_K / R_K90
-    A_90 = V_90 / ohm_90
-
-    # Wien law numerical constants
-    alpha_W = (3 + lambertw(-3 * exp(-3))).real
-    x_W = (5 + lambertw(-5 * exp(-5))).real
-
-    replace = {
-        "atomic unit of action": h / (2 * pi),
-        "Boltzmann constant in eV/K": k / e,
-        "Boltzmann constant in Hz/K": k / h,
-        "Boltzmann constant in inverse meter per kelvin": k / (h * c),
-        "conductance quantum": 2 * e**2 / h,
-        "conventional value of ampere-90": A_90,
-        "conventional value of coulomb-90": A_90,
-        "conventional value of farad-90": 1 / ohm_90,
-        "conventional value of henry-90": ohm_90,
-        "conventional value of ohm-90": ohm_90,
-        "conventional value of volt-90": V_90,
-        "conventional value of watt-90": V_90**2 / ohm_90,
-        "electron volt-hertz relationship": e / h,
-        "electron volt-inverse meter relationship": e / (h * c),
-        "electron volt-kelvin relationship": e / k,
-        "electron volt-kilogram relationship": e / c**2,
-        "elementary charge over h-bar": e / (h / (2 * pi)),
-        "Faraday constant": e * N_A,
-        "first radiation constant": 2 * pi * h * c**2,
-        "first radiation constant for spectral radiance": 2 * h * c**2,
-        "hertz-electron volt relationship": h / e,
-        "hertz-inverse meter relationship": 1 / c,
-        "hertz-kelvin relationship": h / k,
-        "hertz-kilogram relationship": h / c**2,
-        "inverse meter-electron volt relationship": (h * c) / e,
-        "inverse meter-joule relationship": h * c,
-        "inverse meter-kelvin relationship": h * c / k,
-        "inverse meter-kilogram relationship": h / c,
-        "inverse of conductance quantum": 1 / (2 * e**2 / h),
-        "Josephson constant": K_J,
-        "joule-electron volt relationship": 1 / e,
-        "joule-hertz relationship": 1 / h,
-        "joule-inverse meter relationship": 1 / (h * c),
-        "joule-kelvin relationship": 1 / k,
-        "joule-kilogram relationship": 1 / c**2,
-        "kelvin-electron volt relationship": k / e,
-        "kelvin-hertz relationship": k / h,
-        "kelvin-inverse meter relationship": k / (h * c),
-        "kelvin-kilogram relationship": k / c**2,
-        "kilogram-electron volt relationship": c**2 / e,
-        "kilogram-hertz relationship": c**2 / h,
-        "kilogram-inverse meter relationship": c / h,
-        "kilogram-joule relationship": c**2,
-        "kilogram-kelvin relationship": c**2 / k,
-        "Loschmidt constant (273.15 K, 100 kPa)": 100e3 / 273.15 / k,
-        "Loschmidt constant (273.15 K, 101.325 kPa)": 101.325e3 / 273.15 / k,
-        "mag. flux quantum": h / (2 * e),
-        "molar gas constant": N_A * k,
-        "molar Planck constant": h * N_A,
-        'molar volume of ideal gas (273.15 K, 100 kPa)': N_A * k * 273.15 / 100e3,  # noqa: E501
-        'molar volume of ideal gas (273.15 K, 101.325 kPa)': N_A * k * 273.15 / 101.325e3,  # noqa: E501
-        "natural unit of action": (h / (2 * pi)),
-        "natural unit of action in eV s": (h / (2 * pi)) / e,
-        "Planck constant in eV/Hz": h / e,
-        "reduced Planck constant": h / (2 * pi),
-        "reduced Planck constant in eV s": (h / (2 * pi)) / e,
-        "reduced Planck constant times c in MeV fm": (h / (2*pi)) * c / (e * 1e6 * 1e-15),  # noqa: E501
-        "second radiation constant": h * c / k,
-        "Stefan-Boltzmann constant": 2 * pi**5 * k**4 / (15 * h**3 * c**2),
-        "von Klitzing constant": R_K,
-        "Wien frequency displacement law constant": alpha_W * k / h,
-        "Wien wavelength displacement law constant": h * c / (x_W * k),
-    }
-    return replace
-
-
-# -----------------------------------------------------------------------------
 
 
 def parse_constants_2002to2014(
-    d: str, exact_func: Callable[[Any], Any]
+    d: str, exact_func: callable[[Any], Any]
 ) -> dict[str, tuple[float, str, float]]:
     constants: dict[str, tuple[float, str, float]] = {}
     exact: dict[str, float] = {}
@@ -2026,7 +2015,7 @@
 
 
 def parse_constants_2018toXXXX(
-    d: str, exact_func: Callable[[Any], Any]
+    d: str, exact_func: callable[[Any], Any]
 ) -> dict[str, tuple[float, str, float]]:
     constants: dict[str, tuple[float, str, float]] = {}
     exact: dict[str, float] = {}
@@ -2054,7 +2043,6 @@
     return constants
 
 
-<<<<<<< HEAD
 def replace_exact(d, to_replace, exact):
     for name in to_replace:
         try:
@@ -2082,15 +2070,7 @@
 _physical_constants_2010 = parse_constants_2002to2014(txt2010, exact2010)
 _physical_constants_2014 = parse_constants_2002to2014(txt2014, exact2014)
 _physical_constants_2018 = parse_constants_2018toXXXX(txt2018, exact2018)
-
-=======
-_physical_constants_2002 = parse_constants_2002to2014(txt2002)
-_physical_constants_2006 = parse_constants_2002to2014(txt2006)
-_physical_constants_2010 = parse_constants_2002to2014(txt2010)
-_physical_constants_2014 = parse_constants_2002to2014(txt2014)
-_physical_constants_2018 = parse_constants_2018toXXXX(txt2018)
-_physical_constants_2022 = parse_constants_2018toXXXX(txt2022)
->>>>>>> c0065b69
+_physical_constants_2022 = parse_constants_2018toXXXX(txt2022, exact2022)
 
 physical_constants: dict[str, tuple[float, str, float]] = {}
 physical_constants.update(_physical_constants_2002)
@@ -2160,13 +2140,8 @@
 
 def _check_obsolete(key: str) -> None:
     if key in _obsolete_constants and key not in _aliases:
-<<<<<<< HEAD
-        warnings.warn(f"Constant {key} is not in current {_current_codata} data set",
-        ConstantWarning)
-=======
         warnings.warn(f"Constant '{key}' is not in current {_current_codata} data set",
                       ConstantWarning, stacklevel=3)
->>>>>>> c0065b69
 
 
 def value(key: str) -> float:
