from numpy import (logical_and, asarray, pi, zeros_like,
                   piecewise, array, arctan2, tan, zeros, arange, floor)
from numpy.core.umath import (sqrt, exp, greater, less, cos, add, sin,
                              less_equal, greater_equal)

# From splinemodule.c
from ._spline import cspline2d, sepfir2d

from scipy.special import comb
from scipy._lib._util import float_factorial

__all__ = ['spline_filter', 'bspline', 'gauss_spline', 'cubic', 'quadratic',
           'cspline1d', 'qspline1d', 'cspline1d_eval', 'qspline1d_eval']


def spline_filter(Iin, lmbda=5.0):
    """Smoothing spline (cubic) filtering of a rank-2 array.

    Filter an input data set, `Iin`, using a (cubic) smoothing spline of
    fall-off `lmbda`.

    Parameters
    ----------
    Iin : array_like
        input data set
    lmbda : float, optional
        spline smooghing fall-off value, default is `5.0`.

    Returns
    -------
    res : ndarray
        filterd input data

    Examples
    --------
    We can filter an multi dimentional signal (ex: 2D image) using cubic
    B-spline filter:

    >>> from scipy.signal import spline_filter
    >>> import matplotlib.pyplot as plt
    >>> orig_img = np.eye(20)  # create an image
    >>> orig_img[10, :] = 1.0
    >>> sp_filter = spline_filter(orig_img, lmbda=0.1)
    >>> f, ax = plt.subplots(1, 2, sharex=True)
    >>> for ind, data in enumerate([[orig_img, "original image"],
    ...                             [sp_filter, "spline filter"]]):
    ...     ax[ind].imshow(data[0], cmap='gray_r')
    ...     ax[ind].set_title(data[1])
    >>> plt.tight_layout()
    >>> plt.show()

    """
    intype = Iin.dtype.char
    hcol = array([1.0, 4.0, 1.0], 'f') / 6.0
    if intype in ['F', 'D']:
        Iin = Iin.astype('F')
        ckr = cspline2d(Iin.real, lmbda)
        cki = cspline2d(Iin.imag, lmbda)
        outr = sepfir2d(ckr, hcol, hcol)
        outi = sepfir2d(cki, hcol, hcol)
        out = (outr + 1j * outi).astype(intype)
    elif intype in ['f', 'd']:
        ckr = cspline2d(Iin, lmbda)
        out = sepfir2d(ckr, hcol, hcol)
        out = out.astype(intype)
    else:
        raise TypeError("Invalid data type for Iin")
    return out


_splinefunc_cache = {}


def _bspline_piecefunctions(order):
    """Returns the function defined over the left-side pieces for a bspline of
    a given order.

    The 0th piece is the first one less than 0. The last piece is a function
    identical to 0 (returned as the constant 0). (There are order//2 + 2 total
    pieces).

    Also returns the condition functions that when evaluated return boolean
    arrays for use with `numpy.piecewise`.
    """
    try:
        return _splinefunc_cache[order]
    except KeyError:
        pass

    def condfuncgen(num, val1, val2):
        if num == 0:
            return lambda x: logical_and(less_equal(x, val1),
                                         greater_equal(x, val2))
        elif num == 2:
            return lambda x: less_equal(x, val2)
        else:
            return lambda x: logical_and(less(x, val1),
                                         greater_equal(x, val2))

    last = order // 2 + 2
    if order % 2:
        startbound = -1.0
    else:
        startbound = -0.5
    condfuncs = [condfuncgen(0, 0, startbound)]
    bound = startbound
    for num in range(1, last - 1):
        condfuncs.append(condfuncgen(1, bound, bound - 1))
        bound = bound - 1
    condfuncs.append(condfuncgen(2, 0, -(order + 1) / 2.0))

    # final value of bound is used in piecefuncgen below

    # the functions to evaluate are taken from the left-hand side
    #  in the general expression derived from the central difference
    #  operator (because they involve fewer terms).

    fval = float_factorial(order)

    def piecefuncgen(num):
        Mk = order // 2 - num
        if (Mk < 0):
            return 0  # final function is 0
        coeffs = [(1 - 2 * (k % 2)) * float(comb(order + 1, k, exact=1)) / fval
                  for k in range(Mk + 1)]
        shifts = [-bound - k for k in range(Mk + 1)]

        def thefunc(x):
            res = 0.0
            for k in range(Mk + 1):
                res += coeffs[k] * (x + shifts[k]) ** order
            return res
        return thefunc

    funclist = [piecefuncgen(k) for k in range(last)]

    _splinefunc_cache[order] = (funclist, condfuncs)

    return funclist, condfuncs


def bspline(x, n):
    """B-spline basis function of order n.

    Parameters
    ----------
    x : array_like
        a knot vector
    n : int
        The order of the spline. Must be non-negative, i.e., n >= 0

    Returns
    -------
    res : ndarray
        B-spline basis function values

    See Also
    --------
    cubic : A cubic B-spline.
    quadratic : A quadratic B-spline.

    Notes
    -----
    Uses numpy.piecewise and automatic function-generator.

    Examples
    --------
    We can calculate B-Spline basis function of several orders:

    >>> from scipy.signal import bspline, cubic, quadratic
    >>> bspline(0.0, 1)
    1

    >>> knots = [-1.0, 0.0, -1.0]
    >>> bspline(knots, 2)
    array([0.125, 0.75, 0.125])

    >>> np.array_equal(bspline(knots, 2), quadratic(knots))
    True

    >>> np.array_equal(bspline(knots, 3), cubic(knots))
    True

    """
    ax = -abs(asarray(x,dtype=float))
    # number of pieces on the left-side is (n+1)/2
    funclist, condfuncs = _bspline_piecefunctions(n)
    condlist = [func(ax) for func in condfuncs]
    return piecewise(ax.astype('float'), condlist, funclist)


def gauss_spline(x, n):
    r"""Gaussian approximation to B-spline basis function of order n.

    Parameters
    ----------
    x : array_like
        a knot vector
    n : int
        The order of the spline. Must be non-negative, i.e., n >= 0

    Returns
    -------
    res : ndarray
        B-spline basis function values approximated by a zero-mean Gaussian
        function.

    Notes
    -----
    The B-spline basis function can be approximated well by a zero-mean
    Gaussian function with standard-deviation equal to :math:`\sigma=(n+1)/12`
    for large `n` :

    .. math::  \frac{1}{\sqrt {2\pi\sigma^2}}exp(-\frac{x^2}{2\sigma})

    References
    ----------
    .. [1] Bouma H., Vilanova A., Bescos J.O., ter Haar Romeny B.M., Gerritsen
       F.A. (2007) Fast and Accurate Gaussian Derivatives Based on B-Splines. In:
       Sgallari F., Murli A., Paragios N. (eds) Scale Space and Variational
       Methods in Computer Vision. SSVM 2007. Lecture Notes in Computer
       Science, vol 4485. Springer, Berlin, Heidelberg
    .. [2] http://folk.uio.no/inf3330/scripting/doc/python/SciPy/tutorial/old/node24.html

    Examples
    --------
    We can calculate B-Spline basis functions approximated by a gaussian
    distribution:

    >>> from scipy.signal import gauss_spline, bspline
    >>> knots = np.array([-1.0, 0.0, -1.0])
    >>> gauss_spline(knots, 3)
    array([0.15418033, 0.6909883, 0.15418033])  # may vary

    >>> bspline(knots, 3)
    array([0.16666667, 0.66666667, 0.16666667])  # may vary

    """
    x = asarray(x)
    signsq = (n + 1) / 12.0
    return 1 / sqrt(2 * pi * signsq) * exp(-x ** 2 / 2 / signsq)


def cubic(x):
    """A cubic B-spline.

    This is a special case of `bspline`, and equivalent to ``bspline(x, 3)``.

    Parameters
    ----------
    x : array_like
        a knot vector

    Returns
    -------
    res : ndarray
        Cubic B-spline basis function values

    See Also
    --------
    bspline : B-spline basis function of order n
    quadratic : A quadratic B-spline.

    Examples
    --------
    We can calculate B-Spline basis function of several orders:

    >>> from scipy.signal import bspline, cubic, quadratic
    >>> bspline(0.0, 1)
    1

    >>> knots = [-1.0, 0.0, -1.0]
    >>> bspline(knots, 2)
    array([0.125, 0.75, 0.125])

    >>> np.array_equal(bspline(knots, 2), quadratic(knots))
    True

    >>> np.array_equal(bspline(knots, 3), cubic(knots))
    True

    """
<<<<<<< HEAD
    ax = abs(asarray(x))
    res = zeros_like(ax, dtype='float')
=======
    ax = abs(asarray(x,dtype=float))
    res = zeros_like(ax)
>>>>>>> e3aa8f85
    cond1 = less(ax, 1)
    if cond1.any():
        ax1 = ax[cond1]
        res[cond1] = 2.0 / 3 - 1.0 / 2 * ax1 ** 2 * (2 - ax1)
    cond2 = ~cond1 & less(ax, 2)
    if cond2.any():
        ax2 = ax[cond2]
        res[cond2] = 1.0 / 6 * (2 - ax2) ** 3
    return res


def quadratic(x):
    """A quadratic B-spline.

    This is a special case of `bspline`, and equivalent to ``bspline(x, 2)``.

    Parameters
    ----------
    x : array_like
        a knot vector

    Returns
    -------
    res : ndarray
        Quadratic B-spline basis function values

    See Also
    --------
    bspline : B-spline basis function of order n
    cubic : A cubic B-spline.

    Examples
    --------
    We can calculate B-Spline basis function of several orders:

    >>> from scipy.signal import bspline, cubic, quadratic
    >>> bspline(0.0, 1)
    1

    >>> knots = [-1.0, 0.0, -1.0]
    >>> bspline(knots, 2)
    array([0.125, 0.75, 0.125])

    >>> np.array_equal(bspline(knots, 2), quadratic(knots))
    True

    >>> np.array_equal(bspline(knots, 3), cubic(knots))
    True

    """
<<<<<<< HEAD
    ax = abs(asarray(x))
    res = zeros_like(ax, dtype='float')
=======
    ax = abs(asarray(x,dtype=float))
    res = zeros_like(ax)
>>>>>>> e3aa8f85
    cond1 = less(ax, 0.5)
    if cond1.any():
        ax1 = ax[cond1]
        res[cond1] = 0.75 - ax1 ** 2
    cond2 = ~cond1 & less(ax, 1.5)
    if cond2.any():
        ax2 = ax[cond2]
        res[cond2] = (ax2 - 1.5) ** 2 / 2.0
    return res


def _coeff_smooth(lam):
    xi = 1 - 96 * lam + 24 * lam * sqrt(3 + 144 * lam)
    omeg = arctan2(sqrt(144 * lam - 1), sqrt(xi))
    rho = (24 * lam - 1 - sqrt(xi)) / (24 * lam)
    rho = rho * sqrt((48 * lam + 24 * lam * sqrt(3 + 144 * lam)) / xi)
    return rho, omeg


def _hc(k, cs, rho, omega):
    return (cs / sin(omega) * (rho ** k) * sin(omega * (k + 1)) *
            greater(k, -1))


def _hs(k, cs, rho, omega):
    c0 = (cs * cs * (1 + rho * rho) / (1 - rho * rho) /
          (1 - 2 * rho * rho * cos(2 * omega) + rho ** 4))
    gamma = (1 - rho * rho) / (1 + rho * rho) / tan(omega)
    ak = abs(k)
    return c0 * rho ** ak * (cos(omega * ak) + gamma * sin(omega * ak))


def _cubic_smooth_coeff(signal, lamb):
    rho, omega = _coeff_smooth(lamb)
    cs = 1 - 2 * rho * cos(omega) + rho * rho
    K = len(signal)
    yp = zeros((K,), signal.dtype.char)
    k = arange(K)
    yp[0] = (_hc(0, cs, rho, omega) * signal[0] +
             add.reduce(_hc(k + 1, cs, rho, omega) * signal))

    yp[1] = (_hc(0, cs, rho, omega) * signal[0] +
             _hc(1, cs, rho, omega) * signal[1] +
             add.reduce(_hc(k + 2, cs, rho, omega) * signal))

    for n in range(2, K):
        yp[n] = (cs * signal[n] + 2 * rho * cos(omega) * yp[n - 1] -
                 rho * rho * yp[n - 2])

    y = zeros((K,), signal.dtype.char)

    y[K - 1] = add.reduce((_hs(k, cs, rho, omega) +
                           _hs(k + 1, cs, rho, omega)) * signal[::-1])
    y[K - 2] = add.reduce((_hs(k - 1, cs, rho, omega) +
                           _hs(k + 2, cs, rho, omega)) * signal[::-1])

    for n in range(K - 3, -1, -1):
        y[n] = (cs * yp[n] + 2 * rho * cos(omega) * y[n + 1] -
                rho * rho * y[n + 2])

    return y


def _cubic_coeff(signal):
    zi = -2 + sqrt(3)
    K = len(signal)
    yplus = zeros((K,), signal.dtype.char)
    powers = zi ** arange(K)
    yplus[0] = signal[0] + zi * add.reduce(powers * signal)
    for k in range(1, K):
        yplus[k] = signal[k] + zi * yplus[k - 1]
    output = zeros((K,), signal.dtype)
    output[K - 1] = zi / (zi - 1) * yplus[K - 1]
    for k in range(K - 2, -1, -1):
        output[k] = zi * (output[k + 1] - yplus[k])
    return output * 6.0


def _quadratic_coeff(signal):
    zi = -3 + 2 * sqrt(2.0)
    K = len(signal)
    yplus = zeros((K,), signal.dtype.char)
    powers = zi ** arange(K)
    yplus[0] = signal[0] + zi * add.reduce(powers * signal)
    for k in range(1, K):
        yplus[k] = signal[k] + zi * yplus[k - 1]
    output = zeros((K,), signal.dtype.char)
    output[K - 1] = zi / (zi - 1) * yplus[K - 1]
    for k in range(K - 2, -1, -1):
        output[k] = zi * (output[k + 1] - yplus[k])
    return output * 8.0


def cspline1d(signal, lamb=0.0):
    """
    Compute cubic spline coefficients for rank-1 array.

    Find the cubic spline coefficients for a 1-D signal assuming
    mirror-symmetric boundary conditions. To obtain the signal back from the
    spline representation mirror-symmetric-convolve these coefficients with a
    length 3 FIR window [1.0, 4.0, 1.0]/ 6.0 .

    Parameters
    ----------
    signal : ndarray
        A rank-1 array representing samples of a signal.
    lamb : float, optional
        Smoothing coefficient, default is 0.0.

    Returns
    -------
    c : ndarray
        Cubic spline coefficients.

    See Also
    --------
    cspline1d_eval : Evaluate a cubic spline at the new set of points.

    Examples
    --------
    We can filter a signal to reduce and smooth out high-frequency noise with
    a cubic spline:

    >>> import matplotlib.pyplot as plt
    >>> from scipy.signal import cspline1d, cspline1d_eval
    >>> rng = np.random.default_rng()
    >>> sig = np.repeat([0., 1., 0.], 100)
    >>> sig += rng.standard_normal(len(sig))*0.05  # add noise
    >>> time = np.linspace(0, len(sig))
    >>> filtered = cspline1d_eval(cspline1d(sig), time)
    >>> plt.plot(sig, label="signal")
    >>> plt.plot(time, filtered, label="filtered")
    >>> plt.legend()
    >>> plt.show()

    """
    if lamb != 0.0:
        return _cubic_smooth_coeff(signal, lamb)
    else:
        return _cubic_coeff(signal)


def qspline1d(signal, lamb=0.0):
    """Compute quadratic spline coefficients for rank-1 array.

    Parameters
    ----------
    signal : ndarray
        A rank-1 array representing samples of a signal.
    lamb : float, optional
        Smoothing coefficient (must be zero for now).

    Returns
    -------
    c : ndarray
        Quadratic spline coefficients.

    See Also
    --------
    qspline1d_eval : Evaluate a quadratic spline at the new set of points.

    Notes
    -----
    Find the quadratic spline coefficients for a 1-D signal assuming
    mirror-symmetric boundary conditions. To obtain the signal back from the
    spline representation mirror-symmetric-convolve these coefficients with a
    length 3 FIR window [1.0, 6.0, 1.0]/ 8.0 .

    Examples
    --------
    We can filter a signal to reduce and smooth out high-frequency noise with
    a quadratic spline:

    >>> import matplotlib.pyplot as plt
    >>> from scipy.signal import qspline1d, qspline1d_eval
    >>> rng = np.random.default_rng()
    >>> sig = np.repeat([0., 1., 0.], 100)
    >>> sig += rng.standard_normal(len(sig))*0.05  # add noise
    >>> time = np.linspace(0, len(sig))
    >>> filtered = qspline1d_eval(qspline1d(sig), time)
    >>> plt.plot(sig, label="signal")
    >>> plt.plot(time, filtered, label="filtered")
    >>> plt.legend()
    >>> plt.show()

    """
    if lamb != 0.0:
        raise ValueError("Smoothing quadratic splines not supported yet.")
    else:
        return _quadratic_coeff(signal)


def cspline1d_eval(cj, newx, dx=1.0, x0=0):
    """Evaluate a cubic spline at the new set of points.

    `dx` is the old sample-spacing while `x0` was the old origin. In
    other-words the old-sample points (knot-points) for which the `cj`
    represent spline coefficients were at equally-spaced points of:

      oldx = x0 + j*dx  j=0...N-1, with N=len(cj)

    Edges are handled using mirror-symmetric boundary conditions.

    Parameters
    ----------
    cj : ndarray
        cublic spline coefficients
    newx : ndarray
        New set of points.
    dx : float, optional
        Old sample-spacing, the default value is 1.0.
    x0 : int, optional
        Old origin, the default value is 0.

    Returns
    -------
    res : ndarray
        Evaluated a cubic spline points.

    See Also
    --------
    cspline1d : Compute cubic spline coefficients for rank-1 array.

    Examples
    --------
    We can filter a signal to reduce and smooth out high-frequency noise with
    a cubic spline:

    >>> import matplotlib.pyplot as plt
    >>> from scipy.signal import cspline1d, cspline1d_eval
    >>> rng = np.random.default_rng()
    >>> sig = np.repeat([0., 1., 0.], 100)
    >>> sig += rng.standard_normal(len(sig))*0.05  # add noise
    >>> time = np.linspace(0, len(sig))
    >>> filtered = cspline1d_eval(cspline1d(sig), time)
    >>> plt.plot(sig, label="signal")
    >>> plt.plot(time, filtered, label="filtered")
    >>> plt.legend()
    >>> plt.show()

    """
    newx = (asarray(newx) - x0) / float(dx)
    res = zeros_like(newx, dtype=cj.dtype)
    if res.size == 0:
        return res
    N = len(cj)
    cond1 = newx < 0
    cond2 = newx > (N - 1)
    cond3 = ~(cond1 | cond2)
    # handle general mirror-symmetry
    res[cond1] = cspline1d_eval(cj, -newx[cond1])
    res[cond2] = cspline1d_eval(cj, 2 * (N - 1) - newx[cond2])
    newx = newx[cond3]
    if newx.size == 0:
        return res
    result = zeros_like(newx, dtype=cj.dtype)
    jlower = floor(newx - 2).astype(int) + 1
    for i in range(4):
        thisj = jlower + i
        indj = thisj.clip(0, N - 1)  # handle edge cases
        result += cj[indj] * cubic(newx - thisj)
    res[cond3] = result
    return res


def qspline1d_eval(cj, newx, dx=1.0, x0=0):
    """Evaluate a quadratic spline at the new set of points.

    Parameters
    ----------
    cj : ndarray
        Quadratic spline coefficients
    newx : ndarray
        New set of points.
    dx : float, optional
        Old sample-spacing, the default value is 1.0.
    x0 : int, optional
        Old origin, the default value is 0.

    Returns
    -------
    res : ndarray
        Evaluated a quadratic spline points.

    See Also
    --------
    qspline1d : Compute quadratic spline coefficients for rank-1 array.

    Notes
    -----
    `dx` is the old sample-spacing while `x0` was the old origin. In
    other-words the old-sample points (knot-points) for which the `cj`
    represent spline coefficients were at equally-spaced points of::

      oldx = x0 + j*dx  j=0...N-1, with N=len(cj)

    Edges are handled using mirror-symmetric boundary conditions.

    Examples
    --------
    We can filter a signal to reduce and smooth out high-frequency noise with
    a quadratic spline:

    >>> import matplotlib.pyplot as plt
    >>> from scipy.signal import qspline1d, qspline1d_eval
    >>> rng = np.random.default_rng()
    >>> sig = np.repeat([0., 1., 0.], 100)
    >>> sig += rng.standard_normal(len(sig))*0.05  # add noise
    >>> time = np.linspace(0, len(sig))
    >>> filtered = qspline1d_eval(qspline1d(sig), time)
    >>> plt.plot(sig, label="signal")
    >>> plt.plot(time, filtered, label="filtered")
    >>> plt.legend()
    >>> plt.show()

    """
    newx = (asarray(newx) - x0) / dx
    res = zeros_like(newx)
    if res.size == 0:
        return res
    N = len(cj)
    cond1 = newx < 0
    cond2 = newx > (N - 1)
    cond3 = ~(cond1 | cond2)
    # handle general mirror-symmetry
    res[cond1] = qspline1d_eval(cj, -newx[cond1])
    res[cond2] = qspline1d_eval(cj, 2 * (N - 1) - newx[cond2])
    newx = newx[cond3]
    if newx.size == 0:
        return res
    result = zeros_like(newx)
    jlower = floor(newx - 1.5).astype(int) + 1
    for i in range(3):
        thisj = jlower + i
        indj = thisj.clip(0, N - 1)  # handle edge cases
        result += cj[indj] * quadratic(newx - thisj)
    res[cond3] = result
    return res<|MERGE_RESOLUTION|>--- conflicted
+++ resolved
@@ -280,13 +280,8 @@
     True
 
     """
-<<<<<<< HEAD
     ax = abs(asarray(x))
     res = zeros_like(ax, dtype='float')
-=======
-    ax = abs(asarray(x,dtype=float))
-    res = zeros_like(ax)
->>>>>>> e3aa8f85
     cond1 = less(ax, 1)
     if cond1.any():
         ax1 = ax[cond1]
@@ -337,13 +332,8 @@
     True
 
     """
-<<<<<<< HEAD
     ax = abs(asarray(x))
     res = zeros_like(ax, dtype='float')
-=======
-    ax = abs(asarray(x,dtype=float))
-    res = zeros_like(ax)
->>>>>>> e3aa8f85
     cond1 = less(ax, 0.5)
     if cond1.any():
         ax1 = ax[cond1]
