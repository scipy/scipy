--- conflicted
+++ resolved
@@ -15,19 +15,9 @@
     """
     Return a periodic sawtooth or triangle waveform.
 
-<<<<<<< HEAD
-    The sawtooth waveform has a period 2*pi, rises from -1 to 1 on the
-    interval 0 to width*2*pi and drops from 1 to -1 on the interval
-    width*2*pi to 2*pi. `width` must be in the interval [0,1].
-    
-    Note that this is not band-limited.  It produces an infinite number 
-    of harmonics, which are aliased back and forth across the frequency 
-    spectrum.
-=======
     The sawtooth waveform has a period ``2*pi``, rises from -1 to 1 on the
     interval 0 to ``width*2*pi``, then drops from 1 to -1 on the interval
     ``width*2*pi`` to ``2*pi``. `width` must be in the interval [0, 1].
->>>>>>> 5c40ff87
 
     Parameters
     ----------
@@ -94,10 +84,6 @@
     ``2*pi*duty`` and -1 from ``2*pi*duty`` to ``2*pi``. `duty` must be in
     the interval [0,1].
 
-    Note that this is not band-limited.  It produces an infinite number 
-    of harmonics, which are aliased back and forth across the frequency 
-    spectrum.
-    
     Parameters
     ----------
     t : array_like
