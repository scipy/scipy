--- conflicted
+++ resolved
@@ -2,346 +2,7 @@
 from scipy.signal import convolve
 
 
-<<<<<<< HEAD
-
-def daub(p):
-    """
-    The coefficients for the FIR low-pass filter producing Daubechies wavelets.
-
-    p>=1 gives the order of the zero at f=1/2.
-    There are 2p filter coefficients.
-
-    Parameters
-    ----------
-    p : int
-        Order of the zero at f=1/2, can have values from 1 to 34.
-
-    Returns
-    -------
-    daub : ndarray
-        Return
-
-    """
-    sqrt = np.sqrt
-    if p < 1:
-        raise ValueError("p must be at least 1.")
-    if p == 1:
-        c = 1 / sqrt(2)
-        return np.array([c, c])
-    elif p == 2:
-        f = sqrt(2) / 8
-        c = sqrt(3)
-        return f * np.array([1 + c, 3 + c, 3 - c, 1 - c])
-    elif p == 3:
-        tmp = 12 * sqrt(10)
-        z1 = 1.5 + sqrt(15 + tmp) / 6 - 1j * (sqrt(15) + sqrt(tmp - 15)) / 6
-        z1c = np.conj(z1)
-        f = sqrt(2) / 8
-        d0 = np.real((1 - z1) * (1 - z1c))
-        a0 = np.real(z1 * z1c)
-        a1 = 2 * np.real(z1)
-        return f / d0 * np.array([a0, 3 * a0 - a1, 3 * a0 - 3 * a1 + 1,
-                                  a0 - 3 * a1 + 3, 3 - a1, 1])
-    elif p < 35:
-        # construct polynomial and factor it
-        if p < 35:
-            P = [comb(p - 1 + k, k, exact=1) for k in range(p)][::-1]
-            yj = np.roots(P)
-        else:  # try different polynomial --- needs work
-            P = [comb(p - 1 + k, k, exact=1) / 4.0**k
-                 for k in range(p)][::-1]
-            yj = np.roots(P) / 4
-        # for each root, compute two z roots, select the one with |z|>1
-        # Build up final polynomial
-        c = np.poly1d([1, 1])**p
-        q = np.poly1d([1])
-        for k in range(p - 1):
-            yval = yj[k]
-            part = 2 * sqrt(yval * (yval - 1))
-            const = 1 - 2 * yval
-            z1 = const + part
-            if (abs(z1)) < 1:
-                z1 = const - part
-            q = q * [1, -z1]
-
-        q = c * np.real(q)
-        # Normalize result
-        q = q / np.sum(q) * sqrt(2)
-        return q.c[::-1]
-    else:
-        raise ValueError("Polynomial factorization does not work "
-                         "well for p too large.")
-
-
-def qmf(hk):
-    """
-    Return high-pass qmf filter from low-pass
-
-    Parameters
-    ----------
-    hk : array_like
-        Coefficients of high-pass filter.
-
-    Returns
-    -------
-    array_like
-        High-pass filter coefficients.
-
-    Notes
-    -----
-    This function takes the coefficients of a low-pass filter `hk` and computes
-    the corresponding high-pass filter coefficients using a quadrature mirror
-    filter (QMF) technique. The QMF technique is commonly used in filter bank
-    design, especially in wavelet transform applications.
-
-    The QMF technique works by reversing the coefficients and alternating the
-    signs to create the high-pass filter. This is particularly useful when
-    designing filter banks where the low-pass and high-pass filters need to
-    have certain relationships for proper signal decomposition and
-    reconstruction.
-
-    References
-    ----------
-    .. [1] Vaidyanathan, P.P. (1993). "Multirate Systems and Filter Banks".
-           Prentice Hall. ISBN: 978-0136057185.
-           
-    Examples
-    --------
-    >>> from scipy.signal import qmf
-    >>> low_pass_coefficients = [0.48296, 0.8365, 0.22414, -0.12940]
-    >>> high_pass_coefficients = qmf(low_pass_coefficients)
-    >>> high_pass_coefficients
-    array([ 0.12940,  0.22414, -0.8365 ,  0.48296])
-
-    """
-    N = len(hk) - 1
-    asgn = [{0: 1, 1: -1}[k % 2] for k in range(N + 1)]
-    return hk[::-1] * np.array(asgn)
-
-
-def cascade(hk, J=7):
-    """
-    Return (x, phi, psi) at dyadic points ``K/2**J`` from filter coefficients.
-
-    Parameters
-    ----------
-    hk : array_like
-        Coefficients of low-pass filter.
-    J : int, optional
-        Values will be computed at grid points ``K/2**J``. Default is 7.
-
-    Returns
-    -------
-    x : ndarray
-        The dyadic points ``K/2**J`` for ``K=0...N * (2**J)-1`` where
-        ``len(hk) = len(gk) = N+1``.
-    phi : ndarray
-        The scaling function ``phi(x)`` at `x`:
-        ``phi(x) = sum(hk * phi(2x-k))``, where k is from 0 to N.
-    psi : ndarray, optional
-        The wavelet function ``psi(x)`` at `x`:
-        ``phi(x) = sum(gk * phi(2x-k))``, where k is from 0 to N.
-        `psi` is only returned if `gk` is not None.
-
-    Notes
-    -----
-    The algorithm uses the vector cascade algorithm described by Strang and
-    Nguyen in "Wavelets and Filter Banks".  It builds a dictionary of values
-    and slices for quick reuse.  Then inserts vectors into final vector at the
-    end.
-
-    """
-    N = len(hk) - 1
-
-    if (J > 30 - np.log2(N + 1)):
-        raise ValueError("Too many levels.")
-    if (J < 1):
-        raise ValueError("Too few levels.")
-
-    # construct matrices needed
-    nn, kk = np.ogrid[:N, :N]
-    s2 = np.sqrt(2)
-    # append a zero so that take works
-    thk = np.r_[hk, 0]
-    gk = qmf(hk)
-    tgk = np.r_[gk, 0]
-
-    indx1 = np.clip(2 * nn - kk, -1, N + 1)
-    indx2 = np.clip(2 * nn - kk + 1, -1, N + 1)
-    m = np.empty((2, 2, N, N), 'd')
-    m[0, 0] = np.take(thk, indx1, 0)
-    m[0, 1] = np.take(thk, indx2, 0)
-    m[1, 0] = np.take(tgk, indx1, 0)
-    m[1, 1] = np.take(tgk, indx2, 0)
-    m *= s2
-
-    # construct the grid of points
-    x = np.arange(0, N * (1 << J), dtype=float) / (1 << J)
-    phi = 0 * x
-
-    psi = 0 * x
-
-    # find phi0, and phi1
-    lam, v = eig(m[0, 0])
-    ind = np.argmin(np.absolute(lam - 1))
-    # a dictionary with a binary representation of the
-    #   evaluation points x < 1 -- i.e. position is 0.xxxx
-    v = np.real(v[:, ind])
-    # need scaling function to integrate to 1 so find
-    #  eigenvector normalized to sum(v,axis=0)=1
-    sm = np.sum(v)
-    if sm < 0:  # need scaling function to integrate to 1
-        v = -v
-        sm = -sm
-    bitdic = {'0': v / sm}
-    bitdic['1'] = np.dot(m[0, 1], bitdic['0'])
-    step = 1 << J
-    phi[::step] = bitdic['0']
-    phi[(1 << (J - 1))::step] = bitdic['1']
-    psi[::step] = np.dot(m[1, 0], bitdic['0'])
-    psi[(1 << (J - 1))::step] = np.dot(m[1, 1], bitdic['0'])
-    # descend down the levels inserting more and more values
-    #  into bitdic -- store the values in the correct location once we
-    #  have computed them -- stored in the dictionary
-    #  for quicker use later.
-    prevkeys = ['1']
-    for level in range(2, J + 1):
-        newkeys = ['%d%s' % (xx, yy) for xx in [0, 1] for yy in prevkeys]
-        fac = 1 << (J - level)
-        for key in newkeys:
-            # convert key to number
-            num = 0
-            for pos in range(level):
-                if key[pos] == '1':
-                    num += (1 << (level - 1 - pos))
-            pastphi = bitdic[key[1:]]
-            ii = int(key[0])
-            temp = np.dot(m[0, ii], pastphi)
-            bitdic[key] = temp
-            phi[num * fac::step] = temp
-            psi[num * fac::step] = np.dot(m[1, ii], pastphi)
-        prevkeys = newkeys
-
-    return x, phi, psi
-
-
-def morlet(M, w=5.0, s=1.0, complete=True):
-    """
-    Complex Morlet wavelet.
-
-    Parameters
-    ----------
-    M : int
-        Length of the wavelet.
-    w : float, optional
-        Omega0. Default is 5
-    s : float, optional
-        Scaling factor, windowed from ``-s*2*pi`` to ``+s*2*pi``. Default is 1.
-    complete : bool, optional
-        Whether to use the complete or the standard version.
-
-    Returns
-    -------
-    morlet : (M,) ndarray
-
-    See Also
-    --------
-    morlet2 : Implementation of Morlet wavelet, compatible with `cwt`.
-    scipy.signal.gausspulse
-
-    Notes
-    -----
-    The standard version::
-
-        pi**-0.25 * exp(1j*w*x) * exp(-0.5*(x**2))
-
-    This commonly used wavelet is often referred to simply as the
-    Morlet wavelet.  Note that this simplified version can cause
-    admissibility problems at low values of `w`.
-
-    The complete version::
-
-        pi**-0.25 * (exp(1j*w*x) - exp(-0.5*(w**2))) * exp(-0.5*(x**2))
-
-    This version has a correction
-    term to improve admissibility. For `w` greater than 5, the
-    correction term is negligible.
-
-    Note that the energy of the return wavelet is not normalised
-    according to `s`.
-
-    The fundamental frequency of this wavelet in Hz is given
-    by ``f = 2*s*w*r / M`` where `r` is the sampling rate.
-
-    Note: This function was created before `cwt` and is not compatible
-    with it.
-
-    Examples
-    --------
-    >>> from scipy import signal
-    >>> import matplotlib.pyplot as plt
-
-    >>> M = 100
-    >>> s = 4.0
-    >>> w = 2.0
-    >>> wavelet = signal.morlet(M, s, w)
-    >>> plt.plot(wavelet.real, label="real")
-    >>> plt.plot(wavelet.imag, label="imag")
-    >>> plt.legend()
-    >>> plt.show()
-
-    """
-    x = np.linspace(-s * 2 * np.pi, s * 2 * np.pi, M)
-    output = np.exp(1j * w * x)
-
-    if complete:
-        output -= np.exp(-0.5 * (w**2))
-
-    output *= np.exp(-0.5 * (x**2)) * np.pi**(-0.25)
-
-    return output
-
-
-def ricker(points, a):
-    """
-    Return a Ricker wavelet, also known as the "Mexican hat wavelet".
-
-    It models the function:
-
-        ``A * (1 - (x/a)**2) * exp(-0.5*(x/a)**2)``,
-
-    where ``A = 2/(sqrt(3*a)*(pi**0.25))``.
-
-    Parameters
-    ----------
-    points : int
-        Number of points in `vector`.
-        Will be centered around 0.
-    a : scalar
-        Width parameter of the wavelet.
-
-    Returns
-    -------
-    vector : (N,) ndarray
-        Array of length `points` in shape of ricker curve.
-
-    Examples
-    --------
-    >>> from scipy import signal
-    >>> import matplotlib.pyplot as plt
-
-    >>> points = 100
-    >>> a = 4.0
-    >>> vec2 = signal.ricker(points, a)
-    >>> print(len(vec2))
-    100
-    >>> plt.plot(vec2)
-    >>> plt.show()
-
-    """
-=======
 def _ricker(points, a):
->>>>>>> 13703c79
     A = 2 / (np.sqrt(3 * a) * (np.pi**0.25))
     wsq = a**2
     vec = np.arange(0, points) - (points - 1.0) / 2
