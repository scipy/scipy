--- conflicted
+++ resolved
@@ -2,10 +2,7 @@
 #define _SCIPY_PRIVATE_SIGNAL_SIGTOOLS_H_
 
 #include "Python.h"
-<<<<<<< HEAD
-=======
 #include "numpy/noprefix.h"
->>>>>>> 7511430b
 
 #define BOUNDARY_MASK 12
 #define OUTSIZE_MASK 3
@@ -36,7 +33,7 @@
 
 typedef struct {
   char *data;
-  npy_intp numels;
+  intp numels;
   int elsize;
   char *zero;        /* Pointer to Representation of zero */
 } Generic_Vector;
@@ -44,15 +41,13 @@
 typedef struct {
   char *data;
   int  nd;
-  npy_intp  *dimensions;
+  intp  *dimensions;
   int  elsize;
-  npy_intp  *strides;
+  intp  *strides;
   char *zero;         /* Pointer to Representation of zero */
 } Generic_Array;
 
-typedef void (MultAddFunction) (char *, npy_intp, char *, npy_intp, char *,
-                                npy_intp *, npy_intp *, int, npy_intp, int,
-                                npy_intp *, npy_intp *, npy_uintp *);
+typedef void (MultAddFunction) (char *, intp, char *, intp, char *, intp *, intp *, int, intp, int, intp *, intp *, uintp *);
 
 PyObject*
 scipy_signal_sigtools_linear_filter(PyObject * NPY_UNUSED(dummy), PyObject * args);
